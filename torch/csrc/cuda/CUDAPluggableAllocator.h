#pragma once

#include <c10/core/Allocator.h>
#include <c10/cuda/CUDAGraphsC10Utils.h>
#include <c10/cuda/CUDAMacros.h>
#include <c10/cuda/CUDAStream.h>

#include <c10/cuda/CUDACachingAllocator.h>

#include <mutex>

namespace torch::cuda::CUDAPluggableAllocator {

<<<<<<< HEAD
using MallocFuncType = void*(size_t, int, cudaStream_t);
using FreeFuncType = void(void*, size_t, int, cudaStream_t);

// A CUDAPluggableAllocatorDeleterContext object is used as the `ctx`
// argument for DataPtr. We need context because a user can use
// multiple allocators in the same PyTorch program, and
// the allocators can have different free functions, such as:
// free, cudaFree, cudaFreeAsync, ncclMemFree etc.
struct TORCH_CUDA_CPP_API CUDAPluggableAllocatorDeleterContext {
  explicit CUDAPluggableAllocatorDeleterContext(
      std::function<FreeFuncType> free_fn,
      void* data,
      size_t size,
      int device,
      cudaStream_t stream);

  void free();

 private:
  std::function<FreeFuncType> free_fn_;
  void* data_;
  size_t size_;
  int device_;
  cudaStream_t stream_{};
};
=======
#if defined(USE_ROCM)
using streamType = c10::hip::HIPStream;
#else
using streamType = c10::cuda::CUDAStream;
#endif
>>>>>>> 069ccf5f

TORCH_CUDA_CPP_API std::shared_ptr<
    c10::cuda::CUDACachingAllocator::CUDAAllocator>
getCurrentAllocator();
TORCH_CUDA_CPP_API std::shared_ptr<
    c10::cuda::CUDACachingAllocator::CUDAAllocator>
createCustomAllocator(
    std::function<void*(size_t, int, cudaStream_t)> alloc_fn,
    std::function<void(void*, size_t, int, cudaStream_t)> free_fn);
TORCH_CUDA_CPP_API void changeCurrentAllocator(
    const std::shared_ptr<c10::cuda::CUDACachingAllocator::CUDAAllocator>&
        allocator);

struct _AllocationMetadata {
  _AllocationMetadata();
  _AllocationMetadata(
      size_t size,
      c10::DeviceIndex device_idx,
      cudaStream_t stream);
  size_t size;
  c10::DeviceIndex device_idx;
  cudaStream_t stream{};
};

struct TORCH_CUDA_CPP_API CUDAPluggableAllocator
    : public c10::cuda::CUDACachingAllocator::CUDAAllocator {
  CUDAPluggableAllocator(
      std::function<void*(size_t, int, cudaStream_t)> alloc_fn,
      std::function<void(void*, size_t, int, cudaStream_t)> free_fn);

  CUDAPluggableAllocator(CUDAPluggableAllocator& other);
  CUDAPluggableAllocator(CUDAPluggableAllocator&& other) = delete;
  CUDAPluggableAllocator& operator=(const CUDAPluggableAllocator& other) =
      delete;
  CUDAPluggableAllocator& operator=(CUDAPluggableAllocator&& other) = delete;
  ~CUDAPluggableAllocator() override = default;

  void set_init_fn(std::function<void(int)> init_fn);

  void set_reset_fn(std::function<void()> reset_fn);

  void set_memory_fraction_fn(
      std::function<void(double, int)> memory_fraction_fn);

  void set_base_alloc_fn(std::function<void*(void*, size_t*)> base_alloc_fn);

  void set_record_stream_fn(
      std::function<void(void* ptr, cudaStream_t stream)> record_stream_fn);

  void set_begin_allocate_to_pool(
      std::function<
          void(int, c10::cuda::MempoolId_t, std::function<bool(cudaStream_t)>)>
          capture_begin_fn);

  void set_end_allocate_to_pool_fn(
      std::function<void(int, c10::cuda::MempoolId_t)> capture_about_to_end_fn);

  void set_release_pool(
      std::function<void(int, c10::cuda::MempoolId_t)> capture_destroy_fn);

  void* malloc(size_t size, c10::DeviceIndex device, cudaStream_t stream);

  c10::DataPtr allocate(size_t size) override;
  c10::DeleterFnPtr raw_deleter() const override;

  void* raw_alloc(size_t nbytes) override;
  void* raw_alloc_with_stream(size_t nbytes, cudaStream_t stream) override;
  void raw_delete(void* ptr) override;
  void init(int device_count) override;
  bool initialized() override;
  double getMemoryFraction(c10::DeviceIndex device) override;
  void setMemoryFraction(double fraction, c10::DeviceIndex device) override;
  void emptyCache(c10::cuda::MempoolId_t mempool_id = {0, 0}) override;
  void enable(bool) override {}
  bool isEnabled() const override {
    return true;
  }
  void cacheInfo(c10::DeviceIndex device, size_t* largestBlock) override;
  void* getBaseAllocation(void* ptr, size_t* size) override;

  void recordStream(const c10::DataPtr&, c10::cuda::CUDAStream stream) override;

  c10::CachingDeviceAllocator::DeviceStats getDeviceStats(
      c10::DeviceIndex device) override;
  void resetAccumulatedStats(c10::DeviceIndex device) override;
  void resetPeakStats(c10::DeviceIndex device) override;
  c10::cuda::CUDACachingAllocator::SnapshotInfo snapshot(
      c10::cuda::MempoolId_t mempool) override;
  void beginAllocateToPool(
      c10::DeviceIndex device,
      c10::cuda::MempoolId_t mempool_id,
      std::function<bool(cudaStream_t)>) override;
  void endAllocateToPool(
      c10::DeviceIndex device,
      c10::cuda::MempoolId_t mempool_id) override;
  void releasePool(c10::DeviceIndex device, c10::cuda::MempoolId_t mempool_id)
      override;
  std::shared_ptr<void> getIpcDevPtr(std::string handle) override;
  c10::cuda::CUDACachingAllocator::ShareableHandle shareIpcHandle(
      void*) override;
  void recordHistory(
      bool enabled,
      c10::cuda::CUDACachingAllocator::CreateContextFn context_recorder,
      size_t alloc_trace_max_entries,
      c10::cuda::CUDACachingAllocator::RecordContext when,
      bool clearHistory) override;
  void attachOutOfMemoryObserver(
      c10::cuda::CUDACachingAllocator::OutOfMemoryObserver observer) override;
  void attachAllocatorTraceTracker(
      c10::cuda::CUDACachingAllocator::AllocatorTraceTracker tracker) override;
  std::shared_ptr<c10::cuda::CUDACachingAllocator::AllocatorState>
  getCheckpointState(c10::DeviceIndex device, at::cuda::MempoolId_t id)
      override;
  c10::cuda::CUDACachingAllocator::CheckpointDelta setCheckpointPoolState(
      c10::DeviceIndex device,
      std::shared_ptr<c10::cuda::CUDACachingAllocator::AllocatorState> pps)
      override;
  void enablePeerAccess(c10::DeviceIndex dev, c10::DeviceIndex dev_to_access)
      override;
  cudaError_t memcpyAsync(
      void* dst,
      int dstDevice,
      const void* src,
      int srcDevice,
      size_t count,
      cudaStream_t stream,
      bool p2p_enabled) override;
  std::string name() override;
  void copy_data(void* dest, const void* src, std::size_t count) const final;

 protected:
  std::function<void*(size_t, int, cudaStream_t)> alloc_fn_;
  std::function<void(void*, size_t, int, cudaStream_t)> free_fn_;
  std::function<void(int)> init_fn_;
  std::function<void()> reset_fn_;
  std::function<void(double, int)> memory_fraction_fn_;
  std::function<void*(void*, size_t*)> base_alloc_fn_;
  std::function<void(void* ptr, cudaStream_t stream)> record_stream_fn_;
  std::function<
      void(int, c10::cuda::MempoolId_t, std::function<bool(cudaStream_t)>)>
      begin_allocate_to_pool_fn_;
  std::function<void(int, c10::cuda::MempoolId_t)> end_allocate_to_pool_fn_;
  std::function<void(int, c10::cuda::MempoolId_t)> relase_pool_fn_;
  std::mutex allocator_mutex_;
  // We do the bookkeeping here in order to simplify custom allocators
  std::unordered_map<void*, _AllocationMetadata> allocation_metadata_;

  bool initialized_ = false;
};
} // namespace torch::cuda::CUDAPluggableAllocator<|MERGE_RESOLUTION|>--- conflicted
+++ resolved
@@ -11,39 +11,6 @@
 
 namespace torch::cuda::CUDAPluggableAllocator {
 
-<<<<<<< HEAD
-using MallocFuncType = void*(size_t, int, cudaStream_t);
-using FreeFuncType = void(void*, size_t, int, cudaStream_t);
-
-// A CUDAPluggableAllocatorDeleterContext object is used as the `ctx`
-// argument for DataPtr. We need context because a user can use
-// multiple allocators in the same PyTorch program, and
-// the allocators can have different free functions, such as:
-// free, cudaFree, cudaFreeAsync, ncclMemFree etc.
-struct TORCH_CUDA_CPP_API CUDAPluggableAllocatorDeleterContext {
-  explicit CUDAPluggableAllocatorDeleterContext(
-      std::function<FreeFuncType> free_fn,
-      void* data,
-      size_t size,
-      int device,
-      cudaStream_t stream);
-
-  void free();
-
- private:
-  std::function<FreeFuncType> free_fn_;
-  void* data_;
-  size_t size_;
-  int device_;
-  cudaStream_t stream_{};
-};
-=======
-#if defined(USE_ROCM)
-using streamType = c10::hip::HIPStream;
-#else
-using streamType = c10::cuda::CUDAStream;
-#endif
->>>>>>> 069ccf5f
 
 TORCH_CUDA_CPP_API std::shared_ptr<
     c10::cuda::CUDACachingAllocator::CUDAAllocator>
