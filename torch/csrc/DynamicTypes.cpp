#include <torch/csrc/python_headers.h>

#include <torch/csrc/Device.h>
#include <torch/csrc/Dtype.h>
#include <torch/csrc/DynamicTypes.h>
#include <torch/csrc/Exceptions.h>
#include <torch/csrc/Layout.h>
#include <torch/csrc/Storage.h>
#include <torch/csrc/autograd/generated/VariableType.h>
#include <torch/csrc/utils/cuda_enabled.h>
#include <torch/csrc/utils/cuda_lazy_init.h>
#include <torch/csrc/utils/object_ptr.h>

#include <ATen/ATen.h>
#include <ATen/FunctionalStorageImpl.h>

#include <array>
#include <memory>
#include <sstream>
#include <stdexcept>
#include <string>
#include <unordered_map>
#include <vector>

namespace torch {
namespace {
std::array<THPDtype*, static_cast<int>(at::ScalarType::NumOptions)>
    dtype_registry = {};

std::array<THPLayout*, static_cast<int>(at::Layout::NumOptions)>
    layout_registry = {};

at::DeprecatedTypeProperties* get_type_properties(
    at::DeviceType device_type,
    at::ScalarType scalarType) {
  at::Backend backend;
  if (device_type == at::kCPU) {
    backend = at::Backend::CPU;
  } else if (device_type == at::kCUDA) {
    backend = at::Backend::CUDA;
  } else if (device_type == at::kXPU) {
    backend = at::Backend::XPU;
  } else if (device_type == at::kHPU) {
    backend = at::Backend::HPU;
  } else if (device_type == at::kMPS) {
    backend = at::Backend::MPS;
  } else if (device_type == at::DeviceType::Meta) {
    backend = at::Backend::Undefined;
  } else if (device_type == at::DeviceType::PrivateUse1) {
    backend = at::Backend::PrivateUse1;
  } else {
    TORCH_CHECK(false, "Invalid device for storage: ", device_type);
  }
  return &at::getDeprecatedTypeProperties(backend, scalarType);
}
} // namespace

void registerDtypeObject(THPDtype* dtype, at::ScalarType scalarType) {
  dtype_registry[static_cast<int>(scalarType)] = dtype;
}

void registerLayoutObject(THPLayout* thp_layout, at::Layout layout) {
  layout_registry[static_cast<int>(layout)] = thp_layout;
}

THPDtype* getTHPDtype(at::ScalarType scalarType) {
  auto dtype = dtype_registry[static_cast<int>(scalarType)];
  if (!dtype) {
    throw std::invalid_argument("unsupported scalarType");
  }
  return dtype;
}

THPLayout* getTHPLayout(at::Layout layout) {
  auto thp_layout = layout_registry[static_cast<int>(layout)];
  if (!thp_layout) {
    throw std::invalid_argument("unsupported at::Layout");
  }
  return thp_layout;
}

PyObject* createPyObject(
    const at::Storage& storage,
<<<<<<< HEAD
    bool always_create_storage) {
  if (!always_create_storage && storage.device_type() != at::DeviceType::Meta &&
=======
    always_create_python_storage = false) {
  if (!always_create_python_storage &&
      storage.device_type() != at::DeviceType::Meta &&
>>>>>>> 9089239c
      storage.data() == nullptr && storage.sym_nbytes() != 0 &&
      // Grabbing storage() from FunctionalTensorWrapper is allowed.
      // This is useful for checking aliasing info from python
      dynamic_cast<at::functionalization::FunctionalStorageImpl*>(
          storage.unsafeGetStorageImpl()) == nullptr) {
    TORCH_CHECK_NOT_IMPLEMENTED(
        false,
        "python bindings to nullptr storage (e.g., from torch.Tensor._make_wrapper_subclass) are currently unsafe and thus disabled.  See https://github.com/pytorch/pytorch/issues/61669 for more details");
  }
  PyTypeObject* type = reinterpret_cast<PyTypeObject*>(THPStorageClass);
  auto obj = THPObjectPtr(type->tp_alloc(type, 0));
  if (!obj)
    throw python_error();
  ((THPStorage*)obj.get())->cdata =
      c10::MaybeOwned<at::Storage>::owned(at::Storage(/* copy */ storage));
  return obj.release();
}

PyTypeObject* loadTypedStorageTypeObject() {
  PyObject* storage_module = PyImport_ImportModule("torch.storage");
  TORCH_INTERNAL_ASSERT(storage_module && PyModule_Check(storage_module));

  PyObject* typed_storage_obj =
      PyObject_GetAttrString(storage_module, "TypedStorage");
  TORCH_INTERNAL_ASSERT(typed_storage_obj && PyType_Check(typed_storage_obj));
  return reinterpret_cast<PyTypeObject*>(
      PyObject_GetAttrString(storage_module, "TypedStorage"));
}

PyTypeObject* getTypedStorageTypeObject() {
  // NOLINTNEXTLINE(cppcoreguidelines-avoid-non-const-global-variables)
  static PyTypeObject* typed_storage_type_obj = loadTypedStorageTypeObject();
  return typed_storage_type_obj;
}

bool isStorage(PyObject* obj) {
  if (PyObject_TypeCheck(obj, getTypedStorageTypeObject())) {
    return true;
  }
  auto obj_type = Py_TYPE(obj);

  return obj_type == reinterpret_cast<PyTypeObject*>(THPStorageClass);
}

at::Storage createStorageGetType(
    PyObject* obj,
    at::ScalarType& scalar_type,
    bool& is_typed_storage) {
  is_typed_storage = PyObject_TypeCheck(obj, getTypedStorageTypeObject());
  PyObject* untyped_storage_obj;

  if (is_typed_storage) {
    // NOTE: `PyObject_GetAttrString` increments the refcounts to `dtype` and
    // `_untyped_storage`, so we must decrement them. The refcounts will still
    // stay nonzero since the `TypedStorage` maintains a reference.
    PyObject* dtype_obj = PyObject_GetAttrString(obj, "dtype");
    TORCH_INTERNAL_ASSERT(dtype_obj);
    Py_DECREF(dtype_obj);

    TORCH_INTERNAL_ASSERT(THPDtype_Check(dtype_obj));
    scalar_type = reinterpret_cast<THPDtype*>(dtype_obj)->scalar_type;

    untyped_storage_obj = PyObject_GetAttrString(obj, "_untyped_storage");
    TORCH_INTERNAL_ASSERT(untyped_storage_obj);
    Py_DECREF(untyped_storage_obj);

  } else {
    scalar_type = at::kByte;
    untyped_storage_obj = obj;
  }

  if (Py_TYPE(untyped_storage_obj) !=
      reinterpret_cast<PyTypeObject*>(THPStorageClass)) {
    throw TypeError("not a storage '%s'", Py_TYPE(obj)->tp_name);
  }

  const auto& storage = THPStorage_Unpack(untyped_storage_obj);
  c10::DeviceType device_type = storage.device().type();
  auto type_properties = get_type_properties(device_type, at::kByte);
  return type_properties->unsafeStorageFromTH(
      storage.unsafeGetStorageImpl(), true);
}

at::Storage createStorage(PyObject* obj) {
  at::ScalarType scalar_type;
  bool is_typed_storage = false;
  return createStorageGetType(obj, scalar_type, is_typed_storage);
}

} // namespace torch<|MERGE_RESOLUTION|>--- conflicted
+++ resolved
@@ -81,14 +81,9 @@
 
 PyObject* createPyObject(
     const at::Storage& storage,
-<<<<<<< HEAD
-    bool always_create_storage) {
-  if (!always_create_storage && storage.device_type() != at::DeviceType::Meta &&
-=======
     always_create_python_storage = false) {
   if (!always_create_python_storage &&
       storage.device_type() != at::DeviceType::Meta &&
->>>>>>> 9089239c
       storage.data() == nullptr && storage.sym_nbytes() != 0 &&
       // Grabbing storage() from FunctionalTensorWrapper is allowed.
       // This is useful for checking aliasing info from python
