#include <torch/csrc/jit/codegen/cuda/parser.h>

#include <torch/csrc/jit/codegen/cuda/arith.h>
#include <torch/csrc/jit/codegen/cuda/instrumentation.h>
#include <torch/csrc/jit/codegen/cuda/ir_all_nodes.h>
#include <torch/csrc/jit/codegen/cuda/ir_iostream.h>
#include <torch/csrc/jit/codegen/cuda/ops/all_ops.h>
#include <torch/csrc/jit/codegen/cuda/type_promotion.h>
#include <torch/csrc/jit/codegen/cuda/utils.h>

#include <torch/csrc/jit/frontend/function_schema_parser.h>
#include <torch/csrc/jit/ir/constants.h>

#include <ATen/native/Activation.h>

#include <unordered_map>
#include <utility>

namespace torch {
namespace jit {

typedef Value JitValue;
typedef Node JitOp;

namespace fuser {
namespace cuda {

constexpr auto kNumUnaryOps = 10;
constexpr auto kNumUnaryFloatOps = 23;

constexpr auto kNumBinaryFloatOps = 3;
constexpr auto kNumBinaryComparisonOps = 12;
constexpr auto kNumBinaryCastOps = 14;

constexpr auto kNumBinaryOpsWithAlpha = 4;
constexpr auto kNumLerpOps = 2;
constexpr auto kNumLayernormFwd = 2;
constexpr auto kNumBatchnormFwd = 3;
constexpr auto kNumInstancenormFwd = 1;
constexpr auto kNumSumToSize = 2;
constexpr auto kNumAutocastOps = 2;

namespace {

#define REGISTER_PARSE_RULE(op, func_body, ...)                                \
  registerParseRule(                                                           \
      op,                                                                      \
      [](const Node* node, std::unordered_map<size_t, ValueHolder>& value_map) \
          -> void func_body,                                                   \
      __VA_ARGS__)

const auto& sizeAttr = Symbol::attr("profiled_size");
const auto& intListAttr = Symbol::attr("profiled_int_list");
const auto& intAttr = Symbol::attr("profiled_int");
const auto& boolListAttr = Symbol::attr("profiled_bool_list");
const auto& boolAttr = Symbol::attr("profiled_bool");

typedef Val* CgValue;
typedef Expr* CgOp;

// Note [ Format Bookkeeping and Propagation in Parser ]
//
// The goal in supporting format propagation in parser is to:
//   1. resolves conflicts and propagate format to output;
//   2. bookkeeping of format on existing tensors;
//
// The requirement right now is that all parsing rules should support
// `contiguous` inputs with few operation supports `channels_last` inputs. In
// case where "wrong" inputs are fed to an operation, we should transpose it to
// proper format. This allows us to progressively expand `channels_last`
// support. Currently we bind all formats of a codegen Val in `ValueHolder`.
// This saves unnecessary transpose (not sure if it actually helps).
//
// Parsing rule pattern:
// a. format agnostic ops (e.g. PW unary op like aten::add)
//
//    // getConsistentValues -> return target format and copies of operands in
//    // the same format
//    auto [format, lhs, rhs] = getConsistentValues(
//    c10::nullopt,
//    value_map[node->inputs()[0]->unique()],
//    value_map[node->inputs()[1]->unique()]);
//
//    // compute out
//    auto out = binaryOp(op_mapping[node->kind()], lhs, rhs);
//    // specify `format` for out when adding it to `value_map_`
//    value_map.emplace(node->output()->unique(), ValueHolder(out, format));
//
// b. op that doesn't support `channels_last` yet (e.g. sum)
//
//    // Specifying `MemoryFormat::Contiguous` here to force all inputs to be in
//    // `Contiguous`
//    auto [format, self] = getConsistentValues(
//        MemoryFormat::Contiguous,
//        value_map[node->inputs()[0]->unique()]);
//    // ... use self
//
// c. diverged path (e.g. aten::batch_norm)

// lower number has higher precedence, so order matters here and we currently
// prioritize `ChannelsLast`
enum class MemoryFormat { ChannelsLast = 0, Contiguous = 1 };

// return format with higher precedence, this is used in folding expression
MemoryFormat operator+(const MemoryFormat& a, const MemoryFormat& b) {
  return a <= b ? a : b;
};

class ValueHolder {
 public:
  // checks if given Val in target format exists.
  bool hasValue(MemoryFormat format) const {
    return vals_.count(format) != 0;
  }

  // returns Val in target format.
  CgValue value(MemoryFormat format) const {
    auto iter_val = vals_.find(format);
    TORCH_INTERNAL_ASSERT(
        iter_val != vals_.end(), "accessing non existing c_last_value()");
    return iter_val->second;
  }

  // returns Val in target format if it exists, otherwise, transpose an existing
  // copy and add that to bookkeeping.
  CgValue maybeConvertValue(MemoryFormat format) {
    auto iter_val = vals_.find(format);
    if (iter_val != vals_.end()) {
      return iter_val->second;
    }
    // patching scalar value, because memory format doesn't carry real meaning.
    if (!is_tensor_view_) {
      return std::get<1>(getEntry());
    }
    MemoryFormat format_s = MemoryFormat::Contiguous;
    CgValue value_s = nullptr;
    std::tie(format_s, value_s) = getEntry();
    auto val = convertValue(format, format_s, value_s);
    vals_[format] = val;
    return val;
  }

  int rank() const {
    if (!is_tensor_view_) {
      return -1;
    } else {
      auto v = std::get<1>(getEntry());
      TORCH_INTERNAL_ASSERT(
          v->isA<TensorView>(), "can only access rank of TensorView");
      return static_cast<int>(v->as<TensorView>()->nDims());
    }
  }

  // TODO: delete this and update accessor for value_map(_)
  ValueHolder() {
    TORCH_INTERNAL_ASSERT(false, "can't default constructor ValueHolder");
  }

  ValueHolder(CgValue val, MemoryFormat format = MemoryFormat::Contiguous) {
    vals_[format] = val;
    if (val->isA<TensorView>()) {
      is_tensor_view_ = true;
    }
  }

  // returns the MemoryFormat and codegen Val with the highest precedence among
  // existing copies.
  std::tuple<MemoryFormat, CgValue> getEntry() const {
    static auto formats = {
        MemoryFormat::ChannelsLast, MemoryFormat::Contiguous};
    for (const auto& format : formats) {
      auto iter_val = vals_.find(format);
      if (iter_val != vals_.end()) {
        return {format, iter_val->second};
      }
    }
    TORCH_CHECK(false, "accessing empty ValueHolder");
  }

  // TODO: code cleaning in parser so we don't need these.
  // returns Val*, keeping them here just so we have less code change.
  CgValue operator*() const {
    return std::get<1>(getEntry());
  }
  CgValue operator->() const {
    return std::get<1>(getEntry());
  }
  operator CgValue() const {
    return std::get<1>(getEntry());
  }

 private:
  // helper function to convert value_s @ format_s to format_d
  CgValue convertValue(
      MemoryFormat format_d,
      MemoryFormat format_s,
      CgValue value_s) {
    TORCH_INTERNAL_ASSERT(
        value_s->isA<TensorView>(), "cannot convert non-TensorView");
    auto tv = value_s->as<TensorView>();
    CgValue value_d = nullptr;
    auto n_dim = tv->nDims();
    switch (switch_pair(format_d, format_s)) {
      case switch_pair(MemoryFormat::ChannelsLast, MemoryFormat::Contiguous): {
        std::unordered_map<int, int> permutation_axes;
        for (const auto i : c10::irange(n_dim - 2)) {
          permutation_axes[n_dim - 1 - i] = n_dim - 2 - i;
        }
        permutation_axes[1] =
            n_dim - 1; // {{n-1, n-2}, {n-2, n-3}, ... {1, n-1}}
        value_d = transpose(tv, permutation_axes);
        break;
      }
      case switch_pair(MemoryFormat::Contiguous, MemoryFormat::ChannelsLast): {
        std::unordered_map<int, int> permutation_axes;
        for (const auto i : c10::irange(n_dim - 2)) {
          permutation_axes[1 + i] = 2 + i;
        }
        permutation_axes[n_dim - 1] = 1; // {{1, 2}, {2, 3}, ... {n-1, 1}}
        value_d = transpose(tv, permutation_axes);
        break;
      }
      default:
        TORCH_INTERNAL_ASSERT(false, "unrecognized format conversion pair");
        break;
    }
    return value_d;
  }

 private:
  // container to hold all copies of value in different MemoryFormat
  std::unordered_map<MemoryFormat, CgValue> vals_;

  // identify scalar Val
  bool is_tensor_view_ = false;
};

template <class Func, class... Values>
auto iterate(Func f, ValueHolder& val) {
  return f(val);
}

template <class Func, class... Values>
auto iterate(Func f, ValueHolder& val, Values&... vals) {
  return f(val, iterate(f, vals...));
}

// iterate through all vals and return the output MemoryFormat and copies of
// vals.
//   1. When `forced_format == c10::nullopt`, target MemoryFormat returns the
//   highest precedenc among `vals`.
//   2. The target can be overwritten vias specifying `forced_format`.
//
// Note: take `Values&` by reference, since `maybeConvertValue` needs to modify
// the entry and we want that to be updated in `value_map_`
template <class... Values>
std::pair<MemoryFormat, std::list<CgValue>> getConsistentValues(
    c10::optional<MemoryFormat> forced_format,
    Values&... vals) {
  MemoryFormat format = MemoryFormat::Contiguous;
  if (forced_format.has_value()) {
    format = forced_format.value();
  } else {
    // check for identical nDim on vals
    auto rank_func = [](const ValueHolder& val, int rank = 0) {
      int v_rank = val.rank();
      v_rank = std::max(0, v_rank);
      if (rank == 0) {
        return v_rank;
      } else if (v_rank == 0) {
        return rank;
      } else if (rank == -1 || v_rank != rank) {
        return -1;
      }
      return rank;
    };
    int rank = iterate(rank_func, vals...);

    // only go channels_last when all inputs are of identical rank.
    // Consider pointwise operation between two tensor [N, C, H, W] + [H, W]
    if (rank > 0) {
      auto format_func = [](const ValueHolder& val,
                            MemoryFormat f = MemoryFormat::Contiguous) {
        return std::get<0>(val.getEntry()) + f;
      };
      format = iterate(format_func, vals...);
    }
  }

  auto convert_func = [format](
                          ValueHolder& val, std::list<CgValue> list_val = {}) {
    list_val.push_front(val.maybeConvertValue(format));
    return list_val;
  };
  auto list_val = iterate(convert_func, vals...);

  return std::make_pair(format, list_val);
}

typedef void (
    *ParseFuncPtr)(const Node*, std::unordered_map<size_t, ValueHolder>&);
typedef bool (*MergeQueryFuncPtr)(const Node*);

// TODO: add a mutex to make it thread safe.
class IrParser {
  enum class OperatorType {
    ElementWise,
    Reduction,
    ReductionToSize,
    Normalization
  };
  typedef OperatorType (*OperatorTypeFuncPtr)(const Node*);

  class RegistrationEntry {
   public:
    RegistrationEntry(
        ParseFuncPtr parse_f,
        MergeQueryFuncPtr merge_f = nullptr,
        OperatorTypeFuncPtr type_f = nullptr)
        : parse_f_(parse_f), merge_f_(merge_f), type_f_(type_f) {}

    void parse(
        const Node* node,
        std::unordered_map<size_t, ValueHolder>& values) const {
      parse_f_(node, values);
    }

    bool isCompatible(const Node* node) const {
      if (merge_f_ == nullptr) {
        return true;
      }
      return merge_f_(node);
    }

    bool isType(const Node* node, OperatorType type) const {
      auto n_type =
          type_f_ == nullptr ? OperatorType::ElementWise : type_f_(node);
      return n_type == type;
    }

   private:
    ParseFuncPtr parse_f_;
    MergeQueryFuncPtr merge_f_;
    OperatorTypeFuncPtr type_f_;
  };

 public:
  // NOLINTNEXTLINE(cppcoreguidelines-pro-type-member-init)
  IrParser(std::shared_ptr<Graph> graph) : graph_(std::move(graph)) {
    initRegistry();
  }

  std::unique_ptr<Fusion> parse() {
    auto fusion = std::make_unique<Fusion>();
    // NOLINTNEXTLINE(cppcoreguidelines-init-variables)
    FusionGuard fg(fusion.get());
    auto block = graph_->block();

    std::unordered_set<Val*> c_last_tensors;
    // register all inputs;
    for (auto val : block->inputs()) {
      TORCH_INTERNAL_ASSERT(
          registerValue(val),
          "Failure when register value: ",
          *(val->node()),
          " with type: ",
          val->type());
      MemoryFormat format = MemoryFormat::Contiguous;
      Val* operand = nullptr;
      std::tie(format, operand) = value_map_[val->unique()].getEntry();
      fusion->addInput(operand);

      // mark input tensor as channels last;
      if (format == MemoryFormat::ChannelsLast) {
        c_last_tensors.insert(operand);
      }

      auto opt_dtype = operand->getDataType();
      // computation promotion, we cast fp16 or bf16 inputs to fp32 and use
      // promoted type in the computation.
      if (opt_dtype.has_value() &&
          (opt_dtype.value() == DataType::Half ||
           opt_dtype.value() == DataType::BFloat16)) {
        Val* promoted_val = castOp(DataType::Float, operand);
        // value_map_.emplace(val->unique(), ValueHolder(promoted_val, format));
        value_map_[val->unique()] = ValueHolder(promoted_val, format);
      }
    }

    // compose nodes in topo order;
    for (const JitOp* node : block->nodes()) {
      processJitNode(node);
    }

    // mark output;
    for (auto jit_output : block->outputs()) {
      auto& value_holder = value_map_[jit_output->unique()];
      TensorView* out = value_holder->as<TensorView>();
      // demote output dtype to be match PyTorch JIT graph.
      auto tensor_type = jit_output->type()->cast<TensorType>();
      TORCH_INTERNAL_ASSERT(
          tensor_type, "output of fusion group is not TensorType.");
      if (tensor_type->scalarType() == at::ScalarType::Half) {
        // No need to update value_map_ after this point.
        out = castOp(DataType::Half, out)->as<TensorView>();
      }
      if (tensor_type->scalarType() == at::ScalarType::BFloat16) {
        // No need to update value_map_ after this point.
        out = castOp(DataType::BFloat16, out)->as<TensorView>();
      }
      fusion->addOutput(out);

      // mark output tensor as channels last;
      if (value_holder.hasValue(MemoryFormat::ChannelsLast)) {
        c_last_tensors.insert(out);
      }
    }

    for (const auto& i : c10::irange(fusion->inputs().size())) {
      if (c_last_tensors.count(fusion->inputs()[i]) != 0) {
        fusion->setChannelsLastOnInput(i);
      }
    }
    for (const auto& i : c10::irange(fusion->outputs().size())) {
      if (c_last_tensors.count(fusion->outputs()[i]) != 0) {
        fusion->setChannelsLastOutputIndices(i);
      }
    }
    return fusion;
  }

  static bool lookupInSymbolSet(const Node* node) {
    initRegistry();

    return parser_symbol_set_.count(node->kind()) != 0;
  }

  // return nullptr if entry does not exist
  static const RegistrationEntry* lookupInRegistry(const Node* node) {
    // we need to use maybeSchema for nodes like prim::Constant, which doesn't
    // have a schema
    auto schema_ptr = node->maybeSchema();
    if (schema_ptr != nullptr) {
      // search cached entry first
      auto cache_it = cached_registry_lookup_.find(schema_ptr);
      if (cache_it != cached_registry_lookup_.end()) {
        return cache_it->second;
      } else {
        // match signature
        auto schema_str = canonicalSchemaString(*schema_ptr);

        auto iter = jit_operator_registry_.find(schema_str);
        if (iter != jit_operator_registry_.end()) {
          // update cache entry
          cached_registry_lookup_.insert(cache_it, {schema_ptr, &iter->second});
          return &iter->second;
        }
      }
    }
    return nullptr;
  }

  static void initRegistry() {
    if (init_registry_) {
      // TODO: mutex this guy;
      registerJitOperator();
      init_registry_ = false;
    }
  }

  static bool canParseNode(const Node* node) {
    initRegistry();

    // match signature.
    auto schema_ptr = node->maybeSchema();
    if (schema_ptr == nullptr) {
      return false;
    }
    auto reg_entry = lookupInRegistry(node);
    return reg_entry != nullptr && reg_entry->isCompatible(node);
  }

  static bool isReductionToSizeNode(const Node* node) {
    initRegistry();

    auto reg_entry = lookupInRegistry(node);
    return reg_entry != nullptr &&
        reg_entry->isType(node, OperatorType::ReductionToSize);
  }

  static bool isReductionNode(const Node* node) {
    initRegistry();

    auto reg_entry = lookupInRegistry(node);
    return reg_entry != nullptr &&
        (reg_entry->isType(node, OperatorType::Reduction) ||
         reg_entry->isType(node, OperatorType::ReductionToSize));
  }

  static bool isNormalizationNode(const Node* node) {
    initRegistry();

    auto reg_entry = lookupInRegistry(node);
    return reg_entry != nullptr &&
        reg_entry->isType(node, OperatorType::Normalization);
  }

  static bool isElementWiseNode(const Node* node) {
    initRegistry();

    auto reg_entry = lookupInRegistry(node);
    return reg_entry != nullptr &&
        reg_entry->isType(node, OperatorType::ElementWise);
  }

  // TODO: is_reduction is too hacky here. we should categorize operation types
  //       based on their memory accessing pattern, which would affect fusion
  //       strategy and partition logic.
  static void registerParseRule(
      std::shared_ptr<Operator>& op,
      ParseFuncPtr parse_fn,
      MergeQueryFuncPtr merge_query_fn = nullptr,
      OperatorTypeFuncPtr type_fn = nullptr) {
    auto op_name = op->schema().name();
    parser_symbol_set_.insert(c10::Symbol::fromQualString(op_name));
    // We blindly attempt to profile the inplace version of supported op, this
    // is to ensure that in-place removal in fusion partition would have the
    // profile information for them readily available after the pass.
    parser_symbol_set_.insert(c10::Symbol::fromQualString(op_name + '_'));
    jit_operator_registry_.emplace(
        std::piecewise_construct,
        std::forward_as_tuple(canonicalSchemaString(op->schema())),
        std::forward_as_tuple(parse_fn, merge_query_fn, type_fn));
  }

 private:
  static void registerJitOperator() {
    // Register parse-function for each JIT operator;
    // This is a one-time look up, our hash registry indexes on the pointer in
    // OperatorRegistry.

    std::array<const char*, kNumBinaryOpsWithAlpha> BinaryOpWithAlpha = {
        "aten::add(Tensor self, Tensor other, *, Scalar alpha) -> Tensor",
        "aten::add(Tensor self, Scalar other, Scalar alpha) -> Tensor",
        "aten::sub(Tensor self, Tensor other, *, Scalar alpha) -> Tensor",
        "aten::sub(Tensor self, Scalar other, Scalar alpha) -> Tensor"};
    for (auto signature : BinaryOpWithAlpha) {
      auto ptr_op = getOperatorForLiteral(signature);
      REGISTER_PARSE_RULE(
          ptr_op,
          {
            using BinaryOpWithAlphaType = Val* (*)(Val*, Val*, Val*);
            static std::unordered_map<
                Symbol,
                std::pair<BinaryOpType, BinaryOpWithAlphaType>>
                op_mapping(
                    {{aten::add,
                      std::make_pair(
                          BinaryOpType::Add,
                          static_cast<BinaryOpWithAlphaType>(&add_alpha))},
                     {aten::sub,
                      std::make_pair(
                          BinaryOpType::Sub,
                          static_cast<BinaryOpWithAlphaType>(&sub_alpha))}});
            // TODO: handle scaling factor when it's not constant 1;
            MemoryFormat format;
            std::list<Val*> list_val;
            std::tie(format, list_val) = getConsistentValues(
                c10::nullopt,
                value_map[node->inputs()[0]->unique()],
                value_map[node->inputs()[1]->unique()]);
            auto lhs = list_val.front();
            list_val.pop_front();
            auto rhs = list_val.front();
            list_val.pop_front();
            Val* alpha = value_map[node->inputs()[2]->unique()];

            auto out = alpha->isOneInt()
                ? binaryOp(
                      op_mapping[node->kind()].first,
                      lhs,
                      rhs,
                      TypePromotion::default_op_config)
                : op_mapping[node->kind()].second(lhs, rhs, alpha);
            value_map.emplace(
                node->output()->unique(), ValueHolder(out, format));
          },
          nullptr,
          nullptr);
    }

    std::array<const char*, kNumBinaryFloatOps> BinaryFloatOp = {
        "aten::div(Tensor self, Tensor other) -> Tensor",
        "aten::div(Tensor self, Scalar other) -> Tensor",
        "aten::atan2(Tensor self, Tensor other) -> Tensor"};
    for (auto signature : BinaryFloatOp) {
      auto ptr_op = getOperatorForLiteral(signature);
      REGISTER_PARSE_RULE(
          ptr_op,
          {
            static std::unordered_map<Symbol, BinaryOpType> op_mapping(
                {{aten::div, BinaryOpType::Div},
                 {aten::atan2, BinaryOpType::Atan2}});

            MemoryFormat format;
            std::list<Val*> list_val;
            std::tie(format, list_val) = getConsistentValues(
                c10::nullopt,
                value_map[node->inputs()[0]->unique()],
                value_map[node->inputs()[1]->unique()]);
            auto lhs = list_val.front();
            list_val.pop_front();
            auto rhs = list_val.front();
            list_val.pop_front();

            auto out = binaryOp(
                op_mapping[node->kind()],
                lhs,
                rhs,
                TypePromotion::float_op_config);
            value_map.emplace(
                node->output()->unique(), ValueHolder(out, format));
          },
          nullptr,
          nullptr);
    }

    std::array<const char*, kNumBinaryCastOps> BinaryCastOp = {
        "aten::mul(Tensor self, Tensor other) -> Tensor",
        "aten::mul(Tensor self, Scalar other) -> Tensor",
        "aten::max(Tensor self, Tensor other) -> Tensor",
        "aten::min(Tensor self, Tensor other) -> Tensor",
        "aten::pow(Tensor self, Tensor exponent) -> Tensor",
        "aten::pow(Tensor self, Scalar exponent) -> Tensor",
        "aten::pow(Scalar self, Tensor exponent) -> Tensor",
        "aten::remainder(Tensor self, Tensor other) -> Tensor",
        "aten::fmod(Tensor self, Tensor other) -> Tensor",
        "aten::__and__(Tensor self, Tensor other) -> Tensor",
        "aten::__or__(Tensor self, Tensor other) -> Tensor",
        "aten::__xor__(Tensor self, Tensor other) -> Tensor",
        "aten::__lshift__(Tensor self, Tensor other) -> Tensor",
        "aten::__rshift__(Tensor self, Tensor other) -> Tensor"};
    for (auto signature : BinaryCastOp) {
      auto ptr_op = getOperatorForLiteral(signature);
      REGISTER_PARSE_RULE(
          ptr_op,
          {
            static std::unordered_map<Symbol, BinaryOpType> op_mapping(
                {{aten::mul, BinaryOpType::Mul},
                 {aten::min, BinaryOpType::Min},
                 {aten::max, BinaryOpType::Max},
                 {aten::pow, BinaryOpType::Pow},
                 {aten::remainder, BinaryOpType::Remainder},
                 {aten::fmod, BinaryOpType::Fmod},
                 {aten::__and__, BinaryOpType::And},
                 {aten::__or__, BinaryOpType::Or},
                 {aten::__xor__, BinaryOpType::Xor},
                 {aten::__lshift__, BinaryOpType::Lshift},
                 {aten::__rshift__, BinaryOpType::Rshift}});

            MemoryFormat format;
            std::list<Val*> list_val;
            std::tie(format, list_val) = getConsistentValues(
                c10::nullopt,
                value_map[node->inputs()[0]->unique()],
                value_map[node->inputs()[1]->unique()]);
            auto lhs = list_val.front();
            list_val.pop_front();
            auto rhs = list_val.front();
            list_val.pop_front();

            auto out = binaryOp(
                op_mapping[node->kind()],
                lhs,
                rhs,
                TypePromotion::default_op_config);
            value_map.emplace(
                node->output()->unique(), ValueHolder(out, format));
          },
          nullptr,
          nullptr);
    }

    std::array<const char*, kNumBinaryComparisonOps> BinaryOp = {
        "aten::eq(Tensor self, Tensor other) -> Tensor",
        "aten::eq(Tensor self, Scalar other) -> Tensor",
        "aten::ne(Tensor self, Tensor other) -> Tensor",
        "aten::ne(Tensor self, Scalar other) -> Tensor",
        "aten::ge(Tensor self, Tensor other) -> Tensor",
        "aten::ge(Tensor self, Scalar other) -> Tensor",
        "aten::gt(Tensor self, Tensor other) -> Tensor",
        "aten::gt(Tensor self, Scalar other) -> Tensor",
        "aten::le(Tensor self, Tensor other) -> Tensor",
        "aten::le(Tensor self, Scalar other) -> Tensor",
        "aten::lt(Tensor self, Tensor other) -> Tensor",
        "aten::lt(Tensor self, Scalar other) -> Tensor"};
    for (auto signature : BinaryOp) {
      auto ptr_op = getOperatorForLiteral(signature);
      REGISTER_PARSE_RULE(
          ptr_op,
          {
            static std::unordered_map<Symbol, BinaryOpType> op_mapping(
                {{aten::lt, BinaryOpType::LT},
                 {aten::le, BinaryOpType::LE},
                 {aten::gt, BinaryOpType::GT},
                 {aten::ge, BinaryOpType::GE},
                 {aten::ne, BinaryOpType::NE},
                 {aten::eq, BinaryOpType::Eq}});

            MemoryFormat format;
            std::list<Val*> list_val;
            std::tie(format, list_val) = getConsistentValues(
                c10::nullopt,
                value_map[node->inputs()[0]->unique()],
                value_map[node->inputs()[1]->unique()]);
            auto lhs = list_val.front();
            list_val.pop_front();
            auto rhs = list_val.front();
            list_val.pop_front();

            auto out = binaryOp(
                op_mapping[node->kind()],
                lhs,
                rhs,
                TypePromotion::comparison_op_config);
            value_map.emplace(
                node->output()->unique(), ValueHolder(out, format));
          },
          nullptr,
          nullptr);
    }

    std::array<const char*, kNumUnaryOps> UnaryOp = {
        "aten::abs(Tensor self) -> Tensor",
        "aten::bitwise_not(Tensor self) -> Tensor",
        "aten::ceil(Tensor self) -> Tensor",
        "aten::floor(Tensor self) -> Tensor",
        "aten::frac(Tensor self) -> Tensor",
        "aten::neg(Tensor self) -> Tensor",
        "aten::relu(Tensor self) -> Tensor",
        "aten::round(Tensor self) -> Tensor",
        "aten::silu(Tensor self) -> Tensor",
        "aten::trunc(Tensor self) -> Tensor",
    };
    for (auto signature : UnaryOp) {
      auto ptr_op = getOperatorForLiteral(signature);
      REGISTER_PARSE_RULE(
          ptr_op,
          {
            static std::unordered_map<Symbol, UnaryOpType> op_mapping({
                {aten::abs, UnaryOpType::Abs},
                {aten::bitwise_not, UnaryOpType::Not},
                {aten::ceil, UnaryOpType::Ceil},
                {aten::floor, UnaryOpType::Floor},
                {aten::frac, UnaryOpType::Frac},
                {aten::neg, UnaryOpType::Neg},
                {aten::relu, UnaryOpType::Relu},
                {aten::round, UnaryOpType::Round},
                {aten::silu, UnaryOpType::Silu},
                {aten::trunc, UnaryOpType::Trunc},
            });
            MemoryFormat format;
            std::list<Val*> list_val;
            std::tie(format, list_val) = getConsistentValues(
                c10::nullopt, value_map[node->inputs()[0]->unique()]);
            auto operand = list_val.front();
            list_val.pop_front();
            auto out = unaryOp(op_mapping[node->kind()], operand);
            value_map.emplace(
                node->output()->unique(), ValueHolder(out, format));
          },
          nullptr,
          nullptr);
    }

    std::array<const char*, kNumUnaryFloatOps> UnaryFloatOp = {
        "aten::log(Tensor self) -> Tensor",
        "aten::log10(Tensor self) -> Tensor",
        "aten::log1p(Tensor self) -> Tensor",
        "aten::log2(Tensor self) -> Tensor",
        "aten::lgamma(Tensor self) -> Tensor",
        "aten::exp(Tensor self) -> Tensor",
        "aten::expm1(Tensor self) -> Tensor",
        "aten::erf(Tensor self) -> Tensor",
        "aten::erfc(Tensor self) -> Tensor",
        "aten::cos(Tensor self) -> Tensor",
        "aten::acos(Tensor self) -> Tensor",
        "aten::cosh(Tensor self) -> Tensor",
        "aten::sin(Tensor self) -> Tensor",
        "aten::asin(Tensor self) -> Tensor",
        "aten::sinh(Tensor self) -> Tensor",
        "aten::tan(Tensor self) -> Tensor",
        "aten::atan(Tensor self) -> Tensor",
        "aten::tanh(Tensor self) -> Tensor",
        "aten::atanh(Tensor self) -> Tensor",
        "aten::sqrt(Tensor self) -> Tensor",
        "aten::rsqrt(Tensor self) -> Tensor",
        "aten::reciprocal(Tensor self) -> Tensor",
        "aten::sigmoid(Tensor self) -> Tensor"};
    for (auto signature : UnaryFloatOp) {
      auto ptr_op = getOperatorForLiteral(signature);
      REGISTER_PARSE_RULE(
          ptr_op,
          {
            static std::unordered_map<Symbol, UnaryOpType> op_mapping({
                {aten::log, UnaryOpType::Log},
                {aten::log10, UnaryOpType::Log10},
                {aten::log1p, UnaryOpType::Log1p},
                {aten::log2, UnaryOpType::Log2},
                {aten::lgamma, UnaryOpType::Lgamma},
                {aten::exp, UnaryOpType::Exp},
                {aten::expm1, UnaryOpType::Expm1},
                {aten::erf, UnaryOpType::Erf},
                {aten::erfc, UnaryOpType::Erfc},
                {aten::cos, UnaryOpType::Cos},
                {aten::acos, UnaryOpType::Acos},
                {aten::cosh, UnaryOpType::Cosh},
                {aten::sin, UnaryOpType::Sin},
                {aten::asin, UnaryOpType::Asin},
                {aten::sinh, UnaryOpType::Sinh},
                {aten::tan, UnaryOpType::Tan},
                {aten::tanh, UnaryOpType::Tanh},
                {aten::atan, UnaryOpType::Atan},
                {aten::atanh, UnaryOpType::Atanh},
                {aten::sqrt, UnaryOpType::Sqrt},
                {aten::rsqrt, UnaryOpType::Rsqrt},
                {aten::reciprocal, UnaryOpType::Reciprocal},
                {aten::sigmoid, UnaryOpType::Sigmoid},
            });
            MemoryFormat format;
            std::list<Val*> list_val;
            std::tie(format, list_val) = getConsistentValues(
                c10::nullopt, value_map[node->inputs()[0]->unique()]);
            auto operand = list_val.front();
            list_val.pop_front();
            auto out = unaryOp(
                op_mapping[node->kind()],
                operand,
                TypePromotion::float_op_config);
            value_map.emplace(
                node->output()->unique(), ValueHolder(out, format));
          },
          nullptr,
          nullptr);
    }

    {
      auto ptr_op = getOperatorForLiteral(
          "aten::rand_like(Tensor self, *, ScalarType? dtype=None, Layout? layout=None, Device? device=None, bool? pin_memory=None, MemoryFormat? memory_format=None) -> Tensor");
      REGISTER_PARSE_RULE(
          ptr_op,
          {
            MemoryFormat format;
            std::list<Val*> list_val;
            std::tie(format, list_val) = getConsistentValues(
                MemoryFormat::Contiguous,
                value_map[node->inputs()[0]->unique()]);
            auto operand = list_val.front();
            list_val.pop_front();

            auto out = randlike(operand);
            value_map.emplace(node->output()->unique(), out);
          },
          nullptr,
          nullptr);
    }

    {
      auto ptr_op = getOperatorForLiteral(
          "aten::softplus(Tensor self, Scalar beta, Scalar threshold) -> Tensor");
      REGISTER_PARSE_RULE(
          ptr_op,
          {
            MemoryFormat format;
            std::list<Val*> list_val;
            std::tie(format, list_val) = getConsistentValues(
                MemoryFormat::Contiguous,
                value_map[node->inputs()[0]->unique()]);
            auto operand = list_val.front();
            list_val.pop_front();
            auto& beta = value_map[node->inputs()[1]->unique()];
            auto& threshold = value_map[node->inputs()[2]->unique()];
            auto out = softplus(operand, beta, threshold);
            value_map.emplace(node->output()->unique(), out);
          },
          nullptr,
          nullptr);
    }

    {
      auto ptr_op = getOperatorForLiteral(
          "aten::threshold(Tensor self, Scalar threshold, Scalar value) -> Tensor");
      REGISTER_PARSE_RULE(
          ptr_op,
          {
            MemoryFormat format;
            std::list<Val*> list_val;
            std::tie(format, list_val) = getConsistentValues(
                MemoryFormat::Contiguous,
                value_map[node->inputs()[0]->unique()]);
            auto operand = list_val.front();
            list_val.pop_front();
            auto& th = value_map[node->inputs()[1]->unique()];
            auto& value = value_map[node->inputs()[2]->unique()];

            auto out = threshold(operand, th, value);
            value_map.emplace(node->output()->unique(), out);
          },
          nullptr,
          nullptr);
    }

    {
      auto ptr_op = getOperatorForLiteral(
          "aten::clamp(Tensor self, Scalar? min, Scalar? max) -> Tensor");
      REGISTER_PARSE_RULE(
          ptr_op,
          {
            MemoryFormat format;
            std::list<Val*> list_val;
            std::tie(format, list_val) = getConsistentValues(
                c10::nullopt, value_map[node->inputs()[0]->unique()]);
            auto operand = list_val.front();
            list_val.pop_front();
            Val* low = value_map.count(node->inputs()[1]->unique()) != 0
                ? *value_map[node->inputs()[1]->unique()]
                : new Double(std::numeric_limits<float>::min());
            Val* high = value_map.count(node->inputs()[2]->unique()) != 0
                ? *value_map[node->inputs()[2]->unique()]
                : new Double(std::numeric_limits<float>::max());

            auto out = clamp(operand, low, high);
            value_map.emplace(node->output()->unique(), out);
          },
          nullptr,
          nullptr);
    }

    {
      auto ptr_op = getOperatorForLiteral(
          "aten::where(Tensor condition, Tensor self, Tensor other) -> Tensor");
      REGISTER_PARSE_RULE(
          ptr_op,
          {
            MemoryFormat format;
            std::list<Val*> list_val;
            std::tie(format, list_val) = getConsistentValues(
                MemoryFormat::Contiguous,
                value_map[node->inputs()[0]->unique()],
                value_map[node->inputs()[1]->unique()],
                value_map[node->inputs()[2]->unique()]);
            auto condition = list_val.front();
            list_val.pop_front();
            auto x = list_val.front();
            list_val.pop_front();
            auto y = list_val.front();
            list_val.pop_front();

            auto out = where(condition, x, y);
            value_map.emplace(
                node->output()->unique(), ValueHolder(out, format));
          },
          nullptr,
          nullptr);
    }

    {
      std::array<const char*, kNumLerpOps> LerpOp = {
          "aten::lerp(Tensor self, Tensor end, Scalar weight) -> Tensor",
          "aten::lerp(Tensor self, Tensor end, Tensor weight) -> Tensor"};
      for (auto signature : LerpOp) {
        auto ptr_op = getOperatorForLiteral(signature);
        REGISTER_PARSE_RULE(
            ptr_op,
            {
              MemoryFormat format;
              std::list<Val*> list_val;
              std::tie(format, list_val) = getConsistentValues(
                  MemoryFormat::Contiguous,
                  value_map[node->inputs()[0]->unique()],
                  value_map[node->inputs()[1]->unique()],
                  value_map[node->inputs()[2]->unique()]);
              auto self = list_val.front();
              list_val.pop_front();
              auto end = list_val.front();
              list_val.pop_front();
              auto weight = list_val.front();
              list_val.pop_front();

              auto out = lerp(self, end, weight);
              value_map.emplace(
                  node->output()->unique(), ValueHolder(out, format));
            },
            nullptr,
            nullptr);
      }
    }

    {
      auto ptr_op = getOperatorForLiteral(
          "aten::addcmul(Tensor self, Tensor tensor1, Tensor tensor2, *, Scalar value=1) -> Tensor");
      REGISTER_PARSE_RULE(
          ptr_op,
          {
            MemoryFormat format;
            std::list<Val*> list_val;
            std::tie(format, list_val) = getConsistentValues(
                c10::nullopt,
                value_map[node->inputs()[0]->unique()],
                value_map[node->inputs()[1]->unique()],
                value_map[node->inputs()[2]->unique()],
                value_map[node->inputs()[3]->unique()]);
            auto self = list_val.front();
            list_val.pop_front();
            auto tensor1 = list_val.front();
            list_val.pop_front();
            auto tensor2 = list_val.front();
            list_val.pop_front();
            auto value = list_val.front();
            list_val.pop_front();

            auto out = addcmul(self, tensor1, tensor2, value);
            value_map.emplace(
                node->output()->unique(), ValueHolder(out, format));
          },
          nullptr,
          nullptr);
    }

#if false // temporarily disable this for dropout changes
    {
      auto ptr_op = getOperatorForLiteral(
          "aten::native_dropout(Tensor input, float p, float scale, bool train) -> (Tensor, Tensor)");
      REGISTER_PARSE_RULE(
          ptr_op,
          {
            MemoryFormat format;
            std::list<Val*> list_val;
            std::tie(format, list_val) = getConsistentValues(
                MemoryFormat::Contiguous,
                value_map[node->inputs()[0]->unique()],
                value_map[node->inputs()[1]->unique()],
                value_map[node->inputs()[2]->unique()]);
            auto input = list_val.front();
            list_val.pop_front();
            auto prob = list_val.front();
            list_val.pop_front();
            auto scale = list_val.front();
            list_val.pop_front();
            auto train = constant_as<bool>(node->input(3));

            TORCH_INTERNAL_ASSERT(
                train.has_value() and train.value(),
                "Train parameter is incorrectly set to false!");

            auto result = dropout(input->as<TensorView>(), prob, scale);

            value_map.emplace(node->output(0)->unique(), result.output);
            value_map.emplace(node->output(1)->unique(), result.mask);
          },
          nullptr,
          nullptr);
    }
#endif

    {
      auto ptr_op = getOperatorForLiteral(
          "aten::dropout(Tensor input, float p, bool train) -> Tensor");
      REGISTER_PARSE_RULE(
          ptr_op,
          {
            MemoryFormat format;
            std::list<Val*> list_val;
            std::tie(format, list_val) = getConsistentValues(
                MemoryFormat::Contiguous,
                value_map[node->inputs()[0]->unique()],
                value_map[node->inputs()[1]->unique()]);
            auto input = list_val.front();
            list_val.pop_front();
            auto prob = list_val.front();
            list_val.pop_front();

            auto train = constant_as<bool>(node->input(2));
            TORCH_INTERNAL_ASSERT(
                train.has_value(), "dropout needs constant `train` flag");

            if (train.value()) {
              auto result = dropout(input->as<TensorView>(), prob);

              value_map.emplace(node->output()->unique(), result.output);
            } else {
              value_map.emplace(node->output()->unique(), input);
            }
          },
          nullptr,
          nullptr);
    }

#if false // temporarily disable this for dropout changes
    {
      auto ptr_op = getOperatorForLiteral(
          "aten::native_dropout_backward(Tensor grad, Tensor mask, float scale) -> Tensor");
      REGISTER_PARSE_RULE(
          ptr_op,
          {
            MemoryFormat format;
            std::list<Val*> list_val;
            std::tie(format, list_val) = getConsistentValues(
                MemoryFormat::Contiguous,
                value_map[node->inputs()[0]->unique()],
                value_map[node->inputs()[1]->unique()],
                value_map[node->inputs()[2]->unique()]);
            auto grad = list_val.front();
            list_val.pop_front();
            auto mask = list_val.front();
            list_val.pop_front();
            auto scale = list_val.front();
            list_val.pop_front();

            auto output = dropout_backward(
                grad->as<TensorView>(), mask->as<TensorView>(), scale);
            value_map.emplace(node->output()->unique(), output);
          },
          nullptr,
          nullptr);
    }
#endif

    {
      std::array<const char*, kNumInstancenormFwd> InstanceNormFwd = {
          "aten::instance_norm(Tensor input, Tensor? weight, Tensor? bias, Tensor? running_mean, Tensor? running_var, bool use_input_stats, float momentum, float eps, bool cudnn_enabled) -> Tensor"};
      for (auto signature : InstanceNormFwd) {
        auto ptr_op = getOperatorForLiteral(signature);
        REGISTER_PARSE_RULE(
            ptr_op,
            {
              auto fusion = FusionGuard::getCurFusion();

              // TODO: handle channels last
              MemoryFormat format;
              std::list<Val*> list_val;
              std::tie(format, list_val) = getConsistentValues(
                  MemoryFormat::Contiguous,
                  value_map[node->inputs()[0]->unique()]);
              auto input_t = list_val.front();
              list_val.pop_front();
              auto input = input_t->as<TensorView>();

              TensorView* weight = nullptr;
              if (!node->input(1)->type()->isSubtypeOf(
                      static_cast<c10::TypePtr>(NoneType::get()))) {
                weight = value_map[node->input(1)->unique()]->as<TensorView>();
              }

              TensorView* bias = nullptr;
              if (!node->input(2)->type()->isSubtypeOf(
                      static_cast<c10::TypePtr>(NoneType::get()))) {
                bias = value_map[node->input(2)->unique()]->as<TensorView>();
              }

              TensorView* running_mean = nullptr;
              if (!node->input(3)->type()->isSubtypeOf(
                      static_cast<c10::TypePtr>(NoneType::get()))) {
                running_mean =
                    value_map[node->input(3)->unique()]->as<TensorView>();
                TORCH_INTERNAL_ASSERT(
                    fusion->hasInput(running_mean),
                    "IO_tensor `instance_norm::running_mean` can only be input tensor to fusion");
              }

              TensorView* running_var = nullptr;
              if (!node->input(4)->type()->isSubtypeOf(
                      static_cast<c10::TypePtr>(NoneType::get()))) {
                running_var =
                    value_map[node->input(4)->unique()]->as<TensorView>();
                TORCH_INTERNAL_ASSERT(
                    fusion->hasInput(running_var),
                    "IO_tensor `instance_norm::running_var` can only be input tensor to fusion");
              }

              // NOLINTNEXTLINE(cppcoreguidelines-avoid-magic-numbers)
              auto use_input_stats = constant_as<bool>(node->input(5));
              TORCH_INTERNAL_ASSERT(
                  use_input_stats.has_value(),
                  "The use_input_stats (bool) parameter is required.");
              const bool kUseInputStats = use_input_stats.value();

              Val* momentum_ptr = nullptr;
              // NOLINTNEXTLINE(cppcoreguidelines-avoid-magic-numbers)
              if (auto momentum = constant_as<float>(node->input(6))) {
                momentum_ptr = new Double(momentum.value());
              } else {
                // NOLINTNEXTLINE(cppcoreguidelines-avoid-magic-numbers)
                momentum_ptr = value_map[node->input(6)->unique()];
              }

              Val* eps_ptr = nullptr;
              // NOLINTNEXTLINE(cppcoreguidelines-avoid-magic-numbers)
              if (auto eps = constant_as<float>(node->input(7))) {
                eps_ptr = new Double(eps.value());
              } else {
                // NOLINTNEXTLINE(cppcoreguidelines-avoid-magic-numbers)
                eps_ptr = value_map[node->input(7)->unique()];
              }

              auto result = instance_norm(
                  input,
                  weight,
                  bias,
                  running_mean,
                  running_var,
                  kUseInputStats,
                  momentum_ptr,
                  eps_ptr);

              if (node->kind() ==
                  c10::Symbol::fromQualString("aten::instance_norm")) {
                value_map.emplace(node->output()->unique(), result.output);
              }
            },
            [](const Node* node) -> bool { return true; },
            [](const Node* node) -> OperatorType {
              return OperatorType::Normalization;
            });
      }
    }

    {
      std::array<const char*, kNumBatchnormFwd> BatchNormFwd = {
          "aten::_batch_norm_impl_index(Tensor input, Tensor? weight, Tensor? bias, Tensor? running_mean, Tensor? running_var, bool training, float momentum, float eps, bool cudnn_enabled) -> (Tensor, Tensor, Tensor, Tensor, int)",
          "aten::native_batch_norm(Tensor input, Tensor? weight, Tensor? bias, Tensor? running_mean, Tensor? running_var, bool training, float momentum, float eps) -> (Tensor, Tensor, Tensor)",
          "aten::batch_norm(Tensor input, Tensor? weight, Tensor? bias, Tensor? running_mean, Tensor? running_var, bool training, float momentum, float eps, bool cudnn_enabled) -> Tensor"};
      for (auto signature : BatchNormFwd) {
        auto ptr_op = getOperatorForLiteral(signature);
        REGISTER_PARSE_RULE(
            ptr_op,
            {
              MemoryFormat format = MemoryFormat::Contiguous;
              Val* operand = nullptr;
              std::tie(format, operand) =
                  value_map[node->input(0)->unique()].getEntry();
              auto input = operand->as<TensorView>();

              TensorView* weight = nullptr;
              if (!node->input(1)->type()->isSubtypeOf(
                      static_cast<c10::TypePtr>(NoneType::get()))) {
                weight = value_map[node->input(1)->unique()]->as<TensorView>();
              }

              TensorView* bias = nullptr;
              if (!node->input(2)->type()->isSubtypeOf(
                      static_cast<c10::TypePtr>(NoneType::get()))) {
                bias = value_map[node->input(2)->unique()]->as<TensorView>();
              }

              // NOLINTNEXTLINE(cppcoreguidelines-avoid-magic-numbers)
              auto training = constant_as<bool>(node->input(5));
              TORCH_INTERNAL_ASSERT(
                  training.has_value(),
                  "The training (bool) parameter is required.");
              const bool kTraining = training.value();

              TensorView* running_mean = nullptr;
              if (!node->input(3)->type()->isSubtypeOf(
                      static_cast<c10::TypePtr>(NoneType::get()))) {
                running_mean =
                    value_map[node->input(3)->unique()]->as<TensorView>();
              }

              TensorView* running_var = nullptr;
              if (!node->input(4)->type()->isSubtypeOf(
                      static_cast<c10::TypePtr>(NoneType::get()))) {
                running_var =
                    value_map[node->input(4)->unique()]->as<TensorView>();
              }

              Val* momentum_ptr = nullptr;
              // NOLINTNEXTLINE(cppcoreguidelines-avoid-magic-numbers)
              if (auto momentum = constant_as<float>(node->input(6))) {
                momentum_ptr = new Double(momentum.value());
              } else {
                // NOLINTNEXTLINE(cppcoreguidelines-avoid-magic-numbers)
                momentum_ptr = value_map[node->input(6)->unique()];
              }

              Val* eps_ptr = nullptr;
              // NOLINTNEXTLINE(cppcoreguidelines-avoid-magic-numbers)
              if (auto eps = constant_as<float>(node->input(7))) {
                eps_ptr = new Double(eps.value());
              } else {
                // NOLINTNEXTLINE(cppcoreguidelines-avoid-magic-numbers)
                eps_ptr = value_map[node->input(7)->unique()];
              }

              auto result = batch_norm(
                  input,
                  weight,
                  bias,
                  running_mean,
                  running_var,
                  kTraining,
                  momentum_ptr,
                  eps_ptr,
                  format == MemoryFormat::ChannelsLast);

              if (node->kind() ==
                      c10::Symbol::fromQualString("aten::native_batch_norm") ||
                  node->kind() ==
                      c10::Symbol::fromQualString(
                          "aten::_batch_norm_impl_index")) {
                // TODO: output 3 & 4 are not created
                //       we are not creating these outputs because codegen
                //       currently lacks the support.
                value_map.emplace(
                    node->output(0)->unique(),
                    ValueHolder(result.output, format));
                value_map.emplace(node->output(1)->unique(), result.mean);
                value_map.emplace(node->output(2)->unique(), result.invstd);
              } else if (
                  node->kind() ==
                  c10::Symbol::fromQualString("aten::batch_norm")) {
                value_map.emplace(
                    node->output()->unique(),
                    ValueHolder(result.output, format));
              }
            },
            [](const Node* node) -> bool { return true; },
            [](const Node* node) -> OperatorType {
              return OperatorType::Normalization;
            });
      }
    }

    {
      auto ptr_op = getOperatorForLiteral(
          "aten::_batch_norm_impl_index_backward(int impl_index, Tensor input, Tensor grad_output, Tensor? weight, Tensor? running_mean, Tensor? running_var, Tensor? save_mean, Tensor? save_var_transform, bool train, float eps, bool[3] output_mask, Tensor reservedSpace) -> (Tensor, Tensor, Tensor)");
      REGISTER_PARSE_RULE(
          ptr_op,
          {
            // discard impl_index and reservedSpace since we don't use them
            MemoryFormat format;
            std::list<Val*> list_val;
            std::tie(format, list_val) = getConsistentValues(
                c10::nullopt,
                value_map[node->inputs()[1]->unique()],
                value_map[node->inputs()[2]->unique()]);
            auto operand0 = list_val.front();
            list_val.pop_front();
            auto operand1 = list_val.front();
            list_val.pop_front();
            auto input = operand0->as<TensorView>();
            auto grad_out = operand1->as<TensorView>();

            TensorView* weight = nullptr;
            if (!node->input(3)->type()->isSubtypeOf(
                    static_cast<c10::TypePtr>(NoneType::get()))) {
              weight = value_map[node->input(3)->unique()]->as<TensorView>();
            }

            TensorView* running_mean = nullptr;
            if (!node->input(4)->type()->isSubtypeOf(
                    static_cast<c10::TypePtr>(NoneType::get()))) {
              running_mean =
                  value_map[node->input(4)->unique()]->as<TensorView>();
            }

            TensorView* running_var = nullptr;
            if (!node->input(5)->type()->isSubtypeOf(
                    static_cast<c10::TypePtr>(NoneType::get()))) {
              running_var =
                  value_map[node->input(5)->unique()]->as<TensorView>();
            }

            TensorView* save_mean = nullptr;
            // NOLINTNEXTLINE(cppcoreguidelines-avoid-magic-numbers)
            if (!node->input(6)->type()->isSubtypeOf(
                    static_cast<c10::TypePtr>(NoneType::get()))) {
              // NOLINTNEXTLINE(cppcoreguidelines-avoid-magic-numbers)
              save_mean = value_map[node->input(6)->unique()]->as<TensorView>();
            }

            TensorView* save_invstd = nullptr;
            // NOLINTNEXTLINE(cppcoreguidelines-avoid-magic-numbers)
            if (!node->input(7)->type()->isSubtypeOf(
                    static_cast<c10::TypePtr>(NoneType::get()))) {
              save_invstd =
                  // NOLINTNEXTLINE(cppcoreguidelines-avoid-magic-numbers)
                  value_map[node->input(7)->unique()]->as<TensorView>();
            }

            // NOLINTNEXTLINE(cppcoreguidelines-avoid-magic-numbers)
            auto training = constant_as<bool>(node->input(8));
            TORCH_INTERNAL_ASSERT(
                training.has_value(),
                "The training (bool) parameter is required.");
            const bool kTraining = training.value();

            // NOLINTNEXTLINE(cppcoreguidelines-avoid-magic-numbers)
            Val* eps_ptr = nullptr;
            // NOLINTNEXTLINE(cppcoreguidelines-avoid-magic-numbers)
            if (auto eps = constant_as<float>(node->input(9))) {
              eps_ptr = new Double(eps.value());
            } else {
              // NOLINTNEXTLINE(cppcoreguidelines-avoid-magic-numbers)
              eps_ptr = value_map[node->input(7)->unique()];
            }

            // NOLINTNEXTLINE(cppcoreguidelines-avoid-magic-numbers)
            auto out_mask_list = constant_as<c10::List<bool>>(node->input(10));
            TORCH_INTERNAL_ASSERT(
                out_mask_list.has_value(),
                "output mask for batch_norm_backward");
            std::vector<bool> output_mask;
            for (const auto value : out_mask_list->vec()) {
              output_mask.emplace_back(static_cast<bool>(value));
            }

            // TODO: merge this loop below.
            if (kTraining) {
              TORCH_INTERNAL_ASSERT(
                  save_mean != nullptr && save_invstd != nullptr,
                  "When training=True, save_mean and save_invstd are required.");
            } else {
              // TODO: this is not a legit assumption? Can't we run with
              // track_running_stats == false && training == false
              // which should just run through the case above.
              TORCH_INTERNAL_ASSERT(
                  running_mean != nullptr && running_var != nullptr,
                  "When training=False, running_mean and running_invstd are required.");
            }

            auto grads = batch_norm_backward(
                input,
                grad_out,
                weight,
                running_mean,
                running_var,
                save_mean,
                save_invstd,
                kTraining,
                eps_ptr,
                output_mask,
                format == MemoryFormat::ChannelsLast);

            if (output_mask[0]) {
              TORCH_INTERNAL_ASSERT(grads.grad_input != nullptr);
              value_map.emplace(
                  node->output(0)->unique(),
                  ValueHolder(grads.grad_input, format));
            } else {
              TORCH_INTERNAL_ASSERT(grads.grad_input == nullptr);
              value_map.emplace(
                  node->output(0)->unique(),
                  ValueHolder(TensorViewBuilder().build(), format));
            }

            if (output_mask[1]) {
              TORCH_INTERNAL_ASSERT(grads.grad_weight != nullptr);
              value_map.emplace(node->output(1)->unique(), grads.grad_weight);
            } else {
              TORCH_INTERNAL_ASSERT(grads.grad_weight == nullptr);
              value_map.emplace(
                  node->output(1)->unique(), TensorViewBuilder().build());
            }

            if (output_mask[2]) {
              TORCH_INTERNAL_ASSERT(grads.grad_bias != nullptr);
              value_map.emplace(node->output(2)->unique(), grads.grad_bias);
            } else {
              TORCH_INTERNAL_ASSERT(grads.grad_bias == nullptr);
              value_map.emplace(
                  node->output(2)->unique(), TensorViewBuilder().build());
            }
          },
          [](const Node* node) -> bool { return true; },
          [](const Node* node) -> OperatorType {
            return OperatorType::Normalization;
          });
    }

    {
      std::array<const char*, kNumLayernormFwd> LayerNormFwd = {
          "aten::native_layer_norm(Tensor input, int[] normalized_shape, Tensor? weight, Tensor? bias, float eps) -> (Tensor, Tensor, Tensor)",
          "aten::layer_norm(Tensor input, int[] normalized_shape, Tensor? weight=None, Tensor? bias=None, float eps=1e-05, bool cudnn_enable=True) -> Tensor"};
      for (auto signature : LayerNormFwd) {
        auto ptr_op = getOperatorForLiteral(signature);
        REGISTER_PARSE_RULE(
            ptr_op,
            {
              MemoryFormat format;
              std::list<Val*> list_val;
              std::tie(format, list_val) = getConsistentValues(
                  MemoryFormat::Contiguous,
                  value_map[node->inputs()[0]->unique()]);
              auto input_t = list_val.front();
              list_val.pop_front();
              auto input = input_t->as<TensorView>();

              auto norm_shape_optional =
                  constant_as<c10::List<int64_t>>(node->input(1));
              TORCH_INTERNAL_ASSERT(
                  norm_shape_optional.has_value(),
                  "The Normalized_Shape list is required.");
              auto norm_shape = norm_shape_optional->vec();

              TensorView* weight = nullptr;
              if (!node->input(2)->type()->isSubtypeOf(
                      static_cast<c10::TypePtr>(NoneType::get()))) {
                weight = value_map[node->input(2)->unique()]->as<TensorView>();
              }

              TensorView* bias = nullptr;
              if (!node->input(3)->type()->isSubtypeOf(
                      static_cast<c10::TypePtr>(NoneType::get()))) {
                bias = value_map[node->input(3)->unique()]->as<TensorView>();
              }

              Val* eps_ptr = nullptr;
              if (auto eps = constant_as<float>(node->input(4))) {
                eps_ptr = new Double(eps.value());
              } else {
                eps_ptr = value_map[node->input(4)->unique()];
              }

              auto result =
                  layer_norm(input, norm_shape, weight, bias, eps_ptr);

              if (node->kind() ==
                  c10::Symbol::fromQualString("aten::native_layer_norm")) {
                value_map.emplace(node->output(0)->unique(), result.output);
                value_map.emplace(node->output(1)->unique(), result.mean);
                value_map.emplace(node->output(2)->unique(), result.invstd);
              } else if (
                  node->kind() ==
                  c10::Symbol::fromQualString("aten::layer_norm")) {
                value_map.emplace(node->output()->unique(), result.output);
              }
            },
            // TODO: #ProfileIValue List should update this
            [](const Node* node) -> bool { return true; },
            [](const Node* node) -> OperatorType {
              return OperatorType::Normalization;
            });
      }
    }

    {
      auto ptr_op = getOperatorForLiteral(
          "aten::native_layer_norm_backward(Tensor grad_out, Tensor input, int[] normalized_shape, Tensor mean, Tensor rstd, Tensor? weight, Tensor? bias, bool[3] output_mask) -> (Tensor, Tensor, Tensor)");
      REGISTER_PARSE_RULE(
          ptr_op,
          {
            MemoryFormat format;
            std::list<Val*> list_val;
            std::tie(format, list_val) = getConsistentValues(
                MemoryFormat::Contiguous,
                value_map[node->inputs()[0]->unique()],
                value_map[node->inputs()[1]->unique()]);
            auto grad_out_t = list_val.front();
            list_val.pop_front();
            auto input_t = list_val.front();
            list_val.pop_front();
            auto grad_out = grad_out_t->as<TensorView>();
            auto input = input_t->as<TensorView>();

            auto norm_shape_optional =
                constant_as<c10::List<int64_t>>(node->input(2));
            TORCH_INTERNAL_ASSERT(
                norm_shape_optional.has_value(),
                "The Normalized_Shape list is required.");
            auto norm_shape = norm_shape_optional->vec();

            auto mean = value_map[node->input(3)->unique()]->as<TensorView>();
            auto rstd = value_map[node->input(4)->unique()]->as<TensorView>();

            TensorView* weight = nullptr;
            // NOLINTNEXTLINE(cppcoreguidelines-avoid-magic-numbers)
            if (!node->input(5)->type()->isSubtypeOf(
                    static_cast<c10::TypePtr>(NoneType::get()))) {
              // NOLINTNEXTLINE(cppcoreguidelines-avoid-magic-numbers)
              weight = value_map[node->input(5)->unique()]->as<TensorView>();
            }

            TensorView* bias = nullptr;
            // NOLINTNEXTLINE(cppcoreguidelines-avoid-magic-numbers)
            if (!node->input(6)->type()->isSubtypeOf(
                    static_cast<c10::TypePtr>(NoneType::get()))) {
              // NOLINTNEXTLINE(cppcoreguidelines-avoid-magic-numbers)
              bias = value_map[node->input(6)->unique()]->as<TensorView>();
            }

            // NOLINTNEXTLINE(cppcoreguidelines-avoid-magic-numbers)
            auto output_mask_optional =
                constant_as<c10::List<bool>>(node->input(7));
            TORCH_INTERNAL_ASSERT(
                output_mask_optional.has_value(),
                "output mask for layer_norm_backward");
            std::vector<bool> output_mask = output_mask_optional->vec();

            auto grad = layer_norm_backward(
                grad_out,
                input,
                norm_shape,
                mean,
                rstd,
                weight,
                bias,
                output_mask);

            if (output_mask[0]) {
              TORCH_INTERNAL_ASSERT(grad.grad_input != nullptr);
              value_map.emplace(node->output(0)->unique(), grad.grad_input);
            } else {
              TORCH_INTERNAL_ASSERT(grad.grad_input == nullptr);
              value_map.emplace(
                  node->output(0)->unique(), TensorViewBuilder().build());
            }

            if (output_mask[1] && weight != nullptr) {
              TORCH_INTERNAL_ASSERT(grad.grad_weight != nullptr);
              value_map.emplace(node->output(1)->unique(), grad.grad_weight);
            } else {
              TORCH_INTERNAL_ASSERT(grad.grad_weight == nullptr);
              value_map.emplace(
                  node->output(1)->unique(), TensorViewBuilder().build());
            }

            if (output_mask[2] && bias != nullptr) {
              TORCH_INTERNAL_ASSERT(grad.grad_bias != nullptr);
              value_map.emplace(node->output(2)->unique(), grad.grad_bias);
            } else {
              TORCH_INTERNAL_ASSERT(grad.grad_bias == nullptr);
              value_map.emplace(
                  node->output(2)->unique(), TensorViewBuilder().build());
            }
          },
          // TODO: #ProfileIValue List should update this
          [](const Node* node) -> bool { return true; },
          [](const Node* node) -> OperatorType {
            return OperatorType::Normalization;
          });
    }

    {
      auto ptr_op = getOperatorForLiteral(
          "aten::softmax.int(Tensor self, int dim, int? dtype) -> Tensor");
      REGISTER_PARSE_RULE(
          ptr_op,
          {
            MemoryFormat format;
            std::list<Val*> list_val;
            std::tie(format, list_val) = getConsistentValues(
                MemoryFormat::Contiguous,
                value_map[node->inputs()[0]->unique()]);
            auto input_t = list_val.front();
            list_val.pop_front();
            auto input = input_t->as<TensorView>();

            auto dim_value = constant_as<int>(node->input(1));
            TORCH_INTERNAL_ASSERT(
                dim_value.has_value(), "dim in softmax is not valid");

            auto output = softmax(input, dim_value.value());
            value_map.emplace(node->output()->unique(), output);
          },
          [](const Node* node) -> bool {
            if (node->inputs()[1]->node()->kind() != prim::Constant) {
              return false;
            }
            // TODO: support dynamic input by profiling it
            if (!node->inputs()[2]->type()->isSubtypeOf(
                    static_cast<c10::TypePtr>(NoneType::get())) &&
                node->inputs()[2]->node()->kind() != prim::Constant) {
              return false;
            }
            return true;
          },
          [](const Node* node) -> OperatorType {
            return OperatorType::Normalization;
          });
    }

    {
      auto ptr_op = getOperatorForLiteral(
          "aten::_softmax_backward_data(Tensor grad_output, Tensor output, int dim, ScalarType input_dtype) -> Tensor");
      REGISTER_PARSE_RULE(
          ptr_op,
          {
            auto grad_output =
                value_map[node->input(0)->unique()]->as<TensorView>();

            auto output = value_map[node->input(1)->unique()]->as<TensorView>();

            auto dim_value = constant_as<int>(node->input(2));
            TORCH_INTERNAL_ASSERT(
                dim_value.has_value(), "dim in softmax is not valid");

            // input_dtype here is ignored! type_inference handles it
            auto grad_input =
                softmax_backward(grad_output, output, dim_value.value());

            value_map.emplace(node->output()->unique(), grad_input);
          },
          [](const Node* node) -> bool {
            if (node->inputs()[2]->node()->kind() != prim::Constant) {
              return false;
            }
            return true;
          },
          [](const Node* node) -> OperatorType {
            return OperatorType::Normalization;
          });
    }

    {
      auto ptr_op = getOperatorForLiteral(
          "aten::sum.dim_IntList(Tensor self, int[1] dim, bool keepdim=False, *, int? dtype=None) -> (Tensor)");
      REGISTER_PARSE_RULE(
          ptr_op,
          {
            // TODO: support channels last in sum
            MemoryFormat format;
            std::list<Val*> list_val;
            std::tie(format, list_val) = getConsistentValues(
                MemoryFormat::Contiguous,
                value_map[node->inputs()[0]->unique()]);
            auto self = list_val.front();
            list_val.pop_front();
            auto dims_list = constant_as<c10::List<int64_t>>(node->input(1));
            TORCH_INTERNAL_ASSERT(
                dims_list.has_value(),
                "aten::sum cannot be fused with dynamic axes");
            std::vector<int> dims;
            for (const auto dim : dims_list->vec()) {
              dims.emplace_back(static_cast<int>(dim));
            }
            auto keepdim = constant_as<bool>(node->input(2));
            TORCH_INTERNAL_ASSERT(
                keepdim.has_value(),
                "aten::sum cannot be fused with dynamic keepdim");
            auto out = sum(self->as<TensorView>(), dims, keepdim.value());
            value_map.emplace(node->output()->unique(), out);
          },
          [](const Node* node) -> bool {
            // TODO: support cast of output types
            if (!node->inputs()[3]->type()->isSubtypeOf(
                    static_cast<c10::TypePtr>(NoneType::get()))) {
              // We can only handle output as half, float, and double;
              if (const auto opt_ivalue = toIValue(node->input(3))) {
                const auto scalar_type = opt_ivalue->toScalarType();
                if (scalar_type == at::ScalarType::Double ||
                    scalar_type == at::ScalarType::Float ||
                    scalar_type == at::ScalarType::BFloat16 ||
                    scalar_type == at::ScalarType::Half) {
                  return true;
                }
              }
              return false;
            }
            // we don't support dynamic reduction axes;
            if (node->inputs()[1]->node()->kind() != prim::Constant) {
              return false;
            }
            // we don't support dynamic keepdim yet;
            if (node->inputs()[2]->node()->kind() != prim::Constant) {
              return false;
            }
            return true;
          },
          [](const Node* node) -> OperatorType {
            return OperatorType::Reduction;
          });
    }

    {
      auto ptr_op = getOperatorForLiteral(
          "aten::mean.dim(Tensor self, int[1] dim, bool keepdim=False, *, ScalarType? dtype=None) -> Tensor");
      REGISTER_PARSE_RULE(
          ptr_op,
          {
            MemoryFormat format;
            std::list<Val*> list_val;
            std::tie(format, list_val) = getConsistentValues(
                MemoryFormat::Contiguous,
                value_map[node->inputs()[0]->unique()]);
            auto operand = list_val.front();
            list_val.pop_front();
            auto self = operand->as<TensorView>();
            auto dims_list = constant_as<c10::List<int64_t>>(node->input(1));
            TORCH_INTERNAL_ASSERT(
                dims_list.has_value(),
                "aten::mean cannot be fused with dynamic axes");
            std::vector<int> dims;
            for (const auto dim : dims_list->vec()) {
              dims.emplace_back(static_cast<int>(dim));
            }
            auto keepdim = constant_as<bool>(node->input(2));
            TORCH_INTERNAL_ASSERT(
                keepdim.has_value(),
                "aten::mean cannot be fused with dynamic keepdim");
            auto o_sum = sum(self, dims, keepdim.value());
            Val* num_features = new Double(1);
            for (auto axis : dims) {
              if (axis < 0) {
                axis += int(self->nDims());
              }
              num_features =
                  mul(num_features, self->domain()->domain()[axis]->extent());
            }
            auto out = div(o_sum, num_features);
            value_map.emplace(node->output()->unique(), out);
          },
          [](const Node* node) -> bool {
            // TODO: support cast of output types
            if (!node->inputs()[3]->type()->isSubtypeOf(
                    static_cast<c10::TypePtr>(NoneType::get()))) {
              // We can only handle output as half, float, and double;
              if (const auto opt_ivalue = toIValue(node->input(3))) {
                const auto scalar_type = opt_ivalue->toScalarType();
                if (scalar_type == at::ScalarType::Double ||
                    scalar_type == at::ScalarType::Float ||
                    scalar_type == at::ScalarType::BFloat16 ||
                    scalar_type == at::ScalarType::Half) {
                  return true;
                }
              }
              return false;
            }
            // we don't support dynamic reduction axes;
            if (node->inputs()[1]->node()->kind() != prim::Constant) {
              return false;
            }
            // we don't support dynamic keepdim yet;
            if (node->inputs()[2]->node()->kind() != prim::Constant) {
              return false;
            }
            return true;
          },
          [](const Node* node) -> OperatorType {
            return OperatorType::Reduction;
          });
    }
    {
      std::array<const char*, kNumSumToSize> SumToSize = {
          "aten::_grad_sum_to_size(Tensor(a) self, int[]? size) -> Tensor(a)",
          "aten::sum_to_size(Tensor self, int[] size) -> Tensor"};
      for (auto signature : SumToSize) {
        auto ptr_op = getOperatorForLiteral(signature);
        REGISTER_PARSE_RULE(
            ptr_op,
            {
              MemoryFormat format;
              std::list<Val*> list_val;
              std::tie(format, list_val) = getConsistentValues(
                  MemoryFormat::Contiguous,
                  value_map[node->inputs()[0]->unique()]);
              auto self = list_val.front();
              list_val.pop_front();
              auto size_to = constant_as<c10::List<int64_t>>(node->input(1));
              TORCH_INTERNAL_ASSERT(
                  size_to.has_value(),
                  "aten::sum cannot be fused with dynamic axes");
              if (!size_to->empty()) {
                auto out = sum_to(self->as<TensorView>(), size_to->vec());
                value_map.emplace(node->output()->unique(), out);
              } else {
                // We are introducing alias here!
                value_map.emplace(node->output()->unique(), self);
              }
            },
            [](const Node* node) -> bool {
              // we don't support dynamic reduction axes;
              if (node->inputs()[1]->node()->kind() != prim::Constant) {
                return false;
              }
              return true;
              // auto size_to = constant_as<c10::List<int64_t>>(node->input(1));
              // return size_to.has_value() && !size_to->empty();
            },
            [](const Node* node) -> OperatorType {
              auto size_to = constant_as<c10::List<int64_t>>(node->input(1));
              // technically size_to->empty() should never occur, as specialized
              // _grad_sum_to_size should have been removed by optimization pass
              if (size_to->empty()) {
                return OperatorType::ElementWise;
              } else {
                return OperatorType::ReductionToSize;
              }
            });
      }
    }

    {
      std::array<const char*, kNumAutocastOps> AutocastOps = {
          "aten::_autocast_to_reduced_precision(Tensor(a) self, bool cuda_enabled, bool cpu_enabled, ScalarType cuda_dtype, ScalarType cpu_dtype) -> Tensor(a)",
          "aten::_autocast_to_full_precision(Tensor(a) self, bool cuda_enabled, bool cpu_enabled) -> Tensor(a)"};
      for (auto signature : AutocastOps) {
        auto ptr_op = getOperatorForLiteral(signature);
        REGISTER_PARSE_RULE(
            ptr_op,
            {
              MemoryFormat format;
              std::list<Val*> list_val;
              std::tie(format, list_val) = getConsistentValues(
                  c10::nullopt, value_map[node->inputs()[0]->unique()]);
              auto self = list_val.front();
              list_val.pop_front();

              auto out = set(self);
              value_map.emplace(
                  node->output()->unique(), ValueHolder(out, format));
            },
            nullptr,
            nullptr);
      }
    }

    // Limiting aten::to implementation to only change the dtype of a tensor
    {
      auto ptr_op = getOperatorForLiteral(
          "aten::to.dtype(Tensor self, ScalarType dtype, bool non_blocking=False, bool copy=False, MemoryFormat? memory_format=None) -> Tensor");
      REGISTER_PARSE_RULE(
          ptr_op,
          {
            MemoryFormat format;
            std::list<Val*> list_val;
            std::tie(format, list_val) = getConsistentValues(
                c10::nullopt, value_map[node->inputs()[0]->unique()]);
            auto self = list_val.front();
            list_val.pop_front();

            // we need static type for cast
            TORCH_INTERNAL_ASSERT(
                node->input(1)->node()->kind() == prim::Constant);
            auto dtype = toIValue(node->input(1))->toScalarType();

            // We want to keep our internal fusion math in FP32
            // Shape Inference will continue to propagate the right
            // type to outputs unchanged.
            if (dtype == at::ScalarType::Half) {
              dtype = at::ScalarType::Float;
            }
            if (dtype == at::ScalarType::BFloat16) {
              dtype = at::ScalarType::Float;
            }

            auto out = castOp(aten_to_data_type(dtype), self);
            value_map.emplace(
                node->output()->unique(), ValueHolder(out, format));
          },
          nullptr,
          nullptr);
    }

    {
      auto ptr_op = getOperatorForLiteral(
          "aten::type_as(Tensor self, Tensor other) -> Tensor");
      REGISTER_PARSE_RULE(
          ptr_op,
          {
            MemoryFormat format;
            std::list<Val*> list_val;
            std::tie(format, list_val) = getConsistentValues(
                c10::nullopt, value_map[node->inputs()[0]->unique()]);
            auto self = list_val.front();
            list_val.pop_front();

            // TODO: switch to PyTorch dtype as it's closer to truth.
            // For now, reality is that PyTorch IR profiling information could
            // be missing even with profiling executor, due to upstream
            // transformations between profiling runs to fusion pass.
            auto opt_dtype =
                value_map[node->inputs()[1]->unique()]->getDataType();
            TORCH_INTERNAL_ASSERT(opt_dtype.has_value());

            auto out = castOp(opt_dtype.value(), self);
            value_map.emplace(
                node->output()->unique(), ValueHolder(out, format));
          },
          nullptr,
          nullptr);
    }

    {
      // We are not fusing `linear` yet, because we can't codegen efficient gemm
      // However, we still need this here, so PE would insert profile node for
      // this node.
      // During fusion pass, We decompose linear into gemm + elementwise.
      auto ptr_op = getOperatorForLiteral(
          "aten::linear(Tensor input, Tensor weight, Tensor? bias=None) -> Tensor");
      REGISTER_PARSE_RULE(
          ptr_op,
          {
            // this entry is created so we do profile input tensors;
            TORCH_INTERNAL_ASSERT(false, "not implemented yet");
          },
          [](const Node* node) -> bool {
            // We only profile `linear` layer with bias.
            if (node->input(2)->type()->isSubtypeOf(
                    static_cast<c10::TypePtr>(NoneType::get()))) {
              return false;
            }
            return true;
          });
    }

    {
      auto ptr_op = getOperatorForLiteral(
          "prim::add_optional(Tensor(a) input, Tensor? bias) -> Tensor(a)");
      REGISTER_PARSE_RULE(
          ptr_op,
          {
            // this entry is created so we do profile input tensors;
            if (node->input(1)->type()->isSubtypeOf(
                    static_cast<c10::TypePtr>(NoneType::get()))) {
              // forwarding the value;
              value_map.emplace(
                  node->output()->unique(),
                  value_map[node->inputs()[0]->unique()]);
            } else {
              MemoryFormat format;
              std::list<Val*> list_val;
              std::tie(format, list_val) = getConsistentValues(
                  c10::nullopt,
                  value_map[node->inputs()[0]->unique()],
                  value_map[node->inputs()[1]->unique()]);
              auto lhs = list_val.front();
              list_val.pop_front();
              auto rhs = list_val.front();
              list_val.pop_front();

              auto out = binaryOp(
                  BinaryOpType::Add,
                  lhs,
                  rhs,
                  TypePromotion::default_op_config);
              value_map.emplace(
                  node->output()->unique(), ValueHolder(out, format));
            }
          },
          nullptr,
          nullptr);
    }

    {
      auto ptr_op = getOperatorForLiteral(
          "aten::gelu(Tensor self, int approximate=0) -> Tensor");
      REGISTER_PARSE_RULE(
          ptr_op,
          {
<<<<<<< HEAD
            auto self = value_map[node->inputs()[0]->unique()];
            auto approximate = constant_as<int64_t>(node->input(1));
            TORCH_INTERNAL_ASSERT(
                approximate.has_value(),
                "The approximate (bool) parameter is required.");
            const bool kApproximate = approximate.value();

            Val* output = nullptr;
            if (kApproximate == at::Gelu::Tanh) {
              output = fast_gelu(self);
            } else {
              output = unaryOp(UnaryOpType::Gelu, self);
            }
            value_map.emplace(node->output()->unique(), output);
=======
            MemoryFormat format;
            std::list<Val*> list_val;
            std::tie(format, list_val) = getConsistentValues(
                c10::nullopt, value_map[node->inputs()[0]->unique()]);
            auto self = list_val.front();
            list_val.pop_front();
            auto out = gelu(self);
            value_map.emplace(
                node->output()->unique(), ValueHolder(out, format));
>>>>>>> 95f4cd0b
          },
          nullptr,
          nullptr);
    }

    {
      auto ptr_op = getOperatorForLiteral(
          "aten::gelu_backward(Tensor grad_output, Tensor self, int approximate=0) -> Tensor");
      REGISTER_PARSE_RULE(
          ptr_op,
          {
<<<<<<< HEAD
            auto grad_out = value_map[node->inputs()[0]->unique()];
            auto self = value_map[node->inputs()[1]->unique()];
            auto approximate = constant_as<int64_t>(node->input(2));
            TORCH_INTERNAL_ASSERT(
                approximate.has_value(),
                "The approximate (bool) parameter is required.");
            const bool kApproximate = approximate.value();

            Val* grad_in = nullptr;
            if (kApproximate == at::Gelu::Tanh) {
              grad_in = fast_gelu_backward(grad_out, self);
            } else {
              grad_in = gelu_backward(grad_out, self);
            }
            value_map.emplace(node->output()->unique(), grad_in);
=======
            MemoryFormat format;
            std::list<Val*> list_val;
            std::tie(format, list_val) = getConsistentValues(
                c10::nullopt,
                value_map[node->inputs()[0]->unique()],
                value_map[node->inputs()[1]->unique()]);
            auto grad_out = list_val.front();
            list_val.pop_front();
            auto self = list_val.front();
            list_val.pop_front();

            auto grad_in = gelu_backward(grad_out, self);
            value_map.emplace(
                node->output()->unique(), ValueHolder(grad_in, format));
>>>>>>> 95f4cd0b
          },
          nullptr,
          nullptr);
    }

    {
      auto ptr_op = getOperatorForLiteral(
          "aten::amax(Tensor self, int[1] dim=[], bool keepdim=False) -> Tensor");
      REGISTER_PARSE_RULE(
          ptr_op,
          {
            MemoryFormat format;
            std::list<Val*> list_val;
            std::tie(format, list_val) = getConsistentValues(
                MemoryFormat::Contiguous,
                value_map[node->inputs()[0]->unique()]);
            auto self = list_val.front();
            list_val.pop_front();
            auto dims_list = constant_as<c10::List<int64_t>>(node->input(1));
            TORCH_INTERNAL_ASSERT(
                dims_list.has_value(),
                "aten::amax cannot be fused with dynamic axes");
            std::vector<int> dims;
            for (const auto dim : dims_list->vec()) {
              dims.emplace_back(static_cast<int>(dim));
            }
            auto keepdim = constant_as<bool>(node->input(2));
            TORCH_INTERNAL_ASSERT(
                keepdim.has_value(),
                "aten::amax cannot be fused with dynamic keepdim");

            auto out = max(self->as<TensorView>(), dims, keepdim.value());
            value_map.emplace(node->output()->unique(), out);
          },
          [](const Node* node) -> bool {
            // we don't support dynamic reduction axes;
            if (node->inputs()[1]->node()->kind() != prim::Constant) {
              return false;
            }
            // we don't support dynamic keepdim yet;
            if (node->inputs()[2]->node()->kind() != prim::Constant) {
              return false;
            }
            return true;
          },
          [](const Node* node) -> OperatorType {
            return OperatorType::Reduction;
          });
    }
  }

  void processJitNode(const JitOp* node) {
    if (node->kind() == prim::Constant) {
      // partition doesn't take constant node explicitly, but it does and copy
      // constant into subgraph. So we need to register constants in codegen IR;
      for (auto output : node->outputs()) {
        TORCH_INTERNAL_ASSERT(
            registerScalar(output),
            "registration of output failed at index ",
            output->offset(),
            " for node ",
            *node);
      }
    } else {
      auto reg_entry = lookupInRegistry(node);
      TORCH_INTERNAL_ASSERT(
          reg_entry != nullptr,
          "CudaFusionGroup Parser doesn't handle node: ",
          canonicalSchemaString(node->schema()));
      reg_entry->parse(node, value_map_);
    }
  }

  bool registerValue(const JitValue* val) {
    return registerInputTensor(val) || registerScalar(val);
  }

  bool registerScalar(const JitValue* val) {
    if (val->type()->isSubtypeOf(static_cast<c10::TypePtr>(FloatType::get()))) {
      // NOLINTNEXTLINE(cppcoreguidelines-init-variables)
      CgValue cg_val;
      if (auto ival = constant_as<double>(val)) {
        cg_val = new Double(ival.value());
      } else {
        cg_val = new Double();
      }
      value_map_.emplace(val->unique(), cg_val);
      return true;
    } else if (val->type()->isSubtypeOf(
                   static_cast<c10::TypePtr>(IntType::get()))) {
      // NOLINTNEXTLINE(cppcoreguidelines-init-variables)
      CgValue cg_val;
      if (auto ival = constant_as<int64_t>(val)) {
        cg_val = new Int(ival.value());
      } else {
        cg_val = new Int();
      }
      value_map_.emplace(val->unique(), cg_val);
      return true;
    } else if (val->type()->isSubtypeOf(
                   static_cast<c10::TypePtr>(BoolType::get()))) {
      // NOLINTNEXTLINE(cppcoreguidelines-init-variables)
      CgValue cg_val;
      if (auto ival = constant_as<bool>(val)) {
        cg_val = new Bool(ival.value());
      } else {
        cg_val = new Bool();
      }
      value_map_.emplace(val->unique(), cg_val);
      return true;
    } else if (val->type()->isSubtypeOf(
                   static_cast<c10::TypePtr>(NoneType::get()))) {
      // TODO: should we consider adding support for NoneType;
      return true;
    } else if (val->type()->cast<ListType>()) {
      // TODO: we don't support list type in codegen yet;
      // This is a WAR to allow axes of reduction to be passed as constant list;
      // We simply ignore conversion if the scalar value is a constant;
      return toIValue(val).has_value();
    }
    return false;
  }

  bool registerInputTensor(const JitValue* val) {
    // NOLINTNEXTLINE(cppcoreguidelines-init-variables)
    CgValue cg_val;
    // Don't register if we don't support the type
    if (auto tensor_type = val->type()->cast<c10::TensorType>()) {
      if (!tensor_type->scalarType().has_value()) {
        return false;
      }

      if (aten_to_data_type(tensor_type->scalarType().value()) ==
          DataType::Null) {
        return false;
      }

      // check for NHWC contiguous tensor
      TORCH_CHECK(tensor_type->dim().has_value(), "rank missing");
      const auto n_dim = tensor_type->dim().value();
      bool channels_last_contiguous = false;

      if (n_dim > 2) {
        channels_last_contiguous = true;

        for (const auto i : c10::irange(n_dim)) {
          const auto& stride_property_i = tensor_type->stride_properties()[i];
          // check for channels last stride index, stride_index_[i] indicates
          // the axis that's the i-th fastest:
          //   1. fastest dimension should be axis 1;
          //   2. slowest dimension should be axis 0;
          //   3. every other dimension should follow accordingly;
          if (stride_property_i->stride_index_.has_value() &&
              ((i == 0 && stride_property_i->stride_index_.value() == 1) ||
               (i == n_dim - 1 &&
                stride_property_i->stride_index_.value() == 0) ||
               (stride_property_i->stride_index_.value() == n_dim - i))) {
            continue;
          }

          channels_last_contiguous = false;
          break;
        }

        // construct permuted tensor_type
        if (channels_last_contiguous) {
          auto opt_s_vec = tensor_type->symbolic_sizes().sizes();
          TORCH_CHECK(opt_s_vec.has_value(), "missing rank of symbolic sizes");
          std::vector<c10::ShapeSymbol> nhwc_s_vec = opt_s_vec.value();
          // changing N_C_S0_S1_... -> N_S0_S1_..._C
          nhwc_s_vec.push_back(nhwc_s_vec[1]);
          nhwc_s_vec.erase(++(nhwc_s_vec.begin()));

          // copying stride properties because we need to permute it
          auto opt_stride_vec = tensor_type->stride_properties().sizes();
          TORCH_CHECK(opt_stride_vec.has_value(), "missing stride properties");
          auto nhwc_stride_vec = opt_stride_vec.value();
          // // changing N_C_S0_S1_... -> N_S0_S1_..._C
          // nhwc_stride_vec.push_back(nhwc_stride_vec[1]);
          // nhwc_stride_vec.erase(++(nhwc_stride_vec.begin()));
          // Note that we are only updating stride_properties.stride_index
          for (const auto i : c10::irange(n_dim)) {
            nhwc_stride_vec[i]->stride_index_ = n_dim - i - 1;
          }

          // auto updated_tensor_type = c10::TensorType::create(
          tensor_type = c10::TensorType::create(
              tensor_type->scalarType(),
              tensor_type->device(),
              nhwc_s_vec,
              nhwc_stride_vec,
              tensor_type->requires_grad(),
              tensor_type->undefined());
        }
      }

      cg_val = new TensorView(tensor_type);
      value_map_.emplace(
          val->unique(),
          ValueHolder(
              cg_val,
              /*c_last*/
              channels_last_contiguous ? MemoryFormat::ChannelsLast
                                       : MemoryFormat::Contiguous));
      return true;
    }
    return false;
  }

  std::shared_ptr<Graph> graph_;

  // maps from JitValue::unique() to fusion Val;
  std::unordered_map<size_t, ValueHolder> value_map_;

  static std::unordered_set<Symbol> parser_symbol_set_;

  // parsing rule registry.
  static std::unordered_map<std::string, RegistrationEntry>
      jit_operator_registry_; // NOLINT

  // pointing cached entry stored in `jit_operator_registry_`
  static std::unordered_map<const FunctionSchema*, const RegistrationEntry*>
      cached_registry_lookup_; // NOLINT

  // NOLINTNEXTLINE(cppcoreguidelines-avoid-non-const-global-variables)
  static bool init_registry_;
};
std::unordered_set<Symbol> IrParser::parser_symbol_set_; // NOLINT
std::unordered_map<std::string, IrParser::RegistrationEntry>
    IrParser::jit_operator_registry_; // NOLINT
std::unordered_map<const FunctionSchema*, const IrParser::RegistrationEntry*>
    IrParser::cached_registry_lookup_; // NOLINT

// NOLINTNEXTLINE(cppcoreguidelines-avoid-non-const-global-variables)
bool IrParser::init_registry_ = true;

ProfileIValueOp* insertProfileIValueOp(
    Node* node,
    size_t offset,
    ProfilingRecord* pr) {
  auto in_val = node->input(offset);
  auto pn = pr->createProfileIValueNode(in_val);
  pn->insertBefore(node);
  node->replaceInput(offset, pn->output());
  return pn;
}

void profileSize(ProfilingRecord* pr, Node* node, size_t offset) {
  auto pn = insertProfileIValueOp(node, offset, pr);

  const auto ivalue_profiler = [pr, pn](Stack& stack) {
    std::lock_guard<std::mutex> lock(pr->mutex_);

    // TODO: we don't care about merging multiple profiling runs as we don't
    // support it at all;
    int64_t frame_id = 0;
    pop(stack, frame_id);
    IValue value;
    pop(stack, value);

    std::vector<int64_t> size_vec;
    if (value.isIntList()) {
      size_vec = value.toIntVector();
    } else if (value.isNone()) {
      size_vec.clear();
    } else {
      TORCH_INTERNAL_ASSERT(
          false, "profileSize does not support data type: ", value.tagKind());
    }
    if (!pn->hasAttribute(sizeAttr)) {
      pn->is_(sizeAttr, size_vec);
    } else {
      auto profiled_ints = pn->is(sizeAttr);
      TORCH_INTERNAL_ASSERT(
          profiled_ints.size() == size_vec.size() &&
              std::equal(
                  profiled_ints.begin(), profiled_ints.end(), size_vec.begin()),
          "profiling ivalue doesn't support merge");
    }
    push(stack, value);
  };
  pn->setCallback(ivalue_profiler);
}

void profileIntList(ProfilingRecord* pr, Node* node, size_t offset) {
  auto pn = insertProfileIValueOp(node, offset, pr);

  const auto ivalue_profiler = [pr, pn](Stack& stack) {
    std::lock_guard<std::mutex> lock(pr->mutex_);

    // TODO: we don't care about merging multiple profiling runs as we don't
    // support it at all;
    int64_t frame_id = 0;
    pop(stack, frame_id);
    IValue value;
    pop(stack, value);
    TORCH_INTERNAL_ASSERT(
        value.isIntList(), "profiling seeing the wrong data type");
    if (!pn->hasAttribute(intListAttr)) {
      pn->is_(intListAttr, value.toIntVector());
    } else {
      auto profiled_ints = pn->is(intListAttr);
      auto input_ints = value.toIntList();
      TORCH_INTERNAL_ASSERT(
          profiled_ints.size() == input_ints.size() &&
              std::equal(
                  profiled_ints.begin(),
                  profiled_ints.end(),
                  input_ints.begin()),
          "profiling ivalue doesn't support merge");
    }
    push(stack, value);
  };

  pn->setCallback(ivalue_profiler);
}

void profileBool(ProfilingRecord* pr, Node* node, size_t offset) {
  auto pn = insertProfileIValueOp(node, offset, pr);

  const auto ivalue_profiler = [pr, pn](Stack& stack) {
    std::lock_guard<std::mutex> lock(pr->mutex_);

    // TODO: we don't care about merging multiple profiling runs as we don't
    // support it at all;
    int64_t frame_id = 0;
    pop(stack, frame_id);
    IValue value;
    pop(stack, value);
    TORCH_INTERNAL_ASSERT(
        value.isBool(), "profiling seeing the wrong data type");
    if (!pn->hasAttribute(boolAttr)) {
      pn->i_(boolAttr, value.toBool());
    } else {
      auto profiled_bool = pn->i(boolAttr);
      auto input_bool = value.toBool();
      TORCH_INTERNAL_ASSERT(
          input_bool == profiled_bool,
          "profiling ivalue doesn't support merge");
    }
    push(stack, value);
  };

  pn->setCallback(ivalue_profiler);
}

void profileInt(ProfilingRecord* pr, Node* node, size_t offset) {
  auto pn = insertProfileIValueOp(node, offset, pr);

  const auto ivalue_profiler = [pr, pn](Stack& stack) {
    std::lock_guard<std::mutex> lock(pr->mutex_);

    // TODO: we don't care about merging multiple profiling runs as we don't
    // support it at all;
    int64_t frame_id = 0;
    pop(stack, frame_id);
    IValue value;
    pop(stack, value);
    TORCH_INTERNAL_ASSERT(
        value.isInt(), "profiling seeing the wrong data type");
    if (!pn->hasAttribute(intAttr)) {
      pn->i_(intAttr, value.toInt());
    } else {
      auto profiled_int = pn->i(intAttr);
      auto input_int = value.toInt();
      TORCH_INTERNAL_ASSERT(
          input_int == profiled_int, "profiling ivalue doesn't support merge");
    }
    push(stack, value);
  };

  pn->setCallback(ivalue_profiler);
}

void profileBoolList(ProfilingRecord* pr, Node* node, size_t offset) {
  auto pn = insertProfileIValueOp(node, offset, pr);

  const auto ivalue_profiler = [pr, pn](Stack& stack) {
    std::lock_guard<std::mutex> lock(pr->mutex_);

    // TODO: we don't care about merging multiple profiling runs as we don't
    // support it at all;
    int64_t frame_id = 0;
    pop(stack, frame_id);
    IValue value;
    pop(stack, value);
    TORCH_INTERNAL_ASSERT(
        value.isBoolList(), "profiling seeing the wrong data type");
    if (!pn->hasAttribute(boolListAttr)) {
      auto list = value.toBoolList();
      std::vector<int64_t> val(list.begin(), list.end());
      pn->is_(boolListAttr, val);
    } else {
      auto profiled_ints = pn->is(boolListAttr);
      auto input_bools = value.toBoolList();
      TORCH_INTERNAL_ASSERT(
          profiled_ints.size() == input_bools.size() &&
              std::equal(
                  input_bools.begin(),
                  input_bools.end(),
                  profiled_ints.begin()),
          "profiling ivalue doesn't support merge");
    }
    push(stack, value);
  };

  pn->setCallback(ivalue_profiler);
}

bool anyInBlock(
    const Block* block,
    const std::function<bool(const Node*)>& fn) {
  for (auto node : block->nodes()) {
    if (fn(node)) {
      return true;
    }
    for (auto block : node->blocks()) {
      if (anyInBlock(block, fn)) {
        return true;
      }
    }
  }
  return false;
}

} // namespace

bool hasReductionNode(const Block* block) {
  return anyInBlock(block, isReductionNode);
}

bool isReductionNode(const Node* node) {
  return IrParser::isReductionNode(node);
}

bool isReductionToSizeNode(const Node* node) {
  return IrParser::isReductionToSizeNode(node);
}

bool hasNormalizationNode(const Block* block) {
  return anyInBlock(block, isNormalizationNode);
}

bool isNormalizationNode(const Node* node) {
  return IrParser::isNormalizationNode(node);
}

bool isElementWiseNode(const Node* node) {
  return IrParser::isElementWiseNode(node);
}

bool isNodeParsible(const Node* node) {
  return IrParser::canParseNode(node);
}

bool shouldProfileNode(const Node* node) {
  return IrParser::lookupInSymbolSet(node);
}

bool insertProfileIValue(ProfilingRecord* pr, Node* node, size_t offset) {
  // is skip constant necessary?
  if (node->input(offset)->node()->kind() == prim::Constant) {
    return false;
  }

  static auto dropout_schema =
      getOperatorForLiteral(
          "aten::dropout(Tensor input, float p, bool train) -> Tensor")
          ->schema();
  if (node->matches(dropout_schema)) {
    switch (offset) {
      // argument 2: Is training?
      case 2:
        profileBool(pr, node, offset);
        break;
      default:
        return false;
    }
    return true;
  }

#if false // temporarily disable this for dropout changes
  static auto native_dropout_schema =
      getOperatorForLiteral(
          "aten::native_dropout(Tensor input, float p, float scale, bool train) -> (Tensor, Tensor)")
          ->schema();
  if (node->matches(native_dropout_schema)) {
    switch (offset) {
      // argument 3: Is training?
      case 3:
        profileBool(pr, node, offset);
        break;
      default:
        return false;
    }
    return true;
  }
#endif

  static auto amax_schema =
      getOperatorForLiteral(
          "aten::amax(Tensor self, int[1] dim=[], bool keepdim=False) -> Tensor")
          ->schema();
  if (node->matches(amax_schema)) {
    switch (offset) {
      // argument 1: reduction axes;
      case 1:
        profileIntList(pr, node, offset);
        break;
      // argument 2: keepdim;
      case 2:
        profileBool(pr, node, offset);
        break;
      default:
        return false;
    }
    return true;
  }

  static auto reduction_operator_schema =
      getOperatorForLiteral(
          "aten::sum.dim_IntList(Tensor self, int[1] dim, bool keepdim=False, *, int? dtype=None) -> (Tensor)")
          ->schema();
  if (node->matches(reduction_operator_schema)) {
    switch (offset) {
      // argument 1: reduction axes;
      case 1:
        profileIntList(pr, node, offset);
        break;
      // argument 2: keepdim;
      case 2:
        profileBool(pr, node, offset);
        break;
      default:
        return false;
    }
    return true;
  }

  static auto sum_to_size_schema =
      getOperatorForLiteral(
          "aten::sum_to_size(Tensor self, int[] size) -> Tensor")
          ->schema();
  static auto grad_sum_to_size_schema =
      getOperatorForLiteral(
          "aten::_grad_sum_to_size(Tensor(a) self, int[]? size) -> Tensor(a)")
          ->schema();
  if (node->matches(sum_to_size_schema) ||
      node->matches(grad_sum_to_size_schema)) {
    switch (offset) {
      // argument 1: reduction sizes;
      case 1:
        // TODO(profile_size): double check optional[size]?
        profileSize(pr, node, offset);
        break;
      default:
        return false;
    }
    return true;
  }

  static auto batch_norm_impl_index_schema =
      getOperatorForLiteral(
          "aten::_batch_norm_impl_index(Tensor input, Tensor? weight, Tensor? bias, Tensor? running_mean, Tensor? running_var, bool training, float momentum, float eps, bool cudnn_enabled) -> (Tensor, Tensor, Tensor, Tensor, int)")
          ->schema();
  static auto native_batch_norm_schema =
      getOperatorForLiteral(
          "aten::native_batch_norm(Tensor input, Tensor? weight, Tensor? bias, Tensor? running_mean, Tensor? running_var, bool training, float momentum, float eps) -> (Tensor, Tensor, Tensor)")
          ->schema();
  static auto batch_norm_schema =
      getOperatorForLiteral(
          "aten::batch_norm(Tensor input, Tensor? weight, Tensor? bias, Tensor? running_mean, Tensor? running_var, bool training, float momentum, float eps, bool cudnn_enabled) -> Tensor")
          ->schema();
  static auto instance_norm_schema =
      getOperatorForLiteral(
          "aten::instance_norm(Tensor input, Tensor? weight, Tensor? bias, Tensor? running_mean, Tensor? running_var, bool use_input_stats, float momentum, float eps, bool cudnn_enabled) -> Tensor")
          ->schema();
  if (node->matches(native_batch_norm_schema) ||
      node->matches(batch_norm_impl_index_schema) ||
      node->matches(batch_norm_schema) || node->matches(instance_norm_schema)) {
    switch (offset) {
      // argument 5: training;
      case 5:
        profileBool(pr, node, offset);
        break;
      default:
        return false;
    }
    return true;
  }

  static auto native_layer_norm_schema =
      getOperatorForLiteral(
          "aten::native_layer_norm(Tensor input, int[] normalized_shape, Tensor? weight, Tensor? bias, float eps) -> (Tensor, Tensor, Tensor)")
          ->schema();
  static auto layer_norm_schema =
      getOperatorForLiteral(
          "aten::layer_norm(Tensor input, int[] normalized_shape, Tensor? weight=None, Tensor? bias=None, float eps=1e-05, bool cudnn_enable=True) -> Tensor")
          ->schema();
  if (node->matches(native_layer_norm_schema) ||
      node->matches(layer_norm_schema)) {
    switch (offset) {
      case 1:
        profileIntList(pr, node, offset);
        break;
      default:
        return false;
    }
    return true;
  }

  static auto batch_norm_impl_index_backward_schema =
      getOperatorForLiteral(
          "aten::_batch_norm_impl_index_backward(int impl_index, Tensor input, Tensor grad_output, Tensor? weight, Tensor? running_mean, Tensor? running_var, Tensor? save_mean, Tensor? save_var_transform, bool train, float eps, bool[3] output_mask, Tensor reservedSpace) -> (Tensor, Tensor, Tensor)")
          ->schema();
  if (node->matches(batch_norm_impl_index_backward_schema)) {
    switch (offset) {
      // TODO: guard impl_index, but I think that's not needed;
      // NOLINTNEXTLINE(cppcoreguidelines-avoid-magic-numbers)
      case 8: // argument 8: training;
        profileBool(pr, node, offset);
        break;
      // NOLINTNEXTLINE(cppcoreguidelines-avoid-magic-numbers)
      case 10:
        profileBoolList(pr, node, offset);
        break;
      default:
        return false;
    }
    return true;
  }

  static auto native_layer_norm_backward_schema =
      getOperatorForLiteral(
          "aten::native_layer_norm_backward(Tensor grad_out, Tensor input, int[] normalized_shape, Tensor mean, Tensor rstd, Tensor? weight, Tensor? bias, bool[3] output_mask) -> (Tensor, Tensor, Tensor)")
          ->schema();
  if (node->matches(native_layer_norm_backward_schema)) {
    switch (offset) {
      case 2:
        profileIntList(pr, node, offset);
        break;
      // NOLINTNEXTLINE(cppcoreguidelines-avoid-magic-numbers)
      case 7:
        profileBoolList(pr, node, offset);
        break;
      default:
        return false;
    }
    return true;
  }

  static auto to_dtype_schema =
      getOperatorForLiteral(
          "aten::to.dtype(Tensor self, ScalarType dtype, bool non_blocking=False, bool copy=False, MemoryFormat? memory_format=None) -> Tensor")
          ->schema();
  if (node->matches(to_dtype_schema)) {
    switch (offset) {
      case 1:
        profileInt(pr, node, offset);
        return true;
      default:
        return false;
    }
  }

<<<<<<< HEAD
  static auto gelu_schema =
      getOperatorForLiteral(
          "aten::gelu(Tensor self, int approximate=0) -> Tensor")
          ->schema();
  if (node->matches(gelu_schema)) {
    switch (offset) {
      // argument 1: approximate;
      case 1:
        profileInt(pr, node, offset);
        break;
      default:
        return false;
    }
    return true;
  }

  static auto gelu_backward_schema =
      getOperatorForLiteral(
          "aten::gelu_backward(Tensor grad_output, Tensor self, int approximate=0) -> Tensor")
          ->schema();
  if (node->matches(gelu_backward_schema)) {
    switch (offset) {
      // argument 2: approximate;
      case 2:
        profileInt(pr, node, offset);
        break;
      default:
        return false;
    }
    return true;
=======
  static auto softmax_backward_data_schema =
      getOperatorForLiteral(
          "aten::_softmax_backward_data(Tensor grad_output, Tensor output, int dim, ScalarType input_dtype) -> Tensor")
          ->schema();
  if (node->matches(softmax_backward_data_schema)) {
    switch (offset) {
      case 3:
        profileInt(pr, node, offset);
        return true;
      default:
        return false;
    }
>>>>>>> 95f4cd0b
  }

  return false;
}

void insertProfileNodesForCUDAFuser_(Block* block, ProfilingRecord* pr) {
  for (const auto& n : block->nodes()) {
    for (const auto offset : c10::irange(n->inputs().size())) {
      insertProfileIValue(pr, n, offset);
    }

    for (auto ib : n->blocks()) {
      insertProfileNodesForCUDAFuser_(ib, pr);
    }
  }
}

void InsertProfileNodes(ProfilingRecord* pr) {
  insertProfileNodesForCUDAFuser_(pr->profiled_graph_->block(), pr);
}

std::unique_ptr<Fusion> parseJitIR(const std::shared_ptr<Graph>& graph) {
  FUSER_PERF_SCOPE("parseJitIR");

  IrParser parser(graph);
  return parser.parse();
}

} // namespace cuda
} // namespace fuser
} // namespace jit
} // namespace torch<|MERGE_RESOLUTION|>--- conflicted
+++ resolved
@@ -2048,32 +2048,28 @@
       REGISTER_PARSE_RULE(
           ptr_op,
           {
-<<<<<<< HEAD
-            auto self = value_map[node->inputs()[0]->unique()];
-            auto approximate = constant_as<int64_t>(node->input(1));
-            TORCH_INTERNAL_ASSERT(
-                approximate.has_value(),
-                "The approximate (bool) parameter is required.");
-            const bool kApproximate = approximate.value();
-
-            Val* output = nullptr;
-            if (kApproximate == at::Gelu::Tanh) {
-              output = fast_gelu(self);
-            } else {
-              output = unaryOp(UnaryOpType::Gelu, self);
-            }
-            value_map.emplace(node->output()->unique(), output);
-=======
             MemoryFormat format;
             std::list<Val*> list_val;
             std::tie(format, list_val) = getConsistentValues(
                 c10::nullopt, value_map[node->inputs()[0]->unique()]);
             auto self = list_val.front();
             list_val.pop_front();
-            auto out = gelu(self);
+
+            auto approximate = constant_as<int64_t>(node->input(1));
+            TORCH_INTERNAL_ASSERT(
+                approximate.has_value(),
+                "The approximate parameter is required.");
+            const bool kApproximate = approximate.value();
+
+            Val* out = nullptr;
+            if (kApproximate == at::Gelu::Tanh) {
+              out = fast_gelu(self);
+            } else {
+              out = unaryOp(UnaryOpType::Gelu, self);
+            }
+
             value_map.emplace(
                 node->output()->unique(), ValueHolder(out, format));
->>>>>>> 95f4cd0b
           },
           nullptr,
           nullptr);
@@ -2085,23 +2081,6 @@
       REGISTER_PARSE_RULE(
           ptr_op,
           {
-<<<<<<< HEAD
-            auto grad_out = value_map[node->inputs()[0]->unique()];
-            auto self = value_map[node->inputs()[1]->unique()];
-            auto approximate = constant_as<int64_t>(node->input(2));
-            TORCH_INTERNAL_ASSERT(
-                approximate.has_value(),
-                "The approximate (bool) parameter is required.");
-            const bool kApproximate = approximate.value();
-
-            Val* grad_in = nullptr;
-            if (kApproximate == at::Gelu::Tanh) {
-              grad_in = fast_gelu_backward(grad_out, self);
-            } else {
-              grad_in = gelu_backward(grad_out, self);
-            }
-            value_map.emplace(node->output()->unique(), grad_in);
-=======
             MemoryFormat format;
             std::list<Val*> list_val;
             std::tie(format, list_val) = getConsistentValues(
@@ -2113,10 +2092,21 @@
             auto self = list_val.front();
             list_val.pop_front();
 
-            auto grad_in = gelu_backward(grad_out, self);
+            auto approximate = constant_as<int64_t>(node->input(2));
+            TORCH_INTERNAL_ASSERT(
+                approximate.has_value(),
+                "The approximate parameter is required.");
+            const bool kApproximate = approximate.value();
+
+            Val* grad_in = nullptr;
+            if (kApproximate == at::Gelu::Tanh) {
+              grad_in = fast_gelu_backward(grad_out, self);
+            } else {
+              grad_in = gelu_backward(grad_out, self);
+            }
+
             value_map.emplace(
                 node->output()->unique(), ValueHolder(grad_in, format));
->>>>>>> 95f4cd0b
           },
           nullptr,
           nullptr);
@@ -2782,7 +2772,6 @@
     }
   }
 
-<<<<<<< HEAD
   static auto gelu_schema =
       getOperatorForLiteral(
           "aten::gelu(Tensor self, int approximate=0) -> Tensor")
@@ -2813,7 +2802,8 @@
         return false;
     }
     return true;
-=======
+  }
+
   static auto softmax_backward_data_schema =
       getOperatorForLiteral(
           "aten::_softmax_backward_data(Tensor grad_output, Tensor output, int dim, ScalarType input_dtype) -> Tensor")
@@ -2826,7 +2816,6 @@
       default:
         return false;
     }
->>>>>>> 95f4cd0b
   }
 
   return false;
