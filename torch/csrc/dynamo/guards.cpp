--- conflicted
+++ resolved
@@ -1700,98 +1700,6 @@
   py::function _guard_check_fn;
 };
 
-<<<<<<< HEAD
-=======
-/*
-Similar to LAMBDA_GUARD but where lambda does not take any arguments. This
-ensures that we don't need to construct a dictionary from framelocals even if
-the guard is at the root. These guards are for root guards like GlobalState.
-*/
-class LAMBDA_GUARD_NO_ARGS : public LeafGuard {
- public:
-  LAMBDA_GUARD_NO_ARGS(
-      RootGuardManager* root_guard_manager,
-      py::object guard_check_fn,
-      py::object verbose_code_parts)
-      : LeafGuard(root_guard_manager, std::move(verbose_code_parts)) {
-    if (py::isinstance<py::function>(guard_check_fn)) {
-      _guard_check_fn = py::cast<py::function>(std::move(guard_check_fn));
-    } else {
-      throw py::type_error("LAMBDA_GUARD_NO_ARGS expects (callable, str)");
-    }
-  }
-
-  bool _check() {
-    PyObject* x = PyObject_CallNoArgs(_guard_check_fn.ptr()); // new ref
-    if (x == nullptr) {
-      // An exception is caught in the lambda function.
-      PyErr_Clear();
-      return false;
-    }
-    bool result = PyObject_IsTrue(x);
-    Py_DECREF(x);
-    return result;
-  }
-
-  bool check_nopybind(PyObject* value) override { // borrowed ref
-    return _check();
-  }
-
-  GuardDebugInfo check_verbose_nopybind(PyObject* value) override {
-    PyObject* x = PyObject_CallNoArgs(_guard_check_fn.ptr()); // new ref
-    if (x == nullptr) {
-      // An exception is caught in the lambda function.
-      std::string exc_message = get_exception_message();
-      PyErr_Clear();
-      return GuardDebugInfo(false, exc_message, 0);
-    }
-    bool result = PyObject_IsTrue(x);
-    Py_DECREF(x);
-    if (result) {
-      return GuardDebugInfo(true, 0);
-    }
-    return GuardDebugInfo(false, verbose_code_parts(), 0);
-  }
-
-  // Ensure that framelocals dict is not constructed.
-  bool check_nopybind(FrameLocalsMapping* map) override {
-    return _check();
-  }
-
- private:
-  // The user provided lambda function for check_fn.
-  py::function _guard_check_fn;
-};
-
-/*
-Similar to LAMBDA_GUARD but disallows running on a FrameLocalsMapping input.
-These guards are at trunk or leaf, and not at the root.
-*/
-class LAMBDA_GUARD_NO_FRAMELOCALS : public LAMBDA_GUARD {
- public:
-  LAMBDA_GUARD_NO_FRAMELOCALS(
-      RootGuardManager* root_guard_manager,
-      py::object guard_check_fn,
-      py::object verbose_code_parts)
-      : LAMBDA_GUARD(root_guard_manager, guard_check_fn, verbose_code_parts) {}
-
-  bool check_nopybind(PyObject* value) override { // borrowed ref
-    return LAMBDA_GUARD::check_nopybind(value);
-  }
-
-  GuardDebugInfo check_verbose_nopybind(PyObject* value) override {
-    return LAMBDA_GUARD::check_verbose_nopybind(value);
-  }
-
-  bool check_nopybind(FrameLocalsMapping* map) override {
-    TORCH_CHECK(
-        false,
-        "FramelocalsMapping input to LAMBDA_GUARD_NO_FRAMELOCALS,"
-        "use LAMBDA_GUARD instead");
-  }
-};
-
->>>>>>> 9dac6437
 class TYPE_MATCH : public LeafGuard {
  public:
   // type_id = id(type(obj))
