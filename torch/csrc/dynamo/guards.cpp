--- conflicted
+++ resolved
@@ -3824,7 +3824,6 @@
           py::arg("source"),
           py::arg("example_value"),
           py::arg("guard_manager_enum"),
-<<<<<<< HEAD
           py::return_value_policy::reference)
       // return by reference because GuardManager has the ownership of accessors
       // and guard managers
@@ -3845,8 +3844,6 @@
           py::arg("source"),
           py::arg("example_value"),
           py::arg("guard_manager_enum"),
-=======
->>>>>>> 3d1dd79b
           py::return_value_policy::reference)
       // return by reference because C++ GuardManager has the ownership of
       // accessors and guard managers
