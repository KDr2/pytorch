#include <torch/csrc/dynamo/cpython_defs.h>
#include <torch/csrc/dynamo/cpython_includes.h>
#include <torch/csrc/dynamo/debug_macros.h>

#if IS_PYTHON_3_15_PLUS

const uint8_t* THP_PyOpcode_Caches = NULL;
const int THP_PyOpcode_Caches_size = 0;

void THP_PyThreadState_PopFrame(
    PyThreadState* tstate,
    _PyInterpreterFrame* frame) {}
void THP_PyFrame_Clear(_PyInterpreterFrame* frame) {}

#else

#if IS_PYTHON_3_11_PLUS

#define Py_BUILD_CORE
#define NEED_OPCODE_TABLES // To get _PyOpcode_Deopt, _PyOpcode_Caches

#if IS_PYTHON_3_13_PLUS
#include <cpython/code.h> // To get PyUnstable_Code_GetFirstFree
#define NEED_OPCODE_METADATA
#include <internal/pycore_opcode_metadata.h>
#undef NEED_OPCODE_METADATA
#else
#include <internal/pycore_opcode.h>
#endif

#undef NEED_OPCODE_TABLES
#undef Py_BUILD_CORE

// As a simple way to reduce the impact of ABI changes on the CPython side, this
// check forces us to manually re-check that the function didn't change on the
// next major version
<<<<<<< HEAD
#if IS_PYTHON_3_15_PLUS
#error \
    "Please ensure that the functions below still match the CPython implementation for 3.15"
=======
#if IS_PYTHON_3_14_PLUS
#error \
    "Please ensure that the functions below still match the CPython implementation for 3.14"
>>>>>>> 8e6ddc4f
#endif

// e.g. COPY_FIELD(op, o, globals) becomes
// PY_XINCREF((o)->func_globals);
// (op)->func_globals = (o)->func_globals;
#define COPY_FIELD(f1, f2, field) \
  Py_XINCREF((f2)->func_##field); \
  (f1)->func_##field = (f2)->func_##field;

// Not actually copied from CPython, but loosely based on
// https://github.com/python/cpython/blob/e715da6db1d1d70cd779dc48e1ba8110c51cc1bf/Objects/funcobject.c
// Makes a new PyFunctionObject copy of `o`, but with the code object fields
// determined from `code`.
// Ensure that all fields defined in the PyFunctionObject struct in
// https://github.com/python/cpython/blob/e715da6db1d1d70cd779dc48e1ba8110c51cc1bf/Include/cpython/funcobject.h
// are accounted for.
PyFunctionObject* _PyFunction_CopyWithNewCode(
    PyFunctionObject* o,
    PyCodeObject* code) {
  PyFunctionObject* op = PyObject_GC_New(PyFunctionObject, &PyFunction_Type);
  if (op == NULL) {
    return NULL;
  }
  Py_XINCREF(code);
  op->func_code = (PyObject*)code;
  Py_XINCREF(code->co_name);
  op->func_name = code->co_name;
  Py_XINCREF(code->co_qualname);
  op->func_qualname = code->co_qualname;
  COPY_FIELD(op, o, globals);
  COPY_FIELD(op, o, builtins);
  COPY_FIELD(op, o, defaults);
  COPY_FIELD(op, o, kwdefaults);
  COPY_FIELD(op, o, closure);
  COPY_FIELD(op, o, doc);
  COPY_FIELD(op, o, dict);
  op->func_weakreflist = NULL;
  COPY_FIELD(op, o, module);
  COPY_FIELD(op, o, annotations);
#if IS_PYTHON_3_12_PLUS
  COPY_FIELD(op, o, typeparams);
#endif
  op->vectorcall = o->vectorcall;
  op->func_version = o->func_version;
  PyObject_GC_Track(op);
  return op;
}

// From
// https://github.com/python/cpython/blob/e715da6db1d1d70cd779dc48e1ba8110c51cc1bf/Objects/frameobject.c#L1020
PyFrameObject* THP_PyFrame_New_NoTrack(const PyCodeObject* code) {
  // DYNAMO: commented out
  // CALL_STAT_INC(frame_objects_created);
  int slots = code->co_nlocalsplus + code->co_stacksize;
  PyFrameObject* f = PyObject_GC_NewVar(PyFrameObject, &PyFrame_Type, slots);
  if (f == NULL) {
    return NULL;
  }
  f->f_back = NULL;
  f->f_trace = NULL;
  f->f_trace_lines = 1;
  f->f_trace_opcodes = 0;
#if IS_PYTHON_3_13_PLUS
  f->f_extra_locals = NULL;
#else
  f->f_fast_as_locals = 0;
#endif
  f->f_lineno = 0;
<<<<<<< HEAD
#if IS_PYTHON_3_14_PLUS
  f->f_locals_cache = NULL;
  f->f_overwritten_fast_locals = NULL;
#endif
  return f;
}

#if IS_PYTHON_3_14_PLUS

// From
// https://github.com/python/cpython/blob/8b3f9ae2ca55b2cc7edc097321cc10d7c2fdbb98/Python/frame.c#L21
PyFrameObject* THP_PyFrame_MakeAndSetFrameObject(_PyInterpreterFrame* frame) {
  CHECK(frame->frame_obj == NULL);
  PyObject* exc = PyErr_GetRaisedException();

  PyFrameObject* f = THP_PyFrame_New_NoTrack(F_CODE(frame));
  if (f == NULL) {
    Py_XDECREF(exc);
    return NULL;
  }
  PyErr_SetRaisedException(exc);

  // GH-97002: There was a time when a frame object could be created when we
  // are allocating the new frame object f above, so frame->frame_obj would
  // be assigned already. That path does not exist anymore. We won't call any
  // Python code in this function and garbage collection will not run.
  // Notice that _PyFrame_New_NoTrack() can potentially raise a MemoryError,
  // but it won't allocate a traceback until the frame unwinds, so we are safe
  // here.
  assert(frame->frame_obj == NULL);
  assert(frame->owner != FRAME_OWNED_BY_FRAME_OBJECT);
=======
  return f;
}

// From
// https://github.com/python/cpython/blob/e715da6db1d1d70cd779dc48e1ba8110c51cc1bf/Python/frame.c#L27
PyFrameObject* THP_PyFrame_MakeAndSetFrameObject(_PyInterpreterFrame* frame) {
  CHECK(frame->frame_obj == NULL);
  PyObject *error_type = NULL, *error_value = NULL, *error_traceback = NULL;
  PyErr_Fetch(&error_type, &error_value, &error_traceback);

  PyFrameObject* f = THP_PyFrame_New_NoTrack(F_CODE(frame));
  if (f == NULL) {
    Py_XDECREF(error_type);
    Py_XDECREF(error_value);
    Py_XDECREF(error_traceback);
    return NULL;
  }
  PyErr_Restore(error_type, error_value, error_traceback);
  if (frame->frame_obj) {
    // GH-97002: How did we get into this horrible situation? Most likely,
    // allocating f triggered a GC collection, which ran some code that
    // *also* created the same frame... while we were in the middle of
    // creating it! See test_sneaky_frame_object in test_frame.py for a
    // concrete example.
    //
    // Regardless, just throw f away and use that frame instead, since it's
    // already been exposed to user code. It's actually a bit tricky to do
    // this, since we aren't backed by a real _PyInterpreterFrame anymore.
    // Just pretend that we have an owned, cleared frame so frame_dealloc
    // doesn't make the situation worse:
    f->f_frame = (_PyInterpreterFrame*)f->_f_frame_data;
    f->f_frame->owner = FRAME_CLEARED;
    f->f_frame->frame_obj = f;
    Py_DECREF(f);
    return frame->frame_obj;
  }
  CHECK(frame->owner != FRAME_OWNED_BY_FRAME_OBJECT);
  CHECK(frame->owner != FRAME_CLEARED);
>>>>>>> 8e6ddc4f
  f->f_frame = frame;
  frame->frame_obj = f;
  return f;
}

<<<<<<< HEAD
#else

// From
// https://github.com/python/cpython/blob/e715da6db1d1d70cd779dc48e1ba8110c51cc1bf/Python/frame.c#L27
PyFrameObject* THP_PyFrame_MakeAndSetFrameObject(_PyInterpreterFrame* frame) {
  CHECK(frame->frame_obj == NULL);
  PyObject *error_type = NULL, *error_value = NULL, *error_traceback = NULL;
  PyErr_Fetch(&error_type, &error_value, &error_traceback);

  PyFrameObject* f = THP_PyFrame_New_NoTrack(F_CODE(frame));
  if (f == NULL) {
    Py_XDECREF(error_type);
    Py_XDECREF(error_value);
    Py_XDECREF(error_traceback);
    return NULL;
  }
  PyErr_Restore(error_type, error_value, error_traceback);
  if (frame->frame_obj) {
    // GH-97002: How did we get into this horrible situation? Most likely,
    // allocating f triggered a GC collection, which ran some code that
    // *also* created the same frame... while we were in the middle of
    // creating it! See test_sneaky_frame_object in test_frame.py for a
    // concrete example.
    //
    // Regardless, just throw f away and use that frame instead, since it's
    // already been exposed to user code. It's actually a bit tricky to do
    // this, since we aren't backed by a real _PyInterpreterFrame anymore.
    // Just pretend that we have an owned, cleared frame so frame_dealloc
    // doesn't make the situation worse:
    f->f_frame = (_PyInterpreterFrame*)f->_f_frame_data;
    f->f_frame->owner = FRAME_CLEARED;
    f->f_frame->frame_obj = f;
    Py_DECREF(f);
    return frame->frame_obj;
  }
  CHECK(frame->owner != FRAME_OWNED_BY_FRAME_OBJECT);
  CHECK(frame->owner != FRAME_CLEARED);
  f->f_frame = frame;
  frame->frame_obj = f;
  return f;
}

#endif

// From
// https://github.com/python/cpython/blob/e715da6db1d1d70cd779dc48e1ba8110c51cc1bf/Include/internal/pycore_frame.h#L163
static inline PyFrameObject* THP_PyFrame_GetFrameObject(
    _PyInterpreterFrame* frame) {
  CHECK(!_PyFrame_IsIncomplete(frame));
  PyFrameObject* res = frame->frame_obj;
  if (res != NULL) {
    return res;
  }
  return THP_PyFrame_MakeAndSetFrameObject(frame);
}

#if IS_PYTHON_3_14_PLUS

static void THP_take_ownership(PyFrameObject* f, _PyInterpreterFrame* frame) {
  Py_BEGIN_CRITICAL_SECTION(f);
  CHECK(frame->owner < FRAME_OWNED_BY_INTERPRETER);
  CHECK(frame->owner != FRAME_OWNED_BY_FRAME_OBJECT);
  _PyInterpreterFrame* new_frame = (_PyInterpreterFrame*)f->_f_frame_data;
  _PyFrame_Copy(frame, new_frame);
  // _PyFrame_Copy takes the reference to the executable,
  // so we need to restore it.
  frame->f_executable = PyStackRef_DUP(new_frame->f_executable);
  f->f_frame = new_frame;
  new_frame->owner = FRAME_OWNED_BY_FRAME_OBJECT;
  if (_PyFrame_IsIncomplete(new_frame)) {
    // This may be a newly-created generator or coroutine frame. Since it's
    // dead anyways, just pretend that the first RESUME ran:
    PyCodeObject* code = F_CODE(new_frame);
    new_frame->instr_ptr =
        _PyFrame_GetBytecode(new_frame) + code->_co_firsttraceable + 1;
  }
  CHECK(!_PyFrame_IsIncomplete(new_frame));
  CHECK(f->f_back == NULL);
  _PyInterpreterFrame* prev = _PyFrame_GetFirstComplete(frame->previous);
  if (prev) {
    CHECK(prev->owner < FRAME_OWNED_BY_INTERPRETER);
    PyObject* exc = PyErr_GetRaisedException();
    /* Link PyFrameObjects.f_back and remove link through
     * _PyInterpreterFrame.previous */
    PyFrameObject* back = THP_PyFrame_GetFrameObject(prev);
    if (back == NULL) {
      /* Memory error here. */
      assert(PyErr_ExceptionMatches(PyExc_MemoryError));
      /* Nothing we can do about it */
      PyErr_Clear();
    } else {
      f->f_back = (PyFrameObject*)Py_NewRef(back);
    }
    PyErr_SetRaisedException(exc);
  }
  if (!_PyObject_GC_IS_TRACKED((PyObject*)f)) {
    _PyObject_GC_TRACK((PyObject*)f);
  }
  Py_END_CRITICAL_SECTION();
}

#else

=======
// From
// https://github.com/python/cpython/blob/e715da6db1d1d70cd779dc48e1ba8110c51cc1bf/Include/internal/pycore_frame.h#L163
static inline PyFrameObject* THP_PyFrame_GetFrameObject(
    _PyInterpreterFrame* frame) {
  CHECK(!_PyFrame_IsIncomplete(frame));
  PyFrameObject* res = frame->frame_obj;
  if (res != NULL) {
    return res;
  }
  return THP_PyFrame_MakeAndSetFrameObject(frame);
}

>>>>>>> 8e6ddc4f
// From
// https://github.com/python/cpython/blob/e715da6db1d1d70cd779dc48e1ba8110c51cc1bf/Python/frame.c#L79
static void THP_take_ownership(PyFrameObject* f, _PyInterpreterFrame* frame) {
  CHECK(frame->owner != FRAME_OWNED_BY_FRAME_OBJECT);
  CHECK(frame->owner != FRAME_CLEARED);
  Py_ssize_t size = ((char*)&frame->localsplus[frame->stacktop]) - (char*)frame;
  memcpy((_PyInterpreterFrame*)f->_f_frame_data, frame, size);
  frame = (_PyInterpreterFrame*)f->_f_frame_data;
  f->f_frame = frame;
  frame->owner = FRAME_OWNED_BY_FRAME_OBJECT;
  if (_PyFrame_IsIncomplete(frame)) {
    // This may be a newly-created generator or coroutine frame. Since it's
    // dead anyways, just pretend that the first RESUME ran:
    PyCodeObject* code = F_CODE(frame);
    PREV_INSTR(frame) = _PyCode_CODE(code) + code->_co_firsttraceable;
  }
  CHECK(!_PyFrame_IsIncomplete(frame));
  CHECK(f->f_back == NULL);
  _PyInterpreterFrame* prev = frame->previous;
  while (prev && _PyFrame_IsIncomplete(prev)) {
    prev = prev->previous;
  }
  if (prev) {
    /* Link PyFrameObjects.f_back and remove link through
     * _PyInterpreterFrame.previous */
    PyFrameObject* back = THP_PyFrame_GetFrameObject(prev);
    if (back == NULL) {
      /* Memory error here. */
      CHECK(PyErr_ExceptionMatches(PyExc_MemoryError));
      /* Nothing we can do about it */
      PyErr_Clear();
    } else {
      f->f_back = (PyFrameObject*)Py_NewRef(back);
<<<<<<< HEAD
    }
    frame->previous = NULL;
  }
  // DYNAMO: use public GC functions instead of internal ones
  if (!PyObject_GC_IsTracked((PyObject*)f)) {
    PyObject_GC_Track((PyObject*)f);
  }
}

#endif

#if IS_PYTHON_3_14_PLUS

void THP_PyFrame_ClearLocals(_PyInterpreterFrame* frame) {
  CHECK(frame->stackpointer != NULL);
  _PyStackRef* sp = frame->stackpointer;
  _PyStackRef* locals = frame->localsplus;
  frame->stackpointer = locals;
  while (sp > locals) {
    sp--;
    PyStackRef_XCLOSE(*sp);
  }
  Py_CLEAR(frame->f_locals);
}

// From
// https://github.com/python/cpython/blob/8b3f9ae2ca55b2cc7edc097321cc10d7c2fdbb98/Python/frame.c#L107
void THP_PyFrame_Clear(_PyInterpreterFrame* frame) {
  /* It is the responsibility of the owning generator/coroutine
   * to have cleared the enclosing generator, if any. */
  CHECK(
      frame->owner != FRAME_OWNED_BY_GENERATOR ||
      _PyGen_GetGeneratorFromFrame(frame)->gi_frame_state == FRAME_CLEARED);
  // GH-99729: Clearing this frame can expose the stack (via finalizers). It's
  // crucial that this frame has been unlinked, and is no longer visible:
  CHECK(_PyThreadState_GET()->current_frame != frame);
  if (frame->frame_obj) {
    PyFrameObject* f = frame->frame_obj;
    frame->frame_obj = NULL;
    if (!_PyObject_IsUniquelyReferenced((PyObject*)f)) {
      THP_take_ownership(f, frame);
      Py_DECREF(f);
      return;
    }
    Py_DECREF(f);
  }
  THP_PyFrame_ClearLocals(frame);
  PyStackRef_CLEAR(frame->f_funcobj);
}

#else

=======
    }
    frame->previous = NULL;
  }
  // DYNAMO: use public GC functions instead of internal ones
  if (!PyObject_GC_IsTracked((PyObject*)f)) {
    PyObject_GC_Track((PyObject*)f);
  }
}

>>>>>>> 8e6ddc4f
// From
// https://github.com/python/cpython/blob/e715da6db1d1d70cd779dc48e1ba8110c51cc1bf/Python/frame.c#L120
void THP_PyFrame_Clear(_PyInterpreterFrame* frame) {
  /* It is the responsibility of the owning generator/coroutine
   * to have cleared the enclosing generator, if any. */
  CHECK(
      frame->owner != FRAME_OWNED_BY_GENERATOR ||
      _PyFrame_GetGenerator(frame)->gi_frame_state == FRAME_CLEARED);
  // GH-99729: Clearing this frame can expose the stack (via finalizers). It's
  // crucial that this frame has been unlinked, and is no longer visible:
#if IS_PYTHON_3_13_PLUS
  CHECK(_PyThreadState_GET()->current_frame != frame);
#else
  CHECK(_PyThreadState_GET()->cframe->current_frame != frame);
#endif
  if (frame->frame_obj) {
    PyFrameObject* f = frame->frame_obj;
    frame->frame_obj = NULL;
    if (Py_REFCNT(f) > 1) {
      THP_take_ownership(f, frame);
      Py_DECREF(f);
      return;
    }
    Py_DECREF(f);
  }
  CHECK(frame->stacktop >= 0);
  for (int i = 0; i < frame->stacktop; i++) {
    Py_XDECREF(frame->localsplus[i]);
  }
  Py_XDECREF(frame->frame_obj);
  Py_XDECREF(frame->f_locals);
// DYNAMO: additional field for 3.12
#if IS_PYTHON_3_12_PLUS
  Py_DECREF(frame->f_funcobj);
#else
  Py_DECREF(frame->f_func);
#endif
  Py_DECREF(F_CODE(frame));
}

#endif

// https://github.com/python/cpython/blob/fad48ea1816be3125ea51edcdfe2f999d6ade796/Objects/obmalloc.c#L635
void* THP_PyObject_VirtualAlloc(size_t size) {
  PyObjectArenaAllocator arena;
  PyObject_GetArenaAllocator(&arena);
  return arena.alloc(arena.ctx, size);
}

// https://github.com/python/cpython/blob/fad48ea1816be3125ea51edcdfe2f999d6ade796/Objects/obmalloc.c#L641
void THP_PyObject_VirtualFree(void* obj, size_t size) {
  PyObjectArenaAllocator arena;
  PyObject_GetArenaAllocator(&arena);
  return arena.free(arena.ctx, obj, size);
}

// https://github.com/python/cpython/blob/051b8a2589ff28f0194c3701b21f729444691752/Python/pystate.c#L728
static _PyStackChunk* allocate_chunk(
    int size_in_bytes,
    _PyStackChunk* previous) {
  CHECK(size_in_bytes % sizeof(PyObject**) == 0);
  _PyStackChunk* res = THP_PyObject_VirtualAlloc(size_in_bytes);
  if (res == NULL) {
    return NULL;
  }
  res->previous = previous;
  res->size = size_in_bytes;
  res->top = 0;
  return res;
}

#define DATA_STACK_CHUNK_SIZE (16 * 1024)
#define MINIMUM_OVERHEAD 1000

// https://github.com/python/cpython/blob/051b8a2589ff28f0194c3701b21f729444691752/Python/pystate.c#L2182
static PyObject** push_chunk(PyThreadState* tstate, int size) {
  int allocate_size = DATA_STACK_CHUNK_SIZE;
  while (allocate_size < (int)sizeof(PyObject*) * (size + MINIMUM_OVERHEAD)) {
    allocate_size *= 2;
  }
  _PyStackChunk* new = allocate_chunk(allocate_size, tstate->datastack_chunk);
  if (new == NULL) {
    return NULL;
  }
  if (tstate->datastack_chunk) {
    tstate->datastack_chunk->top =
        tstate->datastack_top - &tstate->datastack_chunk->data[0];
  }
  tstate->datastack_chunk = new;
  tstate->datastack_limit = (PyObject**)(((char*)new) + allocate_size);
  // When new is the "root" chunk (i.e. new->previous == NULL), we can keep
  // _PyThreadState_PopFrame from freeing it later by "skipping" over the
  // first element:
  PyObject** res = &new->data[new->previous == NULL];
  tstate->datastack_top = res + size;
  return res;
}

// https://github.com/python/cpython/blob/051b8a2589ff28f0194c3701b21f729444691752/Include/internal/pycore_frame.h#L199
static inline bool THP_PyThreadState_HasStackSpace(
    PyThreadState* tstate,
    size_t size) {
  CHECK(
      (tstate->datastack_top == NULL && tstate->datastack_limit == NULL) ||
      (tstate->datastack_top != NULL && tstate->datastack_limit != NULL));
  return tstate->datastack_top != NULL &&
      size < (size_t)(tstate->datastack_limit - tstate->datastack_top);
}

// https://github.com/python/cpython/blob/051b8a2589ff28f0194c3701b21f729444691752/Python/pystate.c#L2207
_PyInterpreterFrame* THP_PyThreadState_BumpFramePointerSlow(
    PyThreadState* tstate,
    size_t size) {
  if (THP_PyThreadState_HasStackSpace(tstate, size)) {
    _PyInterpreterFrame* res = (_PyInterpreterFrame*)tstate->datastack_top;
    tstate->datastack_top += size;
    return res;
  }
  if (size > INT_MAX / 2) {
    PyErr_NoMemory();
    return NULL;
  }
  return (_PyInterpreterFrame*)push_chunk(tstate, (int)size);
}

// https://github.com/python/cpython/blob/051b8a2589ff28f0194c3701b21f729444691752/Python/pystate.c#L2222
void THP_PyThreadState_PopFrame(
    PyThreadState* tstate,
    _PyInterpreterFrame* frame) {
  CHECK(tstate->datastack_chunk);
  PyObject** base = (PyObject**)frame;
  if (base == &tstate->datastack_chunk->data[0]) {
    _PyStackChunk* chunk = tstate->datastack_chunk;
    _PyStackChunk* previous = chunk->previous;
    // push_chunk ensures that the root chunk is never popped:
    CHECK(previous);
    tstate->datastack_top = &previous->data[previous->top];
    tstate->datastack_chunk = previous;
    THP_PyObject_VirtualFree(chunk, chunk->size);
    tstate->datastack_limit = (PyObject**)(((char*)previous) + previous->size);
  } else {
    CHECK(tstate->datastack_top);
    CHECK(tstate->datastack_top >= base);
    tstate->datastack_top = base;
  }
}

#endif

#if IS_PYTHON_3_11_PLUS

const uint8_t* THP_PyOpcode_Caches = _PyOpcode_Caches;
const int THP_PyOpcode_Caches_size = sizeof(_PyOpcode_Caches) / sizeof(uint8_t);

#else

const uint8_t* THP_PyOpcode_Caches = NULL;
const int THP_PyOpcode_Caches_size = 0;

#endif

#endif // IS_PYTHON_3_15_PLUS<|MERGE_RESOLUTION|>--- conflicted
+++ resolved
@@ -34,15 +34,9 @@
 // As a simple way to reduce the impact of ABI changes on the CPython side, this
 // check forces us to manually re-check that the function didn't change on the
 // next major version
-<<<<<<< HEAD
 #if IS_PYTHON_3_15_PLUS
 #error \
     "Please ensure that the functions below still match the CPython implementation for 3.15"
-=======
-#if IS_PYTHON_3_14_PLUS
-#error \
-    "Please ensure that the functions below still match the CPython implementation for 3.14"
->>>>>>> 8e6ddc4f
 #endif
 
 // e.g. COPY_FIELD(op, o, globals) becomes
@@ -82,6 +76,9 @@
   op->func_weakreflist = NULL;
   COPY_FIELD(op, o, module);
   COPY_FIELD(op, o, annotations);
+#if IS_PYTHON_3_14_PLUS
+  COPY_FIELD(op, o, annotate);
+#endif
 #if IS_PYTHON_3_12_PLUS
   COPY_FIELD(op, o, typeparams);
 #endif
@@ -111,7 +108,6 @@
   f->f_fast_as_locals = 0;
 #endif
   f->f_lineno = 0;
-<<<<<<< HEAD
 #if IS_PYTHON_3_14_PLUS
   f->f_locals_cache = NULL;
   f->f_overwritten_fast_locals = NULL;
@@ -143,9 +139,12 @@
   // here.
   assert(frame->frame_obj == NULL);
   assert(frame->owner != FRAME_OWNED_BY_FRAME_OBJECT);
-=======
+  f->f_frame = frame;
+  frame->frame_obj = f;
   return f;
 }
+
+#else
 
 // From
 // https://github.com/python/cpython/blob/e715da6db1d1d70cd779dc48e1ba8110c51cc1bf/Python/frame.c#L27
@@ -182,50 +181,6 @@
   }
   CHECK(frame->owner != FRAME_OWNED_BY_FRAME_OBJECT);
   CHECK(frame->owner != FRAME_CLEARED);
->>>>>>> 8e6ddc4f
-  f->f_frame = frame;
-  frame->frame_obj = f;
-  return f;
-}
-
-<<<<<<< HEAD
-#else
-
-// From
-// https://github.com/python/cpython/blob/e715da6db1d1d70cd779dc48e1ba8110c51cc1bf/Python/frame.c#L27
-PyFrameObject* THP_PyFrame_MakeAndSetFrameObject(_PyInterpreterFrame* frame) {
-  CHECK(frame->frame_obj == NULL);
-  PyObject *error_type = NULL, *error_value = NULL, *error_traceback = NULL;
-  PyErr_Fetch(&error_type, &error_value, &error_traceback);
-
-  PyFrameObject* f = THP_PyFrame_New_NoTrack(F_CODE(frame));
-  if (f == NULL) {
-    Py_XDECREF(error_type);
-    Py_XDECREF(error_value);
-    Py_XDECREF(error_traceback);
-    return NULL;
-  }
-  PyErr_Restore(error_type, error_value, error_traceback);
-  if (frame->frame_obj) {
-    // GH-97002: How did we get into this horrible situation? Most likely,
-    // allocating f triggered a GC collection, which ran some code that
-    // *also* created the same frame... while we were in the middle of
-    // creating it! See test_sneaky_frame_object in test_frame.py for a
-    // concrete example.
-    //
-    // Regardless, just throw f away and use that frame instead, since it's
-    // already been exposed to user code. It's actually a bit tricky to do
-    // this, since we aren't backed by a real _PyInterpreterFrame anymore.
-    // Just pretend that we have an owned, cleared frame so frame_dealloc
-    // doesn't make the situation worse:
-    f->f_frame = (_PyInterpreterFrame*)f->_f_frame_data;
-    f->f_frame->owner = FRAME_CLEARED;
-    f->f_frame->frame_obj = f;
-    Py_DECREF(f);
-    return frame->frame_obj;
-  }
-  CHECK(frame->owner != FRAME_OWNED_BY_FRAME_OBJECT);
-  CHECK(frame->owner != FRAME_CLEARED);
   f->f_frame = frame;
   frame->frame_obj = f;
   return f;
@@ -292,20 +247,6 @@
 
 #else
 
-=======
-// From
-// https://github.com/python/cpython/blob/e715da6db1d1d70cd779dc48e1ba8110c51cc1bf/Include/internal/pycore_frame.h#L163
-static inline PyFrameObject* THP_PyFrame_GetFrameObject(
-    _PyInterpreterFrame* frame) {
-  CHECK(!_PyFrame_IsIncomplete(frame));
-  PyFrameObject* res = frame->frame_obj;
-  if (res != NULL) {
-    return res;
-  }
-  return THP_PyFrame_MakeAndSetFrameObject(frame);
-}
-
->>>>>>> 8e6ddc4f
 // From
 // https://github.com/python/cpython/blob/e715da6db1d1d70cd779dc48e1ba8110c51cc1bf/Python/frame.c#L79
 static void THP_take_ownership(PyFrameObject* f, _PyInterpreterFrame* frame) {
@@ -339,7 +280,6 @@
       PyErr_Clear();
     } else {
       f->f_back = (PyFrameObject*)Py_NewRef(back);
-<<<<<<< HEAD
     }
     frame->previous = NULL;
   }
@@ -392,17 +332,6 @@
 
 #else
 
-=======
-    }
-    frame->previous = NULL;
-  }
-  // DYNAMO: use public GC functions instead of internal ones
-  if (!PyObject_GC_IsTracked((PyObject*)f)) {
-    PyObject_GC_Track((PyObject*)f);
-  }
-}
-
->>>>>>> 8e6ddc4f
 // From
 // https://github.com/python/cpython/blob/e715da6db1d1d70cd779dc48e1ba8110c51cc1bf/Python/frame.c#L120
 void THP_PyFrame_Clear(_PyInterpreterFrame* frame) {
