#include <torch/csrc/python_headers.h>

#include <c10/util/intrusive_ptr.h>
#include <c10/util/string_view.h>
#include <torch/csrc/distributed/c10d/FileStore.hpp>
#include <torch/csrc/distributed/c10d/Functional.hpp>
#include <torch/csrc/distributed/c10d/GroupRegistry.hpp>
#include <torch/csrc/distributed/c10d/TCPStore.hpp>
#include <torch/csrc/distributed/c10d/Utils.hpp>
#include <torch/csrc/distributed/c10d/control_collectives/ControlCollectives.hpp>
#include <torch/csrc/distributed/c10d/control_collectives/StoreCollectives.hpp>
#include <torch/csrc/distributed/c10d/control_plane/WorkerServer.hpp>
#include <utility>
#include <vector>
#ifndef _WIN32
#include <torch/csrc/distributed/c10d/HashStore.hpp>
#endif
#include <torch/csrc/distributed/c10d/FakeProcessGroup.hpp>
#include <torch/csrc/distributed/c10d/ProcessGroup.hpp>
#include <torch/csrc/distributed/c10d/PyProcessGroup.hpp>

#ifdef USE_C10D_GLOO
#include <torch/csrc/distributed/c10d/ProcessGroupGloo.hpp>
#include <torch/csrc/distributed/c10d/ProcessGroupWrapper.hpp>
#endif

#ifdef USE_C10D_XCCL
#include <torch/csrc/distributed/c10d/ProcessGroupXCCL.hpp>
#endif

#ifdef USE_C10D_NCCL
#include <torch/csrc/distributed/c10d/NCCLUtils.hpp>
#include <torch/csrc/distributed/c10d/ProcessGroupNCCL.hpp>
#include <torch/csrc/distributed/c10d/intra_node_comm.hpp>
#endif

#ifdef USE_C10D_MPI
#include <torch/csrc/distributed/c10d/ProcessGroupMPI.hpp>
#endif

#ifdef USE_C10D_UCC
#include <torch/csrc/distributed/c10d/ProcessGroupUCC.hpp>
#endif

#include <fmt/format.h>
#include <pybind11/chrono.h>
#include <torch/csrc/distributed/c10d/DMAConnectivity.hpp>
#include <torch/csrc/distributed/c10d/PrefixStore.hpp>
#include <torch/csrc/distributed/c10d/SymmetricMemory.hpp>

#include <torch/csrc/distributed/c10d/comm.hpp>
#include <torch/csrc/distributed/c10d/debug.h>
#include <torch/csrc/distributed/c10d/logger.hpp>
#include <torch/csrc/distributed/c10d/reducer.hpp>

#include <torch/csrc/Exceptions.h>
#include <torch/csrc/distributed/c10d/python_comm_hook.h>
#include <torch/csrc/jit/python/pybind_utils.h>
#include <torch/csrc/utils/object_ptr.h>
#include <torch/csrc/utils/pybind.h>

#include <torch/custom_class.h>

namespace {

#ifdef USE_C10D_NCCL

bool acquire_gil() {
  // basically if this function can acquire the gil, it will return quickly.
  // if not, it will hang forever.  The idea is to call this from a thread
  // wrapped in a future, and then check the future after a timeout, to
  // determine whether we're facing gil contention.
  if (Py_IsInitialized()) {
    pybind11::gil_scoped_acquire gil;
    return true;
  }

  // If we end up here, its probably still a "pass" from the perspective of
  // checking whether python is stuck. but currently we don't check the return
  // value of this function anyway, just check whether it returned quickly vs
  // timing out.  Taking a long time is the main sign of trouble.  Fast return
  // with true or with false is both OK from the perspective of debugging python
  // hangs.
  return false;
}

bool registerGilChecker() {
  c10d::get_gil_checker() = &acquire_gil;
  return true;
}

static bool registered = registerGilChecker();
#endif // USE_C10D_NCCL

// Wrapper to ensure GIL is released before destructing ProcessGroupGloo
// TODO: move this somewhere more generally useful
template <typename T>
class IntrusivePtrNoGilDestructor {
  c10::intrusive_ptr<T> impl_{};

 public:
  IntrusivePtrNoGilDestructor() = default;
  IntrusivePtrNoGilDestructor(const IntrusivePtrNoGilDestructor&) = default;
  IntrusivePtrNoGilDestructor(IntrusivePtrNoGilDestructor&&) noexcept = default;
  IntrusivePtrNoGilDestructor& operator=(const IntrusivePtrNoGilDestructor&) =
      default;
  IntrusivePtrNoGilDestructor& operator=(
      IntrusivePtrNoGilDestructor&&) noexcept = default;
  /* implicit */ IntrusivePtrNoGilDestructor(c10::intrusive_ptr<T> impl)
      : impl_(std::move(impl)) {}
  // This ctor is very important; see
  // https://github.com/pybind/pybind11/issues/2957
  explicit IntrusivePtrNoGilDestructor(T* impl)
      // NOLINTNEXTLINE(bugprone-exception-escape)
      : impl_(c10::intrusive_ptr<T>::unsafe_steal_from_new(impl)) {}
  // NOLINTNEXTLINE(bugprone-exception-escape)
  ~IntrusivePtrNoGilDestructor() {
    if (impl_) {
      if (PyGILState_Check()) {
        pybind11::gil_scoped_release release;
        impl_.reset();
      } else {
        impl_.reset();
      }
    }
  }
  T& operator*() const noexcept {
    return *impl_;
  }
  T* operator->() const noexcept {
    return impl_.get();
  }
  [[nodiscard]] T* get() const noexcept {
    return impl_.get();
  }
  void reset() noexcept {
    impl_.reset();
  }
  operator bool() const noexcept {
    return impl_;
  }
};

} // anonymous namespace

PYBIND11_DECLARE_HOLDER_TYPE(T, IntrusivePtrNoGilDestructor<T>, true)

namespace torch::distributed::c10d {

namespace {

py::bytes toPyBytes(const std::vector<uint8_t>& data) {
  return py::bytes(reinterpret_cast<const char*>(data.data()), data.size());
}

std::vector<py::bytes> toPyBytes(
    const std::vector<std::vector<uint8_t>>& data) {
  std::vector<py::bytes> out;
  out.reserve(data.size());
  for (const std::vector<uint8_t>& data_ : data) {
    out.emplace_back(reinterpret_cast<const char*>(data_.data()), data_.size());
  }
  return out;
}

std::vector<uint8_t> toVec8(const std::string& data) {
  std::vector<uint8_t> out{data.begin(), data.end()};
  return out;
}

std::vector<std::vector<uint8_t>> toVec8(const std::vector<std::string>& data) {
  std::vector<std::vector<uint8_t>> out;
  out.reserve(data.size());
  for (auto& data_ : data) {
    out.emplace_back(toVec8(data_));
  }
  return out;
}

template <typename T>
using shared_ptr_class_ = py::class_<T, std::shared_ptr<T>>;

constexpr auto kDeprecationWarning =
    "{} API is being deprecated, please ping "
    "https://github.com/pytorch/pytorch/issues/46291 "
    "if you see this warning";
template <typename T>
using intrusive_ptr_class_ = py::class_<T, c10::intrusive_ptr<T>>;

template <typename T>
using intrusive_ptr_no_gil_destructor_class_ =
    py::class_<T, IntrusivePtrNoGilDestructor<T>>;

// PythonStore is a pybind11 trampoline class to allow a Python
// class to inherit from c10d.Store and implement its interface.
class PythonStore : public ::c10d::Store {
 public:
  using ::c10d::Store::Store;

  // Note: this function manually calls the Python-side overload
  // for this function instead of using the PYBIND11_OVERLOAD_XYZ
  // macros. This is done so that we can call the Python-side
  // function with a std::string instead of a std::vector<uint8_t>.
  void set(const std::string& key, const std::vector<uint8_t>& value) override {
    pybind11::gil_scoped_acquire gil;
    pybind11::function fn =
        pybind11::get_overload(static_cast<const ::c10d::Store*>(this), "set");
    TORCH_INTERNAL_ASSERT(fn, "Not implemented.");
    // Call function with a py::bytes object for the value.
    fn(key, toPyBytes(value));
  }

  // Note: this function manually calls the Python-side overload
  // for this function instead of using the PYBIND11_OVERLOAD_XYZ
  // macros. This is done so that the Python-side function can
  // return a py::bytes instead of a std::vector<uint8_t>.
  std::vector<uint8_t> get(const std::string& key) override {
    pybind11::gil_scoped_acquire gil;
    pybind11::function fn =
        pybind11::get_overload(static_cast<const ::c10d::Store*>(this), "get");
    TORCH_INTERNAL_ASSERT(fn, "Not implemented.");
    // Cast return value from Python to py::bytes, then implicitly
    // convert that to a std::string, so that we can construct a
    // std::vector<uint8_t>. There is no API for directly accessing
    // the contents of the py::bytes object.
    std::string str = pybind11::cast<py::bytes>(fn(key));
    return toVec8(str);
  }

  // Note: this function manually calls the Python-side overload
  // for this function instead of using the PYBIND11_OVERLOAD_XYZ
  // macros. This is done so that the Python-side function can
  // return a py::bytes instead of a std::vector<uint8_t>.
  std::vector<uint8_t> compareSet(
      const std::string& key,
      const std::vector<uint8_t>& expectedValue,
      const std::vector<uint8_t>& desiredValue) override {
    pybind11::gil_scoped_acquire gil;
    pybind11::function fn = pybind11::get_overload(
        static_cast<const ::c10d::Store*>(this), "compare_set");
    TORCH_INTERNAL_ASSERT(fn, "Not implemented.");
    // Cast return value from Python to py::bytes, then implicitly
    // convert that to a std::string, so that we can construct a
    // std::vector<uint8_t>. There is no API for directly accessing
    // the contents of the py::bytes object.
    std::string str = pybind11::cast<py::bytes>(
        fn(key, toPyBytes(expectedValue), toPyBytes(desiredValue)));
    return toVec8(str);
  }

  int64_t add(const std::string& key, int64_t value) override {
    PYBIND11_OVERLOAD_PURE(int64_t, ::c10d::Store, add, key, value);
  }

  int64_t getNumKeys() override {
    PYBIND11_OVERLOAD_PURE(int64_t, ::c10d::Store, getNumKeys);
  }

  bool deleteKey(const std::string& key) override {
    PYBIND11_OVERLOAD_PURE(bool, ::c10d::Store, deleteKey, key);
  }

  bool check(const std::vector<std::string>& keys) override {
    PYBIND11_OVERLOAD_PURE(bool, ::c10d::Store, check, keys);
  }

  void wait(const std::vector<std::string>& keys) override {
    PYBIND11_OVERLOAD_PURE(void, ::c10d::Store, wait, keys);
  }

  void wait(
      const std::vector<std::string>& keys,
      const std::chrono::milliseconds& timeout) override {
    PYBIND11_OVERLOAD_PURE(void, ::c10d::Store, wait, keys, timeout);
  }

  // Note: this function manually calls the Python-side overload
  // for this function instead of using the PYBIND11_OVERLOAD_XYZ
  // macros. This is done so that we can call the Python-side
  // function with a std::string instead of a std::vector<uint8_t>.
  void append(const std::string& key, const std::vector<uint8_t>& value)
      override {
    pybind11::gil_scoped_acquire gil;
    pybind11::function fn = pybind11::get_overload(
        static_cast<const ::c10d::Store*>(this), "append");
    if (!fn) {
      return Store::append(key, value);
    }
    // Call function with a py::bytes object for the value.
    fn(key, toPyBytes(value));
  }

  std::vector<std::vector<uint8_t>> multiGet(
      const std::vector<std::string>& keys) override {
    pybind11::gil_scoped_acquire gil;
    pybind11::function fn = pybind11::get_overload(
        static_cast<const ::c10d::Store*>(this), "multi_get");
    if (!fn) {
      return Store::multiGet(keys);
    }
    std::vector<std::string> py_list =
        pybind11::cast<std::vector<std::string>>(fn(keys));
    std::vector<std::vector<uint8_t>> res;
    res.reserve(py_list.size());

    for (auto& str : py_list) {
      res.emplace_back(str.begin(), str.end());
    }

    return res;
  }

  void multiSet(
      const std::vector<std::string>& keys,
      const std::vector<std::vector<uint8_t>>& values) override {
    pybind11::gil_scoped_acquire gil;
    pybind11::function fn = pybind11::get_overload(
        static_cast<const ::c10d::Store*>(this), "multi_set");
    if (!fn) {
      return Store::multiSet(keys, values);
    }

    fn(keys, toPyBytes(values));
  }

  bool hasExtendedApi() const override {
    PYBIND11_OVERLOAD_NAME(
        bool, ::c10d::Store, "has_extended_api", hasExtendedApi);
  }
};

class PythonRequest : public ::c10d::control_plane::Request {
 public:
  const std::string& body() const override {
    PYBIND11_OVERRIDE_PURE(
        const std::string&, ::c10d::control_plane::Request, body);
  }

  const std::multimap<std::string, std::string>& params() const override {
    using MultiMap = const std::multimap<std::string, std::string>&;
    PYBIND11_OVERRIDE_PURE(MultiMap, ::c10d::control_plane::Request, params);
  }
};
class PythonResponse : public ::c10d::control_plane::Response {
 public:
  // NOLINTNEXTLINE(cppcoreguidelines-rvalue-reference-param-not-moved)
  void setContent(std::string&& content, const std::string& content_type)
      override {
    PYBIND11_OVERRIDE_PURE_NAME(
        void,
        ::c10d::control_plane::Response,
        "set_content",
        setContent,
        content,
        content_type);
  }
  void setStatus(int status) override {
    PYBIND11_OVERRIDE_PURE_NAME(
        void, ::c10d::control_plane::Response, "set_status", setStatus, status);
  }
};

// Called from DDP's Python API to create a c10d Python comm hook object.
// The input state and callable comm_hook are Python objects. It later calls
// register_comm_hook function of the reducer input to register the hook.
void _register_comm_hook(
    ::c10d::Reducer& reducer,
    py::object state,
    py::object comm_hook) {
  reducer.register_comm_hook(std::make_unique<::c10d::PythonCommHook>(
      std::move(state), std::move(comm_hook)));
}

// Called from DDP's Python API to create a c10d C++ comm hook.
// The input is an enum hook type. It later calls register_builtin_comm_hook
// function of the reducer input to set the hook type.
void _register_builtin_comm_hook(
    ::c10d::Reducer& reducer,
    ::c10d::BuiltinCommHookType comm_hook_type) {
  reducer.register_builtin_comm_hook(comm_hook_type);
}

// Customize the metaclass of ::c10d::ReduceOp for the backward compatibility.
// https://github.com/pytorch/pytorch/pull/84243 changed ::c10d::ReduceOp to
// struct from enum, sacrificing some of the Python built-in function supports
// such as `isinstance` (see https://github.com/pytorch/pytorch/issues/87191)
// and `copy` (see
// https://github.com/pytorch/pytorch/pull/87303#discussion_r1002879700). Below,
// we define a custom `isinstance` in CPython/pybind11
// (`reduceopmeta___instancecheck__`) and modify the default metaclass of
// pybind11 (`GetReduceOpMetaclass`) so that
// `isinstance(torch.distributed.ReduceOp.SUM, torch.distributed.ReduceOp)`
// returns :obj:`True` as if `ReduceOp` is enum.
// Ref:
//   - https://docs.python.org/3/extending/newtypes_tutorial.html
//   - https://docs.python.org/3/c-api/typeobj.html?highlight=tp_methods
//   - https://github.com/pybind/pybind11/issues/2696
static PyObject* reduceopmeta___instancecheck__(
    PyObject* self,
    PyObject* args) {
  if (Py_TYPE(self) == Py_TYPE(args)) {
    Py_RETURN_TRUE;
  }
  if (std::string_view(args->ob_type->tp_name).find("RedOpType") !=
      std::string_view::npos) {
    Py_RETURN_TRUE;
  }
  Py_RETURN_FALSE;
}
// NOLINTNEXTLINE(*c-arrays)
static PyMethodDef reduceopmeta_methods[] = {
    {"__instancecheck__",
     (PyCFunction)reduceopmeta___instancecheck__,
     METH_O,
     "Custom `__instancecheck__` for ReduceOp"},
    {nullptr, nullptr}};
PyTypeObject* GetReduceOpMetaclass() {
  static auto* metaclass = [] {
    PyTypeObject* base_metaclass =
        pybind11::detail::get_internals().default_metaclass;
    // NOLINTNEXTLINE(*c-arrays)
    PyType_Slot slots[] = {
        {Py_tp_base, base_metaclass},
        {Py_tp_methods, reduceopmeta_methods},
        {0},
    };
    PyType_Spec spec = {};
    spec.name = "torch._C._distributed_c10d._ReduceOpMeta";
    // NOLINTNEXTLINE(*-narrowing-conversions)
    spec.basicsize = base_metaclass->tp_basicsize;
    spec.flags = Py_TPFLAGS_DEFAULT | Py_TPFLAGS_BASETYPE;
    spec.slots = slots;
    PyTypeObject* metaclass = (PyTypeObject*)PyType_FromSpec(&spec);
    if (!metaclass)
      throw py::error_already_set();
    return metaclass;
  }();
  return metaclass;
}

PyObject* c10d_init(PyObject* _unused, PyObject* noargs) {
  C10_LOG_API_USAGE_ONCE("c10d.python.import");

  auto c10d_module = THPObjectPtr(PyImport_ImportModule("torch.distributed"));
  if (!c10d_module) {
    throw python_error();
  }

  auto torch_C_module = THPObjectPtr(PyImport_ImportModule("torch._C"));
  if (!torch_C_module) {
    throw python_error();
  }

  auto torch_C_m = py::handle(torch_C_module).cast<py::module>();
  auto m =
      torch_C_m.def_submodule("_distributed_c10d", "distributed c10d bindings");

  auto module = py::handle(m).cast<py::module>();

  module
      .def(
          "_register_comm_hook",
          &_register_comm_hook,
          py::arg("reducer"),
          py::arg("state"),
          py::arg("comm_hook"),
          py::call_guard<py::gil_scoped_release>())
      .def(
          "_register_builtin_comm_hook",
          &_register_builtin_comm_hook,
          py::arg("reducer"),
          py::arg("comm_hook_type"));

  shared_ptr_class_<::c10d::GradBucket>(
      module,
      "GradBucket",
      R"(
This class mainly passes a flattened gradient tensor
(returned by :meth:`~torch.distributed.GradBucket.buffer`)
to DDP communication hook.
This tensor can be further decomposed into a list of per-parameter tensors within this bucket
(returned by :meth:`~torch.distributed.GradBucket.get_per_parameter_tensors`)
to apply layer-wise operations.
)")
      .def(
          "index",
          &::c10d::GradBucket::getIndex,
          py::call_guard<py::gil_scoped_release>(),
          R"(
.. warning::
    Since the buckets are rebuilt after the first iteration, should not rely on the indices at the beginning of training.

Returns:
    The index of a bucket that stores gradients of a few contiguous layers.
    All the gradients are bucketized.
)")
      .def(
          "buffer",
          &::c10d::GradBucket::getBuffer,
          py::call_guard<py::gil_scoped_release>(),
          R"(
Returns:
    A flattened 1D ``torch.Tensor`` buffer,
    which can be further decomposed into a list of per-parameter tensors within this bucket.
)")
      .def(
          "gradients",
          &::c10d::GradBucket::getGradients,
          py::call_guard<py::gil_scoped_release>(),
          R"(
Returns:
    A list of ``torch.Tensor``. Each tensor in the list corresponds to a gradient.
)")
      .def(
          "parameters",
          &::c10d::GradBucket::getParameters,
          py::call_guard<py::gil_scoped_release>(),
          R"(
Returns:
    A list of ``torch.Tensor``. Each tensor in the list corresponds to a model
    parameter.
)")
      .def(
          "is_last",
          &::c10d::GradBucket::isLast,
          py::call_guard<py::gil_scoped_release>(),
          R"(
Returns:
    Whether this bucket is the last bucket to allreduce in an iteration.
    This also means that this bucket corresponds to the first few layers in the forward pass.
)")
      .def(
          "set_buffer",
          &::c10d::GradBucket::setBuffer,
          py::arg("buffer"),
          py::call_guard<py::gil_scoped_release>(),
          R"(
Replaces the tensor in the bucket with the input tensor buffer.
)");

  py::enum_<::c10d::BuiltinCommHookType>(module, "BuiltinCommHookType", R"(
An enum-like class for built-in communication hooks: ``ALLREDUCE`` and ``FP16_COMPRESS``.)")
      .value("ALLREDUCE", ::c10d::BuiltinCommHookType::ALLREDUCE)
      .value("FP16_COMPRESS", ::c10d::BuiltinCommHookType::FP16_COMPRESS);

  shared_ptr_class_<::c10d::Reducer>(module, "Reducer")
      .def(
          py::init(
              [](std::vector<at::Tensor> params,
                 std::vector<std::vector<size_t>> bucket_indices,
                 const std::vector<size_t>& per_bucket_size_limits,
                 c10::intrusive_ptr<::c10d::ProcessGroup> process_group,
                 std::vector<bool> expect_sparse_gradients,
                 int64_t bucket_bytes_cap,
                 bool find_unused_parameters,
                 bool gradient_as_bucket_view,
                 std::unordered_map<size_t, std::string> param_to_name_mapping,
                 int64_t first_bucket_bytes_cap) {
                // gil_scoped_release is not safe as a call_guard in init.
                // https://github.com/pybind/pybind11/issues/5473
                py::gil_scoped_release nogil{};

                return std::make_unique<::c10d::Reducer>(
                    std::move(params),
                    std::move(bucket_indices),
                    std::move(process_group),
                    std::move(expect_sparse_gradients),
                    bucket_bytes_cap,
                    find_unused_parameters,
                    gradient_as_bucket_view,
                    std::move(param_to_name_mapping),
                    first_bucket_bytes_cap);
              }),
          py::arg("params"),
          py::arg("bucket_indices"),
          py::arg("per_bucket_size_limits"),
          py::arg("process_group"),
          py::arg("expect_sparse_gradients") = std::vector<bool>(),
          py::arg("bucket_bytes_cap") = ::c10d::kDefaultBucketBytesCap,
          py::arg("find_unused_parameters") = false,
          py::arg("gradient_as_bucket_view") = false,
          py::arg("param_to_name_mapping") =
              std::unordered_map<size_t, std::string>(),
          py::arg("first_bucket_bytes_cap") = ::c10d::kDefaultFirstBucketBytes)
      .def(
          "prepare_for_forward",
          &::c10d::Reducer::prepare_for_forward,
          py::call_guard<py::gil_scoped_release>())
      .def(
          "prepare_for_backward",
          &::c10d::Reducer::prepare_for_backward,
          py::call_guard<py::gil_scoped_release>())
      .def(
          "prepare_for_backward",
          [](::c10d::Reducer& reducer, const at::Tensor& output) -> void {
            reducer.prepare_for_backward({output});
          },
          py::call_guard<py::gil_scoped_release>())
      .def("get_backward_stats", &::c10d::Reducer::get_backward_stats)
      .def(
          "_install_post_backward_futures",
          [](::c10d::Reducer& reducer,
             const std::vector<std::shared_ptr<jit::PythonFutureWrapper>>&
                 futs) {
            c10::List<c10::intrusive_ptr<c10::ivalue::Future>> futures(
                c10::FutureType::create(c10::TensorType::get()));
            for (const auto& fut : futs) {
              futures.push_back(fut->fut);
            }
            reducer.install_futures(futures);
          },
          py::call_guard<py::gil_scoped_release>())
      .def(
          "_rebuild_buckets",
          &::c10d::Reducer::rebuild_buckets,
          py::call_guard<py::gil_scoped_release>())
      .def(
          "_get_zeros_like_grad_buckets",
          [](::c10d::Reducer& reducer) {
            return reducer.get_grad_buckets(/* return_zero_tensors */ true);
          },
          py::call_guard<py::gil_scoped_release>())
      .def(
          "_set_optimizer_in_backward",
          [](::c10d::Reducer& reducer) { reducer.set_optimizer_in_backward(); },
          py::call_guard<py::gil_scoped_release>())
      .def(
          "_set_sparse_metadata",
          &::c10d::Reducer::setSparseMetadata,
          py::call_guard<py::gil_scoped_release>())
      .def(
          "_set_mixed_precision_param_dtype",
          [](::c10d::Reducer& reducer, py::object data_type_obj) {
            auto scalar_type =
                reinterpret_cast<THPDtype*>(data_type_obj.ptr())->scalar_type;
            reducer.set_mixed_precision_param_dtype(scalar_type);
          },
          py::call_guard<py::gil_scoped_release>())
      .def(
          "_push_all_rebuilt_params",
          &::c10d::Reducer::push_rebuilt_params_for_all_indices,
          py::call_guard<py::gil_scoped_release>())
      .def(
          "_set_forward_pass_work_handle",
          &::c10d::Reducer::set_forward_pass_work_handle,
          py::call_guard<py::gil_scoped_release>())
      .def(
          "_get_local_used_map", &::c10d::Reducer::get_local_used_map_on_device)
      .def(
          "_set_ddp_runtime_logging_sample_rate",
          &::c10d::Reducer::set_ddp_runtime_logging_sample_rate,
          py::arg("sample_rate"),
          py::call_guard<py::gil_scoped_release>())
      .def(
          "_set_static_graph",
          &::c10d::Reducer::set_static_graph,
          py::call_guard<py::gil_scoped_release>())
      .def(
          "_ddp_graph_static",
          &::c10d::Reducer::ddp_graph_static,
          py::call_guard<py::gil_scoped_release>())
      .def(
          "_delay_all_reduce",
          &::c10d::Reducer::delay_all_reduce,
          py::call_guard<py::gil_scoped_release>())
      .def(
          "_run_comm_hook",
          [](::c10d::Reducer& reducer, ::c10d::GradBucket& bucket)
              -> std::shared_ptr<jit::PythonFutureWrapper> {
            c10::intrusive_ptr<c10::ivalue::Future> fut =
                reducer.run_comm_hook(bucket);
            return std::make_shared<jit::PythonFutureWrapper>(fut);
          },
          py::call_guard<py::gil_scoped_release>())
      .def(
          "_run_allreduce_hook",
          [](::c10d::Reducer& reducer, ::c10d::GradBucket& bucket)
              -> std::shared_ptr<jit::PythonFutureWrapper> {
            c10::intrusive_ptr<c10::ivalue::Future> fut =
                reducer.run_allreduce_hook(bucket);
            return std::make_shared<jit::PythonFutureWrapper>(fut);
          },
          py::call_guard<py::gil_scoped_release>())
      .def(
          "_autograd_hook",
          [](::c10d::Reducer& reducer, int index) -> void {
            reducer.autograd_hook(index);
          },
          py::call_guard<py::gil_scoped_release>())
      .def(
          "set_logger",
          [](::c10d::Reducer& reducer,
             const std::shared_ptr<::c10d::Logger>& logger) {
            std::weak_ptr<::c10d::Logger> logger_weakref = logger;
            reducer.set_logger(logger_weakref);
          })
      .def(
          "_remove_autograd_hooks",
          [](::c10d::Reducer& reducer) { reducer.remove_autograd_hooks(); },
          py::call_guard<py::gil_scoped_release>())
      .def(
          "_check_reducer_finalized",
          [](::c10d::Reducer& reducer) { return reducer.check_finalized(); },
          py::call_guard<py::gil_scoped_release>())
      .def(
          "_reset_state",
          [](::c10d::Reducer& reducer) { return reducer.reset_state(); },
          py::call_guard<py::gil_scoped_release>())
      .def(
          "_update_process_group",
          [](::c10d::Reducer& reducer,
             c10::intrusive_ptr<::c10d::ProcessGroup> new_process_group) {
            return reducer.update_process_group(std::move(new_process_group));
          },
          py::call_guard<py::gil_scoped_release>());

  shared_ptr_class_<::c10d::Logger>(module, "Logger")
      .def(
          py::init([](const std::shared_ptr<::c10d::Reducer>& reducer) {
            // gil_scoped_release is not safe as a call_guard in init.
            // https://github.com/pybind/pybind11/issues/5473
            py::gil_scoped_release nogil{};

            return std::make_unique<::c10d::Logger>(reducer);
          }),
          py::arg("reducer"))
      .def(
          "set_construction_data_and_log",
          &::c10d::Logger::set_construction_data_and_log,
          py::arg("module_name"),
          py::arg("device_ids"),
          py::arg("output_device"),
          py::arg("broadcast_buffers"),
          py::arg("has_sync_bn"),
          py::arg("static_graph"),
          py::call_guard<py::gil_scoped_release>())
      .def(
          "set_runtime_stats_and_log",
          &::c10d::Logger::set_runtime_stats_and_log,
          py::call_guard<py::gil_scoped_release>())
      .def(
          "set_error_and_log",
          [](::c10d::Logger& logger, const std::string& error) {
            logger.set_error_and_log(error);
          },
          py::call_guard<py::gil_scoped_release>())
      .def(
          "_get_ddp_logging_data",
          &::c10d::Logger::get_ddp_logging_data,
          py::call_guard<py::gil_scoped_release>())
      .def(
          "_set_comm_hook_name",
          &::c10d::Logger::set_comm_hook,
          py::arg("comm_hook"),
          py::call_guard<py::gil_scoped_release>())
      .def(
          "_set_uneven_input_join",
          &::c10d::Logger::set_uneven_input_join,
          py::call_guard<py::gil_scoped_release>())
      .def(
          "_set_static_graph",
          &::c10d::Logger::set_static_graph,
          py::call_guard<py::gil_scoped_release>());

  py::enum_<::c10d::DebugLevel>(module, "DebugLevel", R"(
      An enum whose values correspond to different debug levels of the
      torch.distributed package. Currently supporting OFF, INFO, and DETAIL,
      which can be set via the TORCH_DISTRIBUTED_DEBUG environment variable
      or via ``set_debug_level()`` function.
  )")
      .value("OFF", ::c10d::DebugLevel::Off)
      .value("INFO", ::c10d::DebugLevel::Info)
      .value("DETAIL", ::c10d::DebugLevel::Detail);

  module
      .def(
          "get_debug_level",
          ::c10d::debug_level,
          R"(Gets the debug level of the torch.distributed package.)")
      .def(
          "set_debug_level",
          ::c10d::setDebugLevel,
          R"(Sets the debug level of the torch.distributed package.)")
      .def(
          "set_debug_level_from_env",
          ::c10d::setDebugLevelFromEnvironment,
          R"(Sets the debug level of the torch.distributed package from the
          ``TORCH_DISTRIBUTED_DEBUG`` environment variable.)");

  // TODO(crcrpar): Hardening `ReduceOp`.
  //    While keeping most op types as enum value,
  //    making `PREMUL_SUM` callable, i.e., allowing for
  //    `ReduceOp.PREMUL_SUM(scale)` might be better as per @wanchaol.
  // https://pybind11.readthedocs.io/en/stable/classes.html#enumerations-and-internal-types
  py::class_<::c10d::ReduceOp> reduce_op(
      module, "ReduceOp", py::metaclass((PyObject*)GetReduceOpMetaclass()), R"(
An enum-like class for available reduction operations: ``SUM``, ``PRODUCT``,
``MIN``, ``MAX``, ``BAND``, ``BOR``, ``BXOR``, and ``PREMUL_SUM``.

``BAND``, ``BOR``, and ``BXOR`` reductions are not available when
using the ``NCCL`` backend.

``AVG`` divides values by the world size before summing across ranks.
``AVG`` is only available with the ``NCCL`` backend,
and only for NCCL versions 2.10 or later.

``PREMUL_SUM`` multiplies inputs by a given scalar locally before reduction.
``PREMUL_SUM`` is only available with the ``NCCL`` backend,
and only available for NCCL versions 2.11 or later. Users are supposed to
use ``torch.distributed._make_nccl_premul_sum``.

Additionally, ``MAX``, ``MIN`` and ``PRODUCT`` are not supported for complex tensors.

The values of this class can be accessed as attributes, e.g., ``ReduceOp.SUM``.
They are used in specifying strategies for reduction collectives, e.g.,
:func:`reduce`.

This class does not support ``__members__`` property.)");

  reduce_op.def(py::init<::c10d::ReduceOp::RedOpType>())
      .def_readwrite("op", &::c10d::ReduceOp::op_);
  // The following are for some kind of backward compatibility.
  // Since c10d::ReduceOp had been an `enum class`, users can do comparison and
  // take hash of `::c10d::ReduceOp`. To avoid losing these functionality, here
  // I define some member methods.
  reduce_op
      // todo(crcrpar): Support `RedOpType == ReduceOp`.
      .def(
          // This calls `operator==(const ReduceOp::RedOpType)`
          "__eq__",
          [](const ::c10d::ReduceOp& self,
             const ::c10d::ReduceOp::RedOpType& other) {
            return self == other;
          })
      .def(
          // This calls `operator==(const ReduceOp)` for the future support of
          // `PREMUL_SUM` comparison
          "__eq__",
          [](const ::c10d::ReduceOp& self, const ::c10d::ReduceOp& other) {
            return self == other;
          })
      .def(
          // With the above custom `__eq__`'s, I have to manually support the
          // other types.
          "__eq__",
          // NOLINTNEXTLINE(performance-unnecessary-value-param)
          [](const ::c10d::ReduceOp& self, py::object) { return false; })
      .def(
          "__hash__",
          [](const ::c10d::ReduceOp& self) {
            return static_cast<uint8_t>(self.op_);
          })
      .def(
          "__copy__",
          [](const ::c10d::ReduceOp& self) { return ::c10d::ReduceOp(self); })
      .def(
          "__deepcopy__",
          [](const ::c10d::ReduceOp& self, const py::dict& memo) {
            return ::c10d::ReduceOp(self);
          })
      .def(py::pickle(
          [](const ::c10d::ReduceOp& r) {
            // __getstate__
            if (r.op_ != ::c10d::ReduceOp::RedOpType::PREMUL_SUM) {
              return py::make_tuple(r.op_, py::none());
            }
            TORCH_CHECK(r.supplement_.defined(), "Invalid PREMUL_SUM ReduceOp");
            const auto* preMulSupplement =
                reinterpret_cast<::c10d::NCCLPreMulSumSupplement*>(
                    r.supplement_.get());
            if (!preMulSupplement->tensor_factor.defined()) {
              return py::make_tuple(r.op_, preMulSupplement->double_factor);
            } else {
              return py::make_tuple(r.op_, preMulSupplement->tensor_factor);
            }
          },
          [](const py::tuple& t) {
            // __setstate__
            TORCH_CHECK(t.size() == 2, "Invalid state");
            const auto op =
                static_cast<::c10d::ReduceOp::RedOpType>(t[0].cast<uint8_t>());
            if (op != ::c10d::ReduceOp::RedOpType::PREMUL_SUM) {
              return ::c10d::ReduceOp(op);
            }
            const auto preMulSupplement_factor = t[1];
            if (py::isinstance<py::float_>(preMulSupplement_factor)) {
              return ::c10d::makeNCCLPreMulSum(t[1].cast<double>());
            } else {
              return ::c10d::makeNCCLPreMulSum(t[1].cast<at::Tensor>());
            }
          }));

  py::enum_<::c10d::ReduceOp::RedOpType>(reduce_op, "RedOpType")
      .value("SUM", ::c10d::ReduceOp::RedOpType::SUM)
      .value("AVG", ::c10d::ReduceOp::RedOpType::AVG)
      .value("PRODUCT", ::c10d::ReduceOp::RedOpType::PRODUCT)
      .value("MIN", ::c10d::ReduceOp::RedOpType::MIN)
      .value("MAX", ::c10d::ReduceOp::RedOpType::MAX)
      .value("BAND", ::c10d::ReduceOp::RedOpType::BAND)
      .value("BOR", ::c10d::ReduceOp::RedOpType::BOR)
      .value("BXOR", ::c10d::ReduceOp::RedOpType::BXOR)
      .value("PREMUL_SUM", ::c10d::ReduceOp::RedOpType::PREMUL_SUM)
      .export_values();

  // note(crcrpar): This could be removed because users will not pass
  // `RedOpType` to reduce collective ops Ref: [Implicit
  // conversions](https://pybind11.readthedocs.io/en/stable/advanced/classes.html#implicit-conversions)
  // Let us skip the explicit construction of `c10d::ReduceOp` from
  // `c10d::ReduceOp::RedOpType` in Python.
  py::implicitly_convertible<::c10d::ReduceOp::RedOpType, ::c10d::ReduceOp>();

  module
      .def(
          "_make_nccl_premul_sum",
          &::c10d::makeNCCLPreMulSum<double>,
          py::arg("factor").noconvert(),
          py::return_value_policy::copy, // seems safest
          py::call_guard<py::gil_scoped_release>())
      .def(
          "_make_nccl_premul_sum",
          &::c10d::makeNCCLPreMulSum<at::Tensor>,
          py::arg("factor").noconvert(),
          py::return_value_policy::copy, // seems safest
          py::call_guard<py::gil_scoped_release>());

  module.def(
      "_set_thread_isolation_mode",
      &::c10d::set_thread_isolation_mode,
      py::arg("enable"));

  // Bindings for GroupRegistry.hpp
  //
  // Register a process group in the native registry. Process groups registered
  // via `_register_process_group` can be resolved from both Python and C++.
  module.def(
      "_register_process_group",
      [](const std::string& group_name,
         const c10::intrusive_ptr<::c10d::ProcessGroup>& group) {
        ::c10d::register_process_group(group_name, group);
      },
      py::arg("group_name"),
      py::arg("group"));

  // Resolve a process group from the native registry
  module.def(
      "_resolve_process_group",
      [](const std::string& group_name) {
        return ::c10d::resolve_process_group(group_name);
      },
      py::arg("group_name"));

  module.def(
      "_register_work",
      [](const at::Tensor& tensor,
         const c10::intrusive_ptr<::c10d::Work>& work) {
        py::object obj = py::cast(work);
        auto holder = c10::make_intrusive<::c10d::PyProcessGroup::PyWorkHolder>(
            work, obj);
        ::c10d::register_work(tensor, holder);
      },
      py::arg("tensor"),
      py::arg("work"));

  module.def("_get_work_registry_size", []() {
    return ::c10d::get_work_registry_size();
  });

  module.def(
      "_set_allow_inflight_collective_as_graph_input",
      [](bool value) {
        return ::c10d::set_allow_inflight_collective_as_graph_input(value);
      },
      py::arg("value"));

  module.def("_allow_inflight_collective_as_graph_input", []() {
    return ::c10d::allow_inflight_collective_as_graph_input();
  });

  // Remove a group from the native registry
  module.def(
      "_unregister_process_group",
      [](const std::string& group_name) {
        return ::c10d::unregister_process_group(group_name);
      },
      py::arg("group_name"));

  // Remove all process groups from the native registry
  module.def("_unregister_all_process_groups", []() {
    return ::c10d::unregister_all_process_groups();
  });

  py::class_<::c10d::BroadcastOptions>(module, "BroadcastOptions")
      .def(py::init<>())
      .def_readwrite("rootRank", &::c10d::BroadcastOptions::rootRank)
      .def_readwrite("rootTensor", &::c10d::BroadcastOptions::rootTensor)
      .def_readwrite("timeout", &::c10d::BroadcastOptions::timeout)
      .def_readwrite("asyncOp", &::c10d::BroadcastOptions::asyncOp);

  py::class_<::c10d::AllreduceOptions>(module, "AllreduceOptions")
      .def(py::init<>())
      .def_readwrite("reduceOp", &::c10d::AllreduceOptions::reduceOp)
      .def_readwrite("timeout", &::c10d::AllreduceOptions::timeout)
      .def_readwrite("asyncOp", &::c10d::AllreduceOptions::asyncOp);

  py::class_<::c10d::AllreduceCoalescedOptions>(
      module, "AllreduceCoalescedOptions")
      .def(py::init<>())
      .def_readwrite("reduceOp", &::c10d::AllreduceCoalescedOptions::reduceOp)
      .def_readwrite("timeout", &::c10d::AllreduceCoalescedOptions::timeout)
      .def_readwrite("asyncOp", &::c10d::AllreduceCoalescedOptions::asyncOp);

  py::class_<::c10d::ReduceOptions>(module, "ReduceOptions")
      .def(py::init<>())
      .def_readwrite("reduceOp", &::c10d::ReduceOptions::reduceOp)
      .def_readwrite("rootRank", &::c10d::ReduceOptions::rootRank)
      .def_readwrite("rootTensor", &::c10d::ReduceOptions::rootTensor)
      .def_readwrite("timeout", &::c10d::ReduceOptions::timeout)
      .def_readwrite("asyncOp", &::c10d::ReduceOptions::asyncOp);

  py::class_<::c10d::AllgatherOptions>(module, "AllgatherOptions")
      .def(py::init<>())
      .def_readwrite("timeout", &::c10d::AllgatherOptions::timeout)
      .def_readwrite("asyncOp", &::c10d::AllgatherOptions::asyncOp);

  py::class_<::c10d::GatherOptions>(module, "GatherOptions")
      .def(py::init<>())
      .def_readwrite("rootRank", &::c10d::GatherOptions::rootRank)
      .def_readwrite("timeout", &::c10d::GatherOptions::timeout)
      .def_readwrite("asyncOp", &::c10d::GatherOptions::asyncOp);

  py::class_<::c10d::ScatterOptions>(module, "ScatterOptions")
      .def(py::init<>())
      .def_readwrite("rootRank", &::c10d::ScatterOptions::rootRank)
      .def_readwrite("timeout", &::c10d::ScatterOptions::timeout)
      .def_readwrite("asyncOp", &::c10d::ScatterOptions::asyncOp);

  py::class_<::c10d::ReduceScatterOptions>(module, "ReduceScatterOptions")
      .def(py::init<>())
      .def_readwrite("reduceOp", &::c10d::ReduceScatterOptions::reduceOp)
      .def_readwrite("timeout", &::c10d::ReduceScatterOptions::timeout)
      .def_readwrite("asyncOp", &::c10d::ReduceScatterOptions::asyncOp);

  py::class_<::c10d::BarrierOptions>(module, "BarrierOptions")
      .def(py::init<>())
      .def_readwrite("device_ids", &::c10d::BarrierOptions::device_ids)
      .def_readwrite("timeout", &::c10d::BarrierOptions::timeout)
      .def_readwrite("device", &::c10d::BarrierOptions::device)
      .def_readwrite("asyncOp", &::c10d::BarrierOptions::asyncOp);

  py::class_<::c10d::AllToAllOptions>(module, "AllToAllOptions")
      .def(py::init<>())
      .def_readwrite("timeout", &::c10d::AllToAllOptions::timeout)
      .def_readwrite("asyncOp", &::c10d::AllToAllOptions::asyncOp);

  py::class_<::c10d::DistributedBackendOptions>(
      module, "_DistributedBackendOptions")
      .def(py::init<>())
      .def_readwrite("store", &::c10d::DistributedBackendOptions::store)
      .def_readwrite(
          "group_rank", &::c10d::DistributedBackendOptions::group_rank)
      .def_readwrite(
          "group_size", &::c10d::DistributedBackendOptions::group_size)
      .def_readwrite("timeout", &::c10d::DistributedBackendOptions::timeout)
      .def_readwrite("group_id", &::c10d::DistributedBackendOptions::group_id)
      .def_readwrite(
          "global_ranks_in_group",
          &::c10d::DistributedBackendOptions::global_ranks_in_group);

  py::class_<
      ::c10d::DMAConnectivity,
      c10::intrusive_ptr<::c10d::DMAConnectivity>>(module, "_DMAConnectivity")
      .def_readonly("device_type", &::c10d::DMAConnectivity::device_type)
      .def_readonly(
          "connection_type", &::c10d::DMAConnectivity::connection_type)
      .def_readonly("matrix", &::c10d::DMAConnectivity::matrix);

  module.def("_detect_dma_connectivity", ::c10d::detect_dma_connectivity);

  using SymmetricMemory = ::c10d::symmetric_memory::SymmetricMemory;
  py::class_<SymmetricMemory, c10::intrusive_ptr<SymmetricMemory>>(
      module, "_SymmetricMemory")
      .def_static("set_group_info", &::c10d::symmetric_memory::set_group_info)
      .def_static(
          "empty_strided_p2p",
          ::c10d::symmetric_memory::empty_strided_p2p,
          py::arg("size"),
          py::arg("stride"),
          py::arg("dtype"),
          py::arg("device"),
          py::arg("group_name") = py::none(),
          py::arg("alloc_id") = py::none())
      .def_static(
          "rendezvous",
          &::c10d::symmetric_memory::rendezvous,
          py::arg("tensor"),
          py::arg("group_name") = py::none())
      .def_static(
          "has_multicast_support",
          &::c10d::symmetric_memory::has_multicast_support)
      .def_property_readonly("rank", &SymmetricMemory::get_rank)
      .def_property_readonly("world_size", &SymmetricMemory::get_world_size)
      .def_property_readonly(
          "buffer_ptrs",
          [](const c10::intrusive_ptr<SymmetricMemory>& symm_mem) {
            std::vector<uintptr_t> ret;
            for (auto ptr : symm_mem->get_buffer_ptrs()) {
              ret.push_back(reinterpret_cast<uintptr_t>(ptr));
            }
            return ret;
          })
      .def_property_readonly(
          "buffer_ptrs_dev",
          [](const c10::intrusive_ptr<SymmetricMemory>& symm_mem) {
            return reinterpret_cast<uintptr_t>(symm_mem->get_buffer_ptrs_dev());
          })
      .def_property_readonly(
          "signal_pad_ptrs",
          [](const c10::intrusive_ptr<SymmetricMemory>& symm_mem) {
            std::vector<uintptr_t> ret;
            for (auto ptr : symm_mem->get_signal_pad_ptrs()) {
              ret.push_back(reinterpret_cast<uintptr_t>(ptr));
            }
            return ret;
          })
      .def_property_readonly(
          "signal_pad_ptrs_dev",
          [](const c10::intrusive_ptr<SymmetricMemory>& symm_mem) {
            return reinterpret_cast<uintptr_t>(
                symm_mem->get_signal_pad_ptrs_dev());
          })
      .def_property_readonly(
          "multicast_ptr",
          [](const c10::intrusive_ptr<SymmetricMemory>& symm_mem) {
            return reinterpret_cast<uintptr_t>(symm_mem->get_multicast_ptr());
          })
      .def_property_readonly("buffer_size", &SymmetricMemory::get_buffer_size)
      .def_property_readonly(
          "signal_pad_size", &SymmetricMemory::get_signal_pad_size)
      .def(
          "get_buffer",
          &SymmetricMemory::get_buffer,
          py::arg("rank"),
          py::arg("sizes"),
          py::arg("dtype"),
          py::arg("storage_offset") = 0)
      .def(
          "get_signal_pad",
          &SymmetricMemory::get_signal_pad,
          py::arg("rank"),
          py::arg("sizes") = py::list(),
          py::arg("dtype") = py::none(),
          py::arg("storage_offset") = 0)
      .def(
          "barrier",
          &SymmetricMemory::barrier,
          py::arg("channel") = 0,
          py::arg("timeout_ms") = 0)
      .def(
          "put_signal",
          &SymmetricMemory::put_signal,
          py::arg("dst_rank"),
          py::arg("channel") = 0,
          py::arg("timeout_ms") = 0)
      .def(
          "wait_signal",
          &SymmetricMemory::wait_signal,
          py::arg("src_rank"),
          py::arg("channel") = 0,
          py::arg("timeout_ms") = 0)
      // Util functions that are often used together with symmetric memory but
      // not necessarily directly on symmetric memory.
      .def_static(
          "stream_write_value32",
          [](at::Tensor& input, int64_t offset, int64_t val) {
            // The range of `val` is checked inside the op
            auto op =
                c10::Dispatcher::singleton()
                    .findSchemaOrThrow("symm_mem::stream_write_value32_", "")
                    .typed<at::Tensor(at::Tensor&, int64_t, int64_t)>();
            return op.call(input, offset, val);
          },
          py::arg("input"),
          py::arg("offset"),
          py::arg("val"))
      .def_static(
          "memset32",
          [](at::Tensor& input, int64_t offset, int64_t val, int64_t count) {
            // The range of `val` is checked inside the op
            auto op = c10::Dispatcher::singleton()
                          .findSchemaOrThrow("symm_mem::memset32_", "")
                          .typed<at::Tensor(
                              at::Tensor&, int64_t, int64_t, int64_t)>();
            return op.call(input, offset, val, count);
          },
          py::arg("input"),
          py::arg("offset"),
          py::arg("val"),
          py::arg("count") = 1);

  auto store =
      py::class_<::c10d::Store, c10::intrusive_ptr<::c10d::Store>, PythonStore>(
          module,
          "Store",
          R"(
Base class for all store implementations, such as the 3 provided by PyTorch
distributed: (:class:`~torch.distributed.TCPStore`, :class:`~torch.distributed.FileStore`,
and :class:`~torch.distributed.HashStore`).
)")
          // Default constructor.
          .def(py::init<>())
          // Convert from std::string to std::vector<uint8>.
          .def(
              "set",
              [](::c10d::Store& store,
                 const std::string& key,
                 const std::string& value) { store.set(key, toVec8(value)); },
              py::call_guard<py::gil_scoped_release>(),
              R"(
Inserts the key-value pair into the store based on the supplied ``key`` and
``value``. If ``key`` already exists in the store, it will overwrite the old
value with the new supplied ``value``.

Arguments:
    key (str): The key to be added to the store.
    value (str): The value associated with ``key`` to be added to the store.

Example::
    >>> import torch.distributed as dist
    >>> from datetime import timedelta
    >>> store = dist.TCPStore("127.0.0.1", 0, 1, True, timedelta(seconds=30))
    >>> store.set("first_key", "first_value")
    >>> # Should return "first_value"
    >>> store.get("first_key")
)")
          .def(
              "compare_set",
              [](::c10d::Store& store,
                 const std::string& key,
                 const std::string& expected_value,
                 const std::string& desired_value) -> py::bytes {
                auto value = [&]() {
                  py::gil_scoped_release guard;
                  return store.compareSet(
                      key, toVec8(expected_value), toVec8(desired_value));
                }();
                return toPyBytes(value);
              },
              R"(
Inserts the key-value pair into the store based on the supplied ``key`` and
performs comparison between ``expected_value`` and ``desired_value`` before inserting. ``desired_value``
will only be set if ``expected_value`` for the ``key`` already exists in the store or if ``expected_value``
is an empty string.

Arguments:
    key (str): The key to be checked in the store.
    expected_value (str): The value associated with ``key`` to be checked before insertion.
    desired_value (str): The value associated with ``key`` to be added to the store.

Example::
    >>> import torch.distributed as dist
    >>> from datetime import timedelta
    >>> store = dist.TCPStore("127.0.0.1", 0, 1, True, timedelta(seconds=30))
    >>> store.set("key", "first_value")
    >>> store.compare_set("key", "first_value", "second_value")
    >>> # Should return "second_value"
    >>> store.get("key")
)")
          // Convert from std::vector<uint8_t> to py::bytes.
          // The returned value is not guaranteed to be valid UTF-8.
          .def(
              "get",
              [](::c10d::Store& store, const std::string& key) -> py::bytes {
                auto value = [&]() {
                  py::gil_scoped_release guard;
                  return store.get(key);
                }();
                return toPyBytes(value);
              },
              R"(
Retrieves the value associated with the given ``key`` in the store. If ``key`` is not
present in the store, the function will wait for ``timeout``, which is defined
when initializing the store, before throwing an exception.

Arguments:
    key (str): The function will return the value associated with this key.

Returns:
    Value associated with ``key`` if ``key`` is in the store.

Example::
    >>> import torch.distributed as dist
    >>> from datetime import timedelta
    >>> store = dist.TCPStore("127.0.0.1", 0, 1, True, timedelta(seconds=30))
    >>> store.set("first_key", "first_value")
    >>> # Should return "first_value"
    >>> store.get("first_key")
)")
          .def(
              "add",
              &::c10d::Store::add,
              py::call_guard<py::gil_scoped_release>(),
              R"(
The first call to add for a given ``key`` creates a counter associated
with ``key`` in the store, initialized to ``amount``. Subsequent calls to add
with the same ``key`` increment the counter by the specified ``amount``.
Calling :meth:`~torch.distributed.store.add` with a key that has already
been set in the store by :meth:`~torch.distributed.store.set` will result
in an exception.

Arguments:
    key (str): The key in the store whose counter will be incremented.
    amount (int): The quantity by which the counter will be incremented.

Example::
    >>> import torch.distributed as dist
    >>> from datetime import timedelta
    >>> # Using TCPStore as an example, other store types can also be used
    >>> store = dist.TCPStore("127.0.0.1", 0, 1, True, timedelta(seconds=30))
    >>> store.add("first_key", 1)
    >>> store.add("first_key", 6)
    >>> # Should return 7
    >>> store.get("first_key")
)")
          .def(
              "check",
              &::c10d::Store::check,
              py::call_guard<py::gil_scoped_release>(),
              R"(
The call to check whether a given list of ``keys`` have value stored in
the store. This call immediately returns in normal cases but still suffers
from some edge deadlock cases, e.g, calling check after TCPStore has been destroyed.
Calling :meth:`~torch.distributed.store.check` with a list of keys that
one wants to check whether stored in the store or not.

Arguments:
    keys (lisr[str]): The keys to query whether stored in the store.

Example::
    >>> import torch.distributed as dist
    >>> from datetime import timedelta
    >>> # Using TCPStore as an example, other store types can also be used
    >>> store = dist.TCPStore("127.0.0.1", 0, 1, True, timedelta(seconds=30))
    >>> store.add("first_key", 1)
    >>> # Should return 7
    >>> store.check(["first_key"])
)")
          .def(
              "delete_key",
              &::c10d::Store::deleteKey,
              py::call_guard<py::gil_scoped_release>(),
              R"(
Deletes the key-value pair associated with ``key`` from the store. Returns
`true` if the key was successfully deleted, and `false` if it was not.

.. warning::
    The ``delete_key`` API is only supported by the :class:`~torch.distributed.TCPStore` and :class:`~torch.distributed.HashStore`. Using this API
    with the :class:`~torch.distributed.FileStore` will result in an exception.

Arguments:
    key (str): The key to be deleted from the store

Returns:
    `True` if ``key`` was deleted, otherwise `False`.

Example::
    >>> import torch.distributed as dist
    >>> from datetime import timedelta
    >>> # Using TCPStore as an example, HashStore can also be used
    >>> store = dist.TCPStore("127.0.0.1", 0, 1, True, timedelta(seconds=30))
    >>> store.set("first_key")
    >>> # This should return true
    >>> store.delete_key("first_key")
    >>> # This should return false
    >>> store.delete_key("bad_key")
)")
          .def(
              "num_keys",
              &::c10d::Store::getNumKeys,
              py::call_guard<py::gil_scoped_release>(),
              R"(
Returns the number of keys set in the store. Note that this number will typically
be one greater than the number of keys added by :meth:`~torch.distributed.store.set`
and :meth:`~torch.distributed.store.add` since one key is used to coordinate all
the workers using the store.

.. warning::
    When used with the :class:`~torch.distributed.TCPStore`, ``num_keys`` returns the number of keys written to the underlying file. If the store is destructed and another store is created with the same file, the original keys will be retained.

Returns:
    The number of keys present in the store.

Example::
    >>> import torch.distributed as dist
    >>> from datetime import timedelta
    >>> # Using TCPStore as an example, other store types can also be used
    >>> store = dist.TCPStore("127.0.0.1", 0, 1, True, timedelta(seconds=30))
    >>> store.set("first_key", "first_value")
    >>> # This should return 2
    >>> store.num_keys()
)")
          .def(
              "set_timeout",
              &::c10d::Store::setTimeout,
              py::call_guard<py::gil_scoped_release>(),
              R"(
Sets the store's default timeout. This timeout is used during initialization and in
:meth:`~torch.distributed.store.wait` and :meth:`~torch.distributed.store.get`.

Arguments:
    timeout (timedelta): timeout to be set in the store.

Example::
    >>> import torch.distributed as dist
    >>> from datetime import timedelta
    >>> # Using TCPStore as an example, other store types can also be used
    >>> store = dist.TCPStore("127.0.0.1", 0, 1, True, timedelta(seconds=30))
    >>> store.set_timeout(timedelta(seconds=10))
    >>> # This will throw an exception after 10 seconds
    >>> store.wait(["bad_key"])
)")
          .def(
              "wait",
              [](::c10d::Store& store, const std::vector<std::string>& keys) {
                store.wait(keys);
              },
              py::call_guard<py::gil_scoped_release>(),
              R"(
Waits for each key in ``keys`` to be added to the store. If not all keys are
set before the ``timeout`` (set during store initialization), then ``wait``
will throw an exception.

Arguments:
    keys (list): List of keys on which to wait until they are set in the store.

Example::
    >>> import torch.distributed as dist
    >>> from datetime import timedelta
    >>> # Using TCPStore as an example, other store types can also be used
    >>> store = dist.TCPStore("127.0.0.1", 0, 1, True, timedelta(seconds=30))
    >>> # This will throw an exception after 30 seconds
    >>> store.wait(["bad_key"])
)")
          .def(
              "wait",
              [](::c10d::Store& store,
                 const std::vector<std::string>& keys,
                 const std::chrono::milliseconds& timeout) {
                store.wait(keys, timeout);
              },
              py::call_guard<py::gil_scoped_release>(),
              R"(
Waits for each key in ``keys`` to be added to the store, and throws an exception
if the keys have not been set by the supplied ``timeout``.

Arguments:
    keys (list): List of keys on which to wait until they are set in the store.
    timeout (timedelta): Time to wait for the keys to be added before throwing an exception.

Example::
    >>> import torch.distributed as dist
    >>> from datetime import timedelta
    >>> # Using TCPStore as an example, other store types can also be used
    >>> store = dist.TCPStore("127.0.0.1", 0, 1, True, timedelta(seconds=30))
    >>> # This will throw an exception after 10 seconds
    >>> store.wait(["bad_key"], timedelta(seconds=10))
)")
          .def_property_readonly(
              "timeout",
              &::c10d::Store::getTimeout,
              R"(Gets the timeout of the store.)")
          .def(
              "append",
              [](::c10d::Store& store,
                 const std::string& key,
                 const std::string& value) {
                store.append(key, toVec8(value));
              },
              py::call_guard<py::gil_scoped_release>(),
              R"(
Append the key-value pair into the store based on the supplied ``key`` and
``value``. If ``key`` does not exists in the store, it will be created.

Arguments:
    key (str): The key to be appended to the store.
    value (str): The value associated with ``key`` to be added to the store.

Example::
    >>> import torch.distributed as dist
    >>> from datetime import timedelta
    >>> store = dist.TCPStore("127.0.0.1", 0, 1, True, timedelta(seconds=30))
    >>> store.append("first_key", "po")
    >>> store.append("first_key", "tato")
    >>> # Should return "potato"
    >>> store.get("first_key")
)")
          .def(
              "multi_get",
              [](::c10d::Store& store, const std::vector<std::string>& keys) {
                auto values = [&]() {
                  py::gil_scoped_release guard;
                  return store.multiGet(keys);
                }();
                return toPyBytes(values);
              },
              R"(
Retrieve all values in ``keys``. If any key in ``keys`` is not
present in the store, the function will wait for ``timeout``

Arguments:
    keys (List[str]): The keys to be retrieved from the store.

Example::
    >>> import torch.distributed as dist
    >>> from datetime import timedelta
    >>> store = dist.TCPStore("127.0.0.1", 0, 1, True, timedelta(seconds=30))
    >>> store.set("first_key", "po")
    >>> store.set("second_key", "tato")
    >>> # Should return [b"po", b"tato"]
    >>> store.multi_get(["first_key", "second_key"])
)")
          .def(
              "multi_set",
              [](::c10d::Store& store,
                 const std::vector<std::string>& keys,
                 const std::vector<std::string>& values) {
                store.multiSet(keys, toVec8(values));
              },
              py::call_guard<py::gil_scoped_release>(),
              R"(
Inserts a list key-value pair into the store based on the supplied ``keys`` and ``values``

Arguments:
    keys (List[str]): The keys to insert.
    values (List[str]): The values to insert.

Example::
    >>> import torch.distributed as dist
    >>> from datetime import timedelta
    >>> store = dist.TCPStore("127.0.0.1", 0, 1, True, timedelta(seconds=30))
    >>> store.multi_set(["first_key", "second_key"], ["po", "tato"])
    >>> # Should return b"po"
    >>> store.get("first_key")
)")
          .def(
              "has_extended_api",
              &::c10d::Store::hasExtendedApi,
              R"(Returns true if the store supports extended operations.)");

  intrusive_ptr_class_<::c10d::FileStore>(
      module,
      "FileStore",
      store,
      R"(
A store implementation that uses a file to store the underlying key-value pairs.

Arguments:
    file_name (str): path of the file in which to store the key-value pairs
    world_size (int, optional): The total number of processes using the store. Default is -1 (a negative value indicates a non-fixed number of store users).

Example::
    >>> import torch.distributed as dist
    >>> store1 = dist.FileStore("/tmp/filestore", 2)
    >>> store2 = dist.FileStore("/tmp/filestore", 2)
    >>> # Use any of the store methods from either the client or server after initialization
    >>> store1.set("first_key", "first_value")
    >>> store2.get("first_key")

      )")
      .def(
          py::init<const std::string&, int>(),
          py::arg("file_name"),
          py::arg("world_size") = -1,
          R"(Creates a new FileStore.)")
      .def_property_readonly(
          "path",
          &::c10d::FileStore::getPath,
          R"(Gets the path of the file used by FileStore to store key-value pairs.)");

#ifndef _WIN32
  intrusive_ptr_class_<::c10d::HashStore>(
      module,
      "HashStore",
      store,
      R"(
A thread-safe store implementation based on an underlying hashmap. This store can be used
within the same process (for example, by other threads), but cannot be used across processes.

Example::
    >>> import torch.distributed as dist
    >>> store = dist.HashStore()
    >>> # store can be used from other threads
    >>> # Use any of the store methods after initialization
    >>> store.set("first_key", "first_value")
      )")
      .def(py::init<>(), R"(Creates a new HashStore.)");
#endif

  intrusive_ptr_class_<::c10d::TCPStore>(
      module,
      "TCPStore",
      store,
      R"(
A TCP-based distributed key-value store implementation. The server store holds
the data, while the client stores can connect to the server store over TCP and
perform actions such as :meth:`~torch.distributed.store.set` to insert a key-value
pair, :meth:`~torch.distributed.store.get` to retrieve a key-value pair, etc. There
should always be one server store initialized because the client store(s) will wait for
the server to establish a connection.

Arguments:
    host_name (str): The hostname or IP Address the server store should run on.
    port (int): The port on which the server store should listen for incoming requests.
    world_size (int, optional): The total number of store users (number of clients + 1 for the server). Default is None (None indicates a non-fixed number of store users).
    is_master (bool, optional): True when initializing the server store and False for client stores. Default is False.
    timeout (timedelta, optional): Timeout used by the store during initialization and for methods such as :meth:`~torch.distributed.store.get` and :meth:`~torch.distributed.store.wait`. Default is timedelta(seconds=300)
    wait_for_workers (bool, optional): Whether to wait for all the workers to connect with the server store. This is only applicable when world_size is a fixed value. Default is True.
    multi_tenant (bool, optional): If True, all ``TCPStore`` instances in the current process with the same host/port will use the same underlying ``TCPServer``. Default is False.
    master_listen_fd (int, optional): If specified, the underlying ``TCPServer`` will listen on this file descriptor, which must be a socket already bound to ``port``. Useful to avoid port assignment races in some scenarios. Default is None (meaning the server creates a new socket and attempts to bind it to ``port``).
    use_libuv (bool, optional): If True, use libuv for ``TCPServer`` backend. Default is True.
Example::
    >>> import torch.distributed as dist
    >>> from datetime import timedelta
    >>> # Run on process 1 (server)
    >>> server_store = dist.TCPStore("127.0.0.1", 1234, 2, True, timedelta(seconds=30))
    >>> # Run on process 2 (client)
    >>> client_store = dist.TCPStore("127.0.0.1", 1234, 2, False)
    >>> # Use any of the store methods from either the client or server after initialization
    >>> server_store.set("first_key", "first_value")
    >>> client_store.get("first_key")
      )")
      .def(
          py::init([](const std::string& host,
                      uint16_t port,
                      std::optional<int> worldSize,
                      bool isServer,
                      std::chrono::milliseconds timeout,
                      bool waitWorkers,
                      bool multiTenant,
                      std::optional<int> masterListenFd,
                      bool useLibUV) {
            // gil_scoped_release is not safe as a call_guard in init.
            // https://github.com/pybind/pybind11/issues/5473
            py::gil_scoped_release nogil{};

            std::optional<std::size_t> numWorkers = std::nullopt;
            if (worldSize.has_value() && worldSize.value() > -1) {
              if (worldSize.value() == 0) {
                throw py::value_error("TCPStore world size cannot be 0");
              }
              numWorkers = static_cast<std::size_t>(worldSize.value());
            }

            ::c10d::TCPStoreOptions opts{
                port,
                isServer,
                numWorkers,
                waitWorkers,
                timeout,
                multiTenant,
                masterListenFd,
                useLibUV};

            return c10::make_intrusive<::c10d::TCPStore>(host, opts);
          }),
          py::arg("host_name"),
          py::arg("port"),
          py::arg("world_size") = py::none(),
          // using noconvert() requires this argument to be True or False
          // prevents accidental implicit conversion to bool
          py::arg("is_master").noconvert() = false,
          py::arg("timeout") =
              std::chrono::milliseconds(::c10d::Store::kDefaultTimeout),
          py::arg("wait_for_workers") = true,
          py::arg("multi_tenant") = false,
          py::arg("master_listen_fd") = py::none(),
          py::arg("use_libuv") = true,
          R"(Creates a new TCPStore.)")
      .def_property_readonly(
          "host",
          &::c10d::TCPStore::getHost,
          R"(Gets the hostname on which the store listens for requests.)")
      .def_property_readonly(
          "port",
          &::c10d::TCPStore::getPort,
          R"(Gets the port number on which the store listens for requests.)")
      .def_property_readonly(
          "libuvBackend",
          &::c10d::TCPStore::isLibUvBackend,
          R"(Returns True if it's using the libuv backend.)")
      .def(
          "__repr__",
          &::c10d::TCPStore::repr,
          R"(Returns a string representation of the TCPStore.)",
          py::call_guard<py::gil_scoped_release>());

  intrusive_ptr_class_<::c10d::PrefixStore>(
      module,
      "PrefixStore",
      store,
      R"(
A wrapper around any of the 3 key-value stores (:class:`~torch.distributed.TCPStore`,
:class:`~torch.distributed.FileStore`, and :class:`~torch.distributed.HashStore`)
that adds a prefix to each key inserted to the store.

Arguments:
    prefix (str): The prefix string that is prepended to each key before being inserted into the store.
    store (torch.distributed.store): A store object that forms the underlying key-value store.
      )")
      .def(
          py::init([](const std::string& prefix,
                      c10::intrusive_ptr<::c10d::Store> store) {
            if (!store) {
              throw py::value_error("store argument cannot be None");
            }
            return new ::c10d::PrefixStore(prefix, std::move(store));
          }),
          py::arg("prefix"),
          py::arg("store"),
          R"(Creates a new PrefixStore.)")
      .def_property_readonly(
          "underlying_store",
          &::c10d::PrefixStore::getUnderlyingStore,
          R"(Gets the underlying store object that PrefixStore wraps around.)")
      .def_property_readonly(
          "_underlying_non_prefix_store",
          &::c10d::PrefixStore::getUnderlyingNonPrefixStore,
          R"(Recursively to get the store before layers of wrapping with PrefixStore.)");

  using namespace std::chrono_literals;

  auto collectives =
      py::class_<
          ::c10d::ControlCollectives,
          c10::intrusive_ptr<::c10d::ControlCollectives>>(
          module,
          "_ControlCollectives",
          R"(
Base class for all ControlCollectives implementations.
)")
          .def(
              "barrier",
              &::c10d::ControlCollectives::barrier,
              py::arg("key"),
              py::arg("timeout") = 5min,
              py::arg("block") = true,
              py::call_guard<py::gil_scoped_release>(),
              R"(
Blocks until all workers have entered this function.

Arguments:
    key (str): The unique key used to identify this operation.
    timeout (duration): The timeout for this operation.
    block (bool): whether to block this working waiting on the results of the barrier.
)")
          .def(
              "all_sum",
              &::c10d::ControlCollectives::allSum,
              py::arg("key"),
              py::arg("data"),
              py::arg("timeout") = 5min,
              py::call_guard<py::gil_scoped_release>(),
              R"(
Computes a sum across all workers and returns the final value.

Arguments:
    key (str): The unique key used to identify this operation.
    data (int): The data to sum.
    timeout (duration): The timeout for this operation.
)")
          .def(
              "broadcast_send",
              [](::c10d::ControlCollectives& collectives,
                 const std::string& key,
                 const std::string& data,
                 std::chrono::milliseconds timeout = 5min) {
                collectives.broadcastSend(key, toVec8(data), timeout);
              },
              py::arg("key"),
              py::arg("data"),
              py::arg("timeout") = 5min,
              py::call_guard<py::gil_scoped_release>(),
              R"(
Sends data to all other workers. Must be only called from one worker.

Arguments:
    key (str): The unique key used to identify this operation.
    data (str): The data to send.
    timeout (duration): The timeout for this operation.
)")
          .def(
              "broadcast_recv",
              [](::c10d::ControlCollectives& collectives,
                 const std::string& key,
                 std::chrono::milliseconds timeout = 5min) {
                auto out = [&]() {
                  py::gil_scoped_release guard;
                  return collectives.broadcastRecv(key, timeout);
                }();
                return toPyBytes(out);
              },
              py::arg("key"),
              py::arg("timeout") = 5min,
              R"(
Receives data broadcasted from 1 worker.

Arguments:
    key (str): The unique key used to identify this operation.
    timeout (duration): The timeout for this operation.
)")
          .def(
              "gather_send",
              [](::c10d::ControlCollectives& collectives,
                 const std::string& key,
                 const std::string& data,
                 std::chrono::milliseconds timeout = 5min) {
                collectives.gatherSend(key, toVec8(data), timeout);
              },
              py::arg("key"),
              py::arg("data"),
              py::arg("timeout") = 5min,
              py::call_guard<py::gil_scoped_release>(),
              R"(
Sends data to one other worker.

Arguments:
    key (str): The unique key used to identify this operation.
    data (str): The data to send.
    timeout (duration): The timeout for this operation.
)")
          .def(
              "gather_recv",
              [](::c10d::ControlCollectives& collectives,
                 const std::string& key,
                 const std::string& data,
                 std::chrono::milliseconds timeout = 5min) {
                auto out = [&]() {
                  py::gil_scoped_release guard;
                  return collectives.gatherRecv(key, toVec8(data), timeout);
                }();
                return toPyBytes(out);
              },
              py::arg("key"),
              py::arg("data"),
              py::arg("timeout") = 5min,
              R"(
Receives data broadcasted from all workers. Must only be called by one worker.

Arguments:
    key (str): The unique key used to identify this operation.
    timeout (duration): The timeout for this operation.
)")

          .def(
              "scatter_send",
              [](::c10d::ControlCollectives& collectives,
                 const std::string& key,
                 const std::vector<std::string>& data,
                 std::chrono::milliseconds timeout = 5min) {
                auto out = [&]() {
                  py::gil_scoped_release guard;
                  return collectives.scatterSend(key, toVec8(data), timeout);
                }();
                return toPyBytes(out);
              },
              py::arg("key"),
              py::arg("data"),
              py::arg("timeout") = 5min,
              R"(
Sends rank specific data to all other workers.

Arguments:
    key (str): The unique key used to identify this operation.
    data (str): The data to send.
    timeout (duration): The timeout for this operation.
)")
          .def(
              "scatter_recv",
              [](::c10d::ControlCollectives& collectives,
                 const std::string& key,
                 std::chrono::milliseconds timeout = 5min) {
                auto out = [&]() {
                  py::gil_scoped_release guard;
                  return collectives.scatterRecv(key, timeout);
                }();
                return toPyBytes(out);
              },
              py::arg("key"),
              py::arg("timeout") = 5min,
              R"(
Receives rank specific data from one worker.

Arguments:
    key (str): The unique key used to identify this operation.
    timeout (duration): The timeout for this operation.
)")

          .def(
              "all_gather",
              [](::c10d::ControlCollectives& collectives,
                 const std::string& key,
                 const std::string& data,
                 std::chrono::milliseconds timeout = 5min) {
                auto out = [&]() {
                  py::gil_scoped_release guard;
                  return collectives.allGather(key, toVec8(data), timeout);
                }();
                return toPyBytes(out);
              },
              py::arg("key"),
              py::arg("data"),
              py::arg("timeout") = 5min,
              R"(
Sends data to all workers and receives data from all other workers.

Arguments:
    key (str): The unique key used to identify this operation.
    data (str): The data to send.
    timeout (duration): The timeout for this operation.
)");

  intrusive_ptr_class_<::c10d::StoreCollectives>(
      module,
      "_StoreCollectives",
      collectives,
      R"(
An implementation of ControlCollectives that uses the provided store as the underlying
communication mechanism.
      )")
      .def(
          py::init<c10::intrusive_ptr<::c10d::Store>, int, int>(),
          py::arg("store"),
          py::arg("rank"),
          py::arg("world_size"));

  auto processGroup =
      py::class_<
          ::c10d::ProcessGroup,
          c10::intrusive_ptr<::c10d::ProcessGroup>,
          ::c10d::PyProcessGroup>(module, "ProcessGroup",
          R"(A ProcessGroup is a communication primitive that allows for
          collective operations across a group of processes.

          This is a base class that provides the interface for all
          ProcessGroups. It is not meant to be used directly, but rather
          extended by subclasses.)")
          .def(
              py::init<int, int>(),
              py::arg("rank"),
              py::arg("size"),
              R"(Create a new ProcessGroup instance.)")
          .def(
              py::init([](
                const c10::intrusive_ptr<::c10d::Store>& store,
                int rank,
                int size) {
                // gil_scoped_release is not safe as a call_guard in init.
                // https://github.com/pybind/pybind11/issues/5473
                py::gil_scoped_release nogil{};

                return c10::make_intrusive<::c10d::ProcessGroup>(
                    store, rank, size);
              }),
              py::arg("store"),
              py::arg("rank"),
              py::arg("size"),
              R"(Create a new ProcessGroup instance.)")
          .def("rank", &::c10d::ProcessGroup::getRank, R"(Get the rank of this process group.)")
          .def("size", &::c10d::ProcessGroup::getSize, R"(Get the size of this process group.)")
          .def("name", &::c10d::ProcessGroup::getBackendName, R"(Get the name of this process group.)")
          .def(
              "abort",
              &::c10d::ProcessGroup::abort,
              py::call_guard<py::gil_scoped_release>(),
              "abort all operations and connections if supported by the backend")
          .def(
              "shutdown",
              &::c10d::ProcessGroup::shutdown,
              py::call_guard<py::gil_scoped_release>(),
              "shutdown the process group")
          .def("_id", &::c10d::ProcessGroup::getID)
          .def(
              "_backend_id",
              &::c10d::ProcessGroup::getBackendID,
              py::arg("backend_type"))
          .def(
              "broadcast",
              &::c10d::ProcessGroup::broadcast,
              py::arg("tensors"),
              py::arg("opts") = ::c10d::BroadcastOptions(),
              py::call_guard<py::gil_scoped_release>(),
              R"(Broadcasts the tensor to all processes in the process group.

              See :func:`torch.distributed.broadcast for more details.)")
          .def(
              "broadcast",
              [](const c10::intrusive_ptr<::c10d::ProcessGroup>& self,
                 at::Tensor& x,
                 int rootRank) {
                ::c10d::BroadcastOptions opts;
                opts.rootRank = rootRank;
                std::vector<at::Tensor> tensors = {x};
                return self->broadcast(tensors, opts);
              },
              py::arg("tensor"),
              py::arg("root"),
              py::call_guard<py::gil_scoped_release>(),
              R"(Broadcasts the tensor to all processes in the process group.

              See :func:`torch.distributed.broadcast` for more details.)")
          .def(
              "allreduce",
              &::c10d::ProcessGroup::allreduce,
              py::arg("tensors"),
              py::arg("opts") = ::c10d::AllreduceOptions(),
              py::call_guard<py::gil_scoped_release>(),
              R"(Allreduces the provided tensors across all processes in the process group.

              See :func:`torch.distributed.all_reduce` for more details.)")
          .def(
              "allreduce",
              [](const c10::intrusive_ptr<::c10d::ProcessGroup>& self,
                 std::vector<at::Tensor>& xs,
                 const ::c10d::ReduceOp& op) {
                ::c10d::AllreduceOptions opts;
                opts.reduceOp = op;
                return self->allreduce(xs, opts);
              },
              py::arg("tensors"),
              py::arg("op") = ::c10d::ReduceOp::SUM,
              py::call_guard<py::gil_scoped_release>(),
              R"(Allreduces the provided tensors across all processes in the process group.

              See :func:`torch.distributed.all_reduce` for more details.)")

          .def(
              "allreduce",
              [](const c10::intrusive_ptr<::c10d::ProcessGroup>& self,
                 at::Tensor& x,
                 const ::c10d::ReduceOp& op) {
                ::c10d::AllreduceOptions opts;
                opts.reduceOp = op;
                std::vector<at::Tensor> xs = {x};
                return self->allreduce(xs, opts);
              },
              py::arg("tensor"),
              py::arg("op") = ::c10d::ReduceOp::SUM,
              py::call_guard<py::gil_scoped_release>(),
              R"(Allreduces the provided tensors across all processes in the process group.

              See :func:`torch.distributed.all_reduce` for more details.)")
          .def(
              "allreduce_coalesced",
              &::c10d::ProcessGroup::allreduce_coalesced,
              py::arg("tensors"),
              py::arg("opts") = ::c10d::AllreduceCoalescedOptions(),
              py::call_guard<py::gil_scoped_release>(),
              R"(Allreduces the provided tensors across all processes in the process group.

              See :func:`torch.distributed.all_reduce` for more details.)")

          .def(
              "reduce",
              &::c10d::ProcessGroup::reduce,
              py::arg("tensors"),
              py::arg("opts") = ::c10d::ReduceOptions(),
              py::call_guard<py::gil_scoped_release>(),
              R"(Reduces the provided tensors across all processes in the process group.

              See :func:`torch.distributed.reduce` for more details.)")

          .def(
              "reduce",
              [](const c10::intrusive_ptr<::c10d::ProcessGroup>& self,
                 at::Tensor& x,
                 int rootRank,
                 const ::c10d::ReduceOp& op) {
                ::c10d::ReduceOptions opts;
                opts.reduceOp = op;
                opts.rootRank = rootRank;
                std::vector<at::Tensor> xs = {x};
                return self->reduce(xs, opts);
              },
              py::arg("tensor"),
              py::arg("root"),
              py::arg("op") = ::c10d::ReduceOp::SUM,
              py::call_guard<py::gil_scoped_release>(),
              R"(Reduces the provided tensors across all processes in the process group.

              See :func:`torch.distributed.reduce` for more details.)")
          .def(
              "allgather",
              &::c10d::ProcessGroup::allgather,
              py::arg("output_tensors"),
              py::arg("input_tensors"),
              py::arg("opts") = ::c10d::AllgatherOptions(),
              py::call_guard<py::gil_scoped_release>(),
              R"(Allgathers the input tensors from all processes across the process group.

              See :func:`torch.distributed.all_gather` for more details.)")
          .def(
              "allgather",
              [](const c10::intrusive_ptr<::c10d::ProcessGroup>& self,
                 std::vector<at::Tensor>& output,
                 at::Tensor& input) {
                std::vector<std::vector<at::Tensor>> outputs = {output};
                std::vector<at::Tensor> inputs = {input};
                return self->allgather(
                    outputs, inputs, ::c10d::AllgatherOptions());
              },
              py::arg("output_tensors"),
              py::arg("input_tensor"),
              py::call_guard<py::gil_scoped_release>(),
              R"(Allgathers the input tensors from all processes across the process group.

              See :func:`torch.distributed.all_gather: for more details.)")
          .def(
              "_allgather_base",
              &::c10d::ProcessGroup::_allgather_base,
              py::arg("output"),
              py::arg("input"),
              py::arg("opts") = ::c10d::AllgatherOptions(),
              py::call_guard<py::gil_scoped_release>())
          .def(
              "allgather_coalesced",
              &::c10d::ProcessGroup::allgather_coalesced,
              py::arg("output_lists"),
              py::arg("input_list"),
              py::arg("opts") = ::c10d::AllgatherOptions(),
              py::call_guard<py::gil_scoped_release>(),
              R"(Allgathers the input tensors from all processes across the process group.

              See :func:`torch.distributed.all_gather` for more details.)")
          .def(
              "allgather_into_tensor_coalesced",
              &::c10d::ProcessGroup::allgather_into_tensor_coalesced,
              py::arg("outputs"),
              py::arg("inputs"),
              py::arg("opts") = ::c10d::AllgatherOptions(),
              py::call_guard<py::gil_scoped_release>(),
              R"(Allgathers the input tensors from all processes across the process group.

              See :func:`torch.distributed.all_gather` for more details.)")
          .def(
              "gather",
              &::c10d::ProcessGroup::gather,
              py::arg("output_tensors"),
              py::arg("input_tensors"),
              py::arg("opts") = ::c10d::GatherOptions(),
              py::call_guard<py::gil_scoped_release>(),
              R"(Gathers the input tensors from all processes across the process group.

              See :func:`torch.distributed.gather` for more details.)")

          .def(
              "gather",
              [](const c10::intrusive_ptr<::c10d::ProcessGroup>& self,
                 std::vector<at::Tensor>& output,
                 at::Tensor& input,
                 int rootRank) {
                ::c10d::GatherOptions opts;
                opts.rootRank = rootRank;
                std::vector<std::vector<at::Tensor>> outputs = {output};
                std::vector<at::Tensor> inputs = {input};
                return self->gather(outputs, inputs, opts);
              },
              py::arg("output_tensors"),
              py::arg("input_tensor"),
              py::arg("root"),
              py::call_guard<py::gil_scoped_release>(),
              R"(Gathers the input tensors from all processes across the process group.

              See :func:`torch.distributed.gather` for more details.)")
          .def(
              "scatter",
              &::c10d::ProcessGroup::scatter,
              py::arg("output_tensors"),
              py::arg("input_tensors"),
              py::arg("opts") = ::c10d::ScatterOptions(),
              py::call_guard<py::gil_scoped_release>(),
              R"(Scatters the input tensors from all processes across the process group.

              See :func:`torch.distributed.scatter` for more details.)")
          .def(
              "scatter",
              [](const c10::intrusive_ptr<::c10d::ProcessGroup>& self,
                 at::Tensor& output,
                 std::vector<at::Tensor>& input,
                 int rootRank) {
                ::c10d::ScatterOptions opts;
                opts.rootRank = rootRank;
                std::vector<std::vector<at::Tensor>> inputs = {input};
                std::vector<at::Tensor> outputs = {output};
                return self->scatter(outputs, inputs, opts);
              },
              py::arg("output_tensor"),
              py::arg("input_tensors"),
              py::arg("root"),
              py::call_guard<py::gil_scoped_release>(),
              R"(Scatters the input tensors from all processes across the process group.

              See :func:`torch.distributed.scatter` for more details.)")
          .def(
              "reduce_scatter",
              &::c10d::ProcessGroup::reduce_scatter,
              py::arg("output_tensors"),
              py::arg("input_tensors"),
              py::arg("opts") = ::c10d::ReduceScatterOptions(),
              py::call_guard<py::gil_scoped_release>(),
              R"(Reduces and scatters the input tensors from all processes across the process group.

              See :func:`torch.distributed.reduce_scatter` for more details.)")
          .def(
              "reduce_scatter",
              [](const c10::intrusive_ptr<::c10d::ProcessGroup>& self,
                 at::Tensor& output,
                 std::vector<at::Tensor>& input,
                 const ::c10d::ReduceOp& op) {
                std::vector<at::Tensor> outputs = {output};
                std::vector<std::vector<at::Tensor>> inputs = {input};
                ::c10d::ReduceScatterOptions opts;
                opts.reduceOp = op;
                return self->reduce_scatter(outputs, inputs, opts);
              },
              py::arg("output"),
              py::arg("input"),
              py::arg("op") = ::c10d::ReduceOp::SUM,
              py::call_guard<py::gil_scoped_release>(),
              R"(Reduces and scatters the input tensors from all processes across the process group.

              See :func:`torch.distributed.reduce_scatter` for more details.)")
          .def(
              "_reduce_scatter_base",
              &::c10d::ProcessGroup::_reduce_scatter_base,
              py::arg("outputTensor"),
              py::arg("inputTensor"),
              py::arg("opts") = ::c10d::ReduceScatterOptions(),
              py::call_guard<py::gil_scoped_release>())
          .def(
              "reduce_scatter_tensor_coalesced",
              &::c10d::ProcessGroup::reduce_scatter_tensor_coalesced,
              py::arg("outputs"),
              py::arg("inputs"),
              py::arg("opts") = ::c10d::ReduceScatterOptions(),
              py::call_guard<py::gil_scoped_release>(),
              R"(Reduces and scatters the input tensors from all processes across the process group.

              See :func:`torch.distributed.reduce_scatter` for more details.)")
          .def(
              "alltoall_base",
              &::c10d::ProcessGroup::alltoall_base,
              py::arg("output"),
              py::arg("input"),
              py::arg("output_split_sizes"),
              py::arg("input_split_sizes"),
              py::arg("opts") = ::c10d::AllToAllOptions(),
              py::call_guard<py::gil_scoped_release>(),
              R"(Alltoalls the input tensors from all processes across the process group.

              See :func:`torch.distributed.all_to_all for more details.)")
          .def(
              "alltoall",
              &::c10d::ProcessGroup::alltoall,
              py::arg("output_tensors"),
              py::arg("input_tensors"),
              py::arg("opts") = ::c10d::AllToAllOptions(),
              py::call_guard<py::gil_scoped_release>(),
              R"(Alltoalls the input tensors from all processes across the process group.

              See :func:`torch.distributed.all_to_all` for more details.)")
          .def(
              "send",
              &::c10d::ProcessGroup::send,
              py::arg("tensors"),
              py::arg("dstRank"),
              py::arg("tag"),
              py::call_guard<py::gil_scoped_release>(),
              R"(Sends the tensor to the specified rank.

              See :func:`torch.distributed.send` for more details.)")
          .def(
              "recv",
              &::c10d::ProcessGroup::recv,
              py::arg("tensors"),
              py::arg("srcRank"),
              py::arg("tag"),
              py::call_guard<py::gil_scoped_release>(),
              R"(Receives the tensor from the specified rank.

              See :func:`torch.distributed.recv` for more details.)")
          .def(
              "recv_anysource",
              &::c10d::ProcessGroup::recvAnysource,
              py::call_guard<py::gil_scoped_release>(),
              R"(Receives the tensor from any source.

              See :func:`torch.distributed.recv` for more details.)")
          .def(
              "barrier",
              &::c10d::ProcessGroup::barrier,
              py::arg("opts") = ::c10d::BarrierOptions(),
              py::call_guard<py::gil_scoped_release>(),
              R"(Blocks until all processes in the group enter the call, and
              then all leave the call together.

              See :func:`torch.distributed.barrier` for more details.)")
          .def(
              "_set_sequence_number_for_group",
              &::c10d::ProcessGroup::setSequenceNumberForGroup,
              py::call_guard<py::gil_scoped_release>())
          .def(
              "_get_sequence_number_for_group",
              &::c10d::ProcessGroup::getSequenceNumberForGroup,
              py::call_guard<py::gil_scoped_release>())
          .def(
              "monitored_barrier",
              [](const c10::intrusive_ptr<::c10d::ProcessGroup>& self,
                 const std::chrono::milliseconds& timeout,
                 bool waitAllRanks) {
                ::c10d::BarrierOptions opts;
                opts.timeout = timeout;
                return self->monitoredBarrier(opts, waitAllRanks);
              },
              py::arg("timeout") = ::c10d::kUnsetTimeout,
              py::arg("wait_all_ranks") = false,
              py::call_guard<py::gil_scoped_release>(),
              R"(Blocks until all processes in the group enter the call, and
              then all leave the call together.

              See :func:`torch.distributed.monitored_barrier` for more details.)")
          .def_property_readonly(
              "_device_types", &::c10d::ProcessGroup::getDeviceTypes)
          .def(
              "_get_backend_name",
              &::c10d::ProcessGroup::getBackendName,
              py::call_guard<py::gil_scoped_release>())
          .def(
              "_start_coalescing",
              [](const c10::intrusive_ptr<::c10d::ProcessGroup>& self,
                 const c10::Device& device) {
                self->startCoalescing(device.type());
              },
              py::arg("device_type"),
              py::call_guard<py::gil_scoped_release>())
          .def(
              "_end_coalescing",
              [](const c10::intrusive_ptr<::c10d::ProcessGroup>& self,
                 const c10::Device& device) {
                return self->endCoalescing(device.type());
              },
              py::arg("device_type"),
              py::call_guard<py::gil_scoped_release>())
          .def(
              "_register_backend",
              [](const c10::intrusive_ptr<::c10d::ProcessGroup>& self,
                 const c10::Device& device,
                 const ::c10d::ProcessGroup::BackendType& backendType,
                 const std::optional<c10::intrusive_ptr<::c10d::Backend>>&
                     backend) {
                self->setBackend(device.type(), backendType, backend);
              },
              py::arg("device"),
              py::arg("backend_type"),
              py::arg("backend") =
                  std::optional<c10::intrusive_ptr<::c10d::Backend>>(),
              py::call_guard<py::gil_scoped_release>())
          .def(
              "_get_backend",
              [](const c10::intrusive_ptr<::c10d::ProcessGroup>& self,
                 const c10::Device& device) {
                return self->getBackend(device.type());
              },
              py::arg("device"),
              py::call_guard<py::gil_scoped_release>())
           .def(
              "_set_default_backend",
              [](const c10::intrusive_ptr<::c10d::ProcessGroup>& self,
                 const ::c10d::ProcessGroup::BackendType& backendType) {
                return self->setDefaultBackend(backendType);
              },
              py::arg("backend_type"),
              py::call_guard<py::gil_scoped_release>())
          .def(
              "_register_on_completion_hook",
              [](const c10::intrusive_ptr<::c10d::ProcessGroup>& self,
                 py::object hook) {
                // We need to wrap a py::object hook with a wrapper to hold
                // GIL before dereferencing the py::object.
                // This needs to happen here instead of in ProcessGroup
                // backend implementations and the latter cannot depend on
                // python-related libs.
                self->registerOnCompletionHook(
                    [hookWrapper = ::c10d::PythonOnCompletionHook(std::move(
                         hook))](const std::shared_ptr<::c10d::WorkInfo>& workInfo) {
                      hookWrapper(workInfo);
                    });
              },
              py::arg("hook"),
              // Intentionally holding GIL as we move hook py::object. This
              // should be OK as register a hook is cheap.
              py::call_guard<py::gil_scoped_acquire>(),
              R"(
Register a hook function which is fired on every ``ProcessGroup::Work`` completion.
The hook must have the following signature:

>>> def hook(work_info: torch._C._distributed_c10d.WorkInfo) -> None:
>>>     # custom code
>>>     # work_info.op_type: type of collective of this work
>>>     # work_info.seq: sequence number of collective of this work
>>>     # work_info.time_started: system time when user code called this collective
>>>     # work_info.time_finished: system time when the watchdog thread detected
>>>     #     completion of this work. Note that, there can be delays between the
>>>     #     actual completion time and the detection time.
>>>     # work_info.active_duration: duration of this collective measured by CUDAEvents
>>>     #     which can accurately represent the duration between when the collective
>>>     #     is launched and when the collective completes.

.. warning ::
    This only works for NCCL backend for now. All hooks are fired on the cpp watch dog
    thread. Firing the Python hook and acquiring GIL requires Python interpreter to be
    alive. Therefore, users need to make sure calling ``destroy_process_group(pg)`` on
    every active ProcessGroup ``pg`` before exiting.

.. warning ::
    Note that ``Work`` object passed to the hook is a partially copied version without
    the output objects. So accessing the output tensors from ``Work`` will not work.


Arguments:
    hook (Callable): hook function.
              )")
          .def(
              "_wait_for_pending_works",
              &::c10d::ProcessGroup::waitForPendingWorks,
              py::call_guard<py::gil_scoped_release>())
          .def(
              "_has_hooks",
              &::c10d::ProcessGroup::hasHooks,
              py::call_guard<py::gil_scoped_acquire>())
          .def(
              "_enable_collectives_timing",
              &::c10d::ProcessGroup::enableCollectivesTiming,
              py::call_guard<py::gil_scoped_acquire>(),
              "Enable timing of collectives by all backends. This might incur in additional overhead.")
          .def(
              "_set_group_name",
              &::c10d::ProcessGroup::setGroupName,
              py::call_guard<py::gil_scoped_acquire>(),
              "Sets the process group name. This is an internal C10D method, do not use.")
          .def_property_readonly(
              "group_name",
              &::c10d::ProcessGroup::getGroupName,
              "(Gets this process group name. It's cluster unique)")
          .def(
              "_set_group_desc",
              &::c10d::ProcessGroup::setGroupDesc,
              py::call_guard<py::gil_scoped_acquire>(),
              "Sets the process group description. This is an internal C10D method, do not use.")
          .def_property_readonly(
              "group_desc",
              &::c10d::ProcessGroup::getGroupDesc,
              "Gets this process group description")
          .def_property(
              "bound_device_id",
              &::c10d::ProcessGroup::getBoundDeviceId,
              &::c10d::ProcessGroup::setBoundDeviceId)
          .def("boxed", [](c10::intrusive_ptr<::c10d::ProcessGroup> self) {
            return torch::jit::toPyObject(c10::IValue(std::move(self)));
          })
          .def_static("unbox", [](py::object obj) {
              auto typePtr = torch::getCustomClass("__torch__.torch.classes.c10d.ProcessGroup");
              auto ivalue = torch::jit::toIValue(std::move(obj), typePtr);
              return ivalue.toCustomClass<::c10d::ProcessGroup>();
          });

  py::enum_<::c10d::ProcessGroup::BackendType>(
      processGroup,
      "BackendType",
      R"(The type of the backend used for the process group.)")
      .value("UNDEFINED", ::c10d::ProcessGroup::BackendType::UNDEFINED)
      .value("GLOO", ::c10d::ProcessGroup::BackendType::GLOO)
      .value("NCCL", ::c10d::ProcessGroup::BackendType::NCCL)
      .value("XCCL", ::c10d::ProcessGroup::BackendType::XCCL)
      .value("UCC", ::c10d::ProcessGroup::BackendType::UCC)
      .value("MPI", ::c10d::ProcessGroup::BackendType::MPI)
      .value("CUSTOM", ::c10d::ProcessGroup::BackendType::CUSTOM)
      .export_values();

  // TODO: The collection definitions handles direct instantiation of
  // ProcessGroup subclasses (e.g. dist.ProcessGroupGloo). This is not supported
  // and should be removed once all tests are transitioned
  auto backend =
      py::class_<::c10d::Backend, c10::intrusive_ptr<::c10d::Backend>>(
          module, "Backend")
          .def("rank", &::c10d::Backend::getRank)
          .def("size", &::c10d::Backend::getSize)
          .def("name", &::c10d::Backend::getBackendName)
          .def(
              "abort",
              &::c10d::Backend::abort,
              py::call_guard<py::gil_scoped_release>(),
              "abort all operations and connections if supported by the backend")
          .def(
              "shutdown",
              &::c10d::Backend::shutdown,
              py::call_guard<py::gil_scoped_release>(),
              "shutdown the backend")
          .def_property_readonly(
              "supports_splitting",
              &::c10d::Backend::supportsSplitting,
              "(test whether the backend supports splitting)")
          .def_property_readonly(
              "supports_coalescing",
              &::c10d::Backend::supportsCoalescing,
              "(test whether the backend supports coalescing)")
          .def(
              "broadcast",
              &::c10d::Backend::broadcast,
              py::arg("tensors"),
              py::arg("opts") = ::c10d::BroadcastOptions(),
              py::call_guard<py::gil_scoped_release>())
          .def(
              "broadcast",
              [](const c10::intrusive_ptr<::c10d::Backend>& self,
                 at::Tensor& x,
                 int rootRank) {
                ::c10d::BroadcastOptions opts;
                opts.rootRank = rootRank;
                std::vector<at::Tensor> xs = {x};
                return self->broadcast(xs, opts);
              },
              py::arg("tensor"),
              py::arg("root"),
              py::call_guard<py::gil_scoped_release>())
          .def(
              "allreduce",
              &::c10d::Backend::allreduce,
              py::arg("tensors"),
              py::arg("opts") = ::c10d::AllreduceOptions(),
              py::call_guard<py::gil_scoped_release>())
          .def(
              "allreduce",
              [](const c10::intrusive_ptr<::c10d::Backend>& self,
                 std::vector<at::Tensor>& xs,
                 const ::c10d::ReduceOp& op) {
                ::c10d::AllreduceOptions opts;
                opts.reduceOp = op;
                return self->allreduce(xs, opts);
              },
              py::arg("tensors"),
              py::arg("op") = ::c10d::ReduceOp::SUM,
              py::call_guard<py::gil_scoped_release>())
          .def(
              "allreduce",
              [](const c10::intrusive_ptr<::c10d::Backend>& self,
                 at::Tensor& x,
                 const ::c10d::ReduceOp& op) {
                ::c10d::AllreduceOptions opts;
                opts.reduceOp = op;
                std::vector<at::Tensor> xs = {x};
                return self->allreduce(xs, opts);
              },
              py::arg("tensor"),
              py::arg("op") = ::c10d::ReduceOp::SUM,
              py::call_guard<py::gil_scoped_release>())
          .def(
              "allreduce_coalesced",
              &::c10d::Backend::allreduce_coalesced,
              py::arg("tensors"),
              py::arg("opts") = ::c10d::AllreduceCoalescedOptions(),
              py::call_guard<py::gil_scoped_release>())
          .def(
              "reduce",
              &::c10d::Backend::reduce,
              py::arg("tensors"),
              py::arg("opts") = ::c10d::ReduceOptions(),
              py::call_guard<py::gil_scoped_release>())
          .def(
              "reduce",
              [](const c10::intrusive_ptr<::c10d::Backend>& self,
                 at::Tensor& x,
                 int rootRank,
                 const ::c10d::ReduceOp& op) {
                ::c10d::ReduceOptions opts;
                opts.reduceOp = op;
                opts.rootRank = rootRank;
                std::vector<at::Tensor> xs = {x};
                return self->reduce(xs, opts);
              },
              py::arg("tensor"),
              py::arg("root"),
              py::arg("op") = ::c10d::ReduceOp::SUM,
              py::call_guard<py::gil_scoped_release>())
          .def(
              "allgather",
              &::c10d::Backend::allgather,
              py::arg("output_tensors"),
              py::arg("input_tensors"),
              py::arg("opts") = ::c10d::AllgatherOptions(),
              py::call_guard<py::gil_scoped_release>())
          .def(
              "_allgather_base",
              &::c10d::Backend::_allgather_base,
              py::arg("output"),
              py::arg("input"),
              py::arg("opts") = ::c10d::AllgatherOptions(),
              py::call_guard<py::gil_scoped_release>())
          .def(
              "allgather",
              [](const c10::intrusive_ptr<::c10d::Backend>& self,
                 std::vector<at::Tensor>& output,
                 at::Tensor& input) {
                std::vector<std::vector<at::Tensor>> outputs = {output};
                std::vector<at::Tensor> inputs = {input};
                return self->allgather(
                    outputs, inputs, ::c10d::AllgatherOptions());
              },
              py::arg("output_tensors"),
              py::arg("input_tensor"),
              py::call_guard<py::gil_scoped_release>())
          .def(
              "allgather_coalesced",
              &::c10d::Backend::allgather_coalesced,
              py::arg("output_lists"),
              py::arg("input_list"),
              py::arg("opts") = ::c10d::AllgatherOptions(),
              py::call_guard<py::gil_scoped_release>())
          .def(
              "gather",
              &::c10d::Backend::gather,
              py::arg("output_tensors"),
              py::arg("input_tensors"),
              py::arg("opts") = ::c10d::GatherOptions(),
              py::call_guard<py::gil_scoped_release>())
          .def(
              "gather",
              [](const c10::intrusive_ptr<::c10d::Backend>& self,
                 std::vector<at::Tensor>& output,
                 at::Tensor& input,
                 int rootRank) {
                ::c10d::GatherOptions opts;
                opts.rootRank = rootRank;
                std::vector<std::vector<at::Tensor>> outputs = {output};
                std::vector<at::Tensor> inputs = {input};
                return self->gather(outputs, inputs, opts);
              },
              py::arg("output_tensors"),
              py::arg("input_tensor"),
              py::arg("root"),
              py::call_guard<py::gil_scoped_release>())
          .def(
              "scatter",
              &::c10d::Backend::scatter,
              py::arg("output_tensors"),
              py::arg("input_tensors"),
              py::arg("opts") = ::c10d::ScatterOptions(),
              py::call_guard<py::gil_scoped_release>())
          .def(
              "scatter",
              [](const c10::intrusive_ptr<::c10d::Backend>& self,
                 at::Tensor& output,
                 std::vector<at::Tensor>& input,
                 int rootRank) {
                ::c10d::ScatterOptions opts;
                opts.rootRank = rootRank;
                std::vector<std::vector<at::Tensor>> inputs = {input};
                std::vector<at::Tensor> outputs = {output};
                return self->scatter(outputs, inputs, opts);
              },
              py::arg("output_tensor"),
              py::arg("input_tensors"),
              py::arg("root"),
              py::call_guard<py::gil_scoped_release>())
          .def(
              "reduce_scatter",
              &::c10d::Backend::reduce_scatter,
              py::arg("output_tensors"),
              py::arg("input_tensors"),
              py::arg("opts") = ::c10d::ReduceScatterOptions(),
              py::call_guard<py::gil_scoped_release>())
          .def(
              "reduce_scatter",
              [](const c10::intrusive_ptr<::c10d::Backend>& self,
                 at::Tensor& output,
                 std::vector<at::Tensor>& input,
                 const ::c10d::ReduceOp& op) {
                std::vector<at::Tensor> outputs = {output};
                std::vector<std::vector<at::Tensor>> inputs = {input};
                ::c10d::ReduceScatterOptions opts;
                opts.reduceOp = op;
                return self->reduce_scatter(outputs, inputs, opts);
              },
              py::arg("output_tensors"),
              py::arg("input_tensor"),
              py::arg("op") = ::c10d::ReduceOp::SUM,
              py::call_guard<py::gil_scoped_release>())
          .def(
              "_reduce_scatter_base",
              &::c10d::Backend::_reduce_scatter_base,
              py::arg("outputTensor"),
              py::arg("inputTensor"),
              py::arg("opts") = ::c10d::ReduceScatterOptions(),
              py::call_guard<py::gil_scoped_release>())
          .def(
              "alltoall_base",
              &::c10d::Backend::alltoall_base,
              py::arg("output_tensor"),
              py::arg("input_tensor"),
              py::arg("output_split_sizes"),
              py::arg("input_split_sizes"),
              py::arg("opts") = ::c10d::AllToAllOptions(),
              py::call_guard<py::gil_scoped_release>())
          .def(
              "alltoall_base",
              [](::c10d::Backend& self,
                 at::Tensor& output,
                 at::Tensor& input,
                 std::vector<int64_t> outputSplitSizes,
                 std::vector<int64_t> inputSplitSizes) {
                return self.alltoall_base(
                    output,
                    input,
                    outputSplitSizes,
                    inputSplitSizes,
                    ::c10d::AllToAllOptions());
              },
              py::arg("output"),
              py::arg("input"),
              py::arg("output_split_sizes"),
              py::arg("input_split_sizes"),
              py::call_guard<py::gil_scoped_release>())
          .def(
              "alltoall",
              &::c10d::Backend::alltoall,
              py::arg("output_tensor"),
              py::arg("input_tensor"),
              py::arg("opts") = ::c10d::AllToAllOptions(),
              py::call_guard<py::gil_scoped_release>())
          .def(
              "send",
              &::c10d::Backend::send,
              py::arg("tensors"),
              py::arg("dstRank"),
              py::arg("tag"),
              py::call_guard<py::gil_scoped_release>())
          .def(
              "recv",
              &::c10d::Backend::recv,
              py::arg("tensors"),
              py::arg("srcRank"),
              py::arg("tag"),
              py::call_guard<py::gil_scoped_release>())
          .def(
              "recv_anysource",
              &::c10d::Backend::recvAnysource,
              py::call_guard<py::gil_scoped_release>())
          .def(
              "barrier",
              [](const c10::intrusive_ptr<::c10d::Backend>& self,
                 const ::c10d::BarrierOptions& opts) {
                return self->barrier(opts);
              },
              py::arg("opts") = ::c10d::BarrierOptions(),
              py::call_guard<py::gil_scoped_release>())
          .def(
              "_set_sequence_number_for_group",
              &::c10d::Backend::setSequenceNumberForGroup,
              py::call_guard<py::gil_scoped_release>())
          .def(
              "_get_sequence_number_for_group",
              &::c10d::Backend::getSequenceNumberForGroup,
              py::call_guard<py::gil_scoped_release>())
          .def(
              "monitored_barrier",
              [](const c10::intrusive_ptr<::c10d::Backend>& self,
                 const std::chrono::milliseconds& timeout,
                 bool waitAllRanks) {
                ::c10d::BarrierOptions opts;
                opts.timeout = timeout;
                return self->monitoredBarrier(opts, waitAllRanks);
              },
              py::arg("timeout") = ::c10d::kUnsetTimeout,
              py::arg("wait_all_ranks") = false,
              py::call_guard<py::gil_scoped_release>())
          .def(
              "eager_connect_single_device",
              &::c10d::Backend::eagerConnectSingleDevice,
              py::call_guard<py::gil_scoped_release>())
          .def(
              "_get_backend_name",
              &::c10d::Backend::getBackendName,
              py::call_guard<py::gil_scoped_release>())
          .def(
              "_start_coalescing",
              &::c10d::Backend::startCoalescing,
              py::call_guard<py::gil_scoped_release>())
          .def(
              "_end_coalescing",
              &::c10d::Backend::endCoalescing,
              py::call_guard<py::gil_scoped_release>())
          .def_property_readonly(
              "mem_allocator", &::c10d::Backend::getMemAllocator);

  // base Backend::Options binding
  // TODO: Maybe we can consider how to merge this with
  // `DistributedBackendOptions`.
  auto backendOptions =
      intrusive_ptr_class_<::c10d::Backend::Options>(
          backend,
          "Options",
          R"(
Base class for all backend options implementations, such as the nccl
options :class:`~torch.distributed.ProcessGroupNCCL.Options`).
)")
          .def(
              py::init([](const std::string& backend,
                          const std::chrono::milliseconds& timeout) {
                // gil_scoped_release is not safe as a call_guard in init.
                // https://github.com/pybind/pybind11/issues/5473
                py::gil_scoped_release nogil{};

                return c10::make_intrusive<::c10d::Backend::Options>(
                    backend, timeout);
              }),
              py::arg("backend"),
              py::arg("timeout") = kProcessGroupDefaultTimeout)
          .def_readonly("backend", &::c10d::Backend::Options::backend)
          .def_readwrite("_timeout", &::c10d::Backend::Options::timeout);

#ifdef USE_C10D_GLOO
  static const std::string GLOO_SOCKET_IFNAME_ENV = "GLOO_SOCKET_IFNAME";

  auto processGroupGloo =
      intrusive_ptr_no_gil_destructor_class_<::c10d::ProcessGroupGloo>(
          module, "ProcessGroupGloo", backend);

  // NOLINTNEXTLINE(bugprone-unused-raii)
  shared_ptr_class_<::gloo::transport::Device>(processGroupGloo, "Device");

  intrusive_ptr_class_<::c10d::ProcessGroupGloo::Options>(
      processGroupGloo, "_Options", backendOptions)
      .def(py::init<>())
      .def_readwrite("_devices", &::c10d::ProcessGroupGloo::Options::devices)
      .def_readwrite("_threads", &::c10d::ProcessGroupGloo::Options::threads);

  processGroupGloo
      .def_static(
          "create_device",
          [](const std::string& hostname, const std::string& interface)
              -> std::shared_ptr<::gloo::transport::Device> {
            if (!hostname.empty()) {
              return ::c10d::ProcessGroupGloo::createDeviceForHostname(
                  hostname);
            }
            if (!interface.empty()) {
              return ::c10d::ProcessGroupGloo::createDeviceForInterface(
                  interface);
            }
            throw std::invalid_argument(
                "Specify either `hostname` or `interface` argument.");
          },
          py::arg("hostname") = "",
          py::arg("interface") = "")
      .def_static(
          "create_default_device",
          &::c10d::ProcessGroupGloo::createDefaultDevice);

  processGroupGloo
      .def(
          py::init(
              [](const c10::intrusive_ptr<::c10d::Store>& store,
                 int rank,
                 int size,
                 const c10::intrusive_ptr<::c10d::ProcessGroupGloo::Options>&
                     options) {
                // gil_scoped_release is not safe as a call_guard in init.
                // https://github.com/pybind/pybind11/issues/5473
                py::gil_scoped_release nogil{};

                return c10::make_intrusive<::c10d::ProcessGroupGloo>(
                    store, rank, size, options);
              }),
          py::arg("store"),
          py::arg("rank"),
          py::arg("size"),
          py::arg("options"),
          R"(Create a new ProcessGroupGloo instance.)")
      .def(
          py::init([](const c10::intrusive_ptr<::c10d::Store>& store,
                      int rank,
                      int size,
                      std::chrono::milliseconds timeout) {
            // gil_scoped_release is not safe as a call_guard in init.
            // https://github.com/pybind/pybind11/issues/5473
            py::gil_scoped_release nogil{};

            auto options = ::c10d::ProcessGroupGloo::Options::create();

            // Use interfaces listed in "GLOO_SOCKET_IFNAME", if set.
            char* ifnameEnv = getenv(GLOO_SOCKET_IFNAME_ENV.c_str());
            if (ifnameEnv && strlen(ifnameEnv) > 1) {
              for (const auto& iface : ::c10d::split(',', ifnameEnv)) {
                options->devices.push_back(
                    ::c10d::ProcessGroupGloo::createDeviceForInterface(iface));
              }
            } else {
              // If no hostname is specified, this function looks up
              // the machine's hostname and returns a device instance
              // associated with the address that the hostname resolves to.
              options->devices.push_back(
                  ::c10d::ProcessGroupGloo::createDefaultDevice());
            }

            options->timeout = timeout;
            // NOLINTNEXTLINE(bugprone-narrowing-conversions,cppcoreguidelines-narrowing-conversions)
            options->threads = options->devices.size() * 2;
            return c10::make_intrusive<::c10d::ProcessGroupGloo>(
                store, rank, size, options);
          }),
          py::arg("store"),
          py::arg("rank"),
          py::arg("size"),
          py::arg("timeout") = kProcessGroupDefaultTimeout,
          R"(Create a new ProcessGroupGloo instance.)")
      .def(
          "_set_default_timeout",
          [](const c10::intrusive_ptr<::c10d::ProcessGroupGloo>& self,
             std::chrono::milliseconds timeout) {
            self->getOptions()->timeout = timeout;
          },
          py::arg("timeout"),
          py::call_guard<py::gil_scoped_release>())
      .def_property_readonly(
          "options",
          &::c10d::ProcessGroupGloo::getOptions,
          R"(Return the options used to create this ProcessGroupGloo instance.)");

  // ProcessGroupWrapper is a wrapper pg that includes a helper gloo process
  // group. It can be used to validate collective calls across processes by
  // checking the op type and input tensor shapes.
  auto processGroupWrapper =
      intrusive_ptr_no_gil_destructor_class_<::c10d::ProcessGroupWrapper>(
          module, "_ProcessGroupWrapper", backend)
          .def(
              py::init(
                  [](const c10::intrusive_ptr<::c10d::Backend>& backend,
                     const c10::intrusive_ptr<::c10d::Backend>& gloo_backend) {
                    // gil_scoped_release is not safe as a call_guard in init.
                    // https://github.com/pybind/pybind11/issues/5473
                    py::gil_scoped_release nogil{};
                    return c10::make_intrusive<::c10d::ProcessGroupWrapper>(
                        backend, gloo_backend);
                  }),
              py::arg("backend"),
              py::arg("gloo_backend"))
          .def_property_readonly(
              "wrapped_pg", &::c10d::ProcessGroupWrapper::getWrappedPg);
#endif

#ifdef USE_C10D_NCCL
  auto processGroupNCCL =
      intrusive_ptr_no_gil_destructor_class_<::c10d::ProcessGroupNCCL>(
          module, "ProcessGroupNCCL", backend)
          .def(
              py::init([](const c10::intrusive_ptr<::c10d::Store>& store,
                          int rank,
                          int size,
                          c10::intrusive_ptr<::c10d::ProcessGroupNCCL::Options>
                              options) {
                // gil_scoped_release is not safe as a call_guard in init.
                // https://github.com/pybind/pybind11/issues/5473
                py::gil_scoped_release nogil{};

                return c10::make_intrusive<::c10d::ProcessGroupNCCL>(
                    store, rank, size, std::move(options));
              }),
              py::arg("store"),
              py::arg("rank"),
              py::arg("size"),
              py::arg("options"),
              R"(Create a new ProcessGroupNCCL instance.)")
          .def(
              py::init([](const c10::intrusive_ptr<::c10d::Store>& store,
                          int rank,
                          int size,
                          const std::chrono::milliseconds& timeout) {
                // gil_scoped_release is not safe as a call_guard in init.
                // https://github.com/pybind/pybind11/issues/5473
                py::gil_scoped_release nogil{};

                auto options = ::c10d::ProcessGroupNCCL::Options::create();
                options->is_high_priority_stream = false;
                options->timeout = timeout;
                return c10::make_intrusive<::c10d::ProcessGroupNCCL>(
                    store, rank, size, options);
              }),
              py::arg("store"),
              py::arg("rank"),
              py::arg("size"),
              py::arg("timeout") = ::c10d::kProcessGroupNCCLDefaultTimeout,
              R"(Create a new ProcessGroupNCCL instance.)")
          .def("_group_start", &::c10d::ProcessGroupNCCL::groupStart)
          .def("_group_end", &::c10d::ProcessGroupNCCL::groupEnd)
          .def(
              "comm_split_count",
              &::c10d::ProcessGroupNCCL::getCommSplitCounter)
          .def(
              "_set_default_timeout",
              [](const c10::intrusive_ptr<::c10d::ProcessGroupNCCL>& self,
                 std::chrono::milliseconds timeout) {
                self->getOptions()->timeout = timeout;
              },
              py::arg("timeout"),
              py::call_guard<py::gil_scoped_release>())
          .def(
              "_add_ephemeral_timeout",
              [](const c10::intrusive_ptr<::c10d::ProcessGroupNCCL>& self,
                 const std::chrono::milliseconds& timeout) {
                self->addEphemeralTimeout(timeout);
              },
              py::arg("timeout"))
          .def(
              "_verify_work_timeout",
              [](const c10::intrusive_ptr<::c10d::ProcessGroupNCCL>& self,
                 const c10::intrusive_ptr<::c10d::Work>& work,
                 const std::chrono::milliseconds& timeout) {
                return self->verifyWorkTimeoutForTest(work, timeout);
              },
              py::arg("work"),
              py::arg("timeout"))
          .def_property_readonly(
              "options",
              &::c10d::ProcessGroupNCCL::getOptions,
              R"(Return the options used to create this ProcessGroupNCCL instance.)")
          .def_property_readonly(
              "uid", &::c10d::ProcessGroupNCCL::getUid, R"(Return the uid.)")
          .def_property(
              "bound_device_id",
              &::c10d::ProcessGroupNCCL::getBoundDeviceId,
              &::c10d::ProcessGroupNCCL::setBoundDeviceId,
              R"(Return the bound device id.)")
          .def(
              "perform_nocolor_split",
              &::c10d::ProcessGroupNCCL::performNocolorSplit)
          .def("register_mem_pool", &::c10d::ProcessGroupNCCL::registerMemPool)
          .def(
              "deregister_mem_pool",
              &::c10d::ProcessGroupNCCL::deregisterMemPool)
          .def(
              "_is_initialized",
              &::c10d::ProcessGroupNCCL::isInitialized,
              py::call_guard<py::gil_scoped_release>())
          .def(
              "get_error",
              &::c10d::ProcessGroupNCCL::getError,
              py::call_guard<py::gil_scoped_release>());

  module.def(
      "_get_intra_node_comm_usage_counter",
      &::c10d::intra_node_comm::getIntraNodeCommUsageCounter);

#ifdef NCCL_HAS_CONFIG
  py::class_<ncclConfig_t>(
      processGroupNCCL,
      "NCCLConfig",
      R"(
ncclConfig_t data type for configuring NCCL communicators.
See https://docs.nvidia.com/deeplearning/nccl/user-guide/docs/api/types.html#ncclconfig-t
for details.
)")
      .def(py::init<>())
      .def_readwrite("blocking", &ncclConfig_t::blocking)
      .def_readwrite("cga_cluster_size", &ncclConfig_t::cgaClusterSize)
      .def_readwrite("min_ctas", &ncclConfig_t::minCTAs)
      .def_readwrite("max_ctas", &ncclConfig_t::maxCTAs)
#ifdef NCCL_HAS_COMM_SPLIT
      .def_readwrite("split_share", &ncclConfig_t::splitShare)
#endif
      .def_property(
          "net_name",
          [](const ncclConfig_t& self) { return self.netName; },
          // Note: NCCL calls free on the netName pointer
          // when destroying the communicator. So memory
          // shouldn't leak because of allocation in strdup.
          [](ncclConfig_t& self, const char* tmp) {
            self.netName = strdup(tmp);
          });
#endif // NCCL_HAS_CONFIG

  intrusive_ptr_class_<::c10d::ProcessGroupNCCL::Options>(
      processGroupNCCL,
      "Options",
      backendOptions,
      R"(
ProcessGroup options for the NCCL backend

Arguments:
    is_high_priority_stream (bool, optional): flag to enable/disable process
            group to pick up high priority cuda streams. It lets CUDA driver
            to prioritize NCCL kernels when there are compute kernels waiting.
            Default is False.

Attributes:
    config (NCCLConfig): configures NCCL communicators (only avaiable for
            builds using NCCL 2.17+). This can be used to improve
            communication-computation overlap for NCCL kernels by tuning
            available parameters in the config. See
            https://docs.nvidia.com/deeplearning/nccl/user-guide/docs/api/types.html#ncclconfig-t
            for details.

Example::
    >>> import torch.distributed as dist
    >>>
    >>> nccl_options = dist.ProcessGroupNCCL.Options(is_high_priority_stream=True)
    >>> # For builds using NCCL 2.17+, configure communicators
    >>> nccl_options.config.cga_cluster_size = 2
    >>> nccl_options.config.max_ctas = 4
    >>> nccl_options.config.min_ctas = 2
    >>> nccl_options.config.split_share = 1
    >>> # initialize a nccl process group with the options just created
    >>> dist.init_process_group("nccl", pg_options=nccl_options)
      )")
      .def(py::init<bool>(), py::arg("is_high_priority_stream") = false)
#ifdef NCCL_HAS_CONFIG
      .def_readwrite("config", &::c10d::ProcessGroupNCCL::Options::config)
#endif
      .def_readwrite(
          "is_high_priority_stream",
          &::c10d::ProcessGroupNCCL::Options::is_high_priority_stream)
      .def_readwrite(
          "split_from", &::c10d::ProcessGroupNCCL::Options::split_from)
      .def_readwrite(
          "split_color", &::c10d::ProcessGroupNCCL::Options::split_color)
      .def_readwrite(
          "global_ranks_in_group",
          &::c10d::ProcessGroupNCCL::Options::global_ranks_in_group)
      .def_readwrite(
          "group_name", &::c10d::ProcessGroupNCCL::Options::group_name);
#endif

#ifdef USE_C10D_MPI
  auto processGroupMPI =
      intrusive_ptr_no_gil_destructor_class_<::c10d::ProcessGroupMPI>(
          module, "ProcessGroupMPI", backend);

  // Define static create function instead of a constructor, because
  // this function may return null. This happens if this process is not
  // part of a sub group that is to be created.
  processGroupMPI.def_static(
      "create",
      [](std::vector<int> ranks) {
        return ::c10d::ProcessGroupMPI::createProcessGroupMPI(std::move(ranks));
      },
      py::call_guard<py::gil_scoped_release>());
#endif

#ifdef USE_C10D_XCCL
  auto processGroupXCCL =
      intrusive_ptr_no_gil_destructor_class_<::c10d::ProcessGroupXCCL>(
          module, "ProcessGroupXCCL", backend)
          .def(
              py::init([](const c10::intrusive_ptr<::c10d::Store>& store,
                          int rank,
                          int size) {
                // gil_scoped_release is not safe as a call_guard in init.
                // https://github.com/pybind/pybind11/issues/5473
                py::gil_scoped_release nogil{};

                return c10::make_intrusive<::c10d::ProcessGroupXCCL>(
                    store, rank, size);
              }),
              py::arg("store"),
              py::arg("rank"),
              py::arg("size"));
#endif

#ifdef USE_C10D_UCC
  auto processGroupUCC =
      intrusive_ptr_no_gil_destructor_class_<::c10d::ProcessGroupUCC>(
          module, "ProcessGroupUCC", backend)
          .def(
              py::init([](const c10::intrusive_ptr<::c10d::Store>& store,
                          int rank,
                          int size,
                          const std::chrono::milliseconds& timeout) {
                // gil_scoped_release is not safe as a call_guard in init.
                // https://github.com/pybind/pybind11/issues/5473
                py::gil_scoped_release nogil{};

                return c10::make_intrusive<::c10d::ProcessGroupUCC>(
                    store, rank, size, timeout);
              }),
              py::arg("store"),
              py::arg("rank"),
              py::arg("size"),
              py::arg("timeout") = kProcessGroupDefaultTimeout);
#endif

  py::enum_<::c10d::OpType>(module, "OpType")
      .value("BROADCAST", ::c10d::OpType::BROADCAST)
      .value("ALLREDUCE", ::c10d::OpType::ALLREDUCE)
      .value("ALLREDUCE_COALESCED", ::c10d::OpType::ALLREDUCE_COALESCED)
      .value("REDUCE", ::c10d::OpType::REDUCE)
      .value("ALLGATHER", ::c10d::OpType::ALLGATHER)
      .value("_ALLGATHER_BASE", ::c10d::OpType::_ALLGATHER_BASE)
      .value("ALLGATHER_COALESCED", ::c10d::OpType::ALLGATHER_COALESCED)
      .value("GATHER", ::c10d::OpType::GATHER)
      .value("SCATTER", ::c10d::OpType::SCATTER)
      .value("REDUCE_SCATTER", ::c10d::OpType::REDUCE_SCATTER)
      .value("ALLTOALL_BASE", ::c10d::OpType::ALLTOALL_BASE)
      .value("ALLTOALL", ::c10d::OpType::ALLTOALL)
      .value("SEND", ::c10d::OpType::SEND)
      .value("RECV", ::c10d::OpType::RECV)
      .value("RECVANYSOURCE", ::c10d::OpType::RECVANYSOURCE)
      .value("BARRIER", ::c10d::OpType::BARRIER)
      .value("_REDUCE_SCATTER_BASE", ::c10d::OpType::_REDUCE_SCATTER_BASE)
      .value("COALESCED", ::c10d::OpType::COALESCED)
      .value("_ALLREDUCE_SPARSE", ::c10d::OpType::_ALLREDUCE_SPARSE)
      .value("UNKNOWN", ::c10d::OpType::UNKNOWN);

  py::enum_<::c10d::WorkResult>(module, "WorkResult")
      .value("SUCCESS", ::c10d::WorkResult::SUCCESS)
      .value("TIMEOUT", ::c10d::WorkResult::TIMEOUT)
      .value("COMM_ERROR", ::c10d::WorkResult::COMM_ERROR)
      .value("UNKNOWN", ::c10d::WorkResult::UNKNOWN);

  py::enum_<::c10d::ErrorType>(module, "ErrorType")
      .value("SUCCESS", ::c10d::ErrorType::SUCCESS)
      .value("TIMEOUT", ::c10d::ErrorType::TIMEOUT)
      .value("COMM_ERROR", ::c10d::ErrorType::COMM_ERROR)
      .value("REMOTE_ERROR", ::c10d::ErrorType::REMOTE_ERROR);

  py::class_<::c10d::WorkInfo, std::shared_ptr<::c10d::WorkInfo>>(
      module, "WorkInfo")
      .def_readonly("op_type", &::c10d::WorkInfo::opType)
      .def_readonly("seq", &::c10d::WorkInfo::seq)
      .def_readonly("time_started", &::c10d::WorkInfo::timeStarted)
      .def_readonly("time_finished", &::c10d::WorkInfo::timeFinished)
      .def_readonly("active_duration", &::c10d::WorkInfo::activeDuration);
<<<<<<< HEAD

  py::class_<
      ::c10d::Work,
      IntrusivePtrNoGilDestructor<::c10d::Work>,
      ::c10d::PyProcessGroup::PyWork>(module, "Work", R"(
=======
  auto work =
      py::class_<
          ::c10d::Work,
          c10::intrusive_ptr<::c10d::Work>,
          ::c10d::PyProcessGroup::PyWork>(module, "Work", R"(
>>>>>>> b9588904
A `Work` object represents the handle to a pending asynchronous operation in
PyTorch's distributed package. It is returned by non-blocking collective operations,
such as `dist.all_reduce(tensor, async_op=True)`.
)")
          .def(py::init<>())
          .def("is_completed", &::c10d::Work::isCompleted)
          .def(
              "is_success",
              [](::c10d::Work& work) -> bool {
                TORCH_WARN_ONCE(
                    fmt::format(kDeprecationWarning, "Work::is_success"));
                return work.isSuccess();
              })
          .def(
              "exception",
              [](::c10d::Work& work) -> std::exception_ptr {
                TORCH_WARN_ONCE(
                    fmt::format(kDeprecationWarning, "Work::exception"));
                return work.exception();
              })
          .def(
              "source_rank",
              [](::c10d::Work& work) -> int {
                TORCH_WARN_ONCE(
                    fmt::format(kDeprecationWarning, "Work::source_rank"));
                return work.sourceRank();
              })
          .def("_source_rank", &::c10d::Work::sourceRank)
          .def(
              "result",
              [](::c10d::Work& work) -> std::vector<at::Tensor> {
                // Deprecation reason:
                // Work.result() returns a vector of tensors. This signature is
                // problematic as some collectives may just return one tensor
                // (e.g all-reduce), while some others may return multiple
                // tensors (e.g. all-gather).
                // Deprecating work.result() would
                // also allow us to remove the `outputs_` field in the Work
                // class, avoiding an "artificial" reference to the tensors,
                // which could potentially hold up the tensors' memory.
                TORCH_WARN_ONCE(
                    fmt::format(kDeprecationWarning, "Work::result"));
                return work.result();
              })
          .def(
              "synchronize",
              [](::c10d::Work& work) -> void {
                TORCH_WARN_ONCE(
                    fmt::format(kDeprecationWarning, "Work::synchronize"));
                work.synchronize();
              })
          .def(
              "wait",
              &::c10d::Work::wait,
              py::arg("timeout") = kNoTimeout,
              py::call_guard<py::gil_scoped_release>(),
              R"(
              Returns:
                  true/false.

              Example::
                 try:
                     work.wait(timeout)
                 except:
                     # some handling

              .. warning ::
                  In normal cases, users do not need to set the timeout.
                  calling wait() is the same as calling synchronize():
                  Letting the current stream block on the completion of the NCCL work.
                  However, if timeout is set, it will block the CPU thread until the NCCL work is completed
                  or timed out. If timeout, exception will be thrown.
            )")
          .def(
              "get_future_result",
              [](::c10d::Work& work)
                  -> std::shared_ptr<jit::PythonFutureWrapper> {
                return std::make_shared<jit::PythonFutureWrapper>(
                    work.getFutureResult());
              },
              R"(
            Returns:
                A ``torch.futures.Future`` object of int type which maps to the enum type of WorkResult
                As an example, a future object can be retrieved
                by ``fut = process_group.allreduce(tensor).get_future_result()``.

            Example::
                users can use ``fut.wait()`` to blocking wait for the completion of the work and
                get the WorkResult by ``fut.value()``.
                Also, users can use ``fut.then(call_back_func)`` to register a callback function to be called
                when the work is completed, without blocking the current thread.

            .. warning ::
                ``get_future_result`` API supports NCCL
           )")
          .def(
              "get_future",
              [](::c10d::Work& work)
                  -> std::shared_ptr<jit::PythonFutureWrapper> {
                return std::make_shared<jit::PythonFutureWrapper>(
                    work.getFuture());
              },
              R"(
            Returns:
                A ``torch.futures.Future`` object which is associated with the completion of
                the ``Work``. As an example, a future object can be retrieved
                by ``fut = process_group.allreduce(tensors).get_future()``.

            Example::
                Below is an example of a simple allreduce DDP communication hook that uses
                ``get_future` API to retrieve a Future associated with the completion of
                ``allreduce``.

                >>> def allreduce(process_group: dist.ProcessGroup, bucket: dist.GradBucket): -> torch.futures.Future
                >>>     group_to_use = process_group if process_group is not None else torch.distributed.group.WORLD
                >>>     tensor = bucket.buffer().div_(group_to_use.size())
                >>>     return torch.distributed.all_reduce(tensor, group=group_to_use, async_op=True).get_future()
                >>> ddp_model.register_comm_hook(state=None, hook=allreduce)

            .. warning ::
                ``get_future`` API supports NCCL, and partially GLOO and MPI backends
                (no support for peer-to-peer operations like send/recv) and will return a ``torch.futures.Future``.

                In the example above, ``allreduce`` work will be done on GPU using NCCL backend,
                ``fut.wait()`` will return after synchronizing the appropriate NCCL streams
                with PyTorch's current device streams to ensure we can have asynchronous CUDA
                execution and it does not wait for the entire operation to complete on GPU. Note that
                ``CUDAFuture``  does not support ``TORCH_NCCL_BLOCKING_WAIT`` flag or NCCL's ``barrier()``.
                In addition, if a callback function was added by ``fut.then()``, it will wait until
                ``WorkNCCL``'s NCCL streams synchronize with ``ProcessGroupNCCL``'s dedicated callback
                stream and invoke the callback inline after running the callback on the callback stream.
                ``fut.then()`` will return another ``CUDAFuture`` that holds the return value of the
                callback and a ``CUDAEvent`` that recorded the callback stream.

                    1. For CPU work, ``fut.done()`` returns true when work has been completed and value()
                       tensors are ready.
                    2. For GPU work, ``fut.done()`` returns true only whether the operation has been enqueued.
                    3. For mixed CPU-GPU work (e.g. sending GPU tensors with GLOO), ``fut.done()`` returns
                       true when tensors have arrived on respective nodes, but not yet necessarily synched on
                       respective GPUs (similarly to GPU work).
           )")
          .def(
              "_get_op_type",
              [](::c10d::Work& work) -> int {
                return static_cast<int>(work.retrieveOpType());
              })
          .def(
              "_get_duration",
              &::c10d::Work::getDuration,
              py::call_guard<py::gil_scoped_release>(),
              R"(
              Returns:
                  Duration of the corresponding collective communication.

              .. warning ::
                  This API only works for NCCL backend for now and must set
                  TORCH_NCCL_ENABLE_TIMING environment variable.
            )")
          .def(
              "boxed",
              [](c10::intrusive_ptr<::c10d::Work> self) {
                return torch::jit::toPyObject(c10::IValue(std::move(self)));
              })
          .def_static("unbox", [](py::object obj) {
            auto typePtr =
                torch::getCustomClass("__torch__.torch.classes.c10d.Work");
            auto ivalue = torch::jit::toIValue(std::move(obj), typePtr);
            return ivalue.toCustomClass<::c10d::Work>();
          });

  auto fakeProcessGroup =
      intrusive_ptr_no_gil_destructor_class_<::c10d::FakeProcessGroup>(
          module, "FakeProcessGroup", backend)
          .def(
              py::init([](int rank, int size) {
                return c10::make_intrusive<::c10d::FakeProcessGroup>(
                    rank, size);
              }),
              py::arg("rank"),
              py::arg("world_size"));
  auto fakeWork =
      intrusive_ptr_no_gil_destructor_class_<::c10d::FakeWork>(
          module, "FakeWork", work)
          .def(py::init<>())
          .def_readwrite("seq_id", &::c10d::FakeWork::seq_id) // Expose seq_id
          .def("wait", &::c10d::FakeWork::wait, py::arg("timeout") = kNoTimeout)
          .def("getFuture", &::c10d::FakeWork::getFuture);

  py::class_<c10::DDPLoggingData>(module, "DDPLoggingData")
      .def(py::init<>())
      .def_readwrite("strs_map", &c10::DDPLoggingData::strs_map)
      .def_readwrite("ints_map", &c10::DDPLoggingData::ints_map);

  module.def(
      "_compute_bucket_assignment_by_size",
      [](const std::vector<at::Tensor>& tensors,
         const std::vector<size_t>& bucket_size_limits,
         const std::vector<bool>& expect_sparse_gradient,
         const std::vector<int64_t>& tensor_indices,
         const std::optional<std::shared_ptr<::c10d::Logger>>& logger) {
        if (logger.has_value()) {
          std::weak_ptr<::c10d::Logger> logger_weakref = logger.value();
          return ::c10d::compute_bucket_assignment_by_size(
              tensors,
              bucket_size_limits,
              expect_sparse_gradient,
              tensor_indices,
              {logger_weakref});
        } else {
          return ::c10d::compute_bucket_assignment_by_size(
              tensors,
              bucket_size_limits,
              expect_sparse_gradient,
              tensor_indices,
              {});
        }
      },
      py::arg("tensors"),
      py::arg("bucket_size"),
      py::arg("expect_sparse_gradient") = std::vector<bool>(),
      py::arg("tensor_indices") = std::vector<int64_t>(),
      py::arg("logger") = std::optional<std::shared_ptr<::c10d::Logger>>{},
      py::call_guard<py::gil_scoped_release>());

  module.def(
      "_verify_params_across_processes",
      [](const c10::intrusive_ptr<::c10d::ProcessGroup>& process_group,
         const std::vector<at::Tensor>& params,
         const std::optional<std::shared_ptr<::c10d::Logger>>& logger) {
        if (logger.has_value()) {
          std::weak_ptr<::c10d::Logger> logger_weakref = logger.value();
          verify_params_across_processes(
              process_group, params, {logger_weakref});
        } else {
          verify_params_across_processes(process_group, params, {});
        }
      },
      py::arg("process_group"),
      py::arg("params"),
      py::arg("logger") = std::optional<std::shared_ptr<::c10d::Logger>>{},
      py::call_guard<py::gil_scoped_release>());

  module.def(
      "_broadcast_coalesced",
      // Define a lambda such that the pybind11 prototype can take a std::vector
      // for the tensor list argument, but still pass it to the underlying
      // function as a c10::ArrayRef.
      [](const c10::intrusive_ptr<::c10d::ProcessGroup>& process_group,
         const std::vector<at::Tensor>& tensors,
         size_t buffer_size,
         int rank) {
        broadcast_coalesced(process_group, tensors, buffer_size, rank);
      },
      py::arg("process_group"),
      py::arg("tensors"),
      py::arg("buffer_size"),
      // The source of truth rank to broadcast the tensors from.
      py::arg("src") = 0,
      py::call_guard<py::gil_scoped_release>());

  module.def(
      "_test_python_store",
      // Define a function that takes a c10d store and runs a few tests.
      // This is used by the PythonStore tests, which we cannot test from the
      // Python side of the world. Calling Python functions on a Python object
      // completely bypasses pybind11. We need to test that the overloaded
      // functions call into Python and behave like we expect.
      [](c10::intrusive_ptr<::c10d::Store> store) {
        auto add = [&store](const std::string& key, int64_t value) {
          store->add(key, value);
        };

        auto set = [&store](const std::string& key, const std::string& value) {
          store->set(key, value);
        };

        auto get = [&store](const std::string& key) {
          auto value = store->get(key);
          return std::string(value.begin(), value.end());
        };

        add("key", 1);
        add("key", 2);
        add("key", 3);
        set("key0", "value0");
        add("key3", 1);
        set("key1", "value1");
        add("key3", 2);
        set("key2", "value2");
        add("key3", 3);
        add("key3", 4);
        add("key3", 3);
        add("key3", 2);
        if (get("key") != "6") {
          TORCH_CHECK(false, "assertion failed");
        }
        if (get("key0") != "value0") {
          TORCH_CHECK(false, "assertion failed");
        }
        if (get("key1") != "value1") {
          TORCH_CHECK(false, "assertion failed");
        }
        if (get("key2") != "value2") {
          TORCH_CHECK(false, "assertion failed");
        }
        if (get("key3") != "15") {
          TORCH_CHECK(false, "assertion failed");
        }
      },
      py::call_guard<py::gil_scoped_release>());

  module.attr("_DEFAULT_FIRST_BUCKET_BYTES") = ::c10d::kDefaultFirstBucketBytes;
  module.attr("_DEFAULT_PG_TIMEOUT") = py::cast(kProcessGroupDefaultTimeout);
#ifdef USE_C10D_NCCL
  module.attr("_DEFAULT_PG_NCCL_TIMEOUT") =
      py::cast(::c10d::kProcessGroupNCCLDefaultTimeout);
#endif
  module.attr("_DEFAULT_NO_TIMEOUT") = py::cast(kNoTimeout);

  module.def(
      "_set_global_rank",
      [](int64_t rank) { c10::SetGlobalRank(rank); },
      py::arg("rank"),
      R"(
        Arguments:
          rank(int): The rank of the default process group
        Informs the C++ runtime what the default process group (a strictly Python
        notion) is.  This mostly ensures that C++ log messages are prefixed with
        rank information.  This is not meant to be called manually; it is
        called by _update_default_pg.
      )");

  module.def(
      "_create_work_from_future",
      [](const std::shared_ptr<jit::PythonFutureWrapper>& future) {
        return ::c10d::Work::create_from_future(future->fut);
      },
      py::arg("future"),
      R"(
        Arguments:
            future(str): The future to wrap.
        Returns:
            A ``Work`` object which is associated with the completion of
            the ``torch.futures.Future``.
        This is the preferred way of constructing Work objects when writing a custom ProcessGroup
        in python.
        Example::
            >>> class SingleRankProcessGroup(torch.distributed.ProcessGroup):
            >>>     def broadcast(self, tensor_list, opts):
            >>>         fut = torch.futures.Future()
            >>>         fut.set_result(tensor_list)
            >>>         return torch._C._distributed_c10d._create_work_from_future(fut)
        .. warning ::
            This API is experimental and subject to change.
            The returned Work object has multiple limitations:
            - synchronize() does nothing. Use ``torch.futures.Future`` based synchronization.
            - wait() ignored timeout argument.
            - sourceRank() raises.
            - abort() raises.
            The provided Future object result must be a Tensor or a list of Tensors.
           )");

#ifdef USE_C10D_NCCL
  module.def(
      "_hash_tensors",
      [](const std::vector<at::Tensor>& tensors) {
        return ::c10d::hashTensors(tensors);
      },
      py::arg("tensors"),
      R"(
        Arguments:
          tensors(List[torch.Tensor]): List of tensors we want to hash.
      )");
  module.def(
      "_dump_nccl_trace_json",
      [](std::optional<bool> includeCollectives,
         std::optional<bool> onlyActive) {
        return py::bytes(::c10d::dump_nccl_trace_json(
            includeCollectives.value_or(true), onlyActive.value_or(false)));
      },
      py::arg("includeCollectives") = std::optional<bool>(),
      py::arg("onlyActive") = std::optional<bool>(),
      R"(
      Arguments:
            includeCollectives(bool, optional): Whether to include collective work traces. Default is True.
            onlyActive (bool, optional): Whether to only include active collective work traces. Default is False.
      Returns:
            Stringified json work traces.
            Default settings return everything - i.e. contains NCCL comm dumps and collective traces.
      )");
  module.def(
      "_dump_nccl_trace",
      [](std::optional<bool> includeCollectives,
         std::optional<bool> includeStackTraces,
         std::optional<bool> onlyActive) {
        return py::bytes(::c10d::dump_nccl_trace(
            includeCollectives.value_or(true),
            includeStackTraces.value_or(true),
            onlyActive.value_or(false)));
      },
      py::arg("includeCollectives") = std::optional<bool>(),
      py::arg("includeStackTraces") = std::optional<bool>(),
      py::arg("onlyActive") = std::optional<bool>(),
      R"(
        Arguments:
            includeCollectives(bool, optional): Whether to include collective work traces. Default is True.
            includeStackTraces(bool, optional): Whether to include stacktraces in the collective work traces. Default is True.
            onlyActive (bool, optional): Whether to only include active collective work traces. Default is False.
        Returns:
            Stringified pickle work traces.
            Default settings return everything - i.e. contains NCCL comm dumps and collective traces.
      )");
#endif

  intrusive_ptr_class_<::c10d::control_plane::WorkerServer>(
      module, "_WorkerServer", R"(
)")
      .def(
          py::init([](const std::string& hostOrFile, int port) {
            return c10::make_intrusive<::c10d::control_plane::WorkerServer>(
                hostOrFile, port);
          }),
          py::arg("host_or_file"),
          py::arg("port") = -1)
      .def("shutdown", &::c10d::control_plane::WorkerServer::shutdown);

  module.def(
      "_get_handler",
      [](const std::string& name) -> py::cpp_function {
        return py::cpp_function(
            ::c10d::control_plane::getHandler(name),
            py::arg("request"),
            py::arg("response"),
            py::call_guard<py::gil_scoped_release>());
      },
      py::arg("name"),
      R"(
      Returns the handler with the specified name.
    )");

  module.def(
      "_get_handler_names",
      &::c10d::control_plane::getHandlerNames,
      R"(
      Returns the names of all handlers.
    )",
      py::call_guard<py::gil_scoped_release>());

  py::class_<::c10d::control_plane::Request, PythonRequest>(
      module,
      "_Request",
      R"(
      See c10d::control_plane::Request for docs.
)")
      // Default constructor.
      .def(py::init<>())
      .def("body", &::c10d::control_plane::Request::body)
      .def("params", &::c10d::control_plane::Request::params);

  py::class_<
      ::c10d::control_plane::Response,
      std::shared_ptr<::c10d::control_plane::Response>,
      PythonResponse>(
      module,
      "_Response",
      R"(
      See c10d::control_plane::Response for docs.
)")
      // Default constructor.
      .def(py::init<>())
      .def(
          "set_content",
          &::c10d::control_plane::Response::setContent,
          py::arg("content"),
          py::arg("content_type"))
      .def(
          "set_status",
          &::c10d::control_plane::Response::setStatus,
          py::arg("status"));

  Py_RETURN_TRUE;
}

#undef PROCESS_GROUP_DEPRECATION_WARNING

} // namespace

// c10d methods on torch._C
static PyMethodDef methods[] = { // NOLINT
    {"_c10d_init", c10d_init, METH_NOARGS, nullptr},
    {nullptr, nullptr, 0, nullptr}};

// NOLINTNEXTLINE(misc-use-internal-linkage)
PyMethodDef* python_functions() {
  return methods;
}

} // namespace torch::distributed::c10d<|MERGE_RESOLUTION|>--- conflicted
+++ resolved
@@ -3236,19 +3236,12 @@
       .def_readonly("time_started", &::c10d::WorkInfo::timeStarted)
       .def_readonly("time_finished", &::c10d::WorkInfo::timeFinished)
       .def_readonly("active_duration", &::c10d::WorkInfo::activeDuration);
-<<<<<<< HEAD
-
-  py::class_<
-      ::c10d::Work,
-      IntrusivePtrNoGilDestructor<::c10d::Work>,
-      ::c10d::PyProcessGroup::PyWork>(module, "Work", R"(
-=======
-  auto work =
+
+  auto work = 
       py::class_<
           ::c10d::Work,
-          c10::intrusive_ptr<::c10d::Work>,
+          IntrusivePtrNoGilDestructor<::c10d::Work>,
           ::c10d::PyProcessGroup::PyWork>(module, "Work", R"(
->>>>>>> b9588904
 A `Work` object represents the handle to a pending asynchronous operation in
 PyTorch's distributed package. It is returned by non-blocking collective operations,
 such as `dist.all_reduce(tensor, async_op=True)`.
