#pragma once
#include <c10/core/ScalarType.h>
#include <c10/util/ApproximateClock.h>
#include <c10/util/irange.h>
#include <c10/util/string_view.h>
#include <torch/csrc/distributed/c10d/Store.hpp>
#include <torch/csrc/distributed/c10d/Types.hpp>
#include <torch/csrc/distributed/c10d/Utils.hpp>
#include <torch/csrc/jit/serialization/pickler.h>
#include <torch/csrc/profiler/combined_traceback.h>
#include <chrono>

#include <sys/types.h>
#include <cstdlib>
#include <fstream>
#include <string>
#include <system_error>
#include <vector>

namespace c10d {

<<<<<<< HEAD
=======
static c10::IValue entries_key = "entries";
static c10::IValue nccl_comm_key = "nccl_comm_state";
static c10::IValue version_key = "version";
// Update whenever changing contents or formatting of the dump
// (minor when adding fields, major when changing existing fields)
static c10::IValue version_val = "2.2";
static c10::IValue pg_config_key = "pg_config";
static c10::IValue record_id_key = "record_id";
static c10::IValue pg_id_key = "pg_id";
static c10::IValue pg_name_key = "process_group";
static c10::IValue collective_seq_id_key = "collective_seq_id";
static c10::IValue p2p_seq_id_key = "p2p_seq_id";
static c10::IValue is_p2p_key = "is_p2p";
static c10::IValue op_id_key = "op_id";
static c10::IValue profiling_name_key = "profiling_name";
static c10::IValue input_sizes_key = "input_sizes";
static c10::IValue input_dtypes_key = "input_dtypes";
static c10::IValue output_sizes_key = "output_sizes";
static c10::IValue output_dtypes_key = "output_dtypes";
static c10::IValue time_created_key = "time_created_ns";
static c10::IValue duration_key = "duration_ms";
static c10::IValue timeout_key = "timeout_ms";

static c10::IValue frames_key = "frames";
static c10::IValue state_key = "state";
static c10::IValue line_key = "line";
static c10::IValue name_key = "name";
static c10::IValue filename_key = "filename";
static c10::IValue retired_key = "retired";
static c10::IValue time_discovered_started_key = "time_discovered_started_ns";
static c10::IValue time_discovered_completed_key =
    "time_discovered_completed_ns";

/* Trace Utils Related to TORCH_NCCL_DESYNC_DEBUG */

>>>>>>> 2b87afdd
inline std::string getTraceStartKey(const std::string& pgName, int rank) {
  return pgName + "_" + std::to_string(rank) + "_trace_start";
}

inline std::string getTraceEndKey(const std::string& pgName, int rank) {
  return pgName + "_" + std::to_string(rank) + "_trace_end";
}

inline bool traceUpdate(
    c10::intrusive_ptr<Store>& store,
    const std::string& key,
    uint64_t seq,
    const std::string& col) {
  std::vector<uint8_t> value(col.size() + sizeof(seq) + 1);
  memcpy(value.data(), &seq, sizeof(seq));
  memcpy(value.data() + sizeof(seq), col.data(), col.size());
  try {
    store->set(key, value);
    return true;
  } catch (...) {
    LOG(ERROR) << "Store is down while updating #" << seq << " with key "
               << key;
    return false;
  }
  return true;
}

enum TraceDebugEvent {
  kEventStart,
  kEventEnd,
};
// <seq, <rank, <col, start/end>>>
using TraceMap =
    std::map<uint64_t, std::map<int, std::pair<std::string, TraceDebugEvent>>>;

inline std::string ranksToString(const std::vector<int>& ranks) {
  std::string str;
  for (int rank : ranks) {
    if (str.empty()) {
      str = std::to_string(rank);
    } else {
      str += ", " + std::to_string(rank);
    }
  }
  return str;
}

inline std::string ranksFromTrace(
    const std::vector<std::pair<int, std::string>>& items) {
  std::string ranks;
  for (auto& p : items) {
    if (ranks.empty()) {
      ranks = std::to_string(p.first);
    } else {
      ranks += ", " + std::to_string(p.first);
    }
  }
  return ranks;
}

inline std::string analyzeMissingRanks(const std::vector<int>& missingRanks) {
  return c10::str(
      "\n\t - To our best knowledge, ranks [",
      ranksToString(missingRanks),
      "] are the lagging ranks that caused this timeout. "
      "They never joined any collectives");
}

inline std::string analyzeLaggingRanks(const TraceMap& traceMap) {
  uint64_t lagSeq = traceMap.begin()->first;
  std::vector<int> startRanks;
  std::vector<int> endRanks;
  for (auto& p : traceMap.begin()->second) {
    if (p.second.second == kEventStart) {
      startRanks.push_back(p.first);
    } else {
      endRanks.push_back(p.first);
    }
  }
  std::string report =
      "\n\t - To our best knowledge, the lagging/dead/mismatched ranks "
      "that caused the desync are:";
  if (startRanks.size()) {
    report += c10::str(
        "\n\t   - [",
        ranksToString(startRanks),
        "] joined but didn't finish collective #",
        lagSeq,
        " (count from 1)");
  }
  if (endRanks.size()) {
    report += c10::str(
        "\n\t     [",
        ranksToString(endRanks),
        "] finished collective #",
        lagSeq,
        ", but didn't join collective #",
        lagSeq + 1,
        " (count from 1)");
  }
  return report;
}

inline std::string dumpSnapshot(TraceMap& traceMap) {
  std::string report = "\n\t - Snapshot of ranks' latest states:";
  for (auto& tracePair : traceMap) {
    uint64_t seq = tracePair.first;
    std::map<int, std::pair<std::string, TraceDebugEvent>>& subMap =
        tracePair.second;

    std::unordered_map<std::string, std::vector<int>> collectivesStart;
    std::unordered_map<std::string, std::vector<int>> collectivesEnd;
    for (auto& p : subMap) {
      int rank = p.first;
      const std::string& col = p.second.first;
      if (p.second.second == kEventStart) {
        collectivesStart[col].push_back(rank);
      } else {
        collectivesEnd[col].push_back(rank);
      }
    }

    if (collectivesStart.size()) {
      report += c10::str("\n\t   #", seq, " started ranks:");
      for (auto& mapPair : collectivesStart) {
        report += c10::str(
            "\n\t     [",
            ranksToString(mapPair.second),
            "] started ",
            mapPair.first);
      }
    }
    if (collectivesEnd.size()) {
      report += c10::str("\n\t   #", seq, " finished ranks:");
      for (auto& mapPair : collectivesEnd) {
        report += c10::str(
            "\n\t     [",
            ranksToString(mapPair.second),
            "] finished ",
            mapPair.first);
      }
    }
  }
  return report;
}

inline bool parseTraceValue(
    c10::intrusive_ptr<Store>& store,
    const std::string& key,
    uint64_t& seq,
    std::string& col) {
  try {
    std::vector<uint8_t> traceValue = store->get(key);
    memcpy(&seq, traceValue.data(), sizeof(seq));
    std::string colName((char*)traceValue.data() + sizeof(seq));
    col = colName;
    return true;
  } catch (...) {
    LOG(ERROR) << "Store is down while getting key " << key;
    return false;
  }
  return true;
}

inline std::string retrieveDesyncReport(
    c10::intrusive_ptr<Store>& store,
    const std::string& pgName,
    int myRank,
    int worldSize) {
  std::string report;

  uint64_t thisSeq;
  std::string thisCol;

  std::vector<int> missingRanks;
  TraceMap traceMap;

  for (const auto rank : c10::irange(worldSize)) {
    // Build traceMapStart.
    uint64_t seqStart;
    {
      std::string traceKeyStart = getTraceStartKey(pgName, rank);
      if (!store->check({traceKeyStart})) {
        missingRanks.push_back(rank);
        continue;
      }
      std::string col;
      if (!parseTraceValue(store, traceKeyStart, seqStart, col)) {
        return report;
      }
      traceMap[seqStart].emplace(rank, std::make_pair(col, kEventStart));
      if (rank == myRank) {
        thisSeq = seqStart;
        thisCol = std::move(col);
      }
    }

    // Build traceMapEnd.
    {
      std::string traceKeyEnd = getTraceEndKey(pgName, rank);
      if (!store->check({traceKeyEnd})) {
        continue;
      }
      uint64_t seq;
      std::string col;
      if (!parseTraceValue(store, traceKeyEnd, seq, col)) {
        return report;
      }
      if (seq == seqStart) {
        traceMap[seq][rank].second = kEventEnd;
      }
    }
  }

  TORCH_INTERNAL_ASSERT(
      !missingRanks.empty() || !traceMap.empty(),
      "Trace shouldn't be empty while enabled GLOO_ASYNC_TIMEOUT_DEBUG");
  TORCH_INTERNAL_ASSERT(
      !thisCol.empty(),
      "Timeout rank [",
      myRank,
      "] must have collective tracking iteam in c10::Store trace");
  TORCH_INTERNAL_ASSERT(
      traceMap[thisSeq][myRank].second == kEventStart,
      "Timeout rank [",
      myRank,
      "] last trace item must be kEventStart. thisSeq = ",
      thisSeq,
      ", col = ",
      thisCol);

  report += c10::str(
      "\n\t - [", myRank, "] Timeout at collective: ", thisCol, ", #", thisSeq);

  if (!missingRanks.empty()) {
    report += analyzeMissingRanks(missingRanks);
  } else {
    report += analyzeLaggingRanks(traceMap);
    report += dumpSnapshot(traceMap);
  }

  return report;
}

inline std::string pickle_str(const c10::IValue& v) {
  std::vector<char> result;
  {
    auto writer = [&](const char* data, size_t size) {
      result.insert(result.end(), data, data + size);
    };
    torch::jit::Pickler pickler(
        writer, nullptr, nullptr, nullptr, nullptr, false);
    pickler.protocol();
    pickler.pushIValue(v);
    pickler.stop();
  }
  return std::string(result.begin(), result.end());
}

inline std::string get_python_cpp_trace() {
  // usage:
  // LOG(INFO) << "stacktrace: "
  //           << get_python_cpp_trace();
  // warn: might be slow in getting cpp traces
  // because of slow/broken addr2line
  // in different system libs
  std::shared_ptr<torch::CapturedTraceback> tb =
      torch::CapturedTraceback::gather(
          /*python=*/true, /*script=*/true, /*cpp=*/true);
  torch::SymbolizedTracebacks s_tbs = torch::symbolize({tb.get()});
  const auto& s_tb = s_tbs.tracebacks.at(0);
  std::stringstream oss;
  for (auto idx : c10::irange(s_tb.size())) {
    auto frame_id = s_tb[idx];
    const auto& frame = s_tbs.all_frames.at(frame_id);
    oss << "#" << idx << " " << frame.funcname << " from " << frame.filename
        << ":" << frame.lineno << std::endl;
  }
  return oss.str();
}

inline c10::Dict<c10::IValue, c10::IValue> new_dict() {
  return c10::Dict<c10::IValue, c10::IValue>(
      c10::AnyType::get(), c10::AnyType::get());
}

inline c10::List<c10::IValue> new_list() {
  return c10::List<c10::IValue>(c10::AnyType::get());
}

inline std::string ranks_str(const std::vector<uint64_t>& ranks) {
  std::string str;
  for (const auto& rank : ranks) {
    if (str.empty()) {
      str = std::to_string(rank);
    } else {
      str += ", " + std::to_string(rank);
    }
  }
  return c10::str("[", str, "]");
}

<<<<<<< HEAD
=======
struct NCCLTraceBuffer {
  static NCCLTraceBuffer* get() {
    // intentionally leak on exit
    // because this will hold python state that may get destructed
    static NCCLTraceBuffer* instance = new NCCLTraceBuffer();
    return instance;
  }
  NCCLTraceBuffer() {
    max_entries_ = getCvarInt({"TORCH_NCCL_TRACE_BUFFER_SIZE"}, 0);
    capture_cpp_stack_ = getCvarBool({"TORCH_NCCL_TRACE_CPP_STACK"}, false);
    enabled_ = max_entries_ > 0;
  }
  using Event = at::cuda::CUDAEvent;
  struct Entry {
    size_t id_; // incremented id in the trace buffer
                // used to figure out where in the circular entries
                // buffer this entry will be located to
                // update state information
    size_t pg_id_;
    std::tuple<std::string, std::string> pg_name_; // <group_name, group_desc>

    // collective_seq_id and p2p_seq_id refer to actual kernel launches (e.g. 1
    // per coalesced group).
    // collective_seq_id only increments for true collective operations (over
    // all ranks in the group). p2p_seq_id only increments over non-collective
    // operations in the group. op_id refers to logical operations (e.g. one per
    // op inside coalesced group)
    size_t collective_seq_id_;
    size_t p2p_seq_id_;
    size_t op_id_;
    std::string profiling_name_;

    std::shared_ptr<torch::CapturedTraceback> traceback_;
    // we borrow pointers to start_ and end_ so we can query the state
    // on reporting. However, once the event is completed, the call
    // to `complete` will clear these.
    Event *start_, *end_;

    // timestamp when the entry was created, likely close to the time the work
    // was 'enqueued'- not necessarily started
    c10::time_t time_created_;

    // configured timeout for this entry
    c10::time_t timeout_ms_;

    // Is this a P2P event?
    bool isP2P_;

    std::optional<float> duration_;

    // timestamp when our CPU threads discovered that the kernel started.
    // will always be _after_ it actually started, and can be very late
    // if the watchdog thread got stuck on CUDA APIs.
    std::optional<c10::time_t> time_discovered_started_;

    // timestamp when our CPU threads discovered that the kernel completed.
    // will always be _after_ it actually complated, and can be the same time
    // as the discovery of the start if the watchdog thread is stuck on CUDA
    // APIs
    std::optional<c10::time_t> time_discovered_completed_;

    // size information for input/output tensors
    c10::SmallVector<int, 4> input_dims_;
    std::vector<c10::ScalarType> input_dtypes_;
    c10::SmallVector<int, 4> output_dims_;
    std::vector<c10::ScalarType> output_dtypes_;
    c10::SmallVector<int64_t, 8> sizes_; // flattened from inputs, outputs
    bool retired_ = false; // is this work entry no longer in the workMetaList_?
                           // a retired but not completed event has timed out
  };

  bool enabled_ = false;
  bool capture_cpp_stack_ = false;
  std::mutex mutex_;
  std::vector<Entry> entries_;
  size_t max_entries_ = 0;
  size_t next_ = 0;
  size_t id_ = 0;
  std::map<std::tuple<std::string, std::string>, std::vector<uint64_t>>
      pg_name_to_ranks_ = {};

  std::optional<size_t> record(
      size_t pg_id,
      const std::tuple<std::string, std::string>& pg_name,
      size_t collective_seq_id,
      size_t p2p_seq_id,
      size_t op_id,
      std::string profiling_name,
      const std::vector<at::Tensor>& inputs,
      const std::vector<at::Tensor>& outputs,
      Event* start,
      Event* end,
      std::chrono::milliseconds timeout_ms,
      bool isP2P) {
    if (!enabled_) {
      return c10::nullopt;
    }
    auto traceback =
        torch::CapturedTraceback::gather(true, true, capture_cpp_stack_);
    std::lock_guard<std::mutex> guard(mutex_);

    auto te = Entry{
        id_,
        pg_id,
        pg_name,
        collective_seq_id,
        p2p_seq_id,
        op_id,
        std::move(profiling_name),
        std::move(traceback),
        std::move(start),
        std::move(end),
        c10::getTime(),
        timeout_ms.count(),
        isP2P};

    for (const auto& input : inputs) {
      c10::IntArrayRef sizes = input.sizes();
      te.input_dtypes_.push_back(input.dtype().toScalarType());
      te.input_dims_.push_back(sizes.size());
      te.sizes_.insert(te.sizes_.end(), sizes.begin(), sizes.end());
    }

    for (const auto& output : outputs) {
      c10::IntArrayRef sizes = output.sizes();
      te.output_dtypes_.push_back(output.dtype().toScalarType());
      te.output_dims_.push_back(sizes.size());
      te.sizes_.insert(te.sizes_.end(), sizes.begin(), sizes.end());
    }

    if (entries_.size() < max_entries_) {
      entries_.emplace_back(std::move(te));
    } else {
      entries_[next_++] = std::move(te);
      if (next_ == max_entries_) {
        next_ = 0;
      }
    }
    return id_++;
  }

  void record_pg_ranks(
      const std::tuple<std::string, std::string>& pg_name,
      std::vector<uint64_t> ranks) {
    if (!enabled_) {
      return;
    }
    std::lock_guard<std::mutex> guard(mutex_);
    pg_name_to_ranks_[pg_name] = ranks;
  }

  void update_state(Entry& r) {
    if (r.start_ != nullptr) {
      bool started = r.start_->query();
      if (started && !r.time_discovered_started_) {
        r.time_discovered_started_ = c10::getTime();
      }
    }
    if (r.end_ != nullptr) {
      bool completed = r.end_->query();
      if (completed && !r.time_discovered_completed_) {
        r.time_discovered_completed_ = c10::getTime();
      }
    }
  }

  std::vector<Entry> dump_entries() {
    std::lock_guard<std::mutex> guard(mutex_);
    std::vector<Entry> result;
    result.reserve(entries_.size());
    result.insert(result.end(), entries_.begin() + next_, entries_.end());
    result.insert(result.end(), entries_.begin(), entries_.begin() + next_);
    // query any remaining events
    for (auto& r : result) {
      update_state(r);
      r.start_ = r.end_ = nullptr;
    }
    return result;
  }

  /*
  Mark an Event as completed and free its events.

  This is called by the watchdog thread, and is asynchronous from the
  perspective of the main thread.

  compute_duration defaults to true since retire_id is only called in the
  watchdog thread, which is currently a place we call cuda APIs which may hang,
  but care should be taken to avoid computing duration in any function that must
  never hang. (timing must also be enabled for compute_duration - see
  TORCH_NCCL_ENABLE_TIMING).
  */
  void retire_id(std::optional<size_t> id, bool compute_duration = true) {
    if (!enabled_ || !id) {
      return;
    }

    bool can_compute_duration = false;
    Event* startEvent = nullptr;
    Event* endEvent = nullptr;
    std::optional<float> duration = c10::nullopt;

    std::unique_lock<std::mutex> guard(mutex_);

    Entry* entry = &entries_.at(*id % max_entries_);
    if (entry->id_ == *id) {
      update_state(*entry);

      if (compute_duration) {
        can_compute_duration = entry->time_discovered_completed_.has_value() &&
            entry->start_ && entry->end_;
        startEvent = entry->start_;
        endEvent = entry->end_;
      }
    }

    if (can_compute_duration) {
      // Compute duration without without holding the lock, because
      // cudaEventDuration() can hang, and we need to acquire the lock before we
      // can dump(), which we never want to block.
      guard.unlock();
      duration = getDurationFromEvent(*startEvent, *endEvent);
      guard.lock();

      // Refresh the entry pointer, see if the entry has been overwritten
      entry = &entries_.at(*id % max_entries_);
      if (entry->id_ != *id) {
        LOG(INFO)
            << "retire_id abandoned for id " << *id
            << ", event was overwritten while waiting to compute duration.";
        return;
      }
      if (duration.has_value()) {
        entry->duration_ = duration.value();
      }
    }

    entry->retired_ = true;
    entry->start_ = entry->end_ = nullptr;
  }

  const c10::List<c10::IValue> getCollectiveTrace(
      bool includeStacktraces,
      bool onlyActive) {
    auto entries = new_list();
    auto result = dump_entries();
    std::vector<torch::CapturedTraceback*> tracebacks;
    torch::SymbolizedTracebacks stracebacks;
    std::vector<c10::IValue> all_frames;
    if (includeStacktraces) {
      for (auto& e : result) {
        tracebacks.push_back(e.traceback_.get());
      }
      stracebacks = torch::symbolize(tracebacks);
      for (const auto& f : stracebacks.all_frames) {
        auto d = new_dict();
        d.insert(name_key, f.funcname);
        d.insert(filename_key, f.filename);
        d.insert(line_key, int64_t(f.lineno));
        all_frames.emplace_back(std::move(d));
      }
    }
    for (auto i : c10::irange(result.size())) {
      auto dict = new_dict();
      auto& e = result.at(i);
      // Skip completed events
      if (onlyActive && e.time_discovered_completed_.has_value()) {
        continue;
      }

      if (includeStacktraces) {
        auto& tb = stracebacks.tracebacks.at(i);
        auto frames = new_list();
        for (int64_t frame : tb) {
          frames.push_back(all_frames.at(frame));
        }
        dict.insert(frames_key, frames);
      }

      dict.insert(record_id_key, int64_t(e.id_));
      dict.insert(pg_id_key, int64_t(e.pg_id_));
      dict.insert(pg_name_key, e.pg_name_);
      dict.insert(collective_seq_id_key, int64_t(e.collective_seq_id_));
      dict.insert(p2p_seq_id_key, int64_t(e.p2p_seq_id_));
      dict.insert(op_id_key, int64_t(e.op_id_));
      dict.insert(profiling_name_key, e.profiling_name_);
      dict.insert(time_created_key, int64_t(e.time_created_));
      if (e.duration_) {
        dict.insert(duration_key, *e.duration_);
      }

      auto it = e.sizes_.begin();
      auto read_sizes = [&](const c10::SmallVector<int, 4>& dims) {
        auto sizes = new_list();
        for (auto dim : dims) {
          auto arg_sizes = new_list();
          for (auto i : c10::irange(dim)) {
            (void)i;
            arg_sizes.push_back(*it++);
          }
          sizes.push_back(arg_sizes);
        }
        return sizes;
      };

      dict.insert(input_sizes_key, read_sizes(e.input_dims_));
      std::vector<std::string> input_dtypes_strs;
      input_dtypes_strs.reserve(e.input_dtypes_.size());
      for (const auto& input_dtype : e.input_dtypes_) {
        input_dtypes_strs.push_back(c10::toString(input_dtype));
      }
      dict.insert(input_dtypes_key, input_dtypes_strs);
      dict.insert(output_sizes_key, read_sizes(e.output_dims_));
      std::vector<std::string> output_dtypes_strs;
      output_dtypes_strs.reserve(e.output_dtypes_.size());
      for (const auto& output_dtype : e.output_dtypes_) {
        output_dtypes_strs.push_back(c10::toString(output_dtype));
      }
      dict.insert(output_dtypes_key, output_dtypes_strs);
      if (e.time_discovered_completed_.has_value()) {
        dict.insert(state_key, "completed");
      } else if (e.time_discovered_started_.has_value()) {
        dict.insert(state_key, "started");
      } else {
        dict.insert(state_key, "scheduled");
      }

      dict.insert(
          time_discovered_started_key,
          e.time_discovered_started_.has_value()
              ? int64_t(*e.time_discovered_started_)
              : c10::IValue());
      dict.insert(
          time_discovered_completed_key,
          e.time_discovered_completed_.has_value()
              ? int64_t(*e.time_discovered_completed_)
              : c10::IValue());
      dict.insert(retired_key, e.retired_);
      dict.insert(timeout_key, e.timeout_ms_);
      dict.insert(is_p2p_key, e.isP2P_);

      entries.push_back(dict);
    }
    return entries;
  }

  // dump pg_entries
  const c10::Dict<c10::IValue, c10::IValue> getPgConfig() {
    auto pg_config = new_dict();
    for (const auto& [pg_name, ranks] : pg_name_to_ranks_) {
      auto pg_info = new_dict();
      pg_info.insert("name", std::get<0>(pg_name));
      pg_info.insert("desc", std::get<1>(pg_name));
      pg_info.insert("ranks", ranks_str(ranks));
      pg_config.insert(std::get<0>(pg_name), pg_info);
    }
    return pg_config;
  }

  // dump all collectives + ncclDumpMap
  std::string dump(
      const std::optional<std::unordered_map<
          std::string,
          std::unordered_map<std::string, std::string>>>& ncclDumpMap,
      bool includeCollectives,
      bool includeStackTraces,
      bool onlyActive) {
    auto result = new_dict();
    // common values
    result.insert(version_key, version_val);
    result.insert(pg_config_key, getPgConfig());

    // collective trace
    if (includeCollectives) {
      result.insert(
          entries_key, getCollectiveTrace(includeStackTraces, onlyActive));
    }

    // convert ncclDumpMap into a dictionary
    auto per_comm_dict = new_dict();
    if (ncclDumpMap.has_value()) {
      for (const auto& [ncclId, ncclDump] : ncclDumpMap.value()) {
        auto inner_dict = new_dict();
        for (const auto& [key, value] : ncclDump) {
          inner_dict.insert(key, value);
        }
        per_comm_dict.insert(ncclId, inner_dict);
      }
    }
    if (per_comm_dict.size() > 0) {
      result.insert(nccl_comm_key, per_comm_dict);
    }
    return pickle_str(result);
  }
};

#endif
>>>>>>> 2b87afdd
} // namespace c10d<|MERGE_RESOLUTION|>--- conflicted
+++ resolved
@@ -19,44 +19,6 @@
 
 namespace c10d {
 
-<<<<<<< HEAD
-=======
-static c10::IValue entries_key = "entries";
-static c10::IValue nccl_comm_key = "nccl_comm_state";
-static c10::IValue version_key = "version";
-// Update whenever changing contents or formatting of the dump
-// (minor when adding fields, major when changing existing fields)
-static c10::IValue version_val = "2.2";
-static c10::IValue pg_config_key = "pg_config";
-static c10::IValue record_id_key = "record_id";
-static c10::IValue pg_id_key = "pg_id";
-static c10::IValue pg_name_key = "process_group";
-static c10::IValue collective_seq_id_key = "collective_seq_id";
-static c10::IValue p2p_seq_id_key = "p2p_seq_id";
-static c10::IValue is_p2p_key = "is_p2p";
-static c10::IValue op_id_key = "op_id";
-static c10::IValue profiling_name_key = "profiling_name";
-static c10::IValue input_sizes_key = "input_sizes";
-static c10::IValue input_dtypes_key = "input_dtypes";
-static c10::IValue output_sizes_key = "output_sizes";
-static c10::IValue output_dtypes_key = "output_dtypes";
-static c10::IValue time_created_key = "time_created_ns";
-static c10::IValue duration_key = "duration_ms";
-static c10::IValue timeout_key = "timeout_ms";
-
-static c10::IValue frames_key = "frames";
-static c10::IValue state_key = "state";
-static c10::IValue line_key = "line";
-static c10::IValue name_key = "name";
-static c10::IValue filename_key = "filename";
-static c10::IValue retired_key = "retired";
-static c10::IValue time_discovered_started_key = "time_discovered_started_ns";
-static c10::IValue time_discovered_completed_key =
-    "time_discovered_completed_ns";
-
-/* Trace Utils Related to TORCH_NCCL_DESYNC_DEBUG */
-
->>>>>>> 2b87afdd
 inline std::string getTraceStartKey(const std::string& pgName, int rank) {
   return pgName + "_" + std::to_string(rank) + "_trace_start";
 }
@@ -359,404 +321,4 @@
   return c10::str("[", str, "]");
 }
 
-<<<<<<< HEAD
-=======
-struct NCCLTraceBuffer {
-  static NCCLTraceBuffer* get() {
-    // intentionally leak on exit
-    // because this will hold python state that may get destructed
-    static NCCLTraceBuffer* instance = new NCCLTraceBuffer();
-    return instance;
-  }
-  NCCLTraceBuffer() {
-    max_entries_ = getCvarInt({"TORCH_NCCL_TRACE_BUFFER_SIZE"}, 0);
-    capture_cpp_stack_ = getCvarBool({"TORCH_NCCL_TRACE_CPP_STACK"}, false);
-    enabled_ = max_entries_ > 0;
-  }
-  using Event = at::cuda::CUDAEvent;
-  struct Entry {
-    size_t id_; // incremented id in the trace buffer
-                // used to figure out where in the circular entries
-                // buffer this entry will be located to
-                // update state information
-    size_t pg_id_;
-    std::tuple<std::string, std::string> pg_name_; // <group_name, group_desc>
-
-    // collective_seq_id and p2p_seq_id refer to actual kernel launches (e.g. 1
-    // per coalesced group).
-    // collective_seq_id only increments for true collective operations (over
-    // all ranks in the group). p2p_seq_id only increments over non-collective
-    // operations in the group. op_id refers to logical operations (e.g. one per
-    // op inside coalesced group)
-    size_t collective_seq_id_;
-    size_t p2p_seq_id_;
-    size_t op_id_;
-    std::string profiling_name_;
-
-    std::shared_ptr<torch::CapturedTraceback> traceback_;
-    // we borrow pointers to start_ and end_ so we can query the state
-    // on reporting. However, once the event is completed, the call
-    // to `complete` will clear these.
-    Event *start_, *end_;
-
-    // timestamp when the entry was created, likely close to the time the work
-    // was 'enqueued'- not necessarily started
-    c10::time_t time_created_;
-
-    // configured timeout for this entry
-    c10::time_t timeout_ms_;
-
-    // Is this a P2P event?
-    bool isP2P_;
-
-    std::optional<float> duration_;
-
-    // timestamp when our CPU threads discovered that the kernel started.
-    // will always be _after_ it actually started, and can be very late
-    // if the watchdog thread got stuck on CUDA APIs.
-    std::optional<c10::time_t> time_discovered_started_;
-
-    // timestamp when our CPU threads discovered that the kernel completed.
-    // will always be _after_ it actually complated, and can be the same time
-    // as the discovery of the start if the watchdog thread is stuck on CUDA
-    // APIs
-    std::optional<c10::time_t> time_discovered_completed_;
-
-    // size information for input/output tensors
-    c10::SmallVector<int, 4> input_dims_;
-    std::vector<c10::ScalarType> input_dtypes_;
-    c10::SmallVector<int, 4> output_dims_;
-    std::vector<c10::ScalarType> output_dtypes_;
-    c10::SmallVector<int64_t, 8> sizes_; // flattened from inputs, outputs
-    bool retired_ = false; // is this work entry no longer in the workMetaList_?
-                           // a retired but not completed event has timed out
-  };
-
-  bool enabled_ = false;
-  bool capture_cpp_stack_ = false;
-  std::mutex mutex_;
-  std::vector<Entry> entries_;
-  size_t max_entries_ = 0;
-  size_t next_ = 0;
-  size_t id_ = 0;
-  std::map<std::tuple<std::string, std::string>, std::vector<uint64_t>>
-      pg_name_to_ranks_ = {};
-
-  std::optional<size_t> record(
-      size_t pg_id,
-      const std::tuple<std::string, std::string>& pg_name,
-      size_t collective_seq_id,
-      size_t p2p_seq_id,
-      size_t op_id,
-      std::string profiling_name,
-      const std::vector<at::Tensor>& inputs,
-      const std::vector<at::Tensor>& outputs,
-      Event* start,
-      Event* end,
-      std::chrono::milliseconds timeout_ms,
-      bool isP2P) {
-    if (!enabled_) {
-      return c10::nullopt;
-    }
-    auto traceback =
-        torch::CapturedTraceback::gather(true, true, capture_cpp_stack_);
-    std::lock_guard<std::mutex> guard(mutex_);
-
-    auto te = Entry{
-        id_,
-        pg_id,
-        pg_name,
-        collective_seq_id,
-        p2p_seq_id,
-        op_id,
-        std::move(profiling_name),
-        std::move(traceback),
-        std::move(start),
-        std::move(end),
-        c10::getTime(),
-        timeout_ms.count(),
-        isP2P};
-
-    for (const auto& input : inputs) {
-      c10::IntArrayRef sizes = input.sizes();
-      te.input_dtypes_.push_back(input.dtype().toScalarType());
-      te.input_dims_.push_back(sizes.size());
-      te.sizes_.insert(te.sizes_.end(), sizes.begin(), sizes.end());
-    }
-
-    for (const auto& output : outputs) {
-      c10::IntArrayRef sizes = output.sizes();
-      te.output_dtypes_.push_back(output.dtype().toScalarType());
-      te.output_dims_.push_back(sizes.size());
-      te.sizes_.insert(te.sizes_.end(), sizes.begin(), sizes.end());
-    }
-
-    if (entries_.size() < max_entries_) {
-      entries_.emplace_back(std::move(te));
-    } else {
-      entries_[next_++] = std::move(te);
-      if (next_ == max_entries_) {
-        next_ = 0;
-      }
-    }
-    return id_++;
-  }
-
-  void record_pg_ranks(
-      const std::tuple<std::string, std::string>& pg_name,
-      std::vector<uint64_t> ranks) {
-    if (!enabled_) {
-      return;
-    }
-    std::lock_guard<std::mutex> guard(mutex_);
-    pg_name_to_ranks_[pg_name] = ranks;
-  }
-
-  void update_state(Entry& r) {
-    if (r.start_ != nullptr) {
-      bool started = r.start_->query();
-      if (started && !r.time_discovered_started_) {
-        r.time_discovered_started_ = c10::getTime();
-      }
-    }
-    if (r.end_ != nullptr) {
-      bool completed = r.end_->query();
-      if (completed && !r.time_discovered_completed_) {
-        r.time_discovered_completed_ = c10::getTime();
-      }
-    }
-  }
-
-  std::vector<Entry> dump_entries() {
-    std::lock_guard<std::mutex> guard(mutex_);
-    std::vector<Entry> result;
-    result.reserve(entries_.size());
-    result.insert(result.end(), entries_.begin() + next_, entries_.end());
-    result.insert(result.end(), entries_.begin(), entries_.begin() + next_);
-    // query any remaining events
-    for (auto& r : result) {
-      update_state(r);
-      r.start_ = r.end_ = nullptr;
-    }
-    return result;
-  }
-
-  /*
-  Mark an Event as completed and free its events.
-
-  This is called by the watchdog thread, and is asynchronous from the
-  perspective of the main thread.
-
-  compute_duration defaults to true since retire_id is only called in the
-  watchdog thread, which is currently a place we call cuda APIs which may hang,
-  but care should be taken to avoid computing duration in any function that must
-  never hang. (timing must also be enabled for compute_duration - see
-  TORCH_NCCL_ENABLE_TIMING).
-  */
-  void retire_id(std::optional<size_t> id, bool compute_duration = true) {
-    if (!enabled_ || !id) {
-      return;
-    }
-
-    bool can_compute_duration = false;
-    Event* startEvent = nullptr;
-    Event* endEvent = nullptr;
-    std::optional<float> duration = c10::nullopt;
-
-    std::unique_lock<std::mutex> guard(mutex_);
-
-    Entry* entry = &entries_.at(*id % max_entries_);
-    if (entry->id_ == *id) {
-      update_state(*entry);
-
-      if (compute_duration) {
-        can_compute_duration = entry->time_discovered_completed_.has_value() &&
-            entry->start_ && entry->end_;
-        startEvent = entry->start_;
-        endEvent = entry->end_;
-      }
-    }
-
-    if (can_compute_duration) {
-      // Compute duration without without holding the lock, because
-      // cudaEventDuration() can hang, and we need to acquire the lock before we
-      // can dump(), which we never want to block.
-      guard.unlock();
-      duration = getDurationFromEvent(*startEvent, *endEvent);
-      guard.lock();
-
-      // Refresh the entry pointer, see if the entry has been overwritten
-      entry = &entries_.at(*id % max_entries_);
-      if (entry->id_ != *id) {
-        LOG(INFO)
-            << "retire_id abandoned for id " << *id
-            << ", event was overwritten while waiting to compute duration.";
-        return;
-      }
-      if (duration.has_value()) {
-        entry->duration_ = duration.value();
-      }
-    }
-
-    entry->retired_ = true;
-    entry->start_ = entry->end_ = nullptr;
-  }
-
-  const c10::List<c10::IValue> getCollectiveTrace(
-      bool includeStacktraces,
-      bool onlyActive) {
-    auto entries = new_list();
-    auto result = dump_entries();
-    std::vector<torch::CapturedTraceback*> tracebacks;
-    torch::SymbolizedTracebacks stracebacks;
-    std::vector<c10::IValue> all_frames;
-    if (includeStacktraces) {
-      for (auto& e : result) {
-        tracebacks.push_back(e.traceback_.get());
-      }
-      stracebacks = torch::symbolize(tracebacks);
-      for (const auto& f : stracebacks.all_frames) {
-        auto d = new_dict();
-        d.insert(name_key, f.funcname);
-        d.insert(filename_key, f.filename);
-        d.insert(line_key, int64_t(f.lineno));
-        all_frames.emplace_back(std::move(d));
-      }
-    }
-    for (auto i : c10::irange(result.size())) {
-      auto dict = new_dict();
-      auto& e = result.at(i);
-      // Skip completed events
-      if (onlyActive && e.time_discovered_completed_.has_value()) {
-        continue;
-      }
-
-      if (includeStacktraces) {
-        auto& tb = stracebacks.tracebacks.at(i);
-        auto frames = new_list();
-        for (int64_t frame : tb) {
-          frames.push_back(all_frames.at(frame));
-        }
-        dict.insert(frames_key, frames);
-      }
-
-      dict.insert(record_id_key, int64_t(e.id_));
-      dict.insert(pg_id_key, int64_t(e.pg_id_));
-      dict.insert(pg_name_key, e.pg_name_);
-      dict.insert(collective_seq_id_key, int64_t(e.collective_seq_id_));
-      dict.insert(p2p_seq_id_key, int64_t(e.p2p_seq_id_));
-      dict.insert(op_id_key, int64_t(e.op_id_));
-      dict.insert(profiling_name_key, e.profiling_name_);
-      dict.insert(time_created_key, int64_t(e.time_created_));
-      if (e.duration_) {
-        dict.insert(duration_key, *e.duration_);
-      }
-
-      auto it = e.sizes_.begin();
-      auto read_sizes = [&](const c10::SmallVector<int, 4>& dims) {
-        auto sizes = new_list();
-        for (auto dim : dims) {
-          auto arg_sizes = new_list();
-          for (auto i : c10::irange(dim)) {
-            (void)i;
-            arg_sizes.push_back(*it++);
-          }
-          sizes.push_back(arg_sizes);
-        }
-        return sizes;
-      };
-
-      dict.insert(input_sizes_key, read_sizes(e.input_dims_));
-      std::vector<std::string> input_dtypes_strs;
-      input_dtypes_strs.reserve(e.input_dtypes_.size());
-      for (const auto& input_dtype : e.input_dtypes_) {
-        input_dtypes_strs.push_back(c10::toString(input_dtype));
-      }
-      dict.insert(input_dtypes_key, input_dtypes_strs);
-      dict.insert(output_sizes_key, read_sizes(e.output_dims_));
-      std::vector<std::string> output_dtypes_strs;
-      output_dtypes_strs.reserve(e.output_dtypes_.size());
-      for (const auto& output_dtype : e.output_dtypes_) {
-        output_dtypes_strs.push_back(c10::toString(output_dtype));
-      }
-      dict.insert(output_dtypes_key, output_dtypes_strs);
-      if (e.time_discovered_completed_.has_value()) {
-        dict.insert(state_key, "completed");
-      } else if (e.time_discovered_started_.has_value()) {
-        dict.insert(state_key, "started");
-      } else {
-        dict.insert(state_key, "scheduled");
-      }
-
-      dict.insert(
-          time_discovered_started_key,
-          e.time_discovered_started_.has_value()
-              ? int64_t(*e.time_discovered_started_)
-              : c10::IValue());
-      dict.insert(
-          time_discovered_completed_key,
-          e.time_discovered_completed_.has_value()
-              ? int64_t(*e.time_discovered_completed_)
-              : c10::IValue());
-      dict.insert(retired_key, e.retired_);
-      dict.insert(timeout_key, e.timeout_ms_);
-      dict.insert(is_p2p_key, e.isP2P_);
-
-      entries.push_back(dict);
-    }
-    return entries;
-  }
-
-  // dump pg_entries
-  const c10::Dict<c10::IValue, c10::IValue> getPgConfig() {
-    auto pg_config = new_dict();
-    for (const auto& [pg_name, ranks] : pg_name_to_ranks_) {
-      auto pg_info = new_dict();
-      pg_info.insert("name", std::get<0>(pg_name));
-      pg_info.insert("desc", std::get<1>(pg_name));
-      pg_info.insert("ranks", ranks_str(ranks));
-      pg_config.insert(std::get<0>(pg_name), pg_info);
-    }
-    return pg_config;
-  }
-
-  // dump all collectives + ncclDumpMap
-  std::string dump(
-      const std::optional<std::unordered_map<
-          std::string,
-          std::unordered_map<std::string, std::string>>>& ncclDumpMap,
-      bool includeCollectives,
-      bool includeStackTraces,
-      bool onlyActive) {
-    auto result = new_dict();
-    // common values
-    result.insert(version_key, version_val);
-    result.insert(pg_config_key, getPgConfig());
-
-    // collective trace
-    if (includeCollectives) {
-      result.insert(
-          entries_key, getCollectiveTrace(includeStackTraces, onlyActive));
-    }
-
-    // convert ncclDumpMap into a dictionary
-    auto per_comm_dict = new_dict();
-    if (ncclDumpMap.has_value()) {
-      for (const auto& [ncclId, ncclDump] : ncclDumpMap.value()) {
-        auto inner_dict = new_dict();
-        for (const auto& [key, value] : ncclDump) {
-          inner_dict.insert(key, value);
-        }
-        per_comm_dict.insert(ncclId, inner_dict);
-      }
-    }
-    if (per_comm_dict.size() > 0) {
-      result.insert(nccl_comm_key, per_comm_dict);
-    }
-    return pickle_str(result);
-  }
-};
-
-#endif
->>>>>>> 2b87afdd
 } // namespace c10d