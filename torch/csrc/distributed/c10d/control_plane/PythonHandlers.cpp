#include <torch/csrc/distributed/c10d/control_plane/Handlers.hpp>

#include <cstdio>
#include <fstream>
#include <string>

#include <c10/util/Exception.h>
#include <c10/util/tempfile.h>
#include <torch/csrc/distributed/c10d/exception.h>
#include <torch/csrc/utils/pybind.h>

namespace c10d::control_plane {
namespace {

RegisterHandler tracebackHandler{
    "dump_traceback",
    [](const Request&, Response& res) {
      auto tmpfile = c10::make_tempfile("torch-dump_traceback");

      auto cfile = ::fopen(tmpfile.name.c_str(), "w");
<<<<<<< HEAD
      TORCH_CHECK(cfile != nullptr, "failed to open file for writing");
=======
      TORCH_CHECK(cfile, "failed to open file for writing");
>>>>>>> 0e083942

      {
        py::gil_scoped_acquire guard{};

        auto faulthandler = py::module::import("faulthandler");
        faulthandler.attr("dump_traceback")(fileno(cfile), true);
      }

      ::fclose(cfile);

      std::ifstream file(tmpfile.name);
      std::string str;
      std::string file_contents;
      while (std::getline(file, str)) {
        file_contents += str;
        file_contents.push_back('\n');
      }

      res.setContent(std::move(file_contents), "text/plain");
    }};
} // namespace
} // namespace c10d::control_plane<|MERGE_RESOLUTION|>--- conflicted
+++ resolved
@@ -18,11 +18,7 @@
       auto tmpfile = c10::make_tempfile("torch-dump_traceback");
 
       auto cfile = ::fopen(tmpfile.name.c_str(), "w");
-<<<<<<< HEAD
-      TORCH_CHECK(cfile != nullptr, "failed to open file for writing");
-=======
       TORCH_CHECK(cfile, "failed to open file for writing");
->>>>>>> 0e083942
 
       {
         py::gil_scoped_acquire guard{};
