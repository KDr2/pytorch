#include <sstream>
#include <unordered_map>

#include <ATen/core/interned_strings.h>
#include <c10/util/Exception.h>
#include <c10/util/FileSystem.h>
#include <c10/util/thread_name.h>
#include <torch/csrc/distributed/c10d/control_plane/WorkerServer.hpp>
#include <torch/csrc/distributed/c10d/logging.h>

namespace c10d::control_plane {

namespace {
class RequestImpl : public Request {
 public:
  RequestImpl(const httplib::Request& req) : req_(req) {}

  const std::string& body() const override {
    return req_.body;
  }

  const std::multimap<std::string, std::string>& params() const override {
    return req_.params;
  }

 private:
  // NOLINTNEXTLINE(cppcoreguidelines-avoid-const-or-ref-data-members)
  const httplib::Request& req_;
};

class ResponseImpl : public Response {
 public:
  ResponseImpl(httplib::Response& res) : res_(res) {}

  void setStatus(int status) override {
    res_.status = status;
  }

  void setContent(std::string&& content, const std::string& content_type)
      override {
    res_.set_content(std::move(content), content_type);
  }

 private:
  // NOLINTNEXTLINE(cppcoreguidelines-avoid-const-or-ref-data-members)
  httplib::Response& res_;
};

std::string jsonStrEscape(const std::string& str) {
  std::ostringstream ostream;
  for (char ch : str) {
    if (ch == '"') {
      ostream << "\\\"";
    } else if (ch == '\\') {
      ostream << "\\\\";
    } else if (ch == '\b') {
      ostream << "\\b";
    } else if (ch == '\f') {
      ostream << "\\f";
    } else if (ch == '\n') {
      ostream << "\\n";
    } else if (ch == '\r') {
      ostream << "\\r";
    } else if (ch == '\t') {
      ostream << "\\t";
    } else if (ch <= '\x1f') {
      ostream << "\\u" << std::hex << std::setw(4) << std::setfill('0')
              << static_cast<int>(ch);
    } else {
      ostream << ch;
    }
  }
  return ostream.str();
}
} // namespace

WorkerServer::WorkerServer(const std::string& hostOrFile, int port) {
  server_.Get(
      "/",
      [](const httplib::Request& req [[maybe_unused]], httplib::Response& res) {
        res.set_content(
            "<h1>torch.distributed.WorkerServer</h1>\n"
            "<a href=\"/handler/\">Handler names</a>\n",
            "text/html");
      });
  server_.Get(
      "/handler/",
      [](const httplib::Request& req [[maybe_unused]], httplib::Response& res) {
        std::ostringstream body;
        body << "[";
        bool first = true;
        for (const auto& name : getHandlerNames()) {
          if (!first) {
            body << ",";
          }
          first = false;

          body << "\"" << jsonStrEscape(name) << "\"";
        }
        body << "]";

        res.set_content(body.str(), "application/json");
      });
  server_.Post(
      "/handler/:handler",
      [](const httplib::Request& req, httplib::Response& res) {
        auto handler_name = req.path_params.at("handler");
        HandlerFunc handler;
        try {
          handler = getHandler(handler_name);
        } catch (const std::exception& e) {
          res.status = 404;
          res.set_content(
              fmt::format("Handler {} not found: {}", handler_name, e.what()),
              "text/plain");
          return;
        }
        RequestImpl torchReq{req};
        ResponseImpl torchRes{res};

        try {
          handler(torchReq, torchRes);
        } catch (const std::exception& e) {
          res.status = 500;
          res.set_content(
              fmt::format("Handler {} failed: {}", handler_name, e.what()),
              "text/plain");
          return;
        } catch (...) {
          res.status = 500;
          res.set_content(
              fmt::format(
                  "Handler {} failed with unknown exception", handler_name),
              "text/plain");
          return;
        }
      });

  // adjust keep alives as it stops the server from shutting down quickly
  server_.set_keep_alive_timeout(1); // second, default is 5
  server_.set_keep_alive_max_count(
      30); // wait max 30 seconds before closing socket

  if (port == -1) {
    // using unix sockets
    server_.set_address_family(AF_UNIX);
<<<<<<< HEAD

=======
>>>>>>> 0e083942
    TORCH_CHECK(
        !c10::filesystem::exists(hostOrFile),
        fmt::format("{} already exists", hostOrFile));

    C10D_WARNING("Server listening to UNIX {}", hostOrFile);
<<<<<<< HEAD

=======
>>>>>>> 0e083942
    TORCH_CHECK(
        server_.bind_to_port(hostOrFile, 80),
        fmt::format("Error binding to {}", hostOrFile));
  } else {
    C10D_WARNING("Server listening to TCP {}:{}", hostOrFile, port);
<<<<<<< HEAD

=======
>>>>>>> 0e083942
    TORCH_CHECK(
        server_.bind_to_port(hostOrFile, port),
        fmt::format("Error binding to {}:{}", hostOrFile, port));
  }

  serverThread_ = std::thread([this]() {
    c10::setThreadName("pt_workerserver");

    try {
      TORCH_CHECK(server_.listen_after_bind(), "failed to listen");
    } catch (std::exception& e) {
      C10D_ERROR("Error while running server: {}", e.what());
      throw;
    }
    C10D_WARNING("Server exited");
  });
}

void WorkerServer::shutdown() {
  C10D_WARNING("Server shutting down");
  server_.stop();
  serverThread_.join();
}

WorkerServer::~WorkerServer() {
  if (serverThread_.joinable()) {
    C10D_WARNING("WorkerServer destructor called without shutdown");
    shutdown();
  }
}

} // namespace c10d::control_plane<|MERGE_RESOLUTION|>--- conflicted
+++ resolved
@@ -144,28 +144,16 @@
   if (port == -1) {
     // using unix sockets
     server_.set_address_family(AF_UNIX);
-<<<<<<< HEAD
-
-=======
->>>>>>> 0e083942
     TORCH_CHECK(
         !c10::filesystem::exists(hostOrFile),
         fmt::format("{} already exists", hostOrFile));
 
     C10D_WARNING("Server listening to UNIX {}", hostOrFile);
-<<<<<<< HEAD
-
-=======
->>>>>>> 0e083942
     TORCH_CHECK(
         server_.bind_to_port(hostOrFile, 80),
         fmt::format("Error binding to {}", hostOrFile));
   } else {
     C10D_WARNING("Server listening to TCP {}:{}", hostOrFile, port);
-<<<<<<< HEAD
-
-=======
->>>>>>> 0e083942
     TORCH_CHECK(
         server_.bind_to_port(hostOrFile, port),
         fmt::format("Error binding to {}:{}", hostOrFile, port));
