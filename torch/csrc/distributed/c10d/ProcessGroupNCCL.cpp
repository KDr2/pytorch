--- conflicted
+++ resolved
@@ -1,8 +1,5 @@
-<<<<<<< HEAD
 #ifdef USE_C10D_NCCL
 
-=======
->>>>>>> 3903c52d
 #include <fmt/format.h>
 #include <torch/csrc/distributed/c10d/NCCLUtils.hpp>
 #include <torch/csrc/distributed/c10d/ProcessGroupNCCL.hpp>
@@ -899,17 +896,6 @@
     if (std::string(e.what()).find("driver shutting down") !=
         std::string::npos) {
       LOG(INFO) << fmt::format(
-<<<<<<< HEAD
-        "[Rank {}] main process destroyed cuda before watchdog loop exited, terminating watchdog. (Watchdog caught exception: {})",
-        rank_,
-        e.what());
-    } else {
-      // Append error message reported from workCleanupLoop
-      const auto exitMsg = fmt::format(
-        "[Rank {}] NCCL watchdog thread terminated with exception: {}",
-        rank_,
-        e.what());
-=======
           "[Rank {}] "
           "main process destroyed cuda before watchdog loop exited, terminating watchdog. "
           "(Watchdog caught exception: {})",
@@ -921,7 +907,6 @@
           "[Rank {}] NCCL watchdog thread terminated with exception: {}",
           rank_,
           e.what());
->>>>>>> 3903c52d
       LOG(ERROR) << exitMsg;
       // TODO(whc) clean up the rethrow - why is it stored in a class var and
       // rethrown?
