--- conflicted
+++ resolved
@@ -2183,10 +2183,7 @@
     r->trace_id_ = NCCLTraceBuffer::get()->record(
         uid_,
         seq_,
-<<<<<<< HEAD
         op_id_,
-=======
->>>>>>> cdb50d03
         profilingTitle ? profilingTitle : "",
         inputs,
         outputs,
@@ -2255,12 +2252,9 @@
   // start, which has one minor downside- we burn a seq_ if someone ever does a
   // 'start' and 'end' coalescing region without doing an operation inbetween.
   seq_++;
-<<<<<<< HEAD
 
   // Don't bump op_id_ here, becuase startCoalescing isn't a logical operation.
   // Bump it for each logical op inside the coalescing group.
-=======
->>>>>>> cdb50d03
 }
 
 // `optype` is for specifying a composite optype, such as ALLGATHER and
@@ -2691,13 +2685,10 @@
     }
   }
 
-<<<<<<< HEAD
   // Bump the logical operation counter regardless of whether this op is
   // coalesced or individual
   op_id_++;
 
-=======
->>>>>>> cdb50d03
   auto ncclComm = getNCCLComm(key, device, opType, p2pRank, isSendRecvSelf);
 
   if (coalescing_state_ & CoalActive) {
@@ -2720,7 +2711,6 @@
     // timing/state updates via watchdog thread, but lacks op metadata such as
     // input/output sizes and profilingTitle per-op in the group.
     auto trace_id = NCCLTraceBuffer::get()->record(
-<<<<<<< HEAD
         uid_,
         seq_,
         op_id_,
@@ -2729,9 +2719,6 @@
         {tensor},
         nullptr,
         nullptr);
-=======
-        uid_, seq_, profilingTitle, {tensor}, {tensor}, nullptr, nullptr);
->>>>>>> cdb50d03
     // TODO(whc) if we want to make the per-p2p-op flightrecorder entries get
     // their timings/states updated by proxy when the Work obj representing the
     // coalesce group gets its update, we could accumulate these trace_ids
@@ -2756,10 +2743,7 @@
     work->trace_id_ = NCCLTraceBuffer::get()->record(
         uid_,
         seq_,
-<<<<<<< HEAD
         op_id_,
-=======
->>>>>>> cdb50d03
         profilingTitle,
         {tensor},
         {tensor},
