#include <torch/csrc/distributed/c10d/NCCLUtils.hpp>
#include <torch/csrc/distributed/c10d/ProcessGroupNCCL.hpp>
#include <fstream>
#include <mutex>
#include <sstream>

#if defined(__linux__)
#include <fcntl.h>
#include <sys/stat.h>
#include <sys/types.h>
#include <unistd.h>
#endif

#ifdef USE_C10D_NCCL

#include <exception>
#include <map>
#include <stdexcept>
#include <tuple>
#include <unordered_set>
#include <utility>

#include <ATen/cuda/CUDAContext.h>
#include <ATen/cuda/CUDAGraph.h>
#include <c10/core/DeviceType.h>
#include <c10/cuda/CUDAAllocatorConfig.h>
#include <c10/cuda/CUDAGraphsC10Utils.h>
#include <c10/cuda/CUDAGuard.h>
#include <c10/util/CallOnce.h>
#include <c10/util/Exception.h>
#include <c10/util/Logging.h>
#include <c10/util/Optional.h>
#include <c10/util/irange.h>
#include <torch/csrc/cuda/nccl.h>
#include <torch/csrc/distributed/c10d/ParamCommsUtils.hpp>
#include <torch/csrc/distributed/c10d/TraceUtils.h>
#include <torch/csrc/distributed/c10d/Utils.hpp>
#include <torch/torch.h>

namespace c10d {

constexpr const char* const kNCCLAbortedCommStoreKey = "NCCLABORTEDCOMM";

namespace {

#if defined(NCCL_MAJOR) && \
    ((NCCL_MAJOR > 2) || (NCCL_MAJOR == 2) && (NCCL_MINOR >= 10))
#define NCCL_HAS_AVG 1
#endif

// NCCL op mapping
const std::map<ReduceOp::RedOpType, ncclRedOp_t> ncclOp = {
    {ReduceOp::MIN, ncclMin},
    {ReduceOp::MAX, ncclMax},
    {ReduceOp::SUM, ncclSum},
    {ReduceOp::PRODUCT, ncclProd},
#ifdef NCCL_HAS_AVG
    {ReduceOp::AVG, ncclAvg},
#endif
};

// NCCL type typing
std::map<at::ScalarType, ncclDataType_t> ncclDataType = {
    {at::kChar, ncclInt8},
    {at::kByte, ncclUint8},
    {at::kFloat, ncclFloat},
    {at::kDouble, ncclDouble},
    {at::kInt, ncclInt32},
    {at::kLong, ncclInt64},
    {at::kHalf, ncclHalf},
    {at::kBool, ncclUint8},
#if HAS_NCCL_BF16_DATATYPE
    {at::kBFloat16, ncclBfloat16},
#endif
};

// Helper function that gets the data type and issues error if not supported
ncclDataType_t getNcclDataType(at::ScalarType type) {
  auto it = ncclDataType.find(type);
  TORCH_CHECK_WITH(
      TypeError,
      it != ncclDataType.end(),
      "Input tensor data type is not supported for NCCL process group: ",
      type);
  return it->second;
}

#ifdef ENABLE_NCCL_PREMUL_SUM_SUPPORT
template <typename T, ncclDataType_t dataType>
ncclRedOpRAII unpackPreMulSum(
    const ReduceOp& reduceOp,
    const ncclComm_t& comm) {
  const auto* preMulSupplement =
      reinterpret_cast<NCCLPreMulSumSupplement*>(reduceOp.supplement_.get());
  ncclRedOp_t preMulSum;
  bool has_tensor = preMulSupplement->tensor_factor.defined();
  auto residence = has_tensor ? ncclScalarDevice : ncclScalarHostImmediate;
  const T* ptr_factor = has_tensor
      ? preMulSupplement->tensor_factor.const_data_ptr<T>()
      : nullptr;
  T scalar_factor = T(preMulSupplement->double_factor);
  ncclRedOpCreatePreMulSum(
      &preMulSum,
      // https://docs.nvidia.com/deeplearning/nccl/user-guide/docs/api/ops.html#ncclredopcreatepremulsum
      // tells us that the scalar input is strictly a multiplier.
      /*scalar=*/has_tensor ? const_cast<T*>(ptr_factor) : &scalar_factor,
      dataType,
      residence,
      comm);
  return ncclRedOpRAII(preMulSum, comm);
}
#endif

ncclRedOpRAII getNcclReduceOp(
    const ReduceOp& reduceOp,
    at::Tensor& input,
    const ncclDataType_t& dataType,
    const ncclComm_t& comm) {
  try {
    if (input.scalar_type() == at::kBool) {
      if (reduceOp == ReduceOp::SUM) {
        // For bool tensors, map sum to max, which both represent a bitwise or.
        // This is to prevent overflow issues with sum, since we use uint8 to
        // represent a bool (see ncclDataType mapping).
        return ncclMax;
      }
#ifdef NCCL_HAS_AVG
      if (reduceOp == ReduceOp::AVG) {
        C10_THROW_ERROR(
            TypeError, "Cannot use ReduceOp.AVG with boolean inputs");
      }
#endif
    }
    if (reduceOp == ReduceOp::PREMUL_SUM) {
#ifdef ENABLE_NCCL_PREMUL_SUM_SUPPORT
      switch (dataType) {
        case ncclHalf:
          return unpackPreMulSum<at::Half, ncclHalf>(reduceOp, comm);
        case ncclFloat:
          return unpackPreMulSum<float, ncclFloat>(reduceOp, comm);
        case ncclDouble:
          return unpackPreMulSum<double, ncclDouble>(reduceOp, comm);
        default:
          C10_THROW_ERROR(
              TypeError, "PreMulSum Data type must be half, float, or double");
          ncclRedOp_t unused;
          return unused;
      }
#else
      C10_THROW_ERROR(ValueError, "PreMulSum requires NCCL>=2.11.1");
#endif
    }
    return ncclOp.at(reduceOp);
  } catch (const std::out_of_range& e) {
    switch (reduceOp) {
      case ReduceOp::AVG:
        C10_THROW_ERROR(
            ValueError,
            c10::str(
                "AVG requires NCCL 2.10+. The current version is ",
                NCCL_MAJOR,
                ".",
                NCCL_MINOR));
        break;
      case ReduceOp::BAND:
        C10_THROW_ERROR(ValueError, "Cannot use ReduceOp.BAND with NCCL");
        break;
      case ReduceOp::BOR:
        C10_THROW_ERROR(ValueError, "Cannot use ReduceOp.BOR with NCCL");
        break;
      case ReduceOp::BXOR:
        C10_THROW_ERROR(ValueError, "Cannot use ReduceOp.BXOR with NCCL");
        break;
      default:
        C10_THROW_ERROR(ValueError, "Unhandled ReduceOp");
        break;
    }
  }
}

// Get a key string from device
inline std::string getKeyFromDevice(at::Device& device) {
  return std::to_string(device.index());
}

std::string getKeySendRecv(int myRank, int peer) {
  int lowRank = myRank < peer ? myRank : peer;
  int highRank = myRank < peer ? peer : myRank;
  std::string sendRecvPair =
      std::to_string(lowRank) + ":" + std::to_string(highRank);
  return sendRecvPair;
}

// Get device from tensor
inline at::Device getDevice(at::Tensor& tensor) {
  return tensor.device();
}

// [Sync Streams] Helper that lets the input ncclStreams to wait for the current
// stream. NCCL communications run on ncclStreams, but input tensors are
// allocated on different streams (i.e., current streams). Communications on
// ncclStreams cannot start before pending input tensor ops on current streams
// finish. Otherwise, ops on two streams might read/write same tensors
// concurrently.
//
// The synchronization above alone is not enough. We also need to make sure
// input tensors are not freed before their usages on ncclStreams finish. This
// can be achieved by calling c10::cuda::CUDACachingAllocator::recordStream,
// which remembers the usage stream (ncclStream), creates an event on the usage
// stream when GC attempts to free the input tensor, and delays GC until that
// event is done.
void syncStream(
    at::Device& device,
    at::cuda::CUDAEvent& ncclEvent,
    at::cuda::CUDAStream& ncclStream) {
  ncclEvent.record(at::cuda::getCurrentCUDAStream(device.index()));
  ncclEvent.block(ncclStream);
}

// Given a ncclUniqueId, convert it to a string representation that can be put
// in the store.
std::string buildNcclUniqueIdStr(const ncclUniqueId& ncclID) {
  const uint8_t* bytes = reinterpret_cast<const uint8_t*>(&ncclID);
  std::ostringstream oss;
  for (const auto i : c10::irange(NCCL_UNIQUE_ID_BYTES)) {
    oss << std::hex << static_cast<int>(bytes[i]);
  }
  return oss.str();
}

std::string getNcclAbortedCommStoreKey(const std::string ncclIdStr) {
  return std::string(kNCCLAbortedCommStoreKey) + ":" + ncclIdStr;
}

// Returns exception's what() given an exception_ptr instance.
std::string getExceptionMsgFromExceptionPtr(
    const std::exception_ptr& exceptionPtr) {
  TORCH_CHECK(exceptionPtr != nullptr);
  try {
    std::rethrow_exception(exceptionPtr);
  } catch (const std::exception& e) {
    return e.what();
  } catch (...) {
    return "Unknown exception type";
  }
}

inline void errorIfCapturingNonCapturableNCCL(c10::cuda::CaptureStatus status) {
  // parentheses avoid some compiler warnings
  static const uint64_t min_version =
      (((uint64_t)2) << 32) + (((uint64_t)9) << 16) + ((uint64_t)6);
  static const uint64_t cur_version = torch::cuda::nccl::version();
  if (cur_version < min_version) {
    TORCH_CHECK_WITH(
        NotImplementedError,
        status == c10::cuda::CaptureStatus::None,
        "Capturing NCCL collectives is only allowed with NCCL >= 2.9.6");
  }
}

} // namespace

// Map from each communicator to its device index.
// This map is used when register/deregister cache segments from cache
// allocator. See design notes below:
// - Each segment should be registered only to the communicator on the
//   same device.
// - We cannot reuse devNCCLCommMap_ in each ProcessGroup because the key may be
//   ranks rather than device in point-to-point case.
// - This map has also to be maintained as global variable since the register
//   hooks are called outside the scope of any PG, thus we need traverse
//   communicators in all PGs.
static std::unordered_map<std::shared_ptr<NCCLComm>, int> ncclCommDevIdxMap;
static std::mutex ncclCommDevIdxMapMutex;
static bool allocatorHooksAttached = false;
void cacheAllocatorRegisterHook(
    const c10::cuda::CUDACachingAllocator::TraceEntry& te) {
  // Register after SEGMENT_ALLOC
  if (te.action_ !=
      c10::cuda::CUDACachingAllocator::TraceEntry::Action::SEGMENT_ALLOC) {
    return;
  }

  std::lock_guard<std::mutex> lock(ncclCommDevIdxMapMutex);
  for (auto& it : ncclCommDevIdxMap) {
    auto& ncclComm = it.first;
    auto& devIdx = it.second;
    if (te.device_ == devIdx) {
      ncclComm->registerSegment(reinterpret_cast<void*>(te.addr_), te.size_);
    }
  }
}

void cacheAllocatorDeregisterHook(
    const c10::cuda::CUDACachingAllocator::TraceEntry& te) {
  // deregister before SEGMENT_FREE
  if (te.action_ !=
      c10::cuda::CUDACachingAllocator::TraceEntry::Action::SEGMENT_FREE) {
    return;
  }

  std::lock_guard<std::mutex> lock(ncclCommDevIdxMapMutex);
  for (auto& it : ncclCommDevIdxMap) {
    auto& ncclComm = it.first;
    auto& devIdx = it.second;
    if (te.device_ == devIdx) {
      ncclComm->deregisterSegment(reinterpret_cast<void*>(te.addr_));
    }
  }
}

#ifdef IS_NCCL_EXP
#ifdef NCCL_COMM_DUMP
std::string dump_nccl_trace() {
  std::unordered_map<
      std::string /* ncclUniqueID */,
      std::unordered_map<std::string, std::string> /* dump from this comm */>
      ncclDumpMap;
  // dump_nccl_trace is only called from the default PG (uid_=0), but we want to
  // dump from all comms so we need to iterate over ncclCommDevIdxMap, which
  // is static
  std::vector<std::shared_ptr<NCCLComm>> allNCCLComms;
  // within the critical section, we don't want to dump while holding the lock
  // as dump might hang
  ncclCommDevIdxMapMutex.lock();
  for (auto& [ncclComm, _] : ncclCommDevIdxMap) {
    allNCCLComms.push_back(ncclComm);
  }
  ncclCommDevIdxMapMutex.unlock();
  for (auto& ncclComm : allNCCLComms) {
    std::string ncclUniqueIDStr = buildNcclUniqueIdStr(ncclComm->getNcclId());
    ncclDumpMap[ncclUniqueIDStr] = ncclComm->ncclCommDump();
  }
  return NCCLTraceBuffer::get()->dump(ncclDumpMap);
}
#endif
#else
std::string dump_nccl_trace() {
  return NCCLTraceBuffer::get()->dump(c10::nullopt);
}
#endif

c10::optional<std::function<std::string()>>& get_cpp_trace_dumper() {
  static c10::optional<std::function<std::string()>> dumper(c10::nullopt);
  return dumper;
}

gil_checker_t& get_gil_checker() {
  static gil_checker_t gil_checker = nullptr;
  return gil_checker;
}

std::future<bool> launchAsyncGilCheck() {
  std::promise<bool> resultPromise;
  std::future<bool> resultFuture = resultPromise.get_future();
  TORCH_CHECK(get_gil_checker(), "Can't check GIL with null GIL checker");
  std::thread workerThread([promise = std::move(resultPromise)]() mutable {
    try {
      auto& gil_checker = get_gil_checker();
      promise.set_value((*gil_checker)());
    } catch (...) {
      promise.set_exception(std::current_exception());
    }
  });

  // Detach the thread to allow it to run independently
  workerThread.detach();

  return resultFuture;
}

// Return CUDA device with ordinal given by input rank.  If we aren't
// bound to a specific device, there is no strict guarantee that this
// heuristic is the correct assignment of ranks to GPUs that Python
// layers use, but in practice it tends to be.  Fortunately we don't
// rely on this for correctness of any tensor operations, just for
// ancillary uses like barriers.
at::Device ProcessGroupNCCL::guessDeviceForRank() const {
  TORCH_CHECK_WITH(ValueError, rank_ >= 0, "Invalid rank ", rank_);
  if (getBoundDeviceId()) {
    return *getBoundDeviceId();
  } else {
    auto numGPUs = at::cuda::getNumGPUs();
    int16_t deviceIdx = static_cast<int16_t>(rank_ % numGPUs);
    return at::Device(at::DeviceType::CUDA, deviceIdx);
  }
}

const int64_t ProcessGroupNCCL::kWatchdogThreadSleepMillis = 100;
constexpr int64_t kSynchronizeBusyWaitMillis = 10;
thread_local uint64_t ProcessGroupNCCL::ncclActiveGroupCounter_ = 0;

std::ostream& operator<<(
    std::ostream& output,
    const ProcessGroupNCCL::WorkNCCL& workNCCL) {
  std::string workInfo;
  workInfo = c10::str(
      "WorkNCCL(",
      "SeqNum=",
      workNCCL.seq_,
      ", OpType=",
      opTypeToString(workNCCL.opType_),
      ", NumelIn=",
      workNCCL.numelIn_,
      ", NumelOut=",
      workNCCL.numelOut_,
      ", Timeout(ms)=",
      workNCCL.opTimeout_.count(),
      ")");
  return output << workInfo;
}

ProcessGroupNCCL::WorkNCCL::WorkNCCL(
    at::Device& device,
    int rank,
    OpType opType,
    uint64_t seq,
    const char* profilingTitle,
    const c10::optional<std::vector<at::Tensor>>& inputs,
    bool desyncDebug,
    bool enableTiming,
    DebugLevel distDebugLevel)
    : Work(rank, opType, profilingTitle, inputs),
      device_(device),
      workStartTime_(std::chrono::steady_clock::now()),
      seq_(seq),
      timingEnabled_(enableTiming),
      distDebugLevel_(distDebugLevel),
      profilingTitle_(profilingTitle) {
  // Creates the CUDA event wrappers
  // Note: The actual events are lazily created when first recorded to with
  // DEFAULT_FLAGS = cudaEventDisableTiming.
  if (enableTiming) {
    ncclStartEvent_ = std::make_shared<at::cuda::CUDAEvent>(cudaEventDefault);
  }
  ncclEndEvent_ = std::make_shared<at::cuda::CUDAEvent>(
      enableTiming ? cudaEventDefault : cudaEventDisableTiming);
}

ProcessGroupNCCL::WorkNCCL::WorkNCCL(const WorkNCCL& w)
    : Work(w.rank_, w.opType_),
      std::enable_shared_from_this<WorkNCCL>(w),
      device_(w.device_),
      ncclStartEvent_(w.ncclStartEvent_),
      ncclEndEvent_(w.ncclEndEvent_),
      ncclComm_(w.ncclComm_),
      blockingWait_(w.blockingWait_),
      opTimeout_(w.opTimeout_),
      workStartTime_(w.workStartTime_),
      seq_(w.seq_),
      startTraceUpdated_(w.startTraceUpdated_),
      numelIn_(w.numelIn_),
      numelOut_(w.numelOut_),
      store_(w.store_),
      timingEnabled_(w.timingEnabled_),
      trace_id_(w.trace_id_),
      distDebugLevel_(w.distDebugLevel_) {
  exception_ = w.exception_;
}

ProcessGroupNCCL::WorkNCCL::~WorkNCCL() = default;

bool ProcessGroupNCCL::WorkNCCL::isCompleted() {
  checkAndSetException();
  return exception() || finishedGPUExecutionInternal();
}

bool ProcessGroupNCCL::WorkNCCL::isStarted() {
  checkAndSetException();
  return exception() || startedGPUExecutionInternal();
}

bool ProcessGroupNCCL::WorkNCCL::isSuccess() const {
  C10_THROW_ERROR(NotImplementedError, "WorkNCCL::isSuccess() is deprecated");
}

void ProcessGroupNCCL::WorkNCCL::checkAndSetException() {
  if (exception()) {
    // We already have an exception.
    return;
  }

  auto exception_ptr = checkForNCCLErrors();
  std::unique_lock<std::mutex> lock(mutex_);
  exception_ = exception_ptr;
  if (exception_) {
    LOG(INFO) << logPrefix()
              << "found async exception when checking for NCCL errors: "
              << getExceptionMsgFromExceptionPtr(exception_);
  }
}

const std::string& ProcessGroupNCCL::WorkNCCL::logPrefix() const {
  static std::string prefix = c10::str("[Rank ", rank_, "] ");
  return prefix;
}

void ProcessGroupNCCL::WorkNCCL::setException(
    std::exception_ptr exception_ptr) {
  std::unique_lock<std::mutex> lock(mutex_);
  exception_ = exception_ptr;
}

// Helper that checks if the NCCL kernels are completed on the GPUs
bool ProcessGroupNCCL::WorkNCCL::finishedGPUExecution() {
  checkAndSetException();
  return finishedGPUExecutionInternal();
}

bool ProcessGroupNCCL::WorkNCCL::startedGPUExecutionInternal() const {
  // if timing is disabled we won't have allocated start events
  if (!timingEnabled_) {
    return false;
  }
  // Checking the work's corresponding CUDA event's status
  if (!ncclStartEvent_->query()) {
    return false;
  }
  return true;
}

bool ProcessGroupNCCL::WorkNCCL::finishedGPUExecutionInternal() const {
  // Checking the work's corresponding CUDA event's status
  if (!ncclEndEvent_->query()) {
    return false;
  }
  return true;
}

bool ProcessGroupNCCL::WorkNCCL::checkTimeout(
    c10::optional<std::chrono::milliseconds> timeout) {
  auto currentTimepoint = std::chrono::steady_clock::now();
  auto timeElapsed = std::chrono::duration_cast<std::chrono::milliseconds>(
      currentTimepoint - workStartTime_);
  auto workTimeout = timeout ? *timeout : opTimeout_;

  if (timeElapsed < workTimeout)
    return false;

  // Timed out

  // There is already an error, we don't override it
  if (exception())
    return true;

  std::string exceptionMsg = c10::str(
      logPrefix(),
      "Watchdog caught collective operation timeout: ",
      *this,
      " ran for ",
      timeElapsed.count(),
      " milliseconds before timing out.");

  LOG(ERROR) << exceptionMsg;
  std::exception_ptr exception_ptr =
      std::make_exception_ptr(C10_BUILD_ERROR(DistBackendError, exceptionMsg));
  setException(exception_ptr);
  return true;
}

void ProcessGroupNCCL::WorkNCCL::handleException(
    ErrorHandlingMode errorHandling) {
  if (exception_) {
    auto exceptionMsg = c10::str(
        "Some NCCL operations have failed or timed out. Due to the ",
        "asynchronous nature of CUDA kernels, subsequent GPU operations ",
        "might run on corrupted/incomplete data.");
    LOG(ERROR) << logPrefix() << exceptionMsg;
    C10_LOG_API_USAGE_ONCE("ProcessGroupNCCL.WorkNCCL.handleException");

    if (SHOULD_TEAR_DOWN(errorHandling)) {
      auto tearDownMsg = c10::str(
          "To avoid data inconsistency, we are taking the entire process down.");
      LOG(ERROR) << logPrefix() << tearDownMsg;
      std::rethrow_exception(exception_);
    }
  }
}

void ProcessGroupNCCL::WorkNCCL::synchronize() {
  // Call Synchronize without a timeout. We use this method to avoid adding a
  // timeout argument to the public synchronize API.
  synchronizeInternal(kNoTimeout);
}

void ProcessGroupNCCL::WorkNCCL::synchronizeStream() {
  auto currentStream = at::cuda::getCurrentCUDAStream(device_.index());
  // Block the current stream on the NCCL stream
  ncclEndEvent_->block(currentStream);

  if (avoidRecordStreams_) {
    stashed_for_allocator_safety_->clear();
  }
}

// Waiting on the work's corresponding CUDA events
void ProcessGroupNCCL::WorkNCCL::synchronizeInternal(
    std::chrono::milliseconds timeout) {
  synchronizeStream();

  // In case of blocking, wait for the operation to complete.
  if (blockingWait_) {
    while (!isCompleted()) {
      bool timedOut = checkTimeout(
          timeout == kNoTimeout ? c10::nullopt : c10::make_optional(timeout));
      // Explicitly abort ncclComms here before throwing this timed out
      // exception to users.
      // If throwing timed out excepiton without aborting nccl communicators
      // here, it was observed that CUDA GPU will have 100% utilization and
      // can not run new events successfully.
      if (timedOut) {
        std::string exceptionMsg = c10::str(
            logPrefix(),
            "Work ",
            (*this),
            " timed out in blocking wait (TORCH_NCCL_BLOCKING_WAIT=1).");
        LOG(ERROR) << exceptionMsg;
        break;
      }
      // Yield
      std::this_thread::sleep_for(
          std::chrono::milliseconds(kSynchronizeBusyWaitMillis));
    }
    // exception() includes timeout and error during blocking wait
    if (exception()) {
      // Abort NCCL communicators
      abort();
      // Throw exception (from main thread here)
      handleException(TearDown);
    }
  }

  // Device synchronize only after we've completed timeout checks.
  if (barrierTensor_.defined()) {
    // If we use the work to do barrier, we should block here
    // `dist.barrier()` only requires all CPU processes to enter this
    // function, hence we only need to make sure the dummy all-reduce has
    // completed. So we would only need to sync the **current stream** back to
    // host, and do not need to synchronize the entire device (which may have
    // kernels running on other streams).
    // Using `cudaStreamSynchronize` instead of `cudaDeviceSynchronize` can:
    // - lower chance of hang;
    // - CurrentCUDAStream is usually the context of the next operation in
    // Python, thus blocking current stream would already block the next
    // compute kernel;
    // - achieve better barrier performance.
    auto currentStream = at::cuda::getCurrentCUDAStream(device_.index());
    AT_CUDA_CHECK(cudaStreamSynchronize(currentStream));
  }
}

// Same as calling synchronize().
bool ProcessGroupNCCL::WorkNCCL::wait(std::chrono::milliseconds timeout) {
  RECORD_PARAM_COMMS(
      static_cast<int>(this->seq_), // seq
      0, // process group ptr
      rank_, // rank
      "wait", // colName
      0, // inNelems
      0, // outNelems
      at::kByte, // dType
      std::vector<int64_t>(), // inSplitSizes
      std::vector<int64_t>(), // outSplitSizes
      -1,
      -1,
      static_cast<int>(1)); // number of device?
  synchronizeInternal(timeout);
  // TODO(kwen2501): this should be moved to c10d tests, to qualify a NCCL
  // upgrade. Once a NCCL version is qualified, this code should not be needed
  // at runtime.
#ifdef PGNCCL_ENABLE_HASH
  if (distDebugLevel_ >= DebugLevel::Detail) {
    auto numel = getTensorsNumel(*outputs_);
    auto hashValue = hashTensors(*outputs_);
    PRINT_COLLECTIVE_HASH_SIGNATURE(
        "output", opTypeToString(opType_), numel, hashValue);
  }
#endif
  // Always return true, because abort API is not implemented.
  return true;
}

void ProcessGroupNCCL::WorkNCCL::abort() {
  // Abort all communicators of this work
  ncclComm_->ncclCommAbort();

  ncclCommDevIdxMapMutex.lock();
  ncclCommDevIdxMap.erase(ncclComm_);
  ncclCommDevIdxMapMutex.unlock();
}

static std::atomic<size_t> process_group_id = 0;

constexpr const char* MULTI_DEVICE_ERROR_MSG =
    "Expecting one tensor only but got multiple. You are probably using multiple "
    "devices under one thread. The support for such usage has been deprecated. "
    "For details, please refer to "
    "https://pytorch.org/docs/stable/distributed.html#multi-gpu-collective-functions. "
    "ProcessGroupNCCL continues supporting multi-process and multi-thread modes.";

ProcessGroupNCCL::ProcessGroupNCCL(
    const c10::intrusive_ptr<Store>& store,
    int rank,
    int size,
    c10::intrusive_ptr<Options> options)
    : Backend(rank, size),
      store_(store),
      options_(options),
      ncclCommCounter_(0),
      traceKeyStart_(getTraceStartKey("NCCL", rank)),
      traceKeyEnd_(getTraceEndKey("NCCL", rank)),
      terminateProcessGroup_(false),
      terminateHeartbeatMonitorThread_(false),
      collectiveDebugInfoMode_(false),
      uid_(process_group_id++),
      intraNodeComm_(initIntraNodeComm()) {
  TORCH_CHECK_WITH(
      ValueError,
      at::cuda::getNumGPUs() != 0,
      "ProcessGroupNCCL is only supported with GPUs, no GPUs found!");
  logPrefix_ = createLogPrefix();
  blockingWait_ = getCvarBool(TORCH_NCCL_BLOCKING_WAIT, false);
  abortInDestroyProcessGroup_ =
      getCvarBool(TORCH_NCCL_ABORT_IN_DESTROY_PG, false);
  asyncErrorHandling_ = static_cast<ErrorHandlingMode>(
      getCvarInt(TORCH_NCCL_ASYNC_ERROR_HANDLING, 3 /*SkipCleanUp*/));
  desyncDebug_ = getCvarBool(TORCH_NCCL_DESYNC_DEBUG, false) ||
      (dist_debug_level_ >= DebugLevel::Detail);
  dumpOnTimeout_ = getCvarBool(TORCH_NCCL_DUMP_ON_TIMEOUT, false) ||
      (dist_debug_level_ >= DebugLevel::Detail);
  heartbeat_ = 1ULL;
  monitorThreadEnabled_.store(getCvarBool(TORCH_NCCL_ENABLE_MONITORING, true));
  heartbeatTimeoutInSec_ =
      getCvarInt(TORCH_NCCL_HEARTBEAT_TIMEOUT_SEC, 60 * 10 /*10 Mins*/);
  waitTimeoutDumpInMilSec_ =
      getCvarInt(TORCH_NCCL_WAIT_TIMEOUT_DUMP_MILSEC, 2000);
  coordCheckIntervalMilSec_ = getCvarInt(TORCH_NCCL_COORD_CHECK_MILSEC, 1000);
  ncclTraceBufferSize_ = getCvarInt(TORCH_NCCL_TRACE_BUFFER_SIZE, 0);
  enableCollecticeHashDebug_ = (dist_debug_level_ >= DebugLevel::Detail);
  // store_ usually is wrapped with PrefixStore and the prefix is different
  // across different ProcessGroupNCCL(PG) instances. We need to get the
  // underlying non-PrefixStore for sharing global information shared across
  // different PGs.
  PrefixStore* prefixStore = dynamic_cast<PrefixStore*>(store_.get());
  globalStore_ =
      prefixStore ? prefixStore->getUnderlyingNonPrefixStore() : store_;
#ifdef ENABLE_NCCL_ERROR_CHECKING
  enableTiming_.store(
      getCvarBool(TORCH_NCCL_ENABLE_TIMING, false) || desyncDebug_);
#endif
  avoidRecordStreams_ = getCvarBool(TORCH_NCCL_AVOID_RECORD_STREAMS, false);
#ifdef NCCL_HAS_COMM_REGISTER
  useTensorRegisterAllocatorHook_ =
      getCvarBool(TORCH_NCCL_USE_TENSOR_REGISTER_ALLOCATOR_HOOK, false);
  if (c10::cuda::CUDACachingAllocator::CUDAAllocatorConfig::
          expandable_segments()) {
    useTensorRegisterAllocatorHook_ = false;
    LOG(INFO)
        << logPrefix()
        << "disables TORCH_NCCL_USE_TENSOR_REGISTER_ALLOCATOR_HOOK because it is not compatible with CUDA allocator expandable segments mode.";
  }
#endif

  if (blockingWait_) {
    if (asyncErrorHandling_ != NoHandling || desyncDebug_) {
      LOG(INFO)
          << logPrefix() << "TORCH_NCCL_BLOCKING_WAIT and "
          << "TORCH_NCCL_ASYNC_ERROR_HANDLING|TORCH_NCCL_DESYNC_DEBUG"
          << "should not both be enabled. "
          << "Only TORCH_NCCL_BLOCKING_WAIT is being used in this process.";
      asyncErrorHandling_ = NoHandling;
      desyncDebug_ = false;
    }
  } else {
    if (desyncDebug_ && asyncErrorHandling_ == NoHandling) {
      LOG(INFO)
          << logPrefix()
          << "TORCH_NCCL_DESYNC_DEBUG and TORCH_NCCL_ASYNC_ERROR_HANDLING "
          << "must both be enabled. "
          << "Enabling TORCH_NCCL_ASYNC_ERROR_HANDLING.";
      asyncErrorHandling_ = SkipCleanUp;
    }
  }

#ifdef ENABLE_NCCL_ERROR_CHECKING
  ncclCommWatchdogThread_ =
      std::thread(&ProcessGroupNCCL::ncclCommWatchdog, this);
#endif

  init();
  const std::string OFF = "OFF";
  std::string torch_distributed_debug =
      getCvarString({"TORCH_DISTRIBUTED_DEBUG"}, OFF.c_str());
  LOG(INFO) << logPrefix() << "ProcessGroupNCCL initialization options: "
            << "NCCL version: " << getNcclVersion() << ", size: " << size
            << ", global rank: " << globalRank()
            << ", TORCH_NCCL_ASYNC_ERROR_HANDLING: " << asyncErrorHandling_
            << ", TORCH_NCCL_DUMP_ON_TIMEOUT: " << dumpOnTimeout_
            << ", TORCH_NCCL_WAIT_TIMEOUT_DUMP_MILSEC: "
            << waitTimeoutDumpInMilSec_
            << ", TORCH_NCCL_DESYNC_DEBUG: " << desyncDebug_
            << ", TORCH_NCCL_ENABLE_TIMING: " << enableTiming_.load()
            << ", TORCH_NCCL_BLOCKING_WAIT: " << blockingWait_
            << ", TIMEOUT(ms): " << options_->timeout.count()
            << ", USE_HIGH_PRIORITY_STREAM: "
            << options_->is_high_priority_stream
            << ", SPLIT_FROM: " << options_->split_from
            << ", SPLIT_COLOR: " << options_->split_color
            << ", TORCH_DISTRIBUTED_DEBUG: " << torch_distributed_debug
#ifdef NCCL_HAS_COMM_REGISTER
            << ", TORCH_NCCL_USE_TENSOR_REGISTER_ALLOCATOR_HOOK: "
            << useTensorRegisterAllocatorHook_
#endif
            << ", TORCH_NCCL_ENABLE_MONITORING: "
            << monitorThreadEnabled_.load()
            << ", TORCH_NCCL_HEARTBEAT_TIMEOUT_SEC: " << heartbeatTimeoutInSec_
            << ", TORCH_NCCL_TRACE_BUFFER_SIZE: " << ncclTraceBufferSize_
            << ", TORCH_NCCL_COORD_CHECK_MILSEC: " << coordCheckIntervalMilSec_
            << ", ID=" << this->getID();

  if (options_->global_ranks_in_group.empty()) {
    this->globalRankStart = 0;
  } else {
    this->globalRankStart = options_->global_ranks_in_group[0];
  }

  if (options_->global_ranks_in_group.empty()) {
    this->globalRankStride = 1;
  } else if (options_->global_ranks_in_group.size() == 1) {
    this->globalRankStride = 0;
  } else {
    bool ranksAreStrided = true;
    int startRank = options_->global_ranks_in_group[0];
    int stride =
        options_->global_ranks_in_group[1] - options_->global_ranks_in_group[0];
    for (std::vector<uint64_t>::size_type i = 0;
         i < options_->global_ranks_in_group.size();
         i++) {
      if (options_->global_ranks_in_group[i] != startRank + i * stride) {
        ranksAreStrided = false;
        break;
      }
    }

    if (ranksAreStrided) {
      this->globalRankStride = options_->global_ranks_in_group[1] -
          options_->global_ranks_in_group[0];
    } else {
      this->globalRankStride = -1;
    }
  }

  RECORD_PARAM_COMMS(
      0, // seq
      this->getID(),
      rank, // rank
      "init", // colName
      0, // inNelems
      0, // outNelems
      at::kByte, // dType
      std::vector<int64_t>(), // inSplitSizes
      std::vector<int64_t>(), // outSplitSizes
      globalRankStart, // globalRankStart
      globalRankStride, // globalRankStride
      size_); // worldSize

  // Attach hooks to cache allocator to trigger the hooks whenever a traced
  // action is called. In the following hooks, we register a newly allocated
  // segment when SEGMENT_ALLOC action occurs, and deregister a segment when
  // SEGMENT_FREE action occurs.
  // We attach hooks only once at the first PG creation.
  // Attaching hooks fails if CUDACachingAllocator is not initialized, so
  // lazyInitCUDA is called (and is a no-op if CUDA is already initialized).
  if (useTensorRegisterAllocatorHook_ && !allocatorHooksAttached) {
    at::globalContext().lazyInitCUDA();
    c10::cuda::CUDACachingAllocator::attachAllocatorTraceTracker(
        &cacheAllocatorRegisterHook);
    c10::cuda::CUDACachingAllocator::attachAllocatorTraceTracker(
        &cacheAllocatorDeregisterHook);
    allocatorHooksAttached = true;
  }
}

void ProcessGroupNCCL::eagerConnectSingleDevice(at::Device device) {
  const auto key = getKeyFromDevice(device);
  LOG(INFO) << logPrefix() << "Eagerly connecting nccl backend with device "
            << device;
  getNCCLComm(key, device, OpType::ALLREDUCE);
}

void ProcessGroupNCCL::performNocolorSplit(at::Device device) {
  // If our backend doesn't support splitting, this is a no-op for
  // ranks not in the new subgroup (and ranks that would be in it will
  // just use a new communicator rather than split).
#ifdef NCCL_HAS_COMM_SPLIT
  const auto key = getKeyFromDevice(device);
  LOG(INFO) << logPrefix() << "Performing nocolor split on backend device "
            << device << ", key " << key << ", i am " << this;
  auto comm = getNCCLComm(key, device, OpType::ALLREDUCE);
  NCCLComm::split(comm.get(), NCCL_SPLIT_NOCOLOR, rank_, options_->config);
#endif
}

c10::intrusive_ptr<intra_node_comm::IntraNodeComm> ProcessGroupNCCL::
    initIntraNodeComm() {
  return intra_node_comm::IntraNodeComm::rendezvous(
      store_, std::to_string(uid_), rank_, size_);
}

void ProcessGroupNCCL::setSequenceNumberForGroup() {
} // NCCL just starts sequence numbers at 0.

uint64_t ProcessGroupNCCL::getSequenceNumberForGroup() {
  return seq_;
}

void ProcessGroupNCCL::registerOnCompletionHook(
    std::function<void(std::shared_ptr<WorkInfo>)>&& hook) {
  TORCH_CHECK_WITH(
      DistBackendError,
      onCompletionHook_ == nullptr,
      "ProcessGroupNCCL OnCompletion hook already registered");

  TORCH_CHECK_WITH(
      ValueError,
      enableTiming_.load(),
      "ProcessGroupNCCL OnCompletion hook requires recording start and end "
      "events which require setting TORCH_NCCL_ENABLE_TIMING environment variable. "
      "This is only available for NCCL version >= 2.4.");
  onCompletionHook_ = std::move(hook);
  onCompletionHookThread_ = std::thread(&ProcessGroupNCCL::runHookLoop, this);
}

// must release GIL when calling this method
void ProcessGroupNCCL::waitForPendingWorks() {
  // Reasoning about hook completion:
  // 1. waitForPendingWorks should be called after user code has finished
  // calling
  //    all collectives. This means, when we got here, all of the collectives
  //    are either in workMetaList_ or has been erased from workMetaList_.
  // 2. The watchdog thread grabs both locks to move Work object from the
  //    workMetaList_ to the completedWorkList_, and the hook thread only erases
  //    a Work object after the hook is returned. Therefore, after user code
  //    calls a collective, its Work object is either in workMetaList_ or in
  //    completedWorkList_ before it finishes.
  // 3. We have three threads and two locks.
  //      a. main thread (this function) grabs two locks atomically
  //      b. watchdog thread (watchdogHandler function) always grabs
  //      workMetaListMutex_
  //         first and then grabs completedWorkListMutex_.
  //      c. hook thread (runHookLoop function) only grabs
  //      completedWorkListMutex_. Therefore, locks are always acquired in the
  //      same order and hence no deadlocks.
  while (true) {
    {
      std::lock(workMetaListMutex_, completedWorkListMutex_);
      std::lock_guard<std::mutex> lockWork(workMetaListMutex_, std::adopt_lock);
      std::lock_guard<std::mutex> lockHook(
          completedWorkListMutex_, std::adopt_lock);

      if (workMetaList_.empty() && completedWorkList_.empty()) {
        return;
      }
    }

    std::this_thread::sleep_for(
        std::chrono::milliseconds(kWatchdogThreadSleepMillis));
  }
}

void ProcessGroupNCCL::enableCollectivesTiming() {
  enableTiming_.store(true);
}

std::future<bool> ProcessGroupNCCL::launchAsyncDebugDump() {
  std::promise<bool> resultPromise;
  std::future<bool> resultFuture = resultPromise.get_future();

  std::thread workerThread(
      [promise = std::move(resultPromise), this]() mutable {
        try {
          promise.set_value(dumpDebuggingInfo());
        } catch (...) {
          promise.set_exception(std::current_exception());
        }
      });

  // Detach the thread to allow it to run independently
  workerThread.detach();

  return resultFuture;
}

std::chrono::time_point<std::chrono::steady_clock> getWakeupTime(
    int intervalInMilSec) {
  return std::chrono::steady_clock::now() +
      std::chrono::milliseconds(intervalInMilSec);
}

void ProcessGroupNCCL::waitForDumpOrTimeout(
    std::future<bool>& fut,
    const std::chrono::time_point<std::chrono::steady_clock>& wakeUpTime,
    size_t timeout_sec) {
  TORCH_CHECK(fut.valid(), "Expected a valid future");

  auto futStatus = fut.wait_for(std::chrono::seconds(timeout_sec));
  TORCH_CHECK(
      futStatus != std::future_status::deferred, "Expected eager launch.");
  if (futStatus == std::future_status::ready) {
    // Calling .get() will re-raise any exception from the future, and we don't
    // care about the retval
    try {
      fut.get();
      std::this_thread::sleep_until(wakeUpTime);
    } catch (const std::exception& e) {
      LOG(ERROR) << logPrefix()
                 << "Caught exception during async debug dump: \"" << e.what()
                 << "\"\n";
    } catch (...) {
      LOG(ERROR) << logPrefix()
                 << "Caught unknown exception during async debug dump.";
    }
  } else {
    LOG(INFO)
        << logPrefix() << "Debug dump timed out and is being abandoned."
        << " This may be due to slow ADDR2LINE performance processing stacktraces."
        << " Try TORCH_DISABLE_ADDR2LINE=1 and TORCH_NCCL_TRACE_CPP_STACK=0 to work around.";
  }
  // Ensure we sleep at least until wakeUpTime regardless of future execution
  // time
  std::this_thread::sleep_until(wakeUpTime);
}

void ProcessGroupNCCL::waitForFutureOrTimeout(
    std::future<bool>& fut,
    const std::chrono::milliseconds& timeOutMilSec,
    const std::string& futDescription) {
  TORCH_CHECK(fut.valid(), "Expected a valid future");
  std::future_status status = fut.wait_for(timeOutMilSec);
  if (status == std::future_status::ready) {
    // Calling .get() will re-raise any exception from the future, and we don't
    // care about the retval
    try {
      bool result = fut.get();
      if (result) {
        LOG(INFO) << logPrefix()
                  << "future is successfully executed for: " << futDescription;
      }
    } catch (const std::exception& e) {
      C10_THROW_ERROR(
          DistBackendError,
          c10::str(
              logPrefix(),
              "Exception thrown when waitng for future ",
              futDescription,
              ": ",
              e.what()));
    } catch (...) {
      C10_THROW_ERROR(
          DistBackendError,
          c10::str(
              logPrefix(),
              "Unknown exception thrown when waitng for future ",
              futDescription));
    }
  } else {
    C10_THROW_ERROR(
        DistBackendError,
        c10::str(
            logPrefix(),
            "Future for ",
            futDescription,
            " timed out after ",
            timeOutMilSec.count(),
            " ms"));
  }
}

void ProcessGroupNCCL::abortCommsFromMap(
    std::unordered_map<std::string, std::shared_ptr<NCCLComm>>& ncclCommsMap,
    c10::optional<std::string> abortReason) {
  // The process may control multiple devices, loop through the communicators on
  // each device
  for (auto& it : ncclCommsMap) {
    auto& devName = it.first;
    auto& ncclComm = it.second;

    LOG(INFO) << logPrefix() << "ProcessGroupNCCL destroying ncclComm_ "
              << ncclComm->ncclComm_ << " on CUDA device: " << devName;
    ncclComm->ncclCommAbort(abortReason);
    // Note that we don't remove the aborted communicators from the
    // cache. The reason is that if we do remove the communicator
    // from the cache, it is possible that a new collective operation
    // calls `ncclCommInitRank` to create a new communicator whereas
    // other ranks might have failed/timed out and didn't enter
    // `ncclCommInitRank`. As a result, when there is a failure on
    // a communicator the application receives an exception and its
    // their responsibility to destroy the process group and recreate
    // it to recover from errors.

    c10::StreamId streamId = -1;
    if (ncclStreams_.find(devName) != ncclStreams_.end()) {
      auto stream = ncclStreams_.at(devName);
      streamId = stream.id();
    }

    LOG(INFO) << logPrefix() << "ProcessGroupNCCL destroyed "
              << " communicator on CUDA device: " << devName
              << " with stream: " << streamId;
  }
}

// Abort all communicators on this rank
bool ProcessGroupNCCL::abort(c10::optional<std::string> abortReason) {
  // Remove record from global ncclCommDevIdxMapMutex before aboarting,
  // so that a new cache segment would not register to already aborded
  // communicators. Note that ncclCommDevIdxMap is a global container which may
  // contain other PG's communicators, thus we need to only erase communicators
  // for the current PG.
  ncclCommDevIdxMapMutex.lock();
  for (auto& it : devNCCLCommMap_) {
    auto& ncclComm = it.second;
    ncclCommDevIdxMap.erase(ncclComm);
  }
  ncclCommDevIdxMapMutex.unlock();

  std::lock_guard<std::mutex> lock(mutex_);
  abortCommsFromMap(devNCCLCommMap_, abortReason);
  abortCommsFromMap(inInitializationCommMap_, abortReason);
  return true;
}

void ProcessGroupNCCL::shutdown() {
  // Don't join threads here since the purpose of this method is to abort all
  // communicators and signal the threads to exit. Joining on the threads could
  // potentially block and hence avoid it in this method.
  terminateProcessGroup_.store(true);
  workMetaListCV_.notify_one();

  std::string abortReason = c10::str("Process Group shutdown on rank ", rank_);
  // lauch abort asynchrounously and wait for it to complete or timeout
  LOG(INFO) << logPrefix()
            << "Launching ProcessGroupNCCL abort asynchrounously.";
  std::future<bool> fut = std::async(std::launch::async, [this, abortReason]() {
    return this->abort(abortReason);
  });

  waitForFutureOrTimeout(fut, options_->timeout, "ProcessGroup abort");
  LOG(INFO) << logPrefix() << "ProcessGroupNCCL aborts successfully.";

  // We need to wait for abort to finish before we can safely shut down
  // heartbeat monitoring thread.
  terminateHeartbeatMonitorThread_.store(true);
  monitorWakeUpCV_.notify_one();
}

ProcessGroupNCCL::~ProcessGroupNCCL() {
  LOG(INFO) << logPrefix() << "ProcessGroupNCCL destructor entered.";

  if (!terminateProcessGroup_.load()) {
    // Only if TORCH_NCCL_ABORT_IN_DESTROY_PG is enabled, terminateProcessGroup_
    // will be set to true through destroy_process_group
    if (abortInDestroyProcessGroup_) {
      LOG(WARNING) << c10::str(
          "WARNING: process group has NOT been destroyed before it is being destructed. ",
          "On normal program exit, the application should call destroy_process_group to ",
          "ensure that any pending NCCL data transfers have finished in this process. "
          "In rare cases this process can exit before this point and block the progress of "
          "another member of the process group. This constraint has always been present, "
          " but this warning has only been added since PyTorch 2.3");
    }
    // If user haven't explicitly destroy/shutdown process group, destructor
    // needs to do so
    shutdown();
  }

  // Wait for all threads to finish before returning
#ifdef ENABLE_NCCL_ERROR_CHECKING
  if (ncclCommWatchdogThread_.joinable()) {
    ncclCommWatchdogThread_.join();
    LOG(INFO) << logPrefix() << "ProcessGroupNCCL watchdog thread joined.";
  }
  if (ncclHeartbeatMonitorThread_.joinable()) {
    ncclHeartbeatMonitorThread_.join();
    LOG(INFO) << logPrefix()
              << "ProcessGroupNCCL heart beat monitor thread joined.";
  }
#endif
  if (onCompletionHookThread_.joinable()) {
    onCompletionHookThread_.join();
    LOG(INFO) << logPrefix()
              << "ProcessGroupNCCL onCompletionHookThread thread joined.";
  }
}

bool ProcessGroupNCCL::dumpDebuggingInfo() {
  // Serialize all calls to this function to avoid corrupting data, but allow
  // multiple calls in one runtime. User is responsible for preserving the
  // output file from an earlier call before a later call overwrites it.
  static std::mutex writeDebugInfoMutex;
  std::lock_guard<std::mutex> lock(writeDebugInfoMutex);
  LOG(ERROR) << logPrefix() << "ProcessGroupNCCL preparing to dump debug info.";
  if (ncclTraceBufferSize_ > 0) {
    // We dump nccl trace into local disk by default and users can register
    // their customized writer by inheriting `DebugInfoWriter` via
    // `registerDebugInfoWriter`.
    auto ncclTrace = dump_nccl_trace();
    DebugInfoWriter& writer = DebugInfoWriter::getWriter(globalRank());
    writer.write(ncclTrace);
    return true;
  }
  return false;
}

void ProcessGroupNCCL::terminateProcess(std::string errMsg) {
  // Logging with `FATAL`, after errMsg printed, it calls `std::abort()`
  // to terminate the program execution.
  LOG(FATAL) << logPrefix() << errMsg;
}

int computeDeltaMS(
    std::chrono::time_point<std::chrono::steady_clock> start,
    std::chrono::time_point<std::chrono::steady_clock> end) {
  return std::chrono::duration_cast<std::chrono::milliseconds>(end - start)
      .count();
}

void ProcessGroupNCCL::heartbeatMonitor() {
  uint64_t heartBeatCounter = 0ULL;
  std::string errorMsg;
  std::string exitMsg;
  bool checkTimeoutSignal = (dumpOnTimeout_ && uid_ == 0);
  int monitorPollInterval = checkTimeoutSignal ? coordCheckIntervalMilSec_
                                               : heartbeatTimeoutInSec_ * 1000;
  auto lastTimePollStore = std::chrono::steady_clock::now();
  auto lastTimeHeartBeatCheck = std::chrono::steady_clock::now();
  std::future<bool> asyncDebugDump;
  while (true) {
    // This won't have any lock since this lock is only used here.
    // Please be aware that mutex `monitorMutex_` should not be used
    // somewhere else to avoid the deadlock.
    std::unique_lock<std::mutex> lock(monitorMutex_);
    if (monitorWakeUpCV_.wait_for(
            lock, std::chrono::milliseconds(monitorPollInterval), [&] {
              return terminateHeartbeatMonitorThread_.load();
            })) {
      // For the normal complete or user interception, monitorWakeUpCV_
      // will get notified, we early return and exit heartbeatMonitor.
      return;
    }
    auto currentTime = std::chrono::steady_clock::now();

    // We put extra functionality in the thread for the default PG (aka, uid_=0)
    // because the signal is same across different PGs. We only need to run
    // once per process to avoid duplicate things performed in too many separate
    // threads. For example, we check a global flag on the TCPStore periodically
    // to see if any PG on any rank observed a timeout and signaled peers to
    // dump debugging info, and we avoid hammering the TCPStore from all PGs on
    // the same rank.
    if (checkTimeoutSignal) {
      // We poll store to see if some ranks have flagged a timeout when
      // we haven't polled for `heartbeat_timeout` seconds and there haven't
      // any work added or removed for `watchdog_timeout` seconds.
      if (computeDeltaMS(lastWorkListUpdateTime_, currentTime) >=
              kWatchdogThreadSleepMillis &&
          computeDeltaMS(lastTimePollStore, currentTime) >=
              coordCheckIntervalMilSec_) {
        lastTimePollStore = currentTime;
        if (globalStore_->check({std::string(TIMEOUT_DUMP)})) {
          errorMsg = c10::str(
              logPrefix(),
              "Received a global timeout from another rank and will ",
              "start to dump the debug info. ",
              "Last enqueued NCCL work: ",
              lastEnqueuedSeq_,
              ", last completed NCCL work: ",
              lastCompletedSeq_,
              ".");
          exitMsg = c10::str(
              "ProcessGroupNCCL's watchdog detected a collective timeout and notified current rank. ",
              "This is most likely caused by incorrect usages of collectives, e.g., wrong ",
              "sizes used across ranks, the order of collectives is not same for all ranks ",
              "or the scheduled collective, for some reason, didn't run. Additionally, ",
              "this can be caused by GIL deadlock or other reasons such as network errors or ",
              "bugs in the communications library (e.g. NCCL), etc. We tried our best to ",
              "dump the debug info into the storage to help you debug the issue.");
          break;
        }
      }
    }

    if (computeDeltaMS(lastTimeHeartBeatCheck, currentTime) >=
        heartbeatTimeoutInSec_ * 1000) {
      // Check the heart beat of watchdog thread.
      lastTimeHeartBeatCheck = currentTime;
      auto heartbeat = heartbeat_.load();
      if (heartbeat != heartBeatCounter) {
        heartBeatCounter = heartbeat;
      } else {
        // No heartbeat increase detected and timeout.
        errorMsg = c10::str(
            logPrefix(),
            "Heartbeat monitor timed out! Process will be terminated after dumping debug info.",
            " workMetaList_.size()=",
            workMetaList_.size());
        exitMsg = c10::str(
            "ProcessGroupNCCL's watchdog got stuck for ",
            heartbeatTimeoutInSec_,
            " seconds without making progress in monitoring enqueued collectives. ",
            "This typically indicates a NCCL/CUDA API hang blocking the watchdog, ",
            "and could be triggered by another thread holding the GIL inside a ",
            "CUDA api, or other deadlock-prone behaviors.",
            "If you suspect the watchdog is not actually stuck and a longer timeout would help, ",
            "you can either increase the timeout (TORCH_NCCL_HEARTBEAT_TIMEOUT_SEC) to a larger value "
            "or disable the heartbeat monitor (TORCH_NCCL_ENABLE_MONITORING=0)."
            "If either of aforementioned helps, feel free to file an issue to PyTorch about the short timeout "
            "or false positive abort; otherwise, please attempt to debug the hang. "
            "workMetaList_.size() = ",
            workMetaList_.size(),
            "");
        break;
      }
    }
  }
  LOG(ERROR) << errorMsg;

  auto& cpp_dumper = get_cpp_trace_dumper();
  if (cpp_dumper.has_value()) {
    LOG(INFO) << "Dumping c++ stacktraces: " << cpp_dumper.value()();
  }

  auto wakeUpTime = getWakeupTime(waitTimeoutDumpInMilSec_);
  // Store debug info to storage if no other thread does it. (By default to
  // local disk)
  asyncDebugDump = launchAsyncDebugDump();

  if (get_gil_checker() != nullptr) {
    auto fut = launchAsyncGilCheck();
    auto kGilCheckTimeout = std::chrono::milliseconds(300);
    auto futStatus = fut.wait_for(kGilCheckTimeout);
    if (futStatus != std::future_status::ready) {
      TORCH_CHECK(
          futStatus != std::future_status::deferred,
          "Expected the future to have been launched eagerly.");
      LOG(ERROR)
          << "Could not acquire GIL within 300 ms on exit, possible GIL induced hang";
    }
    LOG(INFO) << "Could acquire GIL on exit";
  } else {
    LOG(INFO)
        << "GIL checker was not registered, perhaps this is a no-python build?";
  }

  // There are two possible cases for the watchdog thread exit:
  // Case one: desync report runs quickly, and it follows the step:
  // collective timeout -> desync -> exception handling -> destructors
  // -> set terminateHeartbeatMonitorThread_ -> notify monitorWakeUpCV_.
  // So the code either early returns above or will skip the sleep below.
  // Case two: desync might be slow or get stuck. Or we get stuck in
  // destructors, we will sleep for some time before calling std::abort() to
  // kill the whole process.
  if ((terminateProcessGroup_.load() || collectiveDebugInfoMode_.load()) &&
      !terminateHeartbeatMonitorThread_.load()) {
    // Leave another two mins for desync report generation or process group
    // destroy.
    std::this_thread::sleep_for(std::chrono::seconds(heartbeatTimeoutInSec_));
  }

  // At this point, we either already sleep for another `heartbeatTimeoutInSec_`
  // or the thread has finished. Because we don't want to block the monitor
  // thread, so We mark the thread detach and the dump of debug info becomes
  // "best effort". If the process exit normally, marking it detach also makes
  // sense because we don't really care about dumping the debug info.

  // We already log completion inside the thread, so it may not be necessary to
  // check the return value here.  We mainly use a future so we can exit early
  // if done.
  waitForDumpOrTimeout(asyncDebugDump, wakeUpTime);

  if (!terminateHeartbeatMonitorThread_.load()) {
    // Create a error message reported from MonitorThread, so
    // we throw exception and make the whole process to be killed.
    // TODO(fduwjj): After having a hang debug wiki, we need to update the wiki
    // url here.
    const auto finalExitMsg = c10::str(logPrefix(), exitMsg);
    if (monitorThreadEnabled_.load()) {
      terminateProcess(finalExitMsg);
    } else {
      LOG(ERROR)
          << "PGNCCL Monitor Thread is disabled, but would have killed this job:\n"
          << finalExitMsg;
    }
  }
}

void ProcessGroupNCCL::ncclCommWatchdog() {
  try {
    VLOG(2) << logPrefix() << "Process group watchdog thread started!";
    ncclHeartbeatMonitorThread_ =
        std::thread(&ProcessGroupNCCL::heartbeatMonitor, this);
    watchdogHandler();
    VLOG(2) << logPrefix()
            << "Process group watchdog thread terminated normally";
  } catch (std::exception& e) {
    if (std::string(e.what()).find("driver shutting down") !=
        std::string::npos) {
      LOG(INFO)
          << logPrefix()
          << "main process destroyed cuda before watchdog loop exited, terminating watchdog."
          << " (Watchdog caught exception: " << e.what();

    } else {
      // Append error message reported from watchdogHandler
      const auto exitMsg = c10::str(
          logPrefix(),
          "Process group watchdog thread terminated with exception: ",
          e.what());
      LOG(ERROR) << exitMsg;
      // TODO(whc) clean up the rethrow - why is it stored in a class var and
      // rethrown?
      watchDogException_ =
          std::make_exception_ptr(C10_BUILD_ERROR(DistBackendError, exitMsg));
      std::rethrow_exception(watchDogException_);
    }
  } catch (...) {
    const auto exitMsg = c10::str(
        logPrefix(),
        "Process group watchdog thread terminated with exception: unknown");
    LOG(ERROR) << exitMsg;
    watchDogException_ =
        std::make_exception_ptr(C10_BUILD_ERROR(DistBackendError, exitMsg));
    std::rethrow_exception(watchDogException_);
  }
}

void ProcessGroupNCCL::logWorkStart(WorkNCCL& work) {
  if (work.startTraceUpdated_)
    return;

  if (terminateProcessGroup_.load() || storeError_)
    return;

  work.startTraceUpdated_ = true;
  storeError_ = !c10d::traceUpdate(
      store_, traceKeyStart_, work.seq_, opTypeToString(work.opType_));
}

void ProcessGroupNCCL::logWorkEnd(WorkNCCL& work) {
  if (terminateProcessGroup_.load() || storeError_)
    return;

  // In case the start of the work hasn't been logged
  if (!work.startTraceUpdated_) {
    logWorkStart(work);
  }

  storeError_ = !c10d::traceUpdate(
      store_, traceKeyEnd_, work.seq_, opTypeToString(work.opType_));
}

std::string ProcessGroupNCCL::getNCCLWatchdogDebugInfo() {
  return retrieveDesyncReport(store_, "NCCL", rank_, size_);
}

#if defined(__linux__)
struct DumpPipe {
  DumpPipe(int rank) {
    std::string fileStem =
        getCvarString({"TORCH_NCCL_DEBUG_INFO_PIPE_FILE"}, "");
    if (fileStem.empty() ||
        getCvarInt({"TORCH_NCCL_TRACE_BUFFER_SIZE"}, 0) <= 0) {
      return;
    }
    TORCH_CHECK(!fileStem.empty(), "TORCH_NCCL_DEBUG_INFO_TEMP_FILE is empty");
    std::string filename = c10::str(fileStem, rank, ".pipe");
    TORCH_CHECK(
        unlink(filename.c_str()) != -1 || errno == ENOENT,
        "Error removing existing named pipe ",
        filename);
    TORCH_CHECK(
        mkfifo(filename.c_str(), 0666) != -1,
        "Error creating named pipe ",
        filename);
    fd_ = open(filename.c_str(), O_RDONLY | O_NONBLOCK);
    LOG(INFO) << "Pipe file " << filename
              << " has been opened, write to it to trigger NCCL Debug Dump.";
    TORCH_CHECK(fd_ != -1, "Error opening named pipe ", filename);
  }
  bool shouldDump() {
    if (fd_ == -1) {
      return false;
    }
    char buf[128];
    // non-blocking from O_NONBLOCK above.
    // Ignore EINTR because we already will poll this
    // again later.
    ssize_t bytesRead = read(fd_, &buf, 128);
    return bytesRead > 0;
  }
  ~DumpPipe() {
    if (fd_ != -1) {
      close(fd_);
    }
  }

 private:
  int fd_ = -1;
};
#else
struct DumpPipe {
  DumpPipe(int rank) {}
  bool shouldDump() {
    return false;
  }
};
#endif

std::string ProcessGroupNCCL::createLogPrefix() const {
  return c10::str("[PG ", uid_, " Rank ", rank_, "] ");
}

const std::string& ProcessGroupNCCL::logPrefix() const {
  return logPrefix_;
}

const int& ProcessGroupNCCL::globalRank() const {
  static int globalRank = rank_;
  return globalRank;
}

void ProcessGroupNCCL::watchdogHandler() {
  bool done = false;
  lastWorkListUpdateTime_ = std::chrono::steady_clock::now();
  c10::optional<std::future<bool>> optAsyncDebugDump;

  std::list<ProcessGroupNCCL::WorkNCCL> completedWorkList;

  c10::optional<DumpPipe> dumpPipe = c10::nullopt;
  if (uid_ == 0) {
    // DumpPipe is one per-trainer process, and its convenient to name them
    // after 'global' ranks in the system, So we assume processgroup (uid)==0 is
    // the global PG and has globally unique rank ids across trainers.
    dumpPipe.emplace(rank_);
  }
  while (!done || !terminateProcessGroup_.load()) {
    std::unique_lock<std::mutex> lock(workMetaListMutex_);
    // We busy-poll the work vector every kWatchdogThreadSleepMillis
    // milliseconds as long as the atomic is True.
    workMetaListCV_.wait_for(
        lock,
        std::chrono::milliseconds(kWatchdogThreadSleepMillis),
        [&]() -> bool { return terminateProcessGroup_.load(); });
    // Bump up heart beat by one.
    heartbeat_++;

    for (auto it = workMetaList_.begin(); it != workMetaList_.end();
         /* no increment */) {
      auto& work = *it;
      // When terminateProcessGroup_ is true, communicators have already been
      // aborted, So cannot check exception based on them. But watchdog needs to
      // finish the check for the works that have already been enqueued to
      // workMetaList_
      if (!terminateProcessGroup_.load()) {
        work.checkAndSetException();
      }
      bool timedOut = work.checkTimeout();

      // If work hits an exception (either an error or timeout)
      if (work.exception()) {
        if (SHOULD_CLEAN_UP(asyncErrorHandling_)) {
          // Abort work and corresponding communicators
          work.abort();
          // PG level abort, which would abort all other communicators on this
          // rank
          abort();
        }

        // Report desync state in case of timeout
        if (timedOut) {
          LOG(ERROR) << c10::str(
              logPrefix(),
              "Timeout at NCCL work: ",
              work.seq_,
              ", last enqueued NCCL work: ",
              lastEnqueuedSeq_,
              ", last completed NCCL work: ",
              lastCompletedSeq_,
              ".");
          try {
            if (desyncDebug_ || dumpOnTimeout_) {
              // Set shutdown mode, so the heartbeat monitor thread will not
              // abort process immediately.
              collectiveDebugInfoMode_.store(true);
              std::vector<uint8_t> vec(1);
              globalStore_->set(std::string(TIMEOUT_DUMP), vec);
            }

            auto wakeUpTime = getWakeupTime(waitTimeoutDumpInMilSec_);
            if (dumpOnTimeout_ && !optAsyncDebugDump) {
              // Store debug info to storage. (By default to local disk)
              optAsyncDebugDump = launchAsyncDebugDump();
            }

            if (desyncDebug_) {
              auto desyncMsg = getNCCLWatchdogDebugInfo();
              LOG(ERROR) << logPrefix() << desyncMsg;
            }

            if (dumpOnTimeout_) {
              // Store debug info to storage. (By default to local disk)
              waitForDumpOrTimeout(*optAsyncDebugDump, wakeUpTime);
            }

          } catch (const std::exception& e) {
            LOG(ERROR) << logPrefix()
                       << "Failed to retrieve TORCH_NCCL_DESYNC_DEBUG report. "
                       << " Please file an issue. Error: " << e.what();
          } catch (...) {
            LOG(ERROR)
                << logPrefix()
                << "Failed to rerieve TORCH_NCCL_DESYNC_DEBUG report with unknown error."
                << " Please file an issue.";
          }
        }
        // Throw exception
        work.handleException(asyncErrorHandling_);
      }

      // Work status logging for desync debug
      if (desyncDebug_) {
        if (work.isStarted()) {
          logWorkStart(work);
        }
        if (work.isCompleted()) {
          logWorkEnd(work);
        }
      }

      // Clean up completed work
      if (work.isCompleted()) {
        lastCompletedSeq_ = work.seq_;
        NCCLTraceBuffer::get()->retire_id(work.trace_id_, true);
        if (onCompletionHook_) {
          // Move Work object to completedWorkList_ to be consumed by the hook
          // thread
          {
            const std::lock_guard<std::mutex> lock(completedWorkListMutex_);
            completedWorkList_.splice(
                completedWorkList_.end(), workMetaList_, it++);
          }
          completedWorkListCV_.notify_one();
        } else {
          it = workMetaList_.erase(it);
          lastWorkListUpdateTime_ = std::chrono::steady_clock::now();
        }
        at::cuda::CUDAGraph::dec_pending_event_queries();
      } else {
        // Increment the iterator if the current WorkNCCL object is not
        // completed.
        ++it;
      }
      // Increment heartbeat after each work processed,
      // in case processing is slowed down (but not hung) by cuda api contention
      heartbeat_++;
    }
    // process a request to dump the trace. only PG uid 0 will respond to dump
    // requests, but this is fine since all PG's feed into the same flight
    // recorder and dump.
    if (dumpPipe.has_value() && dumpPipe->shouldDump()) {
      launchAsyncDebugDump();
    }
    done = workMetaList_.empty();
  }
}

void ProcessGroupNCCL::runHookLoop() {
  bool done = false;
  while (!done || !terminateProcessGroup_.load()) {
    std::unique_lock<std::mutex> lock(completedWorkListMutex_);
    // We busy-poll the work vector every kWatchdogThreadSleepMillis
    // milliseconds as long as the atomic is True.
    completedWorkListCV_.wait_for(
        lock,
        std::chrono::milliseconds(kWatchdogThreadSleepMillis),
        [&]() -> bool {
          return !completedWorkList_.empty() || terminateProcessGroup_.load();
        });

    try {
      for (auto it = completedWorkList_.begin(); it != completedWorkList_.end();
           /* no increment */) {
        const WorkNCCL& work = *it;
        // Hook might grab GIL, unlock first to prevent deadlock
        lock.unlock();

        auto timeStarted =
            std::chrono::system_clock::now() +
            std::chrono::duration_cast<std::chrono::system_clock::duration>(
                work.workStartTime_ - std::chrono::steady_clock::now());
        onCompletionHook_(std::make_shared<WorkInfo>(
            work.retrieveOpType(), // OpType
            timeStarted, // timeStarted
            std::chrono::system_clock::now(), // timeFinished
            std::chrono::duration<float, std::milli>(
                work.getDuration()) // activeDuration
            ));

        lock.lock();
        it = completedWorkList_.erase(it);
      }
    } catch (std::exception& e) {
      if (std::string(e.what()).find("driver shutting down") !=
          std::string::npos) {
        LOG(INFO)
            << logPrefix()
            << "main process destroyed cuda before runHookLoop exited, terminating runHookLoop."
            << " (runHookLoop caught exception: " << e.what();

      } else {
        // PythonOnCompletionHook has already extracted Python exception message
        // and wrapped it with a cpp one. So we no longer need to acquire GIL
        // here.
        const auto errorStr = c10::str(
            "Caught exception on rank ",
            rank_,
            " while running onCompletion hook for ProcessGroupNCCL: ",
            e.what(),
            ". Aborting all communicators.");

        // No need to call abort() on WorkNCCL here as that collective has
        // already finished successfully at this point. We just need to abort
        // the process Abort all NCCL Communicators on this ProcessGroupNCCL
        // instance.
        abort(errorStr);
      }
    }

    // Lock is still acquired at this point
    done = completedWorkList_.empty();
  }
}

std::exception_ptr ProcessGroupNCCL::WorkNCCL::checkForNCCLErrors() {
  return checkForNCCLErrorsInternal(ncclComm_);
}

std::exception_ptr ProcessGroupNCCL::checkForNCCLErrors(
    std::shared_ptr<NCCLComm>& ncclComm) {
  return checkForNCCLErrorsInternal(ncclComm);
}

std::exception_ptr ProcessGroupNCCL::checkForNCCLErrorsInternal(
    std::shared_ptr<NCCLComm>& ncclComm) {
  // Prioritize commFailureReason over checkForNcclError() result if
  // commFailureReason is set.
  auto commFailureReason = ncclComm->getNcclCommFailureReason();
  if (commFailureReason != c10::nullopt) {
    return std::make_exception_ptr(C10_BUILD_ERROR(
        DistBackendError,
        c10::str(
            "NCCL communicator encountered error set by ProcessGroupNCCL: ",
            *commFailureReason)));
  }
  ncclResult_t ncclAsyncErr = ncclComm->checkForNcclError();
  // When nonblocking mode is enabled by TORCH_NCCL_USE_COMM_NONBLOCKING,
  // ncclInProgress could be returned when there are pending NCCL calls.
  // In this case, no exception should be thrown
#ifdef NCCL_HAS_COMM_NONBLOCKING
  // ncclInProgress is defined only if NCCL_HAS_COMM_NONBLOCKING is defined
  if (ncclAsyncErr != ncclSuccess && ncclAsyncErr != ncclInProgress) {
#else
  if (ncclAsyncErr != ncclSuccess) {
#endif
    return std::make_exception_ptr(C10_BUILD_ERROR(
        DistBackendError,
        "NCCL error: " + ncclGetErrorWithVersion(ncclAsyncErr) + "\n" +
            getNcclErrorDetailStr(ncclAsyncErr)));
  }

  return nullptr;
}

void ProcessGroupNCCL::broadcastUniqueNCCLID(
    ncclUniqueId* ncclID,
    bool isSingleP2POp,
    const std::string& p2pKey,
    int p2pRank) {
  // For collective operations:
  // For every NCCL communicator that we create we need to broadcast
  // a unique ID from rank 0 to all other ranks. This broadcast is
  // done by rank 0 setting a key in the store and all other ranks
  // retrieving the contents of that key. A single process group
  // may create multiple NCCL communicators, so we use a sequence
  // number to differentiate between them.
  // For single point-to-point operations:
  // The sequence number will only be increased on 2 out of all the
  // processes in a Process Group. So all following collective
  // operations will see different sequence numbers which will cause
  // runtime errors. To avoid that, use the src:target pair instead
  // of sequence number for p2p communications.

  std::string storeKey;
  if (!isSingleP2POp) {
    storeKey = std::to_string(ncclCommCounter_++);
  } else {
    storeKey = p2pKey;
  }
  if (rank_ == 0 || (isSingleP2POp && p2pRank == 0)) {
    auto vec = std::vector<uint8_t>(
        reinterpret_cast<uint8_t*>(ncclID),
        reinterpret_cast<uint8_t*>(ncclID) + NCCL_UNIQUE_ID_BYTES);
    store_->set(storeKey, vec);
  } else {
    try {
      auto vec = store_->get(storeKey);
      TORCH_CHECK_WITH(
          DistBackendError,
          vec.size() == NCCL_UNIQUE_ID_BYTES,
          "Invalid size for ncclUniqueId");
      std::memcpy(ncclID, vec.data(), vec.size());
    } catch (const std::exception& e) {
      std::string exceptionMsg = c10::str(
          "[",
          rank_,
          "] is setting up NCCL communicator and "
          "retrieving ncclUniqueId from [0] via c10d key-value store by key '",
          storeKey,
          "', but store->get('",
          storeKey,
          "') got error: ");
      C10_THROW_ERROR(
          DistBackendError,
          exceptionMsg + e.what() +
              ". This may indicate a possible application crash on rank 0 or a network set up issue.");
    } catch (...) {
      C10_THROW_ERROR(
          DistBackendError,
          c10::str(
              "Unknown exception while [",
              rank_,
              "] is setting up NCCL communicator and "
              "retrieving ncclUniqueId from [0] via c10d key-value store by key '",
              storeKey,
              "'",
              ". This may indicate a possible application crash on rank 0 or a network set up issue."));
    }
  }
}

void ProcessGroupNCCL::destroyNCCLComms(const std::string& devNCCLCommMapKey) {
  std::lock_guard<std::mutex> lock(mutex_);
  if (devNCCLCommMap_.find(devNCCLCommMapKey) == devNCCLCommMap_.end()) {
    TORCH_INTERNAL_ASSERT(
        false,
        "Expected to find key ",
        devNCCLCommMapKey,
        " in NCCL communicator map.");
  }
  std::shared_ptr<NCCLComm>& ncclComm = devNCCLCommMap_[devNCCLCommMapKey];
  // ncclCommDestroy(comm->getNcclComm()) results in segfault when PG is being
  // destroyed, so using ncclCommAbort here.
  ncclComm->ncclCommAbort();
  // Remove communicators from the cache.
  devNCCLCommMap_.erase(devNCCLCommMapKey);
  // Clear used device indices.
  usedDeviceIdxs_.clear();

  ncclCommDevIdxMapMutex.lock();
  ncclCommDevIdxMap.erase(ncclComm);
  ncclCommDevIdxMapMutex.unlock();
}

std::shared_ptr<NCCLComm> ProcessGroupNCCL::getNCCLComm(
    const std::string& deviceKey,
    at::Device& device,
    OpType opType,
    int p2pRank,
    bool isSendRecvSelf) {
  // Sanity check
  if (deviceKey.empty()) {
    C10_THROW_ERROR(
        DistBackendError,
        "Not able to create/get the NCCL Communicator since "
        "the GPU devices are not known");
  }
  if (bound_device_id_) {
    if (*bound_device_id_ != device) {
      LOG(ERROR) << logPrefix() << "Tensor found on device " << device
                 << " but backend constrained to " << *bound_device_id_;
      C10_THROW_ERROR(
          DistBackendError,
          "Attempt to perform collective on tensor not on device passed to init_process_group");
    }
  }

  usedDeviceIdxs_.insert(device.index());

  {
    std::lock_guard<std::mutex> lock(mutex_);
    if (devNCCLCommMap_.find(deviceKey) != devNCCLCommMap_.end()) {
      // Reuse the cached communicator if there is one.
      return devNCCLCommMap_[deviceKey];
    }
  }

  // NCCL communicator not cached, create a new entry
  std::shared_ptr<NCCLComm> ncclComm;

  // Create the unique NCCL ID and broadcast it
  ncclUniqueId ncclID;

  // For batch_isend_irecv, ncclGroupStart() would be called upfront
  bool batchP2P = ncclActiveGroupCounter_ > 0;
  bool singleP2POp = isP2POp(opType, batchP2P);
  // For point-to-point communication, lower rank of the two will get unique id.
  if (rank_ == 0 || (singleP2POp && p2pRank == 0)) {
    C10D_NCCL_CHECK(ncclGetUniqueId(&ncclID), c10::nullopt);
  }

  // For point-to-point communication on the same process, don't need broadcast.
  if (!isSendRecvSelf) {
    // Broadcast so that each process can have a unique NCCL ID
    broadcastUniqueNCCLID(&ncclID, singleP2POp, deviceKey, p2pRank);
  }

  at::cuda::OptionalCUDAGuard gpuGuard;

  // [Group Start/End Note] This is used to ensure that nccl communicator will
  // be created before communication primitives are called. Let's look at this
  // example: Using the batch_isend_irecv to send a tensor to a target process.
  // On the sender side, the corresponding underlying NCCL calls will look like
  //   ncclGroupStart() // This is in batch_isend_irecv
  //   ncclGroupStart() // This is [Note 1]
  //   ncclCommInitRank() // Inside NCCLComm::create
  //   ncclSend()
  //   ncclGroupEnd() // This is [Note 2]
  //   ncclGroupEnd() // This is in batch_isend_irecv
  // With this pattern, the nccl communicator will be created in the last
  // ncclGroupEnd which means when ncclSend is processed, the passed
  // communicator argument is NULL which will lead to runtime error. So we need
  // to "close" all active nccl groups to ensure nccl communicator is actually
  // created before encountering any communication calls. This is why we need
  // the following for loop.
  for (const auto i : c10::irange(ncclActiveGroupCounter_)) {
    (void)i;
    // comms have not been initiated yet, so can only check in blocking-way
    C10D_NCCL_CHECK(ncclGroupEnd(), c10::nullopt);
  }

  // [Note 1] Create the NCCL communicators for each GPU
  C10D_NCCL_CHECK(ncclGroupStart(), c10::nullopt);

  // GPU world size and GPU rank
  int numRanks, rank;

  if (!singleP2POp) {
    // Collective, all-to-all, or batch P2P
    numRanks = getSize();
    rank = getRank();
  } else if (isSendRecvSelf) {
    // Same process send and recv.
    numRanks = 1;
    rank = 0;
  } else {
    // For single point-to-point operation, there are only 2 processes
    // involved so the GPU rank is either 0 or 1.
    numRanks = 2;
    rank = p2pRank;
  }
  // Get the device index
  auto deviceIndex = device.index();
  gpuGuard.set_index(deviceIndex);
#ifdef NCCL_HAS_COMM_SPLIT
  if (options_->split_from) {
    TORCH_CHECK(
        options_->split_color != 0,
        "Must specify a non-zero color when splitting");
    // Find a valid, healthy communicator to split from if possible.
    std::lock_guard<std::mutex> lock(options_->split_from->mutex_);
    auto& other_comms = options_->split_from->devNCCLCommMap_;
    auto dit = other_comms.find(deviceKey);
    if (dit != other_comms.end()) {
      auto& parentComm = dit->second;
      if (parentComm != nullptr && !parentComm->isAborted()) {
        ncclComm = NCCLComm::split(
            parentComm.get(), options_->split_color, rank, options_->config);
      }
    }
  }
#endif

  // To simplify conditioonal nesting, just create the ncclComms[i]
  // entry if it hasn't been yet rather than untangling the
  // conditions that might have resulted in a split above.
  if (!ncclComm) {
#ifdef NCCL_HAS_COMM_NONBLOCKING
    ncclComm = NCCLComm::create(numRanks, rank, ncclID, options_->config);
#else
    ncclComm = NCCLComm::create(numRanks, rank, ncclID);
#endif
  }

  // Creates the NCCL streams
  auto streamVal =
      at::cuda::getStreamFromPool(options_->is_high_priority_stream);

  {
    std::lock_guard<std::mutex> lock(mutex_);
    inInitializationCommMap_.emplace(deviceKey, ncclComm);
  }

  // [Note 2 ]
#ifndef NCCL_HAS_COMM_NONBLOCKING
  C10D_NCCL_CHECK(ncclGroupEnd(), c10::nullopt);
#else
  if (nccl_use_nonblocking()) {
    // If we use nonblocking mode, allow communicators to be
    // uninitialized/ncclInProgress until the first communication
    C10D_NCCL_CHECK_NONBLOCKING(ncclGroupEnd(), c10::nullopt);
  } else {
    C10D_NCCL_CHECK(ncclGroupEnd(), c10::nullopt);
  }
#endif

  LOG(INFO) << logPrefix() << "ProcessGroupNCCL created ncclComm_ "
            << ncclComm->ncclComm_ << " on CUDA device: " << deviceIndex;

  // At this point NCCL should have been initialized, hence we can accurately
  // get the env value even if NCCL sets it by reading from nccl.conf file
  LOG(INFO) << logPrefix()
            << "NCCL_DEBUG: " << getCvarString({"NCCL_DEBUG"}, "N/A");

  // See [Group Start/End Note]
  for (const auto i : c10::irange(ncclActiveGroupCounter_)) {
    (void)i;
    C10D_NCCL_CHECK(ncclGroupStart(), c10::nullopt);
  }

  ncclStreams_.emplace(deviceKey, std::move(streamVal));

  // Note: these events are created with the (default) cudaEventDisableTiming
  // flag This flag provides the best performance when used with
  // cudaStreamWaitEvent() and cudaEventQuery(). Since we here don't measure the
  // performance using cudaEvent, this should be set.
  // TODO(kwen2501): is ncclEvents_ used anywhere else?
  ncclEvents_.emplace(deviceKey, at::cuda::CUDAEvent(cudaEventDisableTiming));

  // Record the communicators based on ncclUniqueId.
  ncclIdToCommMap_.emplace(buildNcclUniqueIdStr(ncclID), ncclComm);

  // Move the NCCL resource to cache
  auto it = inInitializationCommMap_.find(deviceKey);
  // A previous thread could've already removed devicesKey from
  // inInitializationCommMap_ and added it to devNCCLCommMap_
  if (it != inInitializationCommMap_.end()) {
    devNCCLCommMap_.emplace(deviceKey, std::move(it->second));
    inInitializationCommMap_.erase(deviceKey);

    // Now ncclComms are fully initialized.
    // Register all active CUDA memory segments in cache allocator to
    // the new NCCL communicators
    if (useTensorRegisterAllocatorHook_) {
      auto snapshot = c10::cuda::CUDACachingAllocator::snapshot();
      // Register the segment to a new NCCL communicator if on the same device
      for (const auto& segmentInfo : snapshot.segments) {
        TORCH_INTERNAL_ASSERT(
            segmentInfo.device == device.index(),
            "Mismatch between CUDA memory segment device and current device");
        ncclComm->registerSegment(
            reinterpret_cast<void*>(segmentInfo.address),
            segmentInfo.total_size);
      }

      // Record the mapping between ncclComm and device index so that later
      // register hook can register a newly allocated segment to communicators
      // on the same device.
      // NOTE: we need remove the communicator from this map when it is
      // destroyed, otherwise may register onto an invalid communicator.
      ncclCommDevIdxMapMutex.lock();
      ncclCommDevIdxMap.emplace(ncclComm, device.index());
      ncclCommDevIdxMapMutex.unlock();
    }
  }

  it = devNCCLCommMap_.find(deviceKey);
  TORCH_INTERNAL_ASSERT(
      it != devNCCLCommMap_.end(), "Communicators not populated in cache!");

  return it->second;
}

uint64_t ProcessGroupNCCL::getCommSplitCounter() const {
  uint64_t ret = 0;
  for (const auto& i : ncclIdToCommMap_) {
    auto& ncclComm = i.second;
    ret += ncclComm->getCommSplitCounter();
  }
  return ret;
}

namespace {

// Check validity of tensor
void check_gpu_single_tensor(
    const at::Tensor& tensor,
    const bool p2p = false // whether operation is a P2P operation
) {
  if (!tensor.is_cuda() || tensor.is_sparse()) {
    C10_THROW_ERROR(ValueError, "Tensors must be CUDA and dense");
  }
  // Skip the following requirements for P2P operations
  if (!tensor.is_contiguous(tensor.suggest_memory_format())) {
    if (p2p) {
      TORCH_WARN_ONCE(
          "Detected non-contiguous tensor in P2P operations. It is user "
          "responsibility to guarantee that source and destination tensors have "
          "the same contiguity format.");
    } else {
      C10_THROW_ERROR(ValueError, "Tensors must be contiguous");
    }
  }
}

// Checks that all `tensors' have the same type and shape and reside on the same
// GPU.
// TODO: test_c10d_nccl.py should consider adding tests for the error conditions
// here, ie, that deliberately pass invalid tensors and check the right
// exception is thrown. The "Expected list of tensors on the same device"
// condition may be a challenge because the test would need to pass tensors on
// different devices in the same process.
int64_t check_gpu_tensors_same_device(const std::vector<at::Tensor>& tensors) {
  if (tensors.size() == 0) {
    C10_THROW_ERROR(ValueError, "Tensor list must be nonempty");
  }

  const auto& first = tensors.front();

  int64_t total_numel = 0;
  for (const auto& t : tensors) {
    if (!t.is_cuda() || t.is_sparse()) {
      C10_THROW_ERROR(ValueError, "Tensors must be CUDA and dense");
    }
    if (t.scalar_type() != first.scalar_type()) {
      C10_THROW_ERROR(TypeError, "Tensors must have identical type");
    }
    if (!t.is_non_overlapping_and_dense()) {
      C10_THROW_ERROR(ValueError, "Tensors must be non-overlapping and dense");
    }
    // If we're in this function, the user called a _coalesced collective
    // on a set of tensors with potentially different sizes and strides.
    // Therefore, we don't check for matching sizes and strides,
    // but we do double-check tensors are on the same device.
    TORCH_CHECK_WITH(
        ValueError,
        t.get_device() == tensors[0].get_device(),
        "Expected list of tensors on the same device");
    total_numel += t.numel();
  }

  return total_numel;
}

bool check_same_size(const std::vector<at::Tensor>& input_tensors) {
  for (const auto& input_tensor : input_tensors) {
    if (!input_tensors[0].is_same_size(input_tensor)) {
      return false;
    }
  }
  return true;
}

} // namespace

c10::intrusive_ptr<ProcessGroupNCCL::WorkNCCL> ProcessGroupNCCL::initWork(
    at::Device& device,
    int rank,
    OpType opType,
    const char* profilingTitle,
    const std::vector<at::Tensor>& inputs,
    const std::vector<at::Tensor>& outputs) { // TODO(kwen2501): necessary?
  auto r = c10::make_intrusive<ProcessGroupNCCL::WorkNCCL>(
      device,
      rank,
      opType,
      seq_,
      profilingTitle,
      profilingTitle != nullptr ? c10::optional<std::vector<at::Tensor>>(inputs)
                                : c10::nullopt,
      desyncDebug_,
      enableTiming_.load(),
      dist_debug_level_);
  r->trace_id_ = NCCLTraceBuffer::get()->record(
      uid_,
      seq_,
      // create a string copy of profilingTitle
      profilingTitle ? profilingTitle : "",
      inputs,
      outputs,
      r->ncclStartEvent_.get(),
      r->ncclEndEvent_.get());
  return r;
}

// TODO(kwen2501): deprecate
std::vector<at::Tensor> ProcessGroupNCCL::WorkNCCL::result() {
  return *outputs_;
}

c10::intrusive_ptr<c10::ivalue::Future> ProcessGroupNCCL::WorkNCCL::
    getFuture() {
  return future_;
}

float ProcessGroupNCCL::WorkNCCL::getDuration() const {
  TORCH_CHECK(timingEnabled_, "getDuration only works if timing was enabled");
  TORCH_CHECK(
      ncclStartEvent_,
      "getDuration only works if ncclStartEvents_ is populated, true if timing enabled");
  TORCH_CHECK(
      ncclEndEvent_,
      "getDuration only works if ncclEndEvents_ is populated, which should always be true");
  return ncclStartEvent_->elapsed_time(*ncclEndEvent_);
}

uint64_t ProcessGroupNCCL::WorkNCCL::getSequencenumber() const {
  return seq_;
}

void ProcessGroupNCCL::workEnqueue(
    c10::intrusive_ptr<ProcessGroupNCCL::WorkNCCL> work) {
  // Record every work that we enqueue, rather than every work we create.
  // - we do not currently enqueue every created work, see coalescing in
  // pointToPoint
  // - but it is UNSAFE to steal start/end event refs from works that may go
  // out of scope,
  //   and enqueueing in workMetaList is the mechanism by which we ensure they
  //   stay in scope long enough for flight recorder to finish using them

  work->trace_id_ = NCCLTraceBuffer::get()->record(
      uid_,
      seq_,
      work->profilingTitle_,

      // TODO some new way to pass in/out tensor shapes to record()
      // we avoid keeping tensors alive by holding a work obj, so shouldn't
      // store the inputs/outputs directly
      std::vector<at::Tensor>{},
      work->outputs_ ? *work->outputs_ : std::vector<at::Tensor>{},
      work->ncclStartEvent_.get(),
      work->ncclEndEvent_.get());
  LOG(ERROR) << "workEnqueue just recorded " << work->trace_id_.value();
  if (!terminateProcessGroup_.load()) {
<<<<<<< HEAD
    {
      std::lock_guard<std::mutex> lock(workMetaListMutex_);
      // Avoid view tensors to be processed in cleanup thread.
      // View tensors' destruction invokes autograd_meta, which
      // needs to be destructed in user thread. Otherwise will
      // get deadlock. Here we enqueue work without outputs_.
      workMetaList_.emplace_back(*work);
      lastEnqueuedSeq_ = work->seq_;
      lastWorkListUpdateTime_ = std::chrono::steady_clock::now();
    }
=======
    std::lock_guard<std::mutex> lock(workMetaListMutex_);
    // Avoid view tensors to be processed in cleanup thread.
    // View tensors' destruction invokes autograd_meta, which
    // needs to be destructed in user thread. Otherwise will
    // get deadlock. Here we enqueue work without outputs_.
    workMetaList_.emplace_back(*work);
    lastEnqueuedSeq_ = work->seq_;
    lastWorkListUpdateTime_ = std::chrono::steady_clock::now();
>>>>>>> 642c1090
  }
}

ProcessGroupNCCL::Options::Options(bool is_high_priority_stream)
    : Backend::Options(NCCL_BACKEND_NAME, kProcessGroupNCCLDefaultTimeout),
      is_high_priority_stream(is_high_priority_stream) {}

static constexpr int CoalActive = 0x01, CoalColl = 0x02, CoalP2P = 0x04;

void ProcessGroupNCCL::startCoalescing() {
  coalescedDevices_.clear();
  coalescedComms_.clear();
  coalescing_state_ |= CoalActive;

  bool enableTiming = enableTiming_.load();

  if (enableTiming) {
    coalescedStartEvent_ =
        std::make_shared<at::cuda::CUDAEvent>(cudaEventDefault);
  }
  coalescedEndEvent_ = std::make_shared<at::cuda::CUDAEvent>(
      enableTiming ? cudaEventDefault : cudaEventDisableTiming);

  groupStart();
}

// `optype` is for specifying a composite optype, such as ALLGATHER and
// REDUCE_SCATTER
c10::intrusive_ptr<Work> ProcessGroupNCCL::endCoalescing(OpType optype) {
  if (coalescedComms_.size() == 0) {
    LOG(ERROR) << "endcoalescing bailed bc comms size";
    // There is no actual work being coalesced, return here
    groupEnd();
    return nullptr;
  }

  // `coalescedComms_` should have same set of comms across collectives
  auto comm = coalescedComms_[0];
  // `coalescedDevices_` should have same set of devices across collectives
  auto device = coalescedDevices_[0];

  // `getKeyFromDevice` is how we get keys for both collectives and batch P2P
  const auto key = getKeyFromDevice(device);
  auto ncclStream = ncclStreams_.at(key);

  // Create Work object
  auto work = initWork(device, rank_, optype, "nccl:coalesced");
  work->ncclComm_ = comm;
  work->blockingWait_ = blockingWait_;
  work->avoidRecordStreams_ = avoidRecordStreams_;
  work->opTimeout_ = options_->timeout;
  work->store_ = store_;
  // Record start before ncclGroupEnd

  // we waste the cuda events created inside initWork which is not a big deal
  // but we could pass a flag
  work->ncclStartEvent_ = coalescedStartEvent_;
  work->ncclEndEvent_ = coalescedEndEvent_;

  if (work->timingEnabled_) {
    work->ncclStartEvent_->record(ncclStream);
  }

  if (nccl_use_nonblocking()) {
    groupEndNonblocking(comm);
  } else {
    groupEnd();
  }

  // Record end after ncclGroupEnd
  // TODO(eqy): is this still necessary if avoidRecordStreams_ is set?
  work->ncclEndEvent_->record(ncclStream);

  if (avoidRecordStreams_) {
    // other functions expect an initialized ptr if avoidRecordStreams_ is set
    work->stashed_for_allocator_safety_ =
        std::make_shared<std::vector<at::Tensor>>();
  }
  c10::cuda::CaptureStatus capture_status =
      c10::cuda::currentStreamCaptureStatusMayInitCtx();

  // Notify graphs before we check the capture status preemptively
  at::cuda::CUDAGraph::inc_pending_event_queries();

  if ((coalescing_state_) && capture_status == c10::cuda::CaptureStatus::None) {
    workEnqueue(work);
  } else {
    at::cuda::CUDAGraph::dec_pending_event_queries();
  }

  // Bump collective counter after creating the work-
  // this way all the flight-recorder events inside the coalesing group share
  // the seq_ with the coalsed op and the work that goes with it
  seq_++;

  coalescing_state_ = 0;
  return work;
}

c10::intrusive_ptr<Work> ProcessGroupNCCL::endCoalescing() {
  // Default OpType to COALESCED if not specified
  return endCoalescing(OpType::COALESCED);
}

template <typename Fn, typename PreProcess, typename PostProcess>
c10::intrusive_ptr<Work> ProcessGroupNCCL::collective(
    at::Tensor& input,
    at::Tensor& output,
    Fn fn,
    PreProcess pre,
    PostProcess post,
    OpType opType,
    const char* profilingTitle,
    bool avoidRecordStreams) {
  // Environment setting by the user may add onto collective call's option
  avoidRecordStreams |= avoidRecordStreams_;
  c10::cuda::CaptureStatus capture_status =
      c10::cuda::currentStreamCaptureStatusMayInitCtx();
  errorIfCapturingNonCapturableNCCL(capture_status);

  // Bump collective counter
  seq_++;

  auto device = getDevice(input);
  const auto key = getKeyFromDevice(device);
  auto ncclComm = getNCCLComm(key, device, opType);

  if (coalescing_state_ & CoalActive) {
    coalescing_state_ |= CoalColl;
    coalescedDevices_.push_back(device);
    coalescedComms_.push_back(ncclComm);
  }

  // Used many times below, so we stash the unordered_map lookup
  auto ncclStream = ncclStreams_.at(key);

  // First let NCCL streams wait for input tensors allocation streams
  syncStream(device, ncclEvents_[key], ncclStream);

  std::vector<at::Tensor> inputs{input};
  std::vector<at::Tensor> outputs{output};

  auto work = initWork(device, rank_, opType, profilingTitle, inputs, outputs);

  // Store references to outputs to be used by WorkNCCL::result and operator<<.
  work->outputs_ =
      std::make_shared<std::vector<at::Tensor>>(std::move(outputs));

  if (avoidRecordStreams) {
    work->stashed_for_allocator_safety_ =
        std::make_shared<std::vector<at::Tensor>>();
    work->stashed_for_allocator_safety_->push_back(input);
  }

  at::cuda::OptionalCUDAGuard gpuGuard;

  // Start event should only be recorded before the ncclGroupStart()
  if (work->timingEnabled_) {
    work->ncclStartEvent_->record(ncclStream);
  }

  pre(ncclStream, work);

  ncclComm_t comm = ncclComm->getNcclComm();

  // Both `inputs' and `outputs' are created on a worker stream and used in
  // different ncclStreams.  Hence, both must record the ncclStream to
  // prevent being freed before the collective finishes.
  //
  // We only record `inputs' here, and leave recording `outputs' to `fn' for
  // operations where `inputs' and `outputs' are not the same.
  //
  // See [Sync Streams].
  if (!avoidRecordStreams) {
    if (!input.is_sparse()) {
      c10::cuda::CUDACachingAllocator::recordStream(
          input.storage().data_ptr(), ncclStream);
    } else {
      // for sparse input case record streams on both index and value
      // tensors
      c10::cuda::CUDACachingAllocator::recordStream(
          input.values().storage().data_ptr(), ncclStream);
      c10::cuda::CUDACachingAllocator::recordStream(
          input.indices().storage().data_ptr(), ncclStream);
    }
  }
#ifndef NCCL_HAS_COMM_NONBLOCKING
  C10D_NCCL_CHECK(
      fn(input, output, comm, ncclStream),
      ncclComm->getNcclCommFailureReason());
#else
  C10D_NCCL_CHECK_TIMEOUT(
      fn(input, output, comm, ncclStream),
      comm,
      ncclComm->getNcclCommFailureReason());
#endif

  post(ncclStream, work);

  // End event should only be recorded after the ncclGroupEnd()
  if (!coalescing_state_) {
    work->ncclEndEvent_->record(ncclStream);
  }
  work->ncclComm_ = ncclComm;

  {
    c10::cuda::CUDAMultiStreamGuard streamGuard(ncclStream);
    std::vector<at::Device> devices{device};
    work->future_ = c10::make_intrusive<at::ivalue::Future>(
        c10::ListType::create(c10::TensorType::get()), devices);

    // Add a callback that runs profiling end callbacks. wrapCallback() in CUDA
    // future blocks the stream this callback runs on the corresponding
    // ncclEndEvents_ ensuring appropriate synchronization.
    if (work->recordFunctionEndCallback_) {
      work->future_->addCallback(
          [work](at::ivalue::Future& /* unused */) {
            work->recordFunctionEndCallback_();
          },
          // uses_future = false allows us to skip synchronization in
          // ivalue::Future, but is only valid as long as the lambda doesn't use
          // the "Future" argument.
          /*uses_future=*/false);
    }
    work->future_->markCompleted(at::IValue(*work->outputs_));
  }

  // Set appropriate work parameters.
  work->blockingWait_ = blockingWait_;
  work->avoidRecordStreams_ = avoidRecordStreams;
  work->opTimeout_ = options_->timeout;
  work->store_ = store_;
  // Record size info for debug. We only record the size on the first device as
  // multi-device per process is deprecated
  work->numelIn_ = input.numel();
  work->numelOut_ = output.numel();

  // Notify graphs before we check the capture status preemptively
  at::cuda::CUDAGraph::inc_pending_event_queries();

  if (!coalescing_state_ && capture_status == c10::cuda::CaptureStatus::None) {
    workEnqueue(work);
  } else {
    at::cuda::CUDAGraph::dec_pending_event_queries();
  }

  return work;
}

template <typename Fn>
c10::intrusive_ptr<Work> ProcessGroupNCCL::collectiveCoalesced(
    std::vector<at::Tensor>& inputs,
    std::vector<at::Tensor>& outputs,
    Fn fn,
    OpType opType,
    const char* profilingTitle,
    bool avoidRecordStreams) {
  // Environment setting by the user may add onto collective call's option
  avoidRecordStreams |= avoidRecordStreams_;
  c10::cuda::CaptureStatus capture_status =
      c10::cuda::currentStreamCaptureStatusMayInitCtx();
  errorIfCapturingNonCapturableNCCL(capture_status);

  // Bump collective counter
  seq_++;

  // Currently, the API permits one scenario where inputs.size() and
  // outputs.size() are > 0.
  // 1. If the call was a _coalesced call, all inputs must be on the same
  // device.
  //    The group of nccl calls applies the collective separately to each input,
  //    but the group as a whole should be efficient, and might even execute as
  //    a single fused kernel.
  auto device = getDevice(inputs[0]);
  const auto key = getKeyFromDevice(device);
  auto ncclComm = getNCCLComm(key, device, opType);

  // Used many times below, so we stash the unordered_map lookup
  auto ncclStream = ncclStreams_.at(key);

  // First let NCCL streams wait for input tensors allocation streams
  syncStream(device, ncclEvents_[key], ncclStream);

  auto work = initWork(device, rank_, opType, nullptr, inputs, outputs);

  // Store references to outputs to be used by WorkNCCL::result and operator<<.
  work->outputs_ = std::make_shared<std::vector<at::Tensor>>(outputs);

  if (avoidRecordStreams) {
    work->stashed_for_allocator_safety_ =
        std::make_shared<std::vector<at::Tensor>>(inputs);
  }

  at::cuda::OptionalCUDAGuard gpuGuard;

  // Start event should only be recorded before the ncclGroupStart()
  if (work->timingEnabled_) {
    work->ncclStartEvent_->record(ncclStream);
  }

  ncclComm_t comm = ncclComm->getNcclComm();

// TODO(kwen2501): this should be moved to c10d tests, to qualify a NCCL
// upgrade. Once a NCCL version is qualified, this code should not be needed at
// runtime.
#ifdef PGNCCL_ENABLE_HASH
  if (enableCollecticeHashDebug_.load()) {
    auto numel = getTensorsNumel(inputs);
    auto hashValue = hashTensors(inputs);
    PRINT_COLLECTIVE_HASH_SIGNATURE(
        "input", opTypeToString(opType), numel, hashValue);
  }
#endif

  {
    torch::cuda::nccl::AutoNcclGroup nccl_group_guard(
        comm, nccl_use_nonblocking());
    for (const auto i : c10::irange(inputs.size())) {
      // Both `inputs' and `outputs' are created on a worker stream and used in
      // different ncclStreams.  Hence, both must record the ncclStream to
      // prevent being freed before the collective finishes.
      //
      // We only record `inputs' here, and leave recording `outputs' to `fn' for
      // operations where `inputs' and `outputs' are not the same.
      //
      // See [Sync Streams].
      if (!avoidRecordStreams) {
        if (!inputs[i].is_sparse()) {
          c10::cuda::CUDACachingAllocator::recordStream(
              inputs[i].storage().data_ptr(), ncclStream);
        } else {
          // for sparse input case record streams on both index and value
          // tensors
          c10::cuda::CUDACachingAllocator::recordStream(
              inputs[i].values().storage().data_ptr(), ncclStream);
          c10::cuda::CUDACachingAllocator::recordStream(
              inputs[i].indices().storage().data_ptr(), ncclStream);
        }
      }
#ifndef NCCL_HAS_COMM_NONBLOCKING
      C10D_NCCL_CHECK(
          fn(inputs[i], outputs[i], comm, ncclStream),
          ncclComm->getNcclCommFailureReason());
#else
      C10D_NCCL_CHECK_TIMEOUT(
          fn(inputs[i], outputs[i], comm, ncclStream),
          comm,
          ncclComm->getNcclCommFailureReason());
#endif
    }
  }

  // End event should only be recorded after the ncclGroupEnd()
  if (!coalescing_state_) {
    work->ncclEndEvent_->record(ncclStream);
  }
  work->ncclComm_ = ncclComm;

  {
    c10::cuda::CUDAMultiStreamGuard streamGuard(ncclStream);
    std::vector<at::Device> devices{device};
    work->future_ = c10::make_intrusive<at::ivalue::Future>(
        c10::ListType::create(c10::TensorType::get()), devices);

    // Add a callback that runs profiling end callbacks. wrapCallback() in CUDA
    // future blocks the stream this callback runs on the corresponding
    // ncclEndEvents_ ensuring appropriate synchronization.
    if (work->recordFunctionEndCallback_) {
      work->future_->addCallback(
          [work](at::ivalue::Future& /* unused */) {
            work->recordFunctionEndCallback_();
          },
          // uses_future = false allows us to skip synchronization in
          // ivalue::Future, but is only valid as long as the lambda doesn't use
          // the "Future" argument.
          /*uses_future=*/false);
    }
    work->future_->markCompleted(at::IValue(*work->outputs_));
  }

  // Set appropriate work parameters.
  work->blockingWait_ = blockingWait_;
  work->avoidRecordStreams_ = avoidRecordStreams;
  work->opTimeout_ = options_->timeout;
  work->store_ = store_;
  // Record size info for debug. We only record the size on the first device as
  // multi-device per process is deprecated
  work->numelIn_ = inputs[0].numel();
  work->numelOut_ = outputs[0].numel();

  // Notify graphs before we check the capture status preemptively
  at::cuda::CUDAGraph::inc_pending_event_queries();

  if (!coalescing_state_ && capture_status == c10::cuda::CaptureStatus::None) {
    workEnqueue(work);
  } else {
    at::cuda::CUDAGraph::dec_pending_event_queries();
  }

  return work;
}

template <typename Fn, typename PreProcess, typename PostProcess>
c10::intrusive_ptr<Work> ProcessGroupNCCL::pointToPoint(
    at::Tensor& tensor,
    Fn fn,
    int peer,
    OpType opType,
    PreProcess pre,
    PostProcess post,
    const char* profilingTitle) {
  // avoidRecordStreams_ note:
  // send, recv, and irecv should be ok with avoidRecordStreams,
  // However, for isend, I don't think the API requires the user
  // to wait() on the returned handle, so ProcessGroupNCCL can't know
  // when it's safe to release the input back to the allocator,
  // and the present call has no way to know it's not an isend.
  // Therefore, we warn and fall back to the typical recordStream logic:
  if (avoidRecordStreams_) {
    TORCH_WARN_ONCE(
        "TORCH_NCCL_AVOID_RECORD_STREAMS=1 has no effect for point-to-point "
        "collectives.");
  }

  auto device = getDevice(tensor);
  std::string key;
  int p2pRank = 0, p2pTargetRank = 0;
  bool isSendRecvSelf = false;
  // For batch_isend_irecv, ncclGroupStart() would be called upfront
  bool batchP2P = ncclActiveGroupCounter_ > 0;
  if (batchP2P) {
    // For batch P2P, we need to treat it like a collective when selecting
    // communicator, because other ranks can call into this batch other than my
    // rank and my peer
    key = getKeyFromDevice(device);
    p2pRank = rank_;
    p2pTargetRank = peer;
  } else {
    // For single P2P, preserve the old two-rank behavior (to avoid perf diff)
    key = getKeySendRecv(rank_, peer);
    p2pRank = rank_ <= peer ? 0 : 1;
    isSendRecvSelf = rank_ == peer;
    p2pTargetRank = isSendRecvSelf ? 0 : 1 - p2pRank;

    if (!coalescing_state_) {
      // Bump sequence number. Don't do so if it's a batch P2P, it will be
      // bumped in `endCoalescing`.
      LOG(ERROR) << "Bumping seq_ inside pointToPoint" << seq_;
      seq_++;
    }
  }

  auto ncclComm = getNCCLComm(key, device, opType, p2pRank, isSendRecvSelf);

  if (coalescing_state_ & CoalActive) {
    coalescing_state_ |= CoalP2P;
    coalescedDevices_.push_back(device);
    coalescedComms_.push_back(ncclComm);
  }

  // Used many times below, so we stash the unordered_map lookup
  auto ncclStream = ncclStreams_.at(key);
  // First let NCCL streams wait for input tensors allocation streams
  syncStream(device, ncclEvents_[key], ncclStream);

  // Work itself will create the CUDA events on all GPUs of tensors
  c10::intrusive_ptr<ProcessGroupNCCL::WorkNCCL> work;
  if (coalescing_state_) {
    auto trace_id = NCCLTraceBuffer::get()->record(
        uid_,
        seq_,
        profilingTitle,
        {tensor},
        {tensor},
        enableTiming_.load() ? coalescedStartEvent_.get() : nullptr,
        coalescedEndEvent_.get());
    // TODO accumulate the trace_ids into a list and later stuff those into the
    // work for recording
  } else {
    work = initWork(device, rank_, opType, profilingTitle, {tensor}, {});
    // Store references to outputs to be used by WorkNCCL::result and
    // operator<<. Note that these outputs are only valid for recv(), as send()
    // does not modify the inputs but we still create these outputs for use
    // cases such as profiling.
    work->outputs_ = std::make_shared<std::vector<at::Tensor>>();
    work->outputs_->push_back(tensor);
  }

  // is gpuGuard needed for the if block below, or can i swap them
  at::cuda::OptionalCUDAGuard gpuGuard;

  if (!coalescing_state_) {
    // Start event should only be recorded before the ncclGroupStart()
    if (work->timingEnabled_) {
      work->ncclStartEvent_->record(ncclStream);
    }

    pre(ncclStream, work);
  }

  // Both send tensor and recv tensor are created on a worker stream and used
  // in different ncclStreams.  Hence, both must record the ncclStream to
  // prevent being freed before the collective finishes.
  //
  // See [Sync Streams].
  c10::cuda::CUDACachingAllocator::recordStream(
      tensor.storage().data_ptr(), ncclStream);

  // This part seems common to both p2p and coalesced-p2p usage?
  ncclComm_t comm_ = ncclComm->getNcclComm();

#ifndef NCCL_HAS_COMM_NONBLOCKING
  C10D_NCCL_CHECK(
      fn(tensor, comm_, ncclStream, p2pTargetRank),
      ncclComm->getNcclCommFailureReason());
#else
  C10D_NCCL_CHECK_TIMEOUT(
      fn(tensor, comm_, ncclStream, p2pTargetRank),
      ncclComm->getNcclComm(),
      ncclComm->getNcclCommFailureReason());
#endif

  if (!coalescing_state_) {
    post(ncclStream);

    // End event should only be recorded after the ncclGroupEnd()
    if (!coalescing_state_) {
      work->ncclEndEvent_->record(ncclStream);
    }
    work->ncclComm_ = ncclComm;
    work->blockingWait_ = blockingWait_;
    work->opTimeout_ = options_->timeout;
    work->store_ = store_;
    // Record size info for debug. We only record the size on the first device
    // as multi-device per process is deprecated
    work->numelIn_ = work->numelOut_ = tensor.numel();

    // Future only needs to be created and marked completed with outputs for
    // recv(), but still create future for use cases such as profiling even for
    // send().
    {
      c10::cuda::CUDAMultiStreamGuard streamGuard(ncclStream);
      std::vector<at::Device> devices{device};
      work->future_ = c10::make_intrusive<at::ivalue::Future>(
          c10::ListType::create(c10::TensorType::get()), devices);
      work->future_->markCompleted(at::IValue(*work->outputs_));
    }

    // Add a callback that runs profiling end callbacks. wrapCallback() in CUDA
    // future blocks the stream this callback runs on the corresponding
    // ncclEndEvents_ ensuring appropriate synchronization.
    if (work->recordFunctionEndCallback_) {
      work->future_->addCallback(
          [work](at::ivalue::Future& /* unused */) {
            work->recordFunctionEndCallback_();
          },
          // uses_future = false allows us to skip synchronization in
          // ivalue::Future, but is only valid as long as the lambda doesn't use
          // the "Future" argument.
          /*uses_future=*/false);
    }
  }

  // Enqueue P2P op so that it can be cancelled by NCCL watchdog
  c10::cuda::CaptureStatus capture_status =
      c10::cuda::currentStreamCaptureStatusMayInitCtx();

  // Notify graphs before we check the capture status preemptively
  at::cuda::CUDAGraph::inc_pending_event_queries();

  if (!coalescing_state_ && capture_status == c10::cuda::CaptureStatus::None) {
    workEnqueue(work);
    return work;
  } else {
    at::cuda::CUDAGraph::dec_pending_event_queries();
    return nullptr;
  }
}

template <typename Fn>
c10::intrusive_ptr<Work> ProcessGroupNCCL::collective(
    at::Tensor& input,
    at::Tensor& output,
    Fn fn,
    OpType opType,
    const char* profilingTitle,
    bool avoidRecordStreams) {
  return collective(
      input,
      output,
      fn,
      [](at::cuda::CUDAStream&,
         c10::intrusive_ptr<ProcessGroupNCCL::WorkNCCL>& work) {},
      [](at::cuda::CUDAStream&,
         c10::intrusive_ptr<ProcessGroupNCCL::WorkNCCL>& work) {},
      opType,
      profilingTitle,
      avoidRecordStreams);
}

template <typename Fn>
c10::intrusive_ptr<Work> ProcessGroupNCCL::pointToPoint(
    at::Tensor& tensor,
    Fn fn,
    int peer,
    OpType opType,
    const char* profilingTitle) {
  return pointToPoint(
      tensor,
      fn,
      peer,
      opType,
      [](at::cuda::CUDAStream&,
         c10::intrusive_ptr<ProcessGroupNCCL::WorkNCCL>& work) {},
      [](at::cuda::CUDAStream&) {},
      profilingTitle);
}

c10::intrusive_ptr<Work> ProcessGroupNCCL::allreduce_sparse(
    std::vector<at::Tensor>& tensors,
    const AllreduceOptions& opts) {
  TORCH_CHECK(tensors.size() == 1, MULTI_DEVICE_ERROR_MSG);
  auto tensor = tensors.back();
#ifdef IS_NCCL_EXP
  tensor = tensor.coalesce();
  at::Tensor outputTensor =
      torch::zeros(tensor.sizes(), tensor.options().layout(torch::kStrided));
  auto work = collective(
      tensor,
      outputTensor,
      [&](at::Tensor& input,
          at::Tensor& output,
          ncclComm_t comm,
          at::cuda::CUDAStream& stream) {
        auto ncclDataType = getNcclDataType(input.scalar_type());
        auto ncclReduceOp =
            getNcclReduceOp(opts.reduceOp, input, ncclDataType, comm);

        size_t num_elements = output.numel();
        auto indices = input.indices();
        auto sizes = input.sizes();
        int colSize = sizes[1];
        auto rows = indices[0];
        size_t blockCount = rows.sizes()[0];
        auto recvIndices = indices[0] * colSize;

        // prevent output and recvIndices from being freed
        c10::cuda::CUDACachingAllocator::recordStream(
            output.storage().data_ptr(), stream);
        c10::cuda::CUDACachingAllocator::recordStream(
            recvIndices.storage().data_ptr(), stream);
        auto result = ncclAllReduceSparseBlock(
            input._values().data_ptr(), // sendbuff
            recvIndices.data_ptr<int64_t>(), // recv_indices
            blockCount, // block_count
            colSize, // block_length
            output.data_ptr(), // recvbuff
            output.numel(), // recv_count
            ncclDataType,
            ncclReduceOp,
            comm,
            stream.stream());
        return result;
      },
      [](at::cuda::CUDAStream& ncclStream,
         c10::intrusive_ptr<ProcessGroupNCCL::WorkNCCL>& work) {},
      [&](at::cuda::CUDAStream& ncclStream,
          c10::intrusive_ptr<ProcessGroupNCCL::WorkNCCL>& work) {
        // Convert output tensors to sparse and back into tensors.
        at::cuda::CUDAStreamGuard guard(ncclStream);
        if (opts.sparseIndices.has_value()) {
          tensor = at::sparse_coo_tensor(
              opts.sparseIndices.value(), outputTensor, tensor.sizes());
        } else {
          tensor = outputTensor.to_sparse();
        }
      },
      OpType::_ALLREDUCE_SPARSE,
      "nccl:all_reduce_sparse");
  return work;
#else
  // If the nccl branch is not "exp" then we just error
  C10_THROW_ERROR(
      Error,
      "allreduce_sparse is only available in the NCCL experimental branch.");
#endif
}

c10::intrusive_ptr<Work> ProcessGroupNCCL::allreduce_impl(
    at::Tensor& tensor,
    const AllreduceOptions& opts) {
  return collective(
      tensor,
      tensor,
      [&](at::Tensor& input,
          at::Tensor& output,
          ncclComm_t comm,
          at::cuda::CUDAStream& stream) {
        auto ncclDataType = getNcclDataType(input.scalar_type());
        auto ncclReduceOp =
            getNcclReduceOp(opts.reduceOp, input, ncclDataType, comm);
        return ncclAllReduce(
            input.data_ptr(),
            output.data_ptr(),
            input.numel(),
            ncclDataType,
            ncclReduceOp,
            comm,
            stream.stream());
      },
      OpType::ALLREDUCE,
      "nccl:all_reduce");
}

c10::intrusive_ptr<Work> ProcessGroupNCCL::allreduce(
    std::vector<at::Tensor>& tensors,
    const AllreduceOptions& opts) {
  TORCH_CHECK(tensors.size() == 1, MULTI_DEVICE_ERROR_MSG);
  auto tensor = tensors.back();
  check_gpu_single_tensor(tensor);

  if (intraNodeComm_ != nullptr && opts.reduceOp == ReduceOp::SUM) {
    using namespace intra_node_comm;
    auto algo = intraNodeComm_->selectAllReduceAlgo(tensor);
    if (algo != intra_node_comm::AllReduceAlgo::NONE) {
      intraNodeComm_->allReduce(tensor, algo);
      return c10::make_intrusive<IntraNodeCommWork>();
    }
  }

  // @lint-ignore CLANGTIDY
  RECORD_PARAM_COMMS_DATA(
      static_cast<int>(
          this->getSequenceNumberForGroup() + 1), // seq + 1 to match collective
      this->getID(),
      tensors, // inputTensors
      tensors, // outputTensors
      rank_, // rank
      "allreduce", // colName
      tensor.numel(), // inNelems
      tensor.numel(), // outNelems
      tensor.scalar_type(), // dType
      std::vector<int64_t>(), // inSplitSizes
      std::vector<int64_t>(), // outSplitSizes
      globalRankStart, // globalRankStart
      globalRankStride, // globalRankStride
      this->getSize()); // worldSize

  // avoidRecordStreams_ note: collective() will stash tensors.
  return allreduce_impl(tensor, opts);
}

c10::intrusive_ptr<Work> ProcessGroupNCCL::allreduce_coalesced(
    std::vector<at::Tensor>& tensors,
    const AllreduceCoalescedOptions& opts) {
  auto total_numel = check_gpu_tensors_same_device(tensors);

  // @lint-ignore CLANGTIDY
  RECORD_PARAM_COMMS_DATA(
      static_cast<int>(
          this->getSequenceNumberForGroup() + 1), // seq + 1 to match collective
      this->getID(),
      tensors, // inputTensors
      tensors, // outputTensors
      rank_, // rank
      "allreduce_coalesced", // colName
      total_numel, // inNelems
      total_numel, // outNelems
      tensors[0].scalar_type(), // dType
      // I'm not sure what in,outSplitSizes mean here.
      std::vector<int64_t>(), // inSplitSizes
      std::vector<int64_t>(), // outSplitSizes
      globalRankStart, // globalRankStart
      globalRankStride, // globalRankStride
      this->getSize()); // worldSize

  // avoidRecordStreams_ note: collective() will stash tensors.
  return collectiveCoalesced(
      tensors,
      tensors,
      [&](at::Tensor& input,
          at::Tensor& output,
          ncclComm_t comm,
          at::cuda::CUDAStream& stream) {
        auto ncclDataType = getNcclDataType(input.scalar_type());
        auto ncclReduceOp =
            getNcclReduceOp(opts.reduceOp, input, ncclDataType, comm);
        return ncclAllReduce(
            input.data_ptr(),
            output.data_ptr(),
            input.numel(),
            ncclDataType,
            ncclReduceOp,
            comm,
            stream.stream());
      },
      OpType::COALESCED,
      "nccl:allreduce_coalesced");
}

c10::intrusive_ptr<Work> ProcessGroupNCCL::broadcast(
    std::vector<at::Tensor>& tensors,
    const BroadcastOptions& opts) {
  TORCH_CHECK(tensors.size() == 1, MULTI_DEVICE_ERROR_MSG);
  auto tensor = tensors.back();
  check_gpu_single_tensor(tensor);

  // @lint-ignore CLANGTIDY
  RECORD_PARAM_COMMS_DATA(
      static_cast<int>(
          this->getSequenceNumberForGroup() + 1), // seq + 1 to match collective
      this->getID(),
      tensors, // inputTensors
      tensors, // outputTensors
      opts.rootRank, // root rank
      "broadcast", // colName
      tensor.numel(), // inNelems
      tensor.numel(), // outNelems
      tensor.scalar_type(), // dType
      std::vector<int64_t>(), // inSplitSizes
      std::vector<int64_t>(), // outSplitSizes
      globalRankStart, // globalRankStart
      globalRankStride, // globalRankStride
      this->getSize()); // worldSize

  // avoidRecordStreams_ note: collective() will stash tensors.
  bool avoidRecordStreams = avoidRecordStreams_ || (!opts.asyncOp);

  return collective(
      tensor,
      tensor,
      [&](at::Tensor& input,
          at::Tensor& output,
          ncclComm_t comm,
          at::cuda::CUDAStream& stream) {
        const auto root = opts.rootRank + opts.rootTensor;
        return ncclBcast(
            input.data_ptr(),
            input.numel(),
            getNcclDataType(input.scalar_type()),
            root,
            comm,
            stream.stream());
      },
      OpType::BROADCAST,
      "nccl:broadcast",
      avoidRecordStreams);
}

// _broadcast_oop adds an out-of-place broadcast in PGNCCL
// Custom collectives may be implemented by coalescing broadcast operations
// One use-case is implementing a vector all_gather (all_gather_v)
// where unevenly sized inputs are gathered among participating ranks
// Since all_gather provides an out-of-place API, an all_gather_v
// semantic implemented inside pg_nccl.all_gather also needs to support
// out-of-place, for which an out-of-place broadcast is required to be added
c10::intrusive_ptr<Work> ProcessGroupNCCL::_broadcast_oop(
    at::Tensor& outputTensor,
    at::Tensor& inputTensor,
    const BroadcastOptions& opts) {
  if (outputTensor.numel() != inputTensor.numel()) {
    C10_THROW_ERROR(
        ValueError,
        "Tensor input and output of _broadcast_oop must have the same number of elements ");
  }

  return collective(
      inputTensor,
      outputTensor,
      [&](at::Tensor& input,
          at::Tensor& output,
          ncclComm_t comm,
          at::cuda::CUDAStream& stream) {
        const auto root = opts.rootRank + opts.rootTensor;
        return ncclBroadcast(
            input.data_ptr(),
            output.data_ptr(),
            input.numel(),
            getNcclDataType(input.scalar_type()),
            root,
            comm,
            stream.stream());
      },
      OpType::BROADCAST,
      "nccl:_broadcast_oop");
}

c10::intrusive_ptr<Work> ProcessGroupNCCL::reduce(
    std::vector<at::Tensor>& tensors,
    const ReduceOptions& opts) {
  TORCH_CHECK(tensors.size() == 1, MULTI_DEVICE_ERROR_MSG);
  // @lint-ignore CLANGTIDY
  auto tensor = tensors.back();
  check_gpu_single_tensor(tensor);
  RECORD_PARAM_COMMS_DATA(
      static_cast<int>(
          this->getSequenceNumberForGroup() + 1), // seq + 1 to match collective
      this->getID(),
      tensors, // inputTensors
      tensors, // outputTensors
      opts.rootRank, // root rank
      "reduce", // colName
      tensor.numel(), // inNelems
      tensor.numel(), // outNelems
      tensor.scalar_type(), // dType
      std::vector<int64_t>(), // inSplitSizes
      std::vector<int64_t>(), // outSplitSizes
      globalRankStart, // globalRankStart
      globalRankStride, // globalRankStride
      this->getSize()); // worldSize

  // avoidRecordStreams_ note: collective() will stash tensors.
  return collective(
      tensor,
      tensor,
      [&](at::Tensor& input,
          at::Tensor& output,
          ncclComm_t comm,
          at::cuda::CUDAStream& stream) {
        const auto root = opts.rootRank + opts.rootTensor;
        auto ncclDataType = getNcclDataType(input.scalar_type());
        auto ncclReduceOp =
            getNcclReduceOp(opts.reduceOp, input, ncclDataType, comm);
        return ncclReduce(
            input.data_ptr(),
            output.data_ptr(),
            input.numel(),
            ncclDataType,
            ncclReduceOp,
            root,
            comm,
            stream.stream());
      },
      OpType::REDUCE,
      "nccl:reduce");
}

// _reduce_oop exposes an out-of-place reduce from PGNCCL
// Custom collectives may be implemented by coalescing reduce operations
// One use-case is implementing a vector reduce_scatter (reduce_scatter_v)
// where inputs are reduced and scattered unevenly among participating ranks
// Since reduce_scatter provides an out-of-place API, a reduce_scatter_v
// semantic implemented inside pg_nccl.reduce_scatter also needs to support
// out-of-place, for which an out-of-place reduce is required to be added
c10::intrusive_ptr<Work> ProcessGroupNCCL::_reduce_oop(
    at::Tensor& outputTensor,
    at::Tensor& inputTensor,
    const ReduceOptions& opts) {
  if (outputTensor.numel() != inputTensor.numel()) {
    C10_THROW_ERROR(
        ValueError,
        "Tensor input and output of _reduce_oop must have the same number of elements ");
  }

  return collective(
      inputTensor,
      outputTensor,
      [&](at::Tensor& input,
          at::Tensor& output,
          ncclComm_t comm,
          at::cuda::CUDAStream& stream) {
        const auto root = opts.rootRank + opts.rootTensor;
        const auto ncclDataType = getNcclDataType(input.scalar_type());
        const auto ncclReduceOp =
            getNcclReduceOp(opts.reduceOp, input, ncclDataType, comm);
        return ncclReduce(
            input.data_ptr(),
            output.data_ptr(),
            input.numel(),
            ncclDataType,
            ncclReduceOp,
            (int)root,
            comm,
            stream.stream());
      },
      OpType::REDUCE,
      "nccl:_reduce_oop");
}

c10::intrusive_ptr<Work> ProcessGroupNCCL::allgather(
    std::vector<std::vector<at::Tensor>>& outputTensors,
    std::vector<at::Tensor>& inputTensors,
    const AllgatherOptions& opts) {
  TORCH_CHECK(inputTensors.size() == 1, MULTI_DEVICE_ERROR_MSG);
  // @lint-ignore CLANGTIDY
  auto inputTensor = inputTensors.back();
  check_gpu_single_tensor(inputTensor);
  // @lint-ignore CLANGTIDY
  auto outputTensors_ = outputTensors.back();

  RECORD_PARAM_COMMS_DATA(
      static_cast<int>(
          this->getSequenceNumberForGroup() + 1), // seq + 1 to match collective
      this->getID(),
      inputTensors, // inputTensors
      outputTensors, // outputTensors
      rank_, // rank
      "all_gather", // colName
      inputTensor.numel(), // inNelems
      inputTensor.numel() * // outNelems
          this->getSize(),
      inputTensor.scalar_type(), // dType
      std::vector<int64_t>(), // inSplitSizes
      std::vector<int64_t>(), // outSplitSize
      globalRankStart, // globalRankStart
      globalRankStride, // globalRankStride
      this->getSize()); // worldSize

  bool same_size = check_same_size(outputTensors_);
  if (same_size) {
    // Flatten a vector of tensors into a single, stacked tensor.
    at::Tensor outputFlattened = newLikeFlat(outputTensors_);

    return collective(
        inputTensor,
        outputFlattened,
        [&](at::Tensor& input,
            at::Tensor& output,
            ncclComm_t comm,
            at::cuda::CUDAStream& stream) {
          if (!avoidRecordStreams_) {
            c10::cuda::CUDACachingAllocator::recordStream(
                output.storage().data_ptr(), stream);
          }
          return ncclAllGather(
              input.data_ptr(),
              output.data_ptr(),
              input.numel(),
              getNcclDataType(input.scalar_type()),
              comm,
              stream.stream());
        },
        [](at::cuda::CUDAStream& ncclStream,
           c10::intrusive_ptr<ProcessGroupNCCL::WorkNCCL>& work) {
          // avoidRecordStreams_ note: We actually don't need to stash anything
          // here.
          //  - inputTensors is stashed onto work->stashed_for_allocator_safety_
          //    in collective().
          //  - outputFlattened is stashed onto work->outputs_ in collective().
          //  - User-facing outputTensors should be held by the user until after
          //    waiting on work_, or the call makes no sense.
          // So all participating tensors are accounted for, and won't be
          // released back to their allocation streams until after work_ is
          // waited on.
        },
        [&](at::cuda::CUDAStream& ncclStream,
            c10::intrusive_ptr<ProcessGroupNCCL::WorkNCCL>& work) {
          // Copy the flattened output tensors to the outputs.
          at::cuda::CUDAStreamGuard guard(ncclStream);
          for (const auto j : c10::irange(outputTensors_.size())) {
            // See [Sync Streams].
            if (!avoidRecordStreams_) {
              c10::cuda::CUDACachingAllocator::recordStream(
                  outputTensors_[j].storage().data_ptr(), ncclStream);
            }
            outputTensors_[j].copy_(outputFlattened[j], true);
          }
        },
        OpType::ALLGATHER,
        "nccl:all_gather");
  } else {
    const auto num_reduces = outputTensors_.size();
    startCoalescing();
    for (const int i : c10::irange(num_reduces)) {
      auto& output = outputTensors_[i];
      auto& input = (i == rank_) ? inputTensor : output;
      auto broadcastOpts = BroadcastOptions{
          static_cast<int64_t>(i), static_cast<int64_t>(0), opts.timeout};
      _broadcast_oop(output, input, broadcastOpts);
    }
    auto work = endCoalescing(OpType::ALLGATHER);
    return work;
  }
}

c10::intrusive_ptr<Work> ProcessGroupNCCL::allgather_coalesced(
    std::vector<std::vector<at::Tensor>>& /* unused */,
    std::vector<at::Tensor>& /* unused */,
    const AllgatherOptions& /* unused */) {
  C10_THROW_ERROR(
      NotImplementedError,
      "ProcessGroupNCCL does not support allgather_coalesced");
}

c10::intrusive_ptr<Work> ProcessGroupNCCL::allgather_into_tensor_coalesced(
    std::vector<at::Tensor>& outputs,
    std::vector<at::Tensor>& inputs,
    const AllgatherOptions& opts) {
  return collectiveCoalesced(
      inputs,
      outputs,
      [&](at::Tensor& input,
          at::Tensor& output,
          ncclComm_t comm,
          at::cuda::CUDAStream& stream) {
        return ncclAllGather(
            input.data_ptr(),
            output.data_ptr(),
            input.numel(),
            getNcclDataType(input.scalar_type()),
            comm,
            stream.stream());
      },
      OpType::COALESCED,
      "nccl:all_gather_into_tensor_coalesced");
}

c10::intrusive_ptr<Work> ProcessGroupNCCL::reduce_scatter(
    std::vector<at::Tensor>& outputTensors,
    std::vector<std::vector<at::Tensor>>& inputTensors,
    const ReduceScatterOptions& opts) {
  TORCH_CHECK(outputTensors.size() == 1, MULTI_DEVICE_ERROR_MSG);
  // @lint-ignore CLANGTIDY
  auto outputTensor = outputTensors.back();
  check_gpu_single_tensor(outputTensor);
  // @lint-ignore CLANGTIDY
  auto inputTensors_ = inputTensors.back();

  RECORD_PARAM_COMMS_DATA(
      static_cast<int>(
          this->getSequenceNumberForGroup() + 1), // seq + 1 to match collective
      this->getID(),
      inputTensors, // inputTensors
      outputTensors, // outputTensors
      rank_, // rank
      "reduce_scatter", // colName
      outputTensor.numel() * this->getSize(), // inNelems
      outputTensor.numel(), // outNelems
      outputTensor.scalar_type(), // dType
      std::vector<int64_t>(), // inSplitSizes
      std::vector<int64_t>(), // outSplitSizes
      globalRankStart, // globalRankStart
      globalRankStride, // globalRankStride
      this->getSize()); // worldSize

  bool same_size = check_same_size(inputTensors_);
  if (same_size) {
    // Flatten a vector of tensors into a single, stacked tensor.
    at::Tensor inputFlattened = newLikeFlat(inputTensors_);

    return collective(
        inputFlattened,
        outputTensor,
        [&](at::Tensor& input,
            at::Tensor& output,
            ncclComm_t comm,
            at::cuda::CUDAStream& stream) {
          if (!avoidRecordStreams_) {
            c10::cuda::CUDACachingAllocator::recordStream(
                output.storage().data_ptr(), stream);
          }
          const auto ncclDataType = getNcclDataType(input.scalar_type());
          const auto ncclReduceOp =
              getNcclReduceOp(opts.reduceOp, input, ncclDataType, comm);
          return ncclReduceScatter(
              input.data_ptr(),
              output.data_ptr(),
              output.numel(),
              ncclDataType,
              ncclReduceOp,
              comm,
              stream.stream());
        },
        [&](at::cuda::CUDAStream& ncclStream,
            c10::intrusive_ptr<ProcessGroupNCCL::WorkNCCL>& work) {
          if (avoidRecordStreams_) {
            // We only need to stash inputTensors.
            //  - inputFlattened is stashed onto
            //  work->stashed_for_allocator_safety_
            //    in collective().
            //  - User-facing outputTensors is stashed onto work->outputs_ in
            //  collective(),
            //    and should also be held by the user until after waiting on
            //    work_.
            auto& v = work->stashed_for_allocator_safety_;
            v->insert(v->end(), inputTensors_.begin(), inputTensors_.end());
          }

          // Copy the input tensors to the flattened inputs.
          at::cuda::CUDAStreamGuard guard(ncclStream);
          for (const auto j : c10::irange(inputTensors_.size())) {
            // See [Sync Streams].
            if (!avoidRecordStreams_) {
              c10::cuda::CUDACachingAllocator::recordStream(
                  inputTensors_[j].storage().data_ptr(), ncclStream);
            }
            inputFlattened[j].copy_(inputTensors_[j], true);
          }
        },
        [&](at::cuda::CUDAStream&,
            c10::intrusive_ptr<ProcessGroupNCCL::WorkNCCL>& work) {},
        OpType::REDUCE_SCATTER,
        "nccl:reduce_scatter");
  } else {
    const auto num_reduces = inputTensors_.size();
    startCoalescing();
    for (const int i : c10::irange(num_reduces)) {
      auto& input = inputTensors_[i];
      auto& output = (i == rank_) ? outputTensor : input;
      auto reduceOpts = ReduceOptions{
          opts.reduceOp,
          static_cast<int64_t>(i),
          static_cast<int64_t>(0),
          opts.timeout};
      _reduce_oop(output, input, reduceOpts);
    }
    auto work = endCoalescing(OpType::REDUCE_SCATTER);
    return work;
  }
}

c10::intrusive_ptr<Work> ProcessGroupNCCL::_reduce_scatter_base(
    at::Tensor& outputTensor,
    at::Tensor& inputTensor,
    const ReduceScatterOptions& opts) {
  if (inputTensor.dtype() != outputTensor.dtype()) {
    C10_THROW_ERROR(
        TypeError, "input tensor must be the same type as the output tensor.");
  }

  if (inputTensor.numel() != outputTensor.numel() * size_) {
    C10_THROW_ERROR(
        ValueError,
        "input tensor must be the same size as output size times world size");
  }

  // @lint-ignore CLANGTIDY
  const auto& tensor = outputTensor;
  RECORD_PARAM_COMMS_DATA(
      static_cast<int>(
          this->getSequenceNumberForGroup() + 1), // seq + 1 to match collective
      this->getID(),
      inputTensor, // inputTensor
      outputTensor, // outputTensor
      rank_, // rank
      "_reduce_scatter_base", // colName
      inputTensor.numel(), // inNelems
      tensor.numel(), // outNelems
      tensor.scalar_type(), // dtype
      std::vector<int64_t>(), // inSplitSizes
      std::vector<int64_t>(), // outSplitSizes
      globalRankStart, // globalRankStart
      globalRankStride, // globalRankStride
      this->getSize()); // worldSize

  // avoidRecordStreams_ note: collective() will stash inputs and outputs.
  // Note 2: for asyncOp = false, we don't want to record streams because we
  // know that the NCCL stream will join back to the "current" stream right
  // after this op. So we might just as well keep the stream ownership of the
  // input/output tensors unchanged. The benefit would be that the
  // allocation/free of the tensors would look deterministic to the "current"
  // stream so that the caching allocator can reuse memory pool for this stream
  // in a clever way. This setting is added for libraries like FSDP which uses
  // `reduce_scatter_tensor`.
  bool avoidRecordStreams = avoidRecordStreams_ || (!opts.asyncOp);

  return collective(
      inputTensor,
      outputTensor,
      [&](at::Tensor& input,
          at::Tensor& output,
          ncclComm_t comm,
          at::cuda::CUDAStream& stream) {
        if (!avoidRecordStreams) {
          c10::cuda::CUDACachingAllocator::recordStream(
              output.storage().data_ptr(), stream);
        }
        auto ncclDataType = getNcclDataType(input.scalar_type());
        auto ncclReduceOp =
            getNcclReduceOp(opts.reduceOp, input, ncclDataType, comm);
        return ncclReduceScatter(
            input.data_ptr(),
            output.data_ptr(),
            output.numel(),
            ncclDataType,
            ncclReduceOp,
            comm,
            stream.stream());
      },
      OpType::_REDUCE_SCATTER_BASE,
      "nccl:_reduce_scatter_base",
      avoidRecordStreams);
}

c10::intrusive_ptr<Work> ProcessGroupNCCL::reduce_scatter_tensor_coalesced(
    std::vector<at::Tensor>& outputs,
    std::vector<at::Tensor>& inputs,
    const ReduceScatterOptions& opts) {
  return collectiveCoalesced(
      inputs,
      outputs,
      [&](at::Tensor& input,
          at::Tensor& output,
          ncclComm_t comm,
          at::cuda::CUDAStream& stream) {
        if (!avoidRecordStreams_) {
          c10::cuda::CUDACachingAllocator::recordStream(
              output.storage().data_ptr(), stream);
        }
        auto ncclDataType = getNcclDataType(input.scalar_type());
        auto ncclReduceOp =
            getNcclReduceOp(opts.reduceOp, input, ncclDataType, comm);
        return ncclReduceScatter(
            input.data_ptr(),
            output.data_ptr(),
            output.numel(),
            ncclDataType,
            ncclReduceOp,
            comm,
            stream.stream());
      },
      OpType::COALESCED,
      "nccl:reduce_scatter_tensor_coalesced");
}

c10::intrusive_ptr<Work> ProcessGroupNCCL::barrier(const BarrierOptions& opts) {
  RECORD_PARAM_COMMS(
      static_cast<int>(
          this->getSequenceNumberForGroup() + 1), // seq + 1 to match collective
      this->getID(),
      rank_, // rank
      "barrier", // colName
      0, // inNelems
      0, // outNelems
      at::kByte, // dType
      std::vector<int64_t>(), // inSplitSizes
      std::vector<int64_t>(), // outSplitSizes
      globalRankStart, // globalRankStart
      globalRankStride, // globalRankStride
      this->getSize()); // worldSize

  std::vector<at::Device> devices;

  // Use user defined GPU device ids if provided
  if (!opts.device_ids.empty()) {
    for (auto device : opts.device_ids) {
      devices.emplace_back(at::DeviceType::CUDA, device);
    }
  } else if (usedDeviceIdxs_.empty()) {
    // This means there is not yet a NCCL collective being called
    // Here we have to use the best guesses and will use a single GPU to call
    // allreduce to achieve barrier.
    // In case the multiple processes fall into the same node, we use rank to
    // ensure that each process is on a different GPU
    auto numGPUs = at::cuda::getNumGPUs();
    int16_t deviceIdx = static_cast<int16_t>(rank_ % numGPUs);
    LOG(INFO)
        << logPrefix()
        << c10::str(
               " using GPU ",
               deviceIdx,
               " to perform barrier as devices used by this process are currently unknown. ",
               "This can potentially cause a hang if this rank to GPU mapping is incorrect.",
               "Specify device_ids in barrier() to force use of a particular device.");
    devices.emplace_back(guessDeviceForRank());
  } else {
    for (auto usedDeviceIdx : usedDeviceIdxs_) {
      devices.emplace_back(at::DeviceType::CUDA, usedDeviceIdx);
    }
  }

  // Use one device only
  auto device = devices.back();
  at::Tensor barrierTensor =
      at::empty({1}, at::TensorOptions().device(device).dtype(at::kByte));
  // All reduce to achieve the barrier
  auto work = allreduce_impl(barrierTensor);

  // Work will take over barrierTensors
  auto ncclWork = dynamic_cast<ProcessGroupNCCL::WorkNCCL*>(work.get());
  TORCH_CHECK(ncclWork);
  ncclWork->barrierTensor_ = std::move(barrierTensor);
  return work;
}

c10::intrusive_ptr<Work> ProcessGroupNCCL::alltoall_base(
    at::Tensor& outputTensor,
    at::Tensor& inputTensor,
    std::vector<int64_t>& outputSplitSizes,
    std::vector<int64_t>& inputSplitSizes,
    const AllToAllOptions& /* unused */) {
  check_gpu_single_tensor(outputTensor, true);
  check_gpu_single_tensor(inputTensor, true);
  if (outputSplitSizes.size() == 0 && inputSplitSizes.size() == 0) {
    RECORD_PARAM_COMMS_DATA(
        static_cast<int>(
            this->getSequenceNumberForGroup() +
            1), // seq + 1 to match collective
        this->getID(),
        inputTensor, // inputTensor
        outputTensor, // outputTensor
        rank_, // rank
        "all_to_all", // colName
        inputTensor.numel(), // inNelems
        outputTensor.numel(), // outNelems
        inputTensor.scalar_type(), // dType
        std::vector<int64_t>(), // inSplitSizes
        std::vector<int64_t>(), // outSplitSizes
        globalRankStart, // globalRankStart
        globalRankStride, // globalRankStride
        this->getSize()); // worldSize

    // avoidRecordStreams_ note: collective() will stash inputTensors and
    // outputTensors.
    return collective(
        inputTensor,
        outputTensor,
        [&](at::Tensor& input,
            at::Tensor& output,
            ncclComm_t comm,
            at::cuda::CUDAStream& stream) {
          // See [Sync Streams].
          if (!avoidRecordStreams_) {
            c10::cuda::CUDACachingAllocator::recordStream(
                output.storage().data_ptr(), stream);
          }
          torch::cuda::nccl::all2all_single_equal_split(
              input, output, this->getSize(), comm, stream);
          return ncclSuccess;
        },
        OpType::ALLTOALL_BASE,
        "nccl:all_to_all");
  } else {
    c10d::checkSplitSizes(inputSplitSizes, inputTensor, size_);
    c10d::checkSplitSizes(outputSplitSizes, outputTensor, size_);

    RECORD_PARAM_COMMS_DATA(
        static_cast<int>(
            this->getSequenceNumberForGroup() +
            1), // seq + 1 to match collective
        this->getID(),
        inputTensor, // inputTensor
        outputTensor, // outputTensor
        rank_, // rank
        "all_to_allv", // colName
        inputTensor.numel(), // inNelems
        outputTensor.numel(), // outNelems
        inputTensor.scalar_type(), // dType
        inputSplitSizes, // inSplitSizes
        outputSplitSizes, // outSplitSizes
        globalRankStart, // globalRankStart
        globalRankStride, // globalRankStride
        this->getSize()); // worldSize

    // avoidRecordStreams_ note: collective() will stash inputTensors and
    // outputTensors.
    return collective(
        inputTensor,
        outputTensor,
        [&](at::Tensor& input,
            at::Tensor& output,
            ncclComm_t comm,
            at::cuda::CUDAStream& stream) {
          std::vector<size_t> send_lengths(size_);
          std::vector<size_t> recv_lengths(size_);
          std::vector<size_t> send_offsets(size_);
          std::vector<size_t> recv_offsets(size_);
          c10d::computeLengthsAndOffsets(
              inputSplitSizes, input, &send_lengths, &send_offsets);
          c10d::computeLengthsAndOffsets(
              outputSplitSizes, output, &recv_lengths, &recv_offsets);
          // See [Sync Streams].
          if (!avoidRecordStreams_) {
            c10::cuda::CUDACachingAllocator::recordStream(
                output.storage().data_ptr(), stream);
          }
          torch::cuda::nccl::all2all_single_unequal_split(
              input.data_ptr(),
              send_lengths.data(),
              send_offsets.data(),
              output.data_ptr(),
              recv_lengths.data(),
              recv_offsets.data(),
              input.element_size(),
              input.scalar_type(),
              comm,
              stream);
          return ncclSuccess;
        },
        OpType::ALLTOALL_BASE,
        "nccl:all_to_all");
  }
}

c10::intrusive_ptr<Work> ProcessGroupNCCL::alltoall(
    std::vector<at::Tensor>& outputTensors,
    std::vector<at::Tensor>& inputTensors,
    const AllToAllOptions& /* unused */) {
  std::vector<int64_t> inSplitSizes;
  std::vector<int64_t> outSplitSizes;
  int64_t total_numel = 0;

  auto device = outputTensors[0].device();
  for (const auto r : c10::irange(outputTensors.size())) {
    check_gpu_single_tensor(outputTensors[r], true);
    check_gpu_single_tensor(inputTensors[r], true);
    TORCH_CHECK(
        device == outputTensors[r].device() &&
            device == inputTensors[r].device(),
        "Tensors must be on the same device")
    inSplitSizes.push_back(inputTensors[r].numel());
    outSplitSizes.push_back(outputTensors[r].numel());
    total_numel += inputTensors[r].numel();
  }

  RECORD_PARAM_COMMS_DATA(
      static_cast<int>(
          this->getSequenceNumberForGroup() + 1), // seq + 1 to match collective
      this->getID(),
      inputTensors, // inputTensors
      outputTensors, // outputTensors
      rank_, // rank
      "all_to_all", // colName
      total_numel, // inNelems
      total_numel, // outNelems
      inputTensors.front().scalar_type(), // dType
      inSplitSizes, // inSplitSizes
      outSplitSizes, // outSplitSizes
      globalRankStart, // globalRankStart
      globalRankStride, // globalRankStride
      this->getSize()); // worldSize

  return collective(
      inputTensors[0],
      outputTensors[0],
      [&](at::Tensor& /* unused */,
          at::Tensor& /* unused */,
          ncclComm_t comm,
          at::cuda::CUDAStream& stream) {
        torch::cuda::nccl::all2all(outputTensors, inputTensors, comm, stream);
        return ncclSuccess;
      },
      [&](at::cuda::CUDAStream&,
          c10::intrusive_ptr<ProcessGroupNCCL::WorkNCCL>& work) {
        if (avoidRecordStreams_) {
          // inputTensor0 and outputTensor0 are stashed redundantly by
          // collective(), but that's ok.
          auto& v = work->stashed_for_allocator_safety_;
          v->insert(v->end(), inputTensors.begin(), inputTensors.end());
          v->insert(v->end(), outputTensors.begin(), outputTensors.end());
        }
      },
      [](at::cuda::CUDAStream&,
         c10::intrusive_ptr<ProcessGroupNCCL::WorkNCCL>& work) {},
      OpType::ALLTOALL,
      "nccl:all_to_all");
}

c10::intrusive_ptr<Work> ProcessGroupNCCL::send(
    std::vector<at::Tensor>& tensors,
    int dstRank,
    int /* unused */) {
  TORCH_CHECK(tensors.size() == 1, MULTI_DEVICE_ERROR_MSG);
  // @lint-ignore CLANGTIDY
  auto tensor = tensors.back();
  check_gpu_single_tensor(tensor, true);

  RECORD_PARAM_COMMS_DATA(
      static_cast<int>(
          this->getSequenceNumberForGroup() + 1), // seq + 1 to match collective
      this->getID(),
      tensors, // inputTensors
      tensors, // outputTensors
      dstRank, // dst rank
      "send", // colName
      tensor.numel(), // inNelems
      tensor.numel(), // outNelems
      tensor.scalar_type(), // dType
      std::vector<int64_t>(), // inSplitSizes
      std::vector<int64_t>(), // outSplitSizes
      globalRankStart, // globalRankStart
      globalRankStride, // globalRankStride
      this->getSize()); // worldSize

  auto ret = pointToPoint(
      tensor,
      [&](at::Tensor& input,
          ncclComm_t comm,
          at::cuda::CUDAStream& stream,
          int dst) {
        torch::cuda::nccl::send(input, comm, stream, dst);
        return ncclSuccess;
      },
      dstRank,
      OpType::SEND,
      c10::str("nccl:send ", rank_, "->", dstRank).c_str());
  return ret;
}

c10::intrusive_ptr<Work> ProcessGroupNCCL::recv(
    std::vector<at::Tensor>& tensors,
    int srcRank,
    int /* unused */) {
  TORCH_CHECK(tensors.size() == 1, MULTI_DEVICE_ERROR_MSG);
  // @lint-ignore CLANGTIDY
  auto tensor = tensors.back();
  check_gpu_single_tensor(tensor, true);

  RECORD_PARAM_COMMS_DATA(
      static_cast<int>(
          this->getSequenceNumberForGroup() + 1), // seq + 1 to match collective
      this->getID(),
      tensors, // inputTensors
      tensors, // outputTensors
      srcRank, // src rank
      "recv", // colName
      tensor.numel(), // inNelems
      tensor.numel(), // outNelems
      tensor.scalar_type(), // dType
      std::vector<int64_t>(), // inSplitSizes
      std::vector<int64_t>(), // outSplitSizes
      globalRankStart, // globalRankStart
      globalRankStride, // globalRankStride
      this->getSize()); // worldSize

  auto ret = pointToPoint(
      tensor,
      [&](at::Tensor& output,
          ncclComm_t comm,
          at::cuda::CUDAStream& stream,
          int src) {
        torch::cuda::nccl::recv(output, comm, stream, src);
        return ncclSuccess;
      },
      srcRank,
      OpType::RECV,
      c10::str("nccl:recv ", rank_, "<-", srcRank).c_str());
  return ret;
}

void ProcessGroupNCCL::groupStart() {
  C10D_NCCL_CHECK(ncclGroupStart(), c10::nullopt);
  ++ncclActiveGroupCounter_;
}

void ProcessGroupNCCL::groupEnd() {
  C10D_NCCL_CHECK(ncclGroupEnd(), c10::nullopt);
  --ncclActiveGroupCounter_;
}

void ProcessGroupNCCL::groupEndNonblocking(std::shared_ptr<NCCLComm> comm) {
#ifndef NCCL_HAS_COMM_NONBLOCKING
  C10D_NCCL_CHECK(ncclGroupEnd(), c10::nullopt);
#else
  if (!nccl_use_nonblocking()) {
    C10D_NCCL_CHECK(ncclGroupEnd(), c10::nullopt);
  } else {
    C10D_NCCL_CHECK_TIMEOUT_GROUPEND(ncclGroupEnd(), comm, c10::nullopt);
  }
#endif
  --ncclActiveGroupCounter_;
}

c10::intrusive_ptr<Work> ProcessGroupNCCL::gather(
    std::vector<std::vector<at::Tensor>>& outputTensors,
    std::vector<at::Tensor>& inputTensors,
    const GatherOptions& opts) {
  static auto invalidArgument = [](const std::string& msg) {
    C10_THROW_ERROR(ValueError, "ProcessGroupNCCL::gather: " + msg);
  };

  assertRootRank(invalidArgument, opts.rootRank, size_);

  TORCH_CHECK(inputTensors.size() == 1, MULTI_DEVICE_ERROR_MSG);
  // @lint-ignore CLANGTIDY
  auto inputTensor = inputTensors.back();

  std::vector<at::Tensor> outputs;

  if (getRank() == opts.rootRank) {
    if (outputTensors.size() != 1) {
      std::stringstream ss;
      ss << "requires a single-element output list containing a list with "
         << getSize() << " tensors.";
      invalidArgument(ss.str());
    } else if (outputTensors[0].size() != static_cast<size_t>(getSize())) {
      std::stringstream ss;
      ss << "Incorrect output list size " << outputTensors[0].size()
         << ". Output list size should be " << getSize()
         << ", same as size of the process group.";
      invalidArgument(ss.str());
    }

    const auto& options = inputTensor.options();
    const auto& sizes = inputTensor.sizes();
    assertTypeAndSizesMatch(invalidArgument, outputTensors[0], options, sizes);
    outputs = outputTensors[0];
  } else {
    // if not in the root rank, initialize outputs as empty list
    if (outputTensors.size() != 0) {
      invalidArgument("requires empty output on non-root");
    }
    outputs = {};
    // append a empty tensor to the list, we don't use it but the
    // `collective` template function requires it to invoke its function
    outputs.emplace_back();
  }

  RECORD_PARAM_COMMS_DATA(
      static_cast<int>(
          this->getSequenceNumberForGroup() + 1), // seq + 1 to match collective
      this->getID(),
      inputTensors, // inputTensors
      outputTensors, // outputTensors
      opts.rootRank, // root rank
      "gather", // colName
      inputTensor.numel(), // inNelems
      inputTensor.numel() * this->getSize(), // outNelems
      inputTensor.scalar_type(), // dType
      std::vector<int64_t>(), // inSplitSizes
      std::vector<int64_t>(), // outSplitSize
      globalRankStart, // globalRankStart
      globalRankStride, // globalRankStride
      this->getSize()); // worldSize

  // avoidRecordStreams_ note: collective() will stash inputTensors and
  // outputs, which == outputTensors[0] on the root rank where it matters.
  return collective(
      inputTensor,
      outputs[0], // just to fit the collective interface
      [&](at::Tensor& /* unused */,
          at::Tensor& /* unused */,
          ncclComm_t comm,
          at::cuda::CUDAStream& stream) {
        const auto root = opts.rootRank;
        if (getRank() == root) {
          if (!avoidRecordStreams_) {
            for (auto output : outputs) {
              c10::cuda::CUDACachingAllocator::recordStream(
                  output.storage().data_ptr(), stream);
            }
          }
        }
        torch::cuda::nccl::gather(inputTensor, outputs, comm, stream, root);
        return ncclSuccess;
      },
      OpType::GATHER,
      "nccl:gather");
}

c10::intrusive_ptr<Work> ProcessGroupNCCL::scatter(
    std::vector<at::Tensor>& outputTensors,
    std::vector<std::vector<at::Tensor>>& inputTensors,
    const ScatterOptions& opts) {
  static auto invalidArgument = [](const std::string& msg) {
    C10_THROW_ERROR(ValueError, "ProcessGroupNCCL::scatter: " + msg);
  };

  assertRootRank(invalidArgument, opts.rootRank, size_);

  TORCH_CHECK(outputTensors.size() == 1, MULTI_DEVICE_ERROR_MSG);
  auto outputTensor = outputTensors.back();

  std::vector<at::Tensor> inputs;

  if (getRank() == opts.rootRank) {
    if (inputTensors.size() != 1) {
      std::stringstream ss;
      ss << "requires a single-element input list containing a list with "
         << getSize() << " tensors.";
      invalidArgument(ss.str());
    } else if (inputTensors[0].size() != static_cast<size_t>(getSize())) {
      std::stringstream ss;
      ss << "Incorrect input list size " << inputTensors[0].size()
         << ". Input list size should be " << getSize()
         << ", same as size of the process group.";
      invalidArgument(ss.str());
    }

    const auto& options = outputTensor.options();
    const auto& sizes = outputTensor.sizes();
    assertTypeAndSizesMatch(invalidArgument, inputTensors[0], options, sizes);
    inputs = inputTensors[0];
  } else {
    // if not in the root rank, initialize inputTensors as empty place holder
    // with an empty list
    if (inputTensors.size() != 0) {
      invalidArgument("requires empty input on non-root");
    }
    inputs = {};
    // append a empty tensor to the list, we don't use it but the
    // `collective` template function requires it to invoke its function
    inputs.emplace_back();
  }

  RECORD_PARAM_COMMS_DATA(
      static_cast<int>(
          this->getSequenceNumberForGroup() + 1), // seq + 1 to match collective
      this->getID(),
      inputTensors, // inputTensors
      outputTensors, // outputTensors
      opts.rootRank, // root rank
      "scatter", // colName
      outputTensor.numel() * this->getSize(), // inNelems
      outputTensor.numel(), // outNelems
      outputTensor.scalar_type(), // dType
      std::vector<int64_t>(), // inSplitSizes
      std::vector<int64_t>(), // outSplitSize
      globalRankStart, // globalRankStart
      globalRankStride, // globalRankStride
      this->getSize()); // worldSize

  // avoidRecordStreams_ note: collective() will stash outputTensors and
  // inputs, which == inputTensors[0] on the root rank where it matters.
  bool avoidRecordStreams = avoidRecordStreams_ || (!opts.asyncOp);

  return collective(
      outputTensor,
      inputs[0], // just to fit the collective interface
      [&](at::Tensor& /* unused */,
          at::Tensor& /* unused */,
          ncclComm_t comm,
          at::cuda::CUDAStream& stream) {
        const auto root = opts.rootRank;
        if (getRank() == root) {
          if (!avoidRecordStreams) {
            for (auto input : inputs) {
              c10::cuda::CUDACachingAllocator::recordStream(
                  input.storage().data_ptr(), stream);
            }
          }
        }
        torch::cuda::nccl::scatter(inputs, outputTensor, comm, stream, root);
        return ncclSuccess;
      },
      OpType::SCATTER,
      "nccl:scatter",
      avoidRecordStreams);
}

c10::intrusive_ptr<Work> ProcessGroupNCCL::recvAnysource(
    std::vector<at::Tensor>& /* unused */,
    int /* unused */) {
  C10_THROW_ERROR(
      NotImplementedError, "ProcessGroupNCCL does not support recvAnysource");
}

c10::intrusive_ptr<Work> ProcessGroupNCCL::_allgather_base(
    at::Tensor& output_tensor,
    at::Tensor& input_tensor,
    const AllgatherOptions& opts) {
  check_gpu_single_tensor(input_tensor);
  check_gpu_single_tensor(output_tensor);

  if (input_tensor.dtype() != output_tensor.dtype()) {
    C10_THROW_ERROR(
        TypeError, "output tensor must have the same type as input tensor");
  }

  if (input_tensor.numel() * size_ != output_tensor.numel()) {
    C10_THROW_ERROR(
        ValueError,
        "output tensor size must be equal to world_size times input tensor size");
  }

  RECORD_PARAM_COMMS_DATA(
      static_cast<int>(
          this->getSequenceNumberForGroup() + 1), // seq + 1 to match collective
      this->getID(),
      input_tensor, // inputTensors
      output_tensor, // outputTensors
      rank_, // rank
      "_allgather_base", // colName
      input_tensor.numel(), // inNelems
      output_tensor.numel(), // outNelems
      output_tensor.scalar_type(), // dType
      std::vector<int64_t>(), // inSplitSizes
      std::vector<int64_t>(), // outSplitSize
      globalRankStart, // globalRankStart
      globalRankStride, // globalRankStride
      this->getSize()); // worldSize

  // avoidRecordStreams_ note: collective() will stash inputs and outputs.
  // Note 2: for asyncOp = false, we don't want to record streams because we
  // know that the NCCL stream will join back to the "current" stream right
  // after this op. So we might just as well keep the stream ownership of the
  // input/output tensors unchanged. The benefit would be that the
  // allocation/free of the tensors would look deterministic to the "current"
  // stream so that the caching allocator can reuse memory pool for this stream
  // in a clever way. This setting is added for libraries like FSDP which uses
  // `all_gather_into_tensor`.
  bool avoidRecordStreams = avoidRecordStreams_ || (!opts.asyncOp);

  return collective(
      input_tensor,
      output_tensor,
      [&](at::Tensor& input,
          at::Tensor& output,
          ncclComm_t comm,
          at::cuda::CUDAStream& stream) {
        if (!avoidRecordStreams) {
          c10::cuda::CUDACachingAllocator::recordStream(
              output.storage().data_ptr(), stream);
        }
        return ncclAllGather(
            input.data_ptr(),
            output.data_ptr(),
            input.numel(),
            getNcclDataType(input.scalar_type()),
            comm,
            stream.stream());
      },
      OpType::_ALLGATHER_BASE,
      "nccl:_all_gather_base",
      avoidRecordStreams);
}

} // namespace c10d

#endif // USE_C10D_NCCL<|MERGE_RESOLUTION|>--- conflicted
+++ resolved
@@ -2189,15 +2189,6 @@
       desyncDebug_,
       enableTiming_.load(),
       dist_debug_level_);
-  r->trace_id_ = NCCLTraceBuffer::get()->record(
-      uid_,
-      seq_,
-      // create a string copy of profilingTitle
-      profilingTitle ? profilingTitle : "",
-      inputs,
-      outputs,
-      r->ncclStartEvent_.get(),
-      r->ncclEndEvent_.get());
   return r;
 }
 
@@ -2240,7 +2231,6 @@
       uid_,
       seq_,
       work->profilingTitle_,
-
       // TODO some new way to pass in/out tensor shapes to record()
       // we avoid keeping tensors alive by holding a work obj, so shouldn't
       // store the inputs/outputs directly
@@ -2248,9 +2238,7 @@
       work->outputs_ ? *work->outputs_ : std::vector<at::Tensor>{},
       work->ncclStartEvent_.get(),
       work->ncclEndEvent_.get());
-  LOG(ERROR) << "workEnqueue just recorded " << work->trace_id_.value();
   if (!terminateProcessGroup_.load()) {
-<<<<<<< HEAD
     {
       std::lock_guard<std::mutex> lock(workMetaListMutex_);
       // Avoid view tensors to be processed in cleanup thread.
@@ -2261,16 +2249,6 @@
       lastEnqueuedSeq_ = work->seq_;
       lastWorkListUpdateTime_ = std::chrono::steady_clock::now();
     }
-=======
-    std::lock_guard<std::mutex> lock(workMetaListMutex_);
-    // Avoid view tensors to be processed in cleanup thread.
-    // View tensors' destruction invokes autograd_meta, which
-    // needs to be destructed in user thread. Otherwise will
-    // get deadlock. Here we enqueue work without outputs_.
-    workMetaList_.emplace_back(*work);
-    lastEnqueuedSeq_ = work->seq_;
-    lastWorkListUpdateTime_ = std::chrono::steady_clock::now();
->>>>>>> 642c1090
   }
 }
 
@@ -2709,7 +2687,8 @@
     p2pRank = rank_;
     p2pTargetRank = peer;
   } else {
-    // For single P2P, preserve the old two-rank behavior (to avoid perf diff)
+    // For single P2P, preserve theworkEnqueue old two-rank behavior (to avoid
+    // perf diff)
     key = getKeySendRecv(rank_, peer);
     p2pRank = rank_ <= peer ? 0 : 1;
     isSendRecvSelf = rank_ == peer;
@@ -2718,7 +2697,8 @@
     if (!coalescing_state_) {
       // Bump sequence number. Don't do so if it's a batch P2P, it will be
       // bumped in `endCoalescing`.
-      LOG(ERROR) << "Bumping seq_ inside pointToPoint" << seq_;
+      // TODO(whc) move this till the end of the op?
+      // and should
       seq_++;
     }
   }
@@ -2745,10 +2725,15 @@
         profilingTitle,
         {tensor},
         {tensor},
-        enableTiming_.load() ? coalescedStartEvent_.get() : nullptr,
-        coalescedEndEvent_.get());
+        // We'd like to include events here and have them updated, but it
+        // complicates event lifetime. currently, event lifetime is managed by
+        // the Work that owns the event, which may be destroyed before this
+        // particular flight record gets updated during dumping.
+        nullptr,
+        nullptr);
     // TODO accumulate the trace_ids into a list and later stuff those into the
     // work for recording
+    (void)trace_id;
   } else {
     work = initWork(device, rank_, opType, profilingTitle, {tensor}, {});
     // Store references to outputs to be used by WorkNCCL::result and
