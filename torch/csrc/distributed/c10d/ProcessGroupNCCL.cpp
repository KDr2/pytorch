--- conflicted
+++ resolved
@@ -631,12 +631,6 @@
       " milliseconds before timing out.");
 
   LOG(ERROR) << exceptionMsg;
-<<<<<<< HEAD
-  std::exception_ptr exception_ptr =
-      std::make_exception_ptr(C10_BUILD_ERROR(DistBackendError, exceptionMsg));
-  setException(exception_ptr);
-  return true;
-=======
 
   std::exception_ptr exception_ptr =
       std::make_exception_ptr(C10_BUILD_ERROR(DistBackendError, exceptionMsg));
@@ -679,7 +673,6 @@
         << "potentially because FlightRecorder is disabled. "
         << "You can enable it by setting TORCH_NCCL_TRACE_BUFFER_SIZE to a non-zero value.";
   }
->>>>>>> fcf9dc3b
 }
 
 void ProcessGroupNCCL::WorkNCCL::handleException(
@@ -2137,6 +2130,8 @@
           pgStatus_->lastCompletedNumelIn;
       data.integers["last_completed_numel_out"] =
           pgStatus_->lastCompletedNumelOut;
+      data.integers["last_started_numel_in"] = pgStatus_->lastStartedNumelIn;
+      data.integers["last_started_numel_out"] = pgStatus_->lastStartedNumelOut;
       // logging strings
       data.strings["last_enqueued_work_name"] = pgStatus_->lastEnqueuedWorkName;
       data.strings["last_started_work_name"] = pgStatus_->lastStartedWorkName;
@@ -2212,6 +2207,8 @@
           work.isStarted()) {
         pgStatus_->lastStartedSeq = static_cast<int64_t>(work.seq_);
         pgStatus_->lastStartedWorkName = opTypeToString(work.opType_);
+        pgStatus_->lastStartedNumelIn = work.numelIn_;
+        pgStatus_->lastStartedNumelOut = work.numelOut_;
       }
 
       // Clean up completed work
