#pragma once

#include <c10/util/Exception.h>
#include <torch/csrc/inductor/aoti_torch/c/shim.h>
#include <torch/csrc/stable/tensor_struct.h>
#include <torch/headeronly/core/ScalarType.h>
#include <torch/headeronly/macros/Macros.h>
#include <torch/headeronly/util/Exception.h>
#include <torch/headeronly/util/shim_utils.h>

#include <optional>

HIDDEN_NAMESPACE_BEGIN(torch, stable, detail)

// forward declare so that the from/to() implementations in the detail
// namespace of library.h where the real work is done can compile.
template <typename T>
StableIValue from(T val);
template <typename T>
T to(StableIValue val);

// =============================================================================
//  Below are the helpers for converting between StableIValue and T
// =============================================================================
// =============================================================================
// FROM CONVERSIONS (T -> StableIValue)
// ======================================================================

// Specialization for general copyable types (catch-all) => StableIValue
template <typename T>
struct FromImpl {
  static StableIValue call(
      T val,
      uint64_t extension_build_version,
      bool is_internal) {
    (void)extension_build_version; // Unused parameter
    (void)is_internal; // Unused parameter
    static_assert(
        sizeof(T) <= sizeof(StableIValue),
        "StableLibrary stack does not support parameter types larger than 64 bits.");
    static_assert(std::is_trivially_copyable_v<T>);
    // Initialization should be cheap enough; let's give people well-specified
    // reproducible behavior.
    StableIValue result = 0;
    // NOTE [ -Wclass-memaccess ]: reinterpret_cast to suppress
    // overzealous -Wclass-memaccess. (see
    // https://gcc.gnu.org/bugzilla/show_bug.cgi?id=107361) We have a
    // static_assert above that T is trivially copyable, which should be
    // enough.
#if __BYTE_ORDER__ == __ORDER_LITTLE_ENDIAN__
    std::memcpy(&result, reinterpret_cast<const void*>(&val), sizeof(val));
#elif __BYTE_ORDER__ == __ORDER_BIG_ENDIAN__
    // if value has size less than sizeof(StableIValue), then only lowest bytes
    // have to be updated
    std::memcpy(
        reinterpret_cast<unsigned char*>(&result) + sizeof(StableIValue) -
            sizeof(val),
        reinterpret_cast<const void*>(&val),
        sizeof(val));
#else
#error "Unexpected or undefined __BYTE_ORDER__"
#endif
    return result;
  }
};

// Specialization for torch::headeronly::ScalarType => StableIValue
// Note that we call into the shim to translate between the user's
// ScalarType and libtorch's ScalarType, which can be different!
// Also note that the list below is not comprehensive, as it does not
// include types that are no longer really used and should probably be
// deprecated (like qint8).
using torch::headeronly::ScalarType;
template <>
struct FromImpl<ScalarType> {
  static StableIValue call(
      ScalarType val,
      uint64_t extension_build_version,
      bool is_internal) {
    (void)extension_build_version; // Unused parameter
    (void)is_internal; // Unused parameter
    switch (val) {
      case ScalarType::Byte:
        return from(aoti_torch_dtype_uint8());
      case ScalarType::Char:
        return from(aoti_torch_dtype_int8());
      case ScalarType::Short:
        return from(aoti_torch_dtype_int16());
      case ScalarType::Int:
        return from(aoti_torch_dtype_int32());
      case ScalarType::Long:
        return from(aoti_torch_dtype_int64());
      case ScalarType::Half:
        return from(aoti_torch_dtype_float16());
      case ScalarType::Float:
        return from(aoti_torch_dtype_float32());
      case ScalarType::Double:
        return from(aoti_torch_dtype_float64());
      case ScalarType::ComplexHalf:
        return from(aoti_torch_dtype_complex32());
      case ScalarType::ComplexFloat:
        return from(aoti_torch_dtype_complex64());
      case ScalarType::ComplexDouble:
        return from(aoti_torch_dtype_complex128());
      case ScalarType::Bool:
        return from(aoti_torch_dtype_bool());
      case ScalarType::BFloat16:
        return from(aoti_torch_dtype_bfloat16());
      case ScalarType::Float8_e5m2:
        return from(aoti_torch_dtype_float8_e5m2());
      case ScalarType::Float8_e4m3fn:
        return from(aoti_torch_dtype_float8_e4m3fn());
      case ScalarType::Float8_e5m2fnuz:
        return from(aoti_torch_dtype_float8_e5m2fnuz());
      case ScalarType::Float8_e4m3fnuz:
        return from(aoti_torch_dtype_float8_e4m3fnuz());
      case ScalarType::UInt16:
        return from(aoti_torch_dtype_uint16());
      case ScalarType::UInt32:
        return from(aoti_torch_dtype_uint32());
      case ScalarType::UInt64:
        return from(aoti_torch_dtype_uint64());
      default:
        TORCH_CHECK(
            false,
            "Not yet supported ScalarType, please file an issue describing your use case.");
    }
  }
};

// Specialization for std::nullopt_t => StableIValue
template <>
struct FromImpl<std::nullopt_t> {
  static StableIValue call(
      std::nullopt_t val,
      uint64_t extension_build_version,
      bool is_internal) {
    (void)extension_build_version; // Unused parameter
    (void)is_internal; // Unused parameter
    return from(nullptr);
  }
};

// Specialization for std::optional => StableIValue
// [Handling std::optional]
// When the schema is represented by an optional type, say int?, then we
// expect the custom extension representation to be a std::optional<int>
// (critically NOT int!). In order for all parameters to be stably parsed and
// handled by our dispatcher, we liaison custom extension parameters through
// boxed kernels, meaning that every value will make its way to be an IValue:
//
// custom extension value --(from)-> StableIValue --(to_ivalue)-> IValue
//
// When the custom extension value is a literal that can be trivially
// casted to StableIValue, e.g., an int, a float, a pointer, this route is
// ...trivial. The below specialization is for a case when the custom
// extension value would NOT fit within a StableIValue: a std::optional.
//
// If the std::optional has no value, it is treated as std::nullopt,
// whose StableIValue representation is from(nullptr). Otherwise, we:
// 1. unwrap the std::optional<T>
// 2. recursively convert its value of type T to a StableIValue
// 3. allocate heap space for said StableIValue
// 4. convert the resulting StableIValue* into a StableIValue
//
// note that this allocates heap memory! which we expect to be cleaned
// up in the to_ivalue() function defined in shim_common.cpp. We
// purposefully hide this implementation detail from the user so that
// all the user needs to know is:
//
// The schema requests an optional (T?) so I must call `from` on a
// std::optional<T> or a std::nullopt.
template <typename T>
struct FromImpl<std::optional<T>> {
  static StableIValue call(
      const std::optional<T>& val,
      uint64_t extension_build_version,
      bool is_internal) {
    if (!val.has_value()) {
      return from(std::nullopt);
    }
    return from(new StableIValue(detail::FromImpl<T>::call(
        val.value(), extension_build_version, is_internal)));
  }
};

// Specialization for torch::stable::Tensor => StableIValue
// Returns a new owning reference of the underlying Tensor.
template <>
struct FromImpl<torch::stable::Tensor> {
  static StableIValue call(
      const torch::stable::Tensor& val,
      uint64_t extension_build_version,
      bool is_internal) {
    (void)extension_build_version; // Unused parameter
    (void)is_internal; // Unused parameter
    AtenTensorHandle new_ath;
    TORCH_ERROR_CODE_CHECK(aoti_torch_new_tensor_handle(val.get(), &new_ath));
    return from(new_ath);
  }
};

// =============================================================================
// TO CONVERSIONS (StableIValue -> T)
// =============================================================================

// Specialization for StableIValue => general copyable types (catch-all)
template <typename T>
struct ToImpl {
  static T call(
      StableIValue val,
      uint64_t extension_build_version,
      bool is_internal) {
    (void)extension_build_version; // Unused parameter
    (void)is_internal; // Unused parameter
    static_assert(std::is_trivially_copyable_v<T>);
    // T may not have a default constructor. (For example, it might be
    // c10::Device.) However, std::memcpy implicitly creates a T at the
    // destination. So, we can use a union to work around this lack of
    // default constructor.
    union Result {
      Result() {}
      T t;
    };
    Result result;
    // See NOTE[ -Wclass-memaccess ] above.
#if __BYTE_ORDER__ == __ORDER_LITTLE_ENDIAN__
    std::memcpy(reinterpret_cast<void*>(&result.t), &val, sizeof(result));
#elif __BYTE_ORDER__ == __ORDER_BIG_ENDIAN__
    static_assert(
        sizeof(T) <= sizeof(StableIValue),
        "StableLibrary stack does not support parameter types larger than 64 bits.");
    // if value has size less than sizeof(StableIValue), then only lowest bytes
    // have to be updated
    std::memcpy(
        reinterpret_cast<void*>(&result.t),
        reinterpret_cast<unsigned char*>(&val) + sizeof(StableIValue) -
            sizeof(result),
        sizeof(result));
#else
#error "Unexpected or undefined __BYTE_ORDER__"
#endif
    return result.t;
  }
};

// Specialization for StableIValue => torch::headeronly::ScalarType
template <>
struct ToImpl<ScalarType> {
  static ScalarType call(
      StableIValue val,
      uint64_t extension_build_version,
      bool is_internal) {
    (void)extension_build_version; // Unused parameter
    (void)is_internal; // Unused parameter
    int32_t shim_scalartype = to<int32_t>(val);
    if (shim_scalartype == aoti_torch_dtype_uint8()) {
      return ScalarType::Byte;
    } else if (shim_scalartype == aoti_torch_dtype_int8()) {
      return ScalarType::Char;
    } else if (shim_scalartype == aoti_torch_dtype_int16()) {
      return ScalarType::Short;
    } else if (shim_scalartype == aoti_torch_dtype_int32()) {
      return ScalarType::Int;
    } else if (shim_scalartype == aoti_torch_dtype_int64()) {
      return ScalarType::Long;
    } else if (shim_scalartype == aoti_torch_dtype_float16()) {
      return ScalarType::Half;
    } else if (shim_scalartype == aoti_torch_dtype_float32()) {
      return ScalarType::Float;
    } else if (shim_scalartype == aoti_torch_dtype_float64()) {
      return ScalarType::Double;
    } else if (shim_scalartype == aoti_torch_dtype_complex32()) {
      return ScalarType::ComplexHalf;
    } else if (shim_scalartype == aoti_torch_dtype_complex64()) {
      return ScalarType::ComplexFloat;
    } else if (shim_scalartype == aoti_torch_dtype_complex128()) {
      return ScalarType::ComplexDouble;
    } else if (shim_scalartype == aoti_torch_dtype_bool()) {
      return ScalarType::Bool;
    } else if (shim_scalartype == aoti_torch_dtype_bfloat16()) {
      return ScalarType::BFloat16;
    } else if (shim_scalartype == aoti_torch_dtype_float8_e5m2()) {
      return ScalarType::Float8_e5m2;
    } else if (shim_scalartype == aoti_torch_dtype_float8_e4m3fn()) {
      return ScalarType::Float8_e4m3fn;
    } else if (shim_scalartype == aoti_torch_dtype_float8_e5m2fnuz()) {
      return ScalarType::Float8_e5m2fnuz;
    } else if (shim_scalartype == aoti_torch_dtype_float8_e4m3fnuz()) {
      return ScalarType::Float8_e4m3fnuz;
    } else if (shim_scalartype == aoti_torch_dtype_uint16()) {
      return ScalarType::UInt16;
    } else if (shim_scalartype == aoti_torch_dtype_uint32()) {
      return ScalarType::UInt32;
    } else if (shim_scalartype == aoti_torch_dtype_uint64()) {
      return ScalarType::UInt64;
    } else {
      TORCH_CHECK(
          false,
          "Not yet supported ScalarType ",
          std::to_string(shim_scalartype),
          ", please file an issue describing your use case.");
    }
  }
};

// Specialization for StableIValue => std::nullopt_t
template <>
struct ToImpl<std::nullopt_t> {
  static std::nullopt_t call(
      StableIValue val,
      uint64_t extension_build_version,
      bool is_internal) {
    (void)extension_build_version; // Unused parameter
    (void)is_internal; // Unused parameter
    // val should be equivalent to from(nullptr)
    return std::nullopt;
  }
};

// Specialization for StableIValue => std::optional, see [Handling
// std::optional] as the semantic is the same but in reverse direction as we go
// from IValue --(from_ivalue)-> StableIValue --(to<T>)-> T in custom extension
template <typename T>
struct ToImpl<std::optional<T>> {
  static std::optional<T> call(
      StableIValue val,
      uint64_t extension_build_version,
      bool is_internal) {
    auto sivp = to<StableIValue*>(val);

    // sivp is either nullptr or a pointer to a StableIValue
    if (sivp == nullptr) {
      return {};
    }
    auto inner_val =
        detail::ToImpl<T>::call(*sivp, extension_build_version, is_internal);

    // free the memory associated with StableIValue* sivp
    delete sivp;

    return std::make_optional(inner_val);
  }
};

// Specialization for StableIValue => torch::stable::Tensor
// The resulting stable::Tensor steals ownership of the input's
// underlying AtenTensorHandle.
template <>
struct ToImpl<torch::stable::Tensor> {
  static torch::stable::Tensor call(
      StableIValue val,
      uint64_t extension_build_version,
      bool is_internal) {
    (void)extension_build_version; // Unused parameter
    (void)is_internal; // Unused parameter
    return torch::stable::Tensor(to<AtenTensorHandle>(val));
  }
};

// =============================================================================
//  end to helpers for converting between StableIValue and T
// =============================================================================

// Expose the partially templated class functions through single functions
// The non-private versions will be used by the extension or headers that
// the extension includes.
template <typename T>
<<<<<<< HEAD
StableIValue from(T val) {
  return detail::FromImpl<T>::call(
      val, aoti_torch_abi_version(), /*is_internal=*/false);
}

template <typename T>
StableIValue from(const std::optional<T>& val) {
  return detail::FromImpl<std::optional<T>>::call(
      val, aoti_torch_abi_version(), /*is_internal=*/false);
=======
inline StableIValue from(T val) {
  return detail::FromImpl<T>::call(val);
}

template <typename T>
inline StableIValue from(const std::optional<T>& val) {
  return detail::FromImpl<std::optional<T>>::call(val);
>>>>>>> ce0965f2
}

// The below overload is used! See https://godbolt.org/z/859cshxrW
// We are suppressing the warning for versions clang12- and gcc11-
<<<<<<< HEAD
[[maybe_unused]] StableIValue from(const torch::stable::Tensor& val) {
  return detail::FromImpl<torch::stable::Tensor>::call(
      val, aoti_torch_abi_version(), /*is_internal=*/false);
}

template <typename T>
T to(StableIValue val) {
  return detail::ToImpl<T>::call(
      val, aoti_torch_abi_version(), /*is_internal=*/false);
}

// Internal conversion functions used by from_ivalue and to_ivalue.
// These are used in libtorch
template <typename T>
StableIValue _from(T val, uint64_t extension_build_version) {
  return detail::FromImpl<T>::call(
      val, extension_build_version, /*is_internal=*/true);
}

template <typename T>
StableIValue _from(
    const std::optional<T>& val,
    uint64_t extension_build_version) {
  return detail::FromImpl<std::optional<T>>::call(
      val, extension_build_version, /*is_internal=*/true);
}

[[maybe_unused]] StableIValue _from(
    const torch::stable::Tensor& val,
    uint64_t extension_build_version) {
  return detail::FromImpl<torch::stable::Tensor>::call(
      val, extension_build_version, /*is_internal=*/true);
}

template <typename T>
T _to(StableIValue val, uint64_t extension_build_version) {
  return detail::ToImpl<T>::call(
      val, extension_build_version, /*is_internal=*/true);
=======
[[maybe_unused]] inline StableIValue from(const torch::stable::Tensor& val) {
  return detail::FromImpl<torch::stable::Tensor>::call(val);
}

template <typename T>
inline T to(StableIValue val) {
  return detail::ToImpl<T>::call(val);
>>>>>>> ce0965f2
}

HIDDEN_NAMESPACE_END(torch, stable, detail)

// [global from/to deprecation note]
// WARNING! the following APIs will be removed!! We deprecated global from/to
// (in 2.10) in favor of torch::stable::detail from/to to not pollute the global
// namespace. We are only including the following wrappers for backwards
// compatibility.

// WARNING! Will be removed. Only exists for BC. See [global from/to deprecation
// note]
template <typename T>
[[deprecated("Use torch::stable::detail::from instead.")]]
inline StableIValue from(T val) {
  return torch::stable::detail::from(val);
}

// WARNING! Will be removed. Only exists for BC. See [global from/to deprecation
// note]
template <typename T>
[[deprecated("Use torch::stable::detail::from instead.")]]
inline StableIValue from(const std::optional<T>& val) {
  return torch::stable::detail::from(val);
}

// WARNING! Will be removed. Only exists for BC. See [global from/to deprecation
// note]
[[deprecated(
    "Use torch::stable::detail::from instead.")]] [[maybe_unused]] inline StableIValue
from(const torch::stable::Tensor& val) {
  return torch::stable::detail::from(val);
}

// WARNING! Will be removed. Only exists for BC. See [global from/to deprecation
// note]
template <typename T>
[[deprecated("Use torch::stable::detail::to instead.")]]
inline T to(StableIValue val) {
  return torch::stable::detail::to<T>(val);
}<|MERGE_RESOLUTION|>--- conflicted
+++ resolved
@@ -366,37 +366,26 @@
 // The non-private versions will be used by the extension or headers that
 // the extension includes.
 template <typename T>
-<<<<<<< HEAD
-StableIValue from(T val) {
+inline StableIValue from(T val) {
   return detail::FromImpl<T>::call(
       val, aoti_torch_abi_version(), /*is_internal=*/false);
 }
 
 template <typename T>
-StableIValue from(const std::optional<T>& val) {
+inline StableIValue from(const std::optional<T>& val) {
   return detail::FromImpl<std::optional<T>>::call(
       val, aoti_torch_abi_version(), /*is_internal=*/false);
-=======
-inline StableIValue from(T val) {
-  return detail::FromImpl<T>::call(val);
-}
-
-template <typename T>
-inline StableIValue from(const std::optional<T>& val) {
-  return detail::FromImpl<std::optional<T>>::call(val);
->>>>>>> ce0965f2
 }
 
 // The below overload is used! See https://godbolt.org/z/859cshxrW
 // We are suppressing the warning for versions clang12- and gcc11-
-<<<<<<< HEAD
-[[maybe_unused]] StableIValue from(const torch::stable::Tensor& val) {
+[[maybe_unused]] inline StableIValue from(const torch::stable::Tensor& val) {
   return detail::FromImpl<torch::stable::Tensor>::call(
       val, aoti_torch_abi_version(), /*is_internal=*/false);
 }
 
 template <typename T>
-T to(StableIValue val) {
+inline T to(StableIValue val) {
   return detail::ToImpl<T>::call(
       val, aoti_torch_abi_version(), /*is_internal=*/false);
 }
@@ -404,20 +393,20 @@
 // Internal conversion functions used by from_ivalue and to_ivalue.
 // These are used in libtorch
 template <typename T>
-StableIValue _from(T val, uint64_t extension_build_version) {
+inline StableIValue _from(T val, uint64_t extension_build_version) {
   return detail::FromImpl<T>::call(
       val, extension_build_version, /*is_internal=*/true);
 }
 
 template <typename T>
-StableIValue _from(
+inline StableIValue _from(
     const std::optional<T>& val,
     uint64_t extension_build_version) {
   return detail::FromImpl<std::optional<T>>::call(
       val, extension_build_version, /*is_internal=*/true);
 }
 
-[[maybe_unused]] StableIValue _from(
+[[maybe_unused]] inline StableIValue _from(
     const torch::stable::Tensor& val,
     uint64_t extension_build_version) {
   return detail::FromImpl<torch::stable::Tensor>::call(
@@ -425,18 +414,9 @@
 }
 
 template <typename T>
-T _to(StableIValue val, uint64_t extension_build_version) {
+inline T _to(StableIValue val, uint64_t extension_build_version) {
   return detail::ToImpl<T>::call(
       val, extension_build_version, /*is_internal=*/true);
-=======
-[[maybe_unused]] inline StableIValue from(const torch::stable::Tensor& val) {
-  return detail::FromImpl<torch::stable::Tensor>::call(val);
-}
-
-template <typename T>
-inline T to(StableIValue val) {
-  return detail::ToImpl<T>::call(val);
->>>>>>> ce0965f2
 }
 
 HIDDEN_NAMESPACE_END(torch, stable, detail)
