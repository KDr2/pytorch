#pragma once

#include <torch/csrc/inductor/aoti_torch/c/shim.h>
#include <torch/csrc/stable/c/shim.h>
#include <torch/csrc/stable/device_struct.h>
#include <torch/csrc/stable/tensor_struct.h>
#include <torch/headeronly/core/DeviceType.h>
#include <torch/headeronly/core/Layout.h>
#include <torch/headeronly/core/MemoryFormat.h>
#include <torch/headeronly/core/ScalarType.h>
#include <torch/headeronly/macros/Macros.h>
#include <torch/headeronly/util/Deprecated.h>
#include <torch/headeronly/util/Exception.h>
#include <torch/headeronly/util/shim_utils.h>

#include <optional>

HIDDEN_NAMESPACE_BEGIN(torch, stable, detail)

// Helper variable templates to detect 2.10+ types for better compile-time error
// messages
template <typename T>
inline constexpr bool is_header_only_array_ref_v = false;

template <typename T>
inline constexpr bool
    is_header_only_array_ref_v<torch::headeronly::HeaderOnlyArrayRef<T>> = true;

template <typename T>
inline constexpr bool is_std_vector_v = false;

template <typename T>
inline constexpr bool is_std_vector_v<std::vector<T>> = true;

// forward declare so that the from/to() implementations in the detail
// namespace of library.h where the real work is done can compile.
template <typename T>
StableIValue from(T val);
template <typename T>
T to(StableIValue val);

// =============================================================================
//  Below are the helpers for converting between StableIValue and T
// =============================================================================
// =============================================================================
// FROM CONVERSIONS (T -> StableIValue)
// ======================================================================

// Specialization for general copyable types (catch-all) => StableIValue
template <typename T>
struct FromImpl {
  static StableIValue call(
      T val,
      [[maybe_unused]] uint64_t extension_build_version,
      [[maybe_unused]] bool is_internal) {
    // Ensure 2.10+ types don't accidentally use the base case - provide clear
    // compile-time errors.
    static_assert(
        !std::is_same_v<T, torch::stable::Device>,
        "torch::stable::Device requires TORCH_FEATURE_VERSION >= TORCH_VERSION_2_10_0");
    static_assert(
        !is_header_only_array_ref_v<T>,
        "HeaderOnlyArrayRef<T> requires TORCH_FEATURE_VERSION >= TORCH_VERSION_2_10_0");
    static_assert(
        !is_std_vector_v<T>,
        "std::vector<T> requires TORCH_FEATURE_VERSION >= TORCH_VERSION_2_10_0");
<<<<<<< HEAD
=======
    static_assert(
        !std::is_same_v<T, std::string>,
        "std::string requires TORCH_FEATURE_VERSION >= TORCH_VERSION_2_10_0");
>>>>>>> 5d1459a7
    static_assert(
        sizeof(T) <= sizeof(StableIValue),
        "StableLibrary stack does not support parameter types larger than 64 bits.");
    static_assert(std::is_trivially_copyable_v<T>);
    // Initialization should be cheap enough; let's give people well-specified
    // reproducible behavior.
    StableIValue result = 0;
    // NOTE [ -Wclass-memaccess ]: reinterpret_cast to suppress
    // overzealous -Wclass-memaccess. (see
    // https://gcc.gnu.org/bugzilla/show_bug.cgi?id=107361) We have a
    // static_assert above that T is trivially copyable, which should be
    // enough.
#if __BYTE_ORDER__ == __ORDER_LITTLE_ENDIAN__
    std::memcpy(&result, reinterpret_cast<const void*>(&val), sizeof(val));
#elif __BYTE_ORDER__ == __ORDER_BIG_ENDIAN__
    // if value has size less than sizeof(StableIValue), then only lowest bytes
    // have to be updated
    std::memcpy(
        reinterpret_cast<unsigned char*>(&result) + sizeof(StableIValue) -
            sizeof(val),
        reinterpret_cast<const void*>(&val),
        sizeof(val));
#else
#error "Unexpected or undefined __BYTE_ORDER__"
#endif
    return result;
  }
};

// Specialization for torch::headeronly::ScalarType => StableIValue
// Note that we call into the shim to translate between the user's
// ScalarType and libtorch's ScalarType, which can be different!
// Also note that the list below is not comprehensive, as it does not
// include types that are no longer really used and should probably be
// deprecated (like qint8).
using torch::headeronly::ScalarType;
template <>
struct FromImpl<ScalarType> {
  static StableIValue call(
      ScalarType val,
      [[maybe_unused]] uint64_t extension_build_version,
      [[maybe_unused]] bool is_internal) {
    switch (val) {
      case ScalarType::Byte:
        return torch::stable::detail::from(aoti_torch_dtype_uint8());
      case ScalarType::Char:
        return torch::stable::detail::from(aoti_torch_dtype_int8());
      case ScalarType::Short:
        return torch::stable::detail::from(aoti_torch_dtype_int16());
      case ScalarType::Int:
        return torch::stable::detail::from(aoti_torch_dtype_int32());
      case ScalarType::Long:
        return torch::stable::detail::from(aoti_torch_dtype_int64());
      case ScalarType::Half:
        return torch::stable::detail::from(aoti_torch_dtype_float16());
      case ScalarType::Float:
        return torch::stable::detail::from(aoti_torch_dtype_float32());
      case ScalarType::Double:
        return torch::stable::detail::from(aoti_torch_dtype_float64());
      case ScalarType::ComplexHalf:
        return torch::stable::detail::from(aoti_torch_dtype_complex32());
      case ScalarType::ComplexFloat:
        return torch::stable::detail::from(aoti_torch_dtype_complex64());
      case ScalarType::ComplexDouble:
        return torch::stable::detail::from(aoti_torch_dtype_complex128());
      case ScalarType::Bool:
        return torch::stable::detail::from(aoti_torch_dtype_bool());
      case ScalarType::BFloat16:
        return torch::stable::detail::from(aoti_torch_dtype_bfloat16());
      case ScalarType::Float8_e5m2:
        return torch::stable::detail::from(aoti_torch_dtype_float8_e5m2());
      case ScalarType::Float8_e4m3fn:
        return torch::stable::detail::from(aoti_torch_dtype_float8_e4m3fn());
      case ScalarType::Float8_e5m2fnuz:
        return torch::stable::detail::from(aoti_torch_dtype_float8_e5m2fnuz());
      case ScalarType::Float8_e4m3fnuz:
        return torch::stable::detail::from(aoti_torch_dtype_float8_e4m3fnuz());
      case ScalarType::UInt16:
        return torch::stable::detail::from(aoti_torch_dtype_uint16());
      case ScalarType::UInt32:
        return torch::stable::detail::from(aoti_torch_dtype_uint32());
      case ScalarType::UInt64:
        return torch::stable::detail::from(aoti_torch_dtype_uint64());
      default:
        STD_TORCH_CHECK(
            false,
            "Not yet supported ScalarType, please file an issue describing your use case.");
    }
  }
};

// [Note DeviceType version guard]
// This conversion was introduced in 2.10. However, we do not gate it
// with TORCH_FEATURE_VERSION >= TORCH_VERSION_2_10_0 because this
// conversion is not actually used to pass DeviceType between user
// extensions and libtorch (i.e. there is no c10::TypeKind::DeviceType).
// The purpose of gating other conversions is to ensure that user
// extensions do not try to pass a StableIValue that libtorch is
// unable to interpret.
// This conversion is only used
// (1) In the conversion for torch::stable::Device (already gated)
// (2) Within the user extension to translate between libtorch/extension's
//     DeviceType (no gating needed)
// Specialization for torch::headeronly::DeviceType => StableIValue
// Note that we call into the shim to translate between the user's
// DeviceType and libtorch's DeviceType, which can be different!
using torch::headeronly::DeviceType;
template <>
struct FromImpl<DeviceType> {
  static StableIValue call(
      DeviceType val,
      [[maybe_unused]] uint64_t extension_build_version,
      [[maybe_unused]] bool is_internal) {
    switch (val) {
      case DeviceType::CPU:
        return torch::stable::detail::from(aoti_torch_device_type_cpu());
      case DeviceType::CUDA:
        return torch::stable::detail::from(aoti_torch_device_type_cuda());
      case DeviceType::Meta:
        return torch::stable::detail::from(aoti_torch_device_type_meta());
      case DeviceType::XPU:
        return torch::stable::detail::from(aoti_torch_device_type_xpu());
      case DeviceType::MPS:
        return torch::stable::detail::from(aoti_torch_device_type_mps());
      case DeviceType::PrivateUse1:
        return torch::stable::detail::from(
            aoti_torch_device_type_privateuse1());
      default:
        STD_TORCH_CHECK(
            false,
            "Not yet supported DeviceType, please file an issue describing your use case.");
    }
  }
};

// Specialization for std::nullopt_t => StableIValue
template <>
struct FromImpl<std::nullopt_t> {
  static StableIValue call(
      std::nullopt_t val,
      [[maybe_unused]] uint64_t extension_build_version,
      [[maybe_unused]] bool is_internal) {
    return torch::stable::detail::from(nullptr);
  }
};

// Specialization for std::optional => StableIValue
// [Handling std::optional]
// When the schema is represented by an optional type, say int?, then we
// expect the custom extension representation to be a std::optional<int>
// (critically NOT int!). In order for all parameters to be stably parsed and
// handled by our dispatcher, we liaison custom extension parameters through
// boxed kernels, meaning that every value will make its way to be an IValue:
//
// custom extension value --(from)-> StableIValue --(to_ivalue)-> IValue
//
// When the custom extension value is a literal that can be trivially
// casted to StableIValue, e.g., an int, a float, a pointer, this route is
// ...trivial. The below specialization is for a case when the custom
// extension value would NOT fit within a StableIValue: a std::optional.
//
// If the std::optional has no value, it is treated as std::nullopt,
// whose StableIValue representation is from(nullptr). Otherwise, we:
// 1. unwrap the std::optional<T>
// 2. recursively convert its value of type T to a StableIValue
// 3. allocate heap space for said StableIValue
// 4. convert the resulting StableIValue* into a StableIValue
//
// note that this allocates heap memory! which we expect to be cleaned
// up in the to_ivalue() function defined in shim_common.cpp. We
// purposefully hide this implementation detail from the user so that
// all the user needs to know is:
//
// The schema requests an optional (T?) so I must call `from` on a
// std::optional<T> or a std::nullopt.
template <typename T>
struct FromImpl<std::optional<T>> {
  static StableIValue call(
      const std::optional<T>& val,
      uint64_t extension_build_version,
      bool is_internal) {
    if (!val.has_value()) {
      return torch::stable::detail::from(std::nullopt);
    }
    return torch::stable::detail::from(
        new StableIValue(detail::FromImpl<T>::call(
            val.value(), extension_build_version, is_internal)));
  }
};

// Specialization for torch::stable::Tensor => StableIValue
// Returns a new owning reference of the underlying Tensor.
template <>
struct FromImpl<torch::stable::Tensor> {
  static StableIValue call(
      const torch::stable::Tensor& val,
      [[maybe_unused]] uint64_t extension_build_version,
      [[maybe_unused]] bool is_internal) {
    AtenTensorHandle new_ath;
    TORCH_ERROR_CODE_CHECK(aoti_torch_new_tensor_handle(val.get(), &new_ath));
    return torch::stable::detail::from(new_ath);
  }
};

// =============================================================================
// FROM CONVERSIONS requiring TORCH_FEATURE_VERSION >= TORCH_VERSION_2_10_0
// =============================================================================
#if TORCH_FEATURE_VERSION >= TORCH_VERSION_2_10_0

// Specialization for torch::headeronly::Layout => StableIValue
// Note that we call into the shim to translate between the user's
// Layout and libtorch's Layout, which can be different!
using torch::headeronly::Layout;
template <>
struct FromImpl<Layout> {
  static StableIValue call(
      Layout val,
      [[maybe_unused]] uint64_t extension_build_version,
      [[maybe_unused]] bool is_internal) {
    switch (val) {
      case Layout::Strided:
        return torch::stable::detail::from(aoti_torch_layout_strided());
      case Layout::Sparse:
        return torch::stable::detail::from(aoti_torch_layout_sparse_coo());
      case Layout::SparseCsr:
        return torch::stable::detail::from(aoti_torch_layout_sparse_csr());
      case Layout::SparseCsc:
        return torch::stable::detail::from(aoti_torch_layout_sparse_csc());
      case Layout::SparseBsr:
        return torch::stable::detail::from(aoti_torch_layout_sparse_bsr());
      case Layout::SparseBsc:
        return torch::stable::detail::from(aoti_torch_layout_sparse_bsc());
      case Layout::Mkldnn:
        return torch::stable::detail::from(aoti_torch_layout__mkldnn());
      case Layout::Jagged:
        return torch::stable::detail::from(aoti_torch_layout_jagged());
      default:
        STD_TORCH_CHECK(
            false,
            "Not yet supported Layout, please file an issue describing your use case.");
    }
  }
};

// Specialization for torch::headeronly::MemoryFormat => StableIValue
// Note that we call into the shim to translate between the user's
// MemoryFormat and libtorch's MemoryFormat, which can be different!
using torch::headeronly::MemoryFormat;
template <>
struct FromImpl<MemoryFormat> {
  static StableIValue call(
      MemoryFormat val,
      [[maybe_unused]] uint64_t extension_build_version,
      [[maybe_unused]] bool is_internal) {
    switch (val) {
      case MemoryFormat::Contiguous:
        return torch::stable::detail::from(
            aoti_torch_memory_format_contiguous_format());
      case MemoryFormat::Preserve:
        return torch::stable::detail::from(
            aoti_torch_memory_format_preserve_format());
      case MemoryFormat::ChannelsLast:
        return torch::stable::detail::from(
            aoti_torch_memory_format_channels_last());
      case MemoryFormat::ChannelsLast3d:
        return torch::stable::detail::from(
            aoti_torch_memory_format_channels_last_3d());
      default:
        STD_TORCH_CHECK(
            false,
            "Not yet supported MemoryFormat, please file an issue describing your use case.");
    }
  }
};

// =============================================================================
// FROM CONVERSIONS requiring TORCH_FEATURE_VERSION >= TORCH_VERSION_2_10_0
// =============================================================================
#if TORCH_FEATURE_VERSION >= TORCH_VERSION_2_10_0

// Specialization for c10::Layout => StableIValue
// Note that we call into the shim to translate between the user's
// Layout and libtorch's Layout, which can be different!
using c10::Layout;
template <>
struct FromImpl<Layout> {
  static StableIValue call(
      Layout val,
      [[maybe_unused]] uint64_t extension_build_version,
      [[maybe_unused]] bool is_internal) {
    switch (val) {
      case Layout::Strided:
        return from(aoti_torch_layout_strided());
      case Layout::Sparse:
        return from(aoti_torch_layout_sparse_coo());
      case Layout::SparseCsr:
        return from(aoti_torch_layout_sparse_csr());
      case Layout::SparseCsc:
        return from(aoti_torch_layout_sparse_csc());
      case Layout::SparseBsr:
        return from(aoti_torch_layout_sparse_bsr());
      case Layout::SparseBsc:
        return from(aoti_torch_layout_sparse_bsc());
      case Layout::Mkldnn:
        return from(aoti_torch_layout__mkldnn());
      case Layout::Jagged:
        return from(aoti_torch_layout_jagged());
      default:
        STD_TORCH_CHECK(
            false,
            "Not yet supported Layout, please file an issue describing your use case.");
    }
  }
};

// Specialization for c10::MemoryFormat => StableIValue
// Note that we call into the shim to translate between the user's
// MemoryFormat and libtorch's MemoryFormat, which can be different!
using c10::MemoryFormat;
template <>
struct FromImpl<MemoryFormat> {
  static StableIValue call(
      MemoryFormat val,
      [[maybe_unused]] uint64_t extension_build_version,
      [[maybe_unused]] bool is_internal) {
    switch (val) {
      case MemoryFormat::Contiguous:
        return from(aoti_torch_memory_format_contiguous_format());
      case MemoryFormat::Preserve:
        return from(aoti_torch_memory_format_preserve_format());
      case MemoryFormat::ChannelsLast:
        return from(aoti_torch_memory_format_channels_last());
      case MemoryFormat::ChannelsLast3d:
        return from(aoti_torch_memory_format_channels_last_3d());
      default:
        STD_TORCH_CHECK(
            false,
            "Not yet supported MemoryFormat, please file an issue describing your use case.");
    }
  }
};

// Specialization for torch::headeronly::HeaderOnlyArrayRef<T> => StableIValue
// Returns a new owning reference of the underlying list.
template <typename T>
struct FromImpl<torch::headeronly::HeaderOnlyArrayRef<T>> {
  static StableIValue call(
      const torch::headeronly::HeaderOnlyArrayRef<T>& val,
      [[maybe_unused]] uint64_t extension_build_version,
      [[maybe_unused]] bool is_internal) {
    StableListHandle new_list_handle;
    try {
      TORCH_ERROR_CODE_CHECK(
          torch_new_list_reserve_size(val.size(), &new_list_handle));
      for (const auto& elem : val) {
        TORCH_ERROR_CODE_CHECK(torch_list_push_back(
            new_list_handle, torch::stable::detail::from(elem)));
      }
      return torch::stable::detail::from(new_list_handle);
    } catch (const std::runtime_error&) {
      if (new_list_handle != nullptr) {
        // clean up memory if an error was thrown
        TORCH_ERROR_CODE_CHECK(torch_delete_list(new_list_handle));
      }
      throw;
    }
  }
};

// Specialization for std::vector<T> => StableIValue, which is implemented the
// same way as HeaderOnlyArrayRef<T> => StableIValue
// Returns a new owning reference of the underlying list.
template <typename T>
struct FromImpl<std::vector<T>> {
  static StableIValue call(
      const std::vector<T>& val,
      [[maybe_unused]] uint64_t extension_build_version,
      [[maybe_unused]] bool is_internal) {
    return torch::stable::detail::from<
        torch::headeronly::HeaderOnlyArrayRef<T>>(val);
  }
};

// Specialization for torch::stable::Device => StableIValue
// Pack the device type and index into a StableIValue in a platform-independent
// format. We use the shim representation for DeviceType (int32_t) for ABI
// stability. StableIValue layout: DeviceIndex in lower 32 bits,
// DeviceType (shim int32_t) in upper 32 bits
template <>
struct FromImpl<torch::stable::Device> {
  static StableIValue call(
      const torch::stable::Device& val,
      [[maybe_unused]] uint64_t extension_build_version,
      [[maybe_unused]] bool is_internal) {
    // Convert DeviceType to shim representation (int32_t)
    StableIValue device_type_shim = torch::stable::detail::from(val.type());
    // Pack: lower 32 bits = device index, upper 32 bits = device type (shim)
    uint64_t device_index_bits =
        static_cast<uint64_t>(static_cast<uint32_t>(val.index()));
    uint64_t device_type_bits =
        static_cast<uint64_t>(static_cast<uint32_t>(device_type_shim)) << 32;
    return device_index_bits | device_type_bits;
  }
};

<<<<<<< HEAD
=======
// Specialization for std::string, which should return a new owning reference of
// the string
template <>
struct FromImpl<std::string> {
  static StableIValue call(
      const std::string& val,
      [[maybe_unused]] uint64_t extension_build_version,
      [[maybe_unused]] bool is_internal) {
    StringHandle handle;
    TORCH_ERROR_CODE_CHECK(
        torch_new_string_handle(val.c_str(), val.length(), &handle))
    return torch::stable::detail::from(handle);
  }
};

>>>>>>> 5d1459a7
#endif // TORCH_FEATURE_VERSION >= TORCH_VERSION_2_10_0

// =============================================================================
// TO CONVERSIONS (StableIValue -> T)
// =============================================================================

// Specialization for StableIValue => general copyable types (catch-all)
template <typename T>
struct ToImpl {
  static T call(
      StableIValue val,
      [[maybe_unused]] uint64_t extension_build_version,
      [[maybe_unused]] bool is_internal) {
    // Ensure 2.10+ types don't accidentally use the base case - provide clear
    // compile-time errors.
    static_assert(
        !std::is_same_v<T, torch::stable::Device>,
        "torch::stable::Device requires TORCH_FEATURE_VERSION >= TORCH_VERSION_2_10_0");
    static_assert(
        !is_header_only_array_ref_v<T>,
        "HeaderOnlyArrayRef<T> requires TORCH_FEATURE_VERSION >= TORCH_VERSION_2_10_0");
    static_assert(
        !is_std_vector_v<T>,
        "std::vector<T> requires TORCH_FEATURE_VERSION >= TORCH_VERSION_2_10_0");
    static_assert(
        !std::is_same_v<T, std::string>,
        "std::string requires TORCH_FEATURE_VERSION >= TORCH_VERSION_2_10_0");
    static_assert(std::is_trivially_copyable_v<T>);
    // Ensure 2.10+ types don't accidentally use the base case - provide clear
    // compile-time errors.
    static_assert(
        !std::is_same_v<T, torch::stable::Device>,
        "torch::stable::Device requires TORCH_FEATURE_VERSION >= TORCH_VERSION_2_10_0");
    static_assert(
        !is_header_only_array_ref_v<T>,
        "HeaderOnlyArrayRef<T> requires TORCH_FEATURE_VERSION >= TORCH_VERSION_2_10_0");
    static_assert(
        !is_std_vector_v<T>,
        "std::vector<T> requires TORCH_FEATURE_VERSION >= TORCH_VERSION_2_10_0");
    // T may not have a default constructor. (For example, it might be
    // c10::Device.) However, std::memcpy implicitly creates a T at the
    // destination. So, we can use a union to work around this lack of
    // default constructor.
    union Result {
      Result() {}
      T t;
    };
    Result result;
    // See NOTE[ -Wclass-memaccess ] above.
#if __BYTE_ORDER__ == __ORDER_LITTLE_ENDIAN__
    std::memcpy(reinterpret_cast<void*>(&result.t), &val, sizeof(result));
#elif __BYTE_ORDER__ == __ORDER_BIG_ENDIAN__
    static_assert(
        sizeof(T) <= sizeof(StableIValue),
        "StableLibrary stack does not support parameter types larger than 64 bits.");
    // if value has size less than sizeof(StableIValue), then only lowest bytes
    // have to be updated
    std::memcpy(
        reinterpret_cast<void*>(&result.t),
        reinterpret_cast<unsigned char*>(&val) + sizeof(StableIValue) -
            sizeof(result),
        sizeof(result));
#else
#error "Unexpected or undefined __BYTE_ORDER__"
#endif
    return result.t;
  }
};

// Specialization for StableIValue => torch::headeronly::ScalarType
template <>
struct ToImpl<ScalarType> {
  static ScalarType call(
      StableIValue val,
      [[maybe_unused]] uint64_t extension_build_version,
      [[maybe_unused]] bool is_internal) {
    int32_t shim_scalartype = torch::stable::detail::to<int32_t>(val);
    if (shim_scalartype == aoti_torch_dtype_uint8()) {
      return ScalarType::Byte;
    } else if (shim_scalartype == aoti_torch_dtype_int8()) {
      return ScalarType::Char;
    } else if (shim_scalartype == aoti_torch_dtype_int16()) {
      return ScalarType::Short;
    } else if (shim_scalartype == aoti_torch_dtype_int32()) {
      return ScalarType::Int;
    } else if (shim_scalartype == aoti_torch_dtype_int64()) {
      return ScalarType::Long;
    } else if (shim_scalartype == aoti_torch_dtype_float16()) {
      return ScalarType::Half;
    } else if (shim_scalartype == aoti_torch_dtype_float32()) {
      return ScalarType::Float;
    } else if (shim_scalartype == aoti_torch_dtype_float64()) {
      return ScalarType::Double;
    } else if (shim_scalartype == aoti_torch_dtype_complex32()) {
      return ScalarType::ComplexHalf;
    } else if (shim_scalartype == aoti_torch_dtype_complex64()) {
      return ScalarType::ComplexFloat;
    } else if (shim_scalartype == aoti_torch_dtype_complex128()) {
      return ScalarType::ComplexDouble;
    } else if (shim_scalartype == aoti_torch_dtype_bool()) {
      return ScalarType::Bool;
    } else if (shim_scalartype == aoti_torch_dtype_bfloat16()) {
      return ScalarType::BFloat16;
    } else if (shim_scalartype == aoti_torch_dtype_float8_e5m2()) {
      return ScalarType::Float8_e5m2;
    } else if (shim_scalartype == aoti_torch_dtype_float8_e4m3fn()) {
      return ScalarType::Float8_e4m3fn;
    } else if (shim_scalartype == aoti_torch_dtype_float8_e5m2fnuz()) {
      return ScalarType::Float8_e5m2fnuz;
    } else if (shim_scalartype == aoti_torch_dtype_float8_e4m3fnuz()) {
      return ScalarType::Float8_e4m3fnuz;
    } else if (shim_scalartype == aoti_torch_dtype_uint16()) {
      return ScalarType::UInt16;
    } else if (shim_scalartype == aoti_torch_dtype_uint32()) {
      return ScalarType::UInt32;
    } else if (shim_scalartype == aoti_torch_dtype_uint64()) {
      return ScalarType::UInt64;
    } else {
      STD_TORCH_CHECK(
          false,
          "Not yet supported ScalarType ",
          std::to_string(shim_scalartype),
          ", please file an issue describing your use case.");
    }
  }
};

// See [Note DeviceType version guard]
// Specialization for StableIValue => torch::headeronly::DeviceType
template <>
struct ToImpl<DeviceType> {
  static DeviceType call(
      StableIValue val,
      [[maybe_unused]] uint64_t extension_build_version,
      [[maybe_unused]] bool is_internal) {
    int32_t shim_devicetype = torch::stable::detail::to<int32_t>(val);
    if (shim_devicetype == aoti_torch_device_type_cpu()) {
      return DeviceType::CPU;
    } else if (shim_devicetype == aoti_torch_device_type_cuda()) {
      return DeviceType::CUDA;
    } else if (shim_devicetype == aoti_torch_device_type_meta()) {
      return DeviceType::Meta;
    } else if (shim_devicetype == aoti_torch_device_type_xpu()) {
      return DeviceType::XPU;
    } else if (shim_devicetype == aoti_torch_device_type_mps()) {
      return DeviceType::MPS;
    } else if (shim_devicetype == aoti_torch_device_type_privateuse1()) {
      return DeviceType::PrivateUse1;
    } else {
      STD_TORCH_CHECK(
          false,
          "Not yet supported DeviceType ",
          std::to_string(shim_devicetype),
          ", please file an issue describing your use case.");
    }
  }
};

// Specialization for StableIValue => std::nullopt_t
template <>
struct ToImpl<std::nullopt_t> {
  static std::nullopt_t call(
      StableIValue val,
      [[maybe_unused]] uint64_t extension_build_version,
      [[maybe_unused]] bool is_internal) {
    // val should be equivalent to from(nullptr)
    return std::nullopt;
  }
};

// Specialization for StableIValue => std::optional, see [Handling
// std::optional] as the semantic is the same but in reverse direction as we go
// from IValue --(from_ivalue)-> StableIValue --(to<T>)-> T in custom extension
template <typename T>
struct ToImpl<std::optional<T>> {
  static std::optional<T> call(
      StableIValue val,
      uint64_t extension_build_version,
      bool is_internal) {
    auto sivp = torch::stable::detail::to<StableIValue*>(val);

    // sivp is either nullptr or a pointer to a StableIValue
    if (sivp == nullptr) {
      return {};
    }
    auto inner_val =
        detail::ToImpl<T>::call(*sivp, extension_build_version, is_internal);

    // free the memory associated with StableIValue* sivp
    delete sivp;

    return std::make_optional(inner_val);
  }
};

// Specialization for StableIValue => torch::stable::Tensor
// The resulting stable::Tensor steals ownership of the input's
// underlying AtenTensorHandle.
template <>
struct ToImpl<torch::stable::Tensor> {
  static torch::stable::Tensor call(
      StableIValue val,
      [[maybe_unused]] uint64_t extension_build_version,
      [[maybe_unused]] bool is_internal) {
    return torch::stable::Tensor(
        torch::stable::detail::to<AtenTensorHandle>(val));
  }
};

// =============================================================================
// TO CONVERSIONS requiring TORCH_FEATURE_VERSION >= TORCH_VERSION_2_10_0
// =============================================================================
#if TORCH_FEATURE_VERSION >= TORCH_VERSION_2_10_0

// Specialization for StableIValue => torch::headeronly::Layout
template <>
struct ToImpl<Layout> {
  static Layout call(
      StableIValue val,
      [[maybe_unused]] uint64_t extension_build_version,
      [[maybe_unused]] bool is_internal) {
    int32_t shim_layout = torch::stable::detail::to<int32_t>(val);
    if (shim_layout == aoti_torch_layout_strided()) {
      return Layout::Strided;
    } else if (shim_layout == aoti_torch_layout_sparse_coo()) {
      return Layout::Sparse;
    } else if (shim_layout == aoti_torch_layout_sparse_csr()) {
      return Layout::SparseCsr;
    } else if (shim_layout == aoti_torch_layout_sparse_csc()) {
      return Layout::SparseCsc;
    } else if (shim_layout == aoti_torch_layout_sparse_bsr()) {
      return Layout::SparseBsr;
    } else if (shim_layout == aoti_torch_layout_sparse_bsc()) {
      return Layout::SparseBsc;
    } else if (shim_layout == aoti_torch_layout__mkldnn()) {
      return Layout::Mkldnn;
    } else if (shim_layout == aoti_torch_layout_jagged()) {
      return Layout::Jagged;
    } else {
      STD_TORCH_CHECK(
          false,
          "Not yet supported Layout ",
          std::to_string(shim_layout),
          ", please file an issue describing your use case.");
    }
  }
};

// Specialization for StableIValue => torch::headeronly::MemoryFormat
template <>
struct ToImpl<MemoryFormat> {
  static MemoryFormat call(
      StableIValue val,
      [[maybe_unused]] uint64_t extension_build_version,
      [[maybe_unused]] bool is_internal) {
    int32_t shim_memory_format = torch::stable::detail::to<int32_t>(val);
    if (shim_memory_format == aoti_torch_memory_format_contiguous_format()) {
      return MemoryFormat::Contiguous;
    } else if (
        shim_memory_format == aoti_torch_memory_format_preserve_format()) {
      return MemoryFormat::Preserve;
    } else if (shim_memory_format == aoti_torch_memory_format_channels_last()) {
      return MemoryFormat::ChannelsLast;
    } else if (
        shim_memory_format == aoti_torch_memory_format_channels_last_3d()) {
      return MemoryFormat::ChannelsLast3d;
    } else {
      STD_TORCH_CHECK(
          false,
          "Not yet supported MemoryFormat ",
          std::to_string(shim_memory_format),
          ", please file an issue describing your use case.");
    }
  }
};

// =============================================================================
// TO CONVERSIONS requiring TORCH_FEATURE_VERSION >= TORCH_VERSION_2_10_0
// =============================================================================
#if TORCH_FEATURE_VERSION >= TORCH_VERSION_2_10_0

// Specialization for StableIValue => c10::Layout
template <>
struct ToImpl<Layout> {
  static Layout call(
      StableIValue val,
      [[maybe_unused]] uint64_t extension_build_version,
      [[maybe_unused]] bool is_internal) {
    int32_t shim_layout = to<int32_t>(val);
    if (shim_layout == aoti_torch_layout_strided()) {
      return Layout::Strided;
    } else if (shim_layout == aoti_torch_layout_sparse_coo()) {
      return Layout::Sparse;
    } else if (shim_layout == aoti_torch_layout_sparse_csr()) {
      return Layout::SparseCsr;
    } else if (shim_layout == aoti_torch_layout_sparse_csc()) {
      return Layout::SparseCsc;
    } else if (shim_layout == aoti_torch_layout_sparse_bsr()) {
      return Layout::SparseBsr;
    } else if (shim_layout == aoti_torch_layout_sparse_bsc()) {
      return Layout::SparseBsc;
    } else if (shim_layout == aoti_torch_layout__mkldnn()) {
      return Layout::Mkldnn;
    } else if (shim_layout == aoti_torch_layout_jagged()) {
      return Layout::Jagged;
    } else {
      STD_TORCH_CHECK(
          false,
          "Not yet supported Layout ",
          std::to_string(shim_layout),
          ", please file an issue describing your use case.");
    }
  }
};

// Specialization for StableIValue => c10::MemoryFormat
template <>
struct ToImpl<MemoryFormat> {
  static MemoryFormat call(
      StableIValue val,
      [[maybe_unused]] uint64_t extension_build_version,
      [[maybe_unused]] bool is_internal) {
    int32_t shim_memory_format = to<int32_t>(val);
    if (shim_memory_format == aoti_torch_memory_format_contiguous_format()) {
      return MemoryFormat::Contiguous;
    } else if (
        shim_memory_format == aoti_torch_memory_format_preserve_format()) {
      return MemoryFormat::Preserve;
    } else if (shim_memory_format == aoti_torch_memory_format_channels_last()) {
      return MemoryFormat::ChannelsLast;
    } else if (
        shim_memory_format == aoti_torch_memory_format_channels_last_3d()) {
      return MemoryFormat::ChannelsLast3d;
    } else {
      STD_TORCH_CHECK(
          false,
          "Not yet supported MemoryFormat ",
          std::to_string(shim_memory_format),
          ", please file an issue describing your use case.");
    }
  }
};

// Specialization for StableIValue => std::vector<T>
// std::vector<T> should be represented as a StableListHandle
// filled with StableIValues
// The new std::vector steals ownership of the underlying elements
// and we free the underlying list referred by the input StableListHandle.
template <typename T>
struct ToImpl<std::vector<T>> {
  static std::vector<T> call(
      StableIValue val,
      [[maybe_unused]] uint64_t extension_build_version,
      [[maybe_unused]] bool is_internal) {
    auto list_handle = torch::stable::detail::to<StableListHandle>(val);
    size_t size;
    try {
      TORCH_ERROR_CODE_CHECK(torch_list_size(list_handle, &size));
      std::vector<T> result;
      result.reserve(size);
      for (size_t i = 0; i < size; i++) {
        StableIValue element;
        TORCH_ERROR_CODE_CHECK(torch_list_get_item(list_handle, i, &element));
        result.push_back(torch::stable::detail::to<T>(element));
      }
      TORCH_ERROR_CODE_CHECK(torch_delete_list(list_handle));
      return result;
    } catch (const std::runtime_error&) {
      // clean up memory if an exception is thrown, and rethrow
      TORCH_ERROR_CODE_CHECK(torch_delete_list(list_handle));
      throw;
    }
  }
};

// Specialization for StableIValue => torch::stable::Device
// Unpack device type and index from StableIValue in platform-independent
// format. StableIValue layout: DeviceIndex in lower 32 bits,
// DeviceType (shim int32_t) in upper 32 bits
template <>
struct ToImpl<torch::stable::Device> {
  static torch::stable::Device call(
      StableIValue val,
      [[maybe_unused]] uint64_t extension_build_version,
      [[maybe_unused]] bool is_internal) {
    // Unpack: lower 32 bits = device index, upper 32 bits = device type (shim)
    int32_t device_index = static_cast<int32_t>(val & 0xFFFFFFFF);
    StableIValue device_type_shim = (val >> 32) & 0xFFFFFFFF;
    DeviceType device_type =
        torch::stable::detail::to<DeviceType>(device_type_shim);
    return torch::stable::Device(device_type, device_index);
  }
};

<<<<<<< HEAD
=======
// Specialization for std::string
// Returns a new std::string; the string in val is deleted.
template <>
struct ToImpl<std::string> {
  static std::string call(
      StableIValue val,
      [[maybe_unused]] uint64_t extension_build_version,
      [[maybe_unused]] bool is_internal) {
    StringHandle handle = torch::stable::detail::to<StringHandle>(val);
    size_t length;
    TORCH_ERROR_CODE_CHECK(torch_string_length(handle, &length));
    const char* data;
    TORCH_ERROR_CODE_CHECK(torch_string_c_str(handle, &data));
    auto strptr = new std::string(data, length);

    // delete the old string before returning new string
    TORCH_ERROR_CODE_CHECK(torch_delete_string(handle));
    return *strptr;
  }
};

>>>>>>> 5d1459a7
#endif // TORCH_FEATURE_VERSION >= TORCH_VERSION_2_10_0

// =============================================================================
//  end to helpers for converting between StableIValue and T
// =============================================================================

// Expose the partially templated class functions through single functions
// The non-private versions will be used by the extension or headers that
// the extension includes.
template <typename T>
inline StableIValue from(T val) {
  return detail::FromImpl<T>::call(
      val, aoti_torch_abi_version(), /*is_internal=*/false);
}

template <typename T>
inline StableIValue from(const std::optional<T>& val) {
  return detail::FromImpl<std::optional<T>>::call(
      val, aoti_torch_abi_version(), /*is_internal=*/false);
}

// The below overload is used! See https://godbolt.org/z/859cshxrW
// We are suppressing the warning for versions clang12- and gcc11-
[[maybe_unused]] inline StableIValue from(const torch::stable::Tensor& val) {
  return detail::FromImpl<torch::stable::Tensor>::call(
      val, aoti_torch_abi_version(), /*is_internal=*/false);
}

template <typename T>
inline T to(StableIValue val) {
  return detail::ToImpl<T>::call(
      val, aoti_torch_abi_version(), /*is_internal=*/false);
}

// Internal conversion functions used by from_ivalue and to_ivalue.
// These are used in libtorch
template <typename T>
inline StableIValue _from(T val, uint64_t extension_build_version) {
  return detail::FromImpl<T>::call(
      val, extension_build_version, /*is_internal=*/true);
}

template <typename T>
inline StableIValue _from(
    const std::optional<T>& val,
    uint64_t extension_build_version) {
  return detail::FromImpl<std::optional<T>>::call(
      val, extension_build_version, /*is_internal=*/true);
}

[[maybe_unused]] inline StableIValue _from(
    const torch::stable::Tensor& val,
    uint64_t extension_build_version) {
  return detail::FromImpl<torch::stable::Tensor>::call(
      val, extension_build_version, /*is_internal=*/true);
}

template <typename T>
inline T _to(StableIValue val, uint64_t extension_build_version) {
  return detail::ToImpl<T>::call(
      val, extension_build_version, /*is_internal=*/true);
}

HIDDEN_NAMESPACE_END(torch, stable, detail)

// [global from/to deprecation note]
// WARNING! the following APIs will be removed!! We deprecated global from/to
// (in 2.10) in favor of torch::stable::detail from/to to not pollute the global
// namespace. We are only including the following wrappers for backwards
// compatibility.

// WARNING! Will be removed. Only exists for BC. See [global from/to deprecation
// note]
template <typename T>
[[deprecated("Use torch::stable::detail::from instead.")]]
inline StableIValue from(T val) {
  return torch::stable::detail::from(val);
}

// WARNING! Will be removed. Only exists for BC. See [global from/to deprecation
// note]
template <typename T>
[[deprecated("Use torch::stable::detail::from instead.")]]
inline StableIValue from(const std::optional<T>& val) {
  return torch::stable::detail::from(val);
}

// WARNING! Will be removed. Only exists for BC. See [global from/to deprecation
// note]
[[deprecated(
    "Use torch::stable::detail::from instead.")]] [[maybe_unused]] inline StableIValue
from(const torch::stable::Tensor& val) {
  return torch::stable::detail::from(val);
}

// WARNING! Will be removed. Only exists for BC. See [global from/to deprecation
// note]
template <typename T>
[[deprecated("Use torch::stable::detail::to instead.")]]
inline T to(StableIValue val) {
  return torch::stable::detail::to<T>(val);
}<|MERGE_RESOLUTION|>--- conflicted
+++ resolved
@@ -64,12 +64,9 @@
     static_assert(
         !is_std_vector_v<T>,
         "std::vector<T> requires TORCH_FEATURE_VERSION >= TORCH_VERSION_2_10_0");
-<<<<<<< HEAD
-=======
     static_assert(
         !std::is_same_v<T, std::string>,
         "std::string requires TORCH_FEATURE_VERSION >= TORCH_VERSION_2_10_0");
->>>>>>> 5d1459a7
     static_assert(
         sizeof(T) <= sizeof(StableIValue),
         "StableLibrary stack does not support parameter types larger than 64 bits.");
@@ -345,73 +342,6 @@
   }
 };
 
-// =============================================================================
-// FROM CONVERSIONS requiring TORCH_FEATURE_VERSION >= TORCH_VERSION_2_10_0
-// =============================================================================
-#if TORCH_FEATURE_VERSION >= TORCH_VERSION_2_10_0
-
-// Specialization for c10::Layout => StableIValue
-// Note that we call into the shim to translate between the user's
-// Layout and libtorch's Layout, which can be different!
-using c10::Layout;
-template <>
-struct FromImpl<Layout> {
-  static StableIValue call(
-      Layout val,
-      [[maybe_unused]] uint64_t extension_build_version,
-      [[maybe_unused]] bool is_internal) {
-    switch (val) {
-      case Layout::Strided:
-        return from(aoti_torch_layout_strided());
-      case Layout::Sparse:
-        return from(aoti_torch_layout_sparse_coo());
-      case Layout::SparseCsr:
-        return from(aoti_torch_layout_sparse_csr());
-      case Layout::SparseCsc:
-        return from(aoti_torch_layout_sparse_csc());
-      case Layout::SparseBsr:
-        return from(aoti_torch_layout_sparse_bsr());
-      case Layout::SparseBsc:
-        return from(aoti_torch_layout_sparse_bsc());
-      case Layout::Mkldnn:
-        return from(aoti_torch_layout__mkldnn());
-      case Layout::Jagged:
-        return from(aoti_torch_layout_jagged());
-      default:
-        STD_TORCH_CHECK(
-            false,
-            "Not yet supported Layout, please file an issue describing your use case.");
-    }
-  }
-};
-
-// Specialization for c10::MemoryFormat => StableIValue
-// Note that we call into the shim to translate between the user's
-// MemoryFormat and libtorch's MemoryFormat, which can be different!
-using c10::MemoryFormat;
-template <>
-struct FromImpl<MemoryFormat> {
-  static StableIValue call(
-      MemoryFormat val,
-      [[maybe_unused]] uint64_t extension_build_version,
-      [[maybe_unused]] bool is_internal) {
-    switch (val) {
-      case MemoryFormat::Contiguous:
-        return from(aoti_torch_memory_format_contiguous_format());
-      case MemoryFormat::Preserve:
-        return from(aoti_torch_memory_format_preserve_format());
-      case MemoryFormat::ChannelsLast:
-        return from(aoti_torch_memory_format_channels_last());
-      case MemoryFormat::ChannelsLast3d:
-        return from(aoti_torch_memory_format_channels_last_3d());
-      default:
-        STD_TORCH_CHECK(
-            false,
-            "Not yet supported MemoryFormat, please file an issue describing your use case.");
-    }
-  }
-};
-
 // Specialization for torch::headeronly::HeaderOnlyArrayRef<T> => StableIValue
 // Returns a new owning reference of the underlying list.
 template <typename T>
@@ -475,8 +405,6 @@
   }
 };
 
-<<<<<<< HEAD
-=======
 // Specialization for std::string, which should return a new owning reference of
 // the string
 template <>
@@ -492,7 +420,6 @@
   }
 };
 
->>>>>>> 5d1459a7
 #endif // TORCH_FEATURE_VERSION >= TORCH_VERSION_2_10_0
 
 // =============================================================================
@@ -521,17 +448,6 @@
         !std::is_same_v<T, std::string>,
         "std::string requires TORCH_FEATURE_VERSION >= TORCH_VERSION_2_10_0");
     static_assert(std::is_trivially_copyable_v<T>);
-    // Ensure 2.10+ types don't accidentally use the base case - provide clear
-    // compile-time errors.
-    static_assert(
-        !std::is_same_v<T, torch::stable::Device>,
-        "torch::stable::Device requires TORCH_FEATURE_VERSION >= TORCH_VERSION_2_10_0");
-    static_assert(
-        !is_header_only_array_ref_v<T>,
-        "HeaderOnlyArrayRef<T> requires TORCH_FEATURE_VERSION >= TORCH_VERSION_2_10_0");
-    static_assert(
-        !is_std_vector_v<T>,
-        "std::vector<T> requires TORCH_FEATURE_VERSION >= TORCH_VERSION_2_10_0");
     // T may not have a default constructor. (For example, it might be
     // c10::Device.) However, std::memcpy implicitly creates a T at the
     // destination. So, we can use a union to work around this lack of
@@ -769,73 +685,6 @@
   }
 };
 
-// =============================================================================
-// TO CONVERSIONS requiring TORCH_FEATURE_VERSION >= TORCH_VERSION_2_10_0
-// =============================================================================
-#if TORCH_FEATURE_VERSION >= TORCH_VERSION_2_10_0
-
-// Specialization for StableIValue => c10::Layout
-template <>
-struct ToImpl<Layout> {
-  static Layout call(
-      StableIValue val,
-      [[maybe_unused]] uint64_t extension_build_version,
-      [[maybe_unused]] bool is_internal) {
-    int32_t shim_layout = to<int32_t>(val);
-    if (shim_layout == aoti_torch_layout_strided()) {
-      return Layout::Strided;
-    } else if (shim_layout == aoti_torch_layout_sparse_coo()) {
-      return Layout::Sparse;
-    } else if (shim_layout == aoti_torch_layout_sparse_csr()) {
-      return Layout::SparseCsr;
-    } else if (shim_layout == aoti_torch_layout_sparse_csc()) {
-      return Layout::SparseCsc;
-    } else if (shim_layout == aoti_torch_layout_sparse_bsr()) {
-      return Layout::SparseBsr;
-    } else if (shim_layout == aoti_torch_layout_sparse_bsc()) {
-      return Layout::SparseBsc;
-    } else if (shim_layout == aoti_torch_layout__mkldnn()) {
-      return Layout::Mkldnn;
-    } else if (shim_layout == aoti_torch_layout_jagged()) {
-      return Layout::Jagged;
-    } else {
-      STD_TORCH_CHECK(
-          false,
-          "Not yet supported Layout ",
-          std::to_string(shim_layout),
-          ", please file an issue describing your use case.");
-    }
-  }
-};
-
-// Specialization for StableIValue => c10::MemoryFormat
-template <>
-struct ToImpl<MemoryFormat> {
-  static MemoryFormat call(
-      StableIValue val,
-      [[maybe_unused]] uint64_t extension_build_version,
-      [[maybe_unused]] bool is_internal) {
-    int32_t shim_memory_format = to<int32_t>(val);
-    if (shim_memory_format == aoti_torch_memory_format_contiguous_format()) {
-      return MemoryFormat::Contiguous;
-    } else if (
-        shim_memory_format == aoti_torch_memory_format_preserve_format()) {
-      return MemoryFormat::Preserve;
-    } else if (shim_memory_format == aoti_torch_memory_format_channels_last()) {
-      return MemoryFormat::ChannelsLast;
-    } else if (
-        shim_memory_format == aoti_torch_memory_format_channels_last_3d()) {
-      return MemoryFormat::ChannelsLast3d;
-    } else {
-      STD_TORCH_CHECK(
-          false,
-          "Not yet supported MemoryFormat ",
-          std::to_string(shim_memory_format),
-          ", please file an issue describing your use case.");
-    }
-  }
-};
-
 // Specialization for StableIValue => std::vector<T>
 // std::vector<T> should be represented as a StableListHandle
 // filled with StableIValues
@@ -887,8 +736,6 @@
   }
 };
 
-<<<<<<< HEAD
-=======
 // Specialization for std::string
 // Returns a new std::string; the string in val is deleted.
 template <>
@@ -910,7 +757,6 @@
   }
 };
 
->>>>>>> 5d1459a7
 #endif // TORCH_FEATURE_VERSION >= TORCH_VERSION_2_10_0
 
 // =============================================================================
