#pragma once

#include <c10/util/Exception.h>
#include <torch/csrc/inductor/aoti_torch/c/shim.h>
#include <torch/csrc/stable/device.h>
#include <torch/csrc/stable/tensor_struct.h>
#include <torch/headeronly/core/DeviceType.h>
#include <torch/headeronly/core/ScalarType.h>
#include <torch/headeronly/macros/Macros.h>
#include <torch/headeronly/util/Exception.h>
#include <torch/headeronly/util/shim_utils.h>

#include <optional>

HIDDEN_NAMESPACE_BEGIN(torch, stable, detail)

// forward declare so that the from/to() implementations in the detail
// namespace of library.h where the real work is done can compile.
template <typename T>
StableIValue from(T val);
template <typename T>
T to(StableIValue val);

// =============================================================================
//  Below are the helpers for converting between StableIValue and T
// =============================================================================
// =============================================================================
// FROM CONVERSIONS (T -> StableIValue)
// ======================================================================

// Specialization for general copyable types (catch-all) => StableIValue
template <typename T>
struct FromImpl {
  static StableIValue call(
      T val,
<<<<<<< HEAD
      uint64_t extension_build_version,
      bool is_internal) {
    (void)extension_build_version; // Unused parameter
    (void)is_internal; // Unused parameter
=======
      [[maybe_unused]] uint64_t extension_build_version,
      [[maybe_unused]] bool is_internal) {
>>>>>>> 5bda7afa
    static_assert(
        sizeof(T) <= sizeof(StableIValue),
        "StableLibrary stack does not support parameter types larger than 64 bits.");
    static_assert(std::is_trivially_copyable_v<T>);
    // Initialization should be cheap enough; let's give people well-specified
    // reproducible behavior.
    StableIValue result = 0;
    // NOTE [ -Wclass-memaccess ]: reinterpret_cast to suppress
    // overzealous -Wclass-memaccess. (see
    // https://gcc.gnu.org/bugzilla/show_bug.cgi?id=107361) We have a
    // static_assert above that T is trivially copyable, which should be
    // enough.
#if __BYTE_ORDER__ == __ORDER_LITTLE_ENDIAN__
    std::memcpy(&result, reinterpret_cast<const void*>(&val), sizeof(val));
#elif __BYTE_ORDER__ == __ORDER_BIG_ENDIAN__
    // if value has size less than sizeof(StableIValue), then only lowest bytes
    // have to be updated
    std::memcpy(
        reinterpret_cast<unsigned char*>(&result) + sizeof(StableIValue) -
            sizeof(val),
        reinterpret_cast<const void*>(&val),
        sizeof(val));
#else
#error "Unexpected or undefined __BYTE_ORDER__"
#endif
    return result;
  }
};

// Specialization for torch::headeronly::ScalarType => StableIValue
// Note that we call into the shim to translate between the user's
// ScalarType and libtorch's ScalarType, which can be different!
// Also note that the list below is not comprehensive, as it does not
// include types that are no longer really used and should probably be
// deprecated (like qint8).
using torch::headeronly::ScalarType;
template <>
struct FromImpl<ScalarType> {
  static StableIValue call(
      ScalarType val,
<<<<<<< HEAD
      uint64_t extension_build_version,
      bool is_internal) {
    (void)extension_build_version; // Unused parameter
    (void)is_internal; // Unused parameter
=======
      [[maybe_unused]] uint64_t extension_build_version,
      [[maybe_unused]] bool is_internal) {
>>>>>>> 5bda7afa
    switch (val) {
      case ScalarType::Byte:
        return from(aoti_torch_dtype_uint8());
      case ScalarType::Char:
        return from(aoti_torch_dtype_int8());
      case ScalarType::Short:
        return from(aoti_torch_dtype_int16());
      case ScalarType::Int:
        return from(aoti_torch_dtype_int32());
      case ScalarType::Long:
        return from(aoti_torch_dtype_int64());
      case ScalarType::Half:
        return from(aoti_torch_dtype_float16());
      case ScalarType::Float:
        return from(aoti_torch_dtype_float32());
      case ScalarType::Double:
        return from(aoti_torch_dtype_float64());
      case ScalarType::ComplexHalf:
        return from(aoti_torch_dtype_complex32());
      case ScalarType::ComplexFloat:
        return from(aoti_torch_dtype_complex64());
      case ScalarType::ComplexDouble:
        return from(aoti_torch_dtype_complex128());
      case ScalarType::Bool:
        return from(aoti_torch_dtype_bool());
      case ScalarType::BFloat16:
        return from(aoti_torch_dtype_bfloat16());
      case ScalarType::Float8_e5m2:
        return from(aoti_torch_dtype_float8_e5m2());
      case ScalarType::Float8_e4m3fn:
        return from(aoti_torch_dtype_float8_e4m3fn());
      case ScalarType::Float8_e5m2fnuz:
        return from(aoti_torch_dtype_float8_e5m2fnuz());
      case ScalarType::Float8_e4m3fnuz:
        return from(aoti_torch_dtype_float8_e4m3fnuz());
      case ScalarType::UInt16:
        return from(aoti_torch_dtype_uint16());
      case ScalarType::UInt32:
        return from(aoti_torch_dtype_uint32());
      case ScalarType::UInt64:
        return from(aoti_torch_dtype_uint64());
      default:
        TORCH_CHECK(
            false,
            "Not yet supported ScalarType, please file an issue describing your use case.");
    }
  }
};

// Specialization for torch::headeronly::DeviceType => StableIValue
// Note that we call into the shim to translate between the user's
// DeviceType and libtorch's DeviceType, which can be different!
using torch::headeronly::DeviceType;
template <>
struct FromImpl<DeviceType> {
  static StableIValue call(
      DeviceType val,
      uint64_t extension_build_version,
      bool is_internal) {
    (void)extension_build_version; // Unused parameter
    (void)is_internal; // Unused parameter
    switch (val) {
      case DeviceType::CPU:
        return from(aoti_torch_device_type_cpu());
      case DeviceType::CUDA:
        return from(aoti_torch_device_type_cuda());
      case DeviceType::Meta:
        return from(aoti_torch_device_type_meta());
      case DeviceType::XPU:
        return from(aoti_torch_device_type_xpu());
      case DeviceType::MPS:
        return from(aoti_torch_device_type_mps());
      case DeviceType::PrivateUse1:
        return from(aoti_torch_device_type_privateuse1());
      default:
        TORCH_CHECK(
            false,
            "Not yet supported DeviceType, please file an issue describing your use case.");
    }
  }
};

// Specialization for std::nullopt_t => StableIValue
template <>
struct FromImpl<std::nullopt_t> {
  static StableIValue call(
      std::nullopt_t val,
<<<<<<< HEAD
      uint64_t extension_build_version,
      bool is_internal) {
    (void)extension_build_version; // Unused parameter
    (void)is_internal; // Unused parameter
=======
      [[maybe_unused]] uint64_t extension_build_version,
      [[maybe_unused]] bool is_internal) {
>>>>>>> 5bda7afa
    return from(nullptr);
  }
};

// Specialization for std::optional => StableIValue
// [Handling std::optional]
// When the schema is represented by an optional type, say int?, then we
// expect the custom extension representation to be a std::optional<int>
// (critically NOT int!). In order for all parameters to be stably parsed and
// handled by our dispatcher, we liaison custom extension parameters through
// boxed kernels, meaning that every value will make its way to be an IValue:
//
// custom extension value --(from)-> StableIValue --(to_ivalue)-> IValue
//
// When the custom extension value is a literal that can be trivially
// casted to StableIValue, e.g., an int, a float, a pointer, this route is
// ...trivial. The below specialization is for a case when the custom
// extension value would NOT fit within a StableIValue: a std::optional.
//
// If the std::optional has no value, it is treated as std::nullopt,
// whose StableIValue representation is from(nullptr). Otherwise, we:
// 1. unwrap the std::optional<T>
// 2. recursively convert its value of type T to a StableIValue
// 3. allocate heap space for said StableIValue
// 4. convert the resulting StableIValue* into a StableIValue
//
// note that this allocates heap memory! which we expect to be cleaned
// up in the to_ivalue() function defined in shim_common.cpp. We
// purposefully hide this implementation detail from the user so that
// all the user needs to know is:
//
// The schema requests an optional (T?) so I must call `from` on a
// std::optional<T> or a std::nullopt.
template <typename T>
struct FromImpl<std::optional<T>> {
  static StableIValue call(
      const std::optional<T>& val,
      uint64_t extension_build_version,
      bool is_internal) {
    if (!val.has_value()) {
      return from(std::nullopt);
    }
    return from(new StableIValue(detail::FromImpl<T>::call(
        val.value(), extension_build_version, is_internal)));
  }
};

// Specialization for torch::stable::Tensor => StableIValue
// Returns a new owning reference of the underlying Tensor.
template <>
struct FromImpl<torch::stable::Tensor> {
  static StableIValue call(
      const torch::stable::Tensor& val,
<<<<<<< HEAD
      uint64_t extension_build_version,
      bool is_internal) {
    (void)extension_build_version; // Unused parameter
    (void)is_internal; // Unused parameter
=======
      [[maybe_unused]] uint64_t extension_build_version,
      [[maybe_unused]] bool is_internal) {
>>>>>>> 5bda7afa
    AtenTensorHandle new_ath;
    TORCH_ERROR_CODE_CHECK(aoti_torch_new_tensor_handle(val.get(), &new_ath));
    return from(new_ath);
  }
};

// Specialization for torch::stable::Device => StableIValue
// Pack the device type and index into a StableIValue in a platform-independent
// format. We use the shim representation for DeviceType (int32_t) for ABI
// stability. StableIValue layout: DeviceType (shim int32_t) in lower 32 bits,
// DeviceIndex in upper 32 bits
template <>
struct FromImpl<torch::stable::Device> {
  static StableIValue call(
      const torch::stable::Device& val,
      uint64_t extension_build_version,
      bool is_internal) {
    (void)extension_build_version; // Unused parameter
    (void)is_internal; // Unused parameter
    // Convert DeviceType to shim representation (int32_t)
    StableIValue device_type_shim = from(val.type());
    // Pack: lower 32 bits = device type (shim), upper 32 bits = device index
    uint64_t device_type_bits =
        static_cast<uint64_t>(static_cast<uint32_t>(device_type_shim));
    uint64_t device_index_bits =
        static_cast<uint64_t>(static_cast<uint32_t>(val.index())) << 32;
    return device_type_bits | device_index_bits;
  }
};

// =============================================================================
// TO CONVERSIONS (StableIValue -> T)
// =============================================================================

// Specialization for StableIValue => general copyable types (catch-all)
template <typename T>
struct ToImpl {
  static T call(
      StableIValue val,
<<<<<<< HEAD
      uint64_t extension_build_version,
      bool is_internal) {
    (void)extension_build_version; // Unused parameter
    (void)is_internal; // Unused parameter
=======
      [[maybe_unused]] uint64_t extension_build_version,
      [[maybe_unused]] bool is_internal) {
>>>>>>> 5bda7afa
    static_assert(std::is_trivially_copyable_v<T>);
    // T may not have a default constructor. (For example, it might be
    // c10::Device.) However, std::memcpy implicitly creates a T at the
    // destination. So, we can use a union to work around this lack of
    // default constructor.
    union Result {
      Result() {}
      T t;
    };
    Result result;
    // See NOTE[ -Wclass-memaccess ] above.
#if __BYTE_ORDER__ == __ORDER_LITTLE_ENDIAN__
    std::memcpy(reinterpret_cast<void*>(&result.t), &val, sizeof(result));
#elif __BYTE_ORDER__ == __ORDER_BIG_ENDIAN__
    static_assert(
        sizeof(T) <= sizeof(StableIValue),
        "StableLibrary stack does not support parameter types larger than 64 bits.");
    // if value has size less than sizeof(StableIValue), then only lowest bytes
    // have to be updated
    std::memcpy(
        reinterpret_cast<void*>(&result.t),
        reinterpret_cast<unsigned char*>(&val) + sizeof(StableIValue) -
            sizeof(result),
        sizeof(result));
#else
#error "Unexpected or undefined __BYTE_ORDER__"
#endif
    return result.t;
  }
};

// Specialization for StableIValue => torch::headeronly::ScalarType
template <>
struct ToImpl<ScalarType> {
  static ScalarType call(
      StableIValue val,
<<<<<<< HEAD
      uint64_t extension_build_version,
      bool is_internal) {
    (void)extension_build_version; // Unused parameter
    (void)is_internal; // Unused parameter
=======
      [[maybe_unused]] uint64_t extension_build_version,
      [[maybe_unused]] bool is_internal) {
>>>>>>> 5bda7afa
    int32_t shim_scalartype = to<int32_t>(val);
    if (shim_scalartype == aoti_torch_dtype_uint8()) {
      return ScalarType::Byte;
    } else if (shim_scalartype == aoti_torch_dtype_int8()) {
      return ScalarType::Char;
    } else if (shim_scalartype == aoti_torch_dtype_int16()) {
      return ScalarType::Short;
    } else if (shim_scalartype == aoti_torch_dtype_int32()) {
      return ScalarType::Int;
    } else if (shim_scalartype == aoti_torch_dtype_int64()) {
      return ScalarType::Long;
    } else if (shim_scalartype == aoti_torch_dtype_float16()) {
      return ScalarType::Half;
    } else if (shim_scalartype == aoti_torch_dtype_float32()) {
      return ScalarType::Float;
    } else if (shim_scalartype == aoti_torch_dtype_float64()) {
      return ScalarType::Double;
    } else if (shim_scalartype == aoti_torch_dtype_complex32()) {
      return ScalarType::ComplexHalf;
    } else if (shim_scalartype == aoti_torch_dtype_complex64()) {
      return ScalarType::ComplexFloat;
    } else if (shim_scalartype == aoti_torch_dtype_complex128()) {
      return ScalarType::ComplexDouble;
    } else if (shim_scalartype == aoti_torch_dtype_bool()) {
      return ScalarType::Bool;
    } else if (shim_scalartype == aoti_torch_dtype_bfloat16()) {
      return ScalarType::BFloat16;
    } else if (shim_scalartype == aoti_torch_dtype_float8_e5m2()) {
      return ScalarType::Float8_e5m2;
    } else if (shim_scalartype == aoti_torch_dtype_float8_e4m3fn()) {
      return ScalarType::Float8_e4m3fn;
    } else if (shim_scalartype == aoti_torch_dtype_float8_e5m2fnuz()) {
      return ScalarType::Float8_e5m2fnuz;
    } else if (shim_scalartype == aoti_torch_dtype_float8_e4m3fnuz()) {
      return ScalarType::Float8_e4m3fnuz;
    } else if (shim_scalartype == aoti_torch_dtype_uint16()) {
      return ScalarType::UInt16;
    } else if (shim_scalartype == aoti_torch_dtype_uint32()) {
      return ScalarType::UInt32;
    } else if (shim_scalartype == aoti_torch_dtype_uint64()) {
      return ScalarType::UInt64;
    } else {
      TORCH_CHECK(
          false,
          "Not yet supported ScalarType ",
          std::to_string(shim_scalartype),
          ", please file an issue describing your use case.");
    }
  }
};

// Specialization for StableIValue => torch::headeronly::DeviceType
template <>
struct ToImpl<DeviceType> {
  static DeviceType call(
      StableIValue val,
      uint64_t extension_build_version,
      bool is_internal) {
    (void)extension_build_version; // Unused parameter
    (void)is_internal; // Unused parameter
    int32_t shim_devicetype = to<int32_t>(val);
    if (shim_devicetype == aoti_torch_device_type_cpu()) {
      return DeviceType::CPU;
    } else if (shim_devicetype == aoti_torch_device_type_cuda()) {
      return DeviceType::CUDA;
    } else if (shim_devicetype == aoti_torch_device_type_meta()) {
      return DeviceType::Meta;
    } else if (shim_devicetype == aoti_torch_device_type_xpu()) {
      return DeviceType::XPU;
    } else if (shim_devicetype == aoti_torch_device_type_mps()) {
      return DeviceType::MPS;
    } else if (shim_devicetype == aoti_torch_device_type_privateuse1()) {
      return DeviceType::PrivateUse1;
    } else {
      TORCH_CHECK(
          false,
          "Not yet supported DeviceType ",
          std::to_string(shim_devicetype),
          ", please file an issue describing your use case.");
    }
  }
};

// Specialization for StableIValue => std::nullopt_t
template <>
struct ToImpl<std::nullopt_t> {
  static std::nullopt_t call(
      StableIValue val,
<<<<<<< HEAD
      uint64_t extension_build_version,
      bool is_internal) {
    (void)extension_build_version; // Unused parameter
    (void)is_internal; // Unused parameter
=======
      [[maybe_unused]] uint64_t extension_build_version,
      [[maybe_unused]] bool is_internal) {
>>>>>>> 5bda7afa
    // val should be equivalent to from(nullptr)
    return std::nullopt;
  }
};

// Specialization for StableIValue => std::optional, see [Handling
// std::optional] as the semantic is the same but in reverse direction as we go
// from IValue --(from_ivalue)-> StableIValue --(to<T>)-> T in custom extension
template <typename T>
struct ToImpl<std::optional<T>> {
  static std::optional<T> call(
      StableIValue val,
      uint64_t extension_build_version,
      bool is_internal) {
    auto sivp = to<StableIValue*>(val);

    // sivp is either nullptr or a pointer to a StableIValue
    if (sivp == nullptr) {
      return {};
    }
    auto inner_val =
        detail::ToImpl<T>::call(*sivp, extension_build_version, is_internal);

    // free the memory associated with StableIValue* sivp
    delete sivp;

    return std::make_optional(inner_val);
  }
};

// Specialization for StableIValue => torch::stable::Tensor
// The resulting stable::Tensor steals ownership of the input's
// underlying AtenTensorHandle.
template <>
struct ToImpl<torch::stable::Tensor> {
  static torch::stable::Tensor call(
      StableIValue val,
<<<<<<< HEAD
      uint64_t extension_build_version,
      bool is_internal) {
    (void)extension_build_version; // Unused parameter
    (void)is_internal; // Unused parameter
=======
      [[maybe_unused]] uint64_t extension_build_version,
      [[maybe_unused]] bool is_internal) {
>>>>>>> 5bda7afa
    return torch::stable::Tensor(to<AtenTensorHandle>(val));
  }
};

// Specialization for StableIValue => torch::stable::Device
// Unpack device type and index from StableIValue in platform-independent
// format. StableIValue layout: DeviceType (shim int32_t) in lower 32 bits,
// DeviceIndex in upper 32 bits
template <>
struct ToImpl<torch::stable::Device> {
  static torch::stable::Device call(
      StableIValue val,
      uint64_t extension_build_version,
      bool is_internal) {
    (void)extension_build_version; // Unused parameter
    (void)is_internal; // Unused parameter
    // Unpack: lower 32 bits = device type (shim), upper 32 bits = device index
    StableIValue device_type_shim = val & 0xFFFFFFFF;
    DeviceType device_type = to<DeviceType>(device_type_shim);
    int32_t device_index = static_cast<int32_t>((val >> 32) & 0xFFFFFFFF);
    return torch::stable::Device(device_type, device_index);
  }
};

// =============================================================================
//  end to helpers for converting between StableIValue and T
// =============================================================================

// Expose the partially templated class functions through single functions
// The non-private versions will be used by the extension or headers that
// the extension includes.
template <typename T>
inline StableIValue from(T val) {
  return detail::FromImpl<T>::call(
      val, aoti_torch_abi_version(), /*is_internal=*/false);
}

template <typename T>
inline StableIValue from(const std::optional<T>& val) {
  return detail::FromImpl<std::optional<T>>::call(
      val, aoti_torch_abi_version(), /*is_internal=*/false);
}

// The below overload is used! See https://godbolt.org/z/859cshxrW
// We are suppressing the warning for versions clang12- and gcc11-
[[maybe_unused]] inline StableIValue from(const torch::stable::Tensor& val) {
  return detail::FromImpl<torch::stable::Tensor>::call(
      val, aoti_torch_abi_version(), /*is_internal=*/false);
}

template <typename T>
inline T to(StableIValue val) {
  return detail::ToImpl<T>::call(
      val, aoti_torch_abi_version(), /*is_internal=*/false);
}

// Internal conversion functions used by from_ivalue and to_ivalue.
// These are used in libtorch
template <typename T>
inline StableIValue _from(T val, uint64_t extension_build_version) {
  return detail::FromImpl<T>::call(
      val, extension_build_version, /*is_internal=*/true);
}

template <typename T>
inline StableIValue _from(
    const std::optional<T>& val,
    uint64_t extension_build_version) {
  return detail::FromImpl<std::optional<T>>::call(
      val, extension_build_version, /*is_internal=*/true);
}

[[maybe_unused]] inline StableIValue _from(
    const torch::stable::Tensor& val,
    uint64_t extension_build_version) {
  return detail::FromImpl<torch::stable::Tensor>::call(
      val, extension_build_version, /*is_internal=*/true);
}

template <typename T>
inline T _to(StableIValue val, uint64_t extension_build_version) {
  return detail::ToImpl<T>::call(
      val, extension_build_version, /*is_internal=*/true);
}

HIDDEN_NAMESPACE_END(torch, stable, detail)

// [global from/to deprecation note]
// WARNING! the following APIs will be removed!! We deprecated global from/to
// (in 2.10) in favor of torch::stable::detail from/to to not pollute the global
// namespace. We are only including the following wrappers for backwards
// compatibility.

// WARNING! Will be removed. Only exists for BC. See [global from/to deprecation
// note]
template <typename T>
[[deprecated("Use torch::stable::detail::from instead.")]]
inline StableIValue from(T val) {
  return torch::stable::detail::from(val);
}

// WARNING! Will be removed. Only exists for BC. See [global from/to deprecation
// note]
template <typename T>
[[deprecated("Use torch::stable::detail::from instead.")]]
inline StableIValue from(const std::optional<T>& val) {
  return torch::stable::detail::from(val);
}

// WARNING! Will be removed. Only exists for BC. See [global from/to deprecation
// note]
[[deprecated(
    "Use torch::stable::detail::from instead.")]] [[maybe_unused]] inline StableIValue
from(const torch::stable::Tensor& val) {
  return torch::stable::detail::from(val);
}

// WARNING! Will be removed. Only exists for BC. See [global from/to deprecation
// note]
template <typename T>
[[deprecated("Use torch::stable::detail::to instead.")]]
inline T to(StableIValue val) {
  return torch::stable::detail::to<T>(val);
}<|MERGE_RESOLUTION|>--- conflicted
+++ resolved
@@ -2,7 +2,7 @@
 
 #include <c10/util/Exception.h>
 #include <torch/csrc/inductor/aoti_torch/c/shim.h>
-#include <torch/csrc/stable/device.h>
+#include <torch/csrc/stable/device_struct.h>
 #include <torch/csrc/stable/tensor_struct.h>
 #include <torch/headeronly/core/DeviceType.h>
 #include <torch/headeronly/core/ScalarType.h>
@@ -33,15 +33,8 @@
 struct FromImpl {
   static StableIValue call(
       T val,
-<<<<<<< HEAD
-      uint64_t extension_build_version,
-      bool is_internal) {
-    (void)extension_build_version; // Unused parameter
-    (void)is_internal; // Unused parameter
-=======
-      [[maybe_unused]] uint64_t extension_build_version,
-      [[maybe_unused]] bool is_internal) {
->>>>>>> 5bda7afa
+      [[maybe_unused]] uint64_t extension_build_version,
+      [[maybe_unused]] bool is_internal) {
     static_assert(
         sizeof(T) <= sizeof(StableIValue),
         "StableLibrary stack does not support parameter types larger than 64 bits.");
@@ -82,15 +75,8 @@
 struct FromImpl<ScalarType> {
   static StableIValue call(
       ScalarType val,
-<<<<<<< HEAD
-      uint64_t extension_build_version,
-      bool is_internal) {
-    (void)extension_build_version; // Unused parameter
-    (void)is_internal; // Unused parameter
-=======
-      [[maybe_unused]] uint64_t extension_build_version,
-      [[maybe_unused]] bool is_internal) {
->>>>>>> 5bda7afa
+      [[maybe_unused]] uint64_t extension_build_version,
+      [[maybe_unused]] bool is_internal) {
     switch (val) {
       case ScalarType::Byte:
         return from(aoti_torch_dtype_uint8());
@@ -178,15 +164,8 @@
 struct FromImpl<std::nullopt_t> {
   static StableIValue call(
       std::nullopt_t val,
-<<<<<<< HEAD
-      uint64_t extension_build_version,
-      bool is_internal) {
-    (void)extension_build_version; // Unused parameter
-    (void)is_internal; // Unused parameter
-=======
-      [[maybe_unused]] uint64_t extension_build_version,
-      [[maybe_unused]] bool is_internal) {
->>>>>>> 5bda7afa
+      [[maybe_unused]] uint64_t extension_build_version,
+      [[maybe_unused]] bool is_internal) {
     return from(nullptr);
   }
 };
@@ -240,15 +219,8 @@
 struct FromImpl<torch::stable::Tensor> {
   static StableIValue call(
       const torch::stable::Tensor& val,
-<<<<<<< HEAD
-      uint64_t extension_build_version,
-      bool is_internal) {
-    (void)extension_build_version; // Unused parameter
-    (void)is_internal; // Unused parameter
-=======
-      [[maybe_unused]] uint64_t extension_build_version,
-      [[maybe_unused]] bool is_internal) {
->>>>>>> 5bda7afa
+      [[maybe_unused]] uint64_t extension_build_version,
+      [[maybe_unused]] bool is_internal) {
     AtenTensorHandle new_ath;
     TORCH_ERROR_CODE_CHECK(aoti_torch_new_tensor_handle(val.get(), &new_ath));
     return from(new_ath);
@@ -258,8 +230,8 @@
 // Specialization for torch::stable::Device => StableIValue
 // Pack the device type and index into a StableIValue in a platform-independent
 // format. We use the shim representation for DeviceType (int32_t) for ABI
-// stability. StableIValue layout: DeviceType (shim int32_t) in lower 32 bits,
-// DeviceIndex in upper 32 bits
+// stability. StableIValue layout: DeviceIndex in lower 32 bits,
+// DeviceType (shim int32_t) in upper 32 bits
 template <>
 struct FromImpl<torch::stable::Device> {
   static StableIValue call(
@@ -270,12 +242,12 @@
     (void)is_internal; // Unused parameter
     // Convert DeviceType to shim representation (int32_t)
     StableIValue device_type_shim = from(val.type());
-    // Pack: lower 32 bits = device type (shim), upper 32 bits = device index
+    // Pack: lower 32 bits = device index, upper 32 bits = device type (shim)
+    uint64_t device_index_bits =
+        static_cast<uint64_t>(static_cast<uint32_t>(val.index()));
     uint64_t device_type_bits =
-        static_cast<uint64_t>(static_cast<uint32_t>(device_type_shim));
-    uint64_t device_index_bits =
-        static_cast<uint64_t>(static_cast<uint32_t>(val.index())) << 32;
-    return device_type_bits | device_index_bits;
+        static_cast<uint64_t>(static_cast<uint32_t>(device_type_shim)) << 32;
+    return device_index_bits | device_type_bits;
   }
 };
 
@@ -288,15 +260,8 @@
 struct ToImpl {
   static T call(
       StableIValue val,
-<<<<<<< HEAD
-      uint64_t extension_build_version,
-      bool is_internal) {
-    (void)extension_build_version; // Unused parameter
-    (void)is_internal; // Unused parameter
-=======
-      [[maybe_unused]] uint64_t extension_build_version,
-      [[maybe_unused]] bool is_internal) {
->>>>>>> 5bda7afa
+      [[maybe_unused]] uint64_t extension_build_version,
+      [[maybe_unused]] bool is_internal) {
     static_assert(std::is_trivially_copyable_v<T>);
     // T may not have a default constructor. (For example, it might be
     // c10::Device.) However, std::memcpy implicitly creates a T at the
@@ -333,15 +298,8 @@
 struct ToImpl<ScalarType> {
   static ScalarType call(
       StableIValue val,
-<<<<<<< HEAD
-      uint64_t extension_build_version,
-      bool is_internal) {
-    (void)extension_build_version; // Unused parameter
-    (void)is_internal; // Unused parameter
-=======
-      [[maybe_unused]] uint64_t extension_build_version,
-      [[maybe_unused]] bool is_internal) {
->>>>>>> 5bda7afa
+      [[maybe_unused]] uint64_t extension_build_version,
+      [[maybe_unused]] bool is_internal) {
     int32_t shim_scalartype = to<int32_t>(val);
     if (shim_scalartype == aoti_torch_dtype_uint8()) {
       return ScalarType::Byte;
@@ -430,15 +388,8 @@
 struct ToImpl<std::nullopt_t> {
   static std::nullopt_t call(
       StableIValue val,
-<<<<<<< HEAD
-      uint64_t extension_build_version,
-      bool is_internal) {
-    (void)extension_build_version; // Unused parameter
-    (void)is_internal; // Unused parameter
-=======
-      [[maybe_unused]] uint64_t extension_build_version,
-      [[maybe_unused]] bool is_internal) {
->>>>>>> 5bda7afa
+      [[maybe_unused]] uint64_t extension_build_version,
+      [[maybe_unused]] bool is_internal) {
     // val should be equivalent to from(nullptr)
     return std::nullopt;
   }
@@ -476,35 +427,28 @@
 struct ToImpl<torch::stable::Tensor> {
   static torch::stable::Tensor call(
       StableIValue val,
-<<<<<<< HEAD
+      [[maybe_unused]] uint64_t extension_build_version,
+      [[maybe_unused]] bool is_internal) {
+    return torch::stable::Tensor(to<AtenTensorHandle>(val));
+  }
+};
+
+// Specialization for StableIValue => torch::stable::Device
+// Unpack device type and index from StableIValue in platform-independent
+// format. StableIValue layout: DeviceIndex in lower 32 bits,
+// DeviceType (shim int32_t) in upper 32 bits
+template <>
+struct ToImpl<torch::stable::Device> {
+  static torch::stable::Device call(
+      StableIValue val,
       uint64_t extension_build_version,
       bool is_internal) {
     (void)extension_build_version; // Unused parameter
     (void)is_internal; // Unused parameter
-=======
-      [[maybe_unused]] uint64_t extension_build_version,
-      [[maybe_unused]] bool is_internal) {
->>>>>>> 5bda7afa
-    return torch::stable::Tensor(to<AtenTensorHandle>(val));
-  }
-};
-
-// Specialization for StableIValue => torch::stable::Device
-// Unpack device type and index from StableIValue in platform-independent
-// format. StableIValue layout: DeviceType (shim int32_t) in lower 32 bits,
-// DeviceIndex in upper 32 bits
-template <>
-struct ToImpl<torch::stable::Device> {
-  static torch::stable::Device call(
-      StableIValue val,
-      uint64_t extension_build_version,
-      bool is_internal) {
-    (void)extension_build_version; // Unused parameter
-    (void)is_internal; // Unused parameter
-    // Unpack: lower 32 bits = device type (shim), upper 32 bits = device index
-    StableIValue device_type_shim = val & 0xFFFFFFFF;
+    // Unpack: lower 32 bits = device index, upper 32 bits = device type (shim)
+    int32_t device_index = static_cast<int32_t>(val & 0xFFFFFFFF);
+    StableIValue device_type_shim = (val >> 32) & 0xFFFFFFFF;
     DeviceType device_type = to<DeviceType>(device_type_shim);
-    int32_t device_index = static_cast<int32_t>((val >> 32) & 0xFFFFFFFF);
     return torch::stable::Device(device_type, device_index);
   }
 };
