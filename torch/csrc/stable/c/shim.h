#ifndef STABLE_TORCH_SHIM
#define STABLE_TORCH_SHIM

#include <torch/csrc/inductor/aoti_torch/c/shim.h>

#include <torch/csrc/stable/version.h>

// This header defines stable C API extensions for backward/forward
// compatibility when calling ATen operations through the dispatcher.
//
// This is separate from the main AOTI shim to provide versioning capabilities
// for schema changes in native ATen functions.

#ifdef __cplusplus
extern "C" {
#endif

#if TORCH_FEATURE_VERSION >= TORCH_VERSION_2_10_0
using StableIValue = uint64_t;

// Has the same semantic as aoti_torch_call_dispatcher, but takes an
// additional argument for the extension build version. This is
// needed for backward compatibility when calling native functions via
// the dispatcher. The caller should pass in the libtorch version the
// extension is building with (NOT target version).
AOTI_TORCH_EXPORT AOTITorchError torch_call_dispatcher(
    const char* opName,
    const char* overloadName,
    StableIValue* stack,
    uint64_t extension_build_version);

// Version-aware variant of aoti_torch_library_impl that takes an
// extension_build_version parameter for backward compatibility
AOTI_TORCH_EXPORT AOTITorchError torch_library_impl(
    TorchLibraryHandle self,
    const char* name,
    void (*fn)(StableIValue*, uint64_t, uint64_t),
    uint64_t extension_build_version);

<<<<<<< HEAD
// Device APIs for stable ABI
struct DeviceOpaque;
using DeviceHandle = DeviceOpaque*;

AOTI_TORCH_EXPORT AOTITorchError torch_create_device(
    int32_t device_type,
    int32_t device_index,
    DeviceHandle* ret_device);

AOTI_TORCH_EXPORT AOTITorchError torch_create_device_from_string(
    const char* device_string,
    DeviceHandle* ret_device);

AOTI_TORCH_EXPORT AOTITorchError
torch_new_device_handle(DeviceHandle orig_handle, DeviceHandle* new_handle);

AOTI_TORCH_EXPORT AOTITorchError torch_delete_device(DeviceHandle device);

AOTI_TORCH_EXPORT AOTITorchError
torch_device_type(DeviceHandle device, int32_t* ret_device_type);

AOTI_TORCH_EXPORT AOTITorchError
torch_device_index(DeviceHandle device, int32_t* ret_device_index);

AOTI_TORCH_EXPORT AOTITorchError
torch_device_set_index(DeviceHandle device, int32_t device_index);

// Parallel utility APIs for stable ABI
// Function pointer type for parallel_for callback
// The callback receives begin and end indices for a range to process
typedef void (*ParallelFunc)(int64_t begin, int64_t end, void* ctx);

AOTI_TORCH_EXPORT AOTITorchError torch_parallel_for(
    int64_t begin,
    int64_t end,
    int64_t grain_size,
    ParallelFunc func,
    void* ctx);

// Get the current thread index in a parallel region
// Returns 0 if not in a parallel region
AOTI_TORCH_EXPORT int32_t torch_get_thread_idx();

=======
>>>>>>> f2b96b4d
#endif // TORCH_FEATURE_VERSION >= TORCH_VERSION_2_10_0

#ifdef __cplusplus
} // extern "C"
#endif

#endif // STABLE_TORCH_SHIM<|MERGE_RESOLUTION|>--- conflicted
+++ resolved
@@ -37,34 +37,6 @@
     void (*fn)(StableIValue*, uint64_t, uint64_t),
     uint64_t extension_build_version);
 
-<<<<<<< HEAD
-// Device APIs for stable ABI
-struct DeviceOpaque;
-using DeviceHandle = DeviceOpaque*;
-
-AOTI_TORCH_EXPORT AOTITorchError torch_create_device(
-    int32_t device_type,
-    int32_t device_index,
-    DeviceHandle* ret_device);
-
-AOTI_TORCH_EXPORT AOTITorchError torch_create_device_from_string(
-    const char* device_string,
-    DeviceHandle* ret_device);
-
-AOTI_TORCH_EXPORT AOTITorchError
-torch_new_device_handle(DeviceHandle orig_handle, DeviceHandle* new_handle);
-
-AOTI_TORCH_EXPORT AOTITorchError torch_delete_device(DeviceHandle device);
-
-AOTI_TORCH_EXPORT AOTITorchError
-torch_device_type(DeviceHandle device, int32_t* ret_device_type);
-
-AOTI_TORCH_EXPORT AOTITorchError
-torch_device_index(DeviceHandle device, int32_t* ret_device_index);
-
-AOTI_TORCH_EXPORT AOTITorchError
-torch_device_set_index(DeviceHandle device, int32_t device_index);
-
 // Parallel utility APIs for stable ABI
 // Function pointer type for parallel_for callback
 // The callback receives begin and end indices for a range to process
@@ -81,8 +53,6 @@
 // Returns 0 if not in a parallel region
 AOTI_TORCH_EXPORT int32_t torch_get_thread_idx();
 
-=======
->>>>>>> f2b96b4d
 #endif // TORCH_FEATURE_VERSION >= TORCH_VERSION_2_10_0
 
 #ifdef __cplusplus
