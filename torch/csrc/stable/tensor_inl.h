--- conflicted
+++ resolved
@@ -8,11 +8,8 @@
 #include <torch/csrc/stable/ScalarType.h>
 #include <torch/csrc/stable/stableivalue_conversions.h>
 #include <torch/csrc/stable/tensor_struct.h>
-<<<<<<< HEAD
-=======
 #include <torch/headeronly/core/ScalarType.h>
 #include <torch/headeronly/macros/Macros.h>
->>>>>>> d2ece5b1
 #include <torch/headeronly/util/shim_utils.h>
 
 HIDDEN_NAMESPACE_BEGIN(torch, stable)
@@ -26,30 +23,6 @@
       torch::stable::detail::from(dtype));
 }
 
-<<<<<<< HEAD
-#define DEFINE_DATA_PTR_CAST(T, name)                         \
-  template <>                                                 \
-  T* Tensor::mutable_data_ptr() const {                       \
-    STD_TORCH_CHECK(                                          \
-        scalar_type() == torch::headeronly::ScalarType::name, \
-        "expected scalar type " #name " but found ",          \
-        toString(scalar_type()));                             \
-    return static_cast<T*>(mutable_data_ptr());               \
-  }                                                           \
-  template <>                                                 \
-  const T* Tensor::const_data_ptr() const {                   \
-    STD_TORCH_CHECK(                                          \
-        scalar_type() == torch::headeronly::ScalarType::name, \
-        "expected scalar type " #name " but found ",          \
-        toString(scalar_type()));                             \
-    return static_cast<const T*>(const_data_ptr());           \
-  }
-
-STABLE_FORALL_SUPPORTED_SCALAR_TYPES(DEFINE_DATA_PTR_CAST)
-#undef DEFINE_DATA_PTR_CAST
-
-} // namespace torch::stable
-=======
 inline Device Tensor::device() const {
   int32_t device_type;
   int32_t device_index;
@@ -61,5 +34,40 @@
   return Device(extension_device_type, static_cast<DeviceIndex>(device_index));
 }
 
-HIDDEN_NAMESPACE_END(torch, stable)
->>>>>>> d2ece5b1
+// The following data ptr cast methods mirror the methods defined in
+// aten/src/ATen/templates/TensorMethods.cpp
+#define DEFINE_DATA_PTR_CAST(T, name, PRED)               \
+  template <>                                             \
+  T* Tensor::mutable_data_ptr() const {                   \
+    auto stype = scalar_type();                           \
+    STD_TORCH_CHECK(                                      \
+        PRED(stype, torch::headeronly::ScalarType::name), \
+        "expected scalar type " #name " but found ",      \
+        torch::headeronly::toString(stype));              \
+    return static_cast<T*>(mutable_data_ptr());           \
+  }                                                       \
+  template <>                                             \
+  const T* Tensor::const_data_ptr() const {               \
+    auto stype = scalar_type();                           \
+    STD_TORCH_CHECK(                                      \
+        PRED(stype, torch::headeronly::ScalarType::name), \
+        "expected scalar type " #name " but found ",      \
+        torch::headeronly::toString(stype));              \
+    return static_cast<const T*>(const_data_ptr());       \
+  }
+
+#define _PRED(S1, S2) S1 == S2
+#define _PRED_QINT(S1, S2) S1 == S2 || toUnderlying(S1) == S2
+#define DEFINE_CAST(T, name) DEFINE_DATA_PTR_CAST(T, name, _PRED)
+#define DEFINE_CAST_QINT(T, name) DEFINE_DATA_PTR_CAST(T, name, _PRED_QINT)
+AT_FORALL_SCALAR_TYPES_WITH_COMPLEX(DEFINE_CAST)
+AT_FORALL_QINT_TYPES(DEFINE_CAST_QINT)
+DEFINE_CAST(uint16_t, UInt16)
+DEFINE_CAST(uint32_t, UInt32)
+DEFINE_CAST(uint64_t, UInt64)
+#undef DEFINE_CAST
+#undef DEFINE_CAST_QINT
+#undef _PRED
+#undef _PRED_QINT
+
+HIDDEN_NAMESPACE_END(torch, stable)