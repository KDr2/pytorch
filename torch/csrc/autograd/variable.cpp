#include <torch/csrc/autograd/variable.h>

#include <torch/csrc/autograd/InferenceMode.h>
#include <torch/csrc/autograd/autograd.h>
#include <torch/csrc/autograd/edge.h>
#include <torch/csrc/autograd/engine.h>
#include <torch/csrc/autograd/function.h>
#include <torch/csrc/autograd/functions/accumulate_grad.h>
#include <torch/csrc/autograd/functions/tensor.h>
#include <torch/csrc/autograd/generated/Functions.h>
#include <torch/csrc/autograd/utils/error_messages.h>

#include <ATen/core/VariableHooksInterface.h>

#include <ATen/ATen.h>
#include <ATen/FuncTorchTLS.h>
#include <ATen/MemoryOverlap.h>
#include <c10/util/Exception.h>

#include <iostream>
#include <list>
#include <memory>
#include <mutex>
#include <stdexcept>
#include <string>
#include <typeinfo>
#include <utility>
#include <vector>

namespace torch {
namespace autograd {

DifferentiableViewMeta::DifferentiableViewMeta(
    at::TensorImpl* self_impl,
    c10::optional<ViewInfo> backward_info,
    c10::optional<ViewInfo> forward_info,
    bool shared_view_info,
    CreationMeta creation_meta)
    : AutogradMeta(self_impl),
      backward_info_(std::move(backward_info)),
      forward_info_(std::move(forward_info)),
      shared_view_info_(shared_view_info),
      creation_meta_(creation_meta) {
  is_view_ = true;
  if (backward_info_.has_value()) {
    self_impl->set_version_counter(
        impl::version_counter(backward_info_.value().base_));
    attr_version_ = self_impl->version_counter().current_version();
    TORCH_INTERNAL_ASSERT(
        backward_info_.value().base_.unsafeGetTensorImpl() != self_impl);
  }
  if (shared_view_info_) {
    TORCH_INTERNAL_ASSERT(
        backward_info_.has_value(),
        "Shared view info require a backward view info.");
    TORCH_INTERNAL_ASSERT(
        !forward_info_.has_value(),
        "Shared view info require forward view info to be empty")
  }
}

// Chain this view info with the new view op between base and tensor
ViewInfo ViewInfo::chain(
    const Variable& base,
    const Variable& tensor,
    std::function<Variable(const Variable&)> view_func) const {
  // Set `view_func` using the root base as input.
  // `view_func` is used to recover views in backward when either as_strided is
  // not supported or the view function changes the metadata which is not
  // recorded by as_strided See Note [View + Inplace update on base tensor] and
  // [View + Inplace update on view tensor] for more details how we use this
  // function in backward.
  if (view_func) {
    // both current_view and it's parent have a view_func
    if (view_fn_) {
      // Copy parent view function to gain ownership
      auto prev_fn = view_fn_;
      view_func = [=](const at::Tensor& root_base) {
        auto temp = prev_fn(root_base);
        return view_func(temp);
      };
    } else {
      // current_view has a view_func and but it's parent doesn't have one
      if (base.unsafeGetTensorImpl()->support_as_strided()) {
        auto size = base.sym_sizes().vec();
        auto stride = base.sym_strides().vec();
        auto storage_offset = base.sym_storage_offset();
        view_func = [=](const at::Tensor& root_base) {
          auto temp = root_base.as_strided_symint(size, stride, storage_offset);
          return view_func(temp);
        };
      } else {
        // When base is a view but doesn't carry a view_fn in
        // DifferentiableViewMeta, it's a view that doesn't support inplace
        // update, e.g. unbind. In this case we should throw an error when
        // inplace update happens in **forward**. One would naturally think the
        // following function will be first called in backward pass. But the
        // first call site is indeed in **forward** pass when we refresh
        // `grad_fn` triggered by inplace update. Search Note [View + Inplace
        // update for view tensor] to for the call site.
        view_func = [=](const at::Tensor& root_base) {
          TORCH_CHECK(
              false,
              "This view is the output of a function that returns multiple views."
              "Such functions do not allow the output views to be modified inplace."
              "You should replace the inplace operation by an out-of-place one");
          return root_base;
        };
      }
    }
  } else if (view_fn_) {
    // if current_view doesn't have a view_func but it's parent has one
    // Copy parent view function to gain ownership
    auto prev_view_fn = view_fn_;
    auto size = tensor.sym_sizes().vec();
    auto stride = tensor.sym_strides().vec();
    auto storage_offset = tensor.sym_storage_offset();
    view_func = [=](const at::Tensor& root_base) {
      auto temp = prev_view_fn(root_base);
      return temp.as_strided_symint(size, stride, storage_offset);
    };
  }

  return ViewInfo(base_, std::move(view_func));
}

namespace {

at::Tensor singleton_undefined_tensor;

struct ConcreteAutogradMetaFactory : public c10::impl::AutogradMetaFactory {
  std::unique_ptr<c10::AutogradMetaInterface> make() const override {
    return std::make_unique<AutogradMeta>();
  }
  const at::Tensor& undefined_tensor() const override {
    return singleton_undefined_tensor;
  }
};

ConcreteAutogradMetaFactory meta_factory;

static c10::impl::AutogradMetaFactoryRegisterer meta_factory_registerer(
    &meta_factory);

} // namespace

namespace impl {

AutogradMeta* materialize_autograd_meta(const at::TensorBase& self) {
  TORCH_CHECK(
      self.defined(),
      "cannot call materialize_autograd_meta() on undefined tensor");
  auto p = self.unsafeGetTensorImpl();
  if (!p->autograd_meta()) {
    p->set_autograd_meta(std::make_unique<AutogradMeta>());
  }
  return get_autograd_meta(self);
}

void update_tensor_hooks_on_new_gradfn(
    const at::TensorBase& self,
    const std::shared_ptr<torch::autograd::Node>& old_fn,
    const std::shared_ptr<torch::autograd::Node>& new_fn) {
  // This function is called whenever the grad_fn of the tensor is
  // changed. We assume here that new_fn does not yet have hooks of
  // its own.
  //
  // This function does two things:
  // (1) reset the list when grad_fn is updated, so new hooks don't
  //     get erroneously registered to the old grad_fn.
  //     Note that the old cpp_hooks_list_ is still kept alive by the
  //     old grad_fn so hooks registered to the older version of the tensor
  //     will continue to be active.
  // (2) If there is a retains_grad hook registered, move that from the
  //     old cpp_hooks_list_ to the new one
  const auto& meta = impl::get_autograd_meta(self);
  TORCH_INTERNAL_ASSERT(meta);
  TORCH_INTERNAL_ASSERT(new_fn);
  meta->cpp_hooks_list_ = nullptr;
  const c10::impl::PyInterpreter* interp =
      self.unsafeGetTensorImpl()->pyobj_slot()->pyobj_interpreter();
  if (interp) {
    (*interp)->reset_backward_hooks(self.unsafeGetTensorImpl());
  }
  if (self.retains_grad()) {
    TORCH_INTERNAL_ASSERT(old_fn);
    auto out = old_fn->pop_retains_grad_hook(self.output_nr());
    TORCH_INTERNAL_ASSERT(out != nullptr);
    new_fn->add_retains_grad_hook(std::move(out), self.output_nr());
  }
}

void rebase_history(const Variable& self, Edge gradient_edge) {
  TORCH_INTERNAL_ASSERT(gradient_edge.function != nullptr);
  const auto& meta = impl::get_autograd_meta(self);
  auto old_fn = meta != nullptr ? meta->grad_fn_ : nullptr;
  auto diff_view_meta = get_view_autograd_meta(self);
  if (diff_view_meta && diff_view_meta->has_bw_view()) {
    // See NOTE [ View + Inplace detection ]
    auto creation_meta = diff_view_meta->get_creation_meta();
    // Do not use handle_view_on_rebase here as check_inplace should have been
    // called before this and either throw an error
    TORCH_INTERNAL_ASSERT(creation_meta == CreationMeta::DEFAULT);
    TORCH_INTERNAL_ASSERT(gradient_edge.input_nr == 0);
    TORCH_INTERNAL_ASSERT(gradient_edge.function);
    TORCH_CHECK(
        gradient_edge.function->num_inputs() == 1,
        "Functions which modify views in-place must return a single Variable");
    auto view_info = diff_view_meta->get_backward_view();
    diff_view_meta->output_nr_ = gradient_edge.input_nr;
    auto copy_slices = std::make_shared<CopySlices>(
        view_info.base_,
        at::TensorGeometry(self),
        view_info.view_fn_,
        std::move(gradient_edge.function));
    set_gradient_edge(view_info.base_, {std::move(copy_slices), 0});
    self.grad_fn(); // trigger an update to the view's grad_fn
    return;
  }

  set_gradient_edge(self, std::move(gradient_edge));
  // Pass both self and its grad_fn to avoid calling into grad_fn reentrantly
  torch::autograd::impl::update_tensor_hooks_on_new_gradfn(
      self, old_fn, self.grad_fn());
}

void create_cpp_hook(const at::TensorBase& self, bool is_retains_grad_hook) {
  const auto& fn = self.grad_fn();
  std::shared_ptr<hooks_list>& list =
      materialize_autograd_meta(self)->cpp_hooks_list_;
  // NOLINTNEXTLINE(modernize-make-shared)
  list.reset(new hooks_list());
  std::unique_ptr<FunctionPreHook> hook_ptr{
      new CppFunctionTensorPreHook(list, self.output_nr())};
  // NB: we could potentially only update hooks_ if !fn, but it shouldn't
  // matter
  //     and this was the way before, so we keep it like this for now.
  clear_hooks(self);
  add_hook(self, std::make_unique<CppFunctionTensorPreHook>(list, 0));
  if (fn) {
    fn->add_tensor_pre_hook(std::move(hook_ptr));
  }
}

void set_grad_accumulator(
    const Variable& self,
    std::weak_ptr<Node> grad_accumulator) {
  materialize_autograd_meta(self)->grad_accumulator_ =
      std::move(grad_accumulator);
}

std::shared_ptr<Node> try_get_grad_accumulator(const Variable& self) {
  if (get_autograd_meta(self)) {
    return get_autograd_meta(self)->grad_accumulator_.lock();
  } else {
    return nullptr;
  }
}

std::shared_ptr<Node> grad_accumulator(const Variable& self) {
  auto autograd_meta = get_autograd_meta(self);
  if (!autograd_meta) {
    return nullptr;
  }
  if (autograd_meta->grad_fn_) {
    throw std::logic_error(
        "grad_accumulator() should be only called on leaf Variables");
  }
  if (!autograd_meta->requires_grad_) {
    return nullptr;
  }

  std::lock_guard<std::mutex> lock(autograd_meta->mutex_);

  auto result = autograd_meta->grad_accumulator_.lock();
  if (result)
    return result;

  c10::raw::intrusive_ptr::incref(self.unsafeGetTensorImpl());
  auto intrusive_from_this =
      c10::intrusive_ptr<at::TensorImpl>::reclaim(self.unsafeGetTensorImpl());
  result = std::make_shared<AccumulateGrad>(
      Variable(std::move(intrusive_from_this)));
  autograd_meta->grad_accumulator_ = result;
  return result;
}

Edge gradient_edge(const Variable& self) {
  // If grad_fn is null (as is the case for a leaf node), we instead
  // interpret the gradient function to be a gradient accumulator, which will
  // accumulate its inputs into the grad property of the variable. These
  // nodes get suppressed in some situations, see "suppress gradient
  // accumulation" below. Note that only variables which have `requires_grad =
  // True` can have gradient accumulators.
  if (const auto& gradient = self.grad_fn()) {
    return Edge(gradient, self.output_nr());
  } else {
    return Edge(grad_accumulator(self), 0);
  }
}

void set_gradient_edge(const Variable& self, Edge edge) {
  auto* meta = materialize_autograd_meta(self);
  meta->grad_fn_ = std::move(edge.function);
  meta->output_nr_ = edge.input_nr;
  // For views, make sure this new grad_fn_ is not overwritten unless it is
  // necessary in the VariableHooks::grad_fn below. This logic is only relevant
  // for custom autograd Functions for which multiple operations can happen on a
  // given Tensor before its gradient edge is set when exiting the custom
  // Function.
  auto diff_view_meta = get_view_autograd_meta(self);
  if (diff_view_meta && diff_view_meta->has_bw_view()) {
    diff_view_meta->set_attr_version(self._version());
  }
}

Node* grad_fn_unsafe(const Variable& self) {
  if (get_autograd_meta(self)) {
    return get_autograd_meta(self)->grad_fn_.get();
  } else {
    return nullptr;
  }
}

// Versions
//~~~~~~~~~~~~~~~~~~~~~~~~~~~~~~~~~~~~~~~~~~~~~~~~~~~~~~~~~~~~~~~~~~~~~~~~~~~~~~

void set_version_counter(
    const Variable& self,
    const c10::VariableVersion& version_counter) {
  TORCH_CHECK(
      self.defined(), "cannot call set_version_counter() on undefined tensor");
  self.unsafeGetTensorImpl()->set_version_counter(version_counter);
}

void bump_version(const Variable& self) {
  TORCH_CHECK(self.defined(), "cannot call bump_version() on undefined tensor");
  self.unsafeGetTensorImpl()->bump_version();
}

const c10::VariableVersion& version_counter(const Variable& self) {
  TORCH_CHECK(
      self.defined(), "cannot call version_counter() on undefined tensor");
  return self.unsafeGetTensorImpl()->version_counter();
}

// Hooks
//~~~~~~~~~~~~~~~~~~~~~~~~~~~~~~~~~~~~~~~~~~~~~~~~~~~~~~~~~~~~~~~~~~~~~~~~~~~~~~

void add_hook(
    const at::TensorBase& self,
    std::unique_ptr<FunctionPreHook> hook) {
  AutogradMeta* meta = materialize_autograd_meta(self);
  TORCH_INTERNAL_ASSERT(meta->hooks_.size() == 0);
  meta->hooks_.push_back(std::move(hook));
}

std::vector<std::unique_ptr<FunctionPreHook>>& hooks(const Variable& self) {
  TORCH_INTERNAL_ASSERT(get_autograd_meta(self));
  return get_autograd_meta(self)->hooks_;
}

void clear_hooks(const at::TensorBase& self) {
  // This is a little goofy, but usually this should be a no oop
  materialize_autograd_meta(self)->hooks_.clear();
}

void set_name(const Variable& self, const std::string& name) {
  materialize_autograd_meta(self)->name_ = name;
}

// Miscellaneous
//~~~~~~~~~~~~~~~~~~~~~~~~~~~~~~~~~~~~~~~~~~~~~~~~~~~~~~~~~~~~~~~~~~~~~~~~~~~~~~

AutogradMeta* get_autograd_meta(const at::TensorBase& self) {
  // NB: could return nullptr
  TORCH_CHECK(
      self.defined(), "cannot call get_autograd_meta() on undefined tensor");
  return static_cast<AutogradMeta*>(
      self.unsafeGetTensorImpl()->autograd_meta());
}

DifferentiableViewMeta* get_view_autograd_meta(const at::TensorBase& self) {
  // NB: return nullptr if self is not a view
  AutogradMeta* meta = get_autograd_meta(self);
  if (meta && meta->is_view_) {
    return static_cast<DifferentiableViewMeta*>(meta);
  } else {
    return nullptr;
  }
}

} // namespace impl

using at::Tensor;

struct VariableHooks final : at::impl::VariableHooksInterface {
  at::TensorBase tensor_data(const at::TensorBase&) const override;
  at::TensorBase variable_data(const at::TensorBase&) const override;
  const std::shared_ptr<torch::autograd::Node>& grad_fn(
      const at::TensorBase&) const override;
  unsigned _register_hook(
      const at::TensorBase&,
      std::function<at::TensorBase(const at::TensorBase&)> hook) const override;
  void remove_hook(const at::TensorBase&, unsigned pos) const override;
  bool is_view(const at::TensorBase&) const override;
  const at::TensorBase& base(const at::TensorBase&) const override;
  const std::string& name(const at::TensorBase&) const override;
  bool is_leaf(const at::TensorBase&) const override;
  int64_t output_nr(const at::TensorBase&) const override;
  void set_data(const at::TensorBase& self, const at::TensorBase& new_data)
      const override;
  at::TensorBase data(const at::TensorBase& self) const override;
  int64_t _version(const at::TensorBase& self) const override;
  void retain_grad(const at::TensorBase& self) const override;
  bool retains_grad(const at::TensorBase& self) const override;
  void _backward(
      const Tensor& self,
      at::TensorList inputs,
      const c10::optional<Tensor>& gradient,
      c10::optional<bool> keep_graph,
      bool create_graph) const override;
  void requires_grad_(const at::TensorBase& self, bool _requires_grad)
      const override;
};

VariableHooks variableHooks;
at::impl::VariableHooksRegisterer registerVariableHooks(&variableHooks);

at::TensorBase VariableHooks::variable_data(const at::TensorBase& self) const {
  TORCH_CHECK(
      self.defined(), "cannot call variable_data() on undefined tensor");
  auto self_impl_copy = self.unsafeGetTensorImpl()->shallow_copy_and_detach(
      /*version_counter=*/0,
      /*allow_tensor_metadata_change=*/false);
  self_impl_copy->set_autograd_meta(nullptr);
  return at::Tensor(self_impl_copy);
}

at::TensorBase VariableHooks::tensor_data(const at::TensorBase& self) const {
  TORCH_CHECK(self.defined(), "cannot call tensor_data() on undefined tensor");
  auto self_impl_copy = self.unsafeGetTensorImpl()->shallow_copy_and_detach(
      /*version_counter=*/self.unsafeGetTensorImpl()->version_counter(),
      /*allow_tensor_metadata_change=*/
      self.unsafeGetTensorImpl()->allow_tensor_metadata_change());
  return at::Tensor(self_impl_copy);
}

bool VariableHooks::is_leaf(const at::TensorBase& self) const {
  if (impl::get_autograd_meta(self)) {
    return impl::get_autograd_meta(self)->grad_fn_ == nullptr;
  } else {
    return true;
  }
}

int64_t VariableHooks::output_nr(const at::TensorBase& self) const {
  if (impl::get_autograd_meta(self)) {
    return impl::get_autograd_meta(self)->output_nr_;
  } else {
    return 0;
  }
}

void VariableHooks::set_data(
    const at::TensorBase& self_base,
    const at::TensorBase& new_data_base) const {
  at::OptionalTensorRef self_ref(self_base);
  const Tensor& self = *self_ref;
  at::OptionalTensorRef new_data_ref(new_data_base);
  const Tensor& new_data = *new_data_ref;

  // `var.set_data(new_data)` shallow-copies all non-autograd TensorImpl fields
  // from `new_data` to `var`. It requires that `new_data` and `var` have
  // compatible tensor type.
  TORCH_CHECK(
      _has_compatible_shallow_copy_type(self, new_data),
      "Attempted to call `variable.set_data(tensor)`, but `variable` and `tensor` have incompatible tensor type.");

  TORCH_CHECK(
      !self.requires_grad() ||
          isDifferentiableType(at::typeMetaToScalarType(new_data.dtype())),
      "data set to a tensor that requires gradients must be floating point or complex dtype");

  // Resets gradient accumulator if metadata is out of date
  AutogradMeta* autograd_meta = impl::get_autograd_meta(self);
  if (autograd_meta) {
    std::lock_guard<std::mutex> lock(autograd_meta->mutex_);
    auto prior_accumulator = autograd_meta->grad_accumulator_.lock();
    if (prior_accumulator) {
      const auto prior_device = prior_accumulator->input_metadata(0).device();
      const auto new_device = new_data.device();

      if (!new_data.options().type_equal(self.options()) ||
          prior_device != new_device) {
        autograd_meta->grad_accumulator_.reset();
      }
    }
  }

  // Version counter is not shared when we replace a `Variable`'s tensor data
  // by calling `set_data(...)`. The original version of the `Variable` is
  // always preserved. See NOTE [ Version Counter Sharing ] for details.
  //
  // `var.set_data(new_data)` always ignores `var`'s
  // `allow_tensor_metadata_change_`, because users need this API as an escape
  // hatch for changing a tensor's metadata regardless of its
  // `allow_tensor_metadata_change_` value, and the users are responsible for
  // ensuring this is the behavior they want.
  self.unsafeGetTensorImpl()->shallow_copy_from(new_data.getIntrusivePtr());
}

at::TensorBase VariableHooks::data(const at::TensorBase& self) const {
  return self.variable_data();
}

int64_t VariableHooks::_version(const at::TensorBase& self) const {
  return self.unsafeGetTensorImpl()->version_counter().current_version();
}

void VariableHooks::retain_grad(const at::TensorBase& self) const {
  TORCH_CHECK(
      self.requires_grad(),
      "can't retain_grad on Tensor that has requires_grad=False");

  // temporary hack to improve functorch UX.
  const auto& functorch_tls = at::functorch::functorchTLSAccessor();
  if (functorch_tls) {
    functorch_tls->checkSupportsRetainGrad();
  }

  if (self.is_leaf()) { // no-op for leaves
    return;
  }
  if (impl::get_autograd_meta(self)->retains_grad_) {
    return;
  }
  c10::weak_intrusive_ptr<c10::TensorImpl> weak_self(self.getIntrusivePtr());

  auto retain_grad_hook = [weak_self](const at::TensorBase& grad_base) {
    at::Tensor grad{grad_base};
    if (!weak_self.expired() && grad.defined()) {
      auto var = weak_self.lock();
      if (!var->grad().defined()) {
        if (grad.is_sparse()) {
          var->mutable_grad() = grad.clone();
        } else {
          var->mutable_grad() = grad.clone(at::MemoryFormat::Contiguous);
        }
      } else {
        var->mutable_grad() = var->grad() + grad;
      }
    }
    return at::TensorBase{};
  };

<<<<<<< HEAD
  register_retains_grad_hook(self, std::move(retain_grad_hook));
=======
  const auto& fn = self.grad_fn();
  std::unique_ptr<FunctionPreHook> hook_ptr{new CppFunctionSingleTensorPreHook(
      std::move(retain_grad_hook), self.output_nr())};
  fn->add_retains_grad_hook(std::move(hook_ptr), self.output_nr());
>>>>>>> e994e783
  impl::get_autograd_meta(self)->retains_grad_ = true;
}

bool VariableHooks::retains_grad(const at::TensorBase& self) const {
  if (impl::get_autograd_meta(self)) {
    return impl::get_autograd_meta(self)->retains_grad_;
  } else {
    return false;
  }
}

void VariableHooks::_backward(
    const Tensor& self,
    at::TensorList inputs,
    const c10::optional<Tensor>& gradient,
    c10::optional<bool> keep_graph,
    bool create_graph) const {
  // TODO torch::autograd::backward should take the c10::optional<Tensor>
  // gradient directly instead of us having to unwrap it to Tensor _gradient
  // here.
  Tensor _gradient = gradient.has_value() ? *gradient : Tensor();
  std::vector<torch::autograd::Variable> input_vars(
      inputs.begin(), inputs.end());
  torch::autograd::backward(
      {self}, {std::move(_gradient)}, keep_graph, create_graph, input_vars);
}

void VariableHooks::requires_grad_(
    const at::TensorBase& self,
    bool _requires_grad) const {
  if (!self.is_leaf() && !_requires_grad) {
    throw std::runtime_error(
        autograd::utils::requires_grad_leaf_error(_requires_grad));
  }
  self.set_requires_grad(_requires_grad);
}

// Backward View Variables
//~~~~~~~~~~~~~~~~~~~~~~~~~~~~~~~~~~~~~~~~~~~~~~~~~~~~~~~~~~~~~~~~~~~~~~~~~~~~~~

bool VariableHooks::is_view(const at::TensorBase& self) const {
  auto diff_view_meta = torch::autograd::impl::get_view_autograd_meta(self);
  if (diff_view_meta) {
    return diff_view_meta->has_bw_view();
  } else {
    return false;
  }
}

const at::TensorBase& VariableHooks::base(const at::TensorBase& self) const {
  auto diff_view_meta = torch::autograd::impl::get_view_autograd_meta(self);
  if (diff_view_meta) {
    TORCH_CHECK(
        diff_view_meta->has_bw_view(),
        "Can't get base of non-backward view Tensor");
    return diff_view_meta->get_backward_view().base_;
  } else {
    throw std::runtime_error("Can't get base of non-view Tensor");
  }
}

namespace {
std::string singleton_string;
}

const std::string& VariableHooks::name(const at::TensorBase& self) const {
  TORCH_CHECK(
      self.defined(), "cannot call variable_data() on undefined tensor");
  if (torch::autograd::impl::get_autograd_meta(self)) {
    return torch::autograd::impl::get_autograd_meta(self)->name_;
  } else {
    return singleton_string;
  }
}

namespace {
std::shared_ptr<torch::autograd::Node> singleton_shared_ptr;
}

const std::shared_ptr<torch::autograd::Node>& VariableHooks::grad_fn(
    const at::TensorBase& self) const {
  auto diff_view_meta = torch::autograd::impl::get_view_autograd_meta(self);
  if (diff_view_meta && diff_view_meta->has_bw_view()) {
    // See NOTE [ View + Inplace detection ]
    std::lock_guard<std::mutex> lock(diff_view_meta->mutex_);
    auto view_info = diff_view_meta->get_backward_view();
    if (!diff_view_meta->grad_fn_ && !view_info.base_.requires_grad()) {
      return diff_view_meta->grad_fn_;
    }
    auto current_version = self._version();
    auto old_fn = diff_view_meta->grad_fn_;
    if (diff_view_meta->get_attr_version() != current_version) {
      // This is an indirect rebase_history due to another view or the base
      // being modified inplace
      handle_view_on_rebase(diff_view_meta, /* indirect */ true);
      TORCH_INTERNAL_ASSERT(diff_view_meta->output_nr_ == 0);
      // Note [View + Inplace update for view tensor]
      // An inplace update happened on Tensor `self` (which is a view).
      // For example:
      //   view_1 = view_op_1(diff_view_meta->base_)
      //   view_2 = view_op_2(view_1)
      //   ...
      //   self = view_op_n(view_n-1)
      //   self = inplace_op(self)
      //
      // For CPU/CUDA backends, we employ one AsStridedBackward0 Node to
      // represent the chain of view backward ops for effienciency.
      //
      // However in XLA backend we don't have full support of
      // AsStridedBackward0, we instead run a full forward pass with a tensor
      // that requires gradient to get proper grad_fn setup, then save it to
      // DifferentiableViewMeta for future use. This is fairly cheap for XLA
      // lazy tensor approach (but would be really expensive for CPU/CUDA). XLA
      // Tensor only run thorugh VariableType dispatch and lower the forward
      // pass to a XLA HLO graph, then we take grad_fn and never materialize the
      // tensor content. So we only construct the graph but not execute it,
      // which is a fairly cheap operation to do.
      //
      // See Note [View + Inplace update for base tensor] for what we do to base
      // tensor when an in-place operation happens.
      //
      // TODO: Potentially the following logic can be replaced by special logic
      // in VariableType_x.cpp
      //       that would provide a way to recreate the grad_fn chain.
      if (view_info.has_view_fn()) {
        auto view_fn = view_info.view_fn();
        Tensor diff_view;
        {
          // We can reach this path with grad_mode disabled, e.g. engine
          AutoGradMode grad_mode(true);
          diff_view = view_fn(view_info.base_);
        }
        diff_view_meta->grad_fn_ = diff_view.grad_fn();
      } else {
        auto fn =
            std::make_shared<torch::autograd::generated::AsStridedBackward0>();
        fn->self_geometry = at::TensorGeometry(view_info.base_);
        fn->size = self.sym_sizes().vec();
        fn->stride = self.sym_strides().vec();
        fn->storage_offset = self.sym_storage_offset();
        fn->set_next_edges(
            torch::autograd::collect_next_edges(view_info.base_));
        fn->add_input_metadata(
            view_info.base_.options(),
            self.sym_sizes(), // Note: sizes(), not base_.sizes(), is
                              // intentional
            self.unsafeGetTensorImpl()->is_python_dispatch());
        diff_view_meta->grad_fn_ = std::move(fn);
      }
      diff_view_meta->set_attr_version(current_version);

      torch::autograd::impl::update_tensor_hooks_on_new_gradfn(
          self, old_fn, diff_view_meta->grad_fn_);
    }
    return diff_view_meta->grad_fn_;
  }

  if (torch::autograd::impl::get_autograd_meta(self)) {
    return torch::autograd::impl::get_autograd_meta(self)->grad_fn_;
  } else {
    return singleton_shared_ptr;
  }
}

void VariableHooks::remove_hook(const at::TensorBase& self, unsigned pos)
    const {
  auto& list =
      torch::autograd::impl::materialize_autograd_meta(self)->cpp_hooks_list_;
  TORCH_CHECK(
      list && pos < list->size(), "Invalid index, no hook at position ", pos);
  // Hook will be ignored
  (*list)[pos] = nullptr;
}

unsigned VariableHooks::_register_hook(
    const at::TensorBase& self,
    std::function<at::TensorBase(const at::TensorBase&)> hook) const {
  TORCH_CHECK(
      self.requires_grad(),
      "cannot register a hook on a variable that "
      "doesn't require gradient");
  // NB: materialize_autograd_meta unnecessary due to requires grad check
  auto& list = torch::autograd::impl::get_autograd_meta(self)->cpp_hooks_list_;
  if (!list) {
    torch::autograd::impl::create_cpp_hook(
        self, /*is_retains_grad_hook=*/false);
  }
  unsigned idx = list->size();
  list->push_back(hook);
  return idx;
}

void handle_view_on_rebase(
    DifferentiableViewMeta* diff_view_meta,
    bool indirect) {
  /// See NOTE [ View + Inplace detection ] for justification of the logic below
  auto creation_meta = diff_view_meta->get_creation_meta();
  if (creation_meta != CreationMeta::DEFAULT) {
    auto grad_fn = diff_view_meta->grad_fn_.get();
    std::string msg;
    std::string modified_obj;
    // Create the header for the error message.
    if (indirect) {
      modified_obj = "its base or another view of its base has been";
    } else {
      modified_obj = "is being";
    }

    if (creation_meta == CreationMeta::INFERENCE_MODE ||
        creation_meta == CreationMeta::NO_GRAD_MODE || !grad_fn) {
      std::string prefix;
      if (grad_fn) {
        prefix = c10::str(
            "Output ",
            diff_view_meta->output_nr_,
            " of ",
            grad_fn->name(),
            " is a view of a view which was created in");
      } else {
        prefix = "A view was created in";
      }
      if (creation_meta == CreationMeta::INFERENCE_MODE) {
        msg = c10::str(
            prefix,
            " inference mode and ",
            modified_obj,
            " modified inplace in normal mode.");
      } else {
        // create_meta is not necessarily CreationMeta::NO_GRAD_MODE
        // e.g. CreationMeta::IN_CUSTOM_FUNCTION is possible, but we know that
        // if there is no grad_fn, that means that the view was performed in
        // no-grad mode
        msg = c10::str(
            prefix,
            " no_grad mode and ",
            modified_obj,
            " modified inplace with grad mode enabled.");
      }
    } else {
      msg = c10::str(
          "Output ",
          diff_view_meta->output_nr_,
          " of ",
          grad_fn->name(),
          " is a view and ",
          modified_obj,
          " modified inplace.");
    }

    if (creation_meta == CreationMeta::MULTI_OUTPUT_NODE) {
      msg = c10::str(
          msg,
          " This view is the output of a function that returns multiple views. Such functions do not"
          " allow the output views to be modified inplace. You should replace the inplace operation by an"
          " out-of-place one.");
    } else if (creation_meta == CreationMeta::NO_GRAD_MODE) {
      msg = c10::str(
          msg,
          " Given that this use case is ambiguous and error-prone, it is forbidden."
          " You can clarify your code by moving both the view and the inplace either both"
          " inside the no_grad block (if you don't want the inplace to be tracked) or both outside (if you want"
          " the inplace to be tracked).");
    } else if (creation_meta == CreationMeta::INFERENCE_MODE) {
      msg = c10::str(
          msg,
          " Given that this use case is ambiguous and error-prone, it is forbidden."
          " You can clarify your code by moving both the view and the inplace either both"
          " inside the inference_mode block (if you don't want the inplace to be tracked) or both outside (if you want"
          " the inplace to be tracked).");
    } else if (creation_meta == CreationMeta::IN_CUSTOM_FUNCTION) {
      msg = c10::str(
          msg,
          " This view was created inside a custom Function (or because an input was returned as-is) and the"
          " autograd logic to handle view+inplace would override the custom backward associated with the custom"
          " Function, leading to incorrect gradients. This behavior is forbidden. You can fix this by"
          " cloning the output of the custom Function.");
    } else {
      TORCH_INTERNAL_ASSERT(false, "Invalid CreationMeta state");
    }

    TORCH_CHECK(false, msg);
  }
}

} // namespace autograd
} // namespace torch<|MERGE_RESOLUTION|>--- conflicted
+++ resolved
@@ -554,14 +554,11 @@
     return at::TensorBase{};
   };
 
-<<<<<<< HEAD
-  register_retains_grad_hook(self, std::move(retain_grad_hook));
-=======
+
   const auto& fn = self.grad_fn();
   std::unique_ptr<FunctionPreHook> hook_ptr{new CppFunctionSingleTensorPreHook(
       std::move(retain_grad_hook), self.output_nr())};
   fn->add_retains_grad_hook(std::move(hook_ptr), self.output_nr());
->>>>>>> e994e783
   impl::get_autograd_meta(self)->retains_grad_ = true;
 }
 
