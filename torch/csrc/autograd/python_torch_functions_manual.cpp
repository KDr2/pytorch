--- conflicted
+++ resolved
@@ -726,20 +726,17 @@
          THPVariable__functionalize_has_metadata_mutation),
      METH_VARARGS | METH_KEYWORDS | METH_STATIC,
      nullptr},
-<<<<<<< HEAD
+    {"_functionalize_mark_mutation_hidden_from_autograd",
+     castPyCFunctionWithKeywords(
+         THPVariable__functionalize_mark_mutation_hidden_from_autograd),
+     METH_VARARGS | METH_KEYWORDS | METH_STATIC,
+     nullptr},
+    {"_functionalize_are_all_mutations_hidden_from_autograd",
+     castPyCFunctionWithKeywords(
+         THPVariable__functionalize_are_all_mutations_hidden_from_autograd),
     {"_functionalize_is_multi_output_view",
      castPyCFunctionWithKeywords(
          THPVariable__functionalize_is_multi_output_view),
-=======
-    {"_functionalize_mark_mutation_hidden_from_autograd",
-     castPyCFunctionWithKeywords(
-         THPVariable__functionalize_mark_mutation_hidden_from_autograd),
-     METH_VARARGS | METH_KEYWORDS | METH_STATIC,
-     nullptr},
-    {"_functionalize_are_all_mutations_hidden_from_autograd",
-     castPyCFunctionWithKeywords(
-         THPVariable__functionalize_are_all_mutations_hidden_from_autograd),
->>>>>>> ecfaadbf
      METH_VARARGS | METH_KEYWORDS | METH_STATIC,
      nullptr},
     {"_functionalize_enable_reapply_views",
