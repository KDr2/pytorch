#include <torch/csrc/Dtype.h>
#include <torch/csrc/DynamicTypes.h>
#include <torch/csrc/Exceptions.h>
#include <torch/csrc/autograd/function.h>
#include <torch/csrc/autograd/functions/basic_ops.h>
#include <torch/csrc/autograd/functions/utils.h>
#include <torch/csrc/autograd/generated/variable_factories.h>
#include <torch/csrc/autograd/python_torch_functions.h>
#include <torch/csrc/autograd/python_variable.h>
#include <torch/csrc/autograd/utils/wrap_outputs.h>
#include <torch/csrc/jit/frontend/tracer.h>
#include <torch/csrc/utils/cuda_lazy_init.h>
#include <torch/csrc/utils/out_types.h>
#include <torch/csrc/utils/pybind.h>
#include <torch/csrc/utils/pycfunction_helpers.h>
#include <torch/csrc/utils/python_arg_parser.h>
#include <torch/csrc/utils/structseq.h>
#include <torch/csrc/utils/tensor_layouts.h>
#include <torch/csrc/utils/tensor_new.h>
#include <torch/csrc/utils/tensor_numpy.h>

#include <ATen/ATen.h>
#include <ATen/FunctionalTensorWrapper.h>

#include <Python.h>
#include <fmt/format.h>
#include <pybind11/pybind11.h>
#include <utility>
#include <vector>

using at::DeviceGuard;
using at::DimnameList;
using at::IntArrayRef;
using at::OptionalDeviceGuard;
using at::Scalar;
using at::Tensor;
using at::TensorList;
using at::TensorOptions;

using torch::utils::check_out_type_matches;
using namespace torch::autograd::utils;

namespace torch {
namespace autograd {

// NOLINTNEXTLINE(cppcoreguidelines-avoid-non-const-global-variables)
PyObject* THPVariableFunctionsModule = nullptr;

inline Tensor dispatch_range(
    const Scalar& start,
    const Scalar& end,
    const Scalar& step,
    Tensor result) {
  pybind11::gil_scoped_release no_gil;
  OptionalDeviceGuard device_guard(device_of(result));
  return at::range_out(result, start, end, step);
}

inline Tensor dispatch_range(
    const Scalar& start,
    const Scalar& end,
    const Scalar& step,
    const TensorOptions& options) {
  torch::utils::maybe_initialize_cuda(options);
  pybind11::gil_scoped_release no_gil;
  DeviceGuard device_guard(options.device());
  return torch::range(start, end, step, options);
}

static PyObject* THPVariable_range(
    PyObject* self,
    PyObject* args,
    PyObject* kwargs) {
  HANDLE_TH_ERRORS
  static PythonArgParser parser({
      "range(Scalar start, Scalar end, Scalar step=1, *, Tensor out=None, ScalarType dtype=None, Layout layout=torch.strided, Device device=None, bool requires_grad=False)",
  });

  ParsedArgs<8> parsed_args;
  auto r = parser.parse(args, kwargs, parsed_args);

  if (r.idx == 0) {
    auto ret = PyErr_WarnEx(
        PyExc_UserWarning,
        "torch.range is deprecated and will be removed in a future release "
        "because its behavior is inconsistent with Python's range builtin. "
        "Instead, use torch.arange, which produces values in [start, end).",
        1);
    if (ret != 0)
      throw python_error();
    if (r.isNone(3)) {
      const auto options = TensorOptions()
                               .dtype(r.scalartype(4))
                               .device(r.device(6))
                               .layout(r.layout(5))
                               .requires_grad(r.toBool(7));
      return wrap(
          dispatch_range(r.scalar(0), r.scalar(1), r.scalar(2), options));
    } else {
      check_out_type_matches(
          r.tensor(3),
          r.scalartype(4),
          r.isNone(4),
          r.layout(5),
          r.device(6),
          r.isNone(6));
      return wrap(
          dispatch_range(r.scalar(0), r.scalar(1), r.scalar(2), r.tensor(3))
              .set_requires_grad(r.toBool(7)));
    }
  }
  Py_RETURN_NONE;
  END_HANDLE_TH_ERRORS
}

// implemented on python object to allow torch.as_tensor to be constructed with
// arbitrarily nested python objects - list, tuple, np array, scalar, etc.
static PyObject* THPVariable_as_tensor(
    PyObject* self,
    PyObject* args,
    PyObject* kwargs) {
  HANDLE_TH_ERRORS
  static PythonArgParser parser({
      "as_tensor(PyObject* data, *, ScalarType dtype=None, Device? device=None)",
  });

  ParsedArgs<3> parsed_args;
  auto r = parser.parse(args, kwargs, parsed_args);
  if (r.has_torch_function()) {
    return handle_torch_function(
        r, nullptr, args, kwargs, THPVariableFunctionsModule, "torch");
  }
  jit::tracer::warn("torch.as_tensor", jit::tracer::WARN_CONSTRUCTOR);
  return THPVariable_Wrap(torch::utils::as_tensor(
      torch::tensors::get_default_dispatch_key(),
      torch::tensors::get_default_scalar_type(),
      r));
  END_HANDLE_TH_ERRORS
}

// implemented on python object here because PyObject currently not natively
// declarable See: ATen/native/README.md for more context
static PyObject* THPVariable_from_numpy(PyObject* module, PyObject* arg) {
  HANDLE_TH_ERRORS
  jit::tracer::warn("torch.from_numpy", jit::tracer::WARN_CONSTRUCTOR);
  return THPVariable_Wrap(torch::utils::tensor_from_numpy(arg));
  END_HANDLE_TH_ERRORS
}

static Tensor dispatch_nonzero(const Tensor& self) {
  pybind11::gil_scoped_release no_gil;
  OptionalDeviceGuard device_guard(device_of(self));
  return self.nonzero();
}

static Tensor dispatch_nonzero(const Tensor& self, Tensor out) {
  pybind11::gil_scoped_release no_gil;
  OptionalDeviceGuard device_guard(device_of(self));
  return at::nonzero_out(out, self);
}

static std::vector<Tensor> dispatch_nonzero_numpy(const Tensor& self) {
  pybind11::gil_scoped_release no_gil;
  OptionalDeviceGuard device_guard(device_of(self));
  return self.nonzero_numpy();
}

static PyObject* THPVariable_nonzero(
    PyObject* self,
    PyObject* args,
    PyObject* kwargs);

#define THPVARIABLE_SPARSE_COMPRESSED_CTOR(NAME, NARGS, SIGNATURES)       \
  static PyObject* THPVariable_##NAME(                                    \
      PyObject* self, PyObject* args, PyObject* kwargs) {                 \
    HANDLE_TH_ERRORS                                                      \
    static PythonArgParser parser SIGNATURES;                             \
    ParsedArgs<NARGS> parsed_args;                                        \
    auto r = parser.parse(args, kwargs, parsed_args);                     \
    if (r.has_torch_function()) {                                         \
      return handle_torch_function(                                       \
          r, nullptr, args, kwargs, THPVariableFunctionsModule, "torch"); \
    }                                                                     \
    jit::tracer::warn("torch." #NAME, jit::tracer::WARN_CONSTRUCTOR);     \
    return THPVariable_Wrap(torch::utils::NAME##_ctor(                    \
        torch::tensors::get_default_dispatch_key(),                       \
        torch::tensors::get_default_scalar_type(),                        \
        r));                                                              \
    END_HANDLE_TH_ERRORS                                                  \
  }

THPVARIABLE_SPARSE_COMPRESSED_CTOR(
    sparse_compressed_tensor,
    10,
    ({"sparse_compressed_tensor(PyObject* compressed_indices, PyObject* plain_indices, PyObject* values, IntArrayRef size, *, ScalarType dtype=None, Layout? layout=None, Device? device=None, bool pin_memory=False, bool requires_grad=False, bool check_invariants=None)",
      "sparse_compressed_tensor(PyObject* compressed_indices, PyObject* plain_indices, PyObject* values, *, ScalarType dtype=None, Layout? layout=None, Device? device=None, bool pin_memory=False, bool requires_grad=False, bool check_invariants=None)"}))
THPVARIABLE_SPARSE_COMPRESSED_CTOR(
    sparse_csr_tensor,
    10,
    ({"sparse_csr_tensor(PyObject* crow_indices, PyObject* col_indices, PyObject* values, IntArrayRef size, *, ScalarType dtype=None, Layout? layout=None, Device? device=None, bool pin_memory=False, bool requires_grad=False, bool check_invariants=None)",
      "sparse_csr_tensor(PyObject* crow_indices, PyObject* col_indices, PyObject* values, *, ScalarType dtype=None, Layout? layout=None, Device? device=None, bool pin_memory=False, bool requires_grad=False, bool check_invariants=None)"}))
THPVARIABLE_SPARSE_COMPRESSED_CTOR(
    sparse_csc_tensor,
    10,
    ({"sparse_csc_tensor(PyObject* ccol_indices, PyObject* row_indices, PyObject* values, IntArrayRef size, *, ScalarType dtype=None, Layout? layout=None, Device? device=None, bool pin_memory=False, bool requires_grad=False, bool check_invariants=None)",
      "sparse_csc_tensor(PyObject* ccol_indices, PyObject* row_indices, PyObject* values, *, ScalarType dtype=None, Layout? layout=None, Device? device=None, bool pin_memory=False, bool requires_grad=False, bool check_invariants=None)"}))
THPVARIABLE_SPARSE_COMPRESSED_CTOR(
    sparse_bsr_tensor,
    10,
    ({"sparse_bsr_tensor(PyObject* crow_indices, PyObject* col_indices, PyObject* values, IntArrayRef size, *, ScalarType dtype=None, Layout? layout=None, Device? device=None, bool pin_memory=False, bool requires_grad=False, bool check_invariants=None)",
      "sparse_bsr_tensor(PyObject* crow_indices, PyObject* col_indices, PyObject* values, *, ScalarType dtype=None, Layout? layout=None, Device? device=None, bool pin_memory=False, bool requires_grad=False, bool check_invariants=None)"}))
THPVARIABLE_SPARSE_COMPRESSED_CTOR(
    sparse_bsc_tensor,
    10,
    ({"sparse_bsc_tensor(PyObject* ccol_indices, PyObject* row_indices, PyObject* values, IntArrayRef size, *, ScalarType dtype=None, Layout? layout=None, Device? device=None, bool pin_memory=False, bool requires_grad=False, bool check_invariants=None)",
      "sparse_bsc_tensor(PyObject* ccol_indices, PyObject* row_indices, PyObject* values, *, ScalarType dtype=None, Layout? layout=None, Device? device=None, bool pin_memory=False, bool requires_grad=False, bool check_invariants=None)"}))

static PyObject* THPVariable_sparse_coo_tensor(
    PyObject* self,
    PyObject* args,
    PyObject* kwargs) {
  HANDLE_TH_ERRORS
  static PythonArgParser parser({
      "sparse_coo_tensor(PyObject* indices, PyObject* values, *, ScalarType dtype=None, Device? device=None, bool requires_grad=False, bool check_invariants=None)",
      "sparse_coo_tensor(PyObject* indices, PyObject* values, IntArrayRef size, *, ScalarType dtype=None, Device? device=None, bool requires_grad=False, bool check_invariants=None, bool is_coalesced=None)",
      "sparse_coo_tensor(IntArrayRef size, *, ScalarType dtype=None, Device? device=None, bool requires_grad=False, bool check_invariants=None)",
  });

  ParsedArgs<8> parsed_args;
  auto r = parser.parse(args, kwargs, parsed_args);
  if (r.has_torch_function()) {
    return handle_torch_function(
        r, nullptr, args, kwargs, THPVariableFunctionsModule, "torch");
  }
  jit::tracer::warn("torch.sparse_coo_tensor", jit::tracer::WARN_CONSTRUCTOR);
  return THPVariable_Wrap(torch::utils::sparse_coo_tensor_ctor(
      torch::tensors::get_default_dispatch_key(),
      torch::tensors::get_default_scalar_type(),
      r));
  END_HANDLE_TH_ERRORS
}

// implemented on python object to allow torch.tensor to be constructed with
// arbitrarily nested python objects - list, tuple, np array, scalar, etc.
static PyObject* THPVariable_tensor(
    PyObject* self,
    PyObject* args,
    PyObject* kwargs) {
  HANDLE_TH_ERRORS
  static PythonArgParser parser({
      "tensor(PyObject* data, *, ScalarType dtype=None, Device? device=None, bool pin_memory=False, bool requires_grad=False, DimnameList? names=None)",
  });

  constexpr int ctor_num_args = 6;
  ParsedArgs<ctor_num_args> parsed_args;
  auto r = parser.parse(args, kwargs, parsed_args);
  if (r.has_torch_function()) {
    return handle_torch_function(
        r, nullptr, args, kwargs, THPVariableFunctionsModule, "torch");
  }
  jit::tracer::warn("torch.tensor", jit::tracer::WARN_CONSTRUCTOR);
  return THPVariable_Wrap(torch::utils::tensor_ctor(
      torch::tensors::get_default_dispatch_key(),
      torch::tensors::get_default_scalar_type(),
      r));
  END_HANDLE_TH_ERRORS
}

static PyObject* THPVariable_get_device(
    PyObject* self_,
    PyObject* args,
    PyObject* kwargs) {
  HANDLE_TH_ERRORS
  static PythonArgParser parser(
      {
          "get_device(Tensor input)",
      },
      /*traceable=*/false);

  ParsedArgs<1> parsed_args;
  auto r = parser.parse(args, kwargs, parsed_args);

  if (r.idx == 0) {
    return wrap(r.tensor(0).get_device());
  }
  Py_RETURN_NONE;
  END_HANDLE_TH_ERRORS
}

static PyObject* THPVariable_frombuffer(
    PyObject* self_,
    PyObject* args,
    PyObject* kwargs) {
  HANDLE_TH_ERRORS
  static PythonArgParser parser(
      {
          "frombuffer(PyObject* buffer, *, ScalarType dtype, int64_t count=-1, int64_t offset=0, bool requires_grad=False)",
      },
      /*traceable=*/false);

  ParsedArgs<5> parsed_args;
  auto r = parser.parse(args, kwargs, parsed_args);

  if (r.idx == 0) {
    auto buffer = r.pyobject(0);
    auto dtype = r.scalartype(1);
    auto count = r.toInt64(2);
    auto offset = r.toInt64(3);
    auto requires_grad = r.toBool(4);

    TORCH_CHECK_VALUE(
        PyObject_CheckBuffer(buffer) != 0,
        "object does not implement Python buffer protocol.");
    return wrap(torch::utils::tensor_frombuffer(
        buffer, dtype, count, offset, requires_grad));
  }

  Py_RETURN_NONE;
  END_HANDLE_TH_ERRORS
}

static PyObject* THPVariable_asarray(
    PyObject* self_,
    PyObject* args,
    PyObject* kwargs) {
  HANDLE_TH_ERRORS
  static PythonArgParser parser(
      {
          "asarray(PyObject* obj, *, ScalarType? dtype=None, Device? device=None, bool? copy=None, bool requires_grad=False)",
      },
      /*traceable=*/false);

  ParsedArgs<5> parsed_args;
  auto r = parser.parse(args, kwargs, parsed_args);

  if (r.has_torch_function()) {
    return handle_torch_function(
        r, nullptr, args, kwargs, THPVariableFunctionsModule, "torch");
  }

  if (r.idx == 0) {
    auto obj = r.pyobject(0);
    auto dtype = r.scalartypeOptional(1);
    auto device = r.deviceOptional(2);
    auto copy = r.toBoolOptional(3);
    auto requires_grad = r.toBool(4);
    return wrap(torch::utils::asarray(obj, dtype, device, copy, requires_grad));
  }

  Py_RETURN_NONE;
  END_HANDLE_TH_ERRORS
}

static PyObject* THPVariable_numel(
    PyObject* self_,
    PyObject* args,
    PyObject* kwargs);

static PyObject* THPVariable__to_functional_tensor(
    PyObject* self,
    PyObject* args,
    PyObject* kwargs) {
  HANDLE_TH_ERRORS
  static PythonArgParser parser(
      {"_to_functional_tensor(Tensor t)"},
      /*traceable=*/true);

  ParsedArgs<2> parsed_args;
  auto r = parser.parse(args, kwargs, parsed_args);
  auto self_ = r.tensor(0);
  auto wrapped = at::functionalization::impl::to_functional_tensor(self_);
  return wrap(std::move(wrapped));
  END_HANDLE_TH_ERRORS
}

// Given source and dest tensors,
// Sets **some** (but not all) autograd metadata on dest, according to source:
// - requires_grad
// - grad_fn
//   (If src has a grad_fn, we install an error grad_fn on dest to avoid
//   difficult bugs.
//    The main purpose is to ensure that dst.is_leaf == src.is_leaf)
static PyObject* THPVariable__mirror_autograd_meta_to(
    PyObject* self,
    PyObject* args,
    PyObject* kwargs) {
  HANDLE_TH_ERRORS
  static PythonArgParser parser(
      {"_mirror_autograd_meta_to(Tensor source, Tensor dest)"},
      /*traceable=*/true);

  ParsedArgs<2> parsed_args;
  auto r = parser.parse(args, kwargs, parsed_args);
  auto src_ = r.tensor(0);
  auto dst_ = r.tensor(1);
  // Here, we unsafely set the grad function on the wrapper to be the same as
  // the inner. We expect this grad_fn to NEVER be used. It's needed so that
  // .is_leaf metadata is accurate on the wrapper
  auto inner_autograd_meta = impl::get_autograd_meta(src_);
  if (inner_autograd_meta) {
    dst_.set_requires_grad(src_.requires_grad());
    if (dst_.requires_grad()) {
      auto new_grad_fn = std::shared_ptr<torch::autograd::Error>(
          new torch::autograd::Error(
              "Cannot backprop through mirrored meta, file a bug in PyTorch"),
          torch::autograd::deleteNode);
      torch::autograd::set_history(dst_, new_grad_fn);
    }
  }
  Py_RETURN_NONE;
  END_HANDLE_TH_ERRORS
}

static PyObject* THPVariable__from_functional_tensor(
    PyObject* self,
    PyObject* args,
    PyObject* kwargs) {
  HANDLE_TH_ERRORS
  static PythonArgParser parser(
      {"_from_functional_tensor(Tensor t)"}, /*traceable=*/true);

  ParsedArgs<1> parsed_args;
  auto r = parser.parse(args, kwargs, parsed_args);
  auto self_ = r.tensor(0);
  auto unwrapped = at::functionalization::impl::from_functional_tensor(self_);
  return wrap(std::move(unwrapped));
  END_HANDLE_TH_ERRORS
}

static PyObject* THPVariable__freeze_functional_tensor(
    PyObject* self,
    PyObject* args,
    PyObject* kwargs) {
  HANDLE_TH_ERRORS
  static PythonArgParser parser(
      {"_freeze_functional_tensor(Tensor t)"}, /*traceable=*/true);

  ParsedArgs<1> parsed_args;
  auto r = parser.parse(args, kwargs, parsed_args);
  auto self_ = r.tensor(0);
  at::functionalization::impl::freeze_functional_tensor(self_);
  Py_RETURN_NONE;
  END_HANDLE_TH_ERRORS
}

static PyObject* THPVariable__is_functional_tensor(
    PyObject* self,
    PyObject* args,
    PyObject* kwargs) {
  HANDLE_TH_ERRORS
  static PythonArgParser parser(
      {"_is_functional_tensor(Tensor t)"}, /*traceable=*/true);

  ParsedArgs<1> parsed_args;
  auto r = parser.parse(args, kwargs, parsed_args);
  auto self_ = r.tensor(0);
  if (at::functionalization::impl::isFunctionalTensor(self_)) {
    Py_RETURN_TRUE;
  } else {
    Py_RETURN_FALSE;
  }
  END_HANDLE_TH_ERRORS
}

static PyObject* THPVariable__functionalize_was_storage_changed(
    PyObject* self,
    PyObject* args,
    PyObject* kwargs) {
  HANDLE_TH_ERRORS
  static PythonArgParser parser(
      {"_functionalize_was_storage_changed(Tensor t)"}, /*traceable=*/true);

  ParsedArgs<1> parsed_args;
  auto r = parser.parse(args, kwargs, parsed_args);
  auto self_ = r.tensor(0);
  TORCH_INTERNAL_ASSERT(at::functionalization::impl::isFunctionalTensor(self_));
  auto wrapper = at::functionalization::impl::unsafeGetFunctionalWrapper(self_);
  if (wrapper->was_storage_changed()) {
    Py_RETURN_TRUE;
  } else {
    Py_RETURN_FALSE;
  }
  END_HANDLE_TH_ERRORS
}

static PyObject* THPVariable__functionalize_has_data_mutation(
    PyObject* self,
    PyObject* args,
    PyObject* kwargs) {
  HANDLE_TH_ERRORS
  static PythonArgParser parser(
      {"_functionalize_has_data_mutation(Tensor t)"}, /*traceable=*/true);

  ParsedArgs<1> parsed_args;
  auto r = parser.parse(args, kwargs, parsed_args);
  auto self_ = r.tensor(0);
  TORCH_INTERNAL_ASSERT(at::functionalization::impl::isFunctionalTensor(self_));
  auto wrapper = at::functionalization::impl::unsafeGetFunctionalWrapper(self_);
  if (wrapper->has_data_mutation()) {
    Py_RETURN_TRUE;
  } else {
    Py_RETURN_FALSE;
  }
  END_HANDLE_TH_ERRORS
}

static PyObject* THPVariable__functionalize_has_metadata_mutation(
    PyObject* self,
    PyObject* args,
    PyObject* kwargs) {
  HANDLE_TH_ERRORS
  static PythonArgParser parser(
      {"_functionalize_has_metadata_mutation(Tensor t)"}, /*traceable=*/true);

  ParsedArgs<1> parsed_args;
  auto r = parser.parse(args, kwargs, parsed_args);
  auto self_ = r.tensor(0);
  TORCH_INTERNAL_ASSERT(at::functionalization::impl::isFunctionalTensor(self_));
  auto wrapper = at::functionalization::impl::unsafeGetFunctionalWrapper(self_);
  if (wrapper->has_metadata_mutation()) {
    Py_RETURN_TRUE;
  } else {
    Py_RETURN_FALSE;
  }
  END_HANDLE_TH_ERRORS
}

static PyObject* THPVariable__enable_functionalization(
    PyObject* self,
    PyObject* args,
    PyObject* kwargs) {
  HANDLE_TH_ERRORS
  static PythonArgParser parser(
      {"_enable_functionalization(*, bool reapply_views=False)"},
      /*traceable=*/true);
  ParsedArgs<1> parsed_args;
  auto r = parser.parse(args, kwargs, parsed_args);
  const auto reapply_views = r.toBool(0);

  if (c10::impl::tls_is_dispatch_key_included(at::DispatchKey::Functionalize)) {
    TORCH_INTERNAL_ASSERT(
        false,
        "multiple layers of mode-style functionalization nesting is not"
        " currently supported, outside of the functionalize() transform");
  }
  c10::impl::tls_set_dispatch_key_included(
      at::DispatchKey::Functionalize, true);
  if (reapply_views) {
    at::functionalization::impl::setFunctionalizationReapplyViewsTLS(true);
  }
  Py_RETURN_NONE;
  END_HANDLE_TH_ERRORS
}

static PyObject* THPVariable__functionalize_enable_reapply_views(
    PyObject* self,
    PyObject* args,
    PyObject* kwargs) {
  HANDLE_TH_ERRORS
  static PythonArgParser parser(
      {"_functionalize_enable_reapply_views(bool reapply_views=False)"},
      /*traceable=*/true);
  ParsedArgs<1> parsed_args;
  auto r = parser.parse(args, kwargs, parsed_args);
  const auto reapply_views = r.toBool(0);
  auto old = at::functionalization::impl::getFunctionalizationReapplyViewsTLS();
  if (reapply_views) {
    at::functionalization::impl::setFunctionalizationReapplyViewsTLS(true);
  } else {
    at::functionalization::impl::setFunctionalizationReapplyViewsTLS(false);
  }
  if (old) {
    Py_RETURN_TRUE;
  } else {
    Py_RETURN_FALSE;
  }
  END_HANDLE_TH_ERRORS
}

static PyObject* THPVariable__disable_functionalization(
    PyObject* self,
    PyObject* args,
    PyObject* kwargs) {
  HANDLE_TH_ERRORS
  c10::impl::tls_set_dispatch_key_included(
      at::DispatchKey::Functionalize, false);
  at::functionalization::impl::setFunctionalizationReapplyViewsTLS(false);
  Py_RETURN_NONE;
  END_HANDLE_TH_ERRORS
}

static PyObject* THPVariable__functionalize_replace(
    PyObject* self,
    PyObject* args,
    PyObject* kwargs) {
  HANDLE_TH_ERRORS
  static PythonArgParser parser(
      {"_functionalize_replace(Tensor t, Tensor o)"}, /*traceable=*/true);

  ParsedArgs<2> parsed_args;
  auto r = parser.parse(args, kwargs, parsed_args);
  auto self_ = r.tensor(0);
  auto other = r.tensor(1);
  TORCH_INTERNAL_ASSERT(at::functionalization::impl::isFunctionalTensor(self_));
  TORCH_INTERNAL_ASSERT(
      !at::functionalization::impl::isFunctionalTensor(other));
  at::functionalization::impl::replace_(self_, other);
  Py_RETURN_NONE;
  END_HANDLE_TH_ERRORS
}

static PyObject* THPVariable__functionalize_commit_update(
    PyObject* self,
    PyObject* args,
    PyObject* kwargs) {
  HANDLE_TH_ERRORS
  static PythonArgParser parser(
      {"_functionalize_commit_update(Tensor t)"}, /*traceable=*/true);

  ParsedArgs<1> parsed_args;
  auto r = parser.parse(args, kwargs, parsed_args);
  auto self_ = r.tensor(0);
  TORCH_INTERNAL_ASSERT(at::functionalization::impl::isFunctionalTensor(self_));
  at::functionalization::impl::commit_update(self_);
  Py_RETURN_NONE;
  END_HANDLE_TH_ERRORS
}

static PyObject* THPVariable__functionalize_sync(
    PyObject* self,
    PyObject* args,
    PyObject* kwargs) {
  HANDLE_TH_ERRORS
  static PythonArgParser parser(
      {"_functionalize_sync(Tensor t)"}, /*traceable=*/true);

  ParsedArgs<1> parsed_args;
  auto r = parser.parse(args, kwargs, parsed_args);
  auto self_ = r.tensor(0);
  TORCH_INTERNAL_ASSERT(at::functionalization::impl::isFunctionalTensor(self_));
  at::functionalization::impl::sync(self_);
  Py_RETURN_NONE;
  END_HANDLE_TH_ERRORS
}

static PyObject* THPVariable__functionalize_mark_mutation_hidden_from_autograd(
    PyObject* self,
    PyObject* args,
    PyObject* kwargs) {
  HANDLE_TH_ERRORS
  static PythonArgParser parser(
      {"_functionalize_mark_mutation_hidden_from_autograd(Tensor t)"},
      /*traceable=*/true);

  ParsedArgs<1> parsed_args;
  auto r = parser.parse(args, kwargs, parsed_args);
  auto self_ = r.tensor(0);
  TORCH_INTERNAL_ASSERT(at::functionalization::impl::isFunctionalTensor(self_));
  at::functionalization::impl::mark_mutation_hidden_from_autograd(self_);
  Py_RETURN_NONE;
  END_HANDLE_TH_ERRORS
}

static PyObject*
THPVariable__functionalize_are_all_mutations_hidden_from_autograd(
    PyObject* self,
    PyObject* args,
    PyObject* kwargs) {
  HANDLE_TH_ERRORS
  static PythonArgParser parser(
      {"_functionalize_are_all_mutations_hidden_from_autograd(Tensor t)"},
      /*traceable=*/true);

  ParsedArgs<1> parsed_args;
  auto r = parser.parse(args, kwargs, parsed_args);
  auto self_ = r.tensor(0);
  TORCH_INTERNAL_ASSERT(at::functionalization::impl::isFunctionalTensor(self_));
  if (at::functionalization::impl::are_all_mutations_hidden_from_autograd(
          self_)) {
    Py_RETURN_TRUE;
  } else {
    Py_RETURN_FALSE;
  }
  END_HANDLE_TH_ERRORS
}

// XXX: ops that are bound here are not exposed to the C++ api nor the JIT.
// Any new ops added here should be accompanied with a comment why they are not
// being registered through native_functions.yaml, and be tagged cpp / JIT
// NOLINTNEXTLINE(cppcoreguidelines-avoid-c-arrays,modernize-avoid-c-arrays)
static PyMethodDef torch_functions_manual[] = {
    {"asarray",
     castPyCFunctionWithKeywords(THPVariable_asarray),
     METH_VARARGS | METH_KEYWORDS | METH_STATIC,
     nullptr},
    {"as_tensor",
     castPyCFunctionWithKeywords(THPVariable_as_tensor),
     METH_VARARGS | METH_KEYWORDS | METH_STATIC,
     nullptr},
    {"from_numpy", THPVariable_from_numpy, METH_STATIC | METH_O, nullptr},
    {"frombuffer",
     castPyCFunctionWithKeywords(THPVariable_frombuffer),
     METH_VARARGS | METH_KEYWORDS | METH_STATIC,
     nullptr},
    {"_is_functional_tensor",
     castPyCFunctionWithKeywords(THPVariable__is_functional_tensor),
     METH_VARARGS | METH_KEYWORDS | METH_STATIC,
     nullptr},
    {"_to_functional_tensor",
     castPyCFunctionWithKeywords(THPVariable__to_functional_tensor),
     METH_VARARGS | METH_KEYWORDS | METH_STATIC,
     nullptr},
    {"_mirror_autograd_meta_to",
     castPyCFunctionWithKeywords(THPVariable__mirror_autograd_meta_to),
     METH_VARARGS | METH_KEYWORDS | METH_STATIC,
     nullptr},
    {"_from_functional_tensor",
     castPyCFunctionWithKeywords(THPVariable__from_functional_tensor),
     METH_VARARGS | METH_KEYWORDS | METH_STATIC,
     nullptr},
    {"_freeze_functional_tensor",
     castPyCFunctionWithKeywords(THPVariable__freeze_functional_tensor),
     METH_VARARGS | METH_KEYWORDS | METH_STATIC,
     nullptr},
    {"_functionalize_replace",
     castPyCFunctionWithKeywords(THPVariable__functionalize_replace),
     METH_VARARGS | METH_KEYWORDS | METH_STATIC,
     nullptr},
    {"_functionalize_commit_update",
     castPyCFunctionWithKeywords(THPVariable__functionalize_commit_update),
     METH_VARARGS | METH_KEYWORDS | METH_STATIC,
     nullptr},
    {"_functionalize_sync",
     castPyCFunctionWithKeywords(THPVariable__functionalize_sync),
     METH_VARARGS | METH_KEYWORDS | METH_STATIC,
     nullptr},
    {"_enable_functionalization",
     castPyCFunctionWithKeywords(THPVariable__enable_functionalization),
     METH_VARARGS | METH_KEYWORDS | METH_STATIC,
     nullptr},
    {"_disable_functionalization",
     castPyCFunctionWithKeywords(THPVariable__disable_functionalization),
     METH_VARARGS | METH_KEYWORDS | METH_STATIC,
     nullptr},
    {"_functionalize_has_metadata_mutation",
     castPyCFunctionWithKeywords(
         THPVariable__functionalize_has_metadata_mutation),
     METH_VARARGS | METH_KEYWORDS | METH_STATIC,
     nullptr},
<<<<<<< HEAD
    {"_functionalize_has_data_mutation",
     castPyCFunctionWithKeywords(THPVariable__functionalize_has_data_mutation),
     METH_VARARGS | METH_KEYWORDS | METH_STATIC,
     nullptr},
    {"_functionalize_was_storage_changed",
     castPyCFunctionWithKeywords(
         THPVariable__functionalize_was_storage_changed),
=======
    {"_functionalize_mark_mutation_hidden_from_autograd",
     castPyCFunctionWithKeywords(
         THPVariable__functionalize_mark_mutation_hidden_from_autograd),
     METH_VARARGS | METH_KEYWORDS | METH_STATIC,
     nullptr},
    {"_functionalize_are_all_mutations_hidden_from_autograd",
     castPyCFunctionWithKeywords(
         THPVariable__functionalize_are_all_mutations_hidden_from_autograd),
>>>>>>> 29d101ef
     METH_VARARGS | METH_KEYWORDS | METH_STATIC,
     nullptr},
    {"_functionalize_enable_reapply_views",
     castPyCFunctionWithKeywords(
         THPVariable__functionalize_enable_reapply_views),
     METH_VARARGS | METH_KEYWORDS | METH_STATIC,
     nullptr},
    {"nonzero",
     castPyCFunctionWithKeywords(THPVariable_nonzero),
     METH_VARARGS | METH_KEYWORDS | METH_STATIC,
     nullptr},
    {"range",
     castPyCFunctionWithKeywords(THPVariable_range),
     METH_VARARGS | METH_KEYWORDS | METH_STATIC,
     nullptr},
    {"sparse_coo_tensor",
     castPyCFunctionWithKeywords(THPVariable_sparse_coo_tensor),
     METH_VARARGS | METH_KEYWORDS | METH_STATIC,
     nullptr},
    {"sparse_compressed_tensor",
     castPyCFunctionWithKeywords(THPVariable_sparse_compressed_tensor),
     METH_VARARGS | METH_KEYWORDS | METH_STATIC,
     nullptr},
    {"sparse_csr_tensor",
     castPyCFunctionWithKeywords(THPVariable_sparse_csr_tensor),
     METH_VARARGS | METH_KEYWORDS | METH_STATIC,
     nullptr},
    {"sparse_csc_tensor",
     castPyCFunctionWithKeywords(THPVariable_sparse_csc_tensor),
     METH_VARARGS | METH_KEYWORDS | METH_STATIC,
     nullptr},
    {"sparse_bsr_tensor",
     castPyCFunctionWithKeywords(THPVariable_sparse_bsr_tensor),
     METH_VARARGS | METH_KEYWORDS | METH_STATIC,
     nullptr},
    {"sparse_bsc_tensor",
     castPyCFunctionWithKeywords(THPVariable_sparse_bsc_tensor),
     METH_VARARGS | METH_KEYWORDS | METH_STATIC,
     nullptr},
    {"tensor",
     castPyCFunctionWithKeywords(THPVariable_tensor),
     METH_VARARGS | METH_KEYWORDS | METH_STATIC,
     nullptr},
    {"get_device",
     castPyCFunctionWithKeywords(THPVariable_get_device),
     METH_VARARGS | METH_KEYWORDS | METH_STATIC,
     nullptr},
    {"numel",
     castPyCFunctionWithKeywords(THPVariable_numel),
     METH_VARARGS | METH_KEYWORDS | METH_STATIC,
     nullptr},
};

static PyObject* THPVariable_nonzero(
    PyObject* self,
    PyObject* args,
    PyObject* kwargs) {
  HANDLE_TH_ERRORS
  static PythonArgParser parser({
      "nonzero(Tensor input, *, bool as_tuple=False, Tensor out=None)",
  });
  ParsedArgs<3> parsed_args;
  auto r = parser.parse(args, kwargs, parsed_args);

  if (r.has_torch_function()) {
    return handle_torch_function(
        r, args, kwargs, THPVariableFunctionsModule, "torch");
  }

  const auto as_tuple = r.toBool(1);
  const auto has_out = !r.isNone(2);

  if (as_tuple) {
    TORCH_CHECK(
        !has_out,
        "nonzero does not support the out kwarg when as_tuple is True");
    return wrap(dispatch_nonzero_numpy(r.tensor(0)));
  }

  if (has_out) {
    return wrap(dispatch_nonzero(r.tensor(0), r.tensor(2)));
  }

  return wrap(dispatch_nonzero(r.tensor(0)));

  END_HANDLE_TH_ERRORS
}

static PyObject* THPVariable_numel(
    PyObject* self_,
    PyObject* args,
    PyObject* kwargs) {
  HANDLE_TH_ERRORS
  static PythonArgParser parser(
      {
          "numel(Tensor input)",
      },
      /*traceable=*/false);

  ParsedArgs<1> parsed_args;
  auto r = parser.parse(args, kwargs, parsed_args);

  if (r.has_torch_function()) {
    return handle_torch_function(
        r, args, kwargs, THPVariableFunctionsModule, "torch");
  }

  if (r.idx == 0) {
    return py::cast(r.tensor(0).sym_numel()).release().ptr();
  }
  Py_RETURN_NONE;
  END_HANDLE_TH_ERRORS
}

// Sharded function definitions
void gatherTorchFunctions_0(std::vector<PyMethodDef>& torch_functions);
void gatherTorchFunctions_1(std::vector<PyMethodDef>& torch_functions);
void gatherTorchFunctions_2(std::vector<PyMethodDef>& torch_functions);

void gatherTorchFunctions(std::vector<PyMethodDef>& torch_functions) {
  constexpr size_t num_functions =
      sizeof(torch_functions_manual) / sizeof(torch_functions_manual[0]);
  torch_functions.assign(
      torch_functions_manual, torch_functions_manual + num_functions);
  // NOTE: Must be synced with num_shards in
  // tools/autograd/gen_python_functions.py
  gatherTorchFunctions_0(torch_functions);
  gatherTorchFunctions_1(torch_functions);
  gatherTorchFunctions_2(torch_functions);

  static std::array<std::pair<const char*, const char*>, 4> aliases{
      {// Canonical function, alias name
       {"sspaddmm", "saddmm"},
       {"mm", "spmm"},
       {"mm", "dsmm"},
       {"hspmm", "hsmm"}}};

  for (const auto& alias : aliases) {
    auto it = std::find_if(
        torch_functions.begin(),
        torch_functions.end(),
        [&](const PyMethodDef& def) {
          return strcmp(def.ml_name, alias.first) == 0;
        });
    TORCH_INTERNAL_ASSERT(
        it != torch_functions.end(),
        "Failed to create function alias from ",
        alias.first,
        " to ",
        alias.second);
    PyMethodDef alias_def = *it;
    alias_def.ml_name = alias.second;

    torch_functions.push_back(alias_def);
  }

  torch_functions.push_back({nullptr});
  torch_functions.shrink_to_fit();
}

static PyTypeObject THPVariableFunctions = {
    PyVarObject_HEAD_INIT(
        nullptr,
        0) "torch._C._VariableFunctionsClass", /* tp_name */
    0, /* tp_basicsize */
    0, /* tp_itemsize */
    nullptr, /* tp_dealloc */
    0, /* tp_vectorcall_offset */
    nullptr, /* tp_getattr */
    nullptr, /* tp_setattr */
    nullptr, /* tp_reserved */
    nullptr, /* tp_repr */
    nullptr, /* tp_as_number */
    nullptr, /* tp_as_sequence */
    nullptr, /* tp_as_mapping */
    nullptr, /* tp_hash  */
    nullptr, /* tp_call */
    nullptr, /* tp_str */
    nullptr, /* tp_getattro */
    nullptr, /* tp_setattro */
    nullptr, /* tp_as_buffer */
    Py_TPFLAGS_DEFAULT, /* tp_flags */
    nullptr, /* tp_doc */
    nullptr, /* tp_traverse */
    nullptr, /* tp_clear */
    nullptr, /* tp_richcompare */
    0, /* tp_weaklistoffset */
    nullptr, /* tp_iter */
    nullptr, /* tp_iternext */
    nullptr, /* tp_methods */
    nullptr, /* tp_members */
    nullptr, /* tp_getset */
    nullptr, /* tp_base */
    nullptr, /* tp_dict */
    nullptr, /* tp_descr_get */
    nullptr, /* tp_descr_set */
    0, /* tp_dictoffset */
    nullptr, /* tp_init */
    nullptr, /* tp_alloc */
    nullptr /* tp_new */
};

void initTorchFunctions(PyObject* module) {
  static std::vector<PyMethodDef> torch_functions;
  gatherTorchFunctions(torch_functions);
  THPVariableFunctions.tp_methods = torch_functions.data();

  if (PyType_Ready(&THPVariableFunctions) < 0) {
    throw python_error();
  }
  Py_INCREF(&THPVariableFunctions);

  // Steals
  Py_INCREF(&THPVariableFunctions);
  if (PyModule_AddObject(
          module,
          "_VariableFunctionsClass",
          reinterpret_cast<PyObject*>(&THPVariableFunctions)) < 0) {
    throw python_error();
  }
  // PyType_GenericNew returns a new reference
  THPVariableFunctionsModule =
      PyType_GenericNew(&THPVariableFunctions, Py_None, Py_None);
  // PyModule_AddObject steals a reference
  if (PyModule_AddObject(
          module, "_VariableFunctions", THPVariableFunctionsModule) < 0) {
    throw python_error();
  }
}

} // namespace autograd
} // namespace torch<|MERGE_RESOLUTION|>--- conflicted
+++ resolved
@@ -747,7 +747,16 @@
          THPVariable__functionalize_has_metadata_mutation),
      METH_VARARGS | METH_KEYWORDS | METH_STATIC,
      nullptr},
-<<<<<<< HEAD
+    {"_functionalize_mark_mutation_hidden_from_autograd",
+     castPyCFunctionWithKeywords(
+         THPVariable__functionalize_mark_mutation_hidden_from_autograd),
+     METH_VARARGS | METH_KEYWORDS | METH_STATIC,
+     nullptr},
+    {"_functionalize_are_all_mutations_hidden_from_autograd",
+     castPyCFunctionWithKeywords(
+         THPVariable__functionalize_are_all_mutations_hidden_from_autograd),
+     METH_VARARGS | METH_KEYWORDS | METH_STATIC,
+     nullptr},
     {"_functionalize_has_data_mutation",
      castPyCFunctionWithKeywords(THPVariable__functionalize_has_data_mutation),
      METH_VARARGS | METH_KEYWORDS | METH_STATIC,
@@ -755,16 +764,6 @@
     {"_functionalize_was_storage_changed",
      castPyCFunctionWithKeywords(
          THPVariable__functionalize_was_storage_changed),
-=======
-    {"_functionalize_mark_mutation_hidden_from_autograd",
-     castPyCFunctionWithKeywords(
-         THPVariable__functionalize_mark_mutation_hidden_from_autograd),
-     METH_VARARGS | METH_KEYWORDS | METH_STATIC,
-     nullptr},
-    {"_functionalize_are_all_mutations_hidden_from_autograd",
-     castPyCFunctionWithKeywords(
-         THPVariable__functionalize_are_all_mutations_hidden_from_autograd),
->>>>>>> 29d101ef
      METH_VARARGS | METH_KEYWORDS | METH_STATIC,
      nullptr},
     {"_functionalize_enable_reapply_views",
