#include <ATen/DTensorState.h>
#include <ATen/NamedTensorUtils.h>
#include <c10/core/DeviceType.h>
#include <c10/core/SymIntArrayRef.h>
#include <c10/core/impl/GPUTrace.h>
#include <c10/core/impl/HermeticPyObjectTLS.h>
#include <c10/core/impl/PythonDispatcherTLS.h>
#include <c10/util/FbcodeMaps.h>
#include <c10/util/SmallVector.h>
#include <c10/util/irange.h>
#include <pybind11/pytypes.h>
#include <torch/csrc/Device.h>
#include <torch/csrc/DynamicTypes.h>
#include <torch/csrc/Exceptions.h>
#include <torch/csrc/PyInterpreter.h>
#include <torch/csrc/Size.h>
#include <torch/csrc/THP.h>
#include <torch/csrc/Types.h>
#include <torch/csrc/autograd/autograd.h>
#include <torch/csrc/autograd/edge.h>
#include <torch/csrc/autograd/function.h>
#include <torch/csrc/autograd/python_cpp_function.h>
#include <torch/csrc/autograd/python_hook.h>
#include <torch/csrc/autograd/python_torch_functions.h>
#include <torch/csrc/autograd/python_variable_indexing.h>
#include <torch/csrc/autograd/utils/error_messages.h>
#include <torch/csrc/autograd/utils/wrap_outputs.h>
#include <torch/csrc/autograd/variable.h>
#include <torch/csrc/distributed/Placement.h>
#include <torch/csrc/jit/frontend/tracer.h>
#include <torch/csrc/jit/python/pybind_utils.h>
#include <torch/csrc/tensor/python_tensor.h>
#include <torch/csrc/utils/pybind.h>
#include <torch/csrc/utils/pycfunction_helpers.h>
#include <torch/csrc/utils/pyobject_preservation.h>
#include <torch/csrc/utils/python_arg_parser.h>
#include <torch/csrc/utils/python_compat.h>
#include <torch/csrc/utils/python_dispatch.h>
#include <torch/csrc/utils/python_strings.h>
#include <torch/csrc/utils/tensor_new.h>
#include <torch/csrc/utils/tensor_numpy.h>

#include <torch/csrc/utils/torch_dispatch_mode.h>

#include <ATen/ATen.h>

#include <structmember.h>
#include <cstdint>
#include <memory>
#include <utility>
#include <vector>

using namespace at;
using namespace torch;
using namespace torch::autograd;

namespace {
class OperatorArgsKwargsView {
 public:
  OperatorArgsKwargsView(
      const c10::OperatorHandle& op,
      const std::vector<c10::IValue>& arguments);
  using args_iterator = const c10::IValue*;

  args_iterator args_begin() const {
    return arguments_.data();
  }

  args_iterator args_end() const {
    return arguments_.data() + positional_default_start_;
  }

  auto num_positional_args() const {
    return positional_default_start_;
  }

  auto kwarg_start_index() const {
    return first_non_default_kwarg_;
  }

  struct kwargs_iterator {
    kwargs_iterator() = default;
    kwargs_iterator(const OperatorArgsKwargsView* parent, size_t current)
        : parent_(parent), current_(current) {}

    kwargs_iterator(const kwargs_iterator&) = default;
    kwargs_iterator& operator=(const kwargs_iterator&) = default;

    kwargs_iterator& operator++() {
      do {
        current_++;
      } while (current_ < parent_->arguments_.size() &&
               parent_->is_default(current_));
      return *this;
    }

    kwargs_iterator operator++(int) {
      auto copy = *this;
      ++(*this);
      return copy;
    }

    const c10::IValue& operator*() const {
      return parent_->arguments_[current_];
    }

    const c10::IValue* operator->() const {
      return &operator*();
    }

    int64_t underlying_index() const {
      return current_;
    }

    bool operator==(const kwargs_iterator& rhs) const {
      return parent_ == rhs.parent_ && current_ == rhs.current_;
    }

    bool operator!=(const kwargs_iterator& rhs) {
      return !(*this == rhs);
    }

   private:
    const OperatorArgsKwargsView* parent_ = nullptr;
    size_t current_ = 0;
  };

  kwargs_iterator kwargs_begin() const {
    return kwargs_iterator(this, first_non_default_kwarg_);
  }

  kwargs_iterator kwargs_end() const {
    return kwargs_iterator(this, arguments_.size());
  }

 private:
  bool is_default(size_t idx) const {
    const auto& arg = op_.schema().arguments()[idx];
    if (!arg.default_value().has_value()) {
      return false;
    }
    const auto& default_ivalue = *arg.default_value();
    const auto& ivalue = arguments_[idx];
    if (default_ivalue != ivalue) {
      return false;
    }
    return true;
  }

  const c10::OperatorHandle& op_;
  c10::ArrayRef<c10::IValue> arguments_;
  // About all the pointers:
  //
  // f(int x, int y = 0, *, int z = 0)
  //                                  ^- arguments.size()
  //                        ^- kwarg_only_start
  //          ^- positional_default_start
  //   ^- 0
  int64_t positional_default_start_;
  int64_t first_non_default_kwarg_;
};

OperatorArgsKwargsView::OperatorArgsKwargsView(
    const c10::OperatorHandle& op,
    const std::vector<c10::IValue>& arguments)
    : op_(op), arguments_(arguments) {
  // Find the split point between kwarg-only and regular.  Since most functions
  // don't have kwarg-only arguments, it is more efficient to scan from the
  // right (but ideally, this would just be precomputed in FunctionSchema
  // itself).  (NB: minus one in the loop is because we're testing if the
  // *next* argument is kwarg-only before we advance the starting index)
  const int64_t signed_arguments_size = static_cast<int64_t>(arguments.size());
  int64_t kwarg_only_start = signed_arguments_size;
  for (; kwarg_only_start > 0; kwarg_only_start--) {
    const auto& arg = op.schema().arguments()[kwarg_only_start - 1];
    if (!arg.kwarg_only()) {
      break;
    }
  }

  // Find the first positional argument that isn't defaulted
  positional_default_start_ = kwarg_only_start;
  for (; positional_default_start_ > 0; positional_default_start_--) {
    if (!is_default(positional_default_start_ - 1)) {
      break;
    }
  }

  // kwargs_iterator will skip default kwargs when incremented, but we
  // need to skip any initial run of default kwargs ourselves.
  first_non_default_kwarg_ = kwarg_only_start;
  for (; first_non_default_kwarg_ < signed_arguments_size;
       ++first_non_default_kwarg_) {
    if (!is_default(first_non_default_kwarg_)) {
      break;
    }
  }
}
} // namespace

std::pair<py::object, py::dict> parseIValuesToPyArgsKwargs(
    const c10::OperatorHandle& op,
    const std::vector<c10::IValue>& arguments) {
  TORCH_CHECK(
      PyGILState_Check(),
      "GIL must be held before you call parseIValuesToPyArgsKwargs");
  const auto& schema = op.schema();
  py::dict kwargs;

  OperatorArgsKwargsView args_kwargs(op, arguments);
  auto args = py::reinterpret_steal<py::object>(
      PyTuple_New(args_kwargs.num_positional_args()));

  auto schemaAwareToPyObject =
      [&schema](size_t idx, const c10::IValue& argument) -> py::object {
    const auto& arg = schema.arguments()[idx];
    auto match = [&](c10::TypeKind kind) {
      const auto& t = arg.real_type();
      if (t->kind() == kind)
        return true;
      if (auto opt_t = t->cast<c10::OptionalType>()) {
        if (opt_t->getElementType()->kind() == kind)
          return true;
      }
      return false;
    };
    if (argument.isNone()) {
      return py::none();
    } else if (match(c10::ScalarTypeType::Kind)) {
      auto* obj = getTHPDtype(static_cast<c10::ScalarType>(argument.toInt()));
      return py::reinterpret_borrow<py::object>(
          reinterpret_cast<PyObject*>(obj));
    } else if (match(c10::LayoutType::Kind)) {
      auto* obj = getTHPLayout(static_cast<c10::Layout>(argument.toInt()));
      return py::reinterpret_borrow<py::object>(
          reinterpret_cast<PyObject*>(obj));
    } else if (match(c10::MemoryFormatType::Kind)) {
      return py::cast(static_cast<c10::MemoryFormat>(argument.toInt()));
    } else {
      return torch::jit::toPyObject(argument);
    }
  };

  // Populate positional arguments
  size_t idx = 0;
  for (auto argument_it = args_kwargs.args_begin();
       argument_it != args_kwargs.args_end();
       ++argument_it) {
    PyTuple_SET_ITEM(
        args.ptr(),
        idx,
        schemaAwareToPyObject(idx, *argument_it).release().ptr());
    idx++;
  }

  // Populate keyword arguments
  for (auto argument_it = args_kwargs.kwargs_begin();
       argument_it != args_kwargs.kwargs_end();
       ++argument_it) {
    const auto& arg = schema.arguments()[argument_it.underlying_index()];
    kwargs[py::cast(arg.name())] =
        schemaAwareToPyObject(argument_it.underlying_index(), *argument_it);
  }
  return std::make_pair(std::move(args), std::move(kwargs));
}

void pushPyOutToStack(
    const c10::OperatorHandle& op,
    torch::jit::Stack* stack,
    py::object out,
    const char* msg) {
  TORCH_CHECK(
      PyGILState_Check(), "GIL must be held before you call pushPyOutToStack");
  const auto& schema_returns = op.schema().returns();
  const auto num_returns = schema_returns.size();
  if (num_returns == 0) {
    // Check that we got a None return from Python. Anything else is an error.
    TORCH_CHECK(
        out.is_none(),
        "Expected ",
        msg,
        " for ",
        op.operator_name(),
        " to return None but it returned something else instead.");
  } else if (num_returns == 1) {
    torch::jit::push(
        stack, torch::jit::toIValue(out.ptr(), schema_returns[0].real_type()));
  } else {
    auto outs = py::cast<py::sequence>(out);
    for (const auto idx : c10::irange(outs.size())) {
      torch::jit::push(
          stack,
          torch::jit::toIValue(
              outs[idx].ptr(), schema_returns[idx].real_type()));
    }
  }
}

namespace {

c10::TensorImpl::SizesStridesPolicy parseSizesStridesPolicyArgument(
    std::string_view arg) {
  if (arg == "strides") {
    return c10::TensorImpl::SizesStridesPolicy::CustomStrides;
  }

  if (arg == "sizes") {
    return c10::TensorImpl::SizesStridesPolicy::CustomSizes;
  }

  TORCH_CHECK_VALUE(
      false,
      "Unknown sizes_strides_policy: ",
      arg,
      "; expected 'strides' or 'sizes'");
}
} // anonymous namespace

PyObject* THPVariableClass = nullptr;

PyObject* ParameterClass = nullptr;

static PyObject* THPVariable_NewWithVar(
    PyTypeObject* type,
    const at::TensorBase& _var,
    bool allow_preexisting_pyobj = false,
    std::optional<bool> has_torch_dispatch_if_known = std::nullopt);

// clang-tidy gets confused by static const
static constexpr const char* VOLATILE_WARNING =
    "volatile was removed and now has no effect. Use "
    "`with torch.no_grad():` instead.";

static bool check_has_torch_dispatch(PyObject* obj) {
  PyTypeObject* tp = Py_TYPE(obj);
  if (THPVariable_CheckTypeExact(tp)) {
    return false;
  }
  py::object attr = PyObject_FastGetAttrString(obj, "__torch_dispatch__");
  return (
      attr.ptr() != nullptr &&
      attr.ptr() != torch::disabled_torch_dispatch_impl());
}

// NOLINTNEXTLINE(*-c-arrays,cppcoreguidelines-avoid-non-const-global-variables)
static PyObject* device_to_py_class_[static_cast<size_t>(
    c10::DeviceType::COMPILE_TIME_MAX_DEVICE_TYPES)];

void registerPythonTensorClass(
    const std::string& device,
    PyObject* python_tensor_class) {
  c10::Device dev(device);

  TORCH_CHECK(
      dev.type() == kXLA, "Only the python class for XLA can be overridden");
  if (device_to_py_class_[static_cast<size_t>(dev.type())] != nullptr) {
    TORCH_WARN(
        "Overriding a previously registered python class for ", dev.str());
  }

  device_to_py_class_[static_cast<size_t>(dev.type())] = python_tensor_class;
}

static PyObject* getPythonTensorClass(c10::Device d) {
  return device_to_py_class_[static_cast<size_t>(d.type())];
}

void activateGPUTrace() {
  c10::impl::GPUTrace::set_trace(getPyInterpreter());
}

PyObject* THPVariable_Wrap(const at::TensorBase& var) {
  if (!var.defined()) {
    Py_RETURN_NONE;
  }

  if (c10::impl::HermeticPyObjectTLS::get_state()) {
    return THPVariable_NewWithVar((PyTypeObject*)THPVariableClass, var);
  }

  std::optional<PyObject*> mb_obj =
      var.unsafeGetTensorImpl()->pyobj_slot()->check_pyobj(
          /*ignore_hermetic_tls=*/false);
  if (mb_obj.has_value()) {
    auto obj = *mb_obj;
    if (obj) {
      if (var.unsafeGetTensorImpl()->pyobj_slot()->owns_pyobj()) {
        // C++ owns the Python object; this implies there weren't any other
        // owning references to the Python object.  Since we're making the
        // object "live" again on Python side, let's flip back the ownership
        // (Python owns C++) as it would now be unsound to deallocate the C++
        // object if all C++ references go to zero
        var.unsafeGetTensorImpl()->pyobj_slot()->set_owns_pyobj(false);
        reinterpret_cast<THPVariable*>(obj)->cdata =
            MaybeOwned<Variable>::owned(Variable(var));
        // NB: incref is not necessary, because we are "stealing" the previous
        // ownership from the Variable to return it here for the wrap
        return obj;
      }
      Py_INCREF(obj);
      return obj;
    }
    // TODO: a better invariant is that if we tagged, we MUST have a valid
    // PyObject.  That's PyObject preservation
    // (https://github.com/pytorch/pytorch/pull/56017).  Prior to this PR
    // being a thing, the PyObject field will get cleared when all references
    // to the Python object are removed.
  }

  if (C10_LIKELY(var.device().type() != c10::kXLA)) {
    return THPVariable_NewWithVar((PyTypeObject*)THPVariableClass, var);
  }

  if (auto clazz = getPythonTensorClass(var.device())) {
    return THPVariable_NewWithVar((PyTypeObject*)clazz, var);
  }

  return THPVariable_NewWithVar((PyTypeObject*)THPVariableClass, var);
}

static bool isResurrectable(THPVariable* self) {
  // We want to divide this check into 2 cases.

  // 1. C++ owns PyObject (in this case, self->cdata.unsafeIsBorrowed() is
  // true). You might think that in this case, it is impossible for tp_clear to
  // be called: surely the C++ reference to the PyObject is keeping it live? And
  // you'd be right! In fact, when C++ owns the PyObject, we have an invariant
  // that the refcount on the PyObject should be precisely one (because if you
  // take out another reference to the PyObject, we're supposed to flip the
  // ownership pointer back). In reality, you can violate this invariant
  // temporarily with weak references, so we don't test for it in asserts.

  // 2. PyObject owns C++ (in this case, self->cdata.unsafeIsBorrowed() is
  // false). In this case, tp_clear can get called if the PyObject is referenced
  // from a dead cycle, and nowhere else. But if resurrection did not occur,
  // then the reference to C++ from the PyObject must be the ONLY reference to
  // the C++ object.
  if (self->cdata.unsafeIsBorrowed()) {
    return false;
  }
  auto const& tensor = THPVariable_Unpack(self);
  if (!tensor.defined() || tensor.use_count() <= 1) {
    return false;
  }
  // Check if this is hermetic. If it is, no resurrection.
  if (tensor.unsafeGetTensorImpl()->pyobj_slot()->check_pyobj(
          /*ignore_hermetic_tls=*/false) != (PyObject*)self) {
    return false;
  }
  return true;
}

// returns true if successfully rezzed; if so, cancel the
// rest of deallocation
static bool THPVariable_tryResurrect(THPVariable* self) {
  const auto& tensor = THPVariable_Unpack(self);

  if (!isResurrectable(self)) {
    return false;
  }

  // At this point, we are definitely going to resurrect the tensor. So, the
  // tensor better be defined :)
  TORCH_INTERNAL_ASSERT(tensor.defined());

  // There are other C++ owners of the tensor.  Flip ownership
  // so that C++ owns this Python object, and cancel deallocation.
  TORCH_INTERNAL_ASSERT(
      !tensor.unsafeGetTensorImpl()->pyobj_slot()->owns_pyobj());

  c10::TensorImpl* tensor_impl = tensor.unsafeGetTensorImpl();
  auto maybe_pyobj = tensor_impl->pyobj_slot()->check_pyobj(
      /*ignore_hermetic_tls=*/false);

  TORCH_INTERNAL_ASSERT(
      maybe_pyobj.has_value(),
      "Trying to preserve a Python tensor whose PyObjectSlot does not have a PyObject");

  tensor_impl->pyobj_slot()->set_owns_pyobj(true);

  // Resurrect the Python object.  This is something CPython does
  // internally occasionally, see
  // https://github.com/python/cpython/blob/b98eba5bc2ffbe7a0ed49d540ebc4f756ae61985/Objects/object.c#L248-L259
  // so we just copy the pattern here.  Note that we don't have to worry
  // about saving and restoring the refcount (as the quoted code does)
  // because we actually DO need to reset the refcount to one here, we
  // can't assume that some other code has taken care of it.
  // NB: this will overreport _Py_RefTotal but based on inspection of object.c
  // there is no way to avoid this

  // When resurrecting, we MUST use _Py_NewReference and not Py_INCREF to
  // ensure the PyObject is in a valid state
  _Py_NewReference((PyObject*)self);

  // Flip THPVariable to be non-owning
  // (near use-after-free miss here: fresh MaybeOwned is created breaking
  // reference on Tensor in struct BEFORE we overwrite the old one)
  TORCH_INTERNAL_ASSERT(!c10::impl::HermeticPyObjectTLS::get_state());
  self->cdata = MaybeOwned<Variable>::borrowed(tensor);

  // NB: At this point, tensor *could* be dead (e.g., some other C++ thread
  // decrefed it.)  At this point, it is probably waiting on the GIL to
  // deallocate the Python object and will kill self, BUT NOT YET.

  return true;
}

static int THPFake_traverse(THPVariable* self, visitproc visit, void* arg) {
  TORCH_INTERNAL_ASSERT(
      false, "TensorBase tp_traverse function was not overridden properly");
  return 0;
}

static int THPFake_clear(THPVariable* self) {
  TORCH_INTERNAL_ASSERT(
      false, "TensorBase tp_clear function was not overridden properly");
  return 0;
}

static PyObject* THPVariable_pynew(
    PyTypeObject* type,
    PyObject* args,
    PyObject* kwargs);

static PyObject* THPVariable_fix_weakref(PyObject* self, PyObject* noargs) {
  const auto& var = THPVariable_Unpack(self);
  Py_DECREF(THPVariable_Wrap(var));
  Py_RETURN_NONE;
}

// Maps the given python callable over a vector of items, returning a vector
// of the same type of items.
template <typename T>
static std::vector<T> map_py_func(
    const py::function& func,
    const std::vector<T>& items) {
  std::vector<T> new_items;
  new_items.reserve(items.size());
  for (auto& item : items) {
    new_items.emplace_back(py::cast<T>(func(item)));
  }
  return new_items;
}

template <>
std::vector<at::Tensor> map_py_func(
    const py::function& func,
    const std::vector<at::Tensor>& items) {
  std::vector<at::Tensor> new_items;
  new_items.reserve(items.size());
  for (auto& item : items) {
    auto output = func(item);
    if (output.is(py::none())) {
      // treat None value as an undefined tensor
      new_items.emplace_back();
    } else {
      new_items.emplace_back(py::cast<at::Tensor>(output));
    }
  }
  return new_items;
}

static PyObject* view_func_impl(
    PyObject* _self,
    PyObject* args,
    PyObject* kwargs,
    bool check_has_same_meta) {
  HANDLE_TH_ERRORS
  const auto& self = THPVariable_Unpack(_self);

  static PythonArgParser parser({
      "_view_func(Tensor new_base, PyObject* symint_visitor_fn=None, PyObject* tensor_visitor_fn=None)",
  });
  ParsedArgs<3> parsed_args{};
  auto r = parser.parse(_self, args, kwargs, parsed_args);
  auto new_base = r.tensor(0);
  PyObject* symint_visitor_fn = r.pyobject(1);
  PyObject* tensor_visitor_fn = r.pyobject(2);

  // Ensure that self is indeed a backward differentiable view
  // If not, we return an undefined Tensor (None) and let the user handle it.
  auto diff_view_meta = torch::autograd::impl::get_view_autograd_meta(self);
  at::Tensor out;
  if (diff_view_meta && diff_view_meta->has_bw_view()) {
    const auto& view_info = diff_view_meta->get_backward_view();
    // Ensure that the newly provided base is similar to the original base
    if (!check_has_same_meta ||
        torch::autograd::utils::has_same_meta(new_base, view_info.base_)) {
      // Do the actual view replay
      if (view_info.has_view_fn()) {
        auto& view_func = view_info.view_fn();

        // Determine new SymInt / tensor state as needed.
        std::optional<std::vector<c10::SymInt>> new_symints = std::nullopt;
        if (symint_visitor_fn != Py_None) {
          new_symints = map_py_func(
              py::cast<py::function>(symint_visitor_fn),
              view_func.get_symints());
        }

        std::optional<std::vector<at::Tensor>> new_tensors = std::nullopt;
        if (tensor_visitor_fn != Py_None) {
          new_tensors = map_py_func(
              py::cast<py::function>(tensor_visitor_fn),
              view_func.get_tensors());
        }

        // call view func
        if (new_symints.has_value() || new_tensors.has_value()) {
          out = (*view_func.clone_and_set(new_symints, new_tensors))(new_base);
        } else {
          out = view_func(new_base);
        }
      } else {
        out = new_base.as_strided(
            self.sizes(), self.strides(), self.storage_offset());
      }
    }
  }
  return THPVariable_Wrap(out);
  END_HANDLE_TH_ERRORS
}

static PyObject* THPVariable_view_func(
    PyObject* self_,
    PyObject* args,
    PyObject* kwargs) {
  return view_func_impl(self_, args, kwargs, /*check_has_same_meta=*/true);
}

static PyObject* THPVariable_view_func_unsafe(
    PyObject* self_,
    PyObject* args,
    PyObject* kwargs) {
  return view_func_impl(self_, args, kwargs, /*check_has_same_meta=*/false);
}

static PyObject* rev_view_func_impl(PyObject* self_, PyObject* arg) {
  HANDLE_TH_ERRORS
  const auto& self = THPVariable_Unpack(self_);
  TORCH_CHECK(
      THPVariable_Check(arg),
      "_rev_view_func expect a single argument that is a Tensor");
  const auto& new_view = THPVariable_Unpack(arg);

  // Ensure that self is indeed a backward differentiable view
  // If not, we return an undefined Tensor (None) and let the user handle it.
  auto diff_view_meta = torch::autograd::impl::get_view_autograd_meta(self);
  at::Tensor out;
  if (diff_view_meta && diff_view_meta->has_bw_view()) {
    const auto& view_info = diff_view_meta->get_backward_view();
    // Do the actual view replay
    TORCH_CHECK(view_info.has_view_fn(), "No _rev_view_func() found");
    out = view_info.rev_view_fn()(new_view);
  }
  return THPVariable_Wrap(out);
  END_HANDLE_TH_ERRORS
}

static PyObject* THPVariable_rev_view_func_unsafe(
    PyObject* self_,
    PyObject* arg) {
  return rev_view_func_impl(self_, arg);
}

// Instantiates a subclass of self with the same data.
static PyObject* THPVariable_as_subclass(
    PyObject* _self,
    PyObject* args,
    PyObject* kwargs) {
  HANDLE_TH_ERRORS
  const auto& self = THPVariable_Unpack(_self);
  static PythonArgParser parser({
      "as_subclass(PyObject* cls)",
  });
  ParsedArgs<1> parsed_args{};
  auto r = parser.parse(_self, args, kwargs, parsed_args);
  PyObject* cls = r.pyobject(0);
  TORCH_CHECK_TYPE(
      PyType_Check(cls),
      "cls must be a type (got ",
      Py_TYPE(cls)->tp_name,
      ")");
  // guard completely turns off torch dispatch modes, doesn't just pop off the
  // stack
  torch_dispatch_mode::StashTorchDispatchStackGuard td_g;
  c10::impl::DisablePythonDispatcher dpd_g;
  return THPVariable_NewWithVar((PyTypeObject*)cls, self.alias());
  END_HANDLE_TH_ERRORS
}

static PyObject* THPVariable_make_subclass(
    PyObject* _ignored,
    PyObject* args,
    PyObject* kwargs) {
  HANDLE_TH_ERRORS
  static PythonArgParser parser({
      "_make_subclass(PyObject* cls, Tensor data, bool require_grad=False, *, std::string_view? dispatch_sizes_strides_policy=None, bool dispatch_device=False, bool dispatch_layout=False, Device? device_for_backend_keys=None)",
  });
  ParsedArgs<7> parsed_args{};
  auto r = parser.parse(args, kwargs, parsed_args);
  PyObject* cls = r.pyobject(0);
  TORCH_CHECK_TYPE(
      PyType_Check(cls),
      "cls must be a type (got ",
      Py_TYPE(cls)->tp_name,
      ")");
  // guard completely turns off torch dispatch modes, doesn't just pop off the
  // stack
  torch_dispatch_mode::StashTorchDispatchStackGuard td_g;
  c10::impl::DisablePythonDispatcher dpd_g;
  auto data =
      r.tensor(1).detach(); // creates a fresh Tensor (DEFINITELY_UNINITIALIZED)
  // We set `data`'s `allow_tensor_metadata_change` to true here, because we
  // want to allow the following use case for backward compatibility:
  //
  // ```python
  // rnn = torch.nn.RNN(100, 100, 2)
  // # The following calls `torch._cudnn_rnn_flatten_weight(rnn._flat_weights,
  // ...)`, # which changes storage of `rnn`'s weights in-place
  // rnn.flatten_parameters()
  // ```
  data.unsafeGetTensorImpl()->set_allow_tensor_metadata_change(true);
  data.set_requires_grad(r.toBool(2));
  const auto sizes_strides_policy = r.stringViewOptional(3);
  if (sizes_strides_policy.has_value()) {
    data.unsafeGetTensorImpl()->set_python_custom_sizes_strides(
        parseSizesStridesPolicyArgument(*sizes_strides_policy));
  }
  if (r.toBool(4)) {
    data.unsafeGetTensorImpl()->set_python_custom_device(true);
  }
  if (r.toBool(5)) {
    data.unsafeGetTensorImpl()->set_python_custom_layout(true);
  }
  if (!r.isNone(6)) {
    data.unsafeGetTensorImpl()->_change_backend_component_keys(r.device(6));
  }

  return THPVariable_NewWithVar((PyTypeObject*)cls, data);
  END_HANDLE_TH_ERRORS
}

// Shared code factored out of THPVariable_make_wrapper_subclass and
// THPVariable_dtensor__new__.
static Tensor make_tensor_for_subclass_helper(
    SymIntArrayRef sym_sizes,
    OptionalSymIntArrayRef sym_strides,
    const std::optional<c10::SymInt>& sym_storage_offset,
    const TensorOptions& options,
    const std::optional<c10::SymInt>& storage_size,
    std::optional<DispatchKeySet> extra_dispatch_keys) {
  AutoDispatchBelowADInplaceOrView guard{}; // TODO: Remove.
  tracer::impl::NoTracerDispatchMode tracer_guard{};

  c10::SymInt size_bytes;
  auto dtype_itemsize = static_cast<int64_t>(options.dtype().itemsize());

  if (storage_size.has_value()) {
    size_bytes = storage_size.value();
  } else if (sym_strides.has_value()) {
    size_bytes = at::detail::computeStorageNbytes(
        sym_sizes,
        sym_strides.value(),
        dtype_itemsize,
        sym_storage_offset.value_or(0));
  } else {
    size_bytes = at::detail::computeStorageNbytesContiguous(
        sym_sizes, dtype_itemsize, sym_storage_offset.value_or(0));
  }

  // We use storages **only** to track aliasing of subclasses during tracing.
  // The actual data pointers are not valid.
  Storage storage{
      Storage::use_byte_size_t{},
      size_bytes,
      at::DataPtr{nullptr, options.device()},
      /*allocator=*/c10::GetAllocator(c10::kMeta),
      /*resizable=*/true};

  auto keys = c10::DispatchKeySet({options.computeDispatchKey()});
  if (extra_dispatch_keys.has_value()) {
    keys = keys | *extra_dispatch_keys;
  }
  Tensor tensor = at::detail::make_tensor<TensorImpl>(
      std::move(storage), keys, options.dtype());

  TensorImpl* tensor_impl = tensor.unsafeGetTensorImpl();

  if (sym_strides.has_value()) {
    tensor_impl->set_sizes_and_strides(
        sym_sizes, sym_strides.value(), sym_storage_offset);
  } else {
    TORCH_CHECK(
        !sym_storage_offset.has_value(),
        "setting storage offset without stride not supported");
    tensor_impl->generic_set_sizes_contiguous(sym_sizes);
  }
  return tensor;
}

static py::handle get_dtensor_class();
static bool checked_issubclass(PyObject* cls, PyObject* cls2);

static PyObject* THPVariable_make_wrapper_subclass(
    PyObject* /*unused*/,
    PyObject* args,
    PyObject* kwargs) {
  HANDLE_TH_ERRORS
  // NB: pin_memory doesn't actually do anything
  // TODO: strides variant?

  // cls: Python subclass type
  // size, strides, storage_offset, memory_format, dtype: self-explanatory
  // layout: memory layout, e.g. for types of Nested Tensors or other sparse
  //         tensors
  // pin_memory, requires_grad: self-explanatory
  // dispatch_sizes_strides_policy: string - which sizes/strides we should
  //                                dispatch to a custom python implementation.
  // dispatch_device: whether to dispatch to a custom python implementation
  //                  for device
  // dispatch_layout: whether to dispatch to a custom python implementation
  //                  for layout
  // _extra_dispatch_keys: additional dispatch keys to add to the tensor
  // storage_size: if provided, skip storage size calculation and just use the
  //               value provided. One use case is for Nested Tensor, where the
  //               storage size cannot be calculated from the sizes/strides
  //               (because they contain a NestedInt).
  static PythonArgParser parser({
      "_make_wrapper_subclass(PyObject* cls, SymIntArrayRef size, SymIntArrayRef? strides=None, "
      "SymInt? storage_offset=None, MemoryFormat? memory_format=None, ScalarType dtype=None, "
      "Layout layout=torch.strided, Device device=None, bool pin_memory=False, bool requires_grad=False, "
      "std::string_view? dispatch_sizes_strides_policy=None, bool dispatch_device=False, bool dispatch_layout=False, "
      "DispatchKeySet _extra_dispatch_keys=None, SymInt? storage_size=None)",
  });
  ParsedArgs<15> parsed_args{};
  auto r = parser.parse(args, kwargs, parsed_args);
  PyObject* cls = r.pyobject(0);

  TORCH_CHECK_TYPE(
      PyType_Check(cls),
      "cls must be a type (got ",
      Py_TYPE(cls)->tp_name,
      ")");

  // This is an important safety check; without it, the default behavior will be
  // to continue on to the underlying CPU/CUDA kernel advertised by the dispatch
  // key, which will immediately segfault because the data pointer is null.  By
  // forcing users to define __torch_dispatch__ we ensure this does not happen
  // TODO: This check is not complete; because the user can disable torch
  // dispatch and then go again, triggering segfault.  TBH I'm thinking I want
  // to delete this function entirely

  // DTensor is known to have __torch_dispatch__ and we have to check
  // for it so that we correctly set up the DTensor dispatch key
  // anyway.
  const auto dtensor = get_dtensor_class();
  const bool is_dtensor =
      cls == dtensor.ptr() || checked_issubclass(cls, dtensor.ptr());
  if (!is_dtensor) {
    py::object attr = PyObject_FastGetAttrString(cls, "__torch_dispatch__");
    TORCH_CHECK_TYPE(
        attr.ptr() != nullptr &&
            attr.ptr() != torch::disabled_torch_dispatch_impl(),
        ((PyTypeObject*)cls)->tp_name,
        " must define __torch_dispatch__");
  }

  const auto options = TensorOptions()
                           .dtype(r.scalartype(5))
                           .device(r.device(7))
                           .layout(r.layoutOptional(6))
                           // NB: long standing issue, requires_grad is not
                           // respected here; you have to set it post facto, see
                           // https://github.com/pytorch/pytorch/issues/26428
                           // .requires_grad(r.toBool(7))
                           .pinned_memory(r.toBool(8));

  // don't bother releasing GIL here, as we are not allocating any nontrivial
  // data
  auto sym_sizes = r.symintlist(1);
  auto sym_strides_own = r.symintlistOptional(2);
  std::optional<DispatchKeySet> extra_dispatch_keys =
      r.toDispatchKeySetOptional(13);
  if (is_dtensor) {
    extra_dispatch_keys = extra_dispatch_keys.value_or(DispatchKeySet())
                              .add(c10::DispatchKey::DTensor);
  }
  Tensor tensor = make_tensor_for_subclass_helper(
      /*sym_sizes=*/r.symintlist(1),
      /*sym_strides=*/r.symintlistOptional(2),
      /*sym_storage_offset=*/r.toSymIntOptional(3),
      options,
      /*storage_size=*/r.toSymIntOptional(14),
      extra_dispatch_keys);

  const auto sizes_strides_policy = r.stringViewOptional(10);
  if (sizes_strides_policy.has_value()) {
    tensor.unsafeGetTensorImpl()->set_python_custom_sizes_strides(
        parseSizesStridesPolicyArgument(*sizes_strides_policy));
  }

  tensor.set_requires_grad(r.toBool(9));

  if (r.toBool(11)) {
    tensor.unsafeGetTensorImpl()->set_python_custom_device(true);
  }
  if (r.toBool(12)) {
    tensor.unsafeGetTensorImpl()->set_python_custom_layout(true);
  }

  return THPVariable_NewWithVar(
      (PyTypeObject*)cls,
      tensor,
      // false is the default
      /*allow_preexisting_pyobj=*/false,
      // we checked __torch_dispatch__ above; avoid checking again.
      /*has_torch_dispatch_if_known=*/true);
  END_HANDLE_TH_ERRORS
}

#if IS_PYBIND_2_13_PLUS
#define DEFINE_CACHING_PYTHON_IMPORT_GETTER(name, import_expr)             \
  static py::handle name() {                                               \
    PYBIND11_CONSTINIT static py::gil_safe_call_once_and_store<py::object> \
        storage;                                                           \
    return storage                                                         \
        .call_once_and_store_result(                                       \
            []() -> py::object { return import_expr; })                    \
        .get_stored();                                                     \
  }
#else
#define DEFINE_CACHING_PYTHON_IMPORT_GETTER(name, import_expr)     \
  static py::handle name() {                                       \
    static py::handle storage = py::object(import_expr).release(); \
    return storage;                                                \
  }
#endif

DEFINE_CACHING_PYTHON_IMPORT_GETTER(
    get_dtensor_class,
    py::module::import("torch")
        .attr("distributed")
        .attr("tensor")
        .attr("DTensor"))

DEFINE_CACHING_PYTHON_IMPORT_GETTER(
    get_dtensor_spec_class,
    py::module::import("torch")
        .attr("distributed")
        .attr("tensor")
        .attr("_dtensor_spec")
        .attr("DTensorSpec"))

DEFINE_CACHING_PYTHON_IMPORT_GETTER(
    get_replicate_class,
    py::module::import("torch")
        .attr("distributed")
        .attr("tensor")
        .attr("placement_types")
        .attr("Replicate"))

DEFINE_CACHING_PYTHON_IMPORT_GETTER(
    get_tensor_meta_class,
    py::module::import("torch")
        .attr("distributed")
        .attr("tensor")
        .attr("_dtensor_spec")
        .attr("TensorMeta"))

DEFINE_CACHING_PYTHON_IMPORT_GETTER(
    get_dtensor_op_dispatcher,
    py::module::import("torch")
        .attr("distributed")
        .attr("tensor")
        .attr("DTensor")
        .attr("_op_dispatcher"))

DEFINE_CACHING_PYTHON_IMPORT_GETTER(
    get_dtensor_custom_op_handler,
    py::module::import("torch")
        .attr("distributed")
        .attr("tensor")
        .attr("DTensor")
        .attr("_op_dispatcher")
        .attr("custom_op_handler"))

DEFINE_CACHING_PYTHON_IMPORT_GETTER(
    get_dtensor_dispatch,
    py::module::import("torch")
        .attr("distributed")
        .attr("tensor")
        .attr("DTensor")
        .attr("_op_dispatcher")
        .attr("_dispatch_fast_path_python_tail"))

DEFINE_CACHING_PYTHON_IMPORT_GETTER(
    get_dtensor_get_local_results_slow_path,
    py::module::import("torch")
        .attr("distributed")
        .attr("tensor")
        .attr("DTensor")
        .attr("_op_dispatcher")
        .attr("_dispatch_get_local_results_slow_path"))

DEFINE_CACHING_PYTHON_IMPORT_GETTER(
    get_output_sharding_class,
    py::module::import("torch")
        .attr("distributed")
        .attr("tensor")
        .attr("_op_schema")
        .attr("OutputSharding"))

static bool arg_type_tensor_or_tensor_list_like(py::handle arg) {
  const auto dtensor_spec_class = get_dtensor_spec_class();
  if (py::isinstance(arg, dtensor_spec_class)) {
    return true;
  }
  if (!PyList_Check(arg.ptr())) {
    return false;
  }
  py::list arg_list = py::reinterpret_borrow<py::list>(arg);
  for (const auto e : arg_list) {
    if (!e.is_none() && !py::isinstance(e, dtensor_spec_class)) {
      return false;
    }
  }
  return true;
}

#if IS_PYTHON_3_11_PLUS
#define MAYBE_FOR_EACH_PYTHON_3_10_MINUS_DTENSOR_INTERNED_STRING(_)
#else
#define MAYBE_FOR_EACH_PYTHON_3_10_MINUS_DTENSOR_INTERNED_STRING(_) _(__name__)
#endif

#define FOR_EACH_DTENSOR_INTERNED_STRING(_)                   \
  MAYBE_FOR_EACH_PYTHON_3_10_MINUS_DTENSOR_INTERNED_STRING(_) \
  _(_comparison_key)                                          \
  _(_custom_op_handlers)                                      \
  _(_local_tensor)                                            \
  _(_spec)                                                    \
  _(_unwrap_to_op_info_impl)                                  \
  _(args_schema)                                              \
  _(compute_mesh)                                             \
  _(device_mesh)                                              \
  _(dtype)                                                    \
  _(get_coordinate)                                           \
  _(kwargs_schema)                                            \
  _(ndim)                                                     \
  _(needs_pytree)                                             \
  _(needs_redistribute)                                       \
  _(op)                                                       \
  _(op_to_schema_info)                                        \
  _(output_sharding)                                          \
  _(output_spec)                                              \
  _(schema_info)                                              \
  _(shape)                                                    \
  _(sharding_propagator)                                      \
  _(size)                                                     \
  _(static_argnum)                                            \
  _(static_kwargkey)                                          \
  _(stride)                                                   \
  _(tensor_meta)

struct DTensorInternedStrings {
#define DECLARE_INTERNED_STRING_VARIABLE(s) PyObject* s;
  FOR_EACH_DTENSOR_INTERNED_STRING(DECLARE_INTERNED_STRING_VARIABLE)
#undef DECLARE_INTERNED_STRING_VARIABLE
};

static DTensorInternedStrings dtensor_interned_strings;

static bool intern_dtensor_strings() {
#define INTERN_DTENSOR_STRING(s)                                           \
  TORCH_INTERNAL_ASSERT_DEBUG_ONLY(dtensor_interned_strings.s == nullptr); \
  dtensor_interned_strings.s = PyUnicode_InternFromString(#s);             \
  if (dtensor_interned_strings.s == nullptr) {                             \
    return false;                                                          \
  }

  FOR_EACH_DTENSOR_INTERNED_STRING(INTERN_DTENSOR_STRING);
#undef INTERN_DTENSOR_STRING
  return true;
}

static bool checked_issubclass(PyObject* cls, PyObject* cls2) {
  int result = PyObject_IsSubclass(cls, cls2);
  if (result == -1) {
    throw py::error_already_set();
  }
  return result;
}

static bool checked_not(PyObject* obj) {
  int result = PyObject_Not(obj);
  if (result == -1) {
    throw py::error_already_set();
  }
  return result;
}

static bool checked_istrue(PyObject* obj) {
  int result = PyObject_IsTrue(obj);
  if (result == -1) {
    throw py::error_already_set();
  }
  return result;
}

// pybind11 does not not use PyObject_Vectorcall currently; it seems
// to materialize a tuple of args instead.
template <std::size_t N>
static py::object checked_vectorcall(
    PyObject* obj,
    std::array<PyObject*, N> args) {
  PyObject* result = PyObject_Vectorcall(obj, args.data(), N, nullptr);
  if (!result) {
    throw py::error_already_set();
  }
  return py::reinterpret_steal<py::object>(result);
}

template <typename... Args>
static py::object checked_vectorcall(PyObject* obj, Args... args) {
  static_assert(
      (std::is_same_v<Args, PyObject*> && ...),
      "must pass PyObject* to checked_vectorcall!");
  std::array<PyObject*, sizeof...(Args)> arr = {args...};
  return checked_vectorcall(obj, arr);
}

static c10::SymDimVector tuple_to_symintlist(PyObject* obj) {
  TORCH_INTERNAL_ASSERT_DEBUG_ONLY(PyTuple_Check(obj));
  c10::SymDimVector res;
  const auto size = PyTuple_GET_SIZE(obj);
  res.reserve(size);
  for (const auto idx : c10::irange(size)) {
    PyObject* item = PyTuple_GET_ITEM(obj, idx);
    if (THPUtils_checkLongExact(item)) {
      res.emplace_back(THPUtils_unpackLong(item));
    } else if (torch::is_symint(py::handle(item))) {
      res.push_back(py::handle(item).cast<c10::SymInt>());
    } else {
      // N.B. torch.Tensor.__index__ exists, so this should handle
      // scalar Tensors fine.
      res.emplace_back(THPUtils_unpackIndex(item));
    }
  }
  return res;
}

static constexpr c10::DispatchKeySet after_Python_keyset =
    c10::DispatchKeySet(c10::DispatchKeySet::FULL) ^
    (c10::DispatchKeySet(
         c10::DispatchKeySet::FULL_AFTER,
         c10::DispatchKey::Python) |
     c10::DispatchKeySet(c10::DispatchKey::Python));

// This is much simpler than the __torch_function__ paths precisely
// because it doesn't have to worry about anything to do with dispatch
// or __torch_function__.
void callDTensorCustomOpHandler(
    const c10::OperatorHandle& op,
    torch::jit::Stack* stack) {
  // We're called from dispatch and the dispatcher drops the GIL.
  py::gil_scoped_acquire guard;
  // Match pythonFallback's dispatch key behavior.
  c10::impl::ExcludeDispatchKeyGuard exclude_guard(after_Python_keyset);
  const auto op_handler = get_dtensor_custom_op_handler();
  TORCH_INTERNAL_ASSERT_DEBUG_ONLY(
      op.schema().arguments().size() == stack->size());
  auto [args, kwargs] = parseIValuesToPyArgsKwargs(op, *stack);
  auto result = checked_vectorcall(
      op_handler.ptr(),
      torch::detail::getTorchApiFunction(op).ptr(),
      args.ptr(),
      kwargs.ptr());
  stack->clear();
  pushPyOutToStack(op, stack, std::move(result), "DTensor custom op handler");
}

// As a Python object, DTensorSpec can be stored directly within
// IValue, but doing so is inefficient -- it requires a
// heap-allocated, reference counted intermediate
// ivalue::PyObjectHolder.
// Representation options:
// 1) Add an IValue tag to represent a placeholder object.
// 2) Play representational tricks -- stuff information into an IValue
// payload, such as by creating impossible
// intrusive_ptr_target*. Problem: this would cause IValue copying and
// possibly destruction to crash and so would be horribly unsafe.
// 3) Represent DTensorSpec directly inside IValue despite the inefficiency.
// 4) Leave the actual DTensor in the list of IValues, but detect it efficiently
// and transparently replace.
// 5) Just use a 24-byte struct of IValue + extra py::object.
//
// Given the high blast radius of (1), the unsafety of (2), the likely
// poor performance of (3), and detection of (4) looking less
// efficient than (5), (5) seems like the best path forward.

// We can't safely steal bits from IValue, so we just use 24 bytes of
// space. If dtensor_spec is non-null (truthy) then it's the active
// member, otherwise it's iv.
struct IValueOrDTensorSpec {
  IValueOrDTensorSpec() = default;
  explicit IValueOrDTensorSpec(c10::IValue v) : iv(std::move(v)) {}
  explicit IValueOrDTensorSpec(py::object dts) : dtensor_spec(std::move(dts)) {}
  c10::IValue iv;
  py::object dtensor_spec;

  bool operator==(const IValueOrDTensorSpec& rhs) const {
    return dtensor_spec
        ? (rhs.dtensor_spec && dtensor_spec.equal(rhs.dtensor_spec))
        : (iv == rhs.iv);
  }
};

class NativeOpSchema {
 public:
  NativeOpSchema(
      const c10::OperatorHandle& op,
      c10::SmallVector<IValueOrDTensorSpec, 8> comparison_key,
      std::size_t comparison_key_hash,
      std::size_t args_schema_len)
      : op_(op),
        hash_(hash_combine(
            hash_combine(
                std::hash<c10::OperatorHandle>()(op),
                comparison_key_hash),
            args_schema_len)),
        args_schema_len_(args_schema_len),
        comparison_key_(std::move(comparison_key)) {}

  bool operator==(const NativeOpSchema& rhs) const {
    // If two NativeOpSchema are being compared, they are probably
    // equal, because comparison is occurring during a hash table
    // lookup and we know the hashes are already equal. Therefore, we
    // don't bother checking hash_ first.
    return op_ == rhs.op_ && args_schema_len_ == rhs.args_schema_len_ &&
        comparison_key_ == rhs.comparison_key_;
  }

  std::size_t hash() const {
    return hash_;
  }

 private:
  const c10::OperatorHandle& op_;
  std::size_t hash_;
  // Subtle point: consider clamp.Tensor(Tensor self, Tensor?
  // min=None, Tensor? max=None). The invocations clamp(t1, None, t2)
  // and clamp(t1, t2, None) have the same comparison key (t1, t2)
  // because we drop non-static non-tensor args from comparison. The
  // only way we happen to be able to tell them apart is that we omit
  // trailing defaulted arguments from the args tuple passed to
  // __torch_dispatch__ (and hence to DTensor dispatch as well), so
  // they have different args_schema_len_.
  //
  // I am preserving this existing behavior, but I suspect we should
  // make an algorithm change to be less brittle, such as including
  // None defaults for Tensor arguments in the comparison.
  std::size_t args_schema_len_;
  c10::SmallVector<IValueOrDTensorSpec, 8> comparison_key_;
};

namespace std {
template <>
struct hash<NativeOpSchema> {
  std::size_t operator()(const NativeOpSchema& schema) const {
    return schema.hash();
  }
};
} // namespace std

// Map from OpSchema to pyobject sharding propagation config.
class NativeShardingPropagatorCache {
 public:
  // Returns an invalid (falsey) py::object if the lookup fails.
  py::object find(const NativeOpSchema& op_schema) const {
    if (auto it = repr_.find(op_schema); it != repr_.end()) {
      return py::object(it->second);
    }
    return py::object();
  }

  void insert(const NativeOpSchema& op_schema, py::object output_sharding) {
    auto [it, inserted] = repr_.emplace(op_schema, std::move(output_sharding));
    TORCH_INTERNAL_ASSERT(
        inserted,
        "tried to insert already-present element in NativeShardingPropagatorCache!");
  }

 private:
  c10::FastMap<NativeOpSchema, py::object> repr_;
};

static std::optional<std::pair<NativeOpSchema, /*ComputeMesh*/ py::object>>
create_native_op_schema(
    const c10::OperatorHandle& op,
    py::handle py_op,
    torch::jit::Stack* stack);

static std::mutex native_sharding_propagator_cache_cleanup_mutex;
static c10::
    FastMap<std::thread::id, std::optional<NativeShardingPropagatorCache>*>
        all_thread_caches;
thread_local std::optional<NativeShardingPropagatorCache>
    native_sharding_propagator_cache_DO_NOT_USE;

NativeShardingPropagatorCache&
get_thread_local_native_sharding_propagator_cache() {
  if (!native_sharding_propagator_cache_DO_NOT_USE.has_value()) {
    native_sharding_propagator_cache_DO_NOT_USE.emplace();
    std::lock_guard<std::mutex> lock(
        native_sharding_propagator_cache_cleanup_mutex);
    const auto this_thread_id = std::this_thread::get_id();
    all_thread_caches[this_thread_id] =
        &native_sharding_propagator_cache_DO_NOT_USE;
    py::dict thread_dict =
        py::reinterpret_borrow<py::dict>(PyThreadState_GetDict());
    // We need to clean up before Python detaches from the thread if
    // the thread is being destroyed. Note that optional::reset() is
    // idempotent!
    thread_dict["__DTensor_fastpath_thread_cache_cleanup"] =
        py::capsule(&native_sharding_propagator_cache_DO_NOT_USE, [](void* p) {
          auto* popt_cache =
              reinterpret_cast<std::optional<NativeShardingPropagatorCache>*>(
                  p);
          popt_cache->reset();
        });
  }
  return native_sharding_propagator_cache_DO_NOT_USE.value();
}

// We need to clean up all thread_locals if our module is getting
// unloaded. Note that optional::reset() is idempotent!
void cleanup_thread_local_native_sharding_propagator_caches() {
  std::lock_guard<std::mutex> lock(
      native_sharding_propagator_cache_cleanup_mutex);
  for (auto& [_, popt_cache] : all_thread_caches) {
    popt_cache->reset();
  }
}

static void replace_dtensors_with_local_tensor(torch::jit::Stack& stack);

static bool is_random_op(const c10::OperatorHandle& op) {
  const auto& op_name = op.operator_name();
  if (op_name.name.size() <= 6 ||
      memcmp(op_name.name.data(), "aten::", 6) != 0) {
    return false;
  }
  static constexpr std::array<std::string_view, 6> random_names = {{
      "native_dropout",
      "normal_",
      "rand_like",
      "randn_like",
      "uniform_",
      "bernoulli",
  }};
  std::string_view name_without_namespace(
      op_name.name.c_str() + 6, op_name.name.size() - 6);
  if (name_without_namespace == "bernoulli_") {
    return op_name.overload_name == "float";
  }
  if (name_without_namespace == "randint_like") {
    return op_name.overload_name == "default" ||
        op_name.overload_name == "low_dtype" ||
        op_name.overload_name == "low_dtype_out";
  }
  const auto it = std::find(
      random_names.begin(), random_names.end(), name_without_namespace);
  if (it == random_names.end()) {
    return false;
  }
  return op_name.overload_name == "default";
}

// Puts local results on the stack. Return true for success, false for bailout
// to slow path.
static bool get_local_results(
    const c10::OperatorHandle& op,
    py::handle output_sharding,
    py::handle compute_mesh,
    bool participating,
    torch::jit::Stack* stack) {
  if (participating) {
    // computation that happens in the current rank of the mesh, normal case
    if (checked_istrue(
            output_sharding.attr(dtensor_interned_strings.needs_redistribute)
                .ptr()) ||
        is_random_op(op)) {
      // Bail out to slow path.
      return false;
    }
    // normal case, run local sharded op computation.

    // It is slightly inefficient that we take another pass over
    // arguments here when we just did one in create_native_op_schema to
    // create the comparison key. However, we have a crucial difference:
    // in the NativeOpSchema, we don't want to waste time dealing with
    // defaulted args. Here, we need to provide defaulted args because
    // we are going to make a local op call.
    replace_dtensors_with_local_tensor(*stack);
    op.callBoxed(*stack);
  } else {
    // For a non-participating device (happens on rank that does not
    // belong to the device mesh), we do:
    //
    //   1. if the return type is scalar, set the local result to
    //   None.
    //   2. if the return type is Tensor or List[Tensor], return
    //   empty tensor(s) with correct dtype.
    auto spec = output_sharding.attr(dtensor_interned_strings.output_spec);
    if (spec.is_none()) {
      stack->clear();
      stack->emplace_back(); // Return None.
      return true;
    }

    const auto default_tensor = [](py::handle spec) -> Tensor {
      auto tensor_meta = spec.attr(dtensor_interned_strings.tensor_meta);
      TORCH_CHECK(
          !tensor_meta.is_none(), py::str(spec), " has no tensor metadata.");
      const auto sizes = tensor_meta.attr(dtensor_interned_strings.shape);
      TORCH_CHECK(
          PyTuple_Check(sizes.ptr()), "spec.tensor_meta.shape must be a tuple");
      const auto dtype = tensor_meta.attr(dtensor_interned_strings.dtype);
      TORCH_CHECK(
          THPDtype_Check(dtype.ptr()),
          "spec.tensor_meta.dtype must be a torch.dtype");
      const auto scalar_type =
          reinterpret_cast<THPDtype*>(dtype.ptr())->scalar_type;
      if (py::reinterpret_steal<py::tuple>(py::object(sizes)).empty()) {
        // scalar tensor
        return torch::zeros({}, scalar_type);
      } else {
        // non-scalar tensor
        return torch::empty({0}, scalar_type);
      }
    };
    auto handle_sequence = [&default_tensor, &op, stack](auto sequence) {
      stack->clear();
      for (const auto& item : sequence) {
        TORCH_CHECK(
            !item.is_none(),
            "return type ",
            op.schema().returns().at(0).type(),
            " in DTensor op is not supported");
        stack->push_back(default_tensor(item));
      }
    };

    if (py::isinstance(spec, get_dtensor_spec_class())) {
      stack->clear();
      stack->push_back(default_tensor(spec));
    } else if (PyList_Check(spec.ptr())) {
      handle_sequence(py::reinterpret_borrow<py::list>(spec));
    } else if (PyTuple_Check(spec.ptr())) {
      handle_sequence(py::reinterpret_borrow<py::tuple>(spec));
    } else if (PySequence_Check(spec.ptr())) {
      handle_sequence(py::reinterpret_borrow<py::sequence>(spec));
    } else {
      // return None.
      stack->clear();
      stack->emplace_back();
    }
  }
  return true;
}

void callDTensorOpDispatch(
    const c10::OperatorHandle& op,
    torch::jit::Stack* stack) {
  // We're called from dispatch and the dispatcher drops the GIL.
  py::gil_scoped_acquire guard;
  // Match pythonFallback's dispatch key behavior.
  c10::impl::ExcludeDispatchKeyGuard exclude_guard(after_Python_keyset);

  const auto py_op = torch::detail::getTorchApiFunction(op);
  py::object cached_sharding;
  auto [args, kwargs] = parseIValuesToPyArgsKwargs(op, *stack);

  const auto op_dispatcher = get_dtensor_op_dispatcher();
  {
    const auto custom_op_handlers =
        op_dispatcher.attr(dtensor_interned_strings._custom_op_handlers);
    TORCH_CHECK(
        PyDict_Check(custom_op_handlers.ptr()),
        "_custom_op_handlers must be a dict!");
    PyObject* custom_op_handler =
        PyDict_GetItemWithError(custom_op_handlers.ptr(), py_op.ptr());
    if (custom_op_handler) {
      auto result = checked_vectorcall(
          custom_op_handler, py_op.ptr(), args.ptr(), kwargs.ptr());
      stack->clear();
      pushPyOutToStack(op, stack, std::move(result), "DTensor op dispatch");
      return;
    } else if (PyErr_Occurred()) {
      throw py::error_already_set();
    }
  }

  NativeShardingPropagatorCache* native_sharding_propagator_cache = nullptr;
  auto opt_native_op_schema = create_native_op_schema(op, py_op, stack);
  if (opt_native_op_schema.has_value()) {
    native_sharding_propagator_cache =
        &get_thread_local_native_sharding_propagator_cache();
    cached_sharding =
        native_sharding_propagator_cache->find(opt_native_op_schema->first);
  }
  py::object py_op_info;
  if (!cached_sharding) {
    py_op_info = checked_vectorcall(
        op_dispatcher.attr("unwrap_to_op_info").ptr(),
        py_op.ptr(),
        args.ptr(),
        kwargs.ptr());
    py::object sharding = checked_vectorcall(
        op_dispatcher
            .attr("_propagate_op_sharding_non_cached_dispatch_slow_path")
            .ptr(),
        py_op.ptr(),
        args.ptr(),
        kwargs.ptr(),
        py_op_info.ptr());
    if (!py::isinstance(sharding, get_output_sharding_class())) {
      stack->clear();
      pushPyOutToStack(op, stack, std::move(sharding), "DTensor op dispatch");
      return;
    }
    cached_sharding = sharding;
    if (opt_native_op_schema.has_value()) {
      native_sharding_propagator_cache->insert(
          opt_native_op_schema->first, std::move(sharding));
    }
    py_op_info.attr(dtensor_interned_strings.output_sharding) = cached_sharding;
  }

  const auto get_py_op_info_if_needed = [&, &args = args, &kwargs = kwargs]() {
    if (!py_op_info) {
      py_op_info = checked_vectorcall(
          op_dispatcher.attr(dtensor_interned_strings._unwrap_to_op_info_impl)
              .ptr(),
          py_op.ptr(),
          args.ptr(),
          kwargs.ptr(),
          Py_False);
      py_op_info.attr(dtensor_interned_strings.output_sharding) =
          cached_sharding;
    }
  };

  TORCH_INTERNAL_ASSERT_DEBUG_ONLY(
      !kwargs.is_none(),
      "Python op_dispatch implementation expects non-None kwargs");

  py::object compute_mesh;
  if (opt_native_op_schema.has_value()) {
    compute_mesh = std::move(opt_native_op_schema->second);
  } else {
    get_py_op_info_if_needed();
    compute_mesh = py_op_info.attr(dtensor_interned_strings.compute_mesh);
  }

  const bool participating =
      !checked_vectorcall(
           compute_mesh.attr(dtensor_interned_strings.get_coordinate).ptr())
           .is_none();
  const bool local_results_success = get_local_results(
      op, cached_sharding, compute_mesh, participating, stack);
  py::object py_local_results;
  if (local_results_success) {
    py_local_results = torch::jit::createPyObjectForStack(std::move(*stack));
  } else {
    get_py_op_info_if_needed();
    py_local_results = checked_vectorcall(
        get_dtensor_get_local_results_slow_path().ptr(),
        py_op.ptr(),
        args.ptr(),
        py_op_info.ptr());
  }

  const auto dispatch = get_dtensor_dispatch();
  auto result = checked_vectorcall(
      dispatch.ptr(),
      py_op.ptr(),
      args.ptr(),
      kwargs.ptr(),
      compute_mesh.ptr(),
      cached_sharding.ptr(),
      py_local_results.ptr(),
      participating ? Py_True : Py_False);
  stack->clear();
  pushPyOutToStack(op, stack, std::move(result), "DTensor op dispatch");
}

// DTensor-specific variant of make_wrapper_subclass to minimize DTensor
// overhead.
static PyObject* THPVariable_dtensor_new(
    PyObject* /*unused*/,
    PyObject* args,
    PyObject* kwargs) {
  HANDLE_TH_ERRORS
  static PythonArgParser parser({
      "_dtensor__new__(PyObject* cls, Tensor local_tensor, PyObject* spec, bool requires_grad)",
  });
  ParsedArgs<4> parsed_args{};
  auto r = parser.parse(args, kwargs, parsed_args);
  PyObject* cls = r.pyobject(0);

  TORCH_CHECK_TYPE(
      PyType_Check(cls),
      "cls must be a type (got ",
      Py_TYPE(cls)->tp_name,
      ")");

#ifndef NDEBUG
  // This is specifically for making a DTensor, which we know defines
  // __torch_dispatch__. Check anyway in debug builds in case somebody
  // removes it.
  py::object attr = PyObject_FastGetAttrString(cls, "__torch_dispatch__");
  TORCH_CHECK_TYPE(
      attr.ptr() != nullptr &&
          attr.ptr() != torch::disabled_torch_dispatch_impl(),
      ((PyTypeObject*)cls)->tp_name,
      " must define __torch_dispatch__");
#endif

  const auto& local_tensor = r.tensor(1);
  const bool requires_grad = r.toBool(3);
  if (local_tensor.requires_grad() && !requires_grad) {
    TORCH_WARN(
        "To construct DTensor from torch.Tensor, it's recommended to use "
        "local_tensor.detach() and make requires_grad consistent.");
  }
  const auto options = TensorOptions()
                           .dtype(local_tensor.dtype())
                           .device(local_tensor.device())
                           .layout(local_tensor.layout());

  DispatchKeySet extra_dispatch_keys(c10::DispatchKey::DTensor);
  const auto tensor_keys = local_tensor.key_set();
  if (tensor_keys.has(c10::DispatchKey::Conjugate)) {
    extra_dispatch_keys = extra_dispatch_keys.add(c10::DispatchKey::Conjugate);
  }
  if (tensor_keys.has(c10::DispatchKey::Negative)) {
    extra_dispatch_keys = extra_dispatch_keys.add(c10::DispatchKey::Negative);
  }

  py::handle spec = py::handle(r.pyobject(2));
  const auto tensor_meta = spec.attr(dtensor_interned_strings.tensor_meta);
  TORCH_CHECK(!tensor_meta.is_none());
  const auto sizes = tensor_meta.attr(dtensor_interned_strings.shape);
  TORCH_CHECK(
      PyTuple_Check(sizes.ptr()), "spec.tensor_meta.shape must be a tuple");
  const auto stride = tensor_meta.attr(dtensor_interned_strings.stride);
  TORCH_CHECK(
      PyTuple_Check(stride.ptr()), "spec.tensor_meta.stride must be a tuple");

  Tensor tensor = make_tensor_for_subclass_helper(
      /*sym_sizes=*/tuple_to_symintlist(sizes.ptr()),
      /*sym_strides=*/tuple_to_symintlist(stride.ptr()),
      /*sym_storage_offset=*/std::nullopt,
      options,
      /*storage_size=*/std::nullopt,
      extra_dispatch_keys);
  tensor.set_requires_grad(requires_grad);
  py::object py_tensor =
      py::reinterpret_steal<py::object>(THPVariable_NewWithVar(
          (PyTypeObject*)cls,
          tensor,
          // false is the default
          /*allow_preexisting_pyobj=*/false,
          // we know DTensor has __torch_dispatch__; avoid checking again.
          /*has_torch_dispatch_if_known=*/true));
  py_tensor.attr(dtensor_interned_strings._spec) = spec;
  py_tensor.attr(dtensor_interned_strings._local_tensor) = local_tensor;
  return py_tensor.release().ptr();
  END_HANDLE_TH_ERRORS
}

struct NativeRuntimeSchemaInfo {
  py::object static_kwargkey;
  size_t static_argnum;
};

NativeRuntimeSchemaInfo unpack_runtime_schema_info(
    py::handle runtime_schema_info,
    size_t num_args) {
  NativeRuntimeSchemaInfo result;
  if (!runtime_schema_info) {
    result.static_argnum = num_args;
  } else {
    result.static_argnum = py::cast<size_t>(
        runtime_schema_info.attr(dtensor_interned_strings.static_argnum));
    result.static_kwargkey =
        runtime_schema_info.attr(dtensor_interned_strings.static_kwargkey);
    TORCH_CHECK(
        result.static_kwargkey.is_none() ||
            PyList_Check(result.static_kwargkey.ptr()),
        "RuntimeSchemaInfo.static_kwargkey must be a list!");
  }
  return result;
}

static bool DTensor_OpSchema_recompute_comparison_key_impl(
    PyObject* self,
    const py::tuple& args_schema) {
  const py::handle self_handle = py::handle(self);
  const py::handle schema_info =
      self_handle.attr(dtensor_interned_strings.schema_info);
  NativeRuntimeSchemaInfo native_info = unpack_runtime_schema_info(
      checked_not(schema_info.ptr()) ? py::handle() : schema_info,
      args_schema.size());
  c10::SmallVector<py::object, 8> args_to_hash;
  size_t idx = 0;
  for (const auto& e : args_schema) {
    if (idx >= native_info.static_argnum ||
        arg_type_tensor_or_tensor_list_like(e)) {
      if (PyList_Check(e.ptr())) {
        args_to_hash.push_back(
            py::reinterpret_steal<py::object>(PyList_AsTuple(e.ptr())));
      } else {
        args_to_hash.push_back(py::reinterpret_borrow<py::object>(e));
      }
    }
    idx++;
  }
  py::tuple args_to_hash_tup(args_to_hash.size());
  for (const auto idx : c10::irange(args_to_hash.size())) {
    args_to_hash_tup[idx] = std::move(args_to_hash[idx]);
  }
  PyObject* comparison_key = nullptr;
  if (native_info.static_kwargkey && !native_info.static_kwargkey.is_none()) {
    py::list static_kwargkey =
        py::reinterpret_borrow<py::list>(native_info.static_kwargkey);
    auto raw_kwargs_schema =
        self_handle.attr(dtensor_interned_strings.kwargs_schema);
    if (!PyDict_Check(raw_kwargs_schema.ptr())) {
      PyErr_SetString(PyExc_TypeError, "self.kwargs_schema must be a dict!");
      return false;
    }
    py::tuple kwargs_to_hash(static_kwargkey.size());
    int idx = 0;
    auto kwargs_schema = py::reinterpret_borrow<py::dict>(raw_kwargs_schema);
    for (const auto& k : static_kwargkey) {
      PyObject* item = PyDict_GetItemWithError(kwargs_schema.ptr(), k.ptr());
      if (item) {
        kwargs_to_hash[idx++] = py::reinterpret_borrow<py::object>(item);
      } else if (PyErr_Occurred()) {
        return false;
      } else {
        kwargs_to_hash[idx++] = py::none();
      }
    }
    comparison_key = PyTuple_Pack(
        3,
        self_handle.attr(dtensor_interned_strings.op).ptr(),
        args_to_hash_tup.ptr(),
        kwargs_to_hash.ptr());
  } else {
    comparison_key = PyTuple_Pack(
        2,
        self_handle.attr(dtensor_interned_strings.op).ptr(),
        args_to_hash_tup.release().ptr());
  }
  if (!comparison_key) {
    return false;
  }
  self_handle.attr(dtensor_interned_strings._comparison_key) =
      py::reinterpret_steal<py::object>(comparison_key);

  return true;
}

static PyObject* DTensor_OpSchema_recompute_comparison_key(
    PyObject* mod,
    PyObject* self) {
  HANDLE_TH_ERRORS
  const py::handle self_handle = py::handle(self);
  const py::handle raw_args_schema =
      self_handle.attr(dtensor_interned_strings.args_schema);
  if (!PyTuple_Check(raw_args_schema.ptr())) {
    PyErr_SetString(PyExc_TypeError, "DTensor.args_schema must be a tuple!");
    return nullptr;
  }
  py::tuple args_schema = py::reinterpret_borrow<py::tuple>(raw_args_schema);
  if (!DTensor_OpSchema_recompute_comparison_key_impl(self, args_schema)) {
    return nullptr;
  }
  Py_RETURN_NONE;
  END_HANDLE_TH_ERRORS
}

static PyObject* DTensor_OpSchema_post_init(PyObject* mod, PyObject* self) {
  HANDLE_TH_ERRORS
  const py::handle self_handle = py::handle(self);
  const py::handle raw_args_schema =
      self_handle.attr(dtensor_interned_strings.args_schema);
  if (!PyTuple_Check(raw_args_schema.ptr())) {
    PyErr_SetString(
        PyExc_TypeError,
        "DTensor_OpSchema_post_init requires self.args_schema to be a tuple!");
    return nullptr;
  }
  py::tuple args_schema = py::reinterpret_borrow<py::tuple>(raw_args_schema);
  if (!DTensor_OpSchema_recompute_comparison_key_impl(self, args_schema)) {
    return nullptr;
  }

  Py_RETURN_NONE;
  END_HANDLE_TH_ERRORS
}

static py::list symint_array_to_list(SymIntArrayRef arr) {
  py::list result(arr.size());
  for (const auto idx : c10::irange(arr.size())) {
    result[idx] = py::cast(arr[idx]);
  }
  return result;
}

static PyObject* DTensor_compute_global_tensor_info_impl(
    const Tensor& tensor,
    py::handle mesh,
    const py::sequence& placements) {
  Py_ssize_t idx = 0;
  c10::SymDimVector tensor_shape(
      tensor.sym_sizes().begin(), tensor.sym_sizes().end());
  c10::SymDimVector tensor_strides(
      tensor.sym_strides().begin(), tensor.sym_strides().end());
  // NOTE: if this is a py::handle then this code stops working;
  // apparently we can't rely on the bound method to stick around.
  py::object mesh_size;
  for (const auto& placement : placements) {
    // TODO: C++ify DeviceMesh somehow; profiling seems
    // to say that nearly all our remaining time spent is spent
    // calling back into Python.
    const auto& cpp_placement = placement.cast<const distributed::Placement&>();
    if (const auto* cpp_shard =
            dynamic_cast<const distributed::Shard*>(&cpp_placement)) {
      const auto shard_dim = cpp_shard->dim;
      TORCH_CHECK(
          shard_dim >= 0,
          "Shard placements should have negative dims normalized in the user-facing APIs: ",
          py::cast<std::string>(py::str(placement)));
      const auto tensor_ndim = tensor.dim();
      TORCH_CHECK(
          shard_dim < tensor_ndim,
          "Sharding dim ",
          shard_dim,
          " greater than tensor ndim ",
          tensor_ndim,
          " for placement number ",
          idx);

      if (!mesh_size) {
        mesh_size = mesh.attr(dtensor_interned_strings.size);
      }
      const auto mesh_dim_size = py::cast<int64_t>(mesh_size(idx));
      tensor_shape[shard_dim] *= mesh_dim_size;
      // recover tensor stride by modifying the strides that are
      // larger than the current stride on the shard_dim.
      for (const auto i : c10::irange(tensor_strides.size())) {
        if (static_cast<int64_t>(i) != shard_dim &&
            tensor_strides[i] >= tensor_strides[shard_dim]) {
          tensor_strides[i] *= mesh_dim_size;
        }
      }
    } else if (!cpp_placement.is_replicate() && !cpp_placement.is_partial()) {
#if IS_PYTHON_3_11_PLUS
      const auto placement_type_name =
          py::str(py::handle(PyType_GetName(Py_TYPE(placement.ptr()))));
#else
      const auto placement_type_name =
          py::str(py::handle((PyObject*)Py_TYPE(placement.ptr()))
                      .attr(dtensor_interned_strings.__name__));
#endif
      return PyErr_Format(
          PyExc_RuntimeError,
          "placement type %s not supported!",
          py::cast<std::string>(placement_type_name).c_str());
    }
    idx++;
  }
  return py::make_tuple(
             symint_array_to_list(tensor_shape),
             symint_array_to_list(tensor_strides))
      .release()
      .ptr();
}

// NOLINTNEXTLINE(modernize-avoid-c-arrays,cppcoreguidelines-avoid-c-arrays)
static constexpr const char compute_global_tensor_info_doc[] =
    "Compute the global size and stride of a DTensor from the given local tensor.\n"
    "The local size is multiplied by `world_size` per Sharding dim.\n"
    "The local stride is multiplied by `world_size` per Sharding dim, as long as the\n"
    "dimension is outside sharding dim.\n"
    "\n"
    "For example, if we have a local tensor with size (4, 8, 2) and stride (16, 1, 8).\n"
    "If the DTensor placements are [Shard(2)] and world_size is 2;\n"
    "then the global size is (4, 8, 4) and stride is (16 * 2, 1, 8).\n"
    "\n"
    "Args:\n"
    "    tensor (:class:`torch.Tensor`):\n"
    "        Local tensor which DTensor will be constructed from.\n"
    "    mesh (:class:`DeviceMesh`):\n"
    "        Object which describes the mesh topology\n"
    "        of devices for the DTensor.\n"
    "    placements (Sequence[:class:`Placement`]]):\n"
    "        The attribute of the DTensor that describes its layout\n"
    "        on the mesh topology.\n"
    "\n"
    "Return:\n"
    "    tensor_shape: A List of int which specifies the size of DTensor which build\n"
    "        on top of the local tensor.\n"
    "    tensor_stride: A List of int which specifies the stride of DTensor.\n";

static PyObject* DTensor_compute_global_tensor_info(
    PyObject* self,
    PyObject* const* args,
    Py_ssize_t nargs) {
  HANDLE_TH_ERRORS
  TORCH_CHECK_VALUE(
      nargs == 3,
      "compute_global_tensor_info expects 3 arguments, got ",
      nargs);
  TORCH_CHECK_TYPE(
      THPVariable_Check(args[0]),
      "compute_global_tensor_info 1st argument must be Tensor!");
  const auto& tensor = THPVariable_Unpack(args[0]);
  const py::handle mesh = args[1];
  TORCH_CHECK_TYPE(
      PySequence_Check(args[2]),
      "compute_global_tensor_info 3rd argument must be sequence!");
  const py::sequence placements = py::reinterpret_borrow<py::sequence>(args[2]);
  return DTensor_compute_global_tensor_info_impl(tensor, mesh, placements);
  END_HANDLE_TH_ERRORS
}

enum class TensorFlavor {
  NON_TENSOR,
  EXACTLY_DTENSOR,
  EXACTLY_TENSOR,
  DTENSOR_SUBCLASS,
  NON_DTENSOR_TENSOR_SUBCLASS,
};

static std::pair<TensorFlavor, py::object> check_for_dtensor_or_tensor(
    const c10::IValue& iv) {
  if (!iv.isTensor()) {
    return {TensorFlavor::NON_TENSOR, py::object()};
  }

  const auto& tensor = iv.toTensor();

  // I don't think we need to check for wrapped_number() tensors here;
  // the try_replicate_spec_for_scalar_tensor stuff in our caller
  // specifically handles 1-element tensors.

  torch::jit::guardAgainstNamedTensor<at::Tensor>(tensor);
  auto py_tensor = py::cast(tensor);

  const auto dtensor = get_dtensor_class();
  auto* const obj_type = Py_TYPE(py_tensor.ptr());
  if (obj_type == (PyTypeObject*)dtensor.ptr()) {
    return {TensorFlavor::EXACTLY_DTENSOR, std::move(py_tensor)};
  }
  // Fast path for plain old Tensors.
  if (THPVariable_CheckTypeExact(obj_type)) {
    return {TensorFlavor::EXACTLY_TENSOR, std::move(py_tensor)};
  }
  if (py::isinstance(py_tensor, dtensor)) {
    return {TensorFlavor::DTENSOR_SUBCLASS, std::move(py_tensor)};
  }
  TORCH_INTERNAL_ASSERT_DEBUG_ONLY(
      THPVariableClass && py::isinstance(py_tensor, THPVariableClass));
  return {TensorFlavor::NON_DTENSOR_TENSOR_SUBCLASS, std::move(py_tensor)};
}

static void replace_dtensors_with_local_tensor(torch::jit::Stack& stack) {
  for (auto& arg : stack) {
    const auto [tensor_flavor, py_tensor] = check_for_dtensor_or_tensor(arg);
    if (tensor_flavor == TensorFlavor::EXACTLY_DTENSOR ||
        tensor_flavor == TensorFlavor::DTENSOR_SUBCLASS) {
      arg = THPVariable_Unpack(
          py_tensor.attr(dtensor_interned_strings._local_tensor).ptr());
    }
  }
}

static py::object try_find_mesh_from_args(
    const c10::OperatorHandle& op,
    const OperatorArgsKwargsView& args_kwargs) {
  for (auto argument_it = args_kwargs.args_begin();
       argument_it != args_kwargs.args_end();
       ++argument_it) {
    const auto [tensor_flavor, py_tensor] =
        check_for_dtensor_or_tensor(*argument_it);
    if (tensor_flavor == TensorFlavor::EXACTLY_DTENSOR ||
        tensor_flavor == TensorFlavor::DTENSOR_SUBCLASS) {
      return py::reinterpret_borrow<py::object>(
          py_tensor.attr(dtensor_interned_strings.device_mesh));
    }
  }
  TORCH_CHECK_VALUE(
      false, "Cannot find device mesh from args for op : ", op.operator_name());
}

static /*DTensorSpec*/ py::object try_replicate_spec_for_scalar_tensor(
    bool allow_implicit_replication,
    py::handle op_call,
    py::handle py_tensor,
    py::handle compute_mesh) {
  const Tensor& tensor_arg = THPVariable_Unpack(py_tensor.ptr());
  const bool numel_is_one = tensor_arg.numel() == 1;
  if (numel_is_one && tensor_arg.dim() == 1) {
    TORCH_WARN(
        "Found a non-scalar tensor with numel=1 and ndim!=0, "
        "we are implicitly creating a replicated DTensor for it. "
        "However, please consider changing it to a scalar tensor "
        "or explicitly create a DTensor under distributed environment.");
  }

  TORCH_CHECK(
      numel_is_one || allow_implicit_replication,
      py::str(op_call),
      "got mixed torch.Tensor and DTensor, need to convert all torch.Tensor to DTensor before calling distributed operators!");

  // scalar tensor can be safely treated as replicated.
  const auto num_placements =
      py::cast<ssize_t>(compute_mesh.attr(dtensor_interned_strings.ndim));
  py::tuple placements_tuple(num_placements);
  py::object replicate = get_replicate_class()();
  for (const auto idx : c10::irange(num_placements)) {
    PyTuple_SET_ITEM(
        placements_tuple.ptr(),
        idx,
        py::reinterpret_borrow<py::object>(replicate).release().ptr());
  }

  return checked_vectorcall(
      get_dtensor_spec_class().ptr(),
      compute_mesh.ptr(),
      placements_tuple.ptr(),
      checked_vectorcall(
          get_tensor_meta_class().ptr(),
          py_tensor.attr(dtensor_interned_strings.shape).ptr(),
          py_tensor.attr(dtensor_interned_strings.stride)().ptr(),
          py_tensor.attr(dtensor_interned_strings.dtype).ptr())
          .ptr());
}

// May return nullptr, in which case there was no runtime schema info.
static PyObject* get_runtime_schema_info_for_op(py::handle py_op) {
  const auto op_dispatcher = get_dtensor_op_dispatcher();
  const py::handle sharding_propagator =
      op_dispatcher.attr(dtensor_interned_strings.sharding_propagator);
  const py::dict op_to_schema_info = py::reinterpret_borrow<py::dict>(
      sharding_propagator.attr(dtensor_interned_strings.op_to_schema_info));

  PyObject* runtime_schema_info =
      PyDict_GetItemWithError(op_to_schema_info.ptr(), py_op.ptr());
  if (!runtime_schema_info && PyErr_Occurred()) {
    throw py::error_already_set();
  }
  return runtime_schema_info;
}

static bool contains_any_symint(const py::tuple& tup) {
  for (const auto& s : tup) {
    if (THPUtils_checkLong(s.ptr())) {
      continue;
    }
    if (torch::is_symint(s)) {
      return true;
    }
  }
  return false;
}

static bool dtensor_spec_has_symints(py::handle spec) {
  const auto tensor_meta = spec.attr(dtensor_interned_strings.tensor_meta);
  if (tensor_meta.is_none()) {
    return false;
  }
  py::object raw_shape = tensor_meta.attr(dtensor_interned_strings.shape);
  if (!PyTuple_Check(raw_shape.ptr())) {
    PyErr_SetString(PyExc_TypeError, "TensorMeta.shape must be a tuple!");
    throw py::error_already_set();
  }
  const auto shape = py::reinterpret_steal<py::tuple>(raw_shape.release());
  return contains_any_symint(shape);
}

static std::optional<std::pair<NativeOpSchema, /*ComputeMesh*/ py::object>>
create_native_op_schema(
    const c10::OperatorHandle& op,
    py::handle py_op,
    torch::jit::Stack* stack) {
  // fused schema part of unwrap_to_op_info + recompute_comparison_key,
  // operating on IValues instead of Python stuff.

  PyObject* runtime_schema_info = get_runtime_schema_info_for_op(py_op);
  if (runtime_schema_info &&
      checked_istrue(py::handle(runtime_schema_info)
                         .attr(dtensor_interned_strings.needs_pytree)
                         .ptr())) {
    // Punting on pytree flattening in the fast path on IValues for
    // now since only a minority of ops need it. REVIEW: should we
    // TORCH_WARN on this?
    return std::nullopt;
  }

  OperatorArgsKwargsView args_kwargs(op, *stack);
  auto native_info = unpack_runtime_schema_info(
      py::handle(runtime_schema_info), args_kwargs.num_positional_args());

  c10::SmallVector<IValueOrDTensorSpec, 8> comparison_key;
  std::size_t comparison_key_hash = 0;

  py::object compute_mesh = py::none();

  const auto handle_non_dtensor_arg =
      [&comparison_key, &comparison_key_hash, &native_info](
          size_t idx, c10::IValue arg) {
        if (idx >= native_info.static_argnum) {
          if (arg.isList()) {
            const auto& list = arg.toList();
            if (list.empty()) {
              arg = c10::ivalue::Tuple::create({});
            } else {
              // WARNING: here we rely on c10::List being represented
              // by a contiguous array of IValue for efficiency!
              arg = c10::ivalue::Tuple::create(c10::ArrayRef<c10::IValue>(
                  &(*list.begin()).get(), list.size()));
            }
          }
          comparison_key_hash =
              c10::hash_combine(comparison_key_hash, c10::IValue::hash(arg));
          comparison_key.emplace_back(std::move(arg));
        }
      };
  const auto handle_dtensor_arg = [&comparison_key,
                                   &comparison_key_hash](py::object arg) {
    comparison_key_hash = c10::hash_combine(
        comparison_key_hash, static_cast<size_t>(py::hash(arg)));
    comparison_key.emplace_back(std::move(arg));
  };

  Py_ssize_t idx = 0;
  const bool allow_implicit_replication =
      at::get_dtensor_allow_implicit_replication();
  for (auto argument_it = args_kwargs.args_begin();
       argument_it != args_kwargs.args_end();
       ++argument_it) {
    const auto& arg = *argument_it;
    const auto [tensor_flavor, py_tensor] = check_for_dtensor_or_tensor(arg);
    switch (tensor_flavor) {
      case TensorFlavor::EXACTLY_DTENSOR:
      case TensorFlavor::DTENSOR_SUBCLASS: {
        py::object spec = py_tensor.attr(dtensor_interned_strings._spec);
        if (dtensor_spec_has_symints(spec)) {
          // Symints are unhashable, so we can't use the cache for
          // sharding propagation. bail out to slow path.
          return std::nullopt;
        }
        handle_dtensor_arg(std::move(spec));
        if (compute_mesh.is_none()) {
          compute_mesh = py::reinterpret_borrow<py::object>(
              py_tensor.attr(dtensor_interned_strings.device_mesh));
        }
        break;
      }
      case TensorFlavor::EXACTLY_TENSOR:
      case TensorFlavor::NON_DTENSOR_TENSOR_SUBCLASS: {
        if (compute_mesh.is_none()) {
          compute_mesh = try_find_mesh_from_args(op, args_kwargs);
        }
        handle_dtensor_arg(try_replicate_spec_for_scalar_tensor(
            allow_implicit_replication, py_op, py_tensor, compute_mesh));
        break;
      }
      case TensorFlavor::NON_TENSOR: {
        // non DTensor/Tensor args (i.e. int/float/bool), just add to
        // local_args
        handle_non_dtensor_arg(idx, arg);
        break;
      }
      default:
        TORCH_INTERNAL_ASSERT(false, "can't happen");
        break;
    }
    idx++;
  }

  TORCH_CHECK(
      !compute_mesh.is_none(),
      "found no DeviceMesh from dtensor args for ",
      op.operator_name());

  if (native_info.static_kwargkey && !native_info.static_kwargkey.is_none()) {
    // Separator to disambiguate kwargs from args in comparison and hashing.
    static constexpr int64_t kwargs_separator = 0x0011223344556677LL;
    comparison_key.emplace_back(static_cast<int64_t>(kwargs_separator));
    comparison_key_hash = hash_combine(comparison_key_hash, kwargs_separator);

    for (auto argument_it = args_kwargs.kwargs_begin();
         argument_it != args_kwargs.kwargs_end();
         ++argument_it) {
      // Rather than hash/compare the string key, we can just use the
      // index of the kwarg in the schema!
      const auto underlying_index = argument_it.underlying_index();
      comparison_key.emplace_back(c10::IValue(underlying_index));
      comparison_key_hash = hash_combine(
          comparison_key_hash, c10::IValue::hash(comparison_key.back().iv));
      const auto [tensor_flavor, py_tensor] =
          check_for_dtensor_or_tensor(*argument_it);
      switch (tensor_flavor) {
        case TensorFlavor::EXACTLY_DTENSOR:
        case TensorFlavor::DTENSOR_SUBCLASS: {
          handle_dtensor_arg(py_tensor.attr(dtensor_interned_strings._spec));
          break;
        }
        case TensorFlavor::EXACTLY_TENSOR:
        case TensorFlavor::NON_DTENSOR_TENSOR_SUBCLASS: {
          handle_dtensor_arg(try_replicate_spec_for_scalar_tensor(
              allow_implicit_replication, py_op, py_tensor, compute_mesh));
          break;
        }
        case TensorFlavor::NON_TENSOR: {
          handle_non_dtensor_arg(native_info.static_argnum, *argument_it);
          break;
        }
        default:
          TORCH_INTERNAL_ASSERT(false, "can't happen");
          break;
      }
    }
  }

<<<<<<< HEAD
  return std::make_pair(
      NativeOpSchema(op, std::move(comparison_key), comparison_key_hash),
      std::move(compute_mesh));
=======
  return NativeOpSchema(
      op,
      std::move(comparison_key),
      comparison_key_hash,
      args_kwargs.num_positional_args());
>>>>>>> 9bbb02ec
}

using getter = PyObject* (*)(PyObject*, void*);
using setter = int (*)(PyObject*, PyObject*, void*);

static PyObject* THPVariable_get_python_dispatch(
    THPVariable* self,
    void* unused) {
  HANDLE_TH_ERRORS
  const auto& var = THPVariable_Unpack(self);
  return torch::autograd::utils::wrap(
      var.unsafeGetTensorImpl()->is_python_dispatch());
  END_HANDLE_TH_ERRORS
}

// CRTP base class to implement the python bindings for a Tensor property in
// PyTorch A class that implements a property is expected to have:
// - static constexpr const char* name;
//   - This variable should hold the Python name of the property
// - static Tensor fn(const Tensor&);
//   - This function calls the relevant ATen on the tensor
template <typename T>
// NOLINTNEXTLINE(bugprone-crtp-constructor-accessibility)
struct GetterBase {
  static PyObject* getter(THPVariable* self, void* /*unused*/) {
    HANDLE_TH_ERRORS
    if (check_has_torch_function((PyObject*)self)) {
      return handle_torch_function_getter(self, T::name);
    }
    return THPVariable_Wrap(T::fn(THPVariable_Unpack(self)));
    END_HANDLE_TH_ERRORS
  }
};

struct PropertyT : GetterBase<PropertyT> {
  static constexpr const char* name = "T";
  static Tensor fn(const Tensor& t) {
    return t.numpy_T();
  }
};

struct PropertyH : GetterBase<PropertyH> {
  static constexpr const char* name = "H";
  static Tensor fn(const Tensor& t) {
    return t.matrix_H();
  }
};

struct PropertymT : GetterBase<PropertymT> {
  static constexpr const char* name = "mT";
  static Tensor fn(const Tensor& t) {
    return t.mT();
  }
};

struct PropertymH : GetterBase<PropertymH> {
  static constexpr const char* name = "mH";
  static Tensor fn(const Tensor& t) {
    return t.mH();
  }
};

struct PropertyData : GetterBase<PropertyData> {
  static constexpr const char* name = "data";
  static Tensor fn(const Tensor& t) {
    return t.variable_data();
  }
};

struct PropertyGrad : GetterBase<PropertyGrad> {
  static constexpr const char* name = "grad";
  static Tensor fn(const Tensor& t) {
    return t.grad();
  }
};

struct PropertyReal : GetterBase<PropertyReal> {
  static constexpr const char* name = "real";
  static Tensor fn(const Tensor& t) {
    return at::real(t);
  }
};

struct PropertyImag : GetterBase<PropertyImag> {
  static constexpr const char* name = "imag";
  static Tensor fn(const Tensor& t) {
    return at::imag(t);
  }
};

static PyObject* THPVariable_get_cdata(THPVariable* self, void* unused) {
  HANDLE_TH_ERRORS
  if (check_has_torch_function((PyObject*)self)) {
    return handle_torch_function_getter(self, "_cdata");
  }
  const auto& var = THPVariable_Unpack(self);
  return PyLong_FromVoidPtr(var.unsafeGetTensorImpl());
  END_HANDLE_TH_ERRORS
}

static PyObject* THPVariable_get_version(THPVariable* self, void* unused) {
  HANDLE_TH_ERRORS
  if (check_has_torch_function((PyObject*)self)) {
    return handle_torch_function_getter(self, "_version");
  }
  const auto& var = THPVariable_Unpack(self);
  return THPUtils_packInt64(var._version());
  END_HANDLE_TH_ERRORS
}

static PyObject* THPVariable_get_grad_fn(THPVariable* self, void* unused) {
  HANDLE_TH_ERRORS
  if (check_has_torch_function((PyObject*)self)) {
    return handle_torch_function_getter(self, "grad_fn");
  }
  const auto& var = THPVariable_Unpack(self);
  if (!var.grad_fn()) {
    Py_RETURN_NONE;
  }
  return functionToPyObject(var.grad_fn());
  END_HANDLE_TH_ERRORS
}

static int THPVariable_set_grad_fn(
    THPVariable* self,
    PyObject* obj,
    void* unused) {
  HANDLE_TH_ERRORS
  if (check_has_torch_function((PyObject*)self)) {
    return handle_torch_function_setter(self, "_grad_fn", obj);
  }
  TORCH_CHECK(obj, "Deletion of _grad_fn not allowed. Detach tensor instead!");
  TORCH_CHECK(obj == Py_None, "_grad_fn can be only set to None");
  THPVariable_Unpack(self).detach_();
  return 0;
  END_HANDLE_TH_ERRORS_RET(-1)
}

static PyObject* THPVariable_is_leaf(THPVariable* self, void* unused) {
  HANDLE_TH_ERRORS
  if (check_has_torch_function((PyObject*)self)) {
    return handle_torch_function_getter(self, "is_leaf");
  }
  return PyBool_FromLong(!THPVariable_Unpack(self).grad_fn());
  END_HANDLE_TH_ERRORS
}

static int THPVariable_set_data(
    THPVariable* self,
    PyObject* data,
    void* unused) {
  HANDLE_TH_ERRORS
  if (check_has_torch_function((PyObject*)self)) {
    return handle_torch_function_setter(self, "data", data);
  }
  TORCH_CHECK(
      data, "Deleting tensor data is not allowed. Delete tensor instead!");
  TORCH_CHECK_TYPE(
      THPVariable_Check(data),
      "Variable data has to be a tensor, but got ",
      Py_TYPE(data)->tp_name);

  THPVariable_Unpack(self).set_data(THPVariable_Unpack(data));
  return 0;
  END_HANDLE_TH_ERRORS_RET(-1)
}

static int THPVariable_set_grad(
    THPVariable* self,
    PyObject* py_grad,
    void* unused) {
  HANDLE_TH_ERRORS
  if (check_has_torch_function((PyObject*)self)) {
    return handle_torch_function_setter(self, "grad", py_grad);
  }
  const auto& var = THPVariable_Unpack(self);
  if (!py_grad || py_grad == Py_None) {
    var.mutable_grad().reset();
    return 0;
  }

  TORCH_CHECK_TYPE(
      THPVariable_Check(py_grad),
      "assigned grad expected to be a Tensor or None but got grad of type ",
      THPUtils_typename(py_grad));
  TORCH_CHECK(
      self != (THPVariable*)py_grad, "can't assign Variable as its own grad");

  const auto& grad = THPVariable_Unpack(py_grad);
  if (var.grad_dtype().has_value()) {
    TORCH_CHECK(
        grad.dtype() == var.grad_dtype().value(),
        "attempting to assign a gradient with dtype '",
        grad.dtype(),
        "' to a tensor with grad_dtype '",
        var.grad_dtype().value(),
        "'. The gradient must match the tensor's grad_dtype (defaults to the tensor's "
        "dtype). You can set the tensor's grad_dtype attribute with a specific dtype, or "
        "None to allow any dtype. Set grad_dtype with caution. Diverging the dtypes of "
        "a tensor and its gradient may break downstream systems that assume they match.");
  }
  TORCH_CHECK(
      var.device().type() == grad.device().type(),
      "attempting to assign a gradient with device type '",
      grad.device().type(),
      "' to a tensor with device type '",
      var.device().type(),
      "'. Please ensure that the gradient and the tensor are on the same device");
  if (grad.layout() != kSparse) {
    auto expected_options = var.options().dtype(
        var.grad_dtype().has_value() ? var.grad_dtype().value()
                                     : grad.scalar_type());
    TORCH_CHECK(
        grad.options().type_equal(expected_options),
        "attempting to assign a gradient to a tensor that has data of a different type");
  }
  TORCH_CHECK(
      grad.get_device() == var.get_device(),
      "attempting to assign a gradient located on device with index '",
      grad.get_device(),
      "' to a tensor located on device with index '",
      var.get_device(),
      "'. Please ensure that the gradient and the tensor are on the same device");
  TORCH_CHECK(
      grad.sym_sizes().equals(var.sym_sizes()),
      "attempting to assign a gradient of size '",
      grad.sym_sizes(),
      "' to a tensor of size '",
      var.sym_sizes(),
      "'. Please ensure that the gradient and the tensor are the same size");

  var.mutable_grad() = grad;
  return 0;
  END_HANDLE_TH_ERRORS_RET(-1)
}

static PyObject* THPVariable_get_volatile(THPVariable* self, void* unused) {
  HANDLE_TH_ERRORS
  if (check_has_torch_function((PyObject*)self)) {
    return handle_torch_function_getter(self, "volatile");
  }
  const char* msg = "volatile was removed (Variable.volatile is always False)";
  auto r = PyErr_WarnEx(PyExc_UserWarning, msg, 1);
  if (r != 0)
    throw python_error();
  Py_RETURN_FALSE;
  END_HANDLE_TH_ERRORS
}

static int THPVariable_set_volatile(
    THPVariable* self,
    PyObject* obj,
    void* unused) {
  HANDLE_TH_ERRORS
  if (check_has_torch_function((PyObject*)self)) {
    return handle_torch_function_setter(self, "volatile", obj);
  }
  auto r = PyErr_WarnEx(PyExc_UserWarning, VOLATILE_WARNING, 1);
  if (r != 0)
    throw python_error();
  return 0;
  END_HANDLE_TH_ERRORS_RET(-1)
}

static PyObject* THPVariable_get_output_nr(THPVariable* self, void* unused) {
  HANDLE_TH_ERRORS
  if (check_has_torch_function((PyObject*)self)) {
    return handle_torch_function_getter(self, "output_nr");
  }
  const auto output_nr = THPVariable_Unpack(self).output_nr();
  return THPUtils_packInt64(output_nr);
  END_HANDLE_TH_ERRORS
}

static PyObject* THPVariable_get_requires_grad(
    THPVariable* self,
    void* unused) {
  HANDLE_TH_ERRORS
  if (check_has_torch_function((PyObject*)self)) {
    return handle_torch_function_getter(self, "requires_grad");
  }
  if (THPVariable_Unpack(self).requires_grad()) {
    Py_RETURN_TRUE;
  } else {
    Py_RETURN_FALSE;
  }
  END_HANDLE_TH_ERRORS
}

static PyObject* THPVariable_retains_grad(THPVariable* self, void* unused) {
  HANDLE_TH_ERRORS
  if (check_has_torch_function((PyObject*)self)) {
    return handle_torch_function_getter(self, "retains_grad");
  }
  if (THPVariable_Unpack(self).retains_grad()) {
    Py_RETURN_TRUE;
  } else {
    Py_RETURN_FALSE;
  }
  END_HANDLE_TH_ERRORS
}

static PyObject* THPVariable_get_ndim(THPVariable* self, void* unused) {
  HANDLE_TH_ERRORS
  if (check_has_torch_function((PyObject*)self)) {
    return handle_torch_function_getter(self, "ndim");
  }
  return THPUtils_packInt64(THPVariable_Unpack(self).dim());
  END_HANDLE_TH_ERRORS
}

static PyObject* THPVariable_get_names(PyObject* self, void* unused) {
  HANDLE_TH_ERRORS
  if (check_has_torch_function(self)) {
    return handle_torch_function_getter((THPVariable*)self, "names");
  }
  // The long-term plan is to return a list of (python) torch.Dimname.
  // However, for now, return a list of string.
  const auto& tensor = THPVariable_Unpack(self);
  auto size = tensor.dim();
  THPObjectPtr tuple(PyTuple_New(size));
  if (!tuple)
    throw python_error();

  const auto dimnames = tensor.names();
  for (const auto i : c10::irange(size)) {
    PyObject* str = nullptr;
    if (dimnames[i].type() == at::NameType::WILDCARD) {
      // PyTuple_SET_ITEM steals a reference to the object. When the tuple is
      // deallocated, it'll decrement the refcount on Py_None, which is bad.
      // To avoid this, we "create" a new reference to Py_None by increasing
      // the refcount.
      // Sources:
      // - https://docs.python.org/3/c-api/tuple.html#c.PyTuple_SetItem
      // -
      // https://stackoverflow.com/questions/16400600/how-to-return-a-tuple-containing-a-none-value-from-the-c-api
      Py_INCREF(Py_None);
      str = Py_None;
    } else {
      str = THPUtils_packString(dimnames[i].symbol().toUnqualString());
      if (!str)
        throw python_error();
    }
    PyTuple_SET_ITEM(tuple.get(), i, str);
  }
  return tuple.release();
  END_HANDLE_TH_ERRORS
}

static int THPVariable_set_names(
    PyObject* self,
    PyObject* names,
    void* unused) {
  HANDLE_TH_ERRORS
  if (check_has_torch_function(self)) {
    return handle_torch_function_setter((THPVariable*)self, "names", names);
  }
  const auto& var = THPVariable_Unpack(self);
  if (names == Py_None) {
    at::internal_set_names_inplace(var, std::nullopt);
  } else {
    TORCH_CHECK(
        THPUtils_checkDimnameList(names),
        "names must either be None or a tuple of dim names");
    at::internal_set_names_inplace(var, torch::parseDimnameList(names));
  }
  return 0;
  END_HANDLE_TH_ERRORS_RET(-1)
}

static int THPVariable_set_requires_grad(
    THPVariable* self,
    PyObject* obj,
    void* unused) {
  HANDLE_TH_ERRORS
  if (check_has_torch_function((PyObject*)self)) {
    return handle_torch_function_setter(self, "requires_grad", obj);
  }
  TORCH_CHECK(obj && PyBool_Check(obj), "requires_grad must be a bool");
  const auto& var = THPVariable_Unpack(self);
  auto requires_grad = (obj == Py_True);
  if (!var.is_leaf()) {
    THPUtils_setError(
        autograd::utils::requires_grad_leaf_error(obj == Py_True).c_str());
    return -1;
  }
  if (requires_grad &&
      !isDifferentiableType(at::typeMetaToScalarType((var.dtype())))) {
    THPUtils_setError(
        "only Tensors of floating point and complex dtype can require gradients");
    return -1;
  }
  var.set_requires_grad(requires_grad);
  return 0;
  END_HANDLE_TH_ERRORS_RET(-1)
}

static PyObject* THPVariable_get_name(THPVariable* self, void* unused) {
  if (check_has_torch_function((PyObject*)self)) {
    HANDLE_TH_ERRORS
    return handle_torch_function_getter(self, "name");
    END_HANDLE_TH_ERRORS
  }
  const auto& tensor = THPVariable_Unpack(self);
  if (tensor.name().empty())
    Py_RETURN_NONE;
  return THPUtils_packString(tensor.name().c_str());
}

static PyObject* THPVariable_get_backwards_hooks(
    THPVariable* self,
    void* unused) {
  HANDLE_TH_ERRORS
  if (check_has_torch_function((PyObject*)self)) {
    return handle_torch_function_getter(self, "_backward_hooks");
  }
  if (self->backward_hooks) {
    Py_INCREF(self->backward_hooks);
    return self->backward_hooks;
  }
  Py_RETURN_NONE;
  END_HANDLE_TH_ERRORS
}

static int THPVariable_set_backwards_hooks(
    THPVariable* self,
    PyObject* obj,
    void* unused) {
  HANDLE_TH_ERRORS
  if (check_has_torch_function((PyObject*)self)) {
    return handle_torch_function_setter(self, "_backward_hooks", obj);
  }
  TORCH_CHECK(obj, "Deletion of _backwards_hooks not allowed!");
  if (obj == Py_None) {
    obj = nullptr;
  }
  Py_XINCREF(obj);
  Py_XDECREF(self->backward_hooks);
  self->backward_hooks = obj;
  const auto& tensor = THPVariable_Unpack(self);
  torch::autograd::impl::clear_hooks(tensor);
  if (obj) {
    torch::autograd::impl::add_hook(
        tensor, std::make_unique<PyFunctionTensorPreHook>(obj, 0));
  }
  return 0;
  END_HANDLE_TH_ERRORS_RET(-1)
}

static PyObject* THPVariable_get_post_accumulate_grad_hooks(
    THPVariable* self,
    void* unused) {
  HANDLE_TH_ERRORS
  if (check_has_torch_function((PyObject*)self)) {
    return handle_torch_function_getter(self, "_post_accumulate_grad_hooks");
  }
  if (self->post_accumulate_grad_hooks) {
    Py_INCREF(self->post_accumulate_grad_hooks);
    return self->post_accumulate_grad_hooks;
  }
  Py_RETURN_NONE;
  END_HANDLE_TH_ERRORS
}

static int THPVariable_set_post_accumulate_grad_hooks(
    THPVariable* self,
    PyObject* obj,
    void* unused) {
  HANDLE_TH_ERRORS
  if (check_has_torch_function((PyObject*)self)) {
    return handle_torch_function_setter(
        self, "_post_accumulate_grad_hooks", obj);
  }
  TORCH_CHECK(obj, "Deletion of _post_accumulate_grad_hooks not allowed!");
  if (obj == Py_None) {
    obj = nullptr;
  }
  Py_XINCREF(obj);
  Py_CLEAR(self->post_accumulate_grad_hooks);
  self->post_accumulate_grad_hooks = obj;
  const auto& tensor = THPVariable_Unpack(self);
  if (obj) {
    torch::autograd::impl::set_post_acc_grad_hooks(
        tensor, std::make_unique<PyFunctionTensorPostAccGradHooks>(obj));
  }
  return 0;
  END_HANDLE_TH_ERRORS_RET(-1)
}

static PyObject* THPVariable_get_base(THPVariable* self, void* unused) {
  HANDLE_TH_ERRORS
  if (check_has_torch_function((PyObject*)self)) {
    return handle_torch_function_getter(self, "_base");
  }
  const auto& tensor = THPVariable_Unpack(self);
  if (tensor.is_view()) {
    return THPVariable_Wrap(tensor._base());
  }
  Py_RETURN_NONE;
  END_HANDLE_TH_ERRORS
}

static PyObject* THPVariable_get_shape(THPVariable* self, void* unused) {
  HANDLE_TH_ERRORS
  if (check_has_torch_function((PyObject*)self)) {
    return handle_torch_function_getter(self, "shape");
  }
  return THPSize_NewFromSymSizes(THPVariable_Unpack(self));
  END_HANDLE_TH_ERRORS
}

static PyObject* THPVariable_is_cpu(THPVariable* self, void* unused) {
  HANDLE_TH_ERRORS
  if (check_has_torch_function((PyObject*)self)) {
    return handle_torch_function_getter(self, "is_cpu");
  }
  auto& self_ = THPVariable_Unpack(self);
  return torch::autograd::utils::wrap(self_.is_cpu());
  END_HANDLE_TH_ERRORS
}

static PyObject* THPVariable_is_cuda(THPVariable* self, void* unused) {
  HANDLE_TH_ERRORS
  if (check_has_torch_function((PyObject*)self)) {
    return handle_torch_function_getter(self, "is_cuda");
  }
  auto& self_ = THPVariable_Unpack(self);
  return torch::autograd::utils::wrap(self_.is_cuda());
  END_HANDLE_TH_ERRORS
}

static PyObject* THPVariable_is_mtia(THPVariable* self, void* unused) {
  HANDLE_TH_ERRORS
  if (check_has_torch_function((PyObject*)self)) {
    return handle_torch_function_getter(self, "is_mtia");
  }
  auto& self_ = THPVariable_Unpack(self);
  return torch::autograd::utils::wrap(self_.is_mtia());
  END_HANDLE_TH_ERRORS
}

static PyObject* THPVariable_is_xla(THPVariable* self, void* unused) {
  HANDLE_TH_ERRORS
  if (check_has_torch_function((PyObject*)self)) {
    return handle_torch_function_getter(self, "is_xla");
  }
  auto& self_ = THPVariable_Unpack(self);
  return torch::autograd::utils::wrap(self_.is_xla());
  END_HANDLE_TH_ERRORS
}

static PyObject* THPVariable_is_ipu(THPVariable* self, void* unused) {
  HANDLE_TH_ERRORS
  if (check_has_torch_function((PyObject*)self)) {
    return handle_torch_function_getter(self, "is_ipu");
  }
  auto& self_ = THPVariable_Unpack(self);
  return torch::autograd::utils::wrap(self_.is_ipu());
  END_HANDLE_TH_ERRORS
}

static PyObject* THPVariable_is_xpu(THPVariable* self, void* unused) {
  HANDLE_TH_ERRORS
  if (check_has_torch_function((PyObject*)self)) {
    return handle_torch_function_getter(self, "is_xpu");
  }
  auto& self_ = THPVariable_Unpack(self);
  return torch::autograd::utils::wrap(self_.is_xpu());
  END_HANDLE_TH_ERRORS
}

static PyObject* THPVariable_is_sparse(THPVariable* self, void* unused) {
  HANDLE_TH_ERRORS
  if (check_has_torch_function((PyObject*)self)) {
    return handle_torch_function_getter(self, "is_sparse");
  }
  auto& self_ = THPVariable_Unpack(self);
  return torch::autograd::utils::wrap(self_.is_sparse());
  END_HANDLE_TH_ERRORS
}

static PyObject* THPVariable_is_sparse_csr(THPVariable* self, void* unused) {
  HANDLE_TH_ERRORS
  if (check_has_torch_function((PyObject*)self)) {
    return handle_torch_function_getter(self, "is_sparse_csr");
  }
  auto& self_ = THPVariable_Unpack(self);
  return torch::autograd::utils::wrap(self_.is_sparse_csr());
  END_HANDLE_TH_ERRORS
}

static PyObject* THPVariable_is_mkldnn(THPVariable* self, void* unused) {
  HANDLE_TH_ERRORS
  if (check_has_torch_function((PyObject*)self)) {
    return handle_torch_function_getter(self, "is_mkldnn");
  }
  auto& self_ = THPVariable_Unpack(self);
  return torch::autograd::utils::wrap(self_.is_mkldnn());
  END_HANDLE_TH_ERRORS
}

static PyObject* THPVariable_is_mps(THPVariable* self, void* unused) {
  HANDLE_TH_ERRORS
  if (check_has_torch_function((PyObject*)self)) {
    return handle_torch_function_getter(self, "is_mps");
  }
  auto& self_ = THPVariable_Unpack(self);
  return torch::autograd::utils::wrap(self_.is_mps());
  END_HANDLE_TH_ERRORS
}

static PyObject* THPVariable_is_maia(THPVariable* self, void* unused) {
  HANDLE_TH_ERRORS
  if (check_has_torch_function((PyObject*)self)) {
    return handle_torch_function_getter(self, "is_maia");
  }
  auto& self_ = THPVariable_Unpack(self);
  return torch::autograd::utils::wrap(self_.is_maia());
  END_HANDLE_TH_ERRORS
}

static PyObject* THPVariable_is_vulkan(THPVariable* self, void* unused) {
  HANDLE_TH_ERRORS
  if (check_has_torch_function((PyObject*)self)) {
    return handle_torch_function_getter(self, "is_vulkan");
  }
  auto& self_ = THPVariable_Unpack(self);
  return torch::autograd::utils::wrap(self_.is_vulkan());
  END_HANDLE_TH_ERRORS
}

static PyObject* THPVariable_is_quantized(THPVariable* self, void* unused) {
  HANDLE_TH_ERRORS
  if (check_has_torch_function((PyObject*)self)) {
    return handle_torch_function_getter(self, "is_quantized");
  }
  auto& self_ = THPVariable_Unpack(self);
  return torch::autograd::utils::wrap(self_.is_quantized());
  END_HANDLE_TH_ERRORS
}

static PyObject* THPVariable_is_meta(THPVariable* self, void* unused) {
  HANDLE_TH_ERRORS
  if (check_has_torch_function((PyObject*)self)) {
    return handle_torch_function_getter(self, "is_meta");
  }
  auto& self_ = THPVariable_Unpack(self);
  return torch::autograd::utils::wrap(self_.is_meta());
  END_HANDLE_TH_ERRORS
}

static PyObject* THPVariable_is_complex(THPVariable* self, void* unused) {
  HANDLE_TH_ERRORS
  if (check_has_torch_function((PyObject*)self)) {
    return handle_torch_function_getter(self, "is_complex");
  }
  auto& self_ = THPVariable_Unpack(self);
  return torch::autograd::utils::wrap(self_.is_complex());
  END_HANDLE_TH_ERRORS
}

static PyObject* THPVariable_is_nested(THPVariable* self, void* unused) {
  HANDLE_TH_ERRORS
  if (check_has_torch_function((PyObject*)self)) {
    return handle_torch_function_getter(self, "is_nested");
  }
  auto& self_ = THPVariable_Unpack(self);
  return torch::autograd::utils::wrap(self_.is_nested());
  END_HANDLE_TH_ERRORS
}

static PyObject* THPVariable_has_symbolic_sizes_strides(
    THPVariable* self,
    void* unused) {
  HANDLE_TH_ERRORS
  auto& self_ = THPVariable_Unpack(self);
  return torch::autograd::utils::wrap(
      self_.unsafeGetTensorImpl()->has_symbolic_sizes_strides());
  END_HANDLE_TH_ERRORS
}

static PyObject* THPVariable_dtype(THPVariable* self, void* unused) {
  HANDLE_TH_ERRORS
  if (check_has_torch_function((PyObject*)self)) {
    return handle_torch_function_getter(self, "dtype");
  }
  auto& self_ = THPVariable_Unpack(self);
  return torch::autograd::utils::wrap(self_.scalar_type());
  END_HANDLE_TH_ERRORS
}

static PyObject* THPVariable_layout(THPVariable* self, void* unused) {
  HANDLE_TH_ERRORS
  if (check_has_torch_function((PyObject*)self)) {
    return handle_torch_function_getter(self, "layout");
  }
  auto& self_ = THPVariable_Unpack(self);
  return torch::autograd::utils::wrap(self_.layout());
  END_HANDLE_TH_ERRORS
}

static PyObject* THPVariable_device(THPVariable* self, void* unused) {
  HANDLE_TH_ERRORS
  if (check_has_torch_function((PyObject*)self)) {
    return handle_torch_function_getter(self, "device");
  }
  return THPDevice_New(THPVariable_Unpack(self).device());
  END_HANDLE_TH_ERRORS
}

static PyObject* THPVariable_get_nbytes(THPVariable* self, void* unused) {
  HANDLE_TH_ERRORS
  if (check_has_torch_function((PyObject*)self)) {
    return handle_torch_function_getter(self, "nbytes");
  }
  return PyLong_FromSize_t(THPVariable_Unpack(self).nbytes());
  END_HANDLE_TH_ERRORS
}

static PyObject* THPVariable_get_grad_dtype(THPVariable* self, void* unused) {
  HANDLE_TH_ERRORS
  if (check_has_torch_function((PyObject*)self)) {
    return handle_torch_function_getter(self, "grad_dtype");
  }
  const auto& var = THPVariable_Unpack(self);
  TORCH_CHECK(
      !var.grad_fn(), "grad_dtype can only be accessed on leaf tensors.");
  if (!var.grad_dtype().has_value()) {
    Py_RETURN_NONE;
  } else {
    return torch::autograd::utils::wrap(var.grad_dtype().value());
  }
  END_HANDLE_TH_ERRORS
}

static int THPVariable_set_grad_dtype(
    THPVariable* self,
    PyObject* obj,
    void* unused) {
  HANDLE_TH_ERRORS
  if (check_has_torch_function((PyObject*)self)) {
    return handle_torch_function_setter(self, "grad_dtype", obj);
  }
  const auto& var = THPVariable_Unpack(self);
  TORCH_CHECK(
      THPDtype_Check(obj) || obj == Py_None,
      "grad_dtype must be a torch.dtype or None, but got ",
      Py_TYPE(obj)->tp_name);
  if (var.grad().defined() && obj != Py_None) {
    auto new_dtype = reinterpret_cast<THPDtype*>(obj);
    TORCH_CHECK(
        var.grad().dtype() == new_dtype->scalar_type,
        "Cannot set grad_dtype to '",
        new_dtype->scalar_type,
        "' because there is already a gradient with dtype '",
        var.grad().dtype(),
        "'. Please clear the gradient (.grad = None) before changing grad_dtype, "
        "or ensure the new grad_dtype matches the existing gradient's dtype.");
  }
  std::optional<at::ScalarType> new_dtype;
  if (obj != Py_None) {
    auto* dtype = reinterpret_cast<THPDtype*>(obj);
    new_dtype = dtype->scalar_type;
  }
  var.set_grad_dtype(new_dtype);
  return 0;
  END_HANDLE_TH_ERRORS_RET(-1)
}

static PyObject* THPVariable_get_itemsize(THPVariable* self, void* unused) {
  HANDLE_TH_ERRORS
  if (check_has_torch_function((PyObject*)self)) {
    return handle_torch_function_getter(self, "itemsize");
  }
  return PyLong_FromSize_t(THPVariable_Unpack(self).itemsize());
  END_HANDLE_TH_ERRORS
}

static int THPVariable_set_real(PyObject* self, PyObject* real, void* unused) {
  HANDLE_TH_ERRORS
  auto& self_ = THPVariable_Unpack(self);
  auto self_real = at::real(self_);
  auto real_ = valueToTensor(self_real.options(), real, self_real.device());
  {
    pybind11::gil_scoped_release no_gil;
    self_real.copy_(real_);
    return 0;
  }
  END_HANDLE_TH_ERRORS_RET(-1)
}

static int THPVariable_set_imag(PyObject* self, PyObject* imag, void* unused) {
  HANDLE_TH_ERRORS
  auto& self_ = THPVariable_Unpack(self);
  auto self_imag = at::imag(self_);
  auto imag_ = valueToTensor(self_imag.options(), imag, self_imag.device());
  {
    pybind11::gil_scoped_release no_gil;
    self_imag.copy_(imag_);
    return 0;
  }
  END_HANDLE_TH_ERRORS_RET(-1)
}

static PyObject* THPVariable__use_count(PyObject* self, PyObject* noargs) {
  HANDLE_TH_ERRORS
  const auto& t = THPVariable_Unpack(self);
  return THPUtils_packUInt64(t.use_count());
  END_HANDLE_TH_ERRORS
}

// properties are registered here because we are currently only able to bind
// them manually. TODO: make declarable in native_functions
// NOLINTNEXTLINE(modernize-avoid-c-arrays,cppcoreguidelines-avoid-c-arrays,cppcoreguidelines-avoid-non-const-global-variables)
static struct PyGetSetDef THPVariable_properties[] = {
    {"_python_dispatch",
     (getter)THPVariable_get_python_dispatch,
     nullptr,
     nullptr,
     nullptr},
    {"T", (getter)PropertyT::getter, nullptr, nullptr, nullptr},
    {"H", (getter)PropertyH::getter, nullptr, nullptr, nullptr},
    {"mT", (getter)PropertymT::getter, nullptr, nullptr, nullptr},
    {"mH", (getter)PropertymH::getter, nullptr, nullptr, nullptr},
    {"_cdata", (getter)THPVariable_get_cdata, nullptr, nullptr, nullptr},
    {"_version", (getter)THPVariable_get_version, nullptr, nullptr, nullptr},
    {"grad_fn", (getter)THPVariable_get_grad_fn, nullptr, nullptr, nullptr},
    {"_grad_fn",
     (getter)THPVariable_get_grad_fn,
     (setter)THPVariable_set_grad_fn,
     nullptr,
     nullptr},
    {"is_leaf", (getter)THPVariable_is_leaf, nullptr, nullptr, nullptr},
    {"retains_grad",
     (getter)THPVariable_retains_grad,
     nullptr,
     nullptr,
     nullptr},
    {"data",
     (getter)PropertyData::getter,
     (setter)THPVariable_set_data,
     nullptr,
     nullptr},
    {"_grad",
     (getter)PropertyGrad::getter,
     (setter)THPVariable_set_grad,
     nullptr,
     nullptr}, // Allows the python class to override .grad
    {"grad",
     (getter)PropertyGrad::getter,
     (setter)THPVariable_set_grad,
     nullptr,
     nullptr},
    {"_base", (getter)THPVariable_get_base, nullptr, nullptr, nullptr},
    {"volatile",
     (getter)THPVariable_get_volatile,
     (setter)THPVariable_set_volatile,
     nullptr,
     nullptr},
    {"output_nr", (getter)THPVariable_get_output_nr, nullptr, nullptr, nullptr},
    {"requires_grad",
     (getter)THPVariable_get_requires_grad,
     (setter)THPVariable_set_requires_grad,
     nullptr,
     nullptr},
    {"_backward_hooks",
     (getter)THPVariable_get_backwards_hooks,
     (setter)THPVariable_set_backwards_hooks,
     nullptr,
     nullptr},
    {"_post_accumulate_grad_hooks",
     (getter)THPVariable_get_post_accumulate_grad_hooks,
     (setter)THPVariable_set_post_accumulate_grad_hooks,
     nullptr,
     nullptr},
    {"name", (getter)THPVariable_get_name, nullptr, nullptr, nullptr},
    {"shape", (getter)THPVariable_get_shape, nullptr, nullptr, nullptr},
    {"is_cuda", (getter)THPVariable_is_cuda, nullptr, nullptr, nullptr},
    {"is_mtia", (getter)THPVariable_is_mtia, nullptr, nullptr, nullptr},
    {"is_cpu", (getter)THPVariable_is_cpu, nullptr, nullptr, nullptr},
    {"is_xla", (getter)THPVariable_is_xla, nullptr, nullptr, nullptr},
    {"is_xpu", (getter)THPVariable_is_xpu, nullptr, nullptr, nullptr},
    {"is_ipu", (getter)THPVariable_is_ipu, nullptr, nullptr, nullptr},
    {"is_sparse", (getter)THPVariable_is_sparse, nullptr, nullptr, nullptr},
    {"is_sparse_csr",
     (getter)THPVariable_is_sparse_csr,
     nullptr,
     nullptr,
     nullptr},
    {"is_mkldnn", (getter)THPVariable_is_mkldnn, nullptr, nullptr, nullptr},
    {"is_mps", (getter)THPVariable_is_mps, nullptr, nullptr, nullptr},
    {"is_maia", (getter)THPVariable_is_maia, nullptr, nullptr, nullptr},
    {"is_vulkan", (getter)THPVariable_is_vulkan, nullptr, nullptr, nullptr},
    {"is_complex", (getter)THPVariable_is_complex, nullptr, nullptr, nullptr},
    {"is_quantized",
     (getter)THPVariable_is_quantized,
     nullptr,
     nullptr,
     nullptr},
    {"is_meta", (getter)THPVariable_is_meta, nullptr, nullptr, nullptr},
    {"is_nested", (getter)THPVariable_is_nested, nullptr, nullptr, nullptr},
    {"_has_symbolic_sizes_strides",
     (getter)THPVariable_has_symbolic_sizes_strides,
     nullptr,
     nullptr,
     nullptr},
    {"dtype", (getter)THPVariable_dtype, nullptr, nullptr, nullptr},
    {"layout", (getter)THPVariable_layout, nullptr, nullptr, nullptr},
    {"device", (getter)THPVariable_device, nullptr, nullptr, nullptr},
    {"ndim", (getter)THPVariable_get_ndim, nullptr, nullptr, nullptr},
    {"nbytes", (getter)THPVariable_get_nbytes, nullptr, nullptr, nullptr},
    {"itemsize", (getter)THPVariable_get_itemsize, nullptr, nullptr, nullptr},
    {"names",
     (getter)THPVariable_get_names,
     (setter)THPVariable_set_names,
     nullptr,
     nullptr},
    {"real",
     (getter)PropertyReal::getter,
     (setter)THPVariable_set_real,
     nullptr,
     nullptr},
    {"imag",
     (getter)PropertyImag::getter,
     (setter)THPVariable_set_imag,
     nullptr,
     nullptr},
    {"grad_dtype",
     (getter)THPVariable_get_grad_dtype,
     (setter)THPVariable_set_grad_dtype,
     nullptr,
     nullptr},
    {nullptr}};

static PyMappingMethods THPVariable_as_mapping = {
    THPVariable_length,
    THPVariable_getitem,
    THPVariable_setitem,
};

// NOLINTNEXTLINE(modernize-avoid-c-arrays,cppcoreguidelines-avoid-c-arrays,cppcoreguidelines-avoid-non-const-global-variables)
static PyMethodDef extra_methods[] = {
    {"as_subclass",
     castPyCFunctionWithKeywords(THPVariable_as_subclass),
     METH_VARARGS | METH_KEYWORDS,
     nullptr},
    {"_make_subclass",
     castPyCFunctionWithKeywords(THPVariable_make_subclass),
     METH_STATIC | METH_VARARGS | METH_KEYWORDS,
     nullptr},
    {"_make_wrapper_subclass",
     castPyCFunctionWithKeywords(THPVariable_make_wrapper_subclass),
     METH_STATIC | METH_VARARGS | METH_KEYWORDS,
     nullptr},
    {"_dtensor__new__",
     castPyCFunctionWithKeywords(THPVariable_dtensor_new),
     METH_STATIC | METH_VARARGS | METH_KEYWORDS,
     nullptr},
    {"_fix_weakref", THPVariable_fix_weakref, METH_NOARGS, nullptr},
    {"_view_func",
     castPyCFunctionWithKeywords(THPVariable_view_func),
     METH_VARARGS | METH_KEYWORDS,
     nullptr},
    {"_view_func_unsafe",
     castPyCFunctionWithKeywords(THPVariable_view_func_unsafe),
     METH_VARARGS | METH_KEYWORDS,
     nullptr},
    {"_rev_view_func_unsafe",
     THPVariable_rev_view_func_unsafe,
     METH_O,
     nullptr},
    {"_use_count", THPVariable__use_count, METH_NOARGS, nullptr},
    {nullptr}};

// NOLINTNEXTLINE(modernize-avoid-c-arrays,cppcoreguidelines-avoid-c-arrays,cppcoreguidelines-avoid-non-const-global-variables)
static PyMethodDef extra_functions[] = {
    {"_DTensor_OpSchema_post_init",
     DTensor_OpSchema_post_init,
     METH_O,
     nullptr},
    {"_DTensor_OpSchema_recompute_comparison_key",
     DTensor_OpSchema_recompute_comparison_key,
     METH_O,
     nullptr},
    {"_DTensor_compute_global_tensor_info",
     castPyCFunctionFast(DTensor_compute_global_tensor_info),
     METH_FASTCALL,
     compute_global_tensor_info_doc},
    {nullptr}};

struct THPVariableMeta {
  PyHeapTypeObject base;
};

static int THPVariableMetaType_init(
    PyObject* cls,
    PyObject* args,
    PyObject* kwargs);

static PyTypeObject THPVariableMetaType = {
    PyVarObject_HEAD_INIT(DEFERRED_ADDRESS(&PyType_Type), 0)
    "torch._C._TensorMeta", /* tp_name */
    sizeof(THPVariableMeta), /* tp_basicsize */
    0, /* tp_itemsize */
    nullptr, /* tp_dealloc */
    0, /* tp_vectorcall_offset */
    nullptr, /* tp_getattr */
    nullptr, /* tp_setattr */
    nullptr, /* tp_reserved */
    nullptr, /* tp_repr */
    nullptr, /* tp_as_number */
    nullptr, /* tp_as_sequence */
    nullptr, /* tp_as_mapping */
    nullptr, /* tp_hash  */
    nullptr, /* tp_call */
    nullptr, /* tp_str */
    nullptr, /* tp_getattro */
    nullptr, /* tp_setattro */
    nullptr, /* tp_as_buffer */
    // NOLINTNEXTLINE(misc-redundant-expression)
    Py_TPFLAGS_DEFAULT | Py_TPFLAGS_BASETYPE, /* tp_flags */
    nullptr, /* tp_doc */
    nullptr, /* tp_traverse */
    nullptr, /* tp_clear */
    nullptr, /* tp_richcompare */
    0, /* tp_weaklistoffset */
    nullptr, /* tp_iter */
    nullptr, /* tp_iternext */
    nullptr, /* tp_methods */
    nullptr, /* tp_members */
    nullptr, /* tp_getset */
    DEFERRED_ADDRESS(&PyType_Type), /* tp_base */
    nullptr, /* tp_dict */
    nullptr, /* tp_descr_get */
    nullptr, /* tp_descr_set */
    0, /* tp_dictoffset */
    THPVariableMetaType_init, /* tp_init */
    nullptr, /* tp_alloc */
    nullptr, /* tp_new */
};

static PyTypeObject THPVariableType = {
    PyVarObject_HEAD_INIT(&THPVariableMetaType, 0)
    "torch._C.TensorBase", /* tp_name */
    sizeof(THPVariable), /* tp_basicsize */
    0, /* tp_itemsize */
    // This is unspecified, because it is illegal to create a THPVariableType
    // directly.  Subclasses will have their tp_dealloc set appropriately
    // by the metaclass
    nullptr, /* tp_dealloc */
    0, /* tp_vectorcall_offset */
    nullptr, /* tp_getattr */
    nullptr, /* tp_setattr */
    nullptr, /* tp_reserved */
    nullptr, /* tp_repr */
    nullptr, /* tp_as_number */
    nullptr, /* tp_as_sequence */
    &THPVariable_as_mapping, /* tp_as_mapping */
    nullptr, /* tp_hash  */
    nullptr, /* tp_call */
    nullptr, /* tp_str */
    nullptr, /* tp_getattro */
    nullptr, /* tp_setattro */
    nullptr, /* tp_as_buffer */
    // NOLINTNEXTLINE(misc-redundant-expression)
    Py_TPFLAGS_DEFAULT | Py_TPFLAGS_BASETYPE |
        Py_TPFLAGS_HAVE_GC, /* tp_flags */
    nullptr, /* tp_doc */
    // Also set by metaclass
    (traverseproc)THPFake_traverse, /* tp_traverse */
    (inquiry)THPFake_clear, /* tp_clear */
    nullptr, /* tp_richcompare */
    0, /* tp_weaklistoffset */
    nullptr, /* tp_iter */
    nullptr, /* tp_iternext */
    nullptr, /* tp_methods */
    nullptr, /* tp_members */
    THPVariable_properties, /* tp_getset */
    nullptr, /* tp_base */
    nullptr, /* tp_dict */
    nullptr, /* tp_descr_get */
    nullptr, /* tp_descr_set */
    0, /* tp_dictoffset */
    nullptr, /* tp_init */
    nullptr, /* tp_alloc */
    // Although new is provided here, it is illegal to call this with cls ==
    // THPVariableMeta.  Instead, subclass it first and then construct it
    THPVariable_pynew, /* tp_new */
};

PyObject* THPVariable_pynew(
    PyTypeObject* type,
    PyObject* args,
    PyObject* kwargs) {
  HANDLE_TH_ERRORS
  TORCH_CHECK(
      type != &THPVariableType,
      "Cannot directly construct TensorBase; subclass it and then construct that");
  jit::tracer::warn("torch.Tensor", jit::tracer::WARN_CONSTRUCTOR);
  auto tensor = torch::utils::base_tensor_ctor(args, kwargs);
  // WARNING: tensor is NOT guaranteed to be a fresh tensor; e.g., if it was
  // given a raw pointer that will refcount bump
  // NB: base_tensor_ctor can call into dispatched ATen functions (e.g.,
  // alias(), lift_fresh()) which can return Tensor subclasses.  We allow
  // these to be passed on directly.
  return THPVariable_NewWithVar(
      type,
      tensor,
      /*allow_preexisting_pyobj=*/true);
  END_HANDLE_TH_ERRORS
}

static int THPVariable_subclass_clear(THPVariable* self) {
  // Is it OK for an object to still be live after running
  // tp_clear? Yes. When Python is breaking reference cycles, it can't assume
  // that an object will dealloc after it's cleared.  The source code explicitly
  // handles this case:
  // https://github.com/python/cpython/blob/4e661cd69164318c1f871faa476c68a04092ddc4/Modules/gcmodule.c#L1010-L1025

  // Note that we don't need to actually resurrect here. There are 2 cases:
  // 1. The PyObject is not part of a reference cycle. In this case, we don't
  // need to do anything. The GC will move on to try and break the reference
  // cycle on another object, which will eventually trigger tp_dealloc (and thus
  // resurrection).

  // 2. The PyObject is part of a reference cycle. This case should not actually
  // be possible, due to the logic in our tp_traverse
  // (THPVariable_subclass_traverse).

  // In fact, resurrecting here breaks the invariant that "C++ owns Python only
  // when PyObject's refcount would otherwise be 0". Most immediately, as we're
  // merely breaking reference cycles here, there can be other references to the
  // PyObject. *However*, if other objects in the refcycle resurrect, then we
  // will be in a state where the PyObject has multiple Python references, yet
  // C++ owns the PyObject.

  // See https://github.com/pytorch/pytorch/pull/75933 for more discussion.
  if (isResurrectable(self)) {
    return 0;
  }

  // First clear Tensor specific things

  Py_CLEAR(self->backward_hooks);
  Py_CLEAR(self->post_accumulate_grad_hooks);
  const auto& tensor = THPVariable_Unpack(self);
  if (tensor.defined()) {
    // Two situations to consider:
    //    PyObject -owns-> Tensor
    //        unsafeIsBorrowed() is FALSE.  We're obligated to look through
    //        Tensor to break references.  Clearing cdata must induce the
    //        destruction of the C++ Tensor.  If there were other references
    //        to C++ tensor, the Python object would have been resurrected
    //        by flipping the ownership.
    //    Tensor -owns-> PyObject
    //        unsafeIsBorrowed() is TRUE.  We're deallocating the PyObject
    //        because Tensor asked us to (it's already destructing).

    if (!self->cdata.unsafeIsBorrowed() &&
        tensor.unsafeGetTensorImpl()->pyobj_slot()->check_pyobj(
            /*ignore_hermetic_tls=*/false) == (PyObject*)self) {
      // TODO: empirically, on OS X this assert appears to be untrue
      // In test_py_tensors_multi_async_call - ProcessGroupRpcTestWithSpawn
      // distributed/rpc/test_process_group_agent.py
      //
      //  libc++abi.dylib: terminating with uncaught exception of type
      //  c10::Error:
      //  !tensor.unsafeGetTensorImpl()->pyobj_slot()->owns_pyobj()INTERNAL
      //  ASSERT FAILED at "../torch/csrc/autograd/python_variable.cpp":171,
      //  please report a bug to PyTorch. Exception raised from
      //  THPVariable_subclass_clear at
      //  ../torch/csrc/autograd/python_variable.cpp:171 (most recent call
      //  first): frame #0: c10::Error::Error(c10::SourceLocation,
      //  std::__1::basic_string<char, std::__1::char_traits<char>,
      //  std::__1::allocator<char> >) + 98 (0x1158a0442 in libc10.dylib) frame
      //  #1: c10::detail::torchCheckFail(char const*, char const*, unsigned
      //  int, char const*) + 205 (0x11589ed3d in libc10.dylib) frame #2:
      //  c10::detail::torchInternalAssertFail(char const*, char const*,
      //  unsigned int, char const*, c10::detail::CompileTimeEmptyString) + 9
      //  (0x1141e3f89 in libtorch_python.dylib) frame #3:
      //  THPVariable_subclass_clear(THPVariable*) + 412 (0x1148a547c in
      //  libtorch_python.dylib) frame #4:
      //  THPVariable_subclass_dealloc(_object*) + 453 (0x1148a5035 in
      //  libtorch_python.dylib) frame #5: (anonymous
      //  namespace)::concrete_decref_fn(c10::impl::PyInterpreter const*,
      //  _object*) + 53 (0x1148a5ea5 in libtorch_python.dylib) frame #6:
      //  c10::TensorImpl::release_resources() + 182 (0x11588c4a6 in
      //  libc10.dylib) frame #7:
      //  c10::MaybeOwned<at::Tensor>::operator=(c10::MaybeOwned<at::Tensor>&&)
      //  + 91 (0x11488c11b in libtorch_python.dylib) frame #8:
      //  THPVariable_subclass_dealloc(_object*) + 607 (0x1148a50cf in
      //  libtorch_python.dylib) <omitting python frames> frame #47: start + 1
      //  (0x7fff6ffc7cc9 in libdyld.dylib) frame #48: 0x0 + 4 (0x4 in ???)
      // TORCH_INTERNAL_ASSERT(!tensor.unsafeGetTensorImpl()->pyobj_slot()->owns_pyobj());
      if (auto grad_acc =
              torch::autograd::impl::try_get_grad_accumulator(tensor)) {
        grad_acc->pre_hooks().clear();
        grad_acc->tensor_pre_hooks().clear();
        grad_acc->retains_grad_hooks().clear();
      }
    }
  }
  TORCH_INTERNAL_ASSERT(!isResurrectable(self));
  {
    // MapAllocator can take significant time to release large tensors;
    // release the GIL here to avoid impacting main thread perf.
    pybind11::gil_scoped_release no_gil;
    self->cdata = MaybeOwned<Variable>();
  }
  // Since we override the basic subtype_clear from CPython, we need a crappy
  // version here just like for traverse and dealloc

  // Clear all slots until we get to the base Tensor class
  PyTypeObject* type = Py_TYPE((PyObject*)self);
  PyTypeObject* base = type;
  while (base != &THPVariableType) {
    if (Py_SIZE(base))
      clear_slots(base, (PyObject*)self);
    base = base->tp_base;
    TORCH_INTERNAL_ASSERT(base);
  }

  // Assume we never have managed dict for Tensors as we don't set the flag on
  // the base class
  if (C10_LIKELY(type->tp_dictoffset)) {
    PyObject** dictptr = _PyObject_GetDictPtr((PyObject*)self);
    if (dictptr && *dictptr)
      Py_CLEAR(*dictptr);
  }

  return 0;
}

// NB: this is not the tp_dealloc on THPVariable; instead, its the dealloc
// on subclasses.  It's never valid to construct a THPVariable so it's not
// necessary to implement the dealloc for that case
static void THPVariable_subclass_dealloc(PyObject* self) {
  if (THPVariable_tryResurrect((THPVariable*)self))
    return;

  // This is like a crappy version of subtype_dealloc.
  // Unfortunately, we cannot directly delegate to
  // subtype_dealloc as it will start walking the parent
  // chain *starting with* the type of self, which will cause
  // us to go back to our custom dealloc.
  //
  // We have to replicate the subtype_dealloc logic to ensure
  // that finalizers are handled correctly
  PyTypeObject* type = Py_TYPE(self);
  TORCH_INTERNAL_ASSERT(type->tp_flags & Py_TPFLAGS_HEAPTYPE);
  TORCH_INTERNAL_ASSERT(PyType_IS_GC(type), "GC types not implemented");

  PyObject_GC_UnTrack(self);
  // TODO: consider using trash can

  bool has_finalizer = type->tp_finalize || type->tp_del;

  if (type->tp_finalize) {
    PyObject_GC_Track(self);
    if (PyObject_CallFinalizerFromDealloc(self) < 0) {
      /* Resurrected */
      return;
    }
    PyObject_GC_UnTrack(self);
  }

  // base test is unnecessary as THPVariable does not set this
  if (type->tp_weaklistoffset) {
    PyObject_ClearWeakRefs(self);
  }

  if (type->tp_del) {
    PyObject_GC_Track(self);
    type->tp_del(self);
    if (Py_REFCNT(self) > 0) {
      /* Resurrected */
      return;
    }
    PyObject_GC_UnTrack(self);
  }

  if (has_finalizer) {
    /* New weakrefs could be created during the finalizer call.
       If this occurs, clear them out without calling their
       finalizers since they might rely on part of the object
       being finalized that has already been destroyed. */
    if (type->tp_weaklistoffset) {
      /* Modeled after GET_WEAKREFS_LISTPTR() */
      PyWeakReference** list =
          (PyWeakReference**)PyObject_GET_WEAKREFS_LISTPTR(self);
      while (*list)
        _PyWeakref_ClearRef(*list);
    }
  }

  // Clear all slots until we get to base class THPVariableType
  {
    PyTypeObject* base = type;
    while (base != &THPVariableType) {
      if (Py_SIZE(base)) {
        clear_slots(base, self);
      }
      base = base->tp_base;
      TORCH_INTERNAL_ASSERT(base);
    }
  }

  // All Python defined classes have __dict__
  if (C10_LIKELY(type->tp_dictoffset)) {
    PyObject** dictptr = _PyObject_GetDictPtr(self);
    if (dictptr != nullptr) {
      PyObject* dict = *dictptr;
      if (dict != nullptr) {
        Py_DECREF(dict);
        *dictptr = nullptr;
      }
    }
  }

  // subtype_dealloc allows for this but we don't
  TORCH_INTERNAL_ASSERT(Py_TYPE(self) == type);

  // Finally clear out the base THPVariable
  THPVariable_subclass_clear((THPVariable*)self);
  ((THPVariable*)self)->cdata.~MaybeOwned<Variable>();
  Py_TYPE(self)->tp_free(self);

  // Python defined subclasses should always be on the heap
  TORCH_INTERNAL_ASSERT(type->tp_flags & Py_TPFLAGS_HEAPTYPE);
  Py_DECREF(type);
}

// Creates a new Python object for a Variable.
static PyObject* THPVariable_NewWithVar(
    PyTypeObject* type,
    const at::TensorBase& _var,
    bool allow_preexisting_pyobj,
    std::optional<bool> has_torch_dispatch_if_known) {
  // Make sure that the reinterpret into a THPVariable* will be valid
  TORCH_CHECK(
      type == &THPVariableType || PyType_IsSubtype(type, &THPVariableType),
      "Creating a Tensor subclass from a class ",
      "that does not inherit from Tensor is not possible. Make sure your class inherits from Tensor.");

  // This function overwrite the Tensor's pyobj field without extra checks
  // Make sure it is not set otherwise we would leak memory
  auto mb_obj = _var.unsafeGetTensorImpl()->pyobj_slot()->check_pyobj(
      /*ignore_hermetic_tls=*/false);

  // Under some circumstances, we may attempt to create a new Python
  // object for a variable that already has a Python object.  The most common
  // situation this can occur is if you have a TorchDispatchMode active that
  // is returning a subclass from lift_fresh (which is invoked to
  // appropriately "wrap" a constant tensor into whatever ambient modes are
  // active.)
  //
  // In general, it is impossible to handle this case compositionally.
  // Suppose you have a user call ATensor([1, 2, 3]) when a mode is active
  // that is transforming all ops (including the internal lift_fresh call that
  // transforms [1, 2, 3] into a torch.tensor([1., 2., 3.])) to output
  // BTensor, where ATensor and BTensor are completely unrelated subclasses
  // and there is no way to compose them.  There is no way to satisfy the user
  // request here: in particular, you can't just try to re-invoke the ATensor
  // constructor on the returned BTensor, because (1) this could cause an
  // infinite loop--we are already in ATensor.__new__ and (2) there isn't any
  // guarantee that ATensor.__new__ supports a single element constructor
  // anyway.
  //
  // However, a more common case is a user just called torch.Tensor([1, 2, 3]),
  // and a fake tensor mode is active.  Really, all you want is to get back
  // a FakeTensor, in the same way torch.tensor([1, 2, 3]) or torch.arange(3)
  // would have returned a fake tensor (concretely, the way this happens
  // is we create a *real* tensor torch.tensor([1., 2., 3.]), and then it
  // turns into a FakeTensor when we call lift_fresh on this real tensor).
  // This case is compositional because FakeTensor is a subclass of Tensor, so
  // it's valid for us to return it in place of a Tensor.  So this is what we
  // do.

  if (mb_obj.has_value() && mb_obj.value()) {
    TORCH_CHECK(
        allow_preexisting_pyobj,
        "Creating a new Tensor subclass ",
        type->tp_name,
        " but the raw Tensor object is already associated to a python object ",
        "of type ",
        mb_obj.value()->ob_type->tp_name);
    // Even if we allow pre-existing PyObject, we don't allow completely
    // ignoring the requested type.  Check that we fulfilled a subtype
    // relation here.  In the common case the requested type is Tensor and
    // this always succeeds.
    PyObject* obj = *mb_obj;
    // Check if it's OK to just directly return the Python object without
    // allocating a new variable.  We just check that the existing Python
    // object is a subclass of the requested type.
    PyTypeObject* obj_type = Py_TYPE(obj);
    TORCH_CHECK(
        obj_type == type || PyType_IsSubtype(obj_type, type),
        "Creating a new Tensor subclass ",
        type->tp_name,
        " but the raw Tensor object is already associated to a python object ",
        "of type ",
        mb_obj.value()->ob_type->tp_name,
        " which is not a subclass of the "
        "requested type");
    // We may (in fact, we typically will) need to resurrect this
    return THPVariable_Wrap(_var);
  }

  PyObject* obj = type->tp_alloc(type, 0);
  if (obj) {
    auto v = (THPVariable*)obj;
    // TODO: named constructor to avoid default initialization
    new (&v->cdata) MaybeOwned<Variable>();
    if (c10::impl::HermeticPyObjectTLS::get_state()) {
      // Do NOT initialize pyobj field on the tensor, you own the C++
      v->cdata = MaybeOwned<Variable>::owned(Variable(_var));
      TORCH_INTERNAL_ASSERT(
          !check_has_torch_dispatch(obj),
          "While HermeticPyObject was enabled, we attempted to create a tensor "
          "subclass with __torch_dispatch__.  This violates the invariant that "
          "operations in HermeticPyObject have equivalent C++ implementations. "
          "If your operator registered from Python operator registration isn't "
          "doing anything strange, there may be an internal PyTorch bug involving "
          "not appropriately disabling TorchDispatchMode before executing "
          "Python op registration.");
    } else {
      // Normal codepath
      v->cdata = MaybeOwned<Variable>::owned(Variable(_var));
      const auto& var = THPVariable_Unpack(v);
      var.unsafeGetTensorImpl()->pyobj_slot()->init_pyobj(obj);
      if (has_torch_dispatch_if_known.has_value()
              ? *has_torch_dispatch_if_known
              : check_has_torch_dispatch(obj)) {
        var.unsafeGetTensorImpl()->set_python_dispatch(true);
      }
    }
  }
  return obj;
}

/// NOTE [ PyObject Traversal ]
///
/// PyObjects that are wrapping c++ objects can lead to non-trivial traverse
/// logic and it can be tricky to know what to traverse and when. This note
/// tries to clarify what is the danger here and a simple algorithm to choose
/// how to write the tp_traverse and tp_clear functions. If you're not already
/// familiar with how the CPython GC works, you should read this in-depth
/// description: https://devguide.python.org/garbage_collector/
///
/// The complexity for us comes from the fact that some c++ shared_ptr objects
/// own references to python objects and are also owned both by other python
/// objects and c++ objects. This means that to allow the GC to collect all
/// cycles, we need to properly implement the traverse/clear methods that take
/// into account these C++ ownership links.
///
/// The main danger here comes from the fact that, while all python-related code
/// is thread safe wrt the GC execution (thanks to the GIL), other threads might
/// be using our C++ objects arbitrarily which can lead to shared_ptr ref count
/// going up or down in between the different traverse/clear invocations. The
/// one constraint we add here that is not explicitly mentioned in the GC
/// description above is that for a given GC run (meaning while the GIL is
/// held), the traverse/clear pair should never report different ownership
/// relations: if traverse visited a given PyObject, then the clear within that
/// same GC run must still be the sole owner and clear that PyObject.
///
/// A more mechanical algorithm to know what to traverse/clear is as follows:
///   - Any field on this PyObject that contains a strong reference to another
///   PyObject
///     must be visited and cleared. An example of that is the "backward_hooks"
///     field of the THPVariable.
///   - Any field that contains a C++ object that is uniquely owned by this
///   PyObject (either
///     a unique_ptr or a shared_ptr with use_count==1) should have all the
///     PyObject it owns visited and cleared. An example would be here the
///     tensor hooks.
///   - If that uniquely owned C++ object also uniquely owns other C++ objects,
///   these should be
///     visited and cleared as well if they contain any PyObject.
///
/// Caveat: to avoid slow runtime, we limit the depth of this exploration of C++
/// objects in practice and we do not, for example, go through the whole
/// autograd graph, even if it is uniquely owned. This is a known place where
/// users can create noncollectable cycles as described in:
/// https://github.com/pytorch/pytorch/issues/7343
///

static int traverse_slots(
    PyTypeObject* type,
    PyObject* self,
    visitproc visit,
    void* arg) {
  auto n = Py_SIZE(type);
  auto mp = type->tp_members;
  for (Py_ssize_t i = 0; i < n; i++, mp++) {
    if (mp->type == T_OBJECT_EX) {
      char* addr = (char*)self + mp->offset;
      PyObject* obj = *(PyObject**)addr;
      if (obj != nullptr) {
        int err = visit(obj, arg);
        if (err)
          return err;
      }
    }
  }
  return 0;
}

static int THPVariable_subclass_traverse(
    PyObject* self,
    visitproc visit,
    void* arg) {
  // If the tensor is eligible to be resurrected, don't traverse it; instead
  // treat all of its references as a root (as they WOULD be a root since we
  // can treat the inbound C++ references as root owners).
  //
  // This works because unlike conventional GCs, Python's GC operates in two
  // phases: first it uses traverse to discover roots, and then it uses traverse
  // to do reachability.  Bypassing traverse during root discovery forces Python
  // to treat self as a root for everything it refers to.  For a full
  // explanation of the algorithm see
  // https://devguide.python.org/garbage_collector/
  //
  // NB: if we don't hold an owning reference to the underlying Tensor, it is
  // possible that the underlying Tensor has already gone dead.  In that case,
  // it's not safe to access it.  But it's also safe to traverse, because if
  // the underlying Tensor *is* live, then root discovery will determine that
  // self is live, and nothing will get GC'ed anyway (resurrection cannot happen
  // if the C++ objects owns the PyObject)
  THPVariable* var = reinterpret_cast<THPVariable*>(self);
  if (isResurrectable(var)) {
    return 0;
  }

  // Crappy version of subtype_traverse; same deal as
  // THPVariable_subclass_dealloc

  PyTypeObject* type = Py_TYPE(self);
  // Traverse slots until we get to base class THPVariableType
  {
    PyTypeObject* base = type;
    while (base != &THPVariableType) {
      if (Py_SIZE(base)) {
        int err = traverse_slots(base, self, visit, arg);
        if (err)
          return err;
      }
      base = base->tp_base;
      TORCH_INTERNAL_ASSERT(base);
    }
  }

  // All Python defined classes have __dict__
  if (C10_LIKELY(type->tp_dictoffset)) {
    PyObject** dictptr = _PyObject_GetDictPtr(self);
    if (dictptr && *dictptr)
      Py_VISIT(*dictptr);
  }

  TORCH_INTERNAL_ASSERT(type->tp_flags & Py_TPFLAGS_HEAPTYPE);
  Py_VISIT(type);

  // Finally traverse THPVariable special stuff
  Py_VISIT(var->backward_hooks);
  Py_VISIT(var->post_accumulate_grad_hooks);
  if (!var->cdata.unsafeIsBorrowed()) {
    const auto& tensor = THPVariable_Unpack(var);
    if (tensor.defined()) {
      // WARNING: The grad_fn traversal logic is very subtle, if you change
      // this, be very careful not to re-introduce this bug:
      // https://gist.github.com/zou3519/7ac92b84dd7d206dcc6eae55fee8372c

      // We ensure that we follow NOTE [ PyObject Traversal ] he by checking
      // that this python object is the sole owner of the underlying Tensor and
      // that this Tensor is the sole owner of its grad_fn. In this case, the
      // only way to get a new reference to the grad_fn is by using this python
      // object, which requires the GIL to be accessed. Note that this is only
      // valid as long as user don't share non-owning references across
      // different threads (which is crazy and should never be done).
      auto autograd_meta = torch::autograd::impl::get_autograd_meta(tensor);
      if (tensor.use_count() == 1) {
        if (autograd_meta) {
          // Do NOT call grad_fn() here as that might trigger a recompute
          const auto& grad_fn = autograd_meta->grad_fn_;
          if (grad_fn && grad_fn.use_count() == 1) {
            // All Node can have a pyobj (stored in "pyobj_")
            Py_VISIT(grad_fn->pyobj());
            // PyNode are special as they also have an "obj" field
            if (auto py_node_fn = dynamic_cast<PyNode*>(grad_fn.get())) {
              Py_VISIT(py_node_fn->obj);
            }
          }
        }
      }
      if (autograd_meta) {
        for (const auto& hook : torch::autograd::impl::hooks(tensor)) {
          if (auto pyhook =
                  dynamic_cast<PyFunctionTensorPreHook*>(hook.get())) {
            Py_VISIT(pyhook->dict);
          }
        }
      }
    }
  }

  return 0;
}

int THPVariableMetaType_init(PyObject* cls, PyObject* args, PyObject* kwargs) {
  if (PyType_Type.tp_init(cls, args, kwargs) < 0) {
    return -1;
  }
  // It is important for all three of these to be overridden correctly for the
  // resurrection checks to properly happen. In particular, an older version
  // was not overriding tp_clear here. This lead to the default subtype_clear
  // running on the Tensor object (as only TensorBase tp_clear was custom),
  // clearing the __dict__ field, before the TensorBase custom clear was called
  // and would properly detect the resurrect.
  // See https://github.com/pytorch/pytorch/issues/136358 for the exact behavior
  ((PyTypeObject*)cls)->tp_dealloc = (destructor)THPVariable_subclass_dealloc;
  ((PyTypeObject*)cls)->tp_traverse =
      (traverseproc)THPVariable_subclass_traverse;
  ((PyTypeObject*)cls)->tp_clear = (inquiry)THPVariable_subclass_clear;

  // Don't do anything for the base Tensor class
  if (!THPVariableClass) {
    return 0;
  }

  // Forbid subclassing _TensorBase directly
  py::tuple mro =
      py::reinterpret_borrow<py::tuple>(((PyTypeObject*)cls)->tp_mro);
  bool is_subclass_of_thpvariable = false;
  for (py::handle h : mro) {
    if (h.ptr() == THPVariableClass) {
      is_subclass_of_thpvariable = true;
      break;
    }
  }
  if (!is_subclass_of_thpvariable) {
    PyErr_SetString(PyExc_RuntimeError, "Cannot subclass _TensorBase directly");
    return -1;
  }

  // If the user provided a torch_dispatch implementation, disable
  // torch_function.
  py::object torch_dispatch_impl = py::reinterpret_steal<py::object>(
      PyObject_GetAttrString(cls, "__torch_dispatch__"));
  py::object torch_dispatch_default = py::reinterpret_steal<py::object>(
      PyObject_GetAttrString(THPVariableClass, "__torch_dispatch__"));
  if (torch_dispatch_impl.ptr() != torch_dispatch_default.ptr()) {
    py::object torch_function_impl = py::reinterpret_steal<py::object>(
        PyObject_GetAttrString(cls, "__torch_function__"));
    py::object torch_function_default_bound = py::reinterpret_steal<py::object>(
        PyObject_GetAttrString(THPVariableClass, "__torch_function__"));

    // Since our __torch_function__ is a classmethod, we need to "unbound" the
    // method to get the raw function
    py::object torch_function_default = py::reinterpret_steal<py::object>(
        PyObject_GetAttrString(torch_function_default_bound.ptr(), "__func__"));

    // User-defined __torch_function__ might not be a classmethod
    if (PyObject_HasAttrString(torch_function_impl.ptr(), "__func__")) {
      torch_function_impl = py::reinterpret_steal<py::object>(
          PyObject_GetAttrString(torch_function_impl.ptr(), "__func__"));
    }
    if (torch_function_impl.ptr() == torch_function_default.ptr()) {
      PyObject_SetAttrString(
          cls, "__torch_function__", torch::disabled_torch_function_impl());
    }
  }

  return 0;
}

namespace torch::autograd {

// NOLINTNEXTLINE(modernize-avoid-c-arrays,cppcoreguidelines-avoid-c-arrays,cppcoreguidelines-avoid-non-const-global-variables)
extern PyMethodDef variable_methods[];

static void initTensorImplConversion(PyObject* module) {
  auto m = py::handle(module).cast<py::module>();
  m.def("_wrap_tensor_impl", [](void* ptr) {
    auto p = c10::intrusive_ptr<c10::TensorImpl, at::UndefinedTensorImpl>::
        unsafe_reclaim_from_nonowning(static_cast<c10::TensorImpl*>(ptr));
    TORCH_CHECK(p.defined(), "Can't wrap undefined tensor");
    auto tensor = at::Tensor::wrap_tensor_impl(std::move(p));
    return py::cast(std::move(tensor));
  });
  // set on the module level to avoid mixing pybind and plain CPython extensions
  m.def("_tensor_impl_raw_handle", [](torch::autograd::Variable* t) -> void* {
    // We return a raw non-owning pointer here, we rely on surrounding
    // code to keep the original tensor alive
    return t->getIntrusivePtr().get();
  });
}
} // namespace torch::autograd

bool THPVariable_initModule(PyObject* module) {
  THPVariableMetaType.tp_base = &PyType_Type;
  if (PyType_Ready(&THPVariableMetaType) < 0)
    return false;
  Py_INCREF(&THPVariableMetaType);
  PyModule_AddObject(module, "_TensorMeta", (PyObject*)&THPVariableMetaType);

  static std::vector<PyMethodDef> methods;
  THPUtils_addPyMethodDefs(methods, torch::autograd::variable_methods);
  THPUtils_addPyMethodDefs(methods, extra_methods);
  THPVariableType.tp_methods = methods.data();
  if (PyType_Ready(&THPVariableType) < 0)
    return false;
  Py_INCREF(&THPVariableType);
  PyModule_AddObject(module, "TensorBase", (PyObject*)&THPVariableType);
  Py_INCREF(&THPVariableType);
  PyModule_AddObject(module, "_TensorBase", (PyObject*)&THPVariableType);
  PyModule_AddObject(
      module,
      "__DTensor_fastpath_cache_cleanup",
      py::capsule(
          []() { cleanup_thread_local_native_sharding_propagator_caches(); })
          .release()
          .ptr());
  torch::autograd::initTorchFunctions(module);
  torch::autograd::initTensorImplConversion(module);
  torch::utils::validate_numpy_for_dlpack_deleter_bug();

  if (!intern_dtensor_strings()) {
    return false;
  }
  PyModule_AddFunctions(module, extra_functions);
  return true;
}<|MERGE_RESOLUTION|>--- conflicted
+++ resolved
@@ -2241,17 +2241,13 @@
     }
   }
 
-<<<<<<< HEAD
   return std::make_pair(
-      NativeOpSchema(op, std::move(comparison_key), comparison_key_hash),
+      NativeOpSchema(
+          op,
+          std::move(comparison_key),
+          comparison_key_hash,
+          args_kwargs.num_positional_args()),
       std::move(compute_mesh));
-=======
-  return NativeOpSchema(
-      op,
-      std::move(comparison_key),
-      comparison_key_hash,
-      args_kwargs.num_positional_args());
->>>>>>> 9bbb02ec
 }
 
 using getter = PyObject* (*)(PyObject*, void*);
