#include <ATen/DTensorState.h>
#include <ATen/NamedTensorUtils.h>
#include <c10/core/DeviceType.h>
#include <c10/core/SymIntArrayRef.h>
#include <c10/core/impl/GPUTrace.h>
#include <c10/core/impl/HermeticPyObjectTLS.h>
#include <c10/core/impl/PythonDispatcherTLS.h>
#include <c10/util/FbcodeMaps.h>
#include <c10/util/SmallVector.h>
#include <c10/util/irange.h>
#include <pybind11/pytypes.h>
#include <torch/csrc/Device.h>
#include <torch/csrc/DynamicTypes.h>
#include <torch/csrc/Exceptions.h>
#include <torch/csrc/PyInterpreter.h>
#include <torch/csrc/Size.h>
#include <torch/csrc/THP.h>
#include <torch/csrc/Types.h>
#include <torch/csrc/autograd/autograd.h>
#include <torch/csrc/autograd/edge.h>
#include <torch/csrc/autograd/function.h>
#include <torch/csrc/autograd/python_cpp_function.h>
#include <torch/csrc/autograd/python_hook.h>
#include <torch/csrc/autograd/python_torch_functions.h>
#include <torch/csrc/autograd/python_variable_indexing.h>
#include <torch/csrc/autograd/utils/error_messages.h>
#include <torch/csrc/autograd/utils/wrap_outputs.h>
#include <torch/csrc/autograd/variable.h>
#include <torch/csrc/distributed/Placement.h>
#include <torch/csrc/jit/frontend/tracer.h>
#include <torch/csrc/jit/python/pybind_utils.h>
#include <torch/csrc/tensor/python_tensor.h>
#include <torch/csrc/utils/pybind.h>
#include <torch/csrc/utils/pycfunction_helpers.h>
#include <torch/csrc/utils/pyobject_preservation.h>
#include <torch/csrc/utils/python_arg_parser.h>
#include <torch/csrc/utils/python_compat.h>
#include <torch/csrc/utils/python_dispatch.h>
#include <torch/csrc/utils/python_strings.h>
#include <torch/csrc/utils/tensor_new.h>
#include <torch/csrc/utils/tensor_numpy.h>

#include <torch/csrc/utils/torch_dispatch_mode.h>

#include <ATen/ATen.h>

#include <structmember.h>
#include <cstdint>
#include <memory>
#include <utility>
#include <vector>

using namespace at;
using namespace torch;
using namespace torch::autograd;

namespace {
class OperatorArgsKwargsView {
 public:
  OperatorArgsKwargsView(
      const c10::OperatorHandle& op,
      const std::vector<c10::IValue>& arguments);
  using args_iterator = const c10::IValue*;

  args_iterator args_begin() const {
    return arguments_.data();
  }

  args_iterator args_end() const {
    return arguments_.data() + positional_default_start_;
  }

  auto num_positional_args() const {
    return positional_default_start_;
  }

  auto kwarg_start_index() const {
    return first_non_default_kwarg_;
  }

  struct kwargs_iterator {
    kwargs_iterator() = default;
    kwargs_iterator(const OperatorArgsKwargsView* parent, size_t current)
        : parent_(parent), current_(current) {}

    kwargs_iterator(const kwargs_iterator&) = default;
    kwargs_iterator& operator=(const kwargs_iterator&) = default;

    kwargs_iterator& operator++() {
      do {
        current_++;
      } while (current_ < parent_->arguments_.size() &&
               parent_->is_default(current_));
      return *this;
    }

    kwargs_iterator operator++(int) {
      auto copy = *this;
      ++(*this);
      return copy;
    }

    const c10::IValue& operator*() const {
      return parent_->arguments_[current_];
    }

    const c10::IValue* operator->() const {
      return &operator*();
    }

    int64_t underlying_index() const {
      return current_;
    }

    bool operator==(const kwargs_iterator& rhs) const {
      return parent_ == rhs.parent_ && current_ == rhs.current_;
    }

    bool operator!=(const kwargs_iterator& rhs) {
      return !(*this == rhs);
    }

   private:
    const OperatorArgsKwargsView* parent_ = nullptr;
    size_t current_ = 0;
  };

  kwargs_iterator kwargs_begin() const {
    return kwargs_iterator(this, first_non_default_kwarg_);
  }

  kwargs_iterator kwargs_end() const {
    return kwargs_iterator(this, arguments_.size());
  }

 private:
  bool is_default(size_t idx) const {
    const auto& arg = op_.schema().arguments()[idx];
    if (!arg.default_value().has_value()) {
      return false;
    }
    const auto& default_ivalue = *arg.default_value();
    const auto& ivalue = arguments_[idx];
    if (default_ivalue != ivalue) {
      return false;
    }
    return true;
  }

  const c10::OperatorHandle& op_;
  c10::ArrayRef<c10::IValue> arguments_;
  // About all the pointers:
  //
  // f(int x, int y = 0, *, int z = 0)
  //                                  ^- arguments.size()
  //                        ^- kwarg_only_start
  //          ^- positional_default_start
  //   ^- 0
  int64_t positional_default_start_;
  int64_t first_non_default_kwarg_;
};

OperatorArgsKwargsView::OperatorArgsKwargsView(
    const c10::OperatorHandle& op,
    const std::vector<c10::IValue>& arguments)
    : op_(op), arguments_(arguments) {
  // Find the split point between kwarg-only and regular.  Since most functions
  // don't have kwarg-only arguments, it is more efficient to scan from the
  // right (but ideally, this would just be precomputed in FunctionSchema
  // itself).  (NB: minus one in the loop is because we're testing if the
  // *next* argument is kwarg-only before we advance the starting index)
  const int64_t signed_arguments_size = static_cast<int64_t>(arguments.size());
  int64_t kwarg_only_start = signed_arguments_size;
  for (; kwarg_only_start > 0; kwarg_only_start--) {
    const auto& arg = op.schema().arguments()[kwarg_only_start - 1];
    if (!arg.kwarg_only()) {
      break;
    }
  }

  // Find the first positional argument that isn't defaulted
  positional_default_start_ = kwarg_only_start;
  for (; positional_default_start_ > 0; positional_default_start_--) {
    if (!is_default(positional_default_start_ - 1)) {
      break;
    }
  }

  // kwargs_iterator will skip default kwargs when incremented, but we
  // need to skip any initial run of default kwargs ourselves.
  first_non_default_kwarg_ = kwarg_only_start;
  for (; first_non_default_kwarg_ < signed_arguments_size;
       ++first_non_default_kwarg_) {
    if (!is_default(first_non_default_kwarg_)) {
      break;
    }
  }
}
} // namespace

std::pair<py::object, py::dict> parseIValuesToPyArgsKwargs(
    const c10::OperatorHandle& op,
    const std::vector<c10::IValue>& arguments) {
  TORCH_CHECK(
      PyGILState_Check(),
      "GIL must be held before you call parseIValuesToPyArgsKwargs");
  const auto& schema = op.schema();
  py::dict kwargs;

  OperatorArgsKwargsView args_kwargs(op, arguments);
  auto args = py::reinterpret_steal<py::object>(
      PyTuple_New(args_kwargs.num_positional_args()));

  auto schemaAwareToPyObject =
      [&schema](size_t idx, const c10::IValue& argument) -> py::object {
    const auto& arg = schema.arguments()[idx];
    auto match = [&](c10::TypeKind kind) {
      const auto& t = arg.real_type();
      if (t->kind() == kind)
        return true;
      if (auto opt_t = t->cast<c10::OptionalType>()) {
        if (opt_t->getElementType()->kind() == kind)
          return true;
      }
      return false;
    };
    if (argument.isNone()) {
      return py::none();
    } else if (match(c10::ScalarTypeType::Kind)) {
      auto* obj = getTHPDtype(static_cast<c10::ScalarType>(argument.toInt()));
      return py::reinterpret_borrow<py::object>(
          reinterpret_cast<PyObject*>(obj));
    } else if (match(c10::LayoutType::Kind)) {
      auto* obj = getTHPLayout(static_cast<c10::Layout>(argument.toInt()));
      return py::reinterpret_borrow<py::object>(
          reinterpret_cast<PyObject*>(obj));
    } else if (match(c10::MemoryFormatType::Kind)) {
      return py::cast(static_cast<c10::MemoryFormat>(argument.toInt()));
    } else {
      return torch::jit::toPyObject(argument);
    }
  };

  // Populate positional arguments
  size_t idx = 0;
  for (auto argument_it = args_kwargs.args_begin();
       argument_it != args_kwargs.args_end();
       ++argument_it) {
    PyTuple_SET_ITEM(
        args.ptr(),
        idx,
        schemaAwareToPyObject(idx, *argument_it).release().ptr());
    idx++;
  }

  // Populate keyword arguments
  for (auto argument_it = args_kwargs.kwargs_begin();
       argument_it != args_kwargs.kwargs_end();
       ++argument_it) {
    const auto& arg = schema.arguments()[argument_it.underlying_index()];
    kwargs[py::cast(arg.name())] =
        schemaAwareToPyObject(argument_it.underlying_index(), *argument_it);
  }
  return std::make_pair(std::move(args), std::move(kwargs));
}

void pushPyOutToStack(
    const c10::OperatorHandle& op,
    torch::jit::Stack* stack,
    py::object out,
    const char* msg) {
  TORCH_CHECK(
      PyGILState_Check(), "GIL must be held before you call pushPyOutToStack");
  const auto& schema_returns = op.schema().returns();
  const auto num_returns = schema_returns.size();
  if (num_returns == 0) {
    // Check that we got a None return from Python. Anything else is an error.
    TORCH_CHECK(
        out.is_none(),
        "Expected ",
        msg,
        " for ",
        op.operator_name(),
        " to return None but it returned something else instead.");
  } else if (num_returns == 1) {
    torch::jit::push(
        stack, torch::jit::toIValue(out.ptr(), schema_returns[0].real_type()));
  } else {
    auto outs = py::cast<py::sequence>(out);
    for (const auto idx : c10::irange(outs.size())) {
      torch::jit::push(
          stack,
          torch::jit::toIValue(
              outs[idx].ptr(), schema_returns[idx].real_type()));
    }
  }
}

namespace {

c10::TensorImpl::SizesStridesPolicy parseSizesStridesPolicyArgument(
    std::string_view arg) {
  if (arg == "strides") {
    return c10::TensorImpl::SizesStridesPolicy::CustomStrides;
  }

  if (arg == "sizes") {
    return c10::TensorImpl::SizesStridesPolicy::CustomSizes;
  }

  TORCH_CHECK_VALUE(
      false,
      "Unknown sizes_strides_policy: ",
      arg,
      "; expected 'strides' or 'sizes'");
}
} // anonymous namespace

PyObject* THPVariableClass = nullptr;

PyObject* ParameterClass = nullptr;

static PyObject* THPVariable_NewWithVar(
    PyTypeObject* type,
    const at::TensorBase& _var,
    bool allow_preexisting_pyobj = false,
    std::optional<bool> has_torch_dispatch_if_known = std::nullopt);

// clang-tidy gets confused by static const
static constexpr const char* VOLATILE_WARNING =
    "volatile was removed and now has no effect. Use "
    "`with torch.no_grad():` instead.";

static bool check_has_torch_dispatch(PyObject* obj) {
  PyTypeObject* tp = Py_TYPE(obj);
  if (THPVariable_CheckTypeExact(tp)) {
    return false;
  }
  py::object attr = PyObject_FastGetAttrString(obj, "__torch_dispatch__");
  return (
      attr.ptr() != nullptr &&
      attr.ptr() != torch::disabled_torch_dispatch_impl());
}

// NOLINTNEXTLINE(*-c-arrays,cppcoreguidelines-avoid-non-const-global-variables)
static PyObject* device_to_py_class_[static_cast<size_t>(
    c10::DeviceType::COMPILE_TIME_MAX_DEVICE_TYPES)];

void registerPythonTensorClass(
    const std::string& device,
    PyObject* python_tensor_class) {
  c10::Device dev(device);

  TORCH_CHECK(
      dev.type() == kXLA, "Only the python class for XLA can be overridden");
  if (device_to_py_class_[static_cast<size_t>(dev.type())] != nullptr) {
    TORCH_WARN(
        "Overriding a previously registered python class for ", dev.str());
  }

  device_to_py_class_[static_cast<size_t>(dev.type())] = python_tensor_class;
}

static PyObject* getPythonTensorClass(c10::Device d) {
  return device_to_py_class_[static_cast<size_t>(d.type())];
}

void activateGPUTrace() {
  c10::impl::GPUTrace::set_trace(getPyInterpreter());
}

PyObject* THPVariable_Wrap(const at::TensorBase& var) {
  if (!var.defined()) {
    Py_RETURN_NONE;
  }

  if (c10::impl::HermeticPyObjectTLS::get_state()) {
    return THPVariable_NewWithVar((PyTypeObject*)THPVariableClass, var);
  }

  std::optional<PyObject*> mb_obj =
      var.unsafeGetTensorImpl()->pyobj_slot()->check_pyobj(
          /*ignore_hermetic_tls=*/false);
  if (mb_obj.has_value()) {
    auto obj = *mb_obj;
    if (obj) {
      if (var.unsafeGetTensorImpl()->pyobj_slot()->owns_pyobj()) {
        // C++ owns the Python object; this implies there weren't any other
        // owning references to the Python object.  Since we're making the
        // object "live" again on Python side, let's flip back the ownership
        // (Python owns C++) as it would now be unsound to deallocate the C++
        // object if all C++ references go to zero
        var.unsafeGetTensorImpl()->pyobj_slot()->set_owns_pyobj(false);
        reinterpret_cast<THPVariable*>(obj)->cdata =
            MaybeOwned<Variable>::owned(Variable(var));
        // NB: incref is not necessary, because we are "stealing" the previous
        // ownership from the Variable to return it here for the wrap
        return obj;
      }
      Py_INCREF(obj);
      return obj;
    }
    // TODO: a better invariant is that if we tagged, we MUST have a valid
    // PyObject.  That's PyObject preservation
    // (https://github.com/pytorch/pytorch/pull/56017).  Prior to this PR
    // being a thing, the PyObject field will get cleared when all references
    // to the Python object are removed.
  }

  if (C10_LIKELY(var.device().type() != c10::kXLA)) {
    return THPVariable_NewWithVar((PyTypeObject*)THPVariableClass, var);
  }

  if (auto clazz = getPythonTensorClass(var.device())) {
    return THPVariable_NewWithVar((PyTypeObject*)clazz, var);
  }

  return THPVariable_NewWithVar((PyTypeObject*)THPVariableClass, var);
}

static bool isResurrectable(THPVariable* self) {
  // We want to divide this check into 2 cases.

  // 1. C++ owns PyObject (in this case, self->cdata.unsafeIsBorrowed() is
  // true). You might think that in this case, it is impossible for tp_clear to
  // be called: surely the C++ reference to the PyObject is keeping it live? And
  // you'd be right! In fact, when C++ owns the PyObject, we have an invariant
  // that the refcount on the PyObject should be precisely one (because if you
  // take out another reference to the PyObject, we're supposed to flip the
  // ownership pointer back). In reality, you can violate this invariant
  // temporarily with weak references, so we don't test for it in asserts.

  // 2. PyObject owns C++ (in this case, self->cdata.unsafeIsBorrowed() is
  // false). In this case, tp_clear can get called if the PyObject is referenced
  // from a dead cycle, and nowhere else. But if resurrection did not occur,
  // then the reference to C++ from the PyObject must be the ONLY reference to
  // the C++ object.
  if (self->cdata.unsafeIsBorrowed()) {
    return false;
  }
  auto const& tensor = THPVariable_Unpack(self);
  if (!tensor.defined() || tensor.use_count() <= 1) {
    return false;
  }
  // Check if this is hermetic. If it is, no resurrection.
  if (tensor.unsafeGetTensorImpl()->pyobj_slot()->check_pyobj(
          /*ignore_hermetic_tls=*/false) != (PyObject*)self) {
    return false;
  }
  return true;
}

// returns true if successfully rezzed; if so, cancel the
// rest of deallocation
static bool THPVariable_tryResurrect(THPVariable* self) {
  const auto& tensor = THPVariable_Unpack(self);

  if (!isResurrectable(self)) {
    return false;
  }

  // At this point, we are definitely going to resurrect the tensor. So, the
  // tensor better be defined :)
  TORCH_INTERNAL_ASSERT(tensor.defined());

  // There are other C++ owners of the tensor.  Flip ownership
  // so that C++ owns this Python object, and cancel deallocation.
  TORCH_INTERNAL_ASSERT(
      !tensor.unsafeGetTensorImpl()->pyobj_slot()->owns_pyobj());

  c10::TensorImpl* tensor_impl = tensor.unsafeGetTensorImpl();
  auto maybe_pyobj = tensor_impl->pyobj_slot()->check_pyobj(
      /*ignore_hermetic_tls=*/false);

  TORCH_INTERNAL_ASSERT(
      maybe_pyobj.has_value(),
      "Trying to preserve a Python tensor whose PyObjectSlot does not have a PyObject");

  tensor_impl->pyobj_slot()->set_owns_pyobj(true);

  // Resurrect the Python object.  This is something CPython does
  // internally occasionally, see
  // https://github.com/python/cpython/blob/b98eba5bc2ffbe7a0ed49d540ebc4f756ae61985/Objects/object.c#L248-L259
  // so we just copy the pattern here.  Note that we don't have to worry
  // about saving and restoring the refcount (as the quoted code does)
  // because we actually DO need to reset the refcount to one here, we
  // can't assume that some other code has taken care of it.
  // NB: this will overreport _Py_RefTotal but based on inspection of object.c
  // there is no way to avoid this

  // When resurrecting, we MUST use _Py_NewReference and not Py_INCREF to
  // ensure the PyObject is in a valid state
  _Py_NewReference((PyObject*)self);

  // Flip THPVariable to be non-owning
  // (near use-after-free miss here: fresh MaybeOwned is created breaking
  // reference on Tensor in struct BEFORE we overwrite the old one)
  TORCH_INTERNAL_ASSERT(!c10::impl::HermeticPyObjectTLS::get_state());
  self->cdata = MaybeOwned<Variable>::borrowed(tensor);

  // NB: At this point, tensor *could* be dead (e.g., some other C++ thread
  // decrefed it.)  At this point, it is probably waiting on the GIL to
  // deallocate the Python object and will kill self, BUT NOT YET.

  return true;
}

static int THPFake_traverse(THPVariable* self, visitproc visit, void* arg) {
  TORCH_INTERNAL_ASSERT(
      false, "TensorBase tp_traverse function was not overridden properly");
  return 0;
}

static int THPFake_clear(THPVariable* self) {
  TORCH_INTERNAL_ASSERT(
      false, "TensorBase tp_clear function was not overridden properly");
  return 0;
}

static PyObject* THPVariable_pynew(
    PyTypeObject* type,
    PyObject* args,
    PyObject* kwargs);

static PyObject* THPVariable_fix_weakref(PyObject* self, PyObject* noargs) {
  const auto& var = THPVariable_Unpack(self);
  Py_DECREF(THPVariable_Wrap(var));
  Py_RETURN_NONE;
}

// Maps the given python callable over a vector of items, returning a vector
// of the same type of items.
template <typename T>
static std::vector<T> map_py_func(
    const py::function& func,
    const std::vector<T>& items) {
  std::vector<T> new_items;
  new_items.reserve(items.size());
  for (auto& item : items) {
    new_items.emplace_back(py::cast<T>(func(item)));
  }
  return new_items;
}

template <>
std::vector<at::Tensor> map_py_func(
    const py::function& func,
    const std::vector<at::Tensor>& items) {
  std::vector<at::Tensor> new_items;
  new_items.reserve(items.size());
  for (auto& item : items) {
    auto output = func(item);
    if (output.is(py::none())) {
      // treat None value as an undefined tensor
      new_items.emplace_back();
    } else {
      new_items.emplace_back(py::cast<at::Tensor>(output));
    }
  }
  return new_items;
}

static PyObject* view_func_impl(
    PyObject* _self,
    PyObject* args,
    PyObject* kwargs,
    bool check_has_same_meta) {
  HANDLE_TH_ERRORS
  const auto& self = THPVariable_Unpack(_self);

  static PythonArgParser parser({
      "_view_func(Tensor new_base, PyObject* symint_visitor_fn=None, PyObject* tensor_visitor_fn=None)",
  });
  ParsedArgs<3> parsed_args{};
  auto r = parser.parse(_self, args, kwargs, parsed_args);
  auto new_base = r.tensor(0);
  PyObject* symint_visitor_fn = r.pyobject(1);
  PyObject* tensor_visitor_fn = r.pyobject(2);

  // Ensure that self is indeed a backward differentiable view
  // If not, we return an undefined Tensor (None) and let the user handle it.
  auto diff_view_meta = torch::autograd::impl::get_view_autograd_meta(self);
  at::Tensor out;
  if (diff_view_meta && diff_view_meta->has_bw_view()) {
    const auto& view_info = diff_view_meta->get_backward_view();
    // Ensure that the newly provided base is similar to the original base
    if (!check_has_same_meta ||
        torch::autograd::utils::has_same_meta(new_base, view_info.base_)) {
      // Do the actual view replay
      if (view_info.has_view_fn()) {
        auto& view_func = view_info.view_fn();

        // Determine new SymInt / tensor state as needed.
        std::optional<std::vector<c10::SymInt>> new_symints = std::nullopt;
        if (symint_visitor_fn != Py_None) {
          new_symints = map_py_func(
              py::cast<py::function>(symint_visitor_fn),
              view_func.get_symints());
        }

        std::optional<std::vector<at::Tensor>> new_tensors = std::nullopt;
        if (tensor_visitor_fn != Py_None) {
          new_tensors = map_py_func(
              py::cast<py::function>(tensor_visitor_fn),
              view_func.get_tensors());
        }

        // call view func
        if (new_symints.has_value() || new_tensors.has_value()) {
          out = (*view_func.clone_and_set(new_symints, new_tensors))(new_base);
        } else {
          out = view_func(new_base);
        }
      } else {
        out = new_base.as_strided(
            self.sizes(), self.strides(), self.storage_offset());
      }
    }
  }
  return THPVariable_Wrap(out);
  END_HANDLE_TH_ERRORS
}

static PyObject* THPVariable_view_func(
    PyObject* self_,
    PyObject* args,
    PyObject* kwargs) {
  return view_func_impl(self_, args, kwargs, /*check_has_same_meta=*/true);
}

static PyObject* THPVariable_view_func_unsafe(
    PyObject* self_,
    PyObject* args,
    PyObject* kwargs) {
  return view_func_impl(self_, args, kwargs, /*check_has_same_meta=*/false);
}

static PyObject* rev_view_func_impl(PyObject* self_, PyObject* arg) {
  HANDLE_TH_ERRORS
  const auto& self = THPVariable_Unpack(self_);
  TORCH_CHECK(
      THPVariable_Check(arg),
      "_rev_view_func expect a single argument that is a Tensor");
  const auto& new_view = THPVariable_Unpack(arg);

  // Ensure that self is indeed a backward differentiable view
  // If not, we return an undefined Tensor (None) and let the user handle it.
  auto diff_view_meta = torch::autograd::impl::get_view_autograd_meta(self);
  at::Tensor out;
  if (diff_view_meta && diff_view_meta->has_bw_view()) {
    const auto& view_info = diff_view_meta->get_backward_view();
    // Do the actual view replay
    TORCH_CHECK(view_info.has_view_fn(), "No _rev_view_func() found");
    out = view_info.rev_view_fn()(new_view);
  }
  return THPVariable_Wrap(out);
  END_HANDLE_TH_ERRORS
}

static PyObject* THPVariable_rev_view_func_unsafe(
    PyObject* self_,
    PyObject* arg) {
  return rev_view_func_impl(self_, arg);
}

// Instantiates a subclass of self with the same data.
static PyObject* THPVariable_as_subclass(
    PyObject* _self,
    PyObject* args,
    PyObject* kwargs) {
  HANDLE_TH_ERRORS
  const auto& self = THPVariable_Unpack(_self);
  static PythonArgParser parser({
      "as_subclass(PyObject* cls)",
  });
  ParsedArgs<1> parsed_args{};
  auto r = parser.parse(_self, args, kwargs, parsed_args);
  PyObject* cls = r.pyobject(0);
  TORCH_CHECK_TYPE(
      PyType_Check(cls),
      "cls must be a type (got ",
      Py_TYPE(cls)->tp_name,
      ")");
  // guard completely turns off torch dispatch modes, doesn't just pop off the
  // stack
  torch_dispatch_mode::StashTorchDispatchStackGuard td_g;
  c10::impl::DisablePythonDispatcher dpd_g;
  return THPVariable_NewWithVar((PyTypeObject*)cls, self.alias());
  END_HANDLE_TH_ERRORS
}

static PyObject* THPVariable_make_subclass(
    PyObject* _ignored,
    PyObject* args,
    PyObject* kwargs) {
  HANDLE_TH_ERRORS
  static PythonArgParser parser({
      "_make_subclass(PyObject* cls, Tensor data, bool require_grad=False, *, std::string_view? dispatch_sizes_strides_policy=None, bool dispatch_device=False, bool dispatch_layout=False, Device? device_for_backend_keys=None)",
  });
  ParsedArgs<7> parsed_args{};
  auto r = parser.parse(args, kwargs, parsed_args);
  PyObject* cls = r.pyobject(0);
  TORCH_CHECK_TYPE(
      PyType_Check(cls),
      "cls must be a type (got ",
      Py_TYPE(cls)->tp_name,
      ")");
  // guard completely turns off torch dispatch modes, doesn't just pop off the
  // stack
  torch_dispatch_mode::StashTorchDispatchStackGuard td_g;
  c10::impl::DisablePythonDispatcher dpd_g;
  auto data =
      r.tensor(1).detach(); // creates a fresh Tensor (DEFINITELY_UNINITIALIZED)
  // We set `data`'s `allow_tensor_metadata_change` to true here, because we
  // want to allow the following use case for backward compatibility:
  //
  // ```python
  // rnn = torch.nn.RNN(100, 100, 2)
  // # The following calls `torch._cudnn_rnn_flatten_weight(rnn._flat_weights,
  // ...)`, # which changes storage of `rnn`'s weights in-place
  // rnn.flatten_parameters()
  // ```
  data.unsafeGetTensorImpl()->set_allow_tensor_metadata_change(true);
  data.set_requires_grad(r.toBool(2));
  const auto sizes_strides_policy = r.stringViewOptional(3);
  if (sizes_strides_policy.has_value()) {
    data.unsafeGetTensorImpl()->set_python_custom_sizes_strides(
        parseSizesStridesPolicyArgument(*sizes_strides_policy));
  }
  if (r.toBool(4)) {
    data.unsafeGetTensorImpl()->set_python_custom_device(true);
  }
  if (r.toBool(5)) {
    data.unsafeGetTensorImpl()->set_python_custom_layout(true);
  }
  if (!r.isNone(6)) {
    data.unsafeGetTensorImpl()->_change_backend_component_keys(r.device(6));
  }

  return THPVariable_NewWithVar((PyTypeObject*)cls, data);
  END_HANDLE_TH_ERRORS
}

// Shared code factored out of THPVariable_make_wrapper_subclass and
// THPVariable_dtensor__new__.
static Tensor make_tensor_for_subclass_helper(
    SymIntArrayRef sym_sizes,
    OptionalSymIntArrayRef sym_strides,
    const std::optional<c10::SymInt>& sym_storage_offset,
    const TensorOptions& options,
    const std::optional<c10::SymInt>& storage_size,
    std::optional<DispatchKeySet> extra_dispatch_keys) {
  AutoDispatchBelowADInplaceOrView guard{}; // TODO: Remove.
  tracer::impl::NoTracerDispatchMode tracer_guard{};

  c10::SymInt size_bytes;
  auto dtype_itemsize = static_cast<int64_t>(options.dtype().itemsize());

  if (storage_size.has_value()) {
    size_bytes = storage_size.value();
  } else if (sym_strides.has_value()) {
    size_bytes = at::detail::computeStorageNbytes(
        sym_sizes,
        sym_strides.value(),
        dtype_itemsize,
        sym_storage_offset.value_or(0));
  } else {
    size_bytes = at::detail::computeStorageNbytesContiguous(
        sym_sizes, dtype_itemsize, sym_storage_offset.value_or(0));
  }

  // We use storages **only** to track aliasing of subclasses during tracing.
  // The actual data pointers are not valid.
  Storage storage{
      Storage::use_byte_size_t{},
      size_bytes,
      at::DataPtr{nullptr, options.device()},
      /*allocator=*/c10::GetAllocator(c10::kMeta),
      /*resizable=*/true};

  auto keys = c10::DispatchKeySet({options.computeDispatchKey()});
  if (extra_dispatch_keys.has_value()) {
    keys = keys | *extra_dispatch_keys;
  }
  Tensor tensor = at::detail::make_tensor<TensorImpl>(
      std::move(storage), keys, options.dtype());

  TensorImpl* tensor_impl = tensor.unsafeGetTensorImpl();

  if (sym_strides.has_value()) {
    tensor_impl->set_sizes_and_strides(
        sym_sizes, sym_strides.value(), sym_storage_offset);
  } else {
    TORCH_CHECK(
        !sym_storage_offset.has_value(),
        "setting storage offset without stride not supported");
    tensor_impl->generic_set_sizes_contiguous(sym_sizes);
  }
  return tensor;
}

static PyObject* THPVariable_make_wrapper_subclass(
    PyObject* /*unused*/,
    PyObject* args,
    PyObject* kwargs) {
  HANDLE_TH_ERRORS
  // NB: pin_memory doesn't actually do anything
  // TODO: strides variant?

  // cls: Python subclass type
  // size, strides, storage_offset, memory_format, dtype: self-explanatory
  // layout: memory layout, e.g. for types of Nested Tensors or other sparse
  //         tensors
  // pin_memory, requires_grad: self-explanatory
  // dispatch_sizes_strides_policy: string - which sizes/strides we should
  //                                dispatch to a custom python implementation.
  // dispatch_device: whether to dispatch to a custom python implementation
  //                  for device
  // dispatch_layout: whether to dispatch to a custom python implementation
  //                  for layout
  // _extra_dispatch_keys: additional dispatch keys to add to the tensor
  // storage_size: if provided, skip storage size calculation and just use the
  //               value provided. One use case is for Nested Tensor, where the
  //               storage size cannot be calculated from the sizes/strides
  //               (because they contain a NestedInt).
  static PythonArgParser parser({
      "_make_wrapper_subclass(PyObject* cls, SymIntArrayRef size, SymIntArrayRef? strides=None, "
      "SymInt? storage_offset=None, MemoryFormat? memory_format=None, ScalarType dtype=None, "
      "Layout layout=torch.strided, Device device=None, bool pin_memory=False, bool requires_grad=False, "
      "std::string_view? dispatch_sizes_strides_policy=None, bool dispatch_device=False, bool dispatch_layout=False, "
      "DispatchKeySet _extra_dispatch_keys=None, SymInt? storage_size=None)",
  });
  ParsedArgs<15> parsed_args{};
  auto r = parser.parse(args, kwargs, parsed_args);
  PyObject* cls = r.pyobject(0);

  TORCH_CHECK_TYPE(
      PyType_Check(cls),
      "cls must be a type (got ",
      Py_TYPE(cls)->tp_name,
      ")");

  // This is an important safety check; without it, the default behavior will be
  // to continue on to the underlying CPU/CUDA kernel advertised by the dispatch
  // key, which will immediately segfault because the data pointer is null.  By
  // forcing users to define __torch_dispatch__ we ensure this does not happen
  // TODO: This check is not complete; because the user can disable torch
  // dispatch and then go again, triggering segfault.  TBH I'm thinking I want
  // to delete this function entirely
  py::object attr = PyObject_FastGetAttrString(cls, "__torch_dispatch__");
  TORCH_CHECK_TYPE(
      attr.ptr() != nullptr &&
          attr.ptr() != torch::disabled_torch_dispatch_impl(),
      ((PyTypeObject*)cls)->tp_name,
      " must define __torch_dispatch__");

  const auto options = TensorOptions()
                           .dtype(r.scalartype(5))
                           .device(r.device(7))
                           .layout(r.layoutOptional(6))
                           // NB: long standing issue, requires_grad is not
                           // respected here; you have to set it post facto, see
                           // https://github.com/pytorch/pytorch/issues/26428
                           // .requires_grad(r.toBool(7))
                           .pinned_memory(r.toBool(8));

  // don't bother releasing GIL here, as we are not allocating any nontrivial
  // data
  auto sym_sizes = r.symintlist(1);
  auto sym_strides_own = r.symintlistOptional(2);
  Tensor tensor = make_tensor_for_subclass_helper(
      /*sym_sizes=*/r.symintlist(1),
      /*sym_strides=*/r.symintlistOptional(2),
      /*sym_storage_offset=*/r.toSymIntOptional(3),
      options,
      /*storage_size=*/r.toSymIntOptional(14),
      r.toDispatchKeySetOptional(13));

  const auto sizes_strides_policy = r.stringViewOptional(10);
  if (sizes_strides_policy.has_value()) {
    tensor.unsafeGetTensorImpl()->set_python_custom_sizes_strides(
        parseSizesStridesPolicyArgument(*sizes_strides_policy));
  }

  tensor.set_requires_grad(r.toBool(9));

  if (r.toBool(11)) {
    tensor.unsafeGetTensorImpl()->set_python_custom_device(true);
  }
  if (r.toBool(12)) {
    tensor.unsafeGetTensorImpl()->set_python_custom_layout(true);
  }

  return THPVariable_NewWithVar(
      (PyTypeObject*)cls,
      tensor,
      // false is the default
      /*allow_preexisting_pyobj=*/false,
      // we checked __torch_dispatch__ above; avoid checking again.
      /*has_torch_dispatch_if_known=*/true);
  END_HANDLE_TH_ERRORS
}

#if IS_PYBIND_2_13_PLUS
#define DEFINE_CACHING_PYTHON_IMPORT_GETTER(name, import_expr)             \
  static py::handle name() {                                               \
    PYBIND11_CONSTINIT static py::gil_safe_call_once_and_store<py::object> \
        storage;                                                           \
    return storage                                                         \
        .call_once_and_store_result(                                       \
            []() -> py::object { return import_expr; })                    \
        .get_stored();                                                     \
  }
#else
#define DEFINE_CACHING_PYTHON_IMPORT_GETTER(name, import_expr)     \
  static py::handle name() {                                       \
    static py::handle storage = py::object(import_expr).release(); \
    return storage;                                                \
  }
#endif

DEFINE_CACHING_PYTHON_IMPORT_GETTER(
    get_dtensor_class,
    py::module::import("torch")
        .attr("distributed")
        .attr("tensor")
        .attr("DTensor"))

DEFINE_CACHING_PYTHON_IMPORT_GETTER(
    get_dtensor_spec_class,
    py::module::import("torch")
        .attr("distributed")
        .attr("tensor")
        .attr("_dtensor_spec")
        .attr("DTensorSpec"))

DEFINE_CACHING_PYTHON_IMPORT_GETTER(
    get_replicate_class,
    py::module::import("torch")
        .attr("distributed")
        .attr("tensor")
        .attr("placement_types")
        .attr("Replicate"))

DEFINE_CACHING_PYTHON_IMPORT_GETTER(
    get_tensor_meta_class,
    py::module::import("torch")
        .attr("distributed")
        .attr("tensor")
        .attr("_dtensor_spec")
        .attr("TensorMeta"))

DEFINE_CACHING_PYTHON_IMPORT_GETTER(
    get_dtensor_op_dispatcher,
    py::module::import("torch")
        .attr("distributed")
        .attr("tensor")
        .attr("DTensor")
        .attr("_op_dispatcher"))

DEFINE_CACHING_PYTHON_IMPORT_GETTER(
    get_dtensor_custom_op_handler,
    py::module::import("torch")
        .attr("distributed")
        .attr("tensor")
        .attr("DTensor")
        .attr("_op_dispatcher")
        .attr("custom_op_handler"))

DEFINE_CACHING_PYTHON_IMPORT_GETTER(
    get_dtensor_dispatch,
    py::module::import("torch")
        .attr("distributed")
        .attr("tensor")
        .attr("DTensor")
        .attr("_op_dispatcher")
        .attr("dispatch"))

static bool arg_type_tensor_or_tensor_list_like(py::handle arg) {
  const auto dtensor_spec_class = get_dtensor_spec_class();
  if (py::isinstance(arg, dtensor_spec_class)) {
    return true;
  }
  if (!PyList_Check(arg.ptr())) {
    return false;
  }
  py::list arg_list = py::reinterpret_borrow<py::list>(arg);
  for (const auto e : arg_list) {
    if (!e.is_none() && !py::isinstance(e, dtensor_spec_class)) {
      return false;
    }
  }
  return true;
}

#if IS_PYTHON_3_11_PLUS
#define MAYBE_FOR_EACH_PYTHON_3_10_MINUS_DTENSOR_INTERNED_STRING(_)
#else
#define MAYBE_FOR_EACH_PYTHON_3_10_MINUS_DTENSOR_INTERNED_STRING(_) _(__name__)
#endif

#define FOR_EACH_DTENSOR_INTERNED_STRING(_)                   \
  MAYBE_FOR_EACH_PYTHON_3_10_MINUS_DTENSOR_INTERNED_STRING(_) \
  _(_comparison_key)                                          \
  _(_local_tensor)                                            \
  _(_spec)                                                    \
  _(args_schema)                                              \
<<<<<<< HEAD
  _(device_mesh)                                              \
  _(kwargs_schema)                                            \
  _(ndim)                                                     \
  _(needs_pytree)                                             \
  _(op)                                                       \
  _(op_to_schema_info)                                        \
  _(output_sharding)                                          \
  _(schema_info)                                              \
  _(shape)                                                    \
  _(sharding_propagator)                                      \
=======
  _(kwargs_schema)                                            \
  _(op)                                                       \
  _(schema_info)                                              \
  _(shape)                                                    \
>>>>>>> ad3a56ab
  _(size)                                                     \
  _(static_argnum)                                            \
  _(static_kwargkey)                                          \
  _(stride)                                                   \
<<<<<<< HEAD
  _(tensor_meta)                                              \
  _(unwrap_to_op_info)
=======
  _(tensor_meta)
>>>>>>> ad3a56ab

struct DTensorInternedStrings {
#define DECLARE_INTERNED_STRING_VARIABLE(s) PyObject* s;
  FOR_EACH_DTENSOR_INTERNED_STRING(DECLARE_INTERNED_STRING_VARIABLE)
#undef DECLARE_INTERNED_STRING_VARIABLE
};

static DTensorInternedStrings dtensor_interned_strings;

static bool intern_dtensor_strings() {
#define INTERN_DTENSOR_STRING(s)                                           \
  TORCH_INTERNAL_ASSERT_DEBUG_ONLY(dtensor_interned_strings.s == nullptr); \
  dtensor_interned_strings.s = PyUnicode_InternFromString(#s);             \
  if (dtensor_interned_strings.s == nullptr) {                             \
    return false;                                                          \
  }

  FOR_EACH_DTENSOR_INTERNED_STRING(INTERN_DTENSOR_STRING);
#undef INTERN_DTENSOR_STRING
  return true;
}

static bool checked_not(PyObject* obj) {
  int result = PyObject_Not(obj);
  if (result == -1) {
    throw py::error_already_set();
  }
  return result;
}

static bool checked_istrue(PyObject* obj) {
  int result = PyObject_IsTrue(obj);
  if (result == -1) {
    throw py::error_already_set();
  }
  return result;
}

// pybind11 does not not use PyObject_Vectorcall currently; it seems
// to materialize a tuple of args instead.
template <std::size_t N>
static py::object checked_vectorcall(
    PyObject* obj,
    std::array<PyObject*, N> args) {
  PyObject* result = PyObject_Vectorcall(obj, args.data(), N, nullptr);
  if (!result) {
    throw py::error_already_set();
  }
  return py::reinterpret_steal<py::object>(result);
}

template <typename... Args>
static py::object checked_vectorcall(PyObject* obj, Args... args) {
  static_assert(
      (std::is_same_v<Args, PyObject*> && ...),
      "must pass PyObject* to checked_vectorcall!");
  std::array<PyObject*, sizeof...(Args)> arr = {args...};
  return checked_vectorcall(obj, arr);
}

static c10::SymDimVector tuple_to_symintlist(PyObject* obj) {
  TORCH_INTERNAL_ASSERT_DEBUG_ONLY(PyTuple_Check(obj));
  c10::SymDimVector res;
  const auto size = PyTuple_GET_SIZE(obj);
  res.reserve(size);
  for (const auto idx : c10::irange(size)) {
    PyObject* item = PyTuple_GET_ITEM(obj, idx);
    if (THPUtils_checkLongExact(item)) {
      res.emplace_back(THPUtils_unpackLong(item));
    } else if (torch::is_symint(py::handle(item))) {
      res.push_back(py::handle(item).cast<c10::SymInt>());
    } else {
      // N.B. torch.Tensor.__index__ exists, so this should handle
      // scalar Tensors fine.
      res.emplace_back(THPUtils_unpackIndex(item));
    }
  }
  return res;
}

// This is much simpler than the __torch_function__ paths precisely
// because it doesn't have to worry about anything to do with dispatch
// or __torch_function__.
void callDTensorCustomOpHandler(
    const c10::OperatorHandle& op,
    torch::jit::Stack* stack) {
  // We're called from dispatch and the dispatcher drops the GIL.
  py::gil_scoped_acquire guard;
  const auto op_handler = get_dtensor_custom_op_handler();
  TORCH_INTERNAL_ASSERT_DEBUG_ONLY(
      op.schema().arguments().size() == stack->size());
  auto [args, kwargs] = parseIValuesToPyArgsKwargs(op, *stack);
  auto result = checked_vectorcall(
      op_handler.ptr(),
      torch::detail::getTorchApiFunction(op).ptr(),
      args.ptr(),
      kwargs.ptr());
  stack->clear();
  pushPyOutToStack(op, stack, std::move(result), "DTensor custom op handler");
}

// As a Python object, DTensorSpec can be stored directly within
// IValue, but doing so is inefficient -- it requires a
// heap-allocated, reference counted intermediate
// ivalue::PyObjectHolder.
// Representation options:
// 1) Add an IValue tag to represent a placeholder object.
// 2) Play representational tricks -- stuff information into an IValue
// payload, such as by creating impossible
// intrusive_ptr_target*. Problem: this would cause IValue copying and
// possibly destruction to crash and so would be horribly unsafe.
// 3) Represent DTensorSpec directly inside IValue despite the inefficiency.
// 4) Leave the actual DTensor in the list of IValues, but detect it efficiently
// and transparently replace.
// 5) Just use a 24-byte struct of IValue + extra py::object.
//
// Given the high blast radius of (1), the unsafety of (2), the likely
// poor performance of (3), and detection of (4) looking less
// efficient than (5), (5) seems like the best path forward.

// We can't safely steal bits from IValue, so we just use 24 bytes of
// space. If dtensor_spec is non-null (truthy) then it's the active
// member, otherwise it's iv.
struct IValueOrDTensorSpec {
  IValueOrDTensorSpec() = default;
  explicit IValueOrDTensorSpec(c10::IValue v) : iv(std::move(v)) {}
  explicit IValueOrDTensorSpec(py::object dts) : dtensor_spec(std::move(dts)) {}
  c10::IValue iv;
  py::object dtensor_spec;

  bool operator==(const IValueOrDTensorSpec& rhs) const {
    return dtensor_spec
        ? (rhs.dtensor_spec && dtensor_spec.equal(rhs.dtensor_spec))
        : (iv == rhs.iv);
  }
};

class NativeOpSchema {
 public:
  NativeOpSchema(
      const c10::OperatorHandle& op,
      c10::SmallVector<IValueOrDTensorSpec, 8> comparison_key,
      std::size_t comparison_key_hash)
      : op_(op),
        hash_(hash_combine(
            std::hash<c10::OperatorHandle>()(op),
            comparison_key_hash)),
        comparison_key_(std::move(comparison_key)) {}

  bool operator==(const NativeOpSchema& rhs) const {
    // If two NativeOpSchema are being compared, they are probably
    // equal, because comparison is occurring during a hash table
    // lookup and we know the hashes are already equal. Therefore, we
    // don't bother checking hash_ first.
    return op_ == rhs.op_ && comparison_key_ == rhs.comparison_key_;
  }

  std::size_t hash() const {
    return hash_;
  }

 private:
  const c10::OperatorHandle& op_;
  std::size_t hash_;
  // The core representation here is the comparison key, which is a
  // list of objects (probably 8 or fewer in total) which are either
  // 1) IValue-representable (i.e., boring Python objects) or 2)
  // DTensorSpecs or 3) lists of DTensorSpec. We also compare (and
  // therefore hash) on op_, of course. keyword arguments, if any,
  // need to be distinguished from non-keyword arguments during
  // comparison; rather than keeping them in an actual separate
  // container, we can place a separator in the main list.
  c10::SmallVector<IValueOrDTensorSpec, 8> comparison_key_;
};

namespace std {
template <>
struct hash<NativeOpSchema> {
  std::size_t operator()(const NativeOpSchema& schema) const {
    return schema.hash();
  }
};
} // namespace std

// Map from OpSchema to pyobject sharding propagation config.
class NativeShardingPropagatorCache {
 public:
  // Returns an invalid (falsey) py::handle if the lookup fails.
  py::handle find(const NativeOpSchema& op_schema) const {
    if (auto it = repr_.find(op_schema); it != repr_.end()) {
      return py::handle(it->second);
    }
    return py::handle();
  }

  void insert(const NativeOpSchema& op_schema, py::object output_sharding) {
    auto [it, inserted] = repr_.emplace(op_schema, std::move(output_sharding));
    TORCH_INTERNAL_ASSERT(
        inserted,
        "tried to insert already-present element in NativeShardingPropagatorCache!");
  }

 private:
  c10::FastMap<NativeOpSchema, py::object> repr_;
};

static std::optional<NativeOpSchema> create_native_op_schema(
    const c10::OperatorHandle& op,
    py::handle py_op,
    torch::jit::Stack* stack);

static std::mutex native_sharding_propagator_cache_cleanup_mutex;
static c10::
    FastMap<std::thread::id, std::optional<NativeShardingPropagatorCache>*>
        all_thread_caches;
thread_local std::optional<NativeShardingPropagatorCache>
    native_sharding_propagator_cache_DO_NOT_USE;

NativeShardingPropagatorCache&
get_thread_local_native_sharding_propagator_cache() {
  if (!native_sharding_propagator_cache_DO_NOT_USE.has_value()) {
    native_sharding_propagator_cache_DO_NOT_USE.emplace();
    std::lock_guard<std::mutex> lock(
        native_sharding_propagator_cache_cleanup_mutex);
    all_thread_caches[std::this_thread::get_id()] =
        &native_sharding_propagator_cache_DO_NOT_USE;
  }
  return native_sharding_propagator_cache_DO_NOT_USE.value();
}

void cleanup_thread_local_native_sharding_propagator_caches() {
  std::lock_guard<std::mutex> lock(
      native_sharding_propagator_cache_cleanup_mutex);
  for (auto& [_, popt_cache] : all_thread_caches) {
    popt_cache->reset();
  }
}

void callDTensorOpDispatch(
    const c10::OperatorHandle& op,
    torch::jit::Stack* stack) {
  // We're called from dispatch and the dispatcher drops the GIL.
  py::gil_scoped_acquire guard;

  const auto py_op = torch::detail::getTorchApiFunction(op);
  auto opt_native_op_schema = create_native_op_schema(op, py_op, stack);
  py::handle cached_sharding;
  auto [args, kwargs] = parseIValuesToPyArgsKwargs(op, *stack);

  NativeShardingPropagatorCache* native_sharding_propagator_cache = nullptr;
  if (opt_native_op_schema.has_value()) {
    native_sharding_propagator_cache =
        &get_thread_local_native_sharding_propagator_cache();
    cached_sharding =
        native_sharding_propagator_cache->find(*opt_native_op_schema);
  }
  // For now, Python OpInfo is needed even for the fast path;
  // we are in the middle of an incremental port.
  const auto op_dispatcher = get_dtensor_op_dispatcher();
  py::object py_op_info = checked_vectorcall(
      op_dispatcher.attr(dtensor_interned_strings.unwrap_to_op_info).ptr(),
      py_op.ptr(),
      args.ptr(),
      kwargs.ptr());
  if (!cached_sharding) {
    py::object sharding = checked_vectorcall(
        op_dispatcher
            .attr("_propagate_op_sharding_non_cached_dispatch_slow_path")
            .ptr(),
        py_op.ptr(),
        args.ptr(),
        kwargs.ptr(),
        py_op_info.ptr());
    if (sharding.is_none()) {
      stack->clear();
      pushPyOutToStack(
          op,
          stack,
          py::reinterpret_borrow<py::object>(Py_NotImplemented),
          "DTensor op dispatch");
    }
    cached_sharding = sharding;
    if (opt_native_op_schema.has_value()) {
      native_sharding_propagator_cache->insert(
          *opt_native_op_schema, std::move(sharding));
    }
  }
  py_op_info.attr(dtensor_interned_strings.output_sharding) = cached_sharding;
  TORCH_INTERNAL_ASSERT_DEBUG_ONLY(
      !kwargs.is_none(),
      "Python op_dispatch implementation expects non-None kwargs");
  const auto dispatch = get_dtensor_dispatch();
  auto result = checked_vectorcall(
      dispatch.ptr(), py_op.ptr(), args.ptr(), kwargs.ptr(), py_op_info.ptr());
  stack->clear();
  pushPyOutToStack(op, stack, std::move(result), "DTensor op dispatch");
}

// DTensor-specific variant of make_wrapper_subclass to minimize DTensor
// overhead.
static PyObject* THPVariable_dtensor_new(
    PyObject* /*unused*/,
    PyObject* args,
    PyObject* kwargs) {
  HANDLE_TH_ERRORS
  static PythonArgParser parser({
      "_dtensor__new__(PyObject* cls, Tensor local_tensor, PyObject* spec, bool requires_grad)",
  });
  ParsedArgs<4> parsed_args{};
  auto r = parser.parse(args, kwargs, parsed_args);
  PyObject* cls = r.pyobject(0);

  TORCH_CHECK_TYPE(
      PyType_Check(cls),
      "cls must be a type (got ",
      Py_TYPE(cls)->tp_name,
      ")");

#ifndef NDEBUG
  // This is specifically for making a DTensor, which we know defines
  // __torch_dispatch__. Check anyway in debug builds in case somebody
  // removes it.
  py::object attr = PyObject_FastGetAttrString(cls, "__torch_dispatch__");
  TORCH_CHECK_TYPE(
      attr.ptr() != nullptr &&
          attr.ptr() != torch::disabled_torch_dispatch_impl(),
      ((PyTypeObject*)cls)->tp_name,
      " must define __torch_dispatch__");
#endif

  const auto& local_tensor = r.tensor(1);
  const bool requires_grad = r.toBool(3);
  if (local_tensor.requires_grad() && !requires_grad) {
    TORCH_WARN(
        "To construct DTensor from torch.Tensor, it's recommended to use "
        "local_tensor.detach() and make requires_grad consistent.");
  }
  const auto options = TensorOptions()
                           .dtype(local_tensor.dtype())
                           .device(local_tensor.device())
                           .layout(local_tensor.layout());

  DispatchKeySet extra_dispatch_keys(c10::DispatchKey::DTensor);
  const auto tensor_keys = local_tensor.key_set();
  if (tensor_keys.has(c10::DispatchKey::Conjugate)) {
    extra_dispatch_keys = extra_dispatch_keys.add(c10::DispatchKey::Conjugate);
  }
  if (tensor_keys.has(c10::DispatchKey::Negative)) {
    extra_dispatch_keys = extra_dispatch_keys.add(c10::DispatchKey::Negative);
  }

  py::handle spec = py::handle(r.pyobject(2));
  const auto tensor_meta = spec.attr(dtensor_interned_strings.tensor_meta);
  TORCH_CHECK(!tensor_meta.is_none());
  const auto sizes = tensor_meta.attr(dtensor_interned_strings.shape);
  TORCH_CHECK(
      PyTuple_Check(sizes.ptr()), "spec.tensor_meta.shape must be a tuple");
  const auto stride = tensor_meta.attr(dtensor_interned_strings.stride);
  TORCH_CHECK(
      PyTuple_Check(stride.ptr()), "spec.tensor_meta.stride must be a tuple");

  Tensor tensor = make_tensor_for_subclass_helper(
      /*sym_sizes=*/tuple_to_symintlist(sizes.ptr()),
      /*sym_strides=*/tuple_to_symintlist(stride.ptr()),
      /*sym_storage_offset=*/std::nullopt,
      options,
      /*storage_size=*/std::nullopt,
      extra_dispatch_keys);
  tensor.set_requires_grad(requires_grad);
  py::object py_tensor =
      py::reinterpret_steal<py::object>(THPVariable_NewWithVar(
          (PyTypeObject*)cls,
          tensor,
          // false is the default
          /*allow_preexisting_pyobj=*/false,
          // we know DTensor has __torch_dispatch__; avoid checking again.
          /*has_torch_dispatch_if_known=*/true));
  py_tensor.attr(dtensor_interned_strings._spec) = spec;
  py_tensor.attr(dtensor_interned_strings._local_tensor) = local_tensor;
  return py_tensor.release().ptr();
  END_HANDLE_TH_ERRORS
}

struct NativeRuntimeSchemaInfo {
  py::list static_kwargkey;
  size_t static_argnum;
};

NativeRuntimeSchemaInfo unpack_runtime_schema_info(
    py::handle runtime_schema_info,
    size_t num_args) {
  NativeRuntimeSchemaInfo result;
  if (!runtime_schema_info) {
    result.static_argnum = num_args;
  } else {
    result.static_argnum = py::cast<size_t>(
        runtime_schema_info.attr(dtensor_interned_strings.static_argnum));
    result.static_kwargkey =
        runtime_schema_info.attr(dtensor_interned_strings.static_kwargkey);
    TORCH_CHECK(
        result.static_kwargkey.is_none() ||
            PyList_Check(result.static_kwargkey.ptr()),
        "RuntimeSchemaInfo.static_kwargkey must be a list!");
  }
  return result;
}

static bool DTensor_OpSchema_recompute_comparison_key_impl(
    PyObject* self,
    const py::tuple& args_schema) {
  const py::handle self_handle = py::handle(self);
  const py::handle schema_info =
      self_handle.attr(dtensor_interned_strings.schema_info);
  NativeRuntimeSchemaInfo native_info = unpack_runtime_schema_info(
      checked_not(schema_info.ptr()) ? py::handle() : schema_info,
      args_schema.size());
  c10::SmallVector<py::object, 8> args_to_hash;
  size_t idx = 0;
  for (const auto& e : args_schema) {
    if (idx >= native_info.static_argnum ||
        arg_type_tensor_or_tensor_list_like(e)) {
      if (PyList_Check(e.ptr())) {
        args_to_hash.push_back(
            py::reinterpret_steal<py::object>(PyList_AsTuple(e.ptr())));
      } else {
        args_to_hash.push_back(py::reinterpret_borrow<py::object>(e));
      }
    }
    idx++;
  }
  py::tuple args_to_hash_tup(args_to_hash.size());
  for (const auto idx : c10::irange(args_to_hash.size())) {
    args_to_hash_tup[idx] = std::move(args_to_hash[idx]);
  }
  PyObject* comparison_key = nullptr;
  if (native_info.static_kwargkey && !native_info.static_kwargkey.is_none()) {
    auto raw_kwargs_schema =
        self_handle.attr(dtensor_interned_strings.kwargs_schema);
    if (!PyDict_Check(raw_kwargs_schema.ptr())) {
      PyErr_SetString(PyExc_TypeError, "self.kwargs_schema must be a dict!");
      return false;
    }
    py::tuple kwargs_to_hash(native_info.static_kwargkey.size());
    int idx = 0;
    auto kwargs_schema = py::reinterpret_borrow<py::dict>(raw_kwargs_schema);
    for (const auto& k : native_info.static_kwargkey) {
      PyObject* item = PyDict_GetItemWithError(kwargs_schema.ptr(), k.ptr());
      if (item) {
        kwargs_to_hash[idx++] = py::reinterpret_borrow<py::object>(item);
      } else if (PyErr_Occurred()) {
        return false;
      } else {
        kwargs_to_hash[idx++] = py::none();
      }
    }
    comparison_key = PyTuple_Pack(
        3,
        self_handle.attr(dtensor_interned_strings.op).ptr(),
        args_to_hash_tup.ptr(),
        kwargs_to_hash.ptr());
  } else {
    comparison_key = PyTuple_Pack(
        2,
        self_handle.attr(dtensor_interned_strings.op).ptr(),
        args_to_hash_tup.release().ptr());
  }
  if (!comparison_key) {
    return false;
  }
  self_handle.attr(dtensor_interned_strings._comparison_key) =
      py::reinterpret_steal<py::object>(comparison_key);

  return true;
}

static PyObject* DTensor_OpSchema_recompute_comparison_key(
    PyObject* mod,
    PyObject* self) {
  HANDLE_TH_ERRORS
  const py::handle self_handle = py::handle(self);
  const py::handle raw_args_schema =
      self_handle.attr(dtensor_interned_strings.args_schema);
  if (!PyTuple_Check(raw_args_schema.ptr())) {
    PyErr_SetString(PyExc_TypeError, "DTensor.args_schema must be a tuple!");
    return nullptr;
  }
  py::tuple args_schema = py::reinterpret_borrow<py::tuple>(raw_args_schema);
  if (!DTensor_OpSchema_recompute_comparison_key_impl(self, args_schema)) {
    return nullptr;
  }
  Py_RETURN_NONE;
  END_HANDLE_TH_ERRORS
}

static PyObject* DTensor_OpSchema_post_init(PyObject* mod, PyObject* self) {
  HANDLE_TH_ERRORS
  const py::handle self_handle = py::handle(self);
  const py::handle raw_args_schema =
      self_handle.attr(dtensor_interned_strings.args_schema);
  if (!PyTuple_Check(raw_args_schema.ptr())) {
    PyErr_SetString(
        PyExc_TypeError,
        "DTensor_OpSchema_post_init requires self.args_schema to be a tuple!");
    return nullptr;
  }
  py::tuple args_schema = py::reinterpret_borrow<py::tuple>(raw_args_schema);
  if (!DTensor_OpSchema_recompute_comparison_key_impl(self, args_schema)) {
    return nullptr;
  }

  Py_RETURN_NONE;
  END_HANDLE_TH_ERRORS
}

static py::list symint_array_to_list(SymIntArrayRef arr) {
  py::list result(arr.size());
  for (const auto idx : c10::irange(arr.size())) {
    result[idx] = py::cast(arr[idx]);
  }
  return result;
}

static PyObject* DTensor_compute_global_tensor_info_impl(
    const Tensor& tensor,
    py::handle mesh,
    const py::sequence& placements) {
  Py_ssize_t idx = 0;
  c10::SymDimVector tensor_shape(
      tensor.sym_sizes().begin(), tensor.sym_sizes().end());
  c10::SymDimVector tensor_strides(
      tensor.sym_strides().begin(), tensor.sym_strides().end());
  // NOTE: if this is a py::handle then this code stops working;
  // apparently we can't rely on the bound method to stick around.
  py::object mesh_size;
  for (const auto& placement : placements) {
    // TODO: C++ify DeviceMesh somehow; profiling seems
    // to say that nearly all our remaining time spent is spent
    // calling back into Python.
    const auto& cpp_placement = placement.cast<const distributed::Placement&>();
    if (const auto* cpp_shard =
            dynamic_cast<const distributed::Shard*>(&cpp_placement)) {
      const auto shard_dim = cpp_shard->dim;
      TORCH_CHECK(
          shard_dim >= 0,
          "Shard placements should have negative dims normalized in the user-facing APIs: ",
          py::cast<std::string>(py::str(placement)));
      const auto tensor_ndim = tensor.dim();
      TORCH_CHECK(
          shard_dim < tensor_ndim,
          "Sharding dim ",
          shard_dim,
          " greater than tensor ndim ",
          tensor_ndim,
          " for placement number ",
          idx);

      if (!mesh_size) {
        mesh_size = mesh.attr(dtensor_interned_strings.size);
      }
      const auto mesh_dim_size = py::cast<int64_t>(mesh_size(idx));
      tensor_shape[shard_dim] *= mesh_dim_size;
<<<<<<< HEAD
=======
      // recover tensor stride by modifying the strides that are
      // larger than the current stride on the shard_dim.
>>>>>>> ad3a56ab
      for (const auto i : c10::irange(tensor_strides.size())) {
        if (static_cast<int64_t>(i) != shard_dim &&
            tensor_strides[i] >= tensor_strides[shard_dim]) {
          tensor_strides[i] *= mesh_dim_size;
<<<<<<< HEAD
        }
      }
    } else if (!cpp_placement.is_replicate() && !cpp_placement.is_partial()) {
#if IS_PYTHON_3_11_PLUS
      const auto placement_type_name =
          py::str(py::handle(PyType_GetName(Py_TYPE(placement.ptr()))));
#else
      const auto placement_type_name =
          py::str(py::handle((PyObject*)Py_TYPE(placement.ptr()))
                      .attr(dtensor_interned_strings.__name__));
#endif
      return PyErr_Format(
          PyExc_RuntimeError,
          "placement type %s not supported!",
          py::cast<std::string>(placement_type_name).c_str());
    }
    idx++;
  }
  return py::make_tuple(
             symint_array_to_list(tensor_shape),
             symint_array_to_list(tensor_strides))
      .release()
      .ptr();
}

// NOLINTNEXTLINE(modernize-avoid-c-arrays,cppcoreguidelines-avoid-c-arrays)
static constexpr const char compute_global_tensor_info_doc[] =
    "Compute the global size and stride of a DTensor from the given local tensor.\n"
    "The local size is multiplied by `world_size` per Sharding dim.\n"
    "The local stride is multiplied by `world_size` per Sharding dim, as long as the\n"
    "dimension is outside sharding dim.\n"
    "\n"
    "For example, if we have a local tensor with size (4, 8, 2) and stride (16, 1, 8).\n"
    "If the DTensor placements are [Shard(2)] and world_size is 2;\n"
    "then the global size is (4, 8, 4) and stride is (16 * 2, 1, 8).\n"
    "\n"
    "Args:\n"
    "    tensor (:class:`torch.Tensor`):\n"
    "        Local tensor which DTensor will be constructed from.\n"
    "    mesh (:class:`DeviceMesh`):\n"
    "        Object which describes the mesh topology\n"
    "        of devices for the DTensor.\n"
    "    placements (Sequence[:class:`Placement`]]):\n"
    "        The attribute of the DTensor that describes its layout\n"
    "        on the mesh topology.\n"
    "\n"
    "Return:\n"
    "    tensor_shape: A List of int which specifies the size of DTensor which build\n"
    "        on top of the local tensor.\n"
    "    tensor_stride: A List of int which specifies the stride of DTensor.\n";

static PyObject* DTensor_compute_global_tensor_info(
    PyObject* self,
    PyObject* const* args,
    Py_ssize_t nargs) {
  HANDLE_TH_ERRORS
  TORCH_CHECK_VALUE(
      nargs == 3,
      "compute_global_tensor_info expects 3 arguments, got ",
      nargs);
  TORCH_CHECK_TYPE(
      THPVariable_Check(args[0]),
      "compute_global_tensor_info 1st argument must be Tensor!");
  const auto& tensor = THPVariable_Unpack(args[0]);
  const py::handle mesh = args[1];
  TORCH_CHECK_TYPE(
      PySequence_Check(args[2]),
      "compute_global_tensor_info 3rd argument must be sequence!");
  const py::sequence placements = py::reinterpret_borrow<py::sequence>(args[2]);
  return DTensor_compute_global_tensor_info_impl(tensor, mesh, placements);
  END_HANDLE_TH_ERRORS
}

enum class TensorFlavor {
  NON_TENSOR,
  EXACTLY_DTENSOR,
  EXACTLY_TENSOR,
  DTENSOR_SUBCLASS,
  NON_DTENSOR_TENSOR_SUBCLASS,
};

static std::pair<TensorFlavor, py::object> check_for_dtensor_or_tensor(
    const c10::IValue& iv) {
  if (!iv.isTensor()) {
    return {TensorFlavor::NON_TENSOR, py::object()};
  }

  const auto& tensor = iv.toTensor();

  // I don't think we need to check for wrapped_number() tensors here;
  // the try_replicate_spec_for_scalar_tensor stuff in our caller
  // specifically handles 1-element tensors.

  torch::jit::guardAgainstNamedTensor<at::Tensor>(tensor);
  auto py_tensor = py::cast(tensor);

  const auto dtensor = get_dtensor_class();
  auto* const obj_type = Py_TYPE(py_tensor.ptr());
  if (obj_type == (PyTypeObject*)dtensor.ptr()) {
    return {TensorFlavor::EXACTLY_DTENSOR, std::move(py_tensor)};
  }
  // Fast path for plain old Tensors.
  if (THPVariable_CheckTypeExact(obj_type)) {
    return {TensorFlavor::EXACTLY_TENSOR, std::move(py_tensor)};
  }
  if (py::isinstance(py_tensor, dtensor)) {
    return {TensorFlavor::DTENSOR_SUBCLASS, std::move(py_tensor)};
  }
  TORCH_INTERNAL_ASSERT_DEBUG_ONLY(
      THPVariableClass && py::isinstance(py_tensor, THPVariableClass));
  return {TensorFlavor::NON_DTENSOR_TENSOR_SUBCLASS, std::move(py_tensor)};
}

static py::object try_find_mesh_from_args(
    const c10::OperatorHandle& op,
    const OperatorArgsKwargsView& args_kwargs) {
  for (auto argument_it = args_kwargs.args_begin();
       argument_it != args_kwargs.args_end();
       ++argument_it) {
    const auto [tensor_flavor, py_tensor] =
        check_for_dtensor_or_tensor(*argument_it);
    if (tensor_flavor == TensorFlavor::EXACTLY_DTENSOR ||
        tensor_flavor == TensorFlavor::DTENSOR_SUBCLASS) {
      return py::reinterpret_borrow<py::object>(
          py_tensor.attr(dtensor_interned_strings.device_mesh));
    }
  }
  TORCH_CHECK_VALUE(
      false, "Cannot find device mesh from args for op : ", op.operator_name());
}

static /*DTensorSpec*/ py::object try_replicate_spec_for_scalar_tensor(
    bool allow_implicit_replication,
    py::handle op_call,
    const Tensor& tensor_arg,
    py::handle compute_mesh) {
  const bool numel_is_one = tensor_arg.numel() == 1;
  if (numel_is_one && tensor_arg.dim() == 1) {
    TORCH_WARN(
        "Found a non-scalar tensor with numel=1 and ndim!=0, "
        "we are implicitly creating a replicated DTensor for it. "
        "However, please consider changing it to a scalar tensor "
        "or explicitly create a DTensor under distributed environment.");
  }

  TORCH_CHECK(
      numel_is_one || allow_implicit_replication,
      py::str(op_call),
      "got mixed torch.Tensor and DTensor, need to convert all torch.Tensor to DTensor before calling distributed operators!");

  // scalar tensor can be safely treated as replicated.
  const auto num_placements =
      py::cast<ssize_t>(compute_mesh.attr(dtensor_interned_strings.ndim));
  py::tuple placements_tuple(num_placements);
  py::object replicate = get_replicate_class()();
  for (const auto idx : c10::irange(num_placements)) {
    PyTuple_SET_ITEM(
        placements_tuple.ptr(),
        idx,
        py::reinterpret_borrow<py::object>(replicate).release().ptr());
  }

  return get_dtensor_spec_class()(
      compute_mesh,
      placements_tuple,
      get_tensor_meta_class()(
          tensor_arg.sym_sizes(),
          tensor_arg.sym_strides(),
          tensor_arg.dtype()));
}

// May return nullptr, in which case there was no runtime schema info.
static PyObject* get_runtime_schema_info_for_op(py::handle py_op) {
  const auto op_dispatcher = get_dtensor_op_dispatcher();
  const py::handle sharding_propagator =
      op_dispatcher.attr(dtensor_interned_strings.sharding_propagator);
  const py::dict op_to_schema_info = py::reinterpret_borrow<py::dict>(
      sharding_propagator.attr(dtensor_interned_strings.op_to_schema_info));

  PyObject* runtime_schema_info =
      PyDict_GetItemWithError(op_to_schema_info.ptr(), py_op.ptr());
  if (!runtime_schema_info && PyErr_Occurred()) {
    throw py::error_already_set();
  }
  return runtime_schema_info;
}

static std::optional<NativeOpSchema> create_native_op_schema(
    const c10::OperatorHandle& op,
    py::handle py_op,
    torch::jit::Stack* stack) {
  // fused schema part of unwrap_to_op_info + recompute_comparison_key,
  // operating on IValues instead of Python stuff.

  PyObject* runtime_schema_info = get_runtime_schema_info_for_op(py_op);
  if (runtime_schema_info &&
      checked_istrue(py::handle(runtime_schema_info)
                         .attr(dtensor_interned_strings.needs_pytree)
                         .ptr())) {
    // Punting on pytree flattening in the fast path on IValues for
    // now since only a minority of ops need it. REVIEW: should we
    // TORCH_WARN on this?
    return std::nullopt;
  }

  OperatorArgsKwargsView args_kwargs(op, *stack);
  auto native_info = unpack_runtime_schema_info(
      py::handle(runtime_schema_info), args_kwargs.num_positional_args());

  c10::SmallVector<IValueOrDTensorSpec, 8> comparison_key;
  std::size_t comparison_key_hash = 0;

  py::object compute_mesh = py::none();

  const auto handle_non_dtensor_arg =
      [&comparison_key, &comparison_key_hash, &native_info](
          size_t idx, c10::IValue arg) {
        if (idx >= native_info.static_argnum) {
          comparison_key_hash =
              c10::hash_combine(comparison_key_hash, c10::IValue::hash(arg));
          comparison_key.emplace_back(std::move(arg));
        }
      };
  const auto handle_dtensor_arg = [&comparison_key,
                                   &comparison_key_hash](py::handle arg) {
    comparison_key_hash = c10::hash_combine(
        comparison_key_hash, static_cast<size_t>(py::hash(arg)));
    comparison_key.emplace_back(py::reinterpret_borrow<py::object>(arg));
  };

  Py_ssize_t idx = 0;
  const bool allow_implicit_replication =
      at::get_dtensor_allow_implicit_replication();
  for (auto argument_it = args_kwargs.args_begin();
       argument_it != args_kwargs.args_end();
       ++argument_it) {
    const auto& arg = *argument_it;
    const auto [tensor_flavor, py_tensor] = check_for_dtensor_or_tensor(arg);
    switch (tensor_flavor) {
      case TensorFlavor::EXACTLY_DTENSOR:
      case TensorFlavor::DTENSOR_SUBCLASS: {
        handle_dtensor_arg(py::reinterpret_borrow<py::object>(
                               py_tensor.attr(dtensor_interned_strings._spec))
                               .release()
                               .ptr());
        if (compute_mesh.is_none()) {
          compute_mesh = py::reinterpret_borrow<py::object>(
              py_tensor.attr(dtensor_interned_strings.device_mesh));
=======
>>>>>>> ad3a56ab
        }
        break;
      }
<<<<<<< HEAD
      case TensorFlavor::EXACTLY_TENSOR:
      case TensorFlavor::NON_DTENSOR_TENSOR_SUBCLASS: {
        if (compute_mesh.is_none()) {
          compute_mesh = try_find_mesh_from_args(op, args_kwargs);
        }
        handle_dtensor_arg(try_replicate_spec_for_scalar_tensor(
                               allow_implicit_replication,
                               py_op,
                               THPVariable_Unpack(py_tensor.ptr()),
                               compute_mesh)
                               .release()
                               .ptr());
        break;
      }
      case TensorFlavor::NON_TENSOR: {
        // non DTensor/Tensor args (i.e. int/float/bool), just add to
        // local_args
        handle_non_dtensor_arg(idx, arg);
        break;
      }
      default:
        TORCH_INTERNAL_ASSERT(false, "can't happen");
        break;
    }
    idx++;
  }

  TORCH_CHECK(
      !compute_mesh.is_none(),
      "found no DeviceMesh from dtensor args for ",
      op.operator_name());

  if (native_info.static_kwargkey && !native_info.static_kwargkey.is_none()) {
    // Separator to disambiguate kwargs from args in comparison and hashing.
    static constexpr int64_t kwargs_separator = 0x0011223344556677LL;
    comparison_key.emplace_back(static_cast<int64_t>(kwargs_separator));
    comparison_key_hash = hash_combine(comparison_key_hash, kwargs_separator);

    for (auto argument_it = args_kwargs.kwargs_begin();
         argument_it != args_kwargs.kwargs_end();
         ++argument_it) {
      // Rather than hash/compare the string key, we can just use the
      // index of the kwarg in the schema!
      const auto underlying_index = argument_it.underlying_index();
      comparison_key.emplace_back(c10::IValue(underlying_index));
      comparison_key_hash = hash_combine(
          comparison_key_hash, c10::IValue::hash(comparison_key.back().iv));
      const auto [tensor_flavor, py_tensor] =
          check_for_dtensor_or_tensor(*argument_it);
      switch (tensor_flavor) {
        case TensorFlavor::EXACTLY_DTENSOR:
        case TensorFlavor::DTENSOR_SUBCLASS: {
          handle_dtensor_arg(py_tensor.attr(dtensor_interned_strings._spec));
          break;
        }
        case TensorFlavor::EXACTLY_TENSOR:
        case TensorFlavor::NON_DTENSOR_TENSOR_SUBCLASS: {
          handle_dtensor_arg(try_replicate_spec_for_scalar_tensor(
              allow_implicit_replication,
              py_op,
              THPVariable_Unpack(py_tensor.ptr()),
              compute_mesh));
          break;
        }
        case TensorFlavor::NON_TENSOR: {
          handle_non_dtensor_arg(native_info.static_argnum, *argument_it);
          break;
        }
        default:
          TORCH_INTERNAL_ASSERT(false, "can't happen");
          break;
      }
=======
    } else if (!cpp_placement.is_replicate() && !cpp_placement.is_partial()) {
#if IS_PYTHON_3_11_PLUS
      const auto placement_type_name =
          py::str(py::handle(PyType_GetName(Py_TYPE(placement.ptr()))));
#else
      const auto placement_type_name =
          py::str(py::handle((PyObject*)Py_TYPE(placement.ptr()))
                      .attr(dtensor_interned_strings.__name__));
#endif
      return PyErr_Format(
          PyExc_RuntimeError,
          "placement type %s not supported!",
          py::cast<std::string>(placement_type_name).c_str());
>>>>>>> ad3a56ab
    }
    idx++;
  }
<<<<<<< HEAD

  return NativeOpSchema(op, std::move(comparison_key), comparison_key_hash);
=======
  return py::make_tuple(
             symint_array_to_list(tensor_shape),
             symint_array_to_list(tensor_strides))
      .release()
      .ptr();
}

// NOLINTNEXTLINE(modernize-avoid-c-arrays,cppcoreguidelines-avoid-c-arrays)
static constexpr const char compute_global_tensor_info_doc[] =
    "Compute the global size and stride of a DTensor from the given local tensor.\n"
    "The local size is multiplied by `world_size` per Sharding dim.\n"
    "The local stride is multiplied by `world_size` per Sharding dim, as long as the\n"
    "dimension is outside sharding dim.\n"
    "\n"
    "For example, if we have a local tensor with size (4, 8, 2) and stride (16, 1, 8).\n"
    "If the DTensor placements are [Shard(2)] and world_size is 2;\n"
    "then the global size is (4, 8, 4) and stride is (16 * 2, 1, 8).\n"
    "\n"
    "Args:\n"
    "    tensor (:class:`torch.Tensor`):\n"
    "        Local tensor which DTensor will be constructed from.\n"
    "    mesh (:class:`DeviceMesh`):\n"
    "        Object which describes the mesh topology\n"
    "        of devices for the DTensor.\n"
    "    placements (Sequence[:class:`Placement`]]):\n"
    "        The attribute of the DTensor that describes its layout\n"
    "        on the mesh topology.\n"
    "\n"
    "Return:\n"
    "    tensor_shape: A List of int which specifies the size of DTensor which build\n"
    "        on top of the local tensor.\n"
    "    tensor_stride: A List of int which specifies the stride of DTensor.\n";

static PyObject* DTensor_compute_global_tensor_info(
    PyObject* self,
    PyObject* const* args,
    Py_ssize_t nargs) {
  HANDLE_TH_ERRORS
  TORCH_CHECK_VALUE(
      nargs == 3,
      "compute_global_tensor_info expects 3 arguments, got ",
      nargs);
  TORCH_CHECK_TYPE(
      THPVariable_Check(args[0]),
      "compute_global_tensor_info 1st argument must be Tensor!");
  const auto& tensor = THPVariable_Unpack(args[0]);
  const py::handle mesh = args[1];
  TORCH_CHECK_TYPE(
      PySequence_Check(args[2]),
      "compute_global_tensor_info 3rd argument must be sequence!");
  const py::sequence placements = py::reinterpret_borrow<py::sequence>(args[2]);
  return DTensor_compute_global_tensor_info_impl(tensor, mesh, placements);
  END_HANDLE_TH_ERRORS
>>>>>>> ad3a56ab
}

using getter = PyObject* (*)(PyObject*, void*);
using setter = int (*)(PyObject*, PyObject*, void*);

static PyObject* THPVariable_get_python_dispatch(
    THPVariable* self,
    void* unused) {
  HANDLE_TH_ERRORS
  const auto& var = THPVariable_Unpack(self);
  return torch::autograd::utils::wrap(
      var.unsafeGetTensorImpl()->is_python_dispatch());
  END_HANDLE_TH_ERRORS
}

// CRTP base class to implement the python bindings for a Tensor property in
// PyTorch A class that implements a property is expected to have:
// - static constexpr const char* name;
//   - This variable should hold the Python name of the property
// - static Tensor fn(const Tensor&);
//   - This function calls the relevant ATen on the tensor
template <typename T>
// NOLINTNEXTLINE(bugprone-crtp-constructor-accessibility)
struct GetterBase {
  static PyObject* getter(THPVariable* self, void* /*unused*/) {
    HANDLE_TH_ERRORS
    if (check_has_torch_function((PyObject*)self)) {
      return handle_torch_function_getter(self, T::name);
    }
    return THPVariable_Wrap(T::fn(THPVariable_Unpack(self)));
    END_HANDLE_TH_ERRORS
  }
};

struct PropertyT : GetterBase<PropertyT> {
  static constexpr const char* name = "T";
  static Tensor fn(const Tensor& t) {
    return t.numpy_T();
  }
};

struct PropertyH : GetterBase<PropertyH> {
  static constexpr const char* name = "H";
  static Tensor fn(const Tensor& t) {
    return t.matrix_H();
  }
};

struct PropertymT : GetterBase<PropertymT> {
  static constexpr const char* name = "mT";
  static Tensor fn(const Tensor& t) {
    return t.mT();
  }
};

struct PropertymH : GetterBase<PropertymH> {
  static constexpr const char* name = "mH";
  static Tensor fn(const Tensor& t) {
    return t.mH();
  }
};

struct PropertyData : GetterBase<PropertyData> {
  static constexpr const char* name = "data";
  static Tensor fn(const Tensor& t) {
    return t.variable_data();
  }
};

struct PropertyGrad : GetterBase<PropertyGrad> {
  static constexpr const char* name = "grad";
  static Tensor fn(const Tensor& t) {
    return t.grad();
  }
};

struct PropertyReal : GetterBase<PropertyReal> {
  static constexpr const char* name = "real";
  static Tensor fn(const Tensor& t) {
    return at::real(t);
  }
};

struct PropertyImag : GetterBase<PropertyImag> {
  static constexpr const char* name = "imag";
  static Tensor fn(const Tensor& t) {
    return at::imag(t);
  }
};

static PyObject* THPVariable_get_cdata(THPVariable* self, void* unused) {
  HANDLE_TH_ERRORS
  if (check_has_torch_function((PyObject*)self)) {
    return handle_torch_function_getter(self, "_cdata");
  }
  const auto& var = THPVariable_Unpack(self);
  return PyLong_FromVoidPtr(var.unsafeGetTensorImpl());
  END_HANDLE_TH_ERRORS
}

static PyObject* THPVariable_get_version(THPVariable* self, void* unused) {
  HANDLE_TH_ERRORS
  if (check_has_torch_function((PyObject*)self)) {
    return handle_torch_function_getter(self, "_version");
  }
  const auto& var = THPVariable_Unpack(self);
  return THPUtils_packInt64(var._version());
  END_HANDLE_TH_ERRORS
}

static PyObject* THPVariable_get_grad_fn(THPVariable* self, void* unused) {
  HANDLE_TH_ERRORS
  if (check_has_torch_function((PyObject*)self)) {
    return handle_torch_function_getter(self, "grad_fn");
  }
  const auto& var = THPVariable_Unpack(self);
  if (!var.grad_fn()) {
    Py_RETURN_NONE;
  }
  return functionToPyObject(var.grad_fn());
  END_HANDLE_TH_ERRORS
}

static int THPVariable_set_grad_fn(
    THPVariable* self,
    PyObject* obj,
    void* unused) {
  HANDLE_TH_ERRORS
  if (check_has_torch_function((PyObject*)self)) {
    return handle_torch_function_setter(self, "_grad_fn", obj);
  }
  TORCH_CHECK(obj, "Deletion of _grad_fn not allowed. Detach tensor instead!");
  TORCH_CHECK(obj == Py_None, "_grad_fn can be only set to None");
  THPVariable_Unpack(self).detach_();
  return 0;
  END_HANDLE_TH_ERRORS_RET(-1)
}

static PyObject* THPVariable_is_leaf(THPVariable* self, void* unused) {
  HANDLE_TH_ERRORS
  if (check_has_torch_function((PyObject*)self)) {
    return handle_torch_function_getter(self, "is_leaf");
  }
  return PyBool_FromLong(!THPVariable_Unpack(self).grad_fn());
  END_HANDLE_TH_ERRORS
}

static int THPVariable_set_data(
    THPVariable* self,
    PyObject* data,
    void* unused) {
  HANDLE_TH_ERRORS
  if (check_has_torch_function((PyObject*)self)) {
    return handle_torch_function_setter(self, "data", data);
  }
  TORCH_CHECK(
      data, "Deleting tensor data is not allowed. Delete tensor instead!");
  TORCH_CHECK_TYPE(
      THPVariable_Check(data),
      "Variable data has to be a tensor, but got ",
      Py_TYPE(data)->tp_name);

  THPVariable_Unpack(self).set_data(THPVariable_Unpack(data));
  return 0;
  END_HANDLE_TH_ERRORS_RET(-1)
}

static int THPVariable_set_grad(
    THPVariable* self,
    PyObject* py_grad,
    void* unused) {
  HANDLE_TH_ERRORS
  if (check_has_torch_function((PyObject*)self)) {
    return handle_torch_function_setter(self, "grad", py_grad);
  }
  const auto& var = THPVariable_Unpack(self);
  if (!py_grad || py_grad == Py_None) {
    var.mutable_grad().reset();
    return 0;
  }

  TORCH_CHECK_TYPE(
      THPVariable_Check(py_grad),
      "assigned grad expected to be a Tensor or None but got grad of type ",
      THPUtils_typename(py_grad));
  TORCH_CHECK(
      self != (THPVariable*)py_grad, "can't assign Variable as its own grad");

  const auto& grad = THPVariable_Unpack(py_grad);
  if (var.grad_dtype().has_value()) {
    TORCH_CHECK(
        grad.dtype() == var.grad_dtype().value(),
        "attempting to assign a gradient with dtype '",
        grad.dtype(),
        "' to a tensor with grad_dtype '",
        var.grad_dtype().value(),
        "'. The gradient must match the tensor's grad_dtype (defaults to the tensor's "
        "dtype). You can set the tensor's grad_dtype attribute with a specific dtype, or "
        "None to allow any dtype. Set grad_dtype with caution. Diverging the dtypes of "
        "a tensor and its gradient may break downstream systems that assume they match.");
  }
  TORCH_CHECK(
      var.device().type() == grad.device().type(),
      "attempting to assign a gradient with device type '",
      grad.device().type(),
      "' to a tensor with device type '",
      var.device().type(),
      "'. Please ensure that the gradient and the tensor are on the same device");
  if (grad.layout() != kSparse) {
    auto expected_options = var.options().dtype(
        var.grad_dtype().has_value() ? var.grad_dtype().value()
                                     : grad.scalar_type());
    TORCH_CHECK(
        grad.options().type_equal(expected_options),
        "attempting to assign a gradient to a tensor that has data of a different type");
  }
  TORCH_CHECK(
      grad.get_device() == var.get_device(),
      "attempting to assign a gradient located on device with index '",
      grad.get_device(),
      "' to a tensor located on device with index '",
      var.get_device(),
      "'. Please ensure that the gradient and the tensor are on the same device");
  TORCH_CHECK(
      grad.sym_sizes().equals(var.sym_sizes()),
      "attempting to assign a gradient of size '",
      grad.sym_sizes(),
      "' to a tensor of size '",
      var.sym_sizes(),
      "'. Please ensure that the gradient and the tensor are the same size");

  var.mutable_grad() = grad;
  return 0;
  END_HANDLE_TH_ERRORS_RET(-1)
}

static PyObject* THPVariable_get_volatile(THPVariable* self, void* unused) {
  HANDLE_TH_ERRORS
  if (check_has_torch_function((PyObject*)self)) {
    return handle_torch_function_getter(self, "volatile");
  }
  const char* msg = "volatile was removed (Variable.volatile is always False)";
  auto r = PyErr_WarnEx(PyExc_UserWarning, msg, 1);
  if (r != 0)
    throw python_error();
  Py_RETURN_FALSE;
  END_HANDLE_TH_ERRORS
}

static int THPVariable_set_volatile(
    THPVariable* self,
    PyObject* obj,
    void* unused) {
  HANDLE_TH_ERRORS
  if (check_has_torch_function((PyObject*)self)) {
    return handle_torch_function_setter(self, "volatile", obj);
  }
  auto r = PyErr_WarnEx(PyExc_UserWarning, VOLATILE_WARNING, 1);
  if (r != 0)
    throw python_error();
  return 0;
  END_HANDLE_TH_ERRORS_RET(-1)
}

static PyObject* THPVariable_get_output_nr(THPVariable* self, void* unused) {
  HANDLE_TH_ERRORS
  if (check_has_torch_function((PyObject*)self)) {
    return handle_torch_function_getter(self, "output_nr");
  }
  const auto output_nr = THPVariable_Unpack(self).output_nr();
  return THPUtils_packInt64(output_nr);
  END_HANDLE_TH_ERRORS
}

static PyObject* THPVariable_get_requires_grad(
    THPVariable* self,
    void* unused) {
  HANDLE_TH_ERRORS
  if (check_has_torch_function((PyObject*)self)) {
    return handle_torch_function_getter(self, "requires_grad");
  }
  if (THPVariable_Unpack(self).requires_grad()) {
    Py_RETURN_TRUE;
  } else {
    Py_RETURN_FALSE;
  }
  END_HANDLE_TH_ERRORS
}

static PyObject* THPVariable_retains_grad(THPVariable* self, void* unused) {
  HANDLE_TH_ERRORS
  if (check_has_torch_function((PyObject*)self)) {
    return handle_torch_function_getter(self, "retains_grad");
  }
  if (THPVariable_Unpack(self).retains_grad()) {
    Py_RETURN_TRUE;
  } else {
    Py_RETURN_FALSE;
  }
  END_HANDLE_TH_ERRORS
}

static PyObject* THPVariable_get_ndim(THPVariable* self, void* unused) {
  HANDLE_TH_ERRORS
  if (check_has_torch_function((PyObject*)self)) {
    return handle_torch_function_getter(self, "ndim");
  }
  return THPUtils_packInt64(THPVariable_Unpack(self).dim());
  END_HANDLE_TH_ERRORS
}

static PyObject* THPVariable_get_names(PyObject* self, void* unused) {
  HANDLE_TH_ERRORS
  if (check_has_torch_function(self)) {
    return handle_torch_function_getter((THPVariable*)self, "names");
  }
  // The long-term plan is to return a list of (python) torch.Dimname.
  // However, for now, return a list of string.
  const auto& tensor = THPVariable_Unpack(self);
  auto size = tensor.dim();
  THPObjectPtr tuple(PyTuple_New(size));
  if (!tuple)
    throw python_error();

  const auto dimnames = tensor.names();
  for (const auto i : c10::irange(size)) {
    PyObject* str = nullptr;
    if (dimnames[i].type() == at::NameType::WILDCARD) {
      // PyTuple_SET_ITEM steals a reference to the object. When the tuple is
      // deallocated, it'll decrement the refcount on Py_None, which is bad.
      // To avoid this, we "create" a new reference to Py_None by increasing
      // the refcount.
      // Sources:
      // - https://docs.python.org/3/c-api/tuple.html#c.PyTuple_SetItem
      // -
      // https://stackoverflow.com/questions/16400600/how-to-return-a-tuple-containing-a-none-value-from-the-c-api
      Py_INCREF(Py_None);
      str = Py_None;
    } else {
      str = THPUtils_packString(dimnames[i].symbol().toUnqualString());
      if (!str)
        throw python_error();
    }
    PyTuple_SET_ITEM(tuple.get(), i, str);
  }
  return tuple.release();
  END_HANDLE_TH_ERRORS
}

static int THPVariable_set_names(
    PyObject* self,
    PyObject* names,
    void* unused) {
  HANDLE_TH_ERRORS
  if (check_has_torch_function(self)) {
    return handle_torch_function_setter((THPVariable*)self, "names", names);
  }
  const auto& var = THPVariable_Unpack(self);
  if (names == Py_None) {
    at::internal_set_names_inplace(var, std::nullopt);
  } else {
    TORCH_CHECK(
        THPUtils_checkDimnameList(names),
        "names must either be None or a tuple of dim names");
    at::internal_set_names_inplace(var, torch::parseDimnameList(names));
  }
  return 0;
  END_HANDLE_TH_ERRORS_RET(-1)
}

static int THPVariable_set_requires_grad(
    THPVariable* self,
    PyObject* obj,
    void* unused) {
  HANDLE_TH_ERRORS
  if (check_has_torch_function((PyObject*)self)) {
    return handle_torch_function_setter(self, "requires_grad", obj);
  }
  TORCH_CHECK(obj && PyBool_Check(obj), "requires_grad must be a bool");
  const auto& var = THPVariable_Unpack(self);
  auto requires_grad = (obj == Py_True);
  if (!var.is_leaf()) {
    THPUtils_setError(
        autograd::utils::requires_grad_leaf_error(obj == Py_True).c_str());
    return -1;
  }
  if (requires_grad &&
      !isDifferentiableType(at::typeMetaToScalarType((var.dtype())))) {
    THPUtils_setError(
        "only Tensors of floating point and complex dtype can require gradients");
    return -1;
  }
  var.set_requires_grad(requires_grad);
  return 0;
  END_HANDLE_TH_ERRORS_RET(-1)
}

static PyObject* THPVariable_get_name(THPVariable* self, void* unused) {
  if (check_has_torch_function((PyObject*)self)) {
    HANDLE_TH_ERRORS
    return handle_torch_function_getter(self, "name");
    END_HANDLE_TH_ERRORS
  }
  const auto& tensor = THPVariable_Unpack(self);
  if (tensor.name().empty())
    Py_RETURN_NONE;
  return THPUtils_packString(tensor.name().c_str());
}

static PyObject* THPVariable_get_backwards_hooks(
    THPVariable* self,
    void* unused) {
  HANDLE_TH_ERRORS
  if (check_has_torch_function((PyObject*)self)) {
    return handle_torch_function_getter(self, "_backward_hooks");
  }
  if (self->backward_hooks) {
    Py_INCREF(self->backward_hooks);
    return self->backward_hooks;
  }
  Py_RETURN_NONE;
  END_HANDLE_TH_ERRORS
}

static int THPVariable_set_backwards_hooks(
    THPVariable* self,
    PyObject* obj,
    void* unused) {
  HANDLE_TH_ERRORS
  if (check_has_torch_function((PyObject*)self)) {
    return handle_torch_function_setter(self, "_backward_hooks", obj);
  }
  TORCH_CHECK(obj, "Deletion of _backwards_hooks not allowed!");
  if (obj == Py_None) {
    obj = nullptr;
  }
  Py_XINCREF(obj);
  Py_XDECREF(self->backward_hooks);
  self->backward_hooks = obj;
  const auto& tensor = THPVariable_Unpack(self);
  torch::autograd::impl::clear_hooks(tensor);
  if (obj) {
    torch::autograd::impl::add_hook(
        tensor, std::make_unique<PyFunctionTensorPreHook>(obj, 0));
  }
  return 0;
  END_HANDLE_TH_ERRORS_RET(-1)
}

static PyObject* THPVariable_get_post_accumulate_grad_hooks(
    THPVariable* self,
    void* unused) {
  HANDLE_TH_ERRORS
  if (check_has_torch_function((PyObject*)self)) {
    return handle_torch_function_getter(self, "_post_accumulate_grad_hooks");
  }
  if (self->post_accumulate_grad_hooks) {
    Py_INCREF(self->post_accumulate_grad_hooks);
    return self->post_accumulate_grad_hooks;
  }
  Py_RETURN_NONE;
  END_HANDLE_TH_ERRORS
}

static int THPVariable_set_post_accumulate_grad_hooks(
    THPVariable* self,
    PyObject* obj,
    void* unused) {
  HANDLE_TH_ERRORS
  if (check_has_torch_function((PyObject*)self)) {
    return handle_torch_function_setter(
        self, "_post_accumulate_grad_hooks", obj);
  }
  TORCH_CHECK(obj, "Deletion of _post_accumulate_grad_hooks not allowed!");
  if (obj == Py_None) {
    obj = nullptr;
  }
  Py_XINCREF(obj);
  Py_CLEAR(self->post_accumulate_grad_hooks);
  self->post_accumulate_grad_hooks = obj;
  const auto& tensor = THPVariable_Unpack(self);
  if (obj) {
    torch::autograd::impl::set_post_acc_grad_hooks(
        tensor, std::make_unique<PyFunctionTensorPostAccGradHooks>(obj));
  }
  return 0;
  END_HANDLE_TH_ERRORS_RET(-1)
}

static PyObject* THPVariable_get_base(THPVariable* self, void* unused) {
  HANDLE_TH_ERRORS
  if (check_has_torch_function((PyObject*)self)) {
    return handle_torch_function_getter(self, "_base");
  }
  const auto& tensor = THPVariable_Unpack(self);
  if (tensor.is_view()) {
    return THPVariable_Wrap(tensor._base());
  }
  Py_RETURN_NONE;
  END_HANDLE_TH_ERRORS
}

static PyObject* THPVariable_get_shape(THPVariable* self, void* unused) {
  HANDLE_TH_ERRORS
  if (check_has_torch_function((PyObject*)self)) {
    return handle_torch_function_getter(self, "shape");
  }
  return THPSize_NewFromSymSizes(THPVariable_Unpack(self));
  END_HANDLE_TH_ERRORS
}

static PyObject* THPVariable_is_cpu(THPVariable* self, void* unused) {
  HANDLE_TH_ERRORS
  if (check_has_torch_function((PyObject*)self)) {
    return handle_torch_function_getter(self, "is_cpu");
  }
  auto& self_ = THPVariable_Unpack(self);
  return torch::autograd::utils::wrap(self_.is_cpu());
  END_HANDLE_TH_ERRORS
}

static PyObject* THPVariable_is_cuda(THPVariable* self, void* unused) {
  HANDLE_TH_ERRORS
  if (check_has_torch_function((PyObject*)self)) {
    return handle_torch_function_getter(self, "is_cuda");
  }
  auto& self_ = THPVariable_Unpack(self);
  return torch::autograd::utils::wrap(self_.is_cuda());
  END_HANDLE_TH_ERRORS
}

static PyObject* THPVariable_is_mtia(THPVariable* self, void* unused) {
  HANDLE_TH_ERRORS
  if (check_has_torch_function((PyObject*)self)) {
    return handle_torch_function_getter(self, "is_mtia");
  }
  auto& self_ = THPVariable_Unpack(self);
  return torch::autograd::utils::wrap(self_.is_mtia());
  END_HANDLE_TH_ERRORS
}

static PyObject* THPVariable_is_xla(THPVariable* self, void* unused) {
  HANDLE_TH_ERRORS
  if (check_has_torch_function((PyObject*)self)) {
    return handle_torch_function_getter(self, "is_xla");
  }
  auto& self_ = THPVariable_Unpack(self);
  return torch::autograd::utils::wrap(self_.is_xla());
  END_HANDLE_TH_ERRORS
}

static PyObject* THPVariable_is_ipu(THPVariable* self, void* unused) {
  HANDLE_TH_ERRORS
  if (check_has_torch_function((PyObject*)self)) {
    return handle_torch_function_getter(self, "is_ipu");
  }
  auto& self_ = THPVariable_Unpack(self);
  return torch::autograd::utils::wrap(self_.is_ipu());
  END_HANDLE_TH_ERRORS
}

static PyObject* THPVariable_is_xpu(THPVariable* self, void* unused) {
  HANDLE_TH_ERRORS
  if (check_has_torch_function((PyObject*)self)) {
    return handle_torch_function_getter(self, "is_xpu");
  }
  auto& self_ = THPVariable_Unpack(self);
  return torch::autograd::utils::wrap(self_.is_xpu());
  END_HANDLE_TH_ERRORS
}

static PyObject* THPVariable_is_sparse(THPVariable* self, void* unused) {
  HANDLE_TH_ERRORS
  if (check_has_torch_function((PyObject*)self)) {
    return handle_torch_function_getter(self, "is_sparse");
  }
  auto& self_ = THPVariable_Unpack(self);
  return torch::autograd::utils::wrap(self_.is_sparse());
  END_HANDLE_TH_ERRORS
}

static PyObject* THPVariable_is_sparse_csr(THPVariable* self, void* unused) {
  HANDLE_TH_ERRORS
  if (check_has_torch_function((PyObject*)self)) {
    return handle_torch_function_getter(self, "is_sparse_csr");
  }
  auto& self_ = THPVariable_Unpack(self);
  return torch::autograd::utils::wrap(self_.is_sparse_csr());
  END_HANDLE_TH_ERRORS
}

static PyObject* THPVariable_is_mkldnn(THPVariable* self, void* unused) {
  HANDLE_TH_ERRORS
  if (check_has_torch_function((PyObject*)self)) {
    return handle_torch_function_getter(self, "is_mkldnn");
  }
  auto& self_ = THPVariable_Unpack(self);
  return torch::autograd::utils::wrap(self_.is_mkldnn());
  END_HANDLE_TH_ERRORS
}

static PyObject* THPVariable_is_mps(THPVariable* self, void* unused) {
  HANDLE_TH_ERRORS
  if (check_has_torch_function((PyObject*)self)) {
    return handle_torch_function_getter(self, "is_mps");
  }
  auto& self_ = THPVariable_Unpack(self);
  return torch::autograd::utils::wrap(self_.is_mps());
  END_HANDLE_TH_ERRORS
}

static PyObject* THPVariable_is_maia(THPVariable* self, void* unused) {
  HANDLE_TH_ERRORS
  if (check_has_torch_function((PyObject*)self)) {
    return handle_torch_function_getter(self, "is_maia");
  }
  auto& self_ = THPVariable_Unpack(self);
  return torch::autograd::utils::wrap(self_.is_maia());
  END_HANDLE_TH_ERRORS
}

static PyObject* THPVariable_is_vulkan(THPVariable* self, void* unused) {
  HANDLE_TH_ERRORS
  if (check_has_torch_function((PyObject*)self)) {
    return handle_torch_function_getter(self, "is_vulkan");
  }
  auto& self_ = THPVariable_Unpack(self);
  return torch::autograd::utils::wrap(self_.is_vulkan());
  END_HANDLE_TH_ERRORS
}

static PyObject* THPVariable_is_quantized(THPVariable* self, void* unused) {
  HANDLE_TH_ERRORS
  if (check_has_torch_function((PyObject*)self)) {
    return handle_torch_function_getter(self, "is_quantized");
  }
  auto& self_ = THPVariable_Unpack(self);
  return torch::autograd::utils::wrap(self_.is_quantized());
  END_HANDLE_TH_ERRORS
}

static PyObject* THPVariable_is_meta(THPVariable* self, void* unused) {
  HANDLE_TH_ERRORS
  if (check_has_torch_function((PyObject*)self)) {
    return handle_torch_function_getter(self, "is_meta");
  }
  auto& self_ = THPVariable_Unpack(self);
  return torch::autograd::utils::wrap(self_.is_meta());
  END_HANDLE_TH_ERRORS
}

static PyObject* THPVariable_is_complex(THPVariable* self, void* unused) {
  HANDLE_TH_ERRORS
  if (check_has_torch_function((PyObject*)self)) {
    return handle_torch_function_getter(self, "is_complex");
  }
  auto& self_ = THPVariable_Unpack(self);
  return torch::autograd::utils::wrap(self_.is_complex());
  END_HANDLE_TH_ERRORS
}

static PyObject* THPVariable_is_nested(THPVariable* self, void* unused) {
  HANDLE_TH_ERRORS
  if (check_has_torch_function((PyObject*)self)) {
    return handle_torch_function_getter(self, "is_nested");
  }
  auto& self_ = THPVariable_Unpack(self);
  return torch::autograd::utils::wrap(self_.is_nested());
  END_HANDLE_TH_ERRORS
}

static PyObject* THPVariable_has_symbolic_sizes_strides(
    THPVariable* self,
    void* unused) {
  HANDLE_TH_ERRORS
  auto& self_ = THPVariable_Unpack(self);
  return torch::autograd::utils::wrap(
      self_.unsafeGetTensorImpl()->has_symbolic_sizes_strides());
  END_HANDLE_TH_ERRORS
}

static PyObject* THPVariable_dtype(THPVariable* self, void* unused) {
  HANDLE_TH_ERRORS
  if (check_has_torch_function((PyObject*)self)) {
    return handle_torch_function_getter(self, "dtype");
  }
  auto& self_ = THPVariable_Unpack(self);
  return torch::autograd::utils::wrap(self_.scalar_type());
  END_HANDLE_TH_ERRORS
}

static PyObject* THPVariable_layout(THPVariable* self, void* unused) {
  HANDLE_TH_ERRORS
  if (check_has_torch_function((PyObject*)self)) {
    return handle_torch_function_getter(self, "layout");
  }
  auto& self_ = THPVariable_Unpack(self);
  return torch::autograd::utils::wrap(self_.layout());
  END_HANDLE_TH_ERRORS
}

static PyObject* THPVariable_device(THPVariable* self, void* unused) {
  HANDLE_TH_ERRORS
  if (check_has_torch_function((PyObject*)self)) {
    return handle_torch_function_getter(self, "device");
  }
  return THPDevice_New(THPVariable_Unpack(self).device());
  END_HANDLE_TH_ERRORS
}

static PyObject* THPVariable_get_nbytes(THPVariable* self, void* unused) {
  HANDLE_TH_ERRORS
  if (check_has_torch_function((PyObject*)self)) {
    return handle_torch_function_getter(self, "nbytes");
  }
  return PyLong_FromSize_t(THPVariable_Unpack(self).nbytes());
  END_HANDLE_TH_ERRORS
}

static PyObject* THPVariable_get_grad_dtype(THPVariable* self, void* unused) {
  HANDLE_TH_ERRORS
  if (check_has_torch_function((PyObject*)self)) {
    return handle_torch_function_getter(self, "grad_dtype");
  }
  const auto& var = THPVariable_Unpack(self);
  TORCH_CHECK(
      !var.grad_fn(), "grad_dtype can only be accessed on leaf tensors.");
  if (!var.grad_dtype().has_value()) {
    Py_RETURN_NONE;
  } else {
    return torch::autograd::utils::wrap(var.grad_dtype().value());
  }
  END_HANDLE_TH_ERRORS
}

static int THPVariable_set_grad_dtype(
    THPVariable* self,
    PyObject* obj,
    void* unused) {
  HANDLE_TH_ERRORS
  if (check_has_torch_function((PyObject*)self)) {
    return handle_torch_function_setter(self, "grad_dtype", obj);
  }
  const auto& var = THPVariable_Unpack(self);
  TORCH_CHECK(
      THPDtype_Check(obj) || obj == Py_None,
      "grad_dtype must be a torch.dtype or None, but got ",
      Py_TYPE(obj)->tp_name);
  if (var.grad().defined() && obj != Py_None) {
    auto new_dtype = reinterpret_cast<THPDtype*>(obj);
    TORCH_CHECK(
        var.grad().dtype() == new_dtype->scalar_type,
        "Cannot set grad_dtype to '",
        new_dtype->scalar_type,
        "' because there is already a gradient with dtype '",
        var.grad().dtype(),
        "'. Please clear the gradient (.grad = None) before changing grad_dtype, "
        "or ensure the new grad_dtype matches the existing gradient's dtype.");
  }
  std::optional<at::ScalarType> new_dtype;
  if (obj != Py_None) {
    auto* dtype = reinterpret_cast<THPDtype*>(obj);
    new_dtype = dtype->scalar_type;
  }
  var.set_grad_dtype(new_dtype);
  return 0;
  END_HANDLE_TH_ERRORS_RET(-1)
}

static PyObject* THPVariable_get_itemsize(THPVariable* self, void* unused) {
  HANDLE_TH_ERRORS
  if (check_has_torch_function((PyObject*)self)) {
    return handle_torch_function_getter(self, "itemsize");
  }
  return PyLong_FromSize_t(THPVariable_Unpack(self).itemsize());
  END_HANDLE_TH_ERRORS
}

static int THPVariable_set_real(PyObject* self, PyObject* real, void* unused) {
  HANDLE_TH_ERRORS
  auto& self_ = THPVariable_Unpack(self);
  auto self_real = at::real(self_);
  auto real_ = valueToTensor(self_real.options(), real, self_real.device());
  {
    pybind11::gil_scoped_release no_gil;
    self_real.copy_(real_);
    return 0;
  }
  END_HANDLE_TH_ERRORS_RET(-1)
}

static int THPVariable_set_imag(PyObject* self, PyObject* imag, void* unused) {
  HANDLE_TH_ERRORS
  auto& self_ = THPVariable_Unpack(self);
  auto self_imag = at::imag(self_);
  auto imag_ = valueToTensor(self_imag.options(), imag, self_imag.device());
  {
    pybind11::gil_scoped_release no_gil;
    self_imag.copy_(imag_);
    return 0;
  }
  END_HANDLE_TH_ERRORS_RET(-1)
}

static PyObject* THPVariable__use_count(PyObject* self, PyObject* noargs) {
  HANDLE_TH_ERRORS
  const auto& t = THPVariable_Unpack(self);
  return THPUtils_packUInt64(t.use_count());
  END_HANDLE_TH_ERRORS
}

// properties are registered here because we are currently only able to bind
// them manually. TODO: make declarable in native_functions
// NOLINTNEXTLINE(modernize-avoid-c-arrays,cppcoreguidelines-avoid-c-arrays,cppcoreguidelines-avoid-non-const-global-variables)
static struct PyGetSetDef THPVariable_properties[] = {
    {"_python_dispatch",
     (getter)THPVariable_get_python_dispatch,
     nullptr,
     nullptr,
     nullptr},
    {"T", (getter)PropertyT::getter, nullptr, nullptr, nullptr},
    {"H", (getter)PropertyH::getter, nullptr, nullptr, nullptr},
    {"mT", (getter)PropertymT::getter, nullptr, nullptr, nullptr},
    {"mH", (getter)PropertymH::getter, nullptr, nullptr, nullptr},
    {"_cdata", (getter)THPVariable_get_cdata, nullptr, nullptr, nullptr},
    {"_version", (getter)THPVariable_get_version, nullptr, nullptr, nullptr},
    {"grad_fn", (getter)THPVariable_get_grad_fn, nullptr, nullptr, nullptr},
    {"_grad_fn",
     (getter)THPVariable_get_grad_fn,
     (setter)THPVariable_set_grad_fn,
     nullptr,
     nullptr},
    {"is_leaf", (getter)THPVariable_is_leaf, nullptr, nullptr, nullptr},
    {"retains_grad",
     (getter)THPVariable_retains_grad,
     nullptr,
     nullptr,
     nullptr},
    {"data",
     (getter)PropertyData::getter,
     (setter)THPVariable_set_data,
     nullptr,
     nullptr},
    {"_grad",
     (getter)PropertyGrad::getter,
     (setter)THPVariable_set_grad,
     nullptr,
     nullptr}, // Allows the python class to override .grad
    {"grad",
     (getter)PropertyGrad::getter,
     (setter)THPVariable_set_grad,
     nullptr,
     nullptr},
    {"_base", (getter)THPVariable_get_base, nullptr, nullptr, nullptr},
    {"volatile",
     (getter)THPVariable_get_volatile,
     (setter)THPVariable_set_volatile,
     nullptr,
     nullptr},
    {"output_nr", (getter)THPVariable_get_output_nr, nullptr, nullptr, nullptr},
    {"requires_grad",
     (getter)THPVariable_get_requires_grad,
     (setter)THPVariable_set_requires_grad,
     nullptr,
     nullptr},
    {"_backward_hooks",
     (getter)THPVariable_get_backwards_hooks,
     (setter)THPVariable_set_backwards_hooks,
     nullptr,
     nullptr},
    {"_post_accumulate_grad_hooks",
     (getter)THPVariable_get_post_accumulate_grad_hooks,
     (setter)THPVariable_set_post_accumulate_grad_hooks,
     nullptr,
     nullptr},
    {"name", (getter)THPVariable_get_name, nullptr, nullptr, nullptr},
    {"shape", (getter)THPVariable_get_shape, nullptr, nullptr, nullptr},
    {"is_cuda", (getter)THPVariable_is_cuda, nullptr, nullptr, nullptr},
    {"is_mtia", (getter)THPVariable_is_mtia, nullptr, nullptr, nullptr},
    {"is_cpu", (getter)THPVariable_is_cpu, nullptr, nullptr, nullptr},
    {"is_xla", (getter)THPVariable_is_xla, nullptr, nullptr, nullptr},
    {"is_xpu", (getter)THPVariable_is_xpu, nullptr, nullptr, nullptr},
    {"is_ipu", (getter)THPVariable_is_ipu, nullptr, nullptr, nullptr},
    {"is_sparse", (getter)THPVariable_is_sparse, nullptr, nullptr, nullptr},
    {"is_sparse_csr",
     (getter)THPVariable_is_sparse_csr,
     nullptr,
     nullptr,
     nullptr},
    {"is_mkldnn", (getter)THPVariable_is_mkldnn, nullptr, nullptr, nullptr},
    {"is_mps", (getter)THPVariable_is_mps, nullptr, nullptr, nullptr},
    {"is_maia", (getter)THPVariable_is_maia, nullptr, nullptr, nullptr},
    {"is_vulkan", (getter)THPVariable_is_vulkan, nullptr, nullptr, nullptr},
    {"is_complex", (getter)THPVariable_is_complex, nullptr, nullptr, nullptr},
    {"is_quantized",
     (getter)THPVariable_is_quantized,
     nullptr,
     nullptr,
     nullptr},
    {"is_meta", (getter)THPVariable_is_meta, nullptr, nullptr, nullptr},
    {"is_nested", (getter)THPVariable_is_nested, nullptr, nullptr, nullptr},
    {"_has_symbolic_sizes_strides",
     (getter)THPVariable_has_symbolic_sizes_strides,
     nullptr,
     nullptr,
     nullptr},
    {"dtype", (getter)THPVariable_dtype, nullptr, nullptr, nullptr},
    {"layout", (getter)THPVariable_layout, nullptr, nullptr, nullptr},
    {"device", (getter)THPVariable_device, nullptr, nullptr, nullptr},
    {"ndim", (getter)THPVariable_get_ndim, nullptr, nullptr, nullptr},
    {"nbytes", (getter)THPVariable_get_nbytes, nullptr, nullptr, nullptr},
    {"itemsize", (getter)THPVariable_get_itemsize, nullptr, nullptr, nullptr},
    {"names",
     (getter)THPVariable_get_names,
     (setter)THPVariable_set_names,
     nullptr,
     nullptr},
    {"real",
     (getter)PropertyReal::getter,
     (setter)THPVariable_set_real,
     nullptr,
     nullptr},
    {"imag",
     (getter)PropertyImag::getter,
     (setter)THPVariable_set_imag,
     nullptr,
     nullptr},
    {"grad_dtype",
     (getter)THPVariable_get_grad_dtype,
     (setter)THPVariable_set_grad_dtype,
     nullptr,
     nullptr},
    {nullptr}};

static PyMappingMethods THPVariable_as_mapping = {
    THPVariable_length,
    THPVariable_getitem,
    THPVariable_setitem,
};

// NOLINTNEXTLINE(modernize-avoid-c-arrays,cppcoreguidelines-avoid-c-arrays,cppcoreguidelines-avoid-non-const-global-variables)
static PyMethodDef extra_methods[] = {
    {"as_subclass",
     castPyCFunctionWithKeywords(THPVariable_as_subclass),
     METH_VARARGS | METH_KEYWORDS,
     nullptr},
    {"_make_subclass",
     castPyCFunctionWithKeywords(THPVariable_make_subclass),
     METH_STATIC | METH_VARARGS | METH_KEYWORDS,
     nullptr},
    {"_make_wrapper_subclass",
     castPyCFunctionWithKeywords(THPVariable_make_wrapper_subclass),
     METH_STATIC | METH_VARARGS | METH_KEYWORDS,
     nullptr},
    {"_dtensor__new__",
     castPyCFunctionWithKeywords(THPVariable_dtensor_new),
     METH_STATIC | METH_VARARGS | METH_KEYWORDS,
     nullptr},
    {"_fix_weakref", THPVariable_fix_weakref, METH_NOARGS, nullptr},
    {"_view_func",
     castPyCFunctionWithKeywords(THPVariable_view_func),
     METH_VARARGS | METH_KEYWORDS,
     nullptr},
    {"_view_func_unsafe",
     castPyCFunctionWithKeywords(THPVariable_view_func_unsafe),
     METH_VARARGS | METH_KEYWORDS,
     nullptr},
    {"_rev_view_func_unsafe",
     THPVariable_rev_view_func_unsafe,
     METH_O,
     nullptr},
    {"_use_count", THPVariable__use_count, METH_NOARGS, nullptr},
    {nullptr}};

// NOLINTNEXTLINE(modernize-avoid-c-arrays,cppcoreguidelines-avoid-c-arrays,cppcoreguidelines-avoid-non-const-global-variables)
static PyMethodDef extra_functions[] = {
    {"_DTensor_OpSchema_post_init",
     DTensor_OpSchema_post_init,
     METH_O,
     nullptr},
    {"_DTensor_OpSchema_recompute_comparison_key",
     DTensor_OpSchema_recompute_comparison_key,
     METH_O,
     nullptr},
    {"_DTensor_compute_global_tensor_info",
     castPyCFunctionFast(DTensor_compute_global_tensor_info),
     METH_FASTCALL,
     compute_global_tensor_info_doc},
    {nullptr}};

struct THPVariableMeta {
  PyHeapTypeObject base;
};

static int THPVariableMetaType_init(
    PyObject* cls,
    PyObject* args,
    PyObject* kwargs);

static PyTypeObject THPVariableMetaType = {
    PyVarObject_HEAD_INIT(DEFERRED_ADDRESS(&PyType_Type), 0)
    "torch._C._TensorMeta", /* tp_name */
    sizeof(THPVariableMeta), /* tp_basicsize */
    0, /* tp_itemsize */
    nullptr, /* tp_dealloc */
    0, /* tp_vectorcall_offset */
    nullptr, /* tp_getattr */
    nullptr, /* tp_setattr */
    nullptr, /* tp_reserved */
    nullptr, /* tp_repr */
    nullptr, /* tp_as_number */
    nullptr, /* tp_as_sequence */
    nullptr, /* tp_as_mapping */
    nullptr, /* tp_hash  */
    nullptr, /* tp_call */
    nullptr, /* tp_str */
    nullptr, /* tp_getattro */
    nullptr, /* tp_setattro */
    nullptr, /* tp_as_buffer */
    // NOLINTNEXTLINE(misc-redundant-expression)
    Py_TPFLAGS_DEFAULT | Py_TPFLAGS_BASETYPE, /* tp_flags */
    nullptr, /* tp_doc */
    nullptr, /* tp_traverse */
    nullptr, /* tp_clear */
    nullptr, /* tp_richcompare */
    0, /* tp_weaklistoffset */
    nullptr, /* tp_iter */
    nullptr, /* tp_iternext */
    nullptr, /* tp_methods */
    nullptr, /* tp_members */
    nullptr, /* tp_getset */
    DEFERRED_ADDRESS(&PyType_Type), /* tp_base */
    nullptr, /* tp_dict */
    nullptr, /* tp_descr_get */
    nullptr, /* tp_descr_set */
    0, /* tp_dictoffset */
    THPVariableMetaType_init, /* tp_init */
    nullptr, /* tp_alloc */
    nullptr, /* tp_new */
};

static PyTypeObject THPVariableType = {
    PyVarObject_HEAD_INIT(&THPVariableMetaType, 0)
    "torch._C.TensorBase", /* tp_name */
    sizeof(THPVariable), /* tp_basicsize */
    0, /* tp_itemsize */
    // This is unspecified, because it is illegal to create a THPVariableType
    // directly.  Subclasses will have their tp_dealloc set appropriately
    // by the metaclass
    nullptr, /* tp_dealloc */
    0, /* tp_vectorcall_offset */
    nullptr, /* tp_getattr */
    nullptr, /* tp_setattr */
    nullptr, /* tp_reserved */
    nullptr, /* tp_repr */
    nullptr, /* tp_as_number */
    nullptr, /* tp_as_sequence */
    &THPVariable_as_mapping, /* tp_as_mapping */
    nullptr, /* tp_hash  */
    nullptr, /* tp_call */
    nullptr, /* tp_str */
    nullptr, /* tp_getattro */
    nullptr, /* tp_setattro */
    nullptr, /* tp_as_buffer */
    // NOLINTNEXTLINE(misc-redundant-expression)
    Py_TPFLAGS_DEFAULT | Py_TPFLAGS_BASETYPE |
        Py_TPFLAGS_HAVE_GC, /* tp_flags */
    nullptr, /* tp_doc */
    // Also set by metaclass
    (traverseproc)THPFake_traverse, /* tp_traverse */
    (inquiry)THPFake_clear, /* tp_clear */
    nullptr, /* tp_richcompare */
    0, /* tp_weaklistoffset */
    nullptr, /* tp_iter */
    nullptr, /* tp_iternext */
    nullptr, /* tp_methods */
    nullptr, /* tp_members */
    THPVariable_properties, /* tp_getset */
    nullptr, /* tp_base */
    nullptr, /* tp_dict */
    nullptr, /* tp_descr_get */
    nullptr, /* tp_descr_set */
    0, /* tp_dictoffset */
    nullptr, /* tp_init */
    nullptr, /* tp_alloc */
    // Although new is provided here, it is illegal to call this with cls ==
    // THPVariableMeta.  Instead, subclass it first and then construct it
    THPVariable_pynew, /* tp_new */
};

PyObject* THPVariable_pynew(
    PyTypeObject* type,
    PyObject* args,
    PyObject* kwargs) {
  HANDLE_TH_ERRORS
  TORCH_CHECK(
      type != &THPVariableType,
      "Cannot directly construct TensorBase; subclass it and then construct that");
  jit::tracer::warn("torch.Tensor", jit::tracer::WARN_CONSTRUCTOR);
  auto tensor = torch::utils::base_tensor_ctor(args, kwargs);
  // WARNING: tensor is NOT guaranteed to be a fresh tensor; e.g., if it was
  // given a raw pointer that will refcount bump
  // NB: base_tensor_ctor can call into dispatched ATen functions (e.g.,
  // alias(), lift_fresh()) which can return Tensor subclasses.  We allow
  // these to be passed on directly.
  return THPVariable_NewWithVar(
      type,
      tensor,
      /*allow_preexisting_pyobj=*/true);
  END_HANDLE_TH_ERRORS
}

static int THPVariable_subclass_clear(THPVariable* self) {
  // Is it OK for an object to still be live after running
  // tp_clear? Yes. When Python is breaking reference cycles, it can't assume
  // that an object will dealloc after it's cleared.  The source code explicitly
  // handles this case:
  // https://github.com/python/cpython/blob/4e661cd69164318c1f871faa476c68a04092ddc4/Modules/gcmodule.c#L1010-L1025

  // Note that we don't need to actually resurrect here. There are 2 cases:
  // 1. The PyObject is not part of a reference cycle. In this case, we don't
  // need to do anything. The GC will move on to try and break the reference
  // cycle on another object, which will eventually trigger tp_dealloc (and thus
  // resurrection).

  // 2. The PyObject is part of a reference cycle. This case should not actually
  // be possible, due to the logic in our tp_traverse
  // (THPVariable_subclass_traverse).

  // In fact, resurrecting here breaks the invariant that "C++ owns Python only
  // when PyObject's refcount would otherwise be 0". Most immediately, as we're
  // merely breaking reference cycles here, there can be other references to the
  // PyObject. *However*, if other objects in the refcycle resurrect, then we
  // will be in a state where the PyObject has multiple Python references, yet
  // C++ owns the PyObject.

  // See https://github.com/pytorch/pytorch/pull/75933 for more discussion.
  if (isResurrectable(self)) {
    return 0;
  }

  // First clear Tensor specific things

  Py_CLEAR(self->backward_hooks);
  Py_CLEAR(self->post_accumulate_grad_hooks);
  const auto& tensor = THPVariable_Unpack(self);
  if (tensor.defined()) {
    // Two situations to consider:
    //    PyObject -owns-> Tensor
    //        unsafeIsBorrowed() is FALSE.  We're obligated to look through
    //        Tensor to break references.  Clearing cdata must induce the
    //        destruction of the C++ Tensor.  If there were other references
    //        to C++ tensor, the Python object would have been resurrected
    //        by flipping the ownership.
    //    Tensor -owns-> PyObject
    //        unsafeIsBorrowed() is TRUE.  We're deallocating the PyObject
    //        because Tensor asked us to (it's already destructing).

    if (!self->cdata.unsafeIsBorrowed() &&
        tensor.unsafeGetTensorImpl()->pyobj_slot()->check_pyobj(
            /*ignore_hermetic_tls=*/false) == (PyObject*)self) {
      // TODO: empirically, on OS X this assert appears to be untrue
      // In test_py_tensors_multi_async_call - ProcessGroupRpcTestWithSpawn
      // distributed/rpc/test_process_group_agent.py
      //
      //  libc++abi.dylib: terminating with uncaught exception of type
      //  c10::Error:
      //  !tensor.unsafeGetTensorImpl()->pyobj_slot()->owns_pyobj()INTERNAL
      //  ASSERT FAILED at "../torch/csrc/autograd/python_variable.cpp":171,
      //  please report a bug to PyTorch. Exception raised from
      //  THPVariable_subclass_clear at
      //  ../torch/csrc/autograd/python_variable.cpp:171 (most recent call
      //  first): frame #0: c10::Error::Error(c10::SourceLocation,
      //  std::__1::basic_string<char, std::__1::char_traits<char>,
      //  std::__1::allocator<char> >) + 98 (0x1158a0442 in libc10.dylib) frame
      //  #1: c10::detail::torchCheckFail(char const*, char const*, unsigned
      //  int, char const*) + 205 (0x11589ed3d in libc10.dylib) frame #2:
      //  c10::detail::torchInternalAssertFail(char const*, char const*,
      //  unsigned int, char const*, c10::detail::CompileTimeEmptyString) + 9
      //  (0x1141e3f89 in libtorch_python.dylib) frame #3:
      //  THPVariable_subclass_clear(THPVariable*) + 412 (0x1148a547c in
      //  libtorch_python.dylib) frame #4:
      //  THPVariable_subclass_dealloc(_object*) + 453 (0x1148a5035 in
      //  libtorch_python.dylib) frame #5: (anonymous
      //  namespace)::concrete_decref_fn(c10::impl::PyInterpreter const*,
      //  _object*) + 53 (0x1148a5ea5 in libtorch_python.dylib) frame #6:
      //  c10::TensorImpl::release_resources() + 182 (0x11588c4a6 in
      //  libc10.dylib) frame #7:
      //  c10::MaybeOwned<at::Tensor>::operator=(c10::MaybeOwned<at::Tensor>&&)
      //  + 91 (0x11488c11b in libtorch_python.dylib) frame #8:
      //  THPVariable_subclass_dealloc(_object*) + 607 (0x1148a50cf in
      //  libtorch_python.dylib) <omitting python frames> frame #47: start + 1
      //  (0x7fff6ffc7cc9 in libdyld.dylib) frame #48: 0x0 + 4 (0x4 in ???)
      // TORCH_INTERNAL_ASSERT(!tensor.unsafeGetTensorImpl()->pyobj_slot()->owns_pyobj());
      if (auto grad_acc =
              torch::autograd::impl::try_get_grad_accumulator(tensor)) {
        grad_acc->pre_hooks().clear();
        grad_acc->tensor_pre_hooks().clear();
        grad_acc->retains_grad_hooks().clear();
      }
    }
  }
  TORCH_INTERNAL_ASSERT(!isResurrectable(self));
  {
    // MapAllocator can take significant time to release large tensors;
    // release the GIL here to avoid impacting main thread perf.
    pybind11::gil_scoped_release no_gil;
    self->cdata = MaybeOwned<Variable>();
  }
  // Since we override the basic subtype_clear from CPython, we need a crappy
  // version here just like for traverse and dealloc

  // Clear all slots until we get to the base Tensor class
  PyTypeObject* type = Py_TYPE((PyObject*)self);
  PyTypeObject* base = type;
  while (base != &THPVariableType) {
    if (Py_SIZE(base))
      clear_slots(base, (PyObject*)self);
    base = base->tp_base;
    TORCH_INTERNAL_ASSERT(base);
  }

  // Assume we never have managed dict for Tensors as we don't set the flag on
  // the base class
  if (C10_LIKELY(type->tp_dictoffset)) {
    PyObject** dictptr = _PyObject_GetDictPtr((PyObject*)self);
    if (dictptr && *dictptr)
      Py_CLEAR(*dictptr);
  }

  return 0;
}

// NB: this is not the tp_dealloc on THPVariable; instead, its the dealloc
// on subclasses.  It's never valid to construct a THPVariable so it's not
// necessary to implement the dealloc for that case
static void THPVariable_subclass_dealloc(PyObject* self) {
  if (THPVariable_tryResurrect((THPVariable*)self))
    return;

  // This is like a crappy version of subtype_dealloc.
  // Unfortunately, we cannot directly delegate to
  // subtype_dealloc as it will start walking the parent
  // chain *starting with* the type of self, which will cause
  // us to go back to our custom dealloc.
  //
  // We have to replicate the subtype_dealloc logic to ensure
  // that finalizers are handled correctly
  PyTypeObject* type = Py_TYPE(self);
  TORCH_INTERNAL_ASSERT(type->tp_flags & Py_TPFLAGS_HEAPTYPE);
  TORCH_INTERNAL_ASSERT(PyType_IS_GC(type), "GC types not implemented");

  PyObject_GC_UnTrack(self);
  // TODO: consider using trash can

  bool has_finalizer = type->tp_finalize || type->tp_del;

  if (type->tp_finalize) {
    PyObject_GC_Track(self);
    if (PyObject_CallFinalizerFromDealloc(self) < 0) {
      /* Resurrected */
      return;
    }
    PyObject_GC_UnTrack(self);
  }

  // base test is unnecessary as THPVariable does not set this
  if (type->tp_weaklistoffset) {
    PyObject_ClearWeakRefs(self);
  }

  if (type->tp_del) {
    PyObject_GC_Track(self);
    type->tp_del(self);
    if (Py_REFCNT(self) > 0) {
      /* Resurrected */
      return;
    }
    PyObject_GC_UnTrack(self);
  }

  if (has_finalizer) {
    /* New weakrefs could be created during the finalizer call.
       If this occurs, clear them out without calling their
       finalizers since they might rely on part of the object
       being finalized that has already been destroyed. */
    if (type->tp_weaklistoffset) {
      /* Modeled after GET_WEAKREFS_LISTPTR() */
      PyWeakReference** list =
          (PyWeakReference**)PyObject_GET_WEAKREFS_LISTPTR(self);
      while (*list)
        _PyWeakref_ClearRef(*list);
    }
  }

  // Clear all slots until we get to base class THPVariableType
  {
    PyTypeObject* base = type;
    while (base != &THPVariableType) {
      if (Py_SIZE(base)) {
        clear_slots(base, self);
      }
      base = base->tp_base;
      TORCH_INTERNAL_ASSERT(base);
    }
  }

  // All Python defined classes have __dict__
  if (C10_LIKELY(type->tp_dictoffset)) {
    PyObject** dictptr = _PyObject_GetDictPtr(self);
    if (dictptr != nullptr) {
      PyObject* dict = *dictptr;
      if (dict != nullptr) {
        Py_DECREF(dict);
        *dictptr = nullptr;
      }
    }
  }

  // subtype_dealloc allows for this but we don't
  TORCH_INTERNAL_ASSERT(Py_TYPE(self) == type);

  // Finally clear out the base THPVariable
  THPVariable_subclass_clear((THPVariable*)self);
  ((THPVariable*)self)->cdata.~MaybeOwned<Variable>();
  Py_TYPE(self)->tp_free(self);

  // Python defined subclasses should always be on the heap
  TORCH_INTERNAL_ASSERT(type->tp_flags & Py_TPFLAGS_HEAPTYPE);
  Py_DECREF(type);
}

// Creates a new Python object for a Variable.
static PyObject* THPVariable_NewWithVar(
    PyTypeObject* type,
    const at::TensorBase& _var,
    bool allow_preexisting_pyobj,
    std::optional<bool> has_torch_dispatch_if_known) {
  // Make sure that the reinterpret into a THPVariable* will be valid
  TORCH_CHECK(
      type == &THPVariableType || PyType_IsSubtype(type, &THPVariableType),
      "Creating a Tensor subclass from a class ",
      "that does not inherit from Tensor is not possible. Make sure your class inherits from Tensor.");

  // This function overwrite the Tensor's pyobj field without extra checks
  // Make sure it is not set otherwise we would leak memory
  auto mb_obj = _var.unsafeGetTensorImpl()->pyobj_slot()->check_pyobj(
      /*ignore_hermetic_tls=*/false);

  // Under some circumstances, we may attempt to create a new Python
  // object for a variable that already has a Python object.  The most common
  // situation this can occur is if you have a TorchDispatchMode active that
  // is returning a subclass from lift_fresh (which is invoked to
  // appropriately "wrap" a constant tensor into whatever ambient modes are
  // active.)
  //
  // In general, it is impossible to handle this case compositionally.
  // Suppose you have a user call ATensor([1, 2, 3]) when a mode is active
  // that is transforming all ops (including the internal lift_fresh call that
  // transforms [1, 2, 3] into a torch.tensor([1., 2., 3.])) to output
  // BTensor, where ATensor and BTensor are completely unrelated subclasses
  // and there is no way to compose them.  There is no way to satisfy the user
  // request here: in particular, you can't just try to re-invoke the ATensor
  // constructor on the returned BTensor, because (1) this could cause an
  // infinite loop--we are already in ATensor.__new__ and (2) there isn't any
  // guarantee that ATensor.__new__ supports a single element constructor
  // anyway.
  //
  // However, a more common case is a user just called torch.Tensor([1, 2, 3]),
  // and a fake tensor mode is active.  Really, all you want is to get back
  // a FakeTensor, in the same way torch.tensor([1, 2, 3]) or torch.arange(3)
  // would have returned a fake tensor (concretely, the way this happens
  // is we create a *real* tensor torch.tensor([1., 2., 3.]), and then it
  // turns into a FakeTensor when we call lift_fresh on this real tensor).
  // This case is compositional because FakeTensor is a subclass of Tensor, so
  // it's valid for us to return it in place of a Tensor.  So this is what we
  // do.

  if (mb_obj.has_value() && mb_obj.value()) {
    TORCH_CHECK(
        allow_preexisting_pyobj,
        "Creating a new Tensor subclass ",
        type->tp_name,
        " but the raw Tensor object is already associated to a python object ",
        "of type ",
        mb_obj.value()->ob_type->tp_name);
    // Even if we allow pre-existing PyObject, we don't allow completely
    // ignoring the requested type.  Check that we fulfilled a subtype
    // relation here.  In the common case the requested type is Tensor and
    // this always succeeds.
    PyObject* obj = *mb_obj;
    // Check if it's OK to just directly return the Python object without
    // allocating a new variable.  We just check that the existing Python
    // object is a subclass of the requested type.
    PyTypeObject* obj_type = Py_TYPE(obj);
    TORCH_CHECK(
        obj_type == type || PyType_IsSubtype(obj_type, type),
        "Creating a new Tensor subclass ",
        type->tp_name,
        " but the raw Tensor object is already associated to a python object ",
        "of type ",
        mb_obj.value()->ob_type->tp_name,
        " which is not a subclass of the "
        "requested type");
    // We may (in fact, we typically will) need to resurrect this
    return THPVariable_Wrap(_var);
  }

  PyObject* obj = type->tp_alloc(type, 0);
  if (obj) {
    auto v = (THPVariable*)obj;
    // TODO: named constructor to avoid default initialization
    new (&v->cdata) MaybeOwned<Variable>();
    if (c10::impl::HermeticPyObjectTLS::get_state()) {
      // Do NOT initialize pyobj field on the tensor, you own the C++
      v->cdata = MaybeOwned<Variable>::owned(Variable(_var));
      TORCH_INTERNAL_ASSERT(
          !check_has_torch_dispatch(obj),
          "While HermeticPyObject was enabled, we attempted to create a tensor "
          "subclass with __torch_dispatch__.  This violates the invariant that "
          "operations in HermeticPyObject have equivalent C++ implementations. "
          "If your operator registered from Python operator registration isn't "
          "doing anything strange, there may be an internal PyTorch bug involving "
          "not appropriately disabling TorchDispatchMode before executing "
          "Python op registration.");
    } else {
      // Normal codepath
      v->cdata = MaybeOwned<Variable>::owned(Variable(_var));
      const auto& var = THPVariable_Unpack(v);
      var.unsafeGetTensorImpl()->pyobj_slot()->init_pyobj(obj);
      if (has_torch_dispatch_if_known.has_value()
              ? *has_torch_dispatch_if_known
              : check_has_torch_dispatch(obj)) {
        var.unsafeGetTensorImpl()->set_python_dispatch(true);
      }
    }
  }
  return obj;
}

/// NOTE [ PyObject Traversal ]
///
/// PyObjects that are wrapping c++ objects can lead to non-trivial traverse
/// logic and it can be tricky to know what to traverse and when. This note
/// tries to clarify what is the danger here and a simple algorithm to choose
/// how to write the tp_traverse and tp_clear functions. If you're not already
/// familiar with how the CPython GC works, you should read this in-depth
/// description: https://devguide.python.org/garbage_collector/
///
/// The complexity for us comes from the fact that some c++ shared_ptr objects
/// own references to python objects and are also owned both by other python
/// objects and c++ objects. This means that to allow the GC to collect all
/// cycles, we need to properly implement the traverse/clear methods that take
/// into account these C++ ownership links.
///
/// The main danger here comes from the fact that, while all python-related code
/// is thread safe wrt the GC execution (thanks to the GIL), other threads might
/// be using our C++ objects arbitrarily which can lead to shared_ptr ref count
/// going up or down in between the different traverse/clear invocations. The
/// one constraint we add here that is not explicitly mentioned in the GC
/// description above is that for a given GC run (meaning while the GIL is
/// held), the traverse/clear pair should never report different ownership
/// relations: if traverse visited a given PyObject, then the clear within that
/// same GC run must still be the sole owner and clear that PyObject.
///
/// A more mechanical algorithm to know what to traverse/clear is as follows:
///   - Any field on this PyObject that contains a strong reference to another
///   PyObject
///     must be visited and cleared. An example of that is the "backward_hooks"
///     field of the THPVariable.
///   - Any field that contains a C++ object that is uniquely owned by this
///   PyObject (either
///     a unique_ptr or a shared_ptr with use_count==1) should have all the
///     PyObject it owns visited and cleared. An example would be here the
///     tensor hooks.
///   - If that uniquely owned C++ object also uniquely owns other C++ objects,
///   these should be
///     visited and cleared as well if they contain any PyObject.
///
/// Caveat: to avoid slow runtime, we limit the depth of this exploration of C++
/// objects in practice and we do not, for example, go through the whole
/// autograd graph, even if it is uniquely owned. This is a known place where
/// users can create noncollectable cycles as described in:
/// https://github.com/pytorch/pytorch/issues/7343
///

static int traverse_slots(
    PyTypeObject* type,
    PyObject* self,
    visitproc visit,
    void* arg) {
  auto n = Py_SIZE(type);
  auto mp = type->tp_members;
  for (Py_ssize_t i = 0; i < n; i++, mp++) {
    if (mp->type == T_OBJECT_EX) {
      char* addr = (char*)self + mp->offset;
      PyObject* obj = *(PyObject**)addr;
      if (obj != nullptr) {
        int err = visit(obj, arg);
        if (err)
          return err;
      }
    }
  }
  return 0;
}

static int THPVariable_subclass_traverse(
    PyObject* self,
    visitproc visit,
    void* arg) {
  // If the tensor is eligible to be resurrected, don't traverse it; instead
  // treat all of its references as a root (as they WOULD be a root since we
  // can treat the inbound C++ references as root owners).
  //
  // This works because unlike conventional GCs, Python's GC operates in two
  // phases: first it uses traverse to discover roots, and then it uses traverse
  // to do reachability.  Bypassing traverse during root discovery forces Python
  // to treat self as a root for everything it refers to.  For a full
  // explanation of the algorithm see
  // https://devguide.python.org/garbage_collector/
  //
  // NB: if we don't hold an owning reference to the underlying Tensor, it is
  // possible that the underlying Tensor has already gone dead.  In that case,
  // it's not safe to access it.  But it's also safe to traverse, because if
  // the underlying Tensor *is* live, then root discovery will determine that
  // self is live, and nothing will get GC'ed anyway (resurrection cannot happen
  // if the C++ objects owns the PyObject)
  THPVariable* var = reinterpret_cast<THPVariable*>(self);
  if (isResurrectable(var)) {
    return 0;
  }

  // Crappy version of subtype_traverse; same deal as
  // THPVariable_subclass_dealloc

  PyTypeObject* type = Py_TYPE(self);
  // Traverse slots until we get to base class THPVariableType
  {
    PyTypeObject* base = type;
    while (base != &THPVariableType) {
      if (Py_SIZE(base)) {
        int err = traverse_slots(base, self, visit, arg);
        if (err)
          return err;
      }
      base = base->tp_base;
      TORCH_INTERNAL_ASSERT(base);
    }
  }

  // All Python defined classes have __dict__
  if (C10_LIKELY(type->tp_dictoffset)) {
    PyObject** dictptr = _PyObject_GetDictPtr(self);
    if (dictptr && *dictptr)
      Py_VISIT(*dictptr);
  }

  TORCH_INTERNAL_ASSERT(type->tp_flags & Py_TPFLAGS_HEAPTYPE);
  Py_VISIT(type);

  // Finally traverse THPVariable special stuff
  Py_VISIT(var->backward_hooks);
  Py_VISIT(var->post_accumulate_grad_hooks);
  if (!var->cdata.unsafeIsBorrowed()) {
    const auto& tensor = THPVariable_Unpack(var);
    if (tensor.defined()) {
      // WARNING: The grad_fn traversal logic is very subtle, if you change
      // this, be very careful not to re-introduce this bug:
      // https://gist.github.com/zou3519/7ac92b84dd7d206dcc6eae55fee8372c

      // We ensure that we follow NOTE [ PyObject Traversal ] he by checking
      // that this python object is the sole owner of the underlying Tensor and
      // that this Tensor is the sole owner of its grad_fn. In this case, the
      // only way to get a new reference to the grad_fn is by using this python
      // object, which requires the GIL to be accessed. Note that this is only
      // valid as long as user don't share non-owning references across
      // different threads (which is crazy and should never be done).
      auto autograd_meta = torch::autograd::impl::get_autograd_meta(tensor);
      if (tensor.use_count() == 1) {
        if (autograd_meta) {
          // Do NOT call grad_fn() here as that might trigger a recompute
          const auto& grad_fn = autograd_meta->grad_fn_;
          if (grad_fn && grad_fn.use_count() == 1) {
            // All Node can have a pyobj (stored in "pyobj_")
            Py_VISIT(grad_fn->pyobj());
            // PyNode are special as they also have an "obj" field
            if (auto py_node_fn = dynamic_cast<PyNode*>(grad_fn.get())) {
              Py_VISIT(py_node_fn->obj);
            }
          }
        }
      }
      if (autograd_meta) {
        for (const auto& hook : torch::autograd::impl::hooks(tensor)) {
          if (auto pyhook =
                  dynamic_cast<PyFunctionTensorPreHook*>(hook.get())) {
            Py_VISIT(pyhook->dict);
          }
        }
      }
    }
  }

  return 0;
}

int THPVariableMetaType_init(PyObject* cls, PyObject* args, PyObject* kwargs) {
  if (PyType_Type.tp_init(cls, args, kwargs) < 0) {
    return -1;
  }
  // It is important for all three of these to be overridden correctly for the
  // resurrection checks to properly happen. In particular, an older version
  // was not overriding tp_clear here. This lead to the default subtype_clear
  // running on the Tensor object (as only TensorBase tp_clear was custom),
  // clearing the __dict__ field, before the TensorBase custom clear was called
  // and would properly detect the resurrect.
  // See https://github.com/pytorch/pytorch/issues/136358 for the exact behavior
  ((PyTypeObject*)cls)->tp_dealloc = (destructor)THPVariable_subclass_dealloc;
  ((PyTypeObject*)cls)->tp_traverse =
      (traverseproc)THPVariable_subclass_traverse;
  ((PyTypeObject*)cls)->tp_clear = (inquiry)THPVariable_subclass_clear;

  // Don't do anything for the base Tensor class
  if (!THPVariableClass) {
    return 0;
  }

  // Forbid subclassing _TensorBase directly
  py::tuple mro =
      py::reinterpret_borrow<py::tuple>(((PyTypeObject*)cls)->tp_mro);
  bool is_subclass_of_thpvariable = false;
  for (py::handle h : mro) {
    if (h.ptr() == THPVariableClass) {
      is_subclass_of_thpvariable = true;
      break;
    }
  }
  if (!is_subclass_of_thpvariable) {
    PyErr_SetString(PyExc_RuntimeError, "Cannot subclass _TensorBase directly");
    return -1;
  }

  // If the user provided a torch_dispatch implementation, disable
  // torch_function.
  py::object torch_dispatch_impl = py::reinterpret_steal<py::object>(
      PyObject_GetAttrString(cls, "__torch_dispatch__"));
  py::object torch_dispatch_default = py::reinterpret_steal<py::object>(
      PyObject_GetAttrString(THPVariableClass, "__torch_dispatch__"));
  if (torch_dispatch_impl.ptr() != torch_dispatch_default.ptr()) {
    py::object torch_function_impl = py::reinterpret_steal<py::object>(
        PyObject_GetAttrString(cls, "__torch_function__"));
    py::object torch_function_default_bound = py::reinterpret_steal<py::object>(
        PyObject_GetAttrString(THPVariableClass, "__torch_function__"));

    // Since our __torch_function__ is a classmethod, we need to "unbound" the
    // method to get the raw function
    py::object torch_function_default = py::reinterpret_steal<py::object>(
        PyObject_GetAttrString(torch_function_default_bound.ptr(), "__func__"));

    // User-defined __torch_function__ might not be a classmethod
    if (PyObject_HasAttrString(torch_function_impl.ptr(), "__func__")) {
      torch_function_impl = py::reinterpret_steal<py::object>(
          PyObject_GetAttrString(torch_function_impl.ptr(), "__func__"));
    }
    if (torch_function_impl.ptr() == torch_function_default.ptr()) {
      PyObject_SetAttrString(
          cls, "__torch_function__", torch::disabled_torch_function_impl());
    }
  }

  return 0;
}

namespace torch::autograd {

// NOLINTNEXTLINE(modernize-avoid-c-arrays,cppcoreguidelines-avoid-c-arrays,cppcoreguidelines-avoid-non-const-global-variables)
extern PyMethodDef variable_methods[];

static void initTensorImplConversion(PyObject* module) {
  auto m = py::handle(module).cast<py::module>();
  m.def("_wrap_tensor_impl", [](void* ptr) {
    auto p = c10::intrusive_ptr<c10::TensorImpl, at::UndefinedTensorImpl>::
        unsafe_reclaim_from_nonowning(static_cast<c10::TensorImpl*>(ptr));
    TORCH_CHECK(p.defined(), "Can't wrap undefined tensor");
    auto tensor = at::Tensor::wrap_tensor_impl(std::move(p));
    return py::cast(std::move(tensor));
  });
  // set on the module level to avoid mixing pybind and plain CPython extensions
  m.def("_tensor_impl_raw_handle", [](torch::autograd::Variable* t) -> void* {
    // We return a raw non-owning pointer here, we rely on surrounding
    // code to keep the original tensor alive
    return t->getIntrusivePtr().get();
  });
}
} // namespace torch::autograd

bool THPVariable_initModule(PyObject* module) {
  THPVariableMetaType.tp_base = &PyType_Type;
  if (PyType_Ready(&THPVariableMetaType) < 0)
    return false;
  Py_INCREF(&THPVariableMetaType);
  PyModule_AddObject(module, "_TensorMeta", (PyObject*)&THPVariableMetaType);

  static std::vector<PyMethodDef> methods;
  THPUtils_addPyMethodDefs(methods, torch::autograd::variable_methods);
  THPUtils_addPyMethodDefs(methods, extra_methods);
  THPVariableType.tp_methods = methods.data();
  if (PyType_Ready(&THPVariableType) < 0)
    return false;
  Py_INCREF(&THPVariableType);
  PyModule_AddObject(module, "TensorBase", (PyObject*)&THPVariableType);
  Py_INCREF(&THPVariableType);
  PyModule_AddObject(module, "_TensorBase", (PyObject*)&THPVariableType);
  PyModule_AddObject(
      module,
      "__DTensor_fastpath_cache_cleanup",
      py::capsule(
          []() { cleanup_thread_local_native_sharding_propagator_caches(); })
          .release()
          .ptr());
  torch::autograd::initTorchFunctions(module);
  torch::autograd::initTensorImplConversion(module);
  torch::utils::validate_numpy_for_dlpack_deleter_bug();

  if (!intern_dtensor_strings()) {
    return false;
  }
  PyModule_AddFunctions(module, extra_functions);
  return true;
}<|MERGE_RESOLUTION|>--- conflicted
+++ resolved
@@ -799,6 +799,9 @@
   return tensor;
 }
 
+static py::handle get_dtensor_class();
+static bool checked_issubclass(PyObject* cls, PyObject* cls2);
+
 static PyObject* THPVariable_make_wrapper_subclass(
     PyObject* /*unused*/,
     PyObject* args,
@@ -847,12 +850,21 @@
   // TODO: This check is not complete; because the user can disable torch
   // dispatch and then go again, triggering segfault.  TBH I'm thinking I want
   // to delete this function entirely
-  py::object attr = PyObject_FastGetAttrString(cls, "__torch_dispatch__");
-  TORCH_CHECK_TYPE(
-      attr.ptr() != nullptr &&
-          attr.ptr() != torch::disabled_torch_dispatch_impl(),
-      ((PyTypeObject*)cls)->tp_name,
-      " must define __torch_dispatch__");
+
+  // DTensor is known to have __torch_dispatch__ and we have to check
+  // for it so that we correctly set up the DTensor dispatch key
+  // anyway.
+  const auto dtensor = get_dtensor_class();
+  const bool is_dtensor =
+      cls == dtensor.ptr() || checked_issubclass(cls, dtensor.ptr());
+  if (!is_dtensor) {
+    py::object attr = PyObject_FastGetAttrString(cls, "__torch_dispatch__");
+    TORCH_CHECK_TYPE(
+        attr.ptr() != nullptr &&
+            attr.ptr() != torch::disabled_torch_dispatch_impl(),
+        ((PyTypeObject*)cls)->tp_name,
+        " must define __torch_dispatch__");
+  }
 
   const auto options = TensorOptions()
                            .dtype(r.scalartype(5))
@@ -868,13 +880,19 @@
   // data
   auto sym_sizes = r.symintlist(1);
   auto sym_strides_own = r.symintlistOptional(2);
+  std::optional<DispatchKeySet> extra_dispatch_keys =
+      r.toDispatchKeySetOptional(13);
+  if (is_dtensor) {
+    extra_dispatch_keys = extra_dispatch_keys.value_or(DispatchKeySet())
+                              .add(c10::DispatchKey::DTensor);
+  }
   Tensor tensor = make_tensor_for_subclass_helper(
       /*sym_sizes=*/r.symintlist(1),
       /*sym_strides=*/r.symintlistOptional(2),
       /*sym_storage_offset=*/r.toSymIntOptional(3),
       options,
       /*storage_size=*/r.toSymIntOptional(14),
-      r.toDispatchKeySetOptional(13));
+      extra_dispatch_keys);
 
   const auto sizes_strides_policy = r.stringViewOptional(10);
   if (sizes_strides_policy.has_value()) {
@@ -976,6 +994,14 @@
         .attr("_op_dispatcher")
         .attr("dispatch"))
 
+DEFINE_CACHING_PYTHON_IMPORT_GETTER(
+    get_output_sharding_class,
+    py::module::import("torch")
+        .attr("distributed")
+        .attr("tensor")
+        .attr("_op_schema")
+        .attr("OutputSharding"))
+
 static bool arg_type_tensor_or_tensor_list_like(py::handle arg) {
   const auto dtensor_spec_class = get_dtensor_spec_class();
   if (py::isinstance(arg, dtensor_spec_class)) {
@@ -1005,8 +1031,8 @@
   _(_local_tensor)                                            \
   _(_spec)                                                    \
   _(args_schema)                                              \
-<<<<<<< HEAD
   _(device_mesh)                                              \
+  _(dtype)                                                    \
   _(kwargs_schema)                                            \
   _(ndim)                                                     \
   _(needs_pytree)                                             \
@@ -1016,22 +1042,12 @@
   _(schema_info)                                              \
   _(shape)                                                    \
   _(sharding_propagator)                                      \
-=======
-  _(kwargs_schema)                                            \
-  _(op)                                                       \
-  _(schema_info)                                              \
-  _(shape)                                                    \
->>>>>>> ad3a56ab
   _(size)                                                     \
   _(static_argnum)                                            \
   _(static_kwargkey)                                          \
   _(stride)                                                   \
-<<<<<<< HEAD
   _(tensor_meta)                                              \
   _(unwrap_to_op_info)
-=======
-  _(tensor_meta)
->>>>>>> ad3a56ab
 
 struct DTensorInternedStrings {
 #define DECLARE_INTERNED_STRING_VARIABLE(s) PyObject* s;
@@ -1052,6 +1068,14 @@
   FOR_EACH_DTENSOR_INTERNED_STRING(INTERN_DTENSOR_STRING);
 #undef INTERN_DTENSOR_STRING
   return true;
+}
+
+static bool checked_issubclass(PyObject* cls, PyObject* cls2) {
+  int result = PyObject_IsSubclass(cls, cls2);
+  if (result == -1) {
+    throw py::error_already_set();
+  }
+  return result;
 }
 
 static bool checked_not(PyObject* obj) {
@@ -1275,7 +1299,6 @@
     torch::jit::Stack* stack) {
   // We're called from dispatch and the dispatcher drops the GIL.
   py::gil_scoped_acquire guard;
-
   const auto py_op = torch::detail::getTorchApiFunction(op);
   auto opt_native_op_schema = create_native_op_schema(op, py_op, stack);
   py::handle cached_sharding;
@@ -1305,13 +1328,10 @@
         args.ptr(),
         kwargs.ptr(),
         py_op_info.ptr());
-    if (sharding.is_none()) {
+    if (!py::isinstance(sharding, get_output_sharding_class())) {
       stack->clear();
-      pushPyOutToStack(
-          op,
-          stack,
-          py::reinterpret_borrow<py::object>(Py_NotImplemented),
-          "DTensor op dispatch");
+      pushPyOutToStack(op, stack, std::move(sharding), "DTensor op dispatch");
+      return;
     }
     cached_sharding = sharding;
     if (opt_native_op_schema.has_value()) {
@@ -1416,7 +1436,7 @@
 }
 
 struct NativeRuntimeSchemaInfo {
-  py::list static_kwargkey;
+  py::object static_kwargkey;
   size_t static_argnum;
 };
 
@@ -1468,16 +1488,18 @@
   }
   PyObject* comparison_key = nullptr;
   if (native_info.static_kwargkey && !native_info.static_kwargkey.is_none()) {
+    py::list static_kwargkey =
+        py::reinterpret_borrow<py::list>(native_info.static_kwargkey);
     auto raw_kwargs_schema =
         self_handle.attr(dtensor_interned_strings.kwargs_schema);
     if (!PyDict_Check(raw_kwargs_schema.ptr())) {
       PyErr_SetString(PyExc_TypeError, "self.kwargs_schema must be a dict!");
       return false;
     }
-    py::tuple kwargs_to_hash(native_info.static_kwargkey.size());
+    py::tuple kwargs_to_hash(static_kwargkey.size());
     int idx = 0;
     auto kwargs_schema = py::reinterpret_borrow<py::dict>(raw_kwargs_schema);
-    for (const auto& k : native_info.static_kwargkey) {
+    for (const auto& k : static_kwargkey) {
       PyObject* item = PyDict_GetItemWithError(kwargs_schema.ptr(), k.ptr());
       if (item) {
         kwargs_to_hash[idx++] = py::reinterpret_borrow<py::object>(item);
@@ -1593,16 +1615,12 @@
       }
       const auto mesh_dim_size = py::cast<int64_t>(mesh_size(idx));
       tensor_shape[shard_dim] *= mesh_dim_size;
-<<<<<<< HEAD
-=======
       // recover tensor stride by modifying the strides that are
       // larger than the current stride on the shard_dim.
->>>>>>> ad3a56ab
       for (const auto i : c10::irange(tensor_strides.size())) {
         if (static_cast<int64_t>(i) != shard_dim &&
             tensor_strides[i] >= tensor_strides[shard_dim]) {
           tensor_strides[i] *= mesh_dim_size;
-<<<<<<< HEAD
         }
       }
     } else if (!cpp_placement.is_replicate() && !cpp_placement.is_partial()) {
@@ -1737,8 +1755,9 @@
 static /*DTensorSpec*/ py::object try_replicate_spec_for_scalar_tensor(
     bool allow_implicit_replication,
     py::handle op_call,
-    const Tensor& tensor_arg,
+    py::handle py_tensor,
     py::handle compute_mesh) {
+  const Tensor& tensor_arg = THPVariable_Unpack(py_tensor.ptr());
   const bool numel_is_one = tensor_arg.numel() == 1;
   if (numel_is_one && tensor_arg.dim() == 1) {
     TORCH_WARN(
@@ -1765,13 +1784,16 @@
         py::reinterpret_borrow<py::object>(replicate).release().ptr());
   }
 
-  return get_dtensor_spec_class()(
-      compute_mesh,
-      placements_tuple,
-      get_tensor_meta_class()(
-          tensor_arg.sym_sizes(),
-          tensor_arg.sym_strides(),
-          tensor_arg.dtype()));
+  return checked_vectorcall(
+      get_dtensor_spec_class().ptr(),
+      compute_mesh.ptr(),
+      placements_tuple.ptr(),
+      checked_vectorcall(
+          get_tensor_meta_class().ptr(),
+          py_tensor.attr(dtensor_interned_strings.shape).ptr(),
+          py_tensor.attr(dtensor_interned_strings.stride)().ptr(),
+          py_tensor.attr(dtensor_interned_strings.dtype).ptr())
+          .ptr());
 }
 
 // May return nullptr, in which case there was no runtime schema info.
@@ -1821,16 +1843,27 @@
       [&comparison_key, &comparison_key_hash, &native_info](
           size_t idx, c10::IValue arg) {
         if (idx >= native_info.static_argnum) {
+          if (arg.isList()) {
+            const auto& list = arg.toList();
+            if (list.empty()) {
+              arg = c10::ivalue::Tuple::create({});
+            } else {
+              // WARNING: here we rely on c10::List being represented
+              // by a contiguous array of IValue for efficiency!
+              arg = c10::ivalue::Tuple::create(c10::ArrayRef<c10::IValue>(
+                  &(*list.begin()).get(), list.size()));
+            }
+          }
           comparison_key_hash =
               c10::hash_combine(comparison_key_hash, c10::IValue::hash(arg));
           comparison_key.emplace_back(std::move(arg));
         }
       };
   const auto handle_dtensor_arg = [&comparison_key,
-                                   &comparison_key_hash](py::handle arg) {
+                                   &comparison_key_hash](py::object arg) {
     comparison_key_hash = c10::hash_combine(
         comparison_key_hash, static_cast<size_t>(py::hash(arg)));
-    comparison_key.emplace_back(py::reinterpret_borrow<py::object>(arg));
+    comparison_key.emplace_back(std::move(arg));
   };
 
   Py_ssize_t idx = 0;
@@ -1844,31 +1877,20 @@
     switch (tensor_flavor) {
       case TensorFlavor::EXACTLY_DTENSOR:
       case TensorFlavor::DTENSOR_SUBCLASS: {
-        handle_dtensor_arg(py::reinterpret_borrow<py::object>(
-                               py_tensor.attr(dtensor_interned_strings._spec))
-                               .release()
-                               .ptr());
+        handle_dtensor_arg(py_tensor.attr(dtensor_interned_strings._spec));
         if (compute_mesh.is_none()) {
           compute_mesh = py::reinterpret_borrow<py::object>(
               py_tensor.attr(dtensor_interned_strings.device_mesh));
-=======
->>>>>>> ad3a56ab
         }
         break;
       }
-<<<<<<< HEAD
       case TensorFlavor::EXACTLY_TENSOR:
       case TensorFlavor::NON_DTENSOR_TENSOR_SUBCLASS: {
         if (compute_mesh.is_none()) {
           compute_mesh = try_find_mesh_from_args(op, args_kwargs);
         }
         handle_dtensor_arg(try_replicate_spec_for_scalar_tensor(
-                               allow_implicit_replication,
-                               py_op,
-                               THPVariable_Unpack(py_tensor.ptr()),
-                               compute_mesh)
-                               .release()
-                               .ptr());
+            allow_implicit_replication, py_op, py_tensor, compute_mesh));
         break;
       }
       case TensorFlavor::NON_TENSOR: {
@@ -1915,10 +1937,7 @@
         case TensorFlavor::EXACTLY_TENSOR:
         case TensorFlavor::NON_DTENSOR_TENSOR_SUBCLASS: {
           handle_dtensor_arg(try_replicate_spec_for_scalar_tensor(
-              allow_implicit_replication,
-              py_op,
-              THPVariable_Unpack(py_tensor.ptr()),
-              compute_mesh));
+              allow_implicit_replication, py_op, py_tensor, compute_mesh));
           break;
         }
         case TensorFlavor::NON_TENSOR: {
@@ -1929,82 +1948,10 @@
           TORCH_INTERNAL_ASSERT(false, "can't happen");
           break;
       }
-=======
-    } else if (!cpp_placement.is_replicate() && !cpp_placement.is_partial()) {
-#if IS_PYTHON_3_11_PLUS
-      const auto placement_type_name =
-          py::str(py::handle(PyType_GetName(Py_TYPE(placement.ptr()))));
-#else
-      const auto placement_type_name =
-          py::str(py::handle((PyObject*)Py_TYPE(placement.ptr()))
-                      .attr(dtensor_interned_strings.__name__));
-#endif
-      return PyErr_Format(
-          PyExc_RuntimeError,
-          "placement type %s not supported!",
-          py::cast<std::string>(placement_type_name).c_str());
->>>>>>> ad3a56ab
-    }
-    idx++;
-  }
-<<<<<<< HEAD
+    }
+  }
 
   return NativeOpSchema(op, std::move(comparison_key), comparison_key_hash);
-=======
-  return py::make_tuple(
-             symint_array_to_list(tensor_shape),
-             symint_array_to_list(tensor_strides))
-      .release()
-      .ptr();
-}
-
-// NOLINTNEXTLINE(modernize-avoid-c-arrays,cppcoreguidelines-avoid-c-arrays)
-static constexpr const char compute_global_tensor_info_doc[] =
-    "Compute the global size and stride of a DTensor from the given local tensor.\n"
-    "The local size is multiplied by `world_size` per Sharding dim.\n"
-    "The local stride is multiplied by `world_size` per Sharding dim, as long as the\n"
-    "dimension is outside sharding dim.\n"
-    "\n"
-    "For example, if we have a local tensor with size (4, 8, 2) and stride (16, 1, 8).\n"
-    "If the DTensor placements are [Shard(2)] and world_size is 2;\n"
-    "then the global size is (4, 8, 4) and stride is (16 * 2, 1, 8).\n"
-    "\n"
-    "Args:\n"
-    "    tensor (:class:`torch.Tensor`):\n"
-    "        Local tensor which DTensor will be constructed from.\n"
-    "    mesh (:class:`DeviceMesh`):\n"
-    "        Object which describes the mesh topology\n"
-    "        of devices for the DTensor.\n"
-    "    placements (Sequence[:class:`Placement`]]):\n"
-    "        The attribute of the DTensor that describes its layout\n"
-    "        on the mesh topology.\n"
-    "\n"
-    "Return:\n"
-    "    tensor_shape: A List of int which specifies the size of DTensor which build\n"
-    "        on top of the local tensor.\n"
-    "    tensor_stride: A List of int which specifies the stride of DTensor.\n";
-
-static PyObject* DTensor_compute_global_tensor_info(
-    PyObject* self,
-    PyObject* const* args,
-    Py_ssize_t nargs) {
-  HANDLE_TH_ERRORS
-  TORCH_CHECK_VALUE(
-      nargs == 3,
-      "compute_global_tensor_info expects 3 arguments, got ",
-      nargs);
-  TORCH_CHECK_TYPE(
-      THPVariable_Check(args[0]),
-      "compute_global_tensor_info 1st argument must be Tensor!");
-  const auto& tensor = THPVariable_Unpack(args[0]);
-  const py::handle mesh = args[1];
-  TORCH_CHECK_TYPE(
-      PySequence_Check(args[2]),
-      "compute_global_tensor_info 3rd argument must be sequence!");
-  const py::sequence placements = py::reinterpret_borrow<py::sequence>(args[2]);
-  return DTensor_compute_global_tensor_info_impl(tensor, mesh, placements);
-  END_HANDLE_TH_ERRORS
->>>>>>> ad3a56ab
 }
 
 using getter = PyObject* (*)(PyObject*, void*);
