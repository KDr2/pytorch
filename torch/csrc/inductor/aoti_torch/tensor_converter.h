#pragma once

#include <torch/csrc/inductor/aoti_torch/c/shim.h>

#include <ATen/Tensor.h>

namespace torch {
namespace aot_inductor {

// Functions declared here are not meant to be called from the AOTInductor
// generated model.so

// No ownership transfer, just pointer type conversion
TORCH_API at::Tensor* tensor_handle_to_tensor_pointer(AtenTensorHandle handle);

// No ownership transfer, just pointer type conversion
TORCH_API AtenTensorHandle tensor_pointer_to_tensor_handle(at::Tensor* tensor);

<<<<<<< HEAD
// create_handles_from_tensors is used for turning a vector of aten tensors into
// a vector of AtenTensorHandles, and then pass that into model.so. Right now we
// create new references and return their raw pointers as a vector, and the
// returned raw pointers will be wrapped by UniqueAtenTensorHandle in model.so.
TORCH_API std::vector<AtenTensorHandle> create_handles_from_tensors(
    std::vector<at::Tensor>& tensors);

// create_tensors_from_handles is used for turning a vector of AtenTensorHandles
// into a vector of aten tensors. We don't free the passed in AtenTensorHandles
// as they are owned by UniqueAtenTensorHandle in model.so.
TORCH_API std::vector<at::Tensor> create_tensors_from_handles(
=======
// unsafe_alloc_new_handles_from_tensors is used for allocating new aten
// tensor objects and return them as a vector of AtenTensorHandle (raw
// pointers), and those pointers will be stolen by model.so.
TORCH_API std::vector<AtenTensorHandle> unsafe_alloc_new_handles_from_tensors(
    std::vector<at::Tensor>& tensors);

// alloc_tensors_from_handles is used for creating a vector of aten tensors.
// It is only used in the non ABI compatible mode as a convenient utility
// function to convert AtenTensorHandle into aten tensors that the default
// codegen can understand.
TORCH_API std::vector<at::Tensor> alloc_tensors_from_handles(
>>>>>>> 6d9d7d54
    std::vector<AtenTensorHandle>& handles);

} // namespace aot_inductor
} // namespace torch<|MERGE_RESOLUTION|>--- conflicted
+++ resolved
@@ -16,31 +16,16 @@
 // No ownership transfer, just pointer type conversion
 TORCH_API AtenTensorHandle tensor_pointer_to_tensor_handle(at::Tensor* tensor);
 
-<<<<<<< HEAD
-// create_handles_from_tensors is used for turning a vector of aten tensors into
-// a vector of AtenTensorHandles, and then pass that into model.so. Right now we
-// create new references and return their raw pointers as a vector, and the
-// returned raw pointers will be wrapped by UniqueAtenTensorHandle in model.so.
-TORCH_API std::vector<AtenTensorHandle> create_handles_from_tensors(
-    std::vector<at::Tensor>& tensors);
-
-// create_tensors_from_handles is used for turning a vector of AtenTensorHandles
-// into a vector of aten tensors. We don't free the passed in AtenTensorHandles
-// as they are owned by UniqueAtenTensorHandle in model.so.
-TORCH_API std::vector<at::Tensor> create_tensors_from_handles(
-=======
 // unsafe_alloc_new_handles_from_tensors is used for allocating new aten
 // tensor objects and return them as a vector of AtenTensorHandle (raw
 // pointers), and those pointers will be stolen by model.so.
 TORCH_API std::vector<AtenTensorHandle> unsafe_alloc_new_handles_from_tensors(
     std::vector<at::Tensor>& tensors);
 
-// alloc_tensors_from_handles is used for creating a vector of aten tensors.
-// It is only used in the non ABI compatible mode as a convenient utility
-// function to convert AtenTensorHandle into aten tensors that the default
-// codegen can understand.
-TORCH_API std::vector<at::Tensor> alloc_tensors_from_handles(
->>>>>>> 6d9d7d54
+// alloc_tensors_by_stealing_from_handles is used for creating a vector of aten
+// tensors by stealing from a vector of handles
+// WARNING: only used in the non ABI compatible mode
+TORCH_API std::vector<at::Tensor> alloc_tensors_by_stealing_from_handles(
     std::vector<AtenTensorHandle>& handles);
 
 } // namespace aot_inductor
