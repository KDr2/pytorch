--- conflicted
+++ resolved
@@ -144,11 +144,7 @@
 
     if not torch.compiler.is_compiling():
         with _set_compilation_env(), torch._dynamo.utils.disable_cache_limit():
-<<<<<<< HEAD
-            return torch.compile(associative_scan, fullgraph=True, backend="aot_eager")(
-=======
             return torch.compile(associative_scan, fullgraph=True, backend="eager")(
->>>>>>> 6eb795c9
                 combine_fn, xs, dim, reverse=reverse, combine_mode=combine_mode
             )
 
@@ -371,15 +367,6 @@
             assert len(node.args) == 1
             outputs = node.args[0]
 
-<<<<<<< HEAD
-        # Check that the combine_fn is pointwise, if combine_mode='pointwise'
-        if not all(is_pointwise_use(use) or use.op == "output" for use in node.users):
-            raise RuntimeError(
-                "For combine_mode='pointwise', the combine_fn needs to be pointwise"
-            )
-
-=======
->>>>>>> 6eb795c9
     assert outputs is not None
     assert len(outputs) == len(
         xs
