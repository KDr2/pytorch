# mypy: allow-untyped-defs
import functools
import itertools
from typing import Callable, List

import torch
import torch._prims_common as utils
import torch._subclasses.functional_tensor
import torch.utils._pytree as pytree
from torch._C import DispatchKey
from torch._C._functorch import _add_batch_dim, get_unwrapped, maybe_get_bdim
from torch._higher_order_ops.utils import (
    _set_compilation_env,
    autograd_not_implemented,
    reenter_make_fx,
    unique_graph_id,
)
from torch._inductor.utils import is_pointwise_use
from torch._ops import HigherOrderOperator
from torch._subclasses.fake_tensor import FakeTensorMode
from torch.fx.experimental.proxy_tensor import (
    disable_proxy_modes_tracing,
    ProxyTorchDispatchMode,
    track_tensor_tree,
)


aten = torch._ops.ops.aten


def wrap_combine_fn_flat(*args, combine_fn, spec, num_leaves):
    assert len(args) == 2 * num_leaves
    lhs = pytree.tree_unflatten(args[:num_leaves], spec)
    rhs = pytree.tree_unflatten(args[num_leaves:], spec)
    combined = combine_fn(lhs, rhs)
    combined_leaves = pytree.tree_leaves(combined)
    assert num_leaves == len(combined_leaves)
    return combined_leaves


<<<<<<< HEAD
def _interleave(a, b, dim):
    # https://stackoverflow.com/questions/60869537/how-can-i-interleave-5-pytorch-tensors
    if b_trunc := (a.shape[dim] == b.shape[dim] + 1):
        pad = (
            [0] * ((b.ndim - dim - 1) * 2 + 1)
            + [1]
            + [0] * (b.ndim * 2 - ((b.ndim - dim - 1) * 2 + 2))
        )
        b = torch.nn.functional.pad(b, pad)

    stacked = torch.stack([a, b], dim=dim + 1)
    interleaved = torch.flatten(stacked, start_dim=dim, end_dim=dim + 1)
    if b_trunc:
        # TODO: find torch alternative for slice_along dim for torch.jit.script to work
        interleaved = aten.slice(interleaved, dim, 0, b.shape[dim] + a.shape[dim] - 1)
    return interleaved


def safe_map(f, *args):
    args = list(map(list, args))
    n = len(args[0])
    for arg in args[1:]:
        if len(arg) != n:
            raise ValueError("length mismatch: {list(map(len, args))}")

    def nf(a):
        return f(*a)

    return list(map(nf, zip(*args)))
=======
class AssociativeScanOp(HigherOrderOperator):
    def __init__(self):
        super().__init__("associative_scan")

    def __call__(self, combine_fn, input, dim):
        return super().__call__(combine_fn, input, dim)


associative_scan_op = AssociativeScanOp()
>>>>>>> b459ca78


def associative_scan(
    combine_fn: Callable[[pytree.PyTree, pytree.PyTree], pytree.PyTree],
    input: pytree.PyTree,
    dim: int,
    reverse: bool = False,
    combine_mode: str = "pointwise",
) -> torch.Tensor:
    r"""
    Performs an inclusive scan with an associative pointwise combine function.

    .. warning::
        `torch.associative_scan` is a prototype feature in PyTorch. It currently
        does not support autograd and you may run into miscompiles.
        Read more about feature classification at:
        https://pytorch.org/blog/pytorch-feature-classification-changes/#prototype

    This operator requires runtime code generation and so requires support for
    ``torch.compile``. Further, only CUDA device codegen is supported at the moment.

    Args:
        combine_fn (Callable): A binary callable with type ``(Tensor, Tensor) -> Tensor``,
            or if input is a pytree ``(pytree, pytree) -> pytree``.
            This function must be pure, pointwise, and satisfy the associative property.
        input (torch.Tensor): The input tensor, or nested pytree of tensors.
            All inputs are expected to have the same shape.
        dim (int): the dimension to scan over
        reverse (bool): A boolean stating if the scan should be reversed with respect to the dimension.
        combine_mode (str): A string indicating whether the ``combine_fn`` is ``pointwise`` or ``generic``.
            If ``combine_mode=pointwise``, ``combine_fn`` must be pure, may only contain pointwise operations
            and ``input`` must be CUDA tensors.
            In all other cases ``combine_mode=generic`` should be used.
            Note: ``combine_mode=pointwise`` is more efficient than ``combine_mode=generic``.


    Example::

        def add(x: torch.Tensor, y: torch.Tensor):
            return x + y

        cumsum = associative_scan(add, x, dim)

    """
    assert callable(combine_fn), "combine_fn must be a callable, but got {combine_fn}"
    assert isinstance(dim, int), "dim must be an int, but got {type(dim)}"
    assert combine_mode in ["pointwise", "generic"]

    if not torch._dynamo.is_compiling():
        with _set_compilation_env(), torch._dynamo.utils.disable_cache_limit():
            return torch.compile(associative_scan, fullgraph=True)(
                combine_fn, input, dim, reverse=reverse, combine_mode=combine_mode
            )

    leaves, spec = pytree.tree_flatten(input)

    if combine_mode == "pointwise" and not all(l.device.type == "cuda" for l in leaves):
        raise ValueError(
            "For combine_mode='pointwise', all input tensors need to be on CUDA"
        )

    assert len(leaves) >= 1, "expected at least 1 input leaf"
    assert all(
        isinstance(x, torch.Tensor) for x in leaves
    ), "input leaves must be a Tensor"

    if reverse:
        leaves = [torch.flip(elem, [dim]) for elem in leaves]

    shape = leaves[0].shape
    ndim = len(shape)
    dim = utils.canonicalize_dim(ndim, dim)

    for x in leaves[1:]:
        assert x.shape == shape, "All input tensors must have the same shape"

    out = combine_fn(
        pytree.tree_unflatten(leaves, spec),
        pytree.tree_unflatten(leaves, spec),
    )
    out_leaves, tree_out = pytree.tree_flatten(out)
    assert len(leaves) == len(
        out_leaves
    ), "The pytree of the output of the operator needs to match the input pytree"
    for x in out_leaves:
        assert (
            x.shape == shape
        ), "The pytree of the output of the operator needs to match the input pytree"

    combine_fn = functools.partial(
        wrap_combine_fn_flat, combine_fn=combine_fn, spec=spec, num_leaves=len(leaves)
    )

    if combine_mode == "generic":
        result_flat = generic_associative_scan(combine_fn, leaves, dim)
    else:
        result_flat = associative_scan_op(combine_fn, leaves, dim)

    if reverse:
        result_flat = [torch.flip(elem, [dim]) for elem in result_flat]

    return pytree.tree_unflatten(result_flat, spec)


<<<<<<< HEAD
def generic_associative_scan(operator, elems_flat, dim=0):
    r"""
    This function performs the associative_scan operation.
    The algorithm works by recursively collecting neighbours of ``elems_flat`` and subsequently
    applying the ``operator`` on all pairs in parallel along ``dim``.
    The results of the recursive calls are later combined.

    Args:
        operator (Callable): A binary callable with type ``(Tensor, Tensor) -> Tensor``,
            or if input is a pytree ``(pytree, pytree) -> pytree``.
            This function must be pure, pointwise, and satisfy the associative property.
        elems_flat (torch.Tensor): A list of torch.Tensors converted from the pytree of
            ``input`` provided to ``associative_scan``.
            All inputs are expected to have the same shape.
        dim (int): the dimension to scan over


    Example::

        def add(x: torch.Tensor, y: torch.Tensor):
            return x + y

        elems_flat = torch.tensor([0.0, 1.0, 2.0, 3.0])

        First iteration of _scan ->
            # odd_elems -> apply operator on all neighbours
            # odd_elems = operator([torch.tensor([0.0, 2.0])],
            #                      [torch.tensor([1.0, 3.0])])
            odd_elems = torch.tensor([1.0, 5.0])
            Second iteration of _scan ->
                # odd_elems = operator([torch.tensor([1.0])],
                #                      [torch.tensor([5.0])])
                odd_elems = torch.tensor([6.0])
                # even_elems -> apply operator on all odd_elems and
                # every second element of ``elems``, starting from the second element.
                # even_elems is expanded with the first element of ``elems``
                even_elems = [1.0]
                # Merges odd_elems and even_elems
                res = torch.tensor([1.0, 6.0])
            # even_elems -> apply operator on all odd_elems and
            # every second element of ``elems``, starting from the second element.
            # even_elems is expanded with the first element of ``elems``
            even_elems = [0.0, 3.0]
            # Merges odd_elems and even_elems
            res = torch.tensor([0.0, 1.0, 3.0, 6.0])

    """

    def _scan(elems):
        """Perform the actual recursive scan on ``elems``."""
        num_elems = elems[0].shape[dim]

        if num_elems < 2:
            return elems

        reduced_elems = operator(
            *[aten.slice(elem, dim, 0, -1, 2) for elem in elems],
            *[aten.slice(elem, dim, 1, None, 2) for elem in elems],
        )

        # Recursively compute scan for partially reduced tensors.
        odd_elems = _scan(reduced_elems)

        if num_elems % 2 == 0:
            even_elems = operator(
                *[aten.slice(e, dim, 0, -1) for e in odd_elems],
                *[aten.slice(e, dim, 2, None, 2) for e in elems],
            )
        else:
            even_elems = operator(
                *odd_elems,
                *[aten.slice(e, dim, 2, None, 2) for e in elems],
            )

        # The first element of a scan is the same as the first element
        # of the original `elems`.
        even_elems = [
            torch.cat([aten.slice(elem, dim, 0, 1), result], dim=dim)
            if result.shape.numel() > 0 and elem.shape[dim] > 0
            else result
            if result.shape.numel() > 0
            else aten.slice(
                elem, dim, 0, 1
            )  # Jax allows/ignores concat with 0-dim, Pytorch does not
            for (elem, result) in zip(elems, even_elems)
        ]

        return list(
            safe_map(functools.partial(_interleave, dim=dim), even_elems, odd_elems)
        )

    scans = _scan(elems_flat)

    return scans


associative_scan_op = HigherOrderOperator("associative_scan")


=======
>>>>>>> b459ca78
def trace_associative_scan(
    proxy_mode, func_overload, combine_fn: Callable, input: List[torch.Tensor], dim: int
):
    with disable_proxy_modes_tracing():
        sample_inputs = [
            torch.empty_like(
                x,
                dtype=x.dtype,
                device=x.device,
                requires_grad=x.requires_grad,
            )
            for x in itertools.chain(input, input)
        ]
        combine_graph = reenter_make_fx(combine_fn)(*sample_inputs)

    outputs = None
    for node in combine_graph.graph.nodes:
        if node.op == "output":
            assert outputs is None
            assert len(node.args) == 1
            outputs = node.args[0]

        if not all(is_pointwise_use(use) or use.op == "output" for use in node.users):
            raise ValueError(
                "For combine_mode='pointwise', the combine_fn needs to be pointwise"
            )

    assert outputs is not None
    assert len(outputs) == len(
        input
    ), f"expected combine_fn to return {len(input)} results but got {len(outputs)}"

    for i, o in zip(input, outputs):
        o_meta = o.meta["tensor_meta"]
        assert o_meta.dtype == i.dtype, (
            f"combine_fn output type mismatch, expected {i.dtype} "
            + f"but got {o_meta.dtype}"
        )

    _, combine_graph_name = unique_graph_id(proxy_mode, prefix="scan_combine_graph")

    proxy_mode.tracer.root.register_module(combine_graph_name, combine_graph)

    args = (combine_graph, input, dim)
    proxy_args = pytree.tree_map(proxy_mode.tracer.unwrap_proxy, args)
    out_proxy = proxy_mode.tracer.create_proxy(
        "call_function", func_overload, proxy_args, {}, name="associative_scan"
    )

    with disable_proxy_modes_tracing():
        out = [aten.clone(x) for x in input]

    return track_tensor_tree(out, out_proxy, constant=None, tracer=proxy_mode.tracer)


@associative_scan_op.py_impl(DispatchKey.CompositeExplicitAutograd)
def associative_scan_op_dense(combine_fn, input, dim):
    raise NotImplementedError("associative_scan is not implemented for eager")


associative_scan_op.py_impl(DispatchKey.Autograd)(
    autograd_not_implemented(associative_scan_op, deferred_error=True)
)


@associative_scan_op.py_impl(ProxyTorchDispatchMode)
def associative_scan_proxy_mode(mode, combine_fn, input, dim):
    return trace_associative_scan(mode, associative_scan_op, combine_fn, input, dim)


@associative_scan_op.py_impl(FakeTensorMode)
def assoiciative_scan_fake_tensor_mode(mode, combine_fn, input, dim):
    with mode:
        return [x.clone() for x in input]


@associative_scan_op.py_functionalize_impl
def associative_scan_functionalize(ctx, combine_fn, input, dim):
    unwrapped_input = ctx.unwrap_tensors(input)
    with ctx.redispatch_to_next() as m:
        functional_combine_fn = ctx.functionalize(combine_fn)
        ret = associative_scan_op(functional_combine_fn, unwrapped_input, dim)
    return ctx.wrap_tensors(ret)


@associative_scan_op.py_impl(torch._C._functorch.TransformType.Vmap)
def associative_scan_batch_rule(interpreter, input, dim, combine_fn):
    input_ = [get_unwrapped(x) for x in input]
    input_bdims = [maybe_get_bdim(x) for x in input]

    batch_size = None
    for inp, bdim in zip(input, input_bdims):
        if bdim is not None:
            batch_size = get_unwrapped(inp).shape[bdim]

    assert batch_size
    input_unwrapped = []
    for x, bdim in zip(input, input_bdims):
        unwrap = get_unwrapped(x)
        if dim is None:
            unwrap = unwrap.unsqueeze(0).expand(batch_size, *x.shape)
        else:
            unwrap = unwrap.movedim(bdim, 0)
        input_unwrapped.append(unwrap)

    res = associative_scan_op(combine_fn, input_unwrapped, dim + 1)
    lvl = interpreter.level()
    return [_add_batch_dim(x, 0, lvl) for x in res]<|MERGE_RESOLUTION|>--- conflicted
+++ resolved
@@ -38,7 +38,6 @@
     return combined_leaves
 
 
-<<<<<<< HEAD
 def _interleave(a, b, dim):
     # https://stackoverflow.com/questions/60869537/how-can-i-interleave-5-pytorch-tensors
     if b_trunc := (a.shape[dim] == b.shape[dim] + 1):
@@ -68,7 +67,6 @@
         return f(*a)
 
     return list(map(nf, zip(*args)))
-=======
 class AssociativeScanOp(HigherOrderOperator):
     def __init__(self):
         super().__init__("associative_scan")
@@ -78,7 +76,6 @@
 
 
 associative_scan_op = AssociativeScanOp()
->>>>>>> b459ca78
 
 
 def associative_scan(
@@ -183,7 +180,6 @@
     return pytree.tree_unflatten(result_flat, spec)
 
 
-<<<<<<< HEAD
 def generic_associative_scan(operator, elems_flat, dim=0):
     r"""
     This function performs the associative_scan operation.
@@ -280,11 +276,6 @@
     return scans
 
 
-associative_scan_op = HigherOrderOperator("associative_scan")
-
-
-=======
->>>>>>> b459ca78
 def trace_associative_scan(
     proxy_mode, func_overload, combine_fn: Callable, input: List[torch.Tensor], dim: int
 ):
