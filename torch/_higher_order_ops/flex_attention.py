--- conflicted
+++ resolved
@@ -1,9 +1,5 @@
 import math
-<<<<<<< HEAD
 from typing import Any, Callable, Dict, List, Optional, Sequence, Tuple, Union
-=======
-from typing import Any, Callable, Dict, Optional, Sequence, Tuple, Union
->>>>>>> 530876fe
 
 import torch
 import torch.utils._pytree as pytree
@@ -77,37 +73,10 @@
 def zeros_and_scatter(
     shape: List[int],
     indices: List[Tensor],
-    indices_dims: List[int],
     vals: Tensor,
-    rightmost_dim: int,
 ) -> Tensor:
     grad = torch.zeros(shape, device=vals.device, dtype=vals.dtype)
 
-    # For multiple indexes, it's possible the indices are not ordered,
-    # so we have to transpose the tensor before the index_put.
-    # Meanwhile, it's possible the indices are not continuous, e.g,
-    # bias[b, kv_idx, q_idx] whose indices_dims are [0, 3, 2].
-    if len(indices) > 1:
-        new_indices_dims = list(range(4))
-        ordered_indices_dims = sorted(indices_dims)
-        for i, idx in enumerate(ordered_indices_dims):
-            new_indices_dims[idx] = indices_dims[i]
-        vals = torch.permute(vals, new_indices_dims)
-        indices = list(torch.meshgrid(indices, indexing="ij"))
-
-    # We need to unsqueeze the indices to facilitate the broadcasting in the next step.
-    leftmost_dim = min(indices_dims)
-    if rightmost_dim - leftmost_dim + 1 == len(indices):
-        offset = -1
-        for i in range(3, leftmost_dim, -1):
-            if i in indices_dims:
-                offset = offset - 1
-            else:
-                for j, idx in enumerate(indices):
-                    assert isinstance(idx, torch.Tensor)  # Appease the mypy overlords
-                    indices[j] = idx.unsqueeze(offset)
-
-    # Broadcast the indices to match the shape of vals.
     for i, idx in enumerate(indices):
         assert isinstance(idx, torch.Tensor)  # Appease the mypy overlords
         indices[i] = idx.expand(vals.shape)
@@ -119,35 +88,22 @@
 def _(
     shape: List[int],
     indices: List[Tensor],
-    indices_dims: List[int],
     vals: Tensor,
-    rightmost_dim: int,
 ) -> Tensor:
     return torch.empty(shape, device=vals.device)
 
 
 @zeros_and_scatter.register_vmap
-def _(info, in_dims, shape, indices, indices_dims, val, rightmost_dim):
-    if torch._C._functorch.maybe_current_level() is None:
-        lvl = 0
-    else:
-        lvl = int(torch._C._functorch.maybe_current_level())
-
-    # indices_dims is used to record the dim that each index tensor is indexing.
-    if len(indices_dims) == 0:
-        indices_dims = [-1] * len(in_dims[1])
-
-    # Since vmap applied in the reversed order of [B, H, S, S], so indices_dims records the order
-    # of which dimension was applied firstly. E.g, bias[q_idx, kv_idx] is different from bias[kv_idx, q_idx],
-    # we should transpose the tensor before the index_put.
-    for i, x in enumerate(in_dims[1]):
-        if x is not None:
-            indices_dims[i] = lvl
-            if rightmost_dim == -1:
-                rightmost_dim = lvl
+def _(info, in_dims, shape, indices, val):
+    if len(indices) > 1:
+        for i, idx in enumerate(indices):
+            if torch._C._functorch.is_batchedtensor(idx):
+                indices[i] = idx.unsqueeze(-1)
 
     out = torch.ops.mylib.zeros_and_scatter(
-        shape, indices, indices_dims, val, rightmost_dim
+        shape,
+        indices,
+        val,
     )
     return out, None
 
@@ -172,9 +128,7 @@
             torch.ops.mylib.zeros_and_scatter(
                 ctx.input_shape,
                 indices,
-                [],
                 gradOut,
-                -1,
             ),
             None,
         )
@@ -701,19 +655,6 @@
 class FlexAttentionAutogradOp(torch.autograd.Function):
     @staticmethod
     def forward(
-<<<<<<< HEAD
-        ctx,
-        query,
-        key,
-        value,
-        fw_graph,
-        joint_graph,
-        block_mask,
-        scale,
-        kernel_options,
-        mask_mod_other_buffers,
-        *score_mod_other_buffers,
-=======
         ctx: Any,
         query: Tensor,
         key: Tensor,
@@ -723,9 +664,8 @@
         block_mask: Tuple[Any, ...],
         scale: float,
         kernel_options: Dict[str, Any],
-        score_mod_other_buffers: Tuple[Any, ...],
         mask_mod_other_buffers: Tuple[Any, ...],
->>>>>>> 530876fe
+        *score_mod_other_buffers: Tuple[Any, ...],
     ) -> Tuple[torch.Tensor, torch.Tensor]:
         any_buffer_requires_grad = any(
             buffer.requires_grad for buffer in mask_mod_other_buffers
