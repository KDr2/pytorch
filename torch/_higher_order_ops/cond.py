# mypy: allow-untyped-decorators
# mypy: allow-untyped-defs
import functools
import logging
import warnings
from collections.abc import Callable
from typing import Any, Optional, Union

import torch
import torch.utils._pytree as pytree
from torch._C import DispatchKey
from torch._C._functorch import (
    _add_batch_dim,
    get_unwrapped,
    is_batchedtensor,
    maybe_get_bdim,
)
from torch._functorch.utils import exposed_in
from torch._higher_order_ops.utils import (
    _maybe_run_with_interpreter,
    check_input_alias_and_mutation_return_outputs,
    create_bw_fn,
    fill_none_with_masks,
    filter_with_masks,
    materialize_as_graph,
    maybe_ignore_fresh_unbacked_symbols,
    reenter_make_fx,
    register_fake,
    save_tensors_and_symints_for_backward,
    saved_tensors_and_symints,
    unique_graph_id,
    validate_subgraph_args_types,
)
from torch._ops import HigherOrderOperator
from torch._subclasses.fake_tensor import FakeTensor, FakeTensorMode
from torch.fx.experimental.proxy_tensor import ProxyTorchDispatchMode, track_tensor_tree
from torch.utils._python_dispatch import _get_current_dispatch_mode


log = logging.getLogger(__name__)

"""
We're going to define a `cond_op` operation.
In order to do this, we need implementations for each of the dispatch keys.
"""


class CondOp(HigherOrderOperator):
    def __init__(self):
        super().__init__("cond")

    def __call__(self, pred, true_fn, false_fn, operands):
        validate_subgraph_args_types(operands)
        return super().__call__(pred, true_fn, false_fn, operands)

    # pyrefly: ignore  # bad-override
    def gen_schema(self, pred, true_fn, false_fn, operands):
        from torch._higher_order_ops.schema import HopSchemaGenerator
        from torch._higher_order_ops.utils import materialize_as_graph

        then_gm: torch.fx.GraphModule = materialize_as_graph(true_fn, operands)
        else_gm: torch.fx.GraphModule = materialize_as_graph(false_fn, operands)
        (
            _,
            _,
            _,
            then_mutated_inputs,
            then_outputs,
        ) = check_input_alias_and_mutation_return_outputs(then_gm)
        (
            _,
            _,
            _,
            else_mutated_inputs,
            else_outputs,
        ) = check_input_alias_and_mutation_return_outputs(else_gm)
        mutated_inputs = set(then_mutated_inputs) | set(else_mutated_inputs)

        schema_gen = HopSchemaGenerator(self)
        schema_gen.add_arg("pred", pred)
        schema_gen.add_arg("true_fn", then_gm)
        schema_gen.add_arg("false_fn", else_gm)
        for idx, arg in enumerate(operands):
            schema_gen.add_arg(f"operand{idx}", arg, is_mutated=idx in mutated_inputs)

        for out in then_outputs:
            schema_gen.add_output(out)
        schema_gen.add_schema_tree_spec(pred, true_fn, false_fn, operands)
        return schema_gen.gen_schema()


cond_op = CondOp()


@exposed_in("torch")
def cond(
    pred: Union[bool, int, float, torch.Tensor],
    true_fn: Callable,
    false_fn: Callable,
    operands: Union[tuple, list] = (),
) -> Any:
    r"""
    Conditionally applies `true_fn` or `false_fn`.

    .. warning::
        `torch.cond` is a prototype feature in PyTorch. It has limited support for input and output types and
        doesn't support training currently. Please look forward to a more stable implementation in a future version of PyTorch.
        Read more about feature classification at: https://pytorch.org/blog/pytorch-feature-classification-changes/#prototype

    `cond` is structured control flow operator. That is, it is like a Python if-statement,
    but has restrictions on `true_fn`, `false_fn`, and `operands` that enable it to be
    capturable using torch.compile and torch.export.

    Assuming the constraints on `cond`'s arguments are met, `cond` is equivalent to the following::

        def cond(pred, true_branch, false_branch, operands):
            if pred:
                return true_branch(*operands)
            else:
                return false_branch(*operands)

    Args:
        pred (Union[bool, torch.Tensor]): A boolean expression or a tensor with one element,
          indicating which branch function to apply.

        true_fn (Callable): A callable function (a -> b) that is within the
          scope that is being traced.

        false_fn (Callable): A callable function (a -> b) that is within the
          scope that is being traced. The true branch and false branch must
          have consistent input and outputs, meaning the inputs have to be
          the same, and the outputs have to be the same type and shape. Int
          output is also allowed. We'll make the output dynamic by turning it
          into a symint.

        operands (Tuple of possibly nested dict/list/tuple of torch.Tensor): A tuple of inputs to the
          true/false functions. It can be empty if true_fn/false_fn doesn't require input. Defaults to ().

    Example::

        def true_fn(x: torch.Tensor):
            return x.cos()


        def false_fn(x: torch.Tensor):
            return x.sin()


        return cond(x.shape[0] > 4, true_fn, false_fn, (x,))

    Restrictions:
        - The conditional statement (aka `pred`) must meet one of the following constraints:

          - It's a `torch.Tensor` with only one element, and torch.bool dtype

          - It's a boolean expression, e.g. `x.shape[0] > 10` or `x.dim() > 1 and x.shape[1] > 10`

        - The branch function (aka `true_fn`/`false_fn`) must meet all of the following constraints:

          - The function signature must match with operands.

          - The function must return a tensor with the same metadata, e.g. shape,
            dtype, etc.

          - The function cannot have in-place mutations on inputs or global variables.
            (Note: in-place tensor operations such as `add_` for intermediate results
            are allowed in a branch)

    """
    if torch.compiler.is_dynamo_compiling():
        return cond_op(pred, true_fn, false_fn, operands)

    if isinstance(pred, (bool, int, float)):
        # This is the non-strict export case. Strict export and torch.compile are
        # handled above in dynamo.
        if torch.compiler.is_compiling():
            warnings.warn(
                "Pred is a Python constant. When used with torch.cond, it specializes on one of the branches."
                " If you want torch.cond to preserve two branches, please make the predicate a boolean tensor or a SymBool.",
                UserWarning,
            )
        # This is the eager case. We can just run the true or false branch.
        if pred:
            return true_fn(*operands)
        else:
            return false_fn(*operands)

    def _validate_input(pred, true_fn, false_fn, operands):
        if not isinstance(pred, (bool, torch.Tensor, torch.SymBool)):
            raise RuntimeError(f"Expected pred to be bool or tensor, but got {pred}.")

        if isinstance(pred, torch.Tensor) and pred.numel() != 1:
            raise RuntimeError(
                f"Expected pred to be bool or single-element tensor, but got {pred}."
            )

        if not callable(true_fn) or not callable(false_fn):
            raise RuntimeError("Expect both branches to be callable.")

        if not isinstance(operands, (tuple, list)) or pytree.tree_any(
            lambda t: not isinstance(t, torch.Tensor), operands
        ):
            raise RuntimeError(
                "Expect operands to be a tuple of possibly nested dict/list/tuple that only "
                f"consists of tensor leaves, but got {operands}."
            )

    _validate_input(pred, true_fn, false_fn, operands)

    if not torch._dynamo.is_dynamo_supported():
        raise RuntimeError("torch.cond requires dynamo support.")

    # Dynamo is expecting a callable with "__code__" attribute.
    # We cannot directly pass cond_op to it. So we wrap it in a dummy function.
    def _cond_op_wrapper(*args, **kwargs):
        return cond_op(*args, **kwargs)

    from torch._higher_order_ops.utils import setup_compilation_env

    with setup_compilation_env() as backend:
        return torch.compile(_cond_op_wrapper, backend=backend, fullgraph=True)(
            pred, true_fn, false_fn, operands
        )


def trace_cond(proxy_mode, func_overload, pred, true_fn, false_fn, operands):
    assert isinstance(operands, (list, tuple)), (
        f"Cond operands must be a list or tuple of tensors and SymInts {operands}"
    )

    true_graph = reenter_make_fx(true_fn)(*operands)
    false_graph = reenter_make_fx(false_fn)(*operands)

    true_outs = []
    false_outs = []
    for node in true_graph.graph.nodes:
        if node.op == "output":
            true_outs.extend(node.args)

    for node in false_graph.graph.nodes:
        if node.op == "output":
            false_outs.extend(node.args)

    flat_true_outs = pytree.arg_tree_leaves(*true_outs)
    flat_false_outs = pytree.arg_tree_leaves(*false_outs)
    if len(flat_true_outs) != len(flat_false_outs):
        raise torch._dynamo.exc.CondOpArgsMismatchError(
            f"Expected to return same number of outputs but got:"
            f"\n  true branch returns {len(flat_true_outs)} item(s)"
            f"\n  false branch returns {len(flat_false_outs)} item(s)"
        )

    i, true_name = unique_graph_id(proxy_mode, prefix="true_graph")

    false_name = f"false_graph_{i}"
    assert not hasattr(proxy_mode.tracer.root, false_name)

    proxy_mode.tracer.root.register_module(true_name, true_graph)
    proxy_mode.tracer.root.register_module(false_name, false_graph)

    args = (pred, true_graph, false_graph, operands)

    proxy_args = pytree.tree_map(proxy_mode.tracer.unwrap_proxy, args)

    out_proxy = proxy_mode.tracer.create_proxy(
        "call_function", func_overload, proxy_args, {}
    )

    out = func_overload(pred, true_graph, false_graph, operands)

    return track_tensor_tree(out, out_proxy, constant=None, tracer=proxy_mode.tracer)


@cond_op.py_impl(DispatchKey.CompositeExplicitAutograd)
def cond_op_dense(pred, true_fn, false_fn, operands):
    assert all(isinstance(o, (torch.Tensor, int)) for o in operands), (
        f"Dense implementation operands must be a list of tensors and ints {operands}"
    )
    mode = _get_current_dispatch_mode()
    assert mode is None, "Mode should never be enabled for CPU/CUDA key"
    if pred:
        return true_fn(*operands)
    else:
        return false_fn(*operands)


class CondAutogradOp(torch.autograd.Function):
    @staticmethod
    # pyrefly: ignore  # bad-override
    def forward(
        ctx,
        pred,
        true_fn,
        false_fn,
        *operands,
    ):
        ctx._pred = pred
        ctx._true_bw_fn = create_bw_fn(
            true_fn,
            operands,
        )
        ctx._false_bw_fn = create_bw_fn(
            false_fn,
            operands,
        )
        # We snapshot the dispatch keys in forward for materializing the
        # the bw_graph in backward.
        ctx._fw_include_key_set = torch._C._dispatch_tls_local_include_set()
        ctx._fw_exclude_key_set = torch._C._dispatch_tls_local_exclude_set()
        save_tensors_and_symints_for_backward(ctx, operands)

        with torch._C._AutoDispatchBelowAutograd():
            return cond_op(pred, true_fn, false_fn, operands)

    @staticmethod
    def backward(ctx, *flat_grads):
        operands = saved_tensors_and_symints(ctx)
        args = operands + flat_grads
        # TODO: we need to materialize the bw graphs because dynamo is unable to
        # trace through the joint function when torch.compile torch.autograd.grad.

        grads_tensor_masks = []

        def create_fn_remove_none(fn):
            @functools.wraps(fn)
            def wrapped(*args):
                nonlocal grads_tensor_masks

                true_outputs = fn(*args)
                grads_tensor_masks = [
                    bool(isinstance(out, torch.Tensor)) for out in true_outputs
                ]
                return filter_with_masks(true_outputs, grads_tensor_masks)

            return wrapped

        true_bw_gm = materialize_as_graph(
            create_fn_remove_none(ctx._true_bw_fn),
            args,
            ctx._fw_include_key_set,
            ctx._fw_exclude_key_set,
            force_enable_grad=True,
        )
        false_bw_gm = materialize_as_graph(
            create_fn_remove_none(ctx._false_bw_fn),
            args,
            ctx._fw_include_key_set,
            ctx._fw_exclude_key_set,
            force_enable_grad=True,
        )
        grads = cond_op(
            ctx._pred,
            true_bw_gm,
            false_bw_gm,
            args,
        )
        return None, None, None, *fill_none_with_masks(grads, grads_tensor_masks)


# Note:
# As long as one of the tensors in pred or operands requires grad,
# all the output would require grad with backward fn set to be the CondAutogradOp.
# This is consistent with autograd.Function's semantic.
@cond_op.py_autograd_impl
def cond_autograd(pred, true_fn, false_fn, operands):
    return CondAutogradOp.apply(
        pred,
        true_fn,
        false_fn,
        *operands,
    )


@cond_op.py_impl(ProxyTorchDispatchMode)
def inner(mode, pred, true_fn, false_fn, operands):
    return trace_cond(mode, cond_op, pred, true_fn, false_fn, operands)


<<<<<<< HEAD
def _get_fake_mode(inputs: Any) -> FakeTensorMode:
    fake_mode: Optional[FakeTensorMode] = None

    def _find(t: FakeTensor):
        nonlocal fake_mode
        if fake_mode is None:
            fake_mode = t.fake_mode
        assert fake_mode is t.fake_mode, (
            f"Got mixed fake modes {fake_mode}, {t.fake_mode}"
        )

    pytree.tree_map_only(FakeTensor, _find, inputs)
    assert fake_mode is not None, "Cannot get fake mode from inputs."
    return fake_mode


@register_fake(cond_op)
def cond_fake_tensor_mode(pred, true_fn, false_fn, operands):
    flat_true_outs, true_out_spec = pytree.tree_flatten(true_fn(*operands))
    flat_false_outs, false_out_spec = pytree.tree_flatten(false_fn(*operands))
    if true_out_spec != false_out_spec:
        raise RuntimeError(
            "Unmatched output spec from torch.cond branches: "
            f"true branch tree_spec {true_out_spec} vs false branch tree_spec {false_out_spec}."
        )
=======
@register_fake(cond_op)
def cond_fake_tensor_mode(pred, true_fn, false_fn, operands):
    mode = torch.utils._python_dispatch._get_current_dispatch_mode()
    assert isinstance(mode, FakeTensorMode)
    with maybe_ignore_fresh_unbacked_symbols(mode):
        flat_true_outs, true_out_spec = pytree.tree_flatten(true_fn(*operands))
        flat_false_outs, false_out_spec = pytree.tree_flatten(false_fn(*operands))
        if true_out_spec != false_out_spec:
            raise RuntimeError(
                "Unmatched output spec from torch.cond branches: "
                f"true branch tree_spec {true_out_spec} vs false branch tree_spec {false_out_spec}."
            )
>>>>>>> ac0ecb91

    merged_outs = []
    fake_mode = _get_fake_mode((pred,) + operands)
    for true_out, false_out in zip(flat_true_outs, flat_false_outs):
        merged_outs.append(_merge_output(true_out, false_out, fake_mode))
    return pytree.tree_unflatten(merged_outs, true_out_spec)


def check_tensor_meta_match(
    t1: torch.Tensor, t2: torch.Tensor, attr_names: tuple[str, ...], msg_prefix: str
) -> None:
    def _get_attr_maybe_call(t: torch.Tensor, attr_name: str) -> Any:
        attr = getattr(t, attr_name)
        if callable(attr):
            return attr()
        return attr

    for attr_name in attr_names:
        lattr = _get_attr_maybe_call(t1, attr_name)
        rattr = _get_attr_maybe_call(t2, attr_name)
        torch._check(
            lattr == rattr,
            lambda: f"{msg_prefix} expected same {attr_name} but got {lattr} and {rattr}.",
        )


def _merge_output(
    a: Optional[Union[torch.Tensor, int]],
    b: Optional[Union[torch.Tensor, int]],
    mode: FakeTensorMode,
):
    from torch.fx.experimental.symbolic_shapes import (
        has_free_unbacked_symbols,
        SymIntEqByExpr,
    )

    if a is None or b is None:
        assert a is None and b is None, (a, b)
        return None

    def min_max(s0, s1):
        def _bound(s0, lower_bound: bool):
            if isinstance(s0, int):
                return s0
            r = mode.shape_env.var_to_range.get(  # type: ignore[union-attr]
                s0.node.expr,
                torch.utils._sympy.value_ranges.ValueRanges.unknown(),
            )
            return r.lower if lower_bound else r.upper

        return min(_bound(s0, True), _bound(s1, True)), max(
            _bound(s0, False), _bound(s1, False)
        )

    if type(a) is int and type(b) is int:
        if a == b:
            return a
        assert mode.shape_env is not None
        merged_out = mode.shape_env.create_unbacked_symint()
        mode.shape_env.constrain_symbol_range(merged_out.node.expr, *min_max(a, b))
        return merged_out

    assert type(a) is FakeTensor and type(b) is FakeTensor, (a, type(a), b, type(b))

    # Note: we don't check size, stride because
    # they'll be merged with unbacked symints if they differ.
    _meta_to_check = {
        "dtype",
        "device",
        "layout",
        "dim",
        "is_quantized",
        "is_conj",
        "is_sparse",
        "storage_offset",
    }
    check_tensor_meta_match(
        a,
        b,
        tuple(_meta_to_check),
        msg_prefix="When merging two branches' output in torch.cond, ",
    )
    # NYI
    assert not a.is_quantized and not b.is_quantized
    assert not a.is_sparse and not b.is_sparse
    assert not a.is_conj() and not b.is_conj()

    """
    Step 1: create unbacked symints for sizes that are different
    along the same axis. For example:
        a.size is [s0, 4, s0, 5, 4, 5]
        b.size is [s1, 4, s2, 8, 4, 7]
        merged_size will be [u0, 4, u1, u2, 4, u3], where
        u0 has range [min(s0, s1), max(s0, s1)]
        u1 has range [min(s0, s2), max(s0, s2)]
        u2 has range [5, 8]
        u3 has range [5, 7]
    """
    merged_size: list[Union[int, torch.SymInt]] = []

    def _has_unbacked_symbols(s: Union[int, torch.SymInt]) -> bool:
        if isinstance(s, int):
            return False
        else:
            return has_free_unbacked_symbols(s.node.expr)

    for s0, s1 in zip(a.size(), b.size()):
        # If there are unbacked symbols leaked out of true_branch or false_branch
        # we need to merge them with a new unbacked symbol and track in parent graph.
        if (
            not _has_unbacked_symbols(s0)
            and not _has_unbacked_symbols(s1)
            and SymIntEqByExpr(s0) == SymIntEqByExpr(s1)
        ):
            merged_size.append(s0)
        else:
            assert mode.shape_env is not None
            new_size = mode.shape_env.create_unbacked_symint()
            mode.shape_env.constrain_symbol_range(new_size.node.expr, *min_max(s0, s1))
            merged_size.append(new_size)

    """
    This follows the logic in symbolic_shapes._compute_symbolic_stride
    Step 2: Since tensor stride is an accumulative multiplication of the sizes, which is a permutated
        (due to view ops) non-descending sequence.

        Case 1: No size is 1. In this case, strides have unique values.
            For example, suppose we have a tensor with:
            size [3, 4, 3, 5, 4, 5],
            stride (1200, 300, 1, 12, 3, 60),
            merged_size [u0, u1, u2, u3, u4, u5].

            We visit the strides in ascending order: 1, 3, 12, 60, 300, 1200. In each step, we check whether
            the current stride is bounded or not and bound next stride by setting.
                stride_expr[next_stride] = current_stride_expr * current_size_expr
            1st round:
                current_stride is 1, current_size is 3, so next_stride is 1 * 3 = 3,
                current_stride_expr is set to 1, current_size_expr is u2, so stride_expr[3] is therefore 1 * u2 = u2
            2nd round:
                current_stride is 3, current_size is 4, so next_stride is 3 * 4 = 12,
                current_stride_expr is stride_expr[3] i.e. u2, current_size_expr is u4, so stride_expr[12] = u2 * u4
                ...

        Case 2: At least one dimension has size 1, which can produce duplicates in strides.
            In this case, theoretically, we cannot uniquely determine the expr of strides because
            the accessing stride_expr with same key in different order causes the final stride expression
            to be different.

            Suppose we have:
                size: (3, 1)
                stride: (1, 1)
                merged_size: (u0, u1)

            The stride expr could either be (u1, 1) or (1, u0) depending on whether we start with u1 or u0.
            For this reason, we try to break tie by sorting via descending index so we always get (u1, 1).

            Note that backend might optimize the strides anyway so this is usually not a problem as long
            as two branches matches. See relevant discussions in https://github.com/pytorch/pytorch/issues/142024.

        Case 3: Dim has 0 stride. 0 stride doesn't participate in the accumulative multiplication of
            sizes. So they're always treated as constant even if their corresponding size is turned into unbacked symint.

            Suppose we have:
                size: (3, 3)
                stride: (0, 1)
                merged_size: (u0, u1)

            The merged stride would be (0, 1)
    """

    def _bound_stride(
        a_ex_size: torch.Size,
        b_ex_size: torch.Size,
        a_ex_stride: tuple[int, ...],
        b_ex_stride: tuple[int, ...],
        merged_size: list[Union[int, torch.SymInt]],
    ) -> list[Union[int, torch.SymInt]]:
        from torch._inductor.ir import get_stride_order

        a_sorted_stride_idx = get_stride_order(a_ex_stride, mode.shape_env)
        b_sorted_stride_idx = get_stride_order(b_ex_stride, mode.shape_env)

        a_stride_li: list[Optional[tuple[Union[int, torch.SymInt], int]]] = [
            None
        ] * len(a_ex_stride)
        b_stride_li: list[Optional[tuple[Union[int, torch.SymInt], int]]] = [
            None
        ] * len(b_ex_stride)
        for i, idx in enumerate(a_sorted_stride_idx):
            a_stride_li[idx] = (a_ex_stride[i], -i)
        for i, idx in enumerate(b_sorted_stride_idx):
            b_stride_li[idx] = (b_ex_stride[i], -i)

        for a_pair, b_pair in zip(a_stride_li, b_stride_li):
            assert a_pair is not None and b_pair is not None
            _, a_idx = a_pair
            _, b_idx = b_pair

            if a_idx != b_idx:
                raise RuntimeError(
                    f"The sorted order of strides of the two branches' output doesn't match."
                    f"this indicates the contiguousness of the two branches are different. "
                    f"True branch has stride {a_ex_stride} but false branch has stride {b_ex_stride}."
                    f"Consider using contiguous() to make the two branches have the same contiguousness."
                )

        def _maybe_expr(s: Union[int, torch.SymInt]):
            if isinstance(s, int):
                return s
            return s.node.expr

        a_stride_expr: dict[Any, Union[int, torch.SymInt]] = {}
        b_stride_expr: dict[Any, Union[int, torch.SymInt]] = {}
        merged_strides: list[Union[int, torch.SymInt]] = [None] * len(a_ex_stride)  # type: ignore[list-item]
        for a_pair, b_pair in zip(a_stride_li, b_stride_li):
            assert a_pair is not None and b_pair is not None
            a_val, neg_i = a_pair
            b_val, _ = b_pair

            i = -neg_i
            if a_val == 0:
                assert b_val == 0, (a_val, b_val)
                merged_strides[i] = 0
                continue

            if _maybe_expr(a_val) in a_stride_expr:
                a_expr = a_stride_expr[_maybe_expr(a_val)]
                assert b_stride_expr[_maybe_expr(b_val)] == a_expr, (
                    f"a_stride_expr:{a_stride_expr}, b_stride_expr:{b_stride_expr}"
                )
                merged_strides[i] = a_expr
            else:
                if a_val == 1:
                    assert b_val == 1
                    a_stride_expr[_maybe_expr(a_val)] = 1
                    b_stride_expr[_maybe_expr(b_val)] = 1
                    merged_strides[i] = 1
                else:
                    # If we cannot find the expr of a_val in a_stride_expr, it means
                    # the strides is not a simple accumulative multiplication of sizes.
                    # In this case, we cannot determine the expr of strides from the new
                    # shapes so we error out and hint users to call contiguous().
                    raise RuntimeError(
                        f"It seems one of cond's output stride is not a simple accumulative multiplication of sizes. "
                        f"This could be because cond returns a slice of a tensor, which is not dense in memory. "
                        f"True branch has size {a_ex_size}, stride {a_ex_stride} and false branch has size {b_ex_size} "
                        f"stride {b_ex_stride}. Hint: can call t.contiguous(). "
                    )
            nxt_merged_stride_expr = merged_strides[i] * merged_size[i]
            a_stride_expr[_maybe_expr(a_val * a_ex_size[i])] = nxt_merged_stride_expr
            b_stride_expr[_maybe_expr(b_val * b_ex_size[i])] = nxt_merged_stride_expr
        return merged_strides

    merged_stride: list[Union[int, torch.SymInt]] = _bound_stride(
        a.size(), b.size(), a.stride(), b.stride(), merged_size
    )

    with mode:
        return torch.empty_strided(
            merged_size, merged_stride, dtype=a.dtype, device=a.device
        )


@cond_op.py_functionalize_impl
def cond_func(ctx, pred, true_fn, false_fn, inputs):
    from torch._higher_order_ops.utils import _check_alias_and_mutation

    unwrapped_inputs = ctx.unwrap_tensors(inputs)
    unwrapped_pred = ctx.unwrap_tensors(pred)
    with ctx.redispatch_to_next():
        functional_true = ctx.functionalize(_maybe_run_with_interpreter(true_fn))
        functional_false = ctx.functionalize(_maybe_run_with_interpreter(false_fn))
        pre_dispatch = hasattr(ctx, "mode") and ctx.mode.pre_dispatch
        for branch, branch_name in [(true_fn, "cond_true"), (false_fn, "cond_false")]:
            _check_alias_and_mutation(
                branch, unwrapped_inputs, branch_name, pre_dispatch
            )

        cond_return = cond_op(
            unwrapped_pred, functional_true, functional_false, unwrapped_inputs
        )
        return ctx.wrap_tensors(cond_return)


@cond_op.py_impl(torch._C._functorch.TransformType.Vmap)
def cond_batch_rule(interpreter, pred, true_fn, false_fn, inputs):
    assert isinstance(inputs, (list, tuple)), (
        "Cond inputs must be a list or tuple of tensors"
    )
    assert all(isinstance(i, torch.Tensor) for i in inputs), (
        "Cond inputs must be a list of tensors"
    )

    pred_is_batched = isinstance(pred, torch.Tensor) and is_batchedtensor(pred)
    pred_ = get_unwrapped(pred) if pred_is_batched else pred

    # unbatched tensors are not vmapped
    tensors, in_dims = zip(
        *[
            (get_unwrapped(t), maybe_get_bdim(t)) if is_batchedtensor(t) else (t, None)
            for t in inputs
        ]
    )

    if pred_is_batched:
        # prepend "pred" and vmap everything
        tensors = (pred_,) + tensors
        in_dims = (0,) + in_dims

        def fn(p, *args):
            t = true_fn(*args)
            f = false_fn(*args)
            return torch.where(p, t[0], f[0])

        with interpreter.lower():
            result = torch.vmap(fn, in_dims=in_dims)(*tensors)

    else:
        # predicate is known at this stage and it is a boolean expression or a
        # tensor with one element.
        true_fn = torch.vmap(true_fn, in_dims=in_dims)
        false_fn = torch.vmap(false_fn, in_dims=in_dims)

        with interpreter.lower():
            result = cond_op(pred, true_fn, false_fn, tensors)

    if not isinstance(result, tuple):
        result = (result,)
    lvl = interpreter.level()
    return tuple(_add_batch_dim(r, 0, lvl) for r in result)<|MERGE_RESOLUTION|>--- conflicted
+++ resolved
@@ -376,33 +376,6 @@
     return trace_cond(mode, cond_op, pred, true_fn, false_fn, operands)
 
 
-<<<<<<< HEAD
-def _get_fake_mode(inputs: Any) -> FakeTensorMode:
-    fake_mode: Optional[FakeTensorMode] = None
-
-    def _find(t: FakeTensor):
-        nonlocal fake_mode
-        if fake_mode is None:
-            fake_mode = t.fake_mode
-        assert fake_mode is t.fake_mode, (
-            f"Got mixed fake modes {fake_mode}, {t.fake_mode}"
-        )
-
-    pytree.tree_map_only(FakeTensor, _find, inputs)
-    assert fake_mode is not None, "Cannot get fake mode from inputs."
-    return fake_mode
-
-
-@register_fake(cond_op)
-def cond_fake_tensor_mode(pred, true_fn, false_fn, operands):
-    flat_true_outs, true_out_spec = pytree.tree_flatten(true_fn(*operands))
-    flat_false_outs, false_out_spec = pytree.tree_flatten(false_fn(*operands))
-    if true_out_spec != false_out_spec:
-        raise RuntimeError(
-            "Unmatched output spec from torch.cond branches: "
-            f"true branch tree_spec {true_out_spec} vs false branch tree_spec {false_out_spec}."
-        )
-=======
 @register_fake(cond_op)
 def cond_fake_tensor_mode(pred, true_fn, false_fn, operands):
     mode = torch.utils._python_dispatch._get_current_dispatch_mode()
@@ -415,12 +388,10 @@
                 "Unmatched output spec from torch.cond branches: "
                 f"true branch tree_spec {true_out_spec} vs false branch tree_spec {false_out_spec}."
             )
->>>>>>> ac0ecb91
 
     merged_outs = []
-    fake_mode = _get_fake_mode((pred,) + operands)
     for true_out, false_out in zip(flat_true_outs, flat_false_outs):
-        merged_outs.append(_merge_output(true_out, false_out, fake_mode))
+        merged_outs.append(_merge_output(true_out, false_out, mode))
     return pytree.tree_unflatten(merged_outs, true_out_spec)
 
 
