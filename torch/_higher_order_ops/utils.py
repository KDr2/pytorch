# mypy: allow-untyped-defs
import functools
from contextlib import contextmanager
from dataclasses import dataclass
from typing import Any, Callable

import torch
import torch.fx.traceback as fx_traceback
import torch.utils._pytree as pytree
from torch._ops import OperatorBase
from torch.fx.experimental.proxy_tensor import make_fx
from torch.multiprocessing.reductions import StorageWeakRef


@dataclass
class UnsupportedAliasMutationException(RuntimeError):
    reason: str


def autograd_not_implemented_inner(
    operator: OperatorBase, delayed_error: bool, *args: Any, **kwargs: Any
) -> Any:
    """If autograd is enabled and any of the arguments require grad this will either
    raise an error or return a DelayedError depending on the value of delayed.

    Args:
        operator: The Operator to call with the *args and **kwargs with
        op_name: The name of the Operator
        delayed_error: If True, return a DelayedError instead of raising an error
        args: The flattened operands to the Operator
        kwargs: The keyword arguments to the Operator

    Raises:
        RuntimeError: If autograd is enabled and any of the arguments to the Operator
    """
    with torch._C._AutoDispatchBelowAutograd():
        result = operator(*args, **kwargs)
        flat_operands = pytree.arg_tree_leaves(*args)
        if torch.is_grad_enabled() and any(
            f.requires_grad for f in flat_operands if isinstance(f, torch.Tensor)
        ):
            if delayed_error:
                err_fn = torch._C._functions.DelayedError(
                    f"Autograd not implemented for {str(operator)}",
                    1,
                )

                def fake_requires_grad(tensor):
                    if torch.is_floating_point(tensor) or torch.is_complex(tensor):
                        tensor = tensor.detach()
                        tensor.requires_grad = True
                    return tensor

                return pytree.tree_map_only(
                    torch.Tensor, lambda x: err_fn(fake_requires_grad(x)), result
                )
            else:
                raise RuntimeError(f"Autograd not implemented for {str(operator)}")
        return result


def autograd_not_implemented(op: OperatorBase, deferred_error: bool) -> Callable:
    def inner(*args, **kwargs):
        return autograd_not_implemented_inner(op, deferred_error, *args, **kwargs)

    return inner


def _maybe_run_with_interpreter(fn):
    maybe_interpreted_fn = fn
    if isinstance(fn, torch.fx.GraphModule) and fx_traceback.has_preserved_node_meta():
        # Running graph with interpreter is needed for propagating the stack_trace
        def graph_with_interpreter(*args):
            with fx_traceback.preserve_node_meta():
                return torch.fx.Interpreter(fn).run(*args)

        maybe_interpreted_fn = graph_with_interpreter
    return maybe_interpreted_fn


def reenter_make_fx(fn):
    from torch.fx.experimental.proxy_tensor import _CURRENT_MAKE_FX_TRACER

    @functools.wraps(fn)
    def wrapped(*args):
        assert (
            _CURRENT_MAKE_FX_TRACER is not None
        ), "Cannot reenter make_fx when we're not under a make_fx tracing session"
        return _CURRENT_MAKE_FX_TRACER.trace_subgraph(
            _maybe_run_with_interpreter(fn), *args
        )

    return wrapped


def _maybe_reenter_make_fx(fn):
    from torch.fx.experimental.proxy_tensor import _CURRENT_MAKE_FX_TRACER

    if _CURRENT_MAKE_FX_TRACER is not None:
        return reenter_make_fx(fn)
    else:
        return make_fx(fn)


@contextmanager
def _set_compilation_env():
    _old_is_tracing = torch.fx._symbolic_trace._is_fx_tracing_flag
    _old_is_inlining = torch._dynamo.config.inline_inbuilt_nn_modules
    try:
        # We need to turn off the is_fx_tracing_flag. Remove this flag check from dyanmo
        # once we are confident fx tracing works with dynamo.
        torch.fx._symbolic_trace._is_fx_tracing_flag = False

        # TODO(anijain2305, export-team) For non-strict export with module
        # stack info, the codepatch forces the nn module __getattr__ to
        # ProxyAttr __getattr__ downstream. To circumvent the issue for now,
        # skip inlining inbuilt nn modules for cond.
        torch._dynamo.config.inline_inbuilt_nn_modules = False
        yield
    finally:
        torch.fx._symbolic_trace._is_fx_tracing_flag = _old_is_tracing
        torch._dynamo.config.inline_inbuilt_nn_modules = _old_is_inlining


def _has_potential_branch_input_mutation(branch, inputs, pre_dispatch=False):
    """
    Dispatch-trace the branch with inputs and check if
    producing graph has mutable op on the input. This is
    bit restrictive as the branch must be traceable.
    """
    try:
        gm = make_fx(branch, pre_dispatch=pre_dispatch)(*inputs)
    except UnsupportedAliasMutationException:
        # this can happen when nested cond_op is
        # functionalized
        return True
    except Exception as e:
        raise e

    def _detect_input_mutation(gm):
        input_nodes = set()
        for node in gm.graph.nodes:
            if node.op == "placeholder":
                input_nodes.add(node)
            if node.op == "call_function":
                target = node.target
                if (
                    isinstance(target, torch._ops.OpOverload)
                    and target._schema.is_mutable
                ):
                    for arg in node.args:
                        if arg in input_nodes:
                            return True

        for _, module in gm.named_children():
            if isinstance(module, torch.fx.GraphModule):
                if _detect_input_mutation(module):
                    return True

        return False

    return _detect_input_mutation(gm)


def _has_potential_branch_input_alias(branch, inputs, pre_dispatch=False):
    """
    Dispatch-trace the branch with inputs and check if
    producing graph has output aliasing the branch input. This is
    bit restrictive as the branch must be traceable.
    """
    try:
        gm = make_fx(branch, pre_dispatch=pre_dispatch)(*inputs)
    except UnsupportedAliasMutationException:
        # this can happen when nested cond_op is
        # functionalized
        return True
    except Exception as e:
        raise e

    def _detect_input_alias(gm):
        input_storages = set()
        for node in gm.graph.nodes:
            # We need to check existence of "val" because we reuse the logic here
            # for map operator, where num_mapped_args is a scalar
            # and doesn't have a "val" meta.
            if node.op == "placeholder" and "val" in node.meta:
                input_storages.add(StorageWeakRef(node.meta["val"]._typed_storage()))
            if node.op == "output":

                def check_alias(out):
                    if out is not None and "val" in out.meta:
                        out_storage = StorageWeakRef(out.meta["val"]._typed_storage())
                        return out_storage in input_storages
                    return False

                if any(pytree.tree_leaves(pytree.tree_map(check_alias, node.args))):
                    return True

        for _, module in gm.named_children():
            if isinstance(module, torch.fx.GraphModule) and _detect_input_alias(module):
                return True

        return False

    return _detect_input_alias(gm)


def unique_graph_id(proxy_mode, prefix):
    """Returns a unique name and id for a graph to be added to a proxy_mode tracer"""
    # There are probably better ways - I know that create_arg has some self incrementing name
    # magic to it, but since we explicitly have to get the name for register_module,
    # I was not sure how to do that. This kinda simulates it.
    next_name = None
    i = 0
    while not next_name:
        candidate = f"{prefix}_{i}"
        if hasattr(proxy_mode.tracer.root, candidate):
            i += 1
        else:
            next_name = candidate
    return i, next_name


def _from_fun(t):
    from torch._functorch.aot_autograd import from_fun
    from torch._subclasses.functional_tensor import FunctionalTensor

    if isinstance(t, torch.Tensor):
        if t.dtype != torch.bool:
            return torch.empty_strided(
                t.size(),
                t.stride(),
                dtype=t.dtype,
                requires_grad=t.requires_grad,
            )
        else:
            # clone of a functional tensor produces a functional tensor
            # but we want to avoid it so we clone a non-functional version
            maybe_unfunc_t = t
            if isinstance(t, FunctionalTensor):
                torch._sync(t)
                maybe_unfunc_t = from_fun(t)
            elif torch._is_functional_tensor(t):
                # need to handle both types of functionalization here:
                # these are the tensors that came from the user,
                # which could be either FunctionalTensorWrapper or FunctionalTensor
                torch._sync(t)
                maybe_unfunc_t = torch._from_functional_tensor(t)
            return maybe_unfunc_t.clone()
    return t


def clone_outputs_aliasing_inputs(args):
    input_storage = {
        StorageWeakRef(arg._typed_storage())
        for arg in args
        if isinstance(arg, torch.Tensor)
    }

    def maybe_clone(t):
        if (
            isinstance(t, torch.Tensor)
            and StorageWeakRef(t._typed_storage()) in input_storage
        ):
            return t.clone()
        return t

    return maybe_clone


def prepare_fw_with_masks(fn):
    def fw_with_masks(*args):
        fw_out = fn(*args)
        return fw_out, [
            True if isinstance(ret, torch.Tensor) and ret.requires_grad else False
            for ret in fw_out
        ]

    return fw_with_masks


# TODO: The parameter use_output_and_grad_bw is required because some operations
# that utilize this function, such as the while_loop, may require (grad, fwd_outputs)
def create_fw_bw_graph(fn, use_output_and_grad_bw, fw_inputs, fw_outputs):
    from torch._functorch.aot_autograd import AOTConfig, create_joint

    # Note:[HOP create fw_bw graph] We create "clean" environments for make_fx by suspending all dispatch keys
    # between Autograd and Python key. Currently, we only suspend functionalization but more can be
    # added when required. Will encounter two problems if we don't suspend functionalization:
    #
    # 1. make_fx fails to capture operations on input: the inputs are wrapped as _to_functional_tensor_wrapper,
    # but they will be unwrapped before entering ProxyTorchDispatchMode as part of the dispatching.
    # However, it's the outside wrapper that tracer creates proxies for. This casuses tracer fail to
    # fetch the proxy for the inputs and fail to capture any operations on them.
    #
    # 2. make_fx fails to capture output: the outputs after ProxyTorchDispatchMode are further
    # wrapped as FunctionalTensorWrapper in Functionalize key after return. However, the tracer
    # only associates the inner tensor with proxy in ProxyTorchDispatchMode. Therefore,
    # when creating the output node, it fails to associate the wrapped tensor with its proxy.
    # Instead, it will create _tensor_constant as output.

    dummy_aot_config = AOTConfig(
        fw_compiler=None,  # type: ignore[arg-type]
        bw_compiler=None,  # type: ignore[arg-type]
        partition_fn=None,  # type: ignore[arg-type]
        decompositions={},
        num_params_buffers=0,
        aot_id=0,
        keep_inference_input_mutations=False,
    )

    example_grad = [_from_fun(out) for out in fw_outputs]
    num_grads = len(example_grad)
<<<<<<< HEAD
    fw_graph = make_fx(fn)(*fw_inputs)
=======
    fw_graph = _maybe_reenter_make_fx(fn)(*fw_inputs)
>>>>>>> e0169c62

    def joint_fn(*joint_operands_grads):
        if use_output_and_grad_bw:
            grads = joint_operands_grads[0]
            inputs = joint_operands_grads[1][-1:]
        else:
            grads = joint_operands_grads[:num_grads]
            inputs = joint_operands_grads[num_grads:]

        joint = create_joint(prepare_fw_with_masks(fn), aot_config=dummy_aot_config)
        _, grads = joint(
            list(inputs),
            [grad for grad in grads if grad is not None and grad.requires_grad],
        )

        # In order to keep map functional for backward graph,
        # we clone outputs that are aliasing inputs
        maybe_clone = clone_outputs_aliasing_inputs(joint_operands_grads)

        return pytree.tree_map(maybe_clone, grads)

    if use_output_and_grad_bw:
        example_xs_out = list(fw_inputs) + list(fw_outputs)
<<<<<<< HEAD
        joint_graph = make_fx(joint_fn)((list(example_grad), list(example_xs_out)))
    else:
        example_xs_out = list(fw_inputs)
        joint_graph = make_fx(joint_fn)(*(list(example_grad) + list(example_xs_out)))
=======
        joint_graph = _maybe_reenter_make_fx(joint_fn)(
            (list(example_grad), list(example_xs_out))
        )
    else:
        example_xs_out = list(fw_inputs)
        joint_graph = _maybe_reenter_make_fx(joint_fn)(
            *(list(example_grad) + list(example_xs_out))
        )
>>>>>>> e0169c62

    return fw_graph, joint_graph


def _unstack_pytree(xs):
    flat_xs, inspec = pytree.tree_flatten(xs)
    if not all(isinstance(xs, torch.Tensor) for xs in flat_xs):
        raise RuntimeError(f"Leaves of xs must be Tensor {flat_xs}")

    if not all(xs.shape[0] == flat_xs[0].shape[0] for xs in flat_xs):
        raise RuntimeError(
            f"Leaves of xs must have same leading dimension size {[xs.shape for xs in flat_xs]}"
        )

    a = zip(*flat_xs)

    pytrees = []
    for tuple in a:
        pytrees.append(pytree.tree_unflatten(tuple, inspec))
    return pytrees


def _stack_pytree(pytrees):
    flat_out = []
    out_spec = None
    for pt in pytrees:
        flat_pt, out_spec = pytree.tree_flatten(pt)
        flat_out.append(flat_pt)
    assert out_spec is not None
    b = zip(*flat_out)
    stacked_out = []
    for leaves in b:
        if all(isinstance(leaf, torch.Tensor) for leaf in leaves):
            stacked_out.append(torch.stack(leaves))
        elif all(leaf is None for leaf in leaves):
            # Backward graph can return None output when forward inputs doesn't require grad.
            # When we eagerly execute backward graph, we need to call _stack_pytree on its output,
            # therefore we need to deal with None output.
            stacked_out.append(None)  # type: ignore[arg-type]
        else:
            raise RuntimeError(f"Cannot stack {leaves}.")
    return pytree.tree_unflatten(stacked_out, out_spec)<|MERGE_RESOLUTION|>--- conflicted
+++ resolved
@@ -311,11 +311,7 @@
 
     example_grad = [_from_fun(out) for out in fw_outputs]
     num_grads = len(example_grad)
-<<<<<<< HEAD
-    fw_graph = make_fx(fn)(*fw_inputs)
-=======
     fw_graph = _maybe_reenter_make_fx(fn)(*fw_inputs)
->>>>>>> e0169c62
 
     def joint_fn(*joint_operands_grads):
         if use_output_and_grad_bw:
@@ -339,12 +335,6 @@
 
     if use_output_and_grad_bw:
         example_xs_out = list(fw_inputs) + list(fw_outputs)
-<<<<<<< HEAD
-        joint_graph = make_fx(joint_fn)((list(example_grad), list(example_xs_out)))
-    else:
-        example_xs_out = list(fw_inputs)
-        joint_graph = make_fx(joint_fn)(*(list(example_grad) + list(example_xs_out)))
-=======
         joint_graph = _maybe_reenter_make_fx(joint_fn)(
             (list(example_grad), list(example_xs_out))
         )
@@ -353,7 +343,6 @@
         joint_graph = _maybe_reenter_make_fx(joint_fn)(
             *(list(example_grad) + list(example_xs_out))
         )
->>>>>>> e0169c62
 
     return fw_graph, joint_graph
 
