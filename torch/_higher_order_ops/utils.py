--- conflicted
+++ resolved
@@ -430,18 +430,11 @@
         # Note [force all outputs to be require grad]
         # Instead of using the original fn, we set the output of original
         # fn to all require grad. This is consistent with the behavior
-<<<<<<< HEAD
         # of autograd. Function, where if any one of the inputs requires grad
         # all output will be require grad. This also makes the downstream
         # require_gradness reasoning much easier.
         # if pytree.tree_any_only(torch.Tensor, lambda t: t.requires_grad, args):
         if False and pytree.tree_any_only(torch.Tensor, lambda t: not t.requires_grad, args):
-=======
-        # of autograd.Function, where if any one of the inputs requires grad
-        # all output will be require grad. This also makes the downstream
-        # require_gradness reasoning much easier.
-        if pytree.tree_any_only(torch.Tensor, lambda t: t.requires_grad, args):
->>>>>>> 7cee41c0
             fw_out = pytree.tree_map_only(
                 torch.Tensor, lambda x: x.requires_grad_(True), fw_out
             )
