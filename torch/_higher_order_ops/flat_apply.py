--- conflicted
+++ resolved
@@ -82,14 +82,23 @@
 
 
 class FlatApply(HigherOrderOperator):
-    def __init__(self) -> None:
+    # If True (default) then the output is flattened. If False then the output
+    # is returned verbatim (and must be valid graphable output).
+    flatten_output: bool = True
+
+    def __init__(self, *, flatten_output: bool = True) -> None:
         super().__init__("flat_apply")
+        self.out_spec: pytree.TreeSpec | None = None
+        self.flatten_output = flatten_output
 
     def __call__(
         self,
         func: _OpTypes | pytree.TreeSpec,
         in_spec: pytree.TreeSpec,
         *flat_args: tuple[Unpack[_Ts]],
+        # If True then the output is flattened. If False (the default) then the
+        # output is returned verbatim (and must be valid graphable output).
+        flatten_output: bool = False,
         **_unused: object,
     ) -> object:
         """
@@ -103,7 +112,8 @@
         >>> def flat_apply_impl(func, in_spec, *flat_args):
         >>>     args, kwargs = pytree.tree_unflatten(flat_args, in_spec)
         >>>     output = func(*args, **kwargs)
-        >>>     return output
+        >>>     flat_output, self.out_spec = pytree.tree_flatten(output)
+        >>>     return flat_output
 
         flat_apply supports the following two cases:
         - an input type is a container type (e.g. of tensors) registered as a pytree.
@@ -112,10 +122,38 @@
         registered with pytree.register_constant. The constant type goes directly
         into the spec.
 
+        Output is handled in a similar, but reverse, fashion with the output
+        spec stored on the FlatApply object. Note that wrapped functions must
+        return the same pytree structure every time they're called.
         """
         assert isinstance(func, _op_types) or pytree._is_constant_holder(func)
         assert len(_unused) == 0
-        return impl(func, in_spec, flat_args)
+
+        if isinstance(func, pytree.TreeSpec):
+            # assume _ConstantFunction
+            func = pytree._retrieve_constant(func)
+            assert isinstance(func, _ConstantFunction)
+
+        # pyrefly: ignore[bad-argument-type]  # pyrefly bug?
+        args, kwargs = from_graphable(flat_args, in_spec)
+        out = func(*args, **kwargs)
+
+        if flatten_output:
+            out, out_spec = to_graphable(out)
+
+            if self.out_spec is None:
+                self.out_spec = out_spec
+            elif self.out_spec != out_spec:
+                raise RuntimeError(
+                    "Invalid function passed to FlatApply. The called function returned a value with a different "
+                    "pytree shape on a subsequent call."
+                )
+
+        assert _is_valid_output(out)
+        return out
+
+
+flat_apply = FlatApply()
 
 
 @overload
@@ -129,94 +167,4 @@
 def _is_valid_output(x: object) -> bool:
     if isinstance(x, (tuple, list)):
         return all(map(_is_valid_output, x))
-    return is_graphable(x)
-
-
-def impl(
-    func: _OpTypes | pytree.TreeSpec,
-    in_spec: pytree.TreeSpec,
-    flat_args: tuple[Unpack[_Ts]],
-) -> _FXOutput:
-    if isinstance(func, pytree.TreeSpec):
-        # assume _ConstantFunction
-        func = pytree._retrieve_constant(func)
-        assert isinstance(func, _ConstantFunction)
-
-    # pyrefly: ignore[bad-argument-type]  # pyrefly bug?
-    args, kwargs = from_graphable(flat_args, in_spec)
-    out = func(*args, **kwargs)
-
-    # Right now, all outputs must either be graphable or lists/tuples of graphables.
-    #
-<<<<<<< HEAD
-    # If you need non-graphable outputs then use FlatApplyFlat and unflatten the
-    # result in-graph.
-    def is_valid_output(x: object) -> bool:
-        if isinstance(x, (tuple, list)):
-            return all(map(is_valid_output, x))
-        return is_graphable(x)
-=======
-    # TODO: The following can be updated to support non-graphable outputs and pytrees.
-    # For non-graphable constant outputs: the assumption would be that they are constant
-    # (every time the function runs those MUST be the same)
-    # For pytree outputs:
-    # I'm not sure if we need to return (flat_output, spec) or just (flat_output,):
-    # in the latter case the tracers need to carry out the output specs
-    # (they need to know how to reconstruct the object from just the flat_output).
->>>>>>> fd860d98
-
-    assert _is_valid_output(out)
-    return out
-
-
-flat_apply = FlatApply()
-
-
-class FlatApplyFlat(HigherOrderOperator):
-    def __init__(self) -> None:
-        super().__init__("flat_apply_flat")
-        self.out_spec: pytree.TreeSpec | None = None
-
-    def __call__(
-        self,
-        func: _OpTypes | pytree.TreeSpec,
-        in_spec: pytree.TreeSpec,
-        *flat_args: tuple[object],
-        **_unused: object,
-    ):
-        """
-        See flat_apply. FlatApplyFlat works like FlatApply but also flattens the function output.
-
-        The semantics of flat_apply_flat(func, in_spec, *flat_args) are roughly equivalent to:
-
-        >>> def flat_apply_impl(func, in_spec, *flat_args):
-        >>>     args, kwargs = pytree.tree_unflatten(flat_args, in_spec)
-        >>>     output = func(*args, **kwargs)
-        >>>     flat_output, self.out_spec = pytree.tree_flatten(output)
-        >>>     return flat_output
-
-        Why is out_spec a constant on the HOP instead of a returned value? Like
-        in_spec we want the output to be constant so we can reconstruct the
-        output statically.
-        """
-        assert isinstance(func, _op_types) or pytree._is_constant_holder(func)
-        assert len(_unused) == 0
-
-        if not isinstance(func, _op_types):
-            # assume _ConstantFunction
-            func = pytree._retrieve_constant(func)
-            assert isinstance(func, _ConstantFunction)
-
-        args, kwargs = from_graphable(flat_args, in_spec)
-        out = func(*args, **kwargs)
-
-        result, out_spec = to_graphable(out)
-
-        if self.out_spec is None:
-            self.out_spec = out_spec
-        elif self.out_spec != out_spec:
-            raise RuntimeError(
-                "Invalid function passed to FlatApplyFlat. The called function returned a value with a different pytree shape on a subsequent call."
-            )
-
-        return result+    return is_graphable(x)