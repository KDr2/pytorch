--- conflicted
+++ resolved
@@ -715,13 +715,8 @@
     if name[0] != "_" and not name.endswith("Base"):
         __all__.append(name)
         obj = getattr(_C, name)
-<<<<<<< HEAD
-        if isinstance(obj, Callable) or inspect.isclass(obj):  # type: ignore[arg-type]
+        if callable(obj) or inspect.isclass(obj):
             if obj.__module__ != "torch":
-=======
-        if callable(obj) or inspect.isclass(obj):
-            if obj.__module__ != 'torch':
->>>>>>> 32c27f8c
                 # TODO: fix their module from C++ side
                 if name not in [
                     "DisableTorchFunctionSubclass",
