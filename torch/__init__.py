"""
The torch package contains data structures for multi-dimensional
tensors and defines mathematical operations over these tensors.
Additionally, it provides many utilities for efficient serialization of
Tensors and arbitrary types, and other useful utilities.

It has a CUDA counterpart, that enables you to run your tensor computations
on an NVIDIA GPU with compute capability >= 3.0.
"""

# mypy: allow-untyped-defs

import builtins
import ctypes
import glob
import importlib
import inspect
import math
import os
import platform
import sys
import textwrap
import threading
from typing import (
    Any as _Any,
    Callable as _Callable,
    Dict as _Dict,
    Optional as _Optional,
    overload as _overload,
    Set as _Set,
    Tuple as _Tuple,
    Type as _Type,
    TYPE_CHECKING,
    TypeVar as _TypeVar,
    Union as _Union,
)
from typing_extensions import ParamSpec as _ParamSpec, TypeGuard as _TypeGuard


# multipy/deploy is setting this import before importing torch, this is the most
# reliable way we have to detect if we're running within deploy.
# https://github.com/pytorch/multipy/blob/d60f34ad38c371e441fe7ffdb77a3c3dda5a5d19/multipy/runtime/interpreter/interpreter_impl.cpp#L134-L137
def _running_with_deploy() -> builtins.bool:
    return sys.modules.get("torch._meta_registrations", None) is object


from torch._utils import (
    _functionalize_sync as _sync,
    _import_dotted_name,
    classproperty,
)
from torch._utils_internal import (
    get_file_path,
    prepare_multiprocessing_environment,
    USE_GLOBAL_DEPS,
    USE_RTLD_GLOBAL_WITH_LIBTORCH,
)

# TODO(torch_deploy) figure out how to freeze version.py in fbcode build
if _running_with_deploy():
    __version__ = "torch-deploy-1.8"
else:
    from torch.torch_version import __version__ as __version__

__all__ = [
    "BoolStorage",
    "BoolTensor",
    "ByteStorage",
    "ByteTensor",
    "CharStorage",
    "CharTensor",
    "DoubleStorage",
    "DoubleTensor",
    "FloatStorage",
    "FloatTensor",
    "GradScaler",
    "IntStorage",
    "IntTensor",
    "LongStorage",
    "LongTensor",
    "ShortStorage",
    "ShortTensor",
    "SymBool",
    "SymFloat",
    "SymInt",
    "Tensor",
    "TypedStorage",
    "UntypedStorage",
    "are_deterministic_algorithms_enabled",
    "autocast",
    "chunk",
    "compile",
    "cond",
    "enable_grad",
    "export",
    "get_default_device",
    "get_deterministic_debug_mode",
    "get_device_module",
    "get_float32_matmul_precision",
    "get_rng_state",
    "inference_mode",
    "initial_seed",
    "is_deterministic_algorithms_warn_only_enabled",
    "is_storage",
    "is_tensor",
    "is_warn_always_enabled",
    "load",
    "lobpcg",
    "manual_seed",
    "matmul",
    "no_grad",
    "rand",
    "randn",
    "save",
    "seed",
    "set_default_device",
    "set_default_tensor_type",
    "set_deterministic_debug_mode",
    "set_float32_matmul_precision",
    "set_printoptions",
    "set_rng_state",
    "set_warn_always",
    "split",
    "stack",
    "sym_float",
    "sym_int",
    "sym_ite",
    "sym_max",
    "sym_min",
    "sym_not",
    "typename",
    "unravel_index",
    "use_deterministic_algorithms",
    "vmap",
]

# Please keep this list sorted
assert __all__ == sorted(__all__)

################################################################################
# Load the extension module
################################################################################

if sys.platform == "win32":

    def _load_dll_libraries() -> None:
        import sysconfig

        from torch.version import cuda as cuda_version

        pfiles_path = os.getenv("ProgramFiles", r"C:\Program Files")
        py_dll_path = os.path.join(sys.exec_prefix, "Library", "bin")
        th_dll_path = os.path.join(os.path.dirname(__file__), "lib")
        usebase_path = os.path.join(
            sysconfig.get_config_var("userbase"), "Library", "bin"
        )

        # When users create a virtualenv that inherits the base environment,
        # we will need to add the corresponding library directory into
        # DLL search directories. Otherwise, it will rely on `PATH` which
        # is dependent on user settings.
        if sys.exec_prefix != sys.base_exec_prefix:
            base_py_dll_path = os.path.join(sys.base_exec_prefix, "Library", "bin")
        else:
            base_py_dll_path = ""

        dll_paths = [
            p
            for p in (th_dll_path, py_dll_path, base_py_dll_path, usebase_path)
            if os.path.exists(p)
        ]

        if not builtins.any(
            os.path.exists(os.path.join(p, "nvToolsExt64_1.dll")) for p in dll_paths
        ):
            nvtoolsext_dll_path = os.path.join(
                os.getenv(
                    "NVTOOLSEXT_PATH",
                    os.path.join(pfiles_path, "NVIDIA Corporation", "NvToolsExt"),
                ),
                "bin",
                "x64",
            )
        else:
            nvtoolsext_dll_path = ""

        if cuda_version and builtins.all(
            not glob.glob(os.path.join(p, "cudart64*.dll")) for p in dll_paths
        ):
            cuda_version_1 = cuda_version.replace(".", "_")
            cuda_path_var = "CUDA_PATH_V" + cuda_version_1
            default_path = os.path.join(
                pfiles_path, "NVIDIA GPU Computing Toolkit", "CUDA", f"v{cuda_version}"
            )
            cuda_path = os.path.join(os.getenv(cuda_path_var, default_path), "bin")
        else:
            cuda_path = ""

        dll_paths.extend(
            p for p in (nvtoolsext_dll_path, cuda_path) if os.path.exists(p)
        )

        kernel32 = ctypes.WinDLL("kernel32.dll", use_last_error=True)
        with_load_library_flags = hasattr(kernel32, "AddDllDirectory")
        prev_error_mode = kernel32.SetErrorMode(0x0001)

        kernel32.LoadLibraryW.restype = ctypes.c_void_p
        if with_load_library_flags:
            kernel32.LoadLibraryExW.restype = ctypes.c_void_p

        for dll_path in dll_paths:
            os.add_dll_directory(dll_path)

        try:
            ctypes.CDLL("vcruntime140.dll")
            ctypes.CDLL("msvcp140.dll")
            ctypes.CDLL("vcruntime140_1.dll")
        except OSError:
            print(
                textwrap.dedent(
                    """
                    Microsoft Visual C++ Redistributable is not installed, this may lead to the DLL load failure.
                    It can be downloaded at https://aka.ms/vs/16/release/vc_redist.x64.exe
                    """
                ).strip()
            )

        dlls = glob.glob(os.path.join(th_dll_path, "*.dll"))
        path_patched = False
        for dll in dlls:
            is_loaded = False
            if with_load_library_flags:
                res = kernel32.LoadLibraryExW(dll, None, 0x00001100)
                last_error = ctypes.get_last_error()
                if res is None and last_error != 126:
                    err = ctypes.WinError(last_error)
                    err.strerror += (
                        f' Error loading "{dll}" or one of its dependencies.'
                    )
                    raise err
                elif res is not None:
                    is_loaded = True
            if not is_loaded:
                if not path_patched:
                    os.environ["PATH"] = ";".join(dll_paths + [os.environ["PATH"]])
                    path_patched = True
                res = kernel32.LoadLibraryW(dll)
                if res is None:
                    err = ctypes.WinError(ctypes.get_last_error())
                    err.strerror += (
                        f' Error loading "{dll}" or one of its dependencies.'
                    )
                    raise err

        kernel32.SetErrorMode(prev_error_mode)

    _load_dll_libraries()
    del _load_dll_libraries


def _preload_cuda_deps(lib_folder: str, lib_name: str) -> None:
    """Preloads cuda deps if they could not be found otherwise."""
    # Should only be called on Linux if default path resolution have failed
    assert platform.system() == "Linux", "Should only be called on Linux"

    lib_path = None
    for path in sys.path:
        nvidia_path = os.path.join(path, "nvidia")
        if not os.path.exists(nvidia_path):
            continue
        candidate_lib_paths = glob.glob(
            os.path.join(nvidia_path, lib_folder, "lib", lib_name)
        )
        if candidate_lib_paths and not lib_path:
            lib_path = candidate_lib_paths[0]
        if lib_path:
            break
    if not lib_path:
        raise ValueError(f"{lib_name} not found in the system path {sys.path}")
    ctypes.CDLL(lib_path)


# See Note [Global dependencies]
def _load_global_deps() -> None:
    if _running_with_deploy() or platform.system() == "Windows":
        return

    # Determine the file extension based on the platform
    lib_ext = ".dylib" if platform.system() == "Darwin" else ".so"
    lib_name = f"libtorch_global_deps{lib_ext}"
    here = os.path.abspath(__file__)
    global_deps_lib_path = os.path.join(os.path.dirname(here), "lib", lib_name)

    try:
        ctypes.CDLL(global_deps_lib_path, mode=ctypes.RTLD_GLOBAL)
    except OSError as err:
        # Can only happen for wheel with cuda libs as PYPI deps
        # As PyTorch is not purelib, but nvidia-*-cu12 is
        cuda_libs: _Dict[str, str] = {
            "cublas": "libcublas.so.*[0-9]",
            "cudnn": "libcudnn.so.*[0-9]",
            "cuda_nvrtc": "libnvrtc.so.*[0-9]",
            "cuda_runtime": "libcudart.so.*[0-9]",
            "cuda_cupti": "libcupti.so.*[0-9]",
            "cufft": "libcufft.so.*[0-9]",
            "curand": "libcurand.so.*[0-9]",
            "cusolver": "libcusolver.so.*[0-9]",
            "cusparse": "libcusparse.so.*[0-9]",
            "nccl": "libnccl.so.*[0-9]",
            "nvtx": "libnvToolsExt.so.*[0-9]",
        }
        is_cuda_lib_err = [
            lib for lib in cuda_libs.values() if lib.split(".")[0] in err.args[0]
        ]
        if not is_cuda_lib_err:
            raise err
        for lib_folder, lib_name in cuda_libs.items():
            _preload_cuda_deps(lib_folder, lib_name)
        ctypes.CDLL(global_deps_lib_path, mode=ctypes.RTLD_GLOBAL)


if (USE_RTLD_GLOBAL_WITH_LIBTORCH or os.getenv("TORCH_USE_RTLD_GLOBAL")) and (
    _running_with_deploy() or platform.system() != "Windows"
):
    # Do it the hard way.  You might want to load libtorch with RTLD_GLOBAL in a
    # few circumstances:
    #
    #   1. You're in a build environment (e.g., fbcode) where
    #      libtorch_global_deps is not available, but you still need
    #      to get mkl to link in with RTLD_GLOBAL or it will just
    #      not work.
    #
    #   2. You're trying to run PyTorch under UBSAN and you need
    #      to ensure that only one copy of libtorch is loaded, so
    #      vptr checks work properly
    #
    # If you're using this setting, you must verify that all the libraries
    # you load consistently use the same libstdc++, or you may have
    # mysterious segfaults.
    #
    old_flags = sys.getdlopenflags()
    sys.setdlopenflags(os.RTLD_GLOBAL | os.RTLD_LAZY)

    from torch._C import *  # noqa: F403

    sys.setdlopenflags(old_flags)
    del old_flags

else:
    # Easy way.  You want this most of the time, because it will prevent
    # C++ symbols from libtorch clobbering C++ symbols from other
    # libraries, leading to mysterious segfaults.
    #
    # If building in an environment where libtorch_global_deps isn't available
    # like parts of fbsource, but where RTLD_GLOBAL causes segfaults, you will
    # want USE_RTLD_GLOBAL_WITH_LIBTORCH = False and USE_GLOBAL_DEPS = False
    #
    # See Note [Global dependencies]
    if USE_GLOBAL_DEPS:
        _load_global_deps()
    from torch._C import *  # noqa: F403


class SymInt:
    """
    Like an int (including magic methods), but redirects all operations on the
    wrapped node. This is used in particular to symbolically record operations
    in the symbolic shape workflow.
    """

    def __init__(self, node):
        # This field MUST be named node; C++ binding code assumes that this
        # class has a field named node that stores SymNode
        self.node = node

    def __bool__(self):
        return builtins.bool(self != 0)

    def __int__(self):
        return self.node.int_()

    def __index__(self):
        return self.node.int_()

    # Magic methods installed by torch.fx.experimental.sym_node

    def __round__(self, ndigits=None):
        return self

    def __truediv__(self, other):
        if isinstance(other, (builtins.float, SymFloat)):
            return sym_float(self).__float_truediv__(other)
        if not isinstance(other, (builtins.int, SymInt)):
            return NotImplemented
        return self.__int_truediv__(other)

    def __rtruediv__(self, other):
        if isinstance(other, (builtins.float, SymFloat)):
            return sym_float(self).__rfloat_truediv__(other)
        if not isinstance(other, (builtins.int, SymInt)):
            return NotImplemented
        return self.__rint_truediv__(other)

    def __floordiv__(self, other):
        if isinstance(other, (builtins.float, SymFloat)):
            return sym_float(math.floor(sym_float(self) / other))
        if not isinstance(other, (builtins.int, SymInt)):
            return NotImplemented
        return self.__int_floordiv__(other)

    def __rfloordiv__(self, other):
        if isinstance(other, (builtins.float, SymFloat)):
            return sym_float(math.floor(other / sym_float(self)))
        if not isinstance(other, (builtins.int, SymInt)):
            return NotImplemented
        return self.__rint_floordiv__(other)

    # nb: complex is impossible to handle correctly lol, with
    # negative base and integral float need to diverge semantics and
    # just always return complex.  Neener neener pretend this problem
    # doesn't exist
    def __pow__(self, other):
        if isinstance(other, (builtins.float, SymFloat)):
            return sym_float(self).__pow__(other)
        if not isinstance(other, (builtins.int, SymInt)):
            return NotImplemented
        # Guards!  This guard is necessary because we need to know it to
        # determine the output type of this operation
        if other >= 0:
            return self.__pow_by_natural__(other)
        else:
            # Mercifully, when the exponent is negative, Python just promotes
            # to doubles and does a float pow:
            #
            #   if (Py_SIZE(b) < 0 && c == NULL) {
            #       /* if exponent is negative and there's no modulus:
            #              return a float.  This works because we know
            #              that this calls float_pow() which converts its
            #              arguments to double. */
            #       Py_DECREF(a);
            #       Py_DECREF(b);
            #       return PyFloat_Type.tp_as_number->nb_power(v, w, x);
            #   }
            return sym_float(self).__pow__(sym_float(other))

    def __rpow__(self, other):
        if isinstance(other, (builtins.float, SymFloat)):
            return sym_float(self).__rpow__(other)
        if not isinstance(other, (builtins.int, SymInt)):
            return NotImplemented
        if self >= 0:  # self is exponent
            return self.__rpow_by_natural__(other)
        else:
            return sym_float(self).__rpow__(sym_float(other))

    def __eq__(self, other: object) -> builtins.bool:
        raise TypeError("type stub not overridden")

    def __lt__(self, other) -> builtins.bool:
        raise TypeError("type stub not overridden")

    def __gt__(self, other) -> builtins.bool:
        raise TypeError("type stub not overridden")

    def __le__(self, other) -> builtins.bool:
        raise TypeError("type stub not overridden")

    def __ge__(self, other) -> builtins.bool:
        raise TypeError("type stub not overridden")

    def __add__(self, other) -> "SymInt":
        raise TypeError("type stub not overridden")

    def __mul__(self, other) -> "SymInt":
        raise TypeError("type stub not overridden")

    def __pow_by_natural__(self, other) -> "SymInt":
        raise TypeError("type stub not overridden")

    def __rpow_by_natural__(self, other) -> "SymInt":
        raise TypeError("type stub not overridden")

    def __int_truediv__(self, other) -> "SymFloat":
        raise TypeError("type stub not overridden")

    def __rint_truediv__(self, other) -> "SymFloat":
        raise TypeError("type stub not overridden")

    def __int_floordiv__(self, other) -> "SymFloat":
        raise TypeError("type stub not overridden")

    def __rint_floordiv__(self, other) -> "SymFloat":
        raise TypeError("type stub not overridden")

    def __sym_max__(self, other):
        raise TypeError("type stub not overridden")

    def __sym_min__(self, other):
        raise TypeError("type stub not overridden")

    def __sym_float__(self):
        raise TypeError("type stub not overridden")

    def __neg__(self):
        raise TypeError("type stub not overridden")

    def __repr__(self):
        return str(self.node)

<<<<<<< HEAD
    def _get_int(self) -> int:
        return self.node.nested_int() if self.node.is_nested_int() else builtins.int(self)
=======
    def _sympy_(self):
        return self.node.expr
>>>>>>> fa43ccaa

    def __hash__(self) -> builtins.int:
        return hash(self._get_int())

    def as_integer_ratio(self) -> _Tuple[int, int]:
        """Represent this int as an exact integer ratio"""
        return self._get_int(), 1


class SymFloat:
    """
    Like an float (including magic methods), but redirects all operations on the
    wrapped node. This is used in particular to symbolically record operations
    in the symbolic shape workflow.
    """

    def __init__(self, node):
        # This field MUST be named node; C++ binding code assumes that this
        # class has a field named node that stores SymNode
        self.node = node

    def __truediv__(self, other):
        if not isinstance(other, (builtins.int, builtins.float, SymInt, SymFloat)):
            return NotImplemented
        return self.__float_truediv__(sym_float(other))

    def __rtruediv__(self, other):
        if not isinstance(other, (builtins.int, builtins.float, SymInt, SymFloat)):
            return NotImplemented
        return self.__rfloat_truediv__(sym_float(other))

    def __floordiv__(self, other):
        if not isinstance(other, (builtins.int, builtins.float, SymInt, SymFloat)):
            return NotImplemented
        return sym_float(math.floor(self / sym_float(other)))

    def __rfloordiv__(self, other):
        if not isinstance(other, (builtins.int, builtins.float, SymInt, SymFloat)):
            return NotImplemented
        return sym_float(math.floor(sym_float(other) / self))

    def __bool__(self):
        return self.node.bool_()

    def __float__(self):
        return self.node.guard_float("", 0)

    # Symbolic power does NOT work with negative base, this is to avoid
    # potential complex outputs
    def __pow__(self, other):
        if not isinstance(other, (builtins.int, builtins.float, SymInt, SymFloat)):
            return NotImplemented
        torch._check(self >= 0)
        return self.__float_pow__(other)

    def __rpow__(self, other):
        if not isinstance(other, (builtins.int, builtins.float, SymInt, SymFloat)):
            return NotImplemented
        torch._check(other >= 0)
        return self.__rfloat_pow__(other)

    # Magic methods installed by torch.fx.experimental.sym_node

    def __eq__(self, other: object) -> builtins.bool:
        raise TypeError("type stub not overridden")

    def __lt__(self, other) -> builtins.bool:
        raise TypeError("type stub not overridden")

    def __gt__(self, other) -> builtins.bool:
        raise TypeError("type stub not overridden")

    def __le__(self, other) -> builtins.bool:
        raise TypeError("type stub not overridden")

    def __ge__(self, other) -> builtins.bool:
        raise TypeError("type stub not overridden")

    def __float_pow__(self, other) -> "SymFloat":
        raise TypeError("type stub not overridden")

    def __rfloat_pow__(self, other) -> "SymFloat":
        raise TypeError("type stub not overridden")

    def __float_truediv__(self, other) -> "SymFloat":
        raise TypeError("type stub not overridden")

    def __rfloat_truediv__(self, other) -> "SymFloat":
        raise TypeError("type stub not overridden")

    def __trunc__(self):
        raise TypeError("type stub not overridden")

    def __sym_max__(self, other):
        raise TypeError("type stub not overridden")

    def __sym_min__(self, other):
        raise TypeError("type stub not overridden")

    def __sym_int__(self):
        raise TypeError("type stub not overridden")

    def is_integer(self):
        """Return True if the float is an integer."""
        raise TypeError("type stub not overridden")

    def as_integer_ratio(self) -> _Tuple[int, int]:
        """Represent this float as an exact integer ratio"""
        return self._get_float().as_integer_ratio()

    def __repr__(self):
        return self.node.str()

<<<<<<< HEAD
    def _get_float(self) -> int:
        return self.node.float_() if self.node.is_constant() else  builtins.float(self)
=======
    def _sympy_(self):
        return self.node.expr
>>>>>>> fa43ccaa

    def __hash__(self):
        return hash(self._get_float())


class SymBool:
    """
    Like an bool (including magic methods), but redirects all operations on the
    wrapped node. This is used in particular to symbolically record operations
    in the symbolic shape workflow.

    Unlike regular bools, regular boolean operators will force extra guards instead
    of symbolically evaluate.  Use the bitwise operators instead to handle this.
    """

    def __init__(self, node):
        # This field MUST be named node; C++ binding code assumes that this
        # class has a field named node that stores SymNode
        self.node = node

    def __bool__(self):
        return self.node.bool_()

    def __int__(self):
        return builtins.int(self.node.bool_())

    # Magic methods installed by torch.fx.experimental.sym_node
    def __and__(self, other) -> "SymBool":
        raise TypeError("type stub not overridden")

    def __or__(self, other) -> "SymBool":
        raise TypeError("type stub not overridden")

    # We very carefully define __sym_not__, and not a number of other
    # plausible alternatives:
    #
    #   - We do not override __not__ because this is not a real magic
    #     method; you cannot override the meaning of the not builtin in
    #     Python.  We use the name 'sym_not' to clarify that in user code you
    #     cannot use the builtin not or operator.not_ or operator.__not__ and
    #     hit this magic method; you must use our custom sym_not operator.
    #
    #   - We do not override the __invert__ method because SymBool is
    #     meant to be usable in situations where bool is expected.  However,
    #     bitwise negation ~a does the wrong thing with booleans (because
    #     bool is a subclass of int, so ~1 = -2 which is not falseish.)
    #     This would be a giant footgun, so we get around it by defining
    #     our own operator.  Note that bitwise and/or do the right thing,
    #     so we reuse the conventional operators there for readability.
    #
    def __sym_not__(self) -> "SymBool":
        raise TypeError("type stub not overridden")

    def __sym_ite__(self, then_val, else_val):
        raise TypeError("type stub not overridden")

    def __eq__(self, other) -> builtins.bool:
        raise TypeError("type stub not overridden")

    def __repr__(self):
        return str(self.node)

    def _sympy_(self):
        return self.node.expr

    def __hash__(self):
        if self.node.is_constant():
            return hash(self.node.bool_())
        else:
            # Force specialization
            return hash(builtins.bool(self))


def sym_not(a):
    r"""SymInt-aware utility for logical negation.

    Args:
        a (SymBool or bool): Object to negate
    """
    import sympy

    if overrides.has_torch_function_unary(a):
        return overrides.handle_torch_function(sym_not, (a,), a)
    if hasattr(a, "__sym_not__"):
        return a.__sym_not__()
    if isinstance(a, sympy.Basic):
        return ~a  # type: ignore[operator]
    return not a


def sym_float(a):
    r"""SymInt-aware utility for float casting.

    Args:
        a (SymInt, SymFloat, or object): Object to cast
    """
    if overrides.has_torch_function_unary(a):
        return overrides.handle_torch_function(sym_float, (a,), a)
    if isinstance(a, SymFloat):
        return a
    elif hasattr(a, "__sym_float__"):
        return a.__sym_float__()
    return builtins.float(a)  # type: ignore[operator]


def sym_int(a):
    r"""SymInt-aware utility for int casting.

    Args:
        a (SymInt, SymFloat, or object): Object to cast
    """
    if overrides.has_torch_function_unary(a):
        return overrides.handle_torch_function(sym_int, (a,), a)
    if isinstance(a, SymInt):
        return a
    elif isinstance(a, SymFloat):
        return math.trunc(a)
    return builtins.int(a)  # type: ignore[operator]


def sym_max(a, b):
    """
    SymInt-aware utility for max which avoids branching on a < b.
    Unlike builtins.max(), this only works for int/float, and it always
    promotes to float if any argument is float (unlike builtins.max, which
    will faithfully preserve the type of the input argument).
    """
    if overrides.has_torch_function((a, b)):
        return overrides.handle_torch_function(sym_max, (a, b), a, b)
    if isinstance(a, (SymInt, SymFloat)):
        return a.__sym_max__(b)
    elif isinstance(b, (SymInt, SymFloat)):
        # Due to promotion semantics, this is operator is commutative:
        # max(1, 1.0) === max(1.0, 1) === 1.0
        return b.__sym_max__(a)
    # TODO: Probably can make bool work too, just lazy

    all_types, float_types = __all_and_float_types()

    assert isinstance(a, all_types), type(a)
    assert isinstance(b, all_types), type(b)
    if isinstance(a, float_types) or isinstance(b, float_types):
        return builtins.float(builtins.max(a, b))
    else:
        return builtins.max(a, b)


def __all_and_float_types() -> _Tuple[_Tuple[_Type, ...], _Tuple[_Type, ...]]:
    try:
        import numpy as np

        all_types: _Tuple[_Type, ...] = (
            np.integer,
            np.floating,
            builtins.int,
            builtins.float,
        )
        float_types: _Tuple[_Type, ...] = (np.floating, builtins.float)
    except ModuleNotFoundError:
        all_types = (builtins.int, builtins.float)
        float_types = (builtins.float,)

    return all_types, float_types


def sym_min(a, b):
    """SymInt-aware utility for min()."""
    if overrides.has_torch_function((a, b)):
        return overrides.handle_torch_function(sym_min, (a, b), a, b)
    if isinstance(a, (SymInt, SymFloat)):
        return a.__sym_min__(b)
    elif isinstance(b, (SymInt, SymFloat)):
        return b.__sym_min__(a)

    all_types, float_types = __all_and_float_types()

    assert isinstance(a, all_types), type(a)
    assert isinstance(b, all_types), type(b)
    if isinstance(a, float_types) or isinstance(b, float_types):
        return builtins.float(builtins.min(a, b))
    else:
        return builtins.min(a, b)


# Drop in replacement for math.sqrt, math.sin, math.cos etc
def _get_sym_math_fn(name):
    def fn(a):
        if overrides.has_torch_function_unary(a):
            return overrides.handle_torch_function(fn, (a,), a)
        if hasattr(a, f"__sym_{name}__"):
            return getattr(a, f"__sym_{name}__")()
        return getattr(math, name)(a)

    return fn


__fn, __name, __sym_name = None, "", ""
for __name in (
    "sqrt",
    "cos",
    "cosh",
    "sin",
    "sinh",
    "tan",
    "tanh",
    "asin",
    "acos",
    "atan",
):
    __sym_name = f"_sym_{__name}"
    __fn = _get_sym_math_fn(__name)
    __fn.__qualname__ = __fn.__name__ = __sym_name
    globals()[__sym_name] = __fn

del __fn, __name, __sym_name, _get_sym_math_fn

# Adding temporary shortcut
sym_sqrt = globals()["_sym_sqrt"]
__all__.append("sym_sqrt")


def sym_ite(b, t, f):
    if overrides.has_torch_function((b, t, f)):
        return overrides.handle_torch_function(sym_ite, (b, t, f), b, t, f)
    assert isinstance(b, (SymBool, builtins.bool)) and type(t) == type(f)
    if isinstance(b, SymBool):
        return b.__sym_ite__(t, f)
    return t if b else f


# Check to see if we can load C extensions, and if not provide some guidance
# on what the problem might be.
try:
    # _initExtension is chosen (arbitrarily) as a sentinel.
    from torch._C import _initExtension
except ImportError:
    import torch._C as _C_for_compiled_check

    # The __file__ check only works for Python 3.7 and above.
    if _C_for_compiled_check.__file__ is None:
        raise ImportError(
            textwrap.dedent(
                """
                Failed to load PyTorch C extensions:
                    It appears that PyTorch has loaded the `torch/_C` folder
                    of the PyTorch repository rather than the C extensions which
                    are expected in the `torch._C` namespace. This can occur when
                    using the `install` workflow. e.g.
                        $ python setup.py install && python -c "import torch"

                    This error can generally be solved using the `develop` workflow
                        $ python setup.py develop && python -c "import torch"  # This should succeed
                    or by running Python from a different directory.
                """
            ).strip()
        ) from None
    raise  # If __file__ is not None the cause is unknown, so just re-raise.

# The torch._C submodule is already loaded via `from torch._C import *` above
# Make an explicit reference to the _C submodule to appease linters
from torch import _C as _C

__name, __obj = "", None
for __name in dir(_C):
    if __name[0] != "_" and not __name.endswith("Base"):
        __all__.append(__name)
        __obj = getattr(_C, __name)
        if callable(__obj) or inspect.isclass(__obj):
            if __obj.__module__ != __name__:  # "torch"
                # TODO: fix their module from C++ side
                if __name not in {
                    "DisableTorchFunctionSubclass",
                    "DisableTorchFunction",
                    "Generator",
                }:
                    __obj.__module__ = __name__  # "torch"
    elif __name == "TensorBase":
        # issue 109438 / pr 109940. Prevent TensorBase from being copied into torch.
        delattr(sys.modules[__name__], __name)

del __name, __obj

if not TYPE_CHECKING:
    # issue 38137 and python issue 43367. Submodules of a C extension are
    # non-standard, and attributes of those submodules cannot be pickled since
    # pickle expect to be able to import them as "from _C.sub import attr"
    # which fails with "_C is not a package
    __name, __candidate = "", None
    for __name in dir(_C):
        __candidate = getattr(_C, __name)
        if inspect.ismodule(__candidate):
            # submodule
            sys.modules.setdefault(f"{__name__}._C.{__name}", __candidate)

    del __name, __candidate


################################################################################
# Define basic utilities
################################################################################


def typename(obj: _Any, /) -> str:
    """
    String representation of the type of an object.

    This function returns a fully qualified string representation of an object's type.
    Args:
        obj (object): The object whose type to represent
    Returns:
        str: the type of the object `o`
    Example:
        >>> x = torch.tensor([1, 2, 3])
        >>> torch.typename(x)
        'torch.LongTensor'
        >>> torch.typename(torch.nn.Parameter)
        'torch.nn.parameter.Parameter'
    """
    if isinstance(obj, torch.Tensor):
        return obj.type()

    module = getattr(obj, "__module__", "") or ""
    qualname = ""

    if hasattr(obj, "__qualname__"):
        qualname = obj.__qualname__
    elif hasattr(obj, "__name__"):
        qualname = obj.__name__
    else:
        module = obj.__class__.__module__ or ""
        qualname = obj.__class__.__qualname__

    if module in {"", "builtins"}:
        return qualname
    return f"{module}.{qualname}"


def is_tensor(obj: _Any, /) -> _TypeGuard["torch.Tensor"]:
    r"""Returns True if `obj` is a PyTorch tensor.

    Note that this function is simply doing ``isinstance(obj, Tensor)``.
    Using that ``isinstance`` check is better for typechecking with mypy,
    and more explicit - so it's recommended to use that instead of
    ``is_tensor``.

    Args:
        obj (object): Object to test
    Example::

        >>> x = torch.tensor([1, 2, 3])
        >>> torch.is_tensor(x)
        True

    """
    return isinstance(obj, torch.Tensor)


def is_storage(obj: _Any, /) -> _TypeGuard[_Union["TypedStorage", "UntypedStorage"]]:
    r"""Returns True if `obj` is a PyTorch storage object.

    Args:
        obj (Object): Object to test
    """
    return type(obj) in _storage_classes


_GLOBAL_DEVICE_CONTEXT = threading.local()


def get_default_device() -> "torch.device":
    r"""Gets the default ``torch.Tensor`` to be allocated on ``device``"""
    global _GLOBAL_DEVICE_CONTEXT

    if hasattr(_GLOBAL_DEVICE_CONTEXT, "device_context"):
        device = _GLOBAL_DEVICE_CONTEXT.device_context.device
        if device.index is not None:
            return device
        else:
            # TODO: Call like get_device_index() method corresponding to
            # each device type
            return torch.tensor([]).device
    else:
        return torch.device("cpu")


def set_default_device(
    device: _Optional[_Union["torch.device", str, builtins.int]],
) -> None:
    """Sets the default ``torch.Tensor`` to be allocated on ``device``.  This
    does not affect factory function calls which are called with an explicit
    ``device`` argument.  Factory calls will be performed as if they
    were passed ``device`` as an argument.

    To only temporarily change the default device instead of setting it
    globally, use ``with torch.device(device):`` instead.

    The default device is initially ``cpu``.  If you set the default tensor
    device to another device (e.g., ``cuda``) without a device index, tensors
    will be allocated on whatever the current device for the device type,
    even after :func:`torch.cuda.set_device` is called.

    .. warning::

        This function imposes a slight performance cost on every Python
        call to the torch API (not just factory functions).  If this
        is causing problems for you, please comment on
        https://github.com/pytorch/pytorch/issues/92701

    .. note::

        This doesn't affect functions that create tensors that share the same memory as the input, like:
        :func:`torch.from_numpy` and :func:`torch.frombuffer`

    Args:
        device (device or string): the device to set as default

    Example::

        >>> # xdoctest: +SKIP("requires cuda, changes global state")
        >>> torch.get_default_device()
        device(type='cpu')
        >>> torch.set_default_device('cuda')  # current device is 0
        >>> torch.get_default_device()
        device(type='cuda', index=0)
        >>> torch.set_default_device('cuda')
        >>> torch.cuda.set_device('cuda:1')  # current device is 1
        >>> torch.get_default_device()
        device(type='cuda', index=1)
        >>> torch.set_default_device('cuda:1')
        >>> torch.get_default_device()
        device(type='cuda', index=1)

    """
    global _GLOBAL_DEVICE_CONTEXT
    if hasattr(_GLOBAL_DEVICE_CONTEXT, "device_context"):
        device_context = _GLOBAL_DEVICE_CONTEXT.device_context
        if device_context is not None:
            device_context.__exit__(None, None, None)

    if device is None:
        device_context = None
    else:
        from torch.utils._device import DeviceContext

        device_context = DeviceContext(device)
        device_context.__enter__()
    _GLOBAL_DEVICE_CONTEXT.device_context = device_context


def set_default_tensor_type(t: _Union[_Type["torch.Tensor"], str], /) -> None:
    r"""
    .. warning::

        This function is deprecated as of PyTorch 2.1, please use :func:`torch.set_default_dtype()` and
        :func:`torch.set_default_device()` as alternatives.

    Sets the default ``torch.Tensor`` type to floating point tensor type
    ``t``. This type will also be used as default floating point type for
    type inference in :func:`torch.tensor`.

    The default floating point tensor type is initially ``torch.FloatTensor``.

    Args:
        t (type or string): the floating point tensor type or its name

    Example::

        >>> # xdoctest: +SKIP("Other tests may have changed the default type. Can we reset it?")
        >>> torch.tensor([1.2, 3]).dtype    # initial default for floating point is torch.float32
        torch.float32
        >>> torch.set_default_tensor_type(torch.DoubleTensor)
        >>> torch.tensor([1.2, 3]).dtype    # a new floating point tensor
        torch.float64

    """
    if isinstance(t, str):
        t = _import_dotted_name(t)
    _C._set_default_tensor_type(t)


def set_default_dtype(d: "torch.dtype", /) -> None:
    r"""

    Sets the default floating point dtype to :attr:`d`. Supports floating point dtype
    as inputs. Other dtypes will cause torch to raise an exception.

    When PyTorch is initialized its default floating point dtype is torch.float32,
    and the intent of set_default_dtype(torch.float64) is to facilitate NumPy-like
    type inference. The default floating point dtype is used to:

    1. Implicitly determine the default complex dtype. When the default floating type is float16,
       the default complex dtype is complex32. For float32, the default complex dtype is complex64.
       For float64, it is complex128. For bfloat16, an exception will be raised because
       there is no corresponding complex type for bfloat16.
    2. Infer the dtype for tensors constructed using Python floats or complex Python
       numbers. See examples below.
    3. Determine the result of type promotion between bool and integer tensors and
       Python floats and complex Python numbers.

    Args:
        d (:class:`torch.dtype`): the floating point dtype to make the default.

    Example:
        >>> # xdoctest: +SKIP("Other tests may have changed the default type. Can we reset it?")
        >>> # initial default for floating point is torch.float32
        >>> # Python floats are interpreted as float32
        >>> torch.tensor([1.2, 3]).dtype
        torch.float32
        >>> # initial default for floating point is torch.complex64
        >>> # Complex Python numbers are interpreted as complex64
        >>> torch.tensor([1.2, 3j]).dtype
        torch.complex64

        >>> torch.set_default_dtype(torch.float64)
        >>> # Python floats are now interpreted as float64
        >>> torch.tensor([1.2, 3]).dtype    # a new floating point tensor
        torch.float64
        >>> # Complex Python numbers are now interpreted as complex128
        >>> torch.tensor([1.2, 3j]).dtype   # a new complex tensor
        torch.complex128

        >>> torch.set_default_dtype(torch.float16)
        >>> # Python floats are now interpreted as float16
        >>> torch.tensor([1.2, 3]).dtype    # a new floating point tensor
        torch.float16
        >>> # Complex Python numbers are now interpreted as complex128
        >>> torch.tensor([1.2, 3j]).dtype   # a new complex tensor
        torch.complex32

    """
    _C._set_default_dtype(d)


def use_deterministic_algorithms(
    mode: builtins.bool,
    *,
    warn_only: builtins.bool = False,
) -> None:
    r"""Sets whether PyTorch operations must use "deterministic"
    algorithms. That is, algorithms which, given the same input, and when
    run on the same software and hardware, always produce the same output.
    When enabled, operations will use deterministic algorithms when available,
    and if only nondeterministic algorithms are available they will throw a
    :class:`RuntimeError` when called.

    .. note:: This setting alone is not always enough to make an application
        reproducible. Refer to :ref:`reproducibility` for more information.

    .. note:: :func:`torch.set_deterministic_debug_mode` offers an alternative
        interface for this feature.

    The following normally-nondeterministic operations will act
    deterministically when ``mode=True``:

        * :class:`torch.nn.Conv1d` when called on CUDA tensor
        * :class:`torch.nn.Conv2d` when called on CUDA tensor
        * :class:`torch.nn.Conv3d` when called on CUDA tensor
        * :class:`torch.nn.ConvTranspose1d` when called on CUDA tensor
        * :class:`torch.nn.ConvTranspose2d` when called on CUDA tensor
        * :class:`torch.nn.ConvTranspose3d` when called on CUDA tensor
        * :class:`torch.nn.ReplicationPad2d` when attempting to differentiate a CUDA tensor
        * :func:`torch.bmm` when called on sparse-dense CUDA tensors
        * :func:`torch.Tensor.__getitem__` when attempting to differentiate a CPU tensor
          and the index is a list of tensors
        * :func:`torch.Tensor.index_put` with ``accumulate=False``
        * :func:`torch.Tensor.index_put` with ``accumulate=True`` when called on a CPU
          tensor
        * :func:`torch.Tensor.put_` with ``accumulate=True`` when called on a CPU
          tensor
        * :func:`torch.Tensor.scatter_add_` when called on a CUDA tensor
        * :func:`torch.gather` when called on a CUDA tensor that requires grad
        * :func:`torch.index_add` when called on CUDA tensor
        * :func:`torch.index_select` when attempting to differentiate a CUDA tensor
        * :func:`torch.repeat_interleave` when attempting to differentiate a CUDA tensor
        * :func:`torch.Tensor.index_copy` when called on a CPU or CUDA tensor
        * :func:`torch.Tensor.scatter` when `src` type is Tensor and called on CUDA tensor
        * :func:`torch.Tensor.scatter_reduce` when ``reduce='sum'`` or ``reduce='mean'`` and called on CUDA tensor

    The following normally-nondeterministic operations will throw a
    :class:`RuntimeError` when ``mode=True``:

        * :class:`torch.nn.AvgPool3d` when attempting to differentiate a CUDA tensor
        * :class:`torch.nn.AdaptiveAvgPool2d` when attempting to differentiate a CUDA tensor
        * :class:`torch.nn.AdaptiveAvgPool3d` when attempting to differentiate a CUDA tensor
        * :class:`torch.nn.MaxPool3d` when attempting to differentiate a CUDA tensor
        * :class:`torch.nn.AdaptiveMaxPool2d` when attempting to differentiate a CUDA tensor
        * :class:`torch.nn.FractionalMaxPool2d` when attempting to differentiate a CUDA tensor
        * :class:`torch.nn.FractionalMaxPool3d` when attempting to differentiate a CUDA tensor
        * :class:`torch.nn.MaxUnpool1d`
        * :class:`torch.nn.MaxUnpool2d`
        * :class:`torch.nn.MaxUnpool3d`
        * :func:`torch.nn.functional.interpolate` when attempting to differentiate a CUDA tensor
          and one of the following modes is used:

          - ``linear``
          - ``bilinear``
          - ``bicubic``
          - ``trilinear``

        * :class:`torch.nn.ReflectionPad1d` when attempting to differentiate a CUDA tensor
        * :class:`torch.nn.ReflectionPad2d` when attempting to differentiate a CUDA tensor
        * :class:`torch.nn.ReflectionPad3d` when attempting to differentiate a CUDA tensor
        * :class:`torch.nn.ReplicationPad1d` when attempting to differentiate a CUDA tensor
        * :class:`torch.nn.ReplicationPad3d` when attempting to differentiate a CUDA tensor
        * :class:`torch.nn.NLLLoss` when called on a CUDA tensor
        * :class:`torch.nn.CTCLoss` when attempting to differentiate a CUDA tensor
        * :class:`torch.nn.EmbeddingBag` when attempting to differentiate a CUDA tensor when
          ``mode='max'``
        * :func:`torch.Tensor.put_` when ``accumulate=False``
        * :func:`torch.Tensor.put_` when ``accumulate=True`` and called on a CUDA tensor
        * :func:`torch.histc` when called on a CUDA tensor
        * :func:`torch.bincount` when called on a CUDA tensor and ``weights``
          tensor is given
        * :func:`torch.kthvalue` with called on a CUDA tensor
        * :func:`torch.median` with indices output when called on a CUDA tensor
        * :func:`torch.nn.functional.grid_sample` when attempting to differentiate a CUDA tensor
        * :func:`torch.cumsum` when called on a CUDA tensor when dtype is floating point or complex
        * :func:`torch.Tensor.scatter_reduce` when ``reduce='prod'`` and called on CUDA tensor
        * :func:`torch.Tensor.resize_` when called with a quantized tensor

    In addition, several operations fill uninitialized memory when this setting
    is turned on and when
    :attr:`torch.utils.deterministic.fill_uninitialized_memory` is turned on.
    See the documentation for that attribute for more information.

    A handful of CUDA operations are nondeterministic if the CUDA version is
    10.2 or greater, unless the environment variable ``CUBLAS_WORKSPACE_CONFIG=:4096:8``
    or ``CUBLAS_WORKSPACE_CONFIG=:16:8`` is set. See the CUDA documentation for more
    details: `<https://docs.nvidia.com/cuda/cublas/index.html#results-reproducibility>`_
    If one of these environment variable configurations is not set, a :class:`RuntimeError`
    will be raised from these operations when called with CUDA tensors:

        * :func:`torch.mm`
        * :func:`torch.mv`
        * :func:`torch.bmm`

    Note that deterministic operations tend to have worse performance than
    nondeterministic operations.

    .. note::

        This flag does not detect or prevent nondeterministic behavior caused
        by calling an inplace operation on a tensor with an internal memory
        overlap or by giving such a tensor as the :attr:`out` argument for an
        operation. In these cases, multiple writes of different data may target
        a single memory location, and the order of writes is not guaranteed.

    Args:
        mode (:class:`bool`): If True, makes potentially nondeterministic
            operations switch to a deterministic algorithm or throw a runtime
            error. If False, allows nondeterministic operations.

    Keyword args:
        warn_only (:class:`bool`, optional): If True, operations that do not
            have a deterministic implementation will throw a warning instead of
            an error. Default: ``False``

    Example::

        >>> # xdoctest: +SKIP
        >>> torch.use_deterministic_algorithms(True)

        # Forward mode nondeterministic error
        >>> torch.randn(10, device='cuda').kthvalue(1)
        ...
        RuntimeError: kthvalue CUDA does not have a deterministic implementation...

        # Backward mode nondeterministic error
        >>> torch.nn.AvgPool3d(1)(torch.randn(3, 4, 5, 6, requires_grad=True).cuda()).sum().backward()
        ...
        RuntimeError: avg_pool3d_backward_cuda does not have a deterministic implementation...
    """
    _C._set_deterministic_algorithms(mode, warn_only=warn_only)


def are_deterministic_algorithms_enabled() -> builtins.bool:
    r"""Returns True if the global deterministic flag is turned on. Refer to
    :func:`torch.use_deterministic_algorithms` documentation for more details.
    """
    return _C._get_deterministic_algorithms()


def is_deterministic_algorithms_warn_only_enabled() -> builtins.bool:
    r"""Returns True if the global deterministic flag is set to warn only.
    Refer to :func:`torch.use_deterministic_algorithms` documentation for more
    details.
    """
    return _C._get_deterministic_algorithms_warn_only()


def set_deterministic_debug_mode(debug_mode: _Union[builtins.int, str]) -> None:
    r"""Sets the debug mode for deterministic operations.

    .. note:: This is an alternative interface for
        :func:`torch.use_deterministic_algorithms`. Refer to that function's
        documentation for details about affected operations.

    Args:
        debug_mode(str or int): If "default" or 0, don't error or warn on
            nondeterministic operations. If "warn" or 1, warn on
            nondeterministic operations. If "error" or 2, error on
            nondeterministic operations.
    """

    # NOTE: builtins.int is used here because int in this scope resolves
    # to torch.int
    if not isinstance(debug_mode, (builtins.int, str)):
        raise TypeError(f"debug_mode must be str or int, but got {type(debug_mode)}")

    if isinstance(debug_mode, str):
        if debug_mode == "default":
            debug_mode = 0
        elif debug_mode == "warn":
            debug_mode = 1
        elif debug_mode == "error":
            debug_mode = 2
        else:
            raise RuntimeError(
                "invalid value of debug_mode, expected one of `default`, "
                f"`warn`, `error`, but got {debug_mode}"
            )

    if debug_mode == 0:
        _C._set_deterministic_algorithms(False)
    elif debug_mode == 1:
        _C._set_deterministic_algorithms(True, warn_only=True)
    elif debug_mode == 2:
        _C._set_deterministic_algorithms(True)
    else:
        raise RuntimeError(
            "invalid value of debug_mode, expected 0, 1, or 2, " f"but got {debug_mode}"
        )


def get_deterministic_debug_mode() -> builtins.int:
    r"""Returns the current value of the debug mode for deterministic
    operations. Refer to :func:`torch.set_deterministic_debug_mode`
    documentation for more details.
    """

    if _C._get_deterministic_algorithms():
        if _C._get_deterministic_algorithms_warn_only():
            return 1
        else:
            return 2
    else:
        return 0


def get_float32_matmul_precision() -> str:
    r"""Returns the current value of float32 matrix multiplication precision. Refer to
    :func:`torch.set_float32_matmul_precision` documentation for more details.
    """
    return _C._get_float32_matmul_precision()


def set_float32_matmul_precision(precision: str) -> None:
    r"""Sets the internal precision of float32 matrix multiplications.

    Running float32 matrix multiplications in lower precision may significantly increase
    performance, and in some programs the loss of precision has a negligible impact.

    Supports three settings:

        * "highest", float32 matrix multiplications use the float32 datatype (24 mantissa
          bits with 23 bits explicitly stored) for internal computations.
        * "high", float32 matrix multiplications either use the TensorFloat32 datatype (10
          mantissa bits explicitly stored) or treat each float32 number as the sum of two bfloat16 numbers
          (approximately 16 mantissa bits with 14 bits explicitly stored), if the appropriate fast matrix multiplication
          algorithms are available.  Otherwise float32 matrix multiplications are computed
          as if the precision is "highest".  See below for more information on the bfloat16
          approach.
        * "medium", float32 matrix multiplications use the bfloat16 datatype (8 mantissa
          bits with 7 bits explicitly stored) for internal computations, if a fast matrix multiplication algorithm
          using that datatype internally is available. Otherwise float32
          matrix multiplications are computed as if the precision is "high".

    When using "high" precision, float32 multiplications may use a bfloat16-based algorithm
    that is more complicated than simply truncating to some smaller number mantissa bits
    (e.g. 10 for TensorFloat32, 7 for bfloat16 explicitly stored).  Refer to [Henry2019]_ for a complete
    description of this algorithm.  To briefly explain here, the first step is to realize
    that we can perfectly encode a single float32 number as the sum of three bfloat16
    numbers (because float32 has 23 mantissa bits while bfloat16 has 7 explicitly stored, and both have the
    same number of exponent bits).  This means that the product of two float32 numbers can
    be exactly given by the sum of nine products of bfloat16 numbers.  We can then trade
    accuracy for speed by dropping some of these products.  The "high" precision algorithm
    specifically keeps only the three most significant products, which conveniently excludes
    all of the products involving the last 8 mantissa bits of either input.  This means that
    we can represent our inputs as the sum of two bfloat16 numbers rather than three.
    Because bfloat16 fused-multiply-add (FMA) instructions are typically >10x faster than
    float32 ones, it's faster to do three multiplications and 2 additions with bfloat16
    precision than it is to do a single multiplication with float32 precision.

    .. [Henry2019] http://arxiv.org/abs/1904.06376

    .. note::

        This does not change the output dtype of float32 matrix multiplications,
        it controls how the internal computation of the matrix multiplication is performed.

    .. note::

        This does not change the precision of convolution operations. Other flags,
        like `torch.backends.cudnn.allow_tf32`, may control the precision of convolution
        operations.

    .. note::

        This flag currently only affects one native device type: CUDA.
        If "high" or "medium" are set then the TensorFloat32 datatype will be used
        when computing float32 matrix multiplications, equivalent to setting
        `torch.backends.cuda.matmul.allow_tf32 = True`. When "highest" (the default)
        is set then the float32 datatype is used for internal computations, equivalent
        to setting `torch.backends.cuda.matmul.allow_tf32 = False`.

    Args:
        precision(str): can be set to "highest" (default), "high", or "medium" (see above).

    """
    _C._set_float32_matmul_precision(precision)


def set_warn_always(b: builtins.bool, /) -> None:
    r"""When this flag is False (default) then some PyTorch warnings may only
    appear once per process. This helps avoid excessive warning information.
    Setting it to True causes these warnings to always appear, which may be
    helpful when debugging.

    Args:
        b (:class:`bool`): If True, force warnings to always be emitted
                           If False, set to the default behaviour
    """
    _C._set_warnAlways(b)


def is_warn_always_enabled() -> builtins.bool:
    r"""Returns True if the global warn_always flag is turned on. Refer to
    :func:`torch.set_warn_always` documentation for more details.
    """
    return _C._get_warnAlways()


################################################################################
# Define error checking functions
################################################################################

# These error checking functions must be kept consistent with their C++
# equivalents. Their C++ equivalents are mentioned where applicable.


def _check_with(
    error_type,
    cond: _Union[builtins.bool, SymBool],
    message: _Callable[[], str],
):  # noqa: F811
    if not isinstance(cond, (builtins.bool, SymBool)):
        raise TypeError(f"cond must be a bool, but got {type(cond)}")

    from torch.fx.experimental.symbolic_shapes import expect_true

    if expect_true(cond):
        return

    # error_type must be a subclass of Exception and not subclass of Warning
    assert issubclass(error_type, Exception) and not issubclass(error_type, Warning)

    if message is None:
        message_evaluated = (
            "Expected cond to be True, but got False. (Could this error "
            "message be improved? If so, please report an enhancement request "
            "to PyTorch.)"
        )

    else:
        if not callable(message):
            raise TypeError("message must be a callable")

        message_evaluated = str(message())

    raise error_type(message_evaluated)


def _check(cond, message=None):  # noqa: F811
    r"""Throws error containing an optional message if the specified condition
    is False.

    Error type: ``RuntimeError``

    C++ equivalent: ``TORCH_CHECK``

    Args:
        cond (:class:`bool`): If False, throw error

        message (Callable, optional): Callable that returns either a string or
            an object that has a ``__str__()`` method to be used as the error
            message. Default: ``None``
    """
    _check_with(RuntimeError, cond, message)


def _check_is_size(i, message=None):
    """Checks that a given integer is a valid size (i.e., is non-negative).
    You should use this over _check(i >= 0) because we can use the semantic
    information (that i is a size) to make some further inferences in case
    i is an unbacked SymInt.

    NB: Do NOT use this in contexts where a -1 size would be valid (indicating
    to infer the size from context, or if you should wrap-around or truncate).
    Only use this if the only valid value is an honest to goodness size.
    """
    # This is responsible for the expect_true
    _check(i >= 0, message)
    from torch.fx.experimental.symbolic_shapes import _advise_is_size

    _advise_is_size(i)


def _check_index(cond, message=None):  # noqa: F811
    r"""Throws error containing an optional message if the specified condition
    is False.

    Error type: ``IndexError``

    C++ equivalent: ``TORCH_CHECK_INDEX``

    Args:
        cond (:class:`bool`): If False, throw error

        message (Callable, optional): Callable that returns either a string or
            an object that has a ``__str__()`` method to be used as the error
            message. Default: ``None``
    """
    _check_with(IndexError, cond, message)


def _check_value(cond, message=None):  # noqa: F811
    r"""Throws error containing an optional message if the specified condition
    is False.

    Error type: ``ValueError``

    C++ equivalent: ``TORCH_CHECK_VALUE``

    Args:
        cond (:class:`bool`): If False, throw error

        message (Callable, optional): Callable that returns either a string or
            an object that has a ``__str__()`` method to be used as the error
            message. Default: ``None``
    """
    _check_with(ValueError, cond, message)


def _check_type(cond, message=None):  # noqa: F811
    r"""Throws error containing an optional message if the specified condition
    is False.

    Error type: ``TypeError``

    C++ equivalent: ``TORCH_CHECK_TYPE``

    Args:
        cond (:class:`bool`): If False, throw error

        message (Callable, optional): Callable that returns either a string or
            an object that has a ``__str__()`` method to be used as the error
            message. Default: ``None``
    """
    _check_with(TypeError, cond, message)


def _check_not_implemented(cond, message=None):  # noqa: F811
    r"""Throws error containing an optional message if the specified condition
    is False.

    Error type: ``NotImplementedError``

    C++ equivalent: ``TORCH_CHECK_NOT_IMPLEMENTED``

    Args:
        cond (:class:`bool`): If False, throw error

        message (Callable, optional): Callable that returns either a string or
            an object that has a ``__str__()`` method to be used as the error
            message. Default: ``None``
    """
    _check_with(NotImplementedError, cond, message)


def _check_tensor_all_with(error_type, cond, message=None):  # noqa: F811
    if not is_tensor(cond):
        raise TypeError(f"cond must be a tensor, but got {type(cond)}")

    if not cond.dtype == torch.bool:
        raise TypeError(f"cond tensor must have dtype torch.bool, but got {cond.dtype}")

    _check_with(error_type, cond._is_all_true().item(), message)  # type: ignore[arg-type]


# C++ equivalent: `TORCH_CHECK_TENSOR_ALL`
def _check_tensor_all(cond, message=None):  # noqa: F811
    r"""Throws error containing an optional message if the specified condition
    is False.

    Error type: ``RuntimeError``

    C++ equivalent: ``TORCH_CHECK_TENSOR_ALL``

    Args:
        cond (:class:`torch.Tensor`): Tensor of dtype ``torch.bool``. If any
            element is ``False``, throw error

        message (Callable, optional): Callable that returns either a string or
            an object that has a ``__str__()`` method to be used as the error
            message. Default: ``None``
    """
    _check_tensor_all_with(RuntimeError, cond, message)


################################################################################
# Define numeric constants
################################################################################

# For Python Array API (https://data-apis.org/array-api/latest/API_specification/constants.html) and
# NumPy consistency (https://numpy.org/devdocs/reference/constants.html)
from math import e, inf, nan, pi

newaxis: None = None

__all__.extend(["e", "pi", "nan", "inf", "newaxis"])

################################################################################
# Define Storage and Tensor classes
################################################################################

from torch._tensor import Tensor  # usort: skip

# needs to be after torch.Tensor is defined to avoid circular dependencies
from torch import storage as storage  # usort: skip
from torch.storage import (
    _LegacyStorage,
    _StorageBase,
    _warn_typed_storage_removal,
    TypedStorage,
    UntypedStorage,
)


# NOTE: New <type>Storage classes should never be added. When adding a new
# dtype, use torch.storage.TypedStorage directly.
class ByteStorage(_LegacyStorage):
    @classproperty
    def dtype(self):
        _warn_typed_storage_removal(stacklevel=3)
        return self._dtype

    @classproperty
    def _dtype(self):
        return torch.uint8


class DoubleStorage(_LegacyStorage):
    @classproperty
    def dtype(self):
        _warn_typed_storage_removal(stacklevel=3)
        return self._dtype

    @classproperty
    def _dtype(self):
        return torch.double


class FloatStorage(_LegacyStorage):
    @classproperty
    def dtype(self):
        _warn_typed_storage_removal(stacklevel=3)
        return self._dtype

    @classproperty
    def _dtype(self):
        return torch.float


class HalfStorage(_LegacyStorage):
    @classproperty
    def dtype(self):
        _warn_typed_storage_removal(stacklevel=3)
        return self._dtype

    @classproperty
    def _dtype(self):
        return torch.half


class LongStorage(_LegacyStorage):
    @classproperty
    def dtype(self):
        _warn_typed_storage_removal(stacklevel=3)
        return self._dtype

    @classproperty
    def _dtype(self):
        return torch.long


class IntStorage(_LegacyStorage):
    @classproperty
    def dtype(self):
        _warn_typed_storage_removal(stacklevel=3)
        return self._dtype

    @classproperty
    def _dtype(self):
        return torch.int


class ShortStorage(_LegacyStorage):
    @classproperty
    def dtype(self):
        _warn_typed_storage_removal(stacklevel=3)
        return self._dtype

    @classproperty
    def _dtype(self):
        return torch.short


class CharStorage(_LegacyStorage):
    @classproperty
    def dtype(self):
        _warn_typed_storage_removal(stacklevel=3)
        return self._dtype

    @classproperty
    def _dtype(self):
        return torch.int8


class BoolStorage(_LegacyStorage):
    @classproperty
    def dtype(self):
        _warn_typed_storage_removal(stacklevel=3)
        return self._dtype

    @classproperty
    def _dtype(self):
        return torch.bool


class BFloat16Storage(_LegacyStorage):
    @classproperty
    def dtype(self):
        _warn_typed_storage_removal(stacklevel=3)
        return self._dtype

    @classproperty
    def _dtype(self):
        return torch.bfloat16


class ComplexDoubleStorage(_LegacyStorage):
    @classproperty
    def dtype(self):
        _warn_typed_storage_removal(stacklevel=3)
        return self._dtype

    @classproperty
    def _dtype(self):
        return torch.cdouble


class ComplexFloatStorage(_LegacyStorage):
    @classproperty
    def dtype(self):
        _warn_typed_storage_removal(stacklevel=3)
        return self._dtype

    @classproperty
    def _dtype(self):
        return torch.cfloat


class QUInt8Storage(_LegacyStorage):
    @classproperty
    def dtype(self):
        _warn_typed_storage_removal(stacklevel=3)
        return self._dtype

    @classproperty
    def _dtype(self):
        return torch.quint8


class QInt8Storage(_LegacyStorage):
    @classproperty
    def dtype(self):
        _warn_typed_storage_removal(stacklevel=3)
        return self._dtype

    @classproperty
    def _dtype(self):
        return torch.qint8


class QInt32Storage(_LegacyStorage):
    @classproperty
    def dtype(self):
        _warn_typed_storage_removal(stacklevel=3)
        return self._dtype

    @classproperty
    def _dtype(self):
        return torch.qint32


class QUInt4x2Storage(_LegacyStorage):
    @classproperty
    def dtype(self):
        _warn_typed_storage_removal(stacklevel=3)
        return self._dtype

    @classproperty
    def _dtype(self):
        return torch.quint4x2


class QUInt2x4Storage(_LegacyStorage):
    @classproperty
    def dtype(self):
        _warn_typed_storage_removal(stacklevel=3)
        return self._dtype

    @classproperty
    def _dtype(self):
        return torch.quint2x4


_storage_classes: _Set[_Type[_Union[TypedStorage, UntypedStorage]]] = {
    UntypedStorage,
    DoubleStorage,
    FloatStorage,
    LongStorage,
    IntStorage,
    ShortStorage,
    CharStorage,
    ByteStorage,
    HalfStorage,
    BoolStorage,
    QUInt8Storage,
    QInt8Storage,
    QInt32Storage,
    BFloat16Storage,
    ComplexFloatStorage,
    ComplexDoubleStorage,
    QUInt4x2Storage,
    QUInt2x4Storage,
    TypedStorage,
}

# The _tensor_classes set is initialized by the call to initialize_python_bindings.
_tensor_classes: _Set[_Type["torch.Tensor"]] = set()

# If you edit these imports, please update torch/__init__.py.in as well
from torch import amp as amp, random as random, serialization as serialization
from torch._tensor_str import set_printoptions
from torch.amp import autocast, GradScaler
from torch.random import get_rng_state, initial_seed, manual_seed, seed, set_rng_state
from torch.serialization import load, save

################################################################################
# Initialize extension
################################################################################


# Shared memory manager needs to know the exact location of manager executable
def _manager_path():
    if _running_with_deploy() or platform.system() == "Windows":
        return b""
    path = get_file_path("torch", "bin", "torch_shm_manager")
    prepare_multiprocessing_environment(get_file_path("torch"))
    if not os.path.exists(path):
        raise RuntimeError("Unable to find torch_shm_manager at " + path)
    return path.encode("utf-8")


_C._initExtension(_manager_path())

del _manager_path

# Appease the type checker: it can't deal with direct setting of globals().
# Note that we will see "too many" functions when reexporting this way; there
# is not a good way to fix this problem.  Perhaps, try to redesign VariableFunctions
# so that this import is good enough
if TYPE_CHECKING:
    # Some type signatures pulled in from _VariableFunctions here clash with
    # signatures already imported. For now these clashes are ignored; see
    # PR #43339 for details.
    from torch._C._VariableFunctions import *  # type: ignore[assignment, misc] # noqa: F403

    # Fixup segment_reduce visibility
    _segment_reduce = segment_reduce
    del segment_reduce  # noqa: F821

# Ops not to be exposed in `torch` namespace,
# mostly helper ops.
PRIVATE_OPS = ("unique_dim",)

__name, __obj = "", None
for __name in dir(_C._VariableFunctions):
    if __name.startswith("__") or __name in PRIVATE_OPS:
        continue
    __obj = getattr(_C._VariableFunctions, __name)
    __obj.__module__ = __name__  # "torch"
    # Hide some APIs that should not be public
    if __name == "segment_reduce":
        # TODO: Once the undocumented FC window is passed, remove the line bellow
        globals()[__name] = __obj
        __name = "_" + __name
    globals()[__name] = __obj
    if not __name.startswith("_"):
        __all__.append(__name)

del __name, __obj

################################################################################
# Add torch.dtype instances to the public API
################################################################################

import torch

__all__.extend(
    name for name in dir(torch) if isinstance(getattr(torch, name), torch.dtype)
)

################################################################################
# Import TorchDynamo's lazy APIs to avoid circular dependenices
################################################################################

# needs to be before from torch.functional import * to avoid circular dependencies
from torch._compile import _disable_dynamo  # usort: skip

################################################################################
# Import interface functions defined in Python
################################################################################

# needs to be after the above ATen bindings so we can overwrite from Python side
from torch import _VF as _VF, functional as functional  # usort: skip
from torch.functional import *  # usort: skip # noqa: F403

################################################################################
# Remove unnecessary members
################################################################################

del _StorageBase
del _LegacyStorage

################################################################################
# Define _assert
################################################################################


# needs to be before the submodule imports to avoid circular dependencies
def _assert(condition, message):
    r"""A wrapper around Python's assert which is symbolically traceable."""
    if type(condition) is not torch.Tensor and overrides.has_torch_function(
        (condition,)
    ):
        return overrides.handle_torch_function(
            _assert, (condition,), condition, message
        )
    assert condition, message


################################################################################
# Import most common subpackages
################################################################################

# Use the redundant form so that type checkers know that these are a part of
# the public API. The "regular" import lines are there solely for the runtime
# side effect of adding to the imported module's members for other users.

# needs to be before import torch.nn as nn to avoid circular dependencies
from torch.autograd import (  # usort: skip
    enable_grad as enable_grad,
    inference_mode as inference_mode,
    no_grad as no_grad,
    set_grad_enabled as set_grad_enabled,
)

from torch import (
    __config__ as __config__,
    __future__ as __future__,
    _awaits as _awaits,
    autograd as autograd,
    backends as backends,
    cpu as cpu,
    cuda as cuda,
    distributed as distributed,
    distributions as distributions,
    fft as fft,
    futures as futures,
    hub as hub,
    jit as jit,
    linalg as linalg,
    mps as mps,
    mtia as mtia,
    multiprocessing as multiprocessing,
    nested as nested,
    nn as nn,
    optim as optim,
    overrides as overrides,
    profiler as profiler,
    sparse as sparse,
    special as special,
    testing as testing,
    types as types,
    utils as utils,
    xpu as xpu,
)
from torch.signal import windows as windows

# Quantized, sparse, AO, etc. should be last to get imported, as nothing
# is expected to depend on them.
from torch import ao as ao  # usort: skip

# nn.quant* depends on ao -- so should be after those.
import torch.nn.intrinsic
import torch.nn.qat
import torch.nn.quantizable
import torch.nn.quantized

_C._init_names(list(_storage_classes))

# attach docstrings to torch and tensor functions
from torch import _size_docs, _storage_docs, _tensor_docs, _torch_docs

del _torch_docs, _tensor_docs, _storage_docs, _size_docs


def compiled_with_cxx11_abi() -> builtins.bool:
    r"""Returns whether PyTorch was built with _GLIBCXX_USE_CXX11_ABI=1"""
    return _C._GLIBCXX_USE_CXX11_ABI


from torch import _library as _library, _ops as _ops

# Import the ops "namespace"
from torch._classes import classes as classes
from torch._ops import ops as ops  # usort: skip

# quantization depends on torch.fx and torch.ops
# Import quantization
from torch import quantization as quantization  # usort: skip

# Import the quasi random sampler
from torch import quasirandom as quasirandom  # usort: skip

# If you are seeing this, it means that this call site was not checked if
# the memory format could be preserved, and it was switched to old default
# behaviour of contiguous
legacy_contiguous_format = contiguous_format  # defined by _C._initExtension()

# Register fork handler to initialize OpenMP in child processes (see gh-28389)
from torch.multiprocessing._atfork import register_after_fork

register_after_fork(torch.get_num_threads)
del register_after_fork

# Import tools that require fully imported torch (for applying
# torch.jit.script as a decorator, for instance):
from torch._lobpcg import lobpcg as lobpcg

# These were previously defined in native_functions.yaml and appeared on the
# `torch` namespace, but we moved them to c10 dispatch to facilitate custom
# class usage. We add these lines here to preserve backward compatibility.
quantized_lstm = ops.aten.quantized_lstm
quantized_gru = ops.aten.quantized_gru

# Import experimental masked operations support. See
# [RFC-0016](https://github.com/pytorch/rfcs/pull/27) for more
# information.
from torch import masked as masked

# Import removed ops with error message about removal
from torch._linalg_utils import (  # type: ignore[misc]
    _symeig as symeig,
    eig,
    lstsq,
    matrix_rank,
    solve,
)

from torch.utils.dlpack import from_dlpack, to_dlpack


class _TorchCompileInductorWrapper:
    compiler_name = "inductor"

    def __init__(self, mode, options, dynamic):
        self.config: _Dict[str, _Any] = dict()
        self.dynamic = dynamic
        self.apply_mode(mode)
        self.apply_options(options)

        # Stash the compiler_fn to be used for backend match guard.
        from torch._inductor.compile_fx import compile_fx

        self.compiler_fn = compile_fx
        if self.config.get("triton.cudagraphs", False):
            os.environ["DISABLE_CUPTI_LAZY_REINIT"] = "1"
            # FIXME: CUDA Graph does not work well with CUPTI teardown.
            #   1) crashes on 1st lazy CUPTI re-init after teardown (CUDA 11)
            #   2) crashes on 2nd non-lazy CUPTI re-init after teardown (CUDA 12)
            # Workaround: turn off CUPTI teardown when using CUDA Graphs.
            os.environ["TEARDOWN_CUPTI"] = "0"

    def __eq__(self, other):
        return (
            isinstance(other, _TorchCompileInductorWrapper)
            and self.config == other.config
            and self.dynamic == other.dynamic
        )

    def apply_mode(self, mode: _Optional[str]):
        if mode is None or mode == "default":
            pass
        elif mode in {"reduce-overhead", "max-autotune", "max-autotune-no-cudagraphs"}:
            from torch._inductor import list_mode_options

            self.apply_options(list_mode_options(mode, self.dynamic))
        else:
            raise RuntimeError(
                f"Unrecognized mode={mode}, should be one of: default, reduce-overhead, max-autotune, max-autotune-no-cudagraphs"
            )

    def apply_options(self, options: _Optional[_Dict[str, _Any]]):
        if not options:
            return

        from torch._inductor import config

        current_config: _Dict[str, _Any] = config.shallow_copy_dict()

        for key, val in options.items():
            attr_name = key.replace("-", "_")
            if attr_name not in current_config:
                raise RuntimeError(
                    f"Unexpected optimization option {key}, known options are {list(current_config.keys())}"
                )
            if type(val) is not type(current_config[attr_name]):
                val_type_str = type(val).__name__
                expected_type_str = type(current_config[attr_name]).__name__
                raise RuntimeError(
                    f"Unexpected type of attr {key}, got {val_type_str} should be {expected_type_str}"
                )
            self.config[attr_name] = val

    def __call__(self, model_, inputs_):
        from torch._inductor.compile_fx import compile_fx

        return compile_fx(model_, inputs_, config_patches=self.config)

    def get_compiler_config(self):
        from torch._inductor.compile_fx import get_patched_config_dict

        return get_patched_config_dict(config_patches=self.config)

    def reset(self):
        from torch._inductor import config

        if "triton.cudagraphs" in self.config or config.triton.cudagraphs:
            if self.config.get("triton.cudagraphs", True):
                from torch._inductor.cudagraph_trees import reset_cudagraph_trees

                reset_cudagraph_trees()


class _TorchCompileWrapper:
    def __init__(self, backend, mode, options, dynamic):
        from torch._dynamo.backends.registry import lookup_backend

        if isinstance(backend, str):
            self.compiler_name = backend
        elif hasattr(backend, "__name__"):
            self.compiler_name = backend.__name__
        else:
            self.compiler_name = str(backend)
        self.dynamic = dynamic
        self.compiler_fn = lookup_backend(backend)
        self.kwargs = {}
        # only pass the args if they non-empty
        if mode and mode != "default":
            self.kwargs["mode"] = mode
        if options:
            self.kwargs["options"] = options

    def __eq__(self, other):
        return (
            isinstance(other, _TorchCompileWrapper)
            and self.compiler_fn == other.compiler_fn
            and self.kwargs == other.kwargs
            and self.dynamic == other.dynamic
        )

    def __call__(self, model_, inputs_):
        return self.compiler_fn(model_, inputs_, **self.kwargs)

    def reset(self):
        if hasattr(self.compiler_fn, "reset"):
            self.compiler_fn.reset()


_InputT = _ParamSpec("_InputT")
_RetT = _TypeVar("_RetT")


@_overload
def compile(
    model: _Callable[_InputT, _RetT],
    *,
    fullgraph: builtins.bool = False,
    dynamic: _Optional[builtins.bool] = None,
    backend: _Union[str, _Callable] = "inductor",
    mode: _Union[str, None] = None,
    options: _Optional[_Dict[str, _Union[str, builtins.int, builtins.bool]]] = None,
    disable: builtins.bool = False,
) -> _Callable[_InputT, _RetT]:
    ...


@_overload
def compile(
    model: None = None,
    *,
    fullgraph: builtins.bool = False,
    dynamic: _Optional[builtins.bool] = None,
    backend: _Union[str, _Callable] = "inductor",
    mode: _Union[str, None] = None,
    options: _Optional[_Dict[str, _Union[str, builtins.int, builtins.bool]]] = None,
    disable: builtins.bool = False,
) -> _Callable[[_Callable[_InputT, _RetT]], _Callable[_InputT, _RetT]]:
    ...


def compile(
    model: _Optional[_Callable] = None,
    *,
    fullgraph: builtins.bool = False,
    dynamic: _Optional[builtins.bool] = None,
    backend: _Union[str, _Callable] = "inductor",
    mode: _Union[str, None] = None,
    options: _Optional[_Dict[str, _Union[str, builtins.int, builtins.bool]]] = None,
    disable: builtins.bool = False,
) -> _Union[
    _Callable[[_Callable[_InputT, _RetT]], _Callable[_InputT, _RetT]],
    _Callable[_InputT, _RetT],
]:
    """
    Optimizes given model/function using TorchDynamo and specified backend.
    If you are compiling an :class:`torch.nn.Module`, you can also use :meth:`torch.nn.Module.compile`
    to compile the module inplace without changing its structure.

    Concretely, for every frame executed within the compiled region, we will attempt
    to compile it and cache the compiled result on the code object for future
    use.  A single frame may be compiled multiple times if previous compiled
    results are not applicable for subsequent calls (this is called a "guard
    failure), you can use TORCH_LOGS=guards to debug these situations.
    Multiple compiled results can be associated with a frame up to
    ``torch._dynamo.config.cache_size_limit``, which defaults to 8; at which
    point we will fall back to eager.  Note that compile caches are per
    *code object*, not frame; if you dynamically create multiple copies of a
    function, they will all share the same code cache.

    Args:
       model (Callable): Module/function to optimize
       fullgraph (bool): If False (default), torch.compile attempts to discover compileable regions
        in the function that it will optimize. If True, then we require that the entire function be
        capturable into a single graph. If this is not possible (that is, if there are graph breaks),
        then this will raise an error.
       dynamic (bool or None): Use dynamic shape tracing.  When this is True, we will up-front attempt
        to generate a kernel that is as dynamic as possible to avoid recompilations when
        sizes change.  This may not always work as some operations/optimizations will
        force specialization; use TORCH_LOGS=dynamic to debug overspecialization.
        When this is False, we will NEVER generate dynamic kernels, we will always specialize.
        By default (None), we automatically detect if dynamism has occurred and compile a more
        dynamic kernel upon recompile.
       backend (str or Callable): backend to be used

        - "inductor" is the default backend, which is a good balance between performance and overhead

        - Non experimental in-tree backends can be seen with `torch._dynamo.list_backends()`

        - Experimental or debug in-tree backends can be seen with `torch._dynamo.list_backends(None)`

        - To register an out-of-tree custom backend:
       https://pytorch.org/docs/main/torch.compiler_custom_backends.html#registering-custom-backends
       mode (str): Can be either "default", "reduce-overhead", "max-autotune" or "max-autotune-no-cudagraphs"

        - "default" is the default mode, which is a good balance between performance and overhead

        - "reduce-overhead" is a mode that reduces the overhead of python with CUDA graphs,
          useful for small batches.  Reduction of overhead can come at the cost of more memory
          usage, as we will cache the workspace memory required for the invocation so that we
          do not have to reallocate it on subsequent runs.  Reduction of overhead is not guaranteed
          to work; today, we only reduce overhead for CUDA only graphs which do not mutate inputs.
          There are other circumstances where CUDA graphs are not applicable; use TORCH_LOG=perf_hints
          to debug.

        - "max-autotune" is a mode that leverages Triton based matrix multiplications and convolutions
          It enables CUDA graphs by default.

        - "max-autotune-no-cudagraphs" is a mode similar to "max-autotune" but without CUDA graphs

        - To see the exact configs that each mode sets you can call `torch._inductor.list_mode_options()`

       options (dict): A dictionary of options to pass to the backend. Some notable ones to try out are

        - `epilogue_fusion` which fuses pointwise ops into templates. Requires `max_autotune` to also be set

        - `max_autotune` which will profile to pick the best matmul configuration

        - `fallback_random` which is useful when debugging accuracy issues

        - `shape_padding` which pads matrix shapes to better align loads on GPUs especially for tensor cores

        - `triton.cudagraphs` which will reduce the overhead of python with CUDA graphs

        - `trace.enabled` which is the most useful debugging flag to turn on

        - `trace.graph_diagram` which will show you a picture of your graph after fusion

        - For inductor you can see the full list of configs that it supports by calling `torch._inductor.list_options()`
       disable (bool): Turn torch.compile() into a no-op for testing

    Example::

        @torch.compile(options={"triton.cudagraphs": True}, fullgraph=True)
        def foo(x):
            return torch.sin(x) + torch.cos(x)

    """
    _C._log_api_usage_once("torch.compile")
    if sys.version_info >= (3, 13):
        raise RuntimeError("Dynamo is not supported on Python 3.13+")

    # Decorator mode
    if model is None:

        def fn(model: _Callable[_InputT, _RetT]) -> _Callable[_InputT, _RetT]:
            if model is None:
                raise RuntimeError("Model can't be None")
            return compile(
                model,
                fullgraph=fullgraph,
                dynamic=dynamic,
                backend=backend,
                mode=mode,
                options=options,
                disable=disable,
            )

        return fn

    if mode is not None and options is not None:
        raise RuntimeError(
            "Either mode or options can be specified, but both can't be specified at the same time."
        )
    if mode is None and options is None:
        mode = "default"
    if backend == "inductor":
        backend = _TorchCompileInductorWrapper(mode, options, dynamic)
    else:
        backend = _TorchCompileWrapper(backend, mode, options, dynamic)

    return torch._dynamo.optimize(
        backend=backend,
        nopython=fullgraph,
        dynamic=dynamic,
        disable=disable,
    )(
        model
    )  # type: ignore[return-value]


def _register_device_module(device_type, module):
    r"""Register an external runtime module of the specific :attr:`device_type`
    supported by torch.

    After the :attr:`module` is registered correctly, the user can refer
    the external runtime module as part of torch with attribute torch.xxx.
    """
    # Make sure the device_type represent a supported device type for torch.
    device_type = torch.device(device_type).type
    m = sys.modules[__name__]
    if hasattr(m, device_type):
        raise RuntimeError(
            f"The runtime module of '{device_type}' has already "
            f"been registered with '{getattr(m, device_type)}'"
        )
    setattr(m, device_type, module)
    torch_module_name = ".".join([__name__, device_type])
    sys.modules[torch_module_name] = module


from torch import (
    export as export,
    func as func,
    library as library,
    return_types as return_types,
)
from torch._higher_order_ops import cond as cond, while_loop as while_loop
from torch.func import vmap as vmap

if not TYPE_CHECKING:
    from torch import _meta_registrations

# Enable CUDA Sanitizer
if "TORCH_CUDA_SANITIZER" in os.environ:
    import torch.cuda._sanitizer as csan

    csan.enable_cuda_sanitizer()

# Populate magic methods on SymInt and SymFloat
import torch.fx.experimental.sym_node

# Register MPS specific decomps
torch.backends.mps._init()

if not _running_with_deploy():
    from torch import compiler as compiler

    class _TritonLibrary:
        lib = torch.library.Library("triton", "DEF")
        ops_table: _Dict[_Tuple[str, str], _Callable] = {}

        @classmethod
        def registerOp(cls, op_key, full_schema, op_impl, dispatch_key):
            if (op_key, dispatch_key) not in cls.ops_table:
                cls.lib.define(full_schema)
                cls.lib.impl("triton::" + op_key, op_impl, dispatch_key)
                cls.ops_table[(op_key, dispatch_key)] = op_impl

            return cls.ops_table[(op_key, dispatch_key)]


# Deprecated attributes
_deprecated_attrs = {
    "has_mps": torch.backends.mps.is_built,
    "has_cuda": torch.backends.cuda.is_built,
    "has_cudnn": torch.backends.cudnn.is_available,
    "has_mkldnn": torch.backends.mkldnn.is_available,
}

if TYPE_CHECKING:
    # Import the following modules during type checking to enable code intelligence features,
    # such as auto-completion in tools like pylance, even when these modules are not explicitly
    # imported in user code.
    from torch import _dynamo as _dynamo, _inductor as _inductor, onnx as onnx

else:
    _lazy_modules = {
        "_dynamo",
        "_inductor",
        "_export",
        # ONNX must be imported after _dynamo, _ops, _subclasses, fx, func and jit
        "onnx",
    }

    def __getattr__(name):
        # Deprecated attrs
        replacement = _deprecated_attrs.get(name)
        if replacement is not None:
            import warnings

            warnings.warn(
                f"'{name}' is deprecated, please use '{replacement.__module__}.{replacement.__name__}()'",
                stacklevel=2,
            )
            return replacement()

        # Lazy modules
        if name in _lazy_modules:
            return importlib.import_module(f".{name}", __name__)

        raise AttributeError(f"module '{__name__}' has no attribute '{name}'")


def get_device_module(device: _Optional[_Union[torch.device, str]] = None):
    """
    Returns the module associated with a given device(e.g., torch.device('cuda'), "mtia:0", "xpu", ...).
    If no device is given, return the module for the current accelerator or CPU if none is present.
    """
    if isinstance(device, torch.device):
        device_module_name = device.type
    elif isinstance(device, str):
        device_module_name = torch.device(device).type
    elif device is None:
        # Using default accelerator type. If no accelerator is available, it automatically returns CPU device.
        device_module_name = torch._C._get_accelerator().type
    else:
        raise RuntimeError(
            f"Invalid value of device '{device}', expect torch.device, str, or None"
        )
    device_module = getattr(torch, device_module_name, None)
    if device_module is None:
        raise RuntimeError(
            f"Device '{device_module_name}' does not have a corresponding module registered as 'torch.{device_module_name}'."
        )
    return device_module


def _constrain_as_size(
    symbol,
    min: _Optional[builtins.int] = None,
    max: _Optional[builtins.int] = None,
):
    """
    This indicates that a given int is size-like, and can be used in any context where a size is expected.
    You will typically use this when reading out integers from Tensors, e.g., max.item() or lengths.tolist()
    which then need to be used as tensor constructors. Providing these assertions to PyTorch can help resolve
      GuardOnDataDependentSymNode errors upon export, since we cannot guard on unbacked SymInts.

    This function has unusual semantics in some circumstances in framework
    code, we will treat this int as >= 2 (when we do a size-oblivious guard).
    This makes it easier to use the unbacked int in size contexts,
    as we will often attempt to guard on a size being zero/one
    (e.g., when computing the contiguity of a tensor, or testing if
    broadcasting can occur), which will not work on unbacked SymInts.
    However, if we conservatively assume that the size is not zero/one, we will
    end up with a graph that will still work even if the size is zero/one.

    For more details, see https://docs.google.com/document/d/1HSuTTVvYH1pTew89Rtpeu84Ht3nQEFTYhAX3Ypa_xJs/edit
    ```
    """
    torch.sym_constrain_range_for_size(symbol, min=min, max=max)


from torch import _logging

_logging._init_logs()


def _import_device_backends():
    """
    Leverage the Python plugin mechanism to load out-of-the-tree device extensions.
    See this RFC: https://github.com/pytorch/pytorch/issues/122468
    """
    from importlib.metadata import entry_points

    group_name = "torch.backends"
    if sys.version_info < (3, 10):
        backend_extensions = entry_points().get(group_name, ())
    else:
        backend_extensions = entry_points(group=group_name)

    for backend_extension in backend_extensions:
        try:
            # Load the extension
            entrypoint = backend_extension.load()
            # Call the entrypoint
            entrypoint()
        except Exception as err:
            raise RuntimeError(
                f"Failed to load the backend extension: {backend_extension.name}. "
                f"You can disable extension auto-loading with TORCH_DEVICE_BACKEND_AUTOLOAD=0."
            ) from err


def _is_device_backend_autoload_enabled() -> builtins.bool:
    """
    Whether autoloading out-of-the-tree device extensions is enabled.
    The switch depends on the value of the environment variable
    `TORCH_DEVICE_BACKEND_AUTOLOAD`.

    Returns:
        bool: Whether to enable autoloading the extensions. Enabled by default.

    Examples:
        >>> torch._is_device_backend_autoload_enabled()
        True
    """
    # enabled by default
    return os.getenv("TORCH_DEVICE_BACKEND_AUTOLOAD", "1") == "1"


if _is_device_backend_autoload_enabled():
    _import_device_backends()<|MERGE_RESOLUTION|>--- conflicted
+++ resolved
@@ -507,20 +507,27 @@
     def __repr__(self):
         return str(self.node)
 
-<<<<<<< HEAD
-    def _get_int(self) -> int:
-        return self.node.nested_int() if self.node.is_nested_int() else builtins.int(self)
-=======
     def _sympy_(self):
         return self.node.expr
->>>>>>> fa43ccaa
+
+    def _get_int(self) -> builtins.int:
+        if self.node.is_nested_int():
+            return self.node.nested_int()
+        else:
+            return builtins.int(self)
 
     def __hash__(self) -> builtins.int:
         return hash(self._get_int())
 
-    def as_integer_ratio(self) -> _Tuple[int, int]:
+    def as_integer_ratio(self) -> _Tuple[builtins.int, builtins.int]:
         """Represent this int as an exact integer ratio"""
         return self._get_int(), 1
+
+    def bit_length(self) -> "SymInt":
+        return sym_int(self._get_int().bit_length())
+
+    def conjugate(self) -> "SymInt":
+        return self
 
 
 class SymFloat:
@@ -620,20 +627,18 @@
         """Return True if the float is an integer."""
         raise TypeError("type stub not overridden")
 
-    def as_integer_ratio(self) -> _Tuple[int, int]:
+    def as_integer_ratio(self) -> _Tuple[builtins.int, builtins.int]:
         """Represent this float as an exact integer ratio"""
         return self._get_float().as_integer_ratio()
 
     def __repr__(self):
         return self.node.str()
 
-<<<<<<< HEAD
-    def _get_float(self) -> int:
-        return self.node.float_() if self.node.is_constant() else  builtins.float(self)
-=======
     def _sympy_(self):
         return self.node.expr
->>>>>>> fa43ccaa
+
+    def _get_float(self) -> builtins.float:
+        return self.node.float_() if self.node.is_constant() else builtins.float(self)
 
     def __hash__(self):
         return hash(self._get_float())
