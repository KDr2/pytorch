"""
The torch package contains data structures for multi-dimensional
tensors and defines mathematical operations over these tensors.
Additionally, it provides many utilities for efficient serialization of
Tensors and arbitrary types, and other useful utilities.

It has a CUDA counterpart, that enables you to run your tensor computations
on an NVIDIA GPU with compute capability >= 3.0.
"""

# mypy: allow-untyped-defs

import builtins
import ctypes
import glob
import importlib
import importlib.util
import inspect
import math
import os
import platform
import sys
import textwrap
import threading
from typing import Any, Callable, Dict, Optional, Set, Tuple, Type, TYPE_CHECKING, Union


# multipy/deploy is setting this import before importing torch, this is the most
# reliable way we have to detect if we're running within deploy.
# https://github.com/pytorch/multipy/blob/d60f34ad38c371e441fe7ffdb77a3c3dda5a5d19/multipy/runtime/interpreter/interpreter_impl.cpp#L134-L137
def _running_with_deploy():
    return sys.modules.get("torch._meta_registrations", None) is object


from torch._utils import (
    _functionalize_sync as _sync,
    _import_dotted_name,
    classproperty,
)
from torch._utils_internal import (
    get_file_path,
    prepare_multiprocessing_environment,
    USE_GLOBAL_DEPS,
    USE_RTLD_GLOBAL_WITH_LIBTORCH,
)

# TODO(torch_deploy) figure out how to freeze version.py in fbcode build
if _running_with_deploy():
    __version__ = "torch-deploy-1.8"
else:
    from torch.torch_version import __version__ as __version__

__all__ = [
    "BoolStorage",
    "BoolTensor",
    "ByteStorage",
    "ByteTensor",
    "CharStorage",
    "CharTensor",
    "DoubleStorage",
    "DoubleTensor",
    "FloatStorage",
    "FloatTensor",
    "GradScaler",
    "IntStorage",
    "IntTensor",
    "LongStorage",
    "LongTensor",
    "ShortStorage",
    "ShortTensor",
    "SymBool",
    "SymFloat",
    "SymInt",
    "Tensor",
    "TypedStorage",
    "UntypedStorage",
    "are_deterministic_algorithms_enabled",
    "autocast",
    "chunk",
    "compile",
    "cond",
    "enable_grad",
    "export",
    "get_default_device",
    "get_deterministic_debug_mode",
    "get_device_module",
    "get_float32_matmul_precision",
    "get_rng_state",
    "inference_mode",
    "initial_seed",
    "is_deterministic_algorithms_warn_only_enabled",
    "is_storage",
    "is_tensor",
    "is_warn_always_enabled",
    "load",
    "lobpcg",
    "manual_seed",
    "matmul",
    "no_grad",
    "rand",
    "randn",
    "save",
    "seed",
    "set_default_device",
    "set_default_tensor_type",
    "set_deterministic_debug_mode",
    "set_float32_matmul_precision",
    "set_printoptions",
    "set_rng_state",
    "set_warn_always",
    "split",
    "stack",
    "sym_float",
    "sym_int",
    "sym_ite",
    "sym_max",
    "sym_min",
    "sym_not",
    "typename",
    "unravel_index",
    "use_deterministic_algorithms",
    "vmap",
]

# Please keep this list sorted
assert __all__ == sorted(__all__)

################################################################################
# Load the extension module
################################################################################

if sys.platform == "win32":

    def _load_dll_libraries():
        import sysconfig

        from torch.version import cuda as cuda_version

        pfiles_path = os.getenv("ProgramFiles", r"C:\Program Files")
        py_dll_path = os.path.join(sys.exec_prefix, "Library", "bin")
        th_dll_path = os.path.join(os.path.dirname(__file__), "lib")
        usebase_path = os.path.join(
            sysconfig.get_config_var("userbase"), "Library", "bin"
        )

        # When users create a virtualenv that inherits the base environment,
        # we will need to add the corresponding library directory into
        # DLL search directories. Otherwise, it will rely on `PATH` which
        # is dependent on user settings.
        if sys.exec_prefix != sys.base_exec_prefix:
            base_py_dll_path = os.path.join(sys.base_exec_prefix, "Library", "bin")
        else:
            base_py_dll_path = ""

        dll_paths = [
            p
            for p in (th_dll_path, py_dll_path, base_py_dll_path, usebase_path)
            if os.path.exists(p)
        ]

        if not builtins.any(
            os.path.exists(os.path.join(p, "nvToolsExt64_1.dll")) for p in dll_paths
        ):
            nvtoolsext_dll_path = os.path.join(
                os.getenv(
                    "NVTOOLSEXT_PATH",
                    os.path.join(pfiles_path, "NVIDIA Corporation", "NvToolsExt"),
                ),
                "bin",
                "x64",
            )
        else:
            nvtoolsext_dll_path = ""

        if cuda_version and builtins.all(
            not glob.glob(os.path.join(p, "cudart64*.dll")) for p in dll_paths
        ):
            cuda_version_1 = cuda_version.replace(".", "_")
            cuda_path_var = "CUDA_PATH_V" + cuda_version_1
            default_path = os.path.join(
                pfiles_path, "NVIDIA GPU Computing Toolkit", "CUDA", f"v{cuda_version}"
            )
            cuda_path = os.path.join(os.getenv(cuda_path_var, default_path), "bin")
        else:
            cuda_path = ""

        dll_paths.extend(
            p for p in (nvtoolsext_dll_path, cuda_path) if os.path.exists(p)
        )

        kernel32 = ctypes.WinDLL("kernel32.dll", use_last_error=True)
        with_load_library_flags = hasattr(kernel32, "AddDllDirectory")
        prev_error_mode = kernel32.SetErrorMode(0x0001)

        kernel32.LoadLibraryW.restype = ctypes.c_void_p
        if with_load_library_flags:
            kernel32.LoadLibraryExW.restype = ctypes.c_void_p

        for dll_path in dll_paths:
            os.add_dll_directory(dll_path)

        try:
            ctypes.CDLL("vcruntime140.dll")
            ctypes.CDLL("msvcp140.dll")
            ctypes.CDLL("vcruntime140_1.dll")
        except OSError:
            print(
                textwrap.dedent(
                    """
                    Microsoft Visual C++ Redistributable is not installed, this may lead to the DLL load failure.
                    It can be downloaded at https://aka.ms/vs/16/release/vc_redist.x64.exe
                    """
                ).strip()
            )

        dlls = glob.glob(os.path.join(th_dll_path, "*.dll"))
        path_patched = False
        for dll in dlls:
            is_loaded = False
            if with_load_library_flags:
                res = kernel32.LoadLibraryExW(dll, None, 0x00001100)
                last_error = ctypes.get_last_error()
                if res is None and last_error != 126:
                    err = ctypes.WinError(last_error)
                    err.strerror += (
                        f' Error loading "{dll}" or one of its dependencies.'
                    )
                    raise err
                elif res is not None:
                    is_loaded = True
            if not is_loaded:
                if not path_patched:
                    os.environ["PATH"] = ";".join(dll_paths + [os.environ["PATH"]])
                    path_patched = True
                res = kernel32.LoadLibraryW(dll)
                if res is None:
                    err = ctypes.WinError(ctypes.get_last_error())
                    err.strerror += (
                        f' Error loading "{dll}" or one of its dependencies.'
                    )
                    raise err

        kernel32.SetErrorMode(prev_error_mode)

    _load_dll_libraries()
    del _load_dll_libraries


def _preload_cuda_deps(lib_folder, lib_name):
    """Preloads cuda deps if they could not be found otherwise."""
    # Should only be called on Linux if default path resolution have failed
    assert platform.system() == "Linux", "Should only be called on Linux"

    lib_path = None
    for path in sys.path:
        nvidia_path = os.path.join(path, "nvidia")
        if not os.path.exists(nvidia_path):
            continue
        candidate_lib_paths = glob.glob(
            os.path.join(nvidia_path, lib_folder, "lib", lib_name)
        )
        if candidate_lib_paths and not lib_path:
            lib_path = candidate_lib_paths[0]
        if lib_path:
            break
    if not lib_path:
        raise ValueError(f"{lib_name} not found in the system path {sys.path}")
    ctypes.CDLL(lib_path)


# See Note [Global dependencies]
def _load_global_deps() -> None:
    if _running_with_deploy() or platform.system() == "Windows":
        return

    # Determine the file extension based on the platform
    lib_ext = ".dylib" if platform.system() == "Darwin" else ".so"
    lib_name = f"libtorch_global_deps{lib_ext}"
    here = os.path.abspath(__file__)
    global_deps_lib_path = os.path.join(os.path.dirname(here), "lib", lib_name)

    try:
        ctypes.CDLL(global_deps_lib_path, mode=ctypes.RTLD_GLOBAL)
    except OSError as err:
        # Can only happen for wheel with cuda libs as PYPI deps
        # As PyTorch is not purelib, but nvidia-*-cu12 is
        cuda_libs: Dict[str, str] = {
            "cublas": "libcublas.so.*[0-9]",
            "cudnn": "libcudnn.so.*[0-9]",
            "cuda_nvrtc": "libnvrtc.so.*[0-9]",
            "cuda_runtime": "libcudart.so.*[0-9]",
            "cuda_cupti": "libcupti.so.*[0-9]",
            "cufft": "libcufft.so.*[0-9]",
            "curand": "libcurand.so.*[0-9]",
            "cusolver": "libcusolver.so.*[0-9]",
            "cusparse": "libcusparse.so.*[0-9]",
            "nccl": "libnccl.so.*[0-9]",
            "nvtx": "libnvToolsExt.so.*[0-9]",
        }
        is_cuda_lib_err = [
            lib for lib in cuda_libs.values() if lib.split(".")[0] in err.args[0]
        ]
        if not is_cuda_lib_err:
            raise err
        for lib_folder, lib_name in cuda_libs.items():
            _preload_cuda_deps(lib_folder, lib_name)
        ctypes.CDLL(global_deps_lib_path, mode=ctypes.RTLD_GLOBAL)


if (USE_RTLD_GLOBAL_WITH_LIBTORCH or os.getenv("TORCH_USE_RTLD_GLOBAL")) and (
    _running_with_deploy() or platform.system() != "Windows"
):
    # Do it the hard way.  You might want to load libtorch with RTLD_GLOBAL in a
    # few circumstances:
    #
    #   1. You're in a build environment (e.g., fbcode) where
    #      libtorch_global_deps is not available, but you still need
    #      to get mkl to link in with RTLD_GLOBAL or it will just
    #      not work.
    #
    #   2. You're trying to run PyTorch under UBSAN and you need
    #      to ensure that only one copy of libtorch is loaded, so
    #      vptr checks work properly
    #
    # If you're using this setting, you must verify that all the libraries
    # you load consistently use the same libstdc++, or you may have
    # mysterious segfaults.
    #
    old_flags = sys.getdlopenflags()
    sys.setdlopenflags(os.RTLD_GLOBAL | os.RTLD_LAZY)

    from torch._C import *  # noqa: F403

    sys.setdlopenflags(old_flags)
    del old_flags

else:
    # Easy way.  You want this most of the time, because it will prevent
    # C++ symbols from libtorch clobbering C++ symbols from other
    # libraries, leading to mysterious segfaults.
    #
    # If building in an environment where libtorch_global_deps isn't available
    # like parts of fbsource, but where RTLD_GLOBAL causes segfaults, you will
    # want USE_RTLD_GLOBAL_WITH_LIBTORCH = False and USE_GLOBAL_DEPS = False
    #
    # See Note [Global dependencies]
    if USE_GLOBAL_DEPS:
        _load_global_deps()
    from torch._C import *  # noqa: F403


class SymInt:
    """
    Like an int (including magic methods), but redirects all operations on the
    wrapped node. This is used in particular to symbolically record operations
    in the symbolic shape workflow.
    """

    def __init__(self, node):
        # This field MUST be named node; C++ binding code assumes that this
        # class has a field named node that stores SymNode
        self.node = node

    def __bool__(self):
        return builtins.bool(self != 0)

    def __int__(self):
        return self.node.int_()

    def __index__(self):
        return self.node.int_()

    # Magic methods installed by torch.fx.experimental.sym_node

    def __round__(self, ndigits=None):
        return self

    def __truediv__(self, other):
        if isinstance(other, (builtins.float, SymFloat)):
            return sym_float(self).__float_truediv__(other)
        if not isinstance(other, (builtins.int, SymInt)):
            return NotImplemented
        return self.__int_truediv__(other)

    def __rtruediv__(self, other):
        if isinstance(other, (builtins.float, SymFloat)):
            return sym_float(self).__rfloat_truediv__(other)
        if not isinstance(other, (builtins.int, SymInt)):
            return NotImplemented
        return self.__rint_truediv__(other)

    def __floordiv__(self, other):
        if isinstance(other, (builtins.float, SymFloat)):
            return torch.sym_float(math.floor(sym_float(self) / other))
        if not isinstance(other, (builtins.int, SymInt)):
            return NotImplemented
        return self.__int_floordiv__(other)

    def __rfloordiv__(self, other):
        if isinstance(other, (builtins.float, SymFloat)):
            return torch.sym_float(math.floor(other / sym_float(self)))
        if not isinstance(other, (builtins.int, SymInt)):
            return NotImplemented
        return self.__rint_floordiv__(other)

    # nb: complex is impossible to handle correctly lol, with
    # negative base and integral float need to diverge semantics and
    # just always return complex.  Neener neener pretend this problem
    # doesn't exist
    def __pow__(self, other):
        if isinstance(other, (builtins.float, SymFloat)):
            return sym_float(self).__pow__(other)
        if not isinstance(other, (builtins.int, SymInt)):
            return NotImplemented
        # Guards!  This guard is necessary because we need to know it to
        # determine the output type of this operation
        if other >= 0:
            return self.__pow_by_natural__(other)
        else:
            # Mercifully, when the exponent is negative, Python just promotes
            # to doubles and does a float pow:
            #
            #   if (Py_SIZE(b) < 0 && c == NULL) {
            #       /* if exponent is negative and there's no modulus:
            #              return a float.  This works because we know
            #              that this calls float_pow() which converts its
            #              arguments to double. */
            #       Py_DECREF(a);
            #       Py_DECREF(b);
            #       return PyFloat_Type.tp_as_number->nb_power(v, w, x);
            #   }
            return sym_float(self).__pow__(sym_float(other))

    def __rpow__(self, other):
        if isinstance(other, (builtins.float, SymFloat)):
            return sym_float(self).__rpow__(other)
        if not isinstance(other, (builtins.int, SymInt)):
            return NotImplemented
        if self >= 0:  # self is exponent
            return self.__rpow_by_natural__(other)
        else:
            return sym_float(self).__rpow__(sym_float(other))

    def __eq__(self, other: object) -> builtins.bool:
        raise TypeError("type stub not overridden")

    def __lt__(self, other) -> builtins.bool:
        raise TypeError("type stub not overridden")

    def __gt__(self, other) -> builtins.bool:
        raise TypeError("type stub not overridden")

    def __le__(self, other) -> builtins.bool:
        raise TypeError("type stub not overridden")

    def __ge__(self, other) -> builtins.bool:
        raise TypeError("type stub not overridden")

    def __add__(self, other) -> "SymInt":
        raise TypeError("type stub not overridden")

    def __mul__(self, other) -> "SymInt":
        raise TypeError("type stub not overridden")

    def __pow_by_natural__(self, other) -> "SymInt":
        raise TypeError("type stub not overridden")

    def __rpow_by_natural__(self, other) -> "SymInt":
        raise TypeError("type stub not overridden")

    def __int_truediv__(self, other) -> "SymFloat":
        raise TypeError("type stub not overridden")

    def __rint_truediv__(self, other) -> "SymFloat":
        raise TypeError("type stub not overridden")

    def __int_floordiv__(self, other) -> "SymFloat":
        raise TypeError("type stub not overridden")

    def __rint_floordiv__(self, other) -> "SymFloat":
        raise TypeError("type stub not overridden")

    def __sym_max__(self, other):
        raise TypeError("type stub not overridden")

    def __sym_min__(self, other):
        raise TypeError("type stub not overridden")

    def __sym_float__(self):
        raise TypeError("type stub not overridden")

    def __neg__(self):
        raise TypeError("type stub not overridden")

    def __repr__(self):
        return str(self.node)

    def __hash__(self) -> builtins.int:
        if self.node.is_nested_int():
            return hash(self.node.nested_int())
        else:
            # We could support constant SymInts as well, but not doing it for now
            raise TypeError("unhashable type: non-nested SymInt")


class SymFloat:
    """
    Like an float (including magic methods), but redirects all operations on the
    wrapped node. This is used in particular to symbolically record operations
    in the symbolic shape workflow.
    """

    def __init__(self, node):
        # This field MUST be named node; C++ binding code assumes that this
        # class has a field named node that stores SymNode
        self.node = node

    def __truediv__(self, other):
        if not isinstance(other, (builtins.int, builtins.float, SymInt, SymFloat)):
            return NotImplemented
        return self.__float_truediv__(sym_float(other))

    def __rtruediv__(self, other):
        if not isinstance(other, (builtins.int, builtins.float, SymInt, SymFloat)):
            return NotImplemented
        return self.__rfloat_truediv__(sym_float(other))

    def __floordiv__(self, other):
        if not isinstance(other, (builtins.int, builtins.float, SymInt, SymFloat)):
            return NotImplemented
        return torch.sym_float(math.floor(self / sym_float(other)))

    def __rfloordiv__(self, other):
        if not isinstance(other, (builtins.int, builtins.float, SymInt, SymFloat)):
            return NotImplemented
        return torch.sym_float(math.floor(sym_float(other) / self))

    def __bool__(self):
        return self.node.bool_()

    # Symbolic power does NOT work with negative base, this is to avoid
    # potential complex outputs
    def __pow__(self, other):
        if not isinstance(other, (builtins.int, builtins.float, SymInt, SymFloat)):
            return NotImplemented
        torch._check(self >= 0)
        return self.__float_pow__(other)

    def __rpow__(self, other):
        if not isinstance(other, (builtins.int, builtins.float, SymInt, SymFloat)):
            return NotImplemented
        torch._check(other >= 0)
        return self.__rfloat_pow__(other)

    # Magic methods installed by torch.fx.experimental.sym_node

    def __eq__(self, other: object) -> builtins.bool:
        raise TypeError("type stub not overridden")

    def __lt__(self, other) -> builtins.bool:
        raise TypeError("type stub not overridden")

    def __gt__(self, other) -> builtins.bool:
        raise TypeError("type stub not overridden")

    def __le__(self, other) -> builtins.bool:
        raise TypeError("type stub not overridden")

    def __ge__(self, other) -> builtins.bool:
        raise TypeError("type stub not overridden")

    def __float_pow__(self, other) -> "SymFloat":
        raise TypeError("type stub not overridden")

    def __rfloat_pow__(self, other) -> "SymFloat":
        raise TypeError("type stub not overridden")

    def __float_truediv__(self, other) -> "SymFloat":
        raise TypeError("type stub not overridden")

    def __rfloat_truediv__(self, other) -> "SymFloat":
        raise TypeError("type stub not overridden")

    def __trunc__(self):
        raise TypeError("type stub not overridden")

    def __sym_max__(self, other):
        raise TypeError("type stub not overridden")

    def __sym_min__(self, other):
        raise TypeError("type stub not overridden")

    def __sym_int__(self):
        raise TypeError("type stub not overridden")

    def is_integer(self):
        """Return True if the float is an integer."""
        raise TypeError("type stub not overridden")

    def __repr__(self):
        return self.node.str()


class SymBool:
    """
    Like an bool (including magic methods), but redirects all operations on the
    wrapped node. This is used in particular to symbolically record operations
    in the symbolic shape workflow.

    Unlike regular bools, regular boolean operators will force extra guards instead
    of symbolically evaluate.  Use the bitwise operators instead to handle this.
    """

    def __init__(self, node):
        # This field MUST be named node; C++ binding code assumes that this
        # class has a field named node that stores SymNode
        self.node = node

    def __bool__(self):
        return self.node.bool_()

    def __int__(self):
        return builtins.int(self.node.bool_())

    # Magic methods installed by torch.fx.experimental.sym_node
    def __and__(self, other) -> "SymBool":
        raise TypeError("type stub not overridden")

    def __or__(self, other) -> "SymBool":
        raise TypeError("type stub not overridden")

    # We very carefully define __sym_not__, and not a number of other
    # plausible alternatives:
    #
    #   - We do not override __not__ because this is not a real magic
    #     method; you cannot override the meaning of the not builtin in
    #     Python.  We use the name 'sym_not' to clarify that in user code you
    #     cannot use the builtin not or operator.not_ or operator.__not__ and
    #     hit this magic method; you must use our custom sym_not operator.
    #
    #   - We do not override the __invert__ method because SymBool is
    #     meant to be usable in situations where bool is expected.  However,
    #     bitwise negation ~a does the wrong thing with booleans (because
    #     bool is a subclass of int, so ~1 = -2 which is not falseish.)
    #     This would be a giant footgun, so we get around it by defining
    #     our own operator.  Note that bitwise and/or do the right thing,
    #     so we reuse the conventional operators there for readability.
    #
    def __sym_not__(self) -> "SymBool":
        raise TypeError("type stub not overridden")

    def __sym_ite__(self, then_val, else_val):
        raise TypeError("type stub not overridden")

    def __eq__(self, other) -> builtins.bool:
        raise TypeError("type stub not overridden")

    def __repr__(self):
        return str(self.node)

    def __hash__(self):
        if self.node.is_constant():
            return hash(self.node.bool_())
        else:
            raise TypeError("unhashable type: SymBool")


def sym_not(a):
    r"""SymInt-aware utility for logical negation.

    Args:
        a (SymBool or bool): Object to negate
    """
    import sympy

    if overrides.has_torch_function_unary(a):
        return overrides.handle_torch_function(sym_not, (a,), a)
    if hasattr(a, "__sym_not__"):
        return a.__sym_not__()
    if isinstance(a, sympy.Basic):
        return ~a  # type: ignore[operator]
    return not a


def sym_float(a):
    r"""SymInt-aware utility for float casting.

    Args:
        a (SymInt, SymFloat, or object): Object to cast
    """
    if overrides.has_torch_function_unary(a):
        return overrides.handle_torch_function(sym_float, (a,), a)
    if isinstance(a, SymFloat):
        return a
    elif hasattr(a, "__sym_float__"):
        return a.__sym_float__()
    return builtins.float(a)  # type: ignore[operator]


def sym_int(a):
    r"""SymInt-aware utility for int casting.

    Args:
        a (SymInt, SymFloat, or object): Object to cast
    """
    if overrides.has_torch_function_unary(a):
        return overrides.handle_torch_function(sym_int, (a,), a)
    if isinstance(a, SymInt):
        return a
    elif isinstance(a, SymFloat):
        return math.trunc(a)
    return builtins.int(a)  # type: ignore[operator]


def sym_max(a, b):
    """
    SymInt-aware utility for max which avoids branching on a < b.
    Unlike builtins.max(), this only works for int/float, and it always
    promotes to float if any argument is float (unlike builtins.max, which
    will faithfully preserve the type of the input argument).
    """
    if overrides.has_torch_function((a, b)):
        return overrides.handle_torch_function(sym_max, (a, b), a, b)
    if isinstance(a, (SymInt, SymFloat)):
        return a.__sym_max__(b)
    elif isinstance(b, (SymInt, SymFloat)):
        # Due to promotion semantics, this is operator is commutative:
        # max(1, 1.0) === max(1.0, 1) === 1.0
        return b.__sym_max__(a)
    # TODO: Probably can make bool work too, just lazy
    assert isinstance(a, (builtins.int, builtins.float)), type(a)
    assert isinstance(b, (builtins.int, builtins.float)), type(b)
    if isinstance(a, builtins.float) or isinstance(b, builtins.float):
        return builtins.float(builtins.max(a, b))
    else:
        return builtins.max(a, b)


def sym_min(a, b):
    """SymInt-aware utility for min()."""
    if overrides.has_torch_function((a, b)):
        return overrides.handle_torch_function(sym_min, (a, b), a, b)
    if isinstance(a, (SymInt, SymFloat)):
        return a.__sym_min__(b)
    elif isinstance(b, (SymInt, SymFloat)):
        return b.__sym_min__(a)
    assert isinstance(a, (builtins.int, builtins.float)), type(a)
    assert isinstance(b, (builtins.int, builtins.float)), type(b)
    if isinstance(a, builtins.float) or isinstance(b, builtins.float):
        return builtins.float(builtins.min(a, b))
    else:
        return builtins.min(a, b)


# Drop in replacement for math.sqrt, math.sin, math.cos etc
def _get_sym_math_fn(name):
    def fn(a):
        if overrides.has_torch_function_unary(a):
            return overrides.handle_torch_function(fn, (a,), a)
        if hasattr(a, f"__sym_{name}__"):
            return getattr(a, f"__sym_{name}__")()
        return getattr(math, name)(a)

    return fn


__fn, __name, __sym_name = None, "", ""
for __name in (
    "sqrt",
    "cos",
    "cosh",
    "sin",
    "sinh",
    "tan",
    "tanh",
    "asin",
    "acos",
    "atan",
):
    __sym_name = f"_sym_{__name}"
    __fn = _get_sym_math_fn(__name)
    __fn.__qualname__ = __fn.__name__ = __sym_name
    globals()[__sym_name] = __fn

del __fn, __name, __sym_name, _get_sym_math_fn

# Adding temporary shortcut
sym_sqrt = globals()["_sym_sqrt"]
__all__.append("sym_sqrt")


def sym_ite(b, t, f):
    if overrides.has_torch_function((b, t, f)):
        return overrides.handle_torch_function(sym_ite, (b, t, f), b, t, f)
    assert isinstance(b, (SymBool, builtins.bool)) and type(t) == type(f)
    if isinstance(b, SymBool):
        return b.__sym_ite__(t, f)
    return t if b else f


# Check to see if we can load C extensions, and if not provide some guidance
# on what the problem might be.
try:
    # _initExtension is chosen (arbitrarily) as a sentinel.
    from torch._C import _initExtension
except ImportError:
    import torch._C as _C_for_compiled_check

    # The __file__ check only works for Python 3.7 and above.
    if _C_for_compiled_check.__file__ is None:
        raise ImportError(
            textwrap.dedent(
                """
                Failed to load PyTorch C extensions:
                    It appears that PyTorch has loaded the `torch/_C` folder
                    of the PyTorch repository rather than the C extensions which
                    are expected in the `torch._C` namespace. This can occur when
                    using the `install` workflow. e.g.
                        $ python setup.py install && python -c "import torch"

                    This error can generally be solved using the `develop` workflow
                        $ python setup.py develop && python -c "import torch"  # This should succeed
                    or by running Python from a different directory.
                """
            ).strip()
        ) from None
    raise  # If __file__ is not None the cause is unknown, so just re-raise.

# The torch._C submodule is already loaded via `from torch._C import *` above
# Make an explicit reference to the _C submodule to appease linters
from torch import _C as _C

__name, __obj = "", None
for __name in dir(_C):
    if __name[0] != "_" and not __name.endswith("Base"):
        __all__.append(__name)
        __obj = getattr(_C, __name)
        if callable(__obj) or inspect.isclass(__obj):
            if __obj.__module__ != __name__:  # "torch"
                # TODO: fix their module from C++ side
                if __name not in {
                    "DisableTorchFunctionSubclass",
                    "DisableTorchFunction",
                    "Generator",
                }:
                    __obj.__module__ = __name__  # "torch"
    elif __name == "TensorBase":
        # issue 109438 / pr 109940. Prevent TensorBase from being copied into torch.
        delattr(sys.modules[__name__], __name)

del __name, __obj

if not TYPE_CHECKING:
    # issue 38137 and python issue 43367. Submodules of a C extension are
    # non-standard, and attributes of those submodules cannot be pickled since
    # pickle expect to be able to import them as "from _C.sub import attr"
    # which fails with "_C is not a package
    __name, __candidate = "", None
    for __name in dir(_C):
        __candidate = getattr(_C, __name)
        if type(__candidate) is type(_C):
            # submodule
            sys.modules.setdefault(f"{__name__}._C.{__name}", __candidate)

    del __name, __candidate


################################################################################
# Define basic utilities
################################################################################


def typename(o):
    """
    String representation of the type of an object.

    This function returns a fully qualified string representation of an object's type.
    Args:
        o (Object): The object whose type to represent
    Returns:
        str: the type of the object `o`
    Example:
        >>> x = torch.tensor([1,2,3])
        >>> torch.typename(x)
        'torch.LongTensor'
    """
    if isinstance(o, torch.Tensor):
        return o.type()

    module = ""
    class_name = ""
    if (
        hasattr(o, "__module__")
        and o.__module__ != "builtins"
        and o.__module__ != "__builtin__"
        and o.__module__ is not None
    ):
        module = o.__module__ + "."

    if hasattr(o, "__qualname__"):
        class_name = o.__qualname__
    elif hasattr(o, "__name__"):
        class_name = o.__name__
    else:
        class_name = o.__class__.__name__

    return module + class_name


def is_tensor(obj):
    r"""Returns True if `obj` is a PyTorch tensor.

    Note that this function is simply doing ``isinstance(obj, Tensor)``.
    Using that ``isinstance`` check is better for typechecking with mypy,
    and more explicit - so it's recommended to use that instead of
    ``is_tensor``.

    Args:
        obj (Object): Object to test
    Example::

        >>> x = torch.tensor([1, 2, 3])
        >>> torch.is_tensor(x)
        True

    """
    return isinstance(obj, torch.Tensor)


def is_storage(obj):
    r"""Returns True if `obj` is a PyTorch storage object.

    Args:
        obj (Object): Object to test
    """
    return type(obj) in _storage_classes


_GLOBAL_DEVICE_CONTEXT = threading.local()


def get_default_device() -> "torch.device":
    r"""Gets the default ``torch.Tensor`` to be allocated on ``device``"""
    global _GLOBAL_DEVICE_CONTEXT
    if hasattr(_GLOBAL_DEVICE_CONTEXT, "device_context"):
        device = _GLOBAL_DEVICE_CONTEXT.device_context.device
        if device.index is not None:
            return device
        else:
            # TODO: Call like get_device_index() method corresponding to
            # each device type
            return torch.tensor([]).device
    else:
        return torch.device("cpu")


def set_default_device(device):
    """Sets the default ``torch.Tensor`` to be allocated on ``device``.  This
    does not affect factory function calls which are called with an explicit
    ``device`` argument.  Factory calls will be performed as if they
    were passed ``device`` as an argument.

    To only temporarily change the default device instead of setting it
    globally, use ``with torch.device(device):`` instead.

    The default device is initially ``cpu``.  If you set the default tensor
    device to another device (e.g., ``cuda``) without a device index, tensors
    will be allocated on whatever the current device for the device type,
    even after :func:`torch.cuda.set_device` is called.

    .. warning::

        This function imposes a slight performance cost on every Python
        call to the torch API (not just factory functions).  If this
        is causing problems for you, please comment on
        https://github.com/pytorch/pytorch/issues/92701

    .. note::

        This doesn't affect functions that create tensors that share the same memory as the input, like:
        :func:`torch.from_numpy` and :func:`torch.frombuffer`

    Args:
        device (device or string): the device to set as default

    Example::

        >>> # xdoctest: +SKIP("requires cuda, changes global state")
        >>> torch.get_default_device()
        device(type='cpu')
        >>> torch.set_default_device('cuda')  # current device is 0
        >>> torch.get_default_device()
        device(type='cuda', index=0)
        >>> torch.set_default_device('cuda')
        >>> torch.cuda.set_device('cuda:1')  # current device is 1
        >>> torch.get_default_device()
        device(type='cuda', index=1)
        >>> torch.set_default_device('cuda:1')
        >>> torch.get_default_device()
        device(type='cuda', index=1)

    """
    global _GLOBAL_DEVICE_CONTEXT
    if hasattr(_GLOBAL_DEVICE_CONTEXT, "device_context"):
        device_context = _GLOBAL_DEVICE_CONTEXT.device_context
        if device_context is not None:
            device_context.__exit__(None, None, None)

    if device is None:
        device_context = None
    else:
        from torch.utils._device import DeviceContext

        device_context = DeviceContext(device)
        device_context.__enter__()
    _GLOBAL_DEVICE_CONTEXT.device_context = device_context


def set_default_tensor_type(t):
    r"""
    .. warning::

        This function is deprecated as of PyTorch 2.1, please use :func:`torch.set_default_dtype()` and
        :func:`torch.set_default_device()` as alternatives.

    Sets the default ``torch.Tensor`` type to floating point tensor type
    ``t``. This type will also be used as default floating point type for
    type inference in :func:`torch.tensor`.

    The default floating point tensor type is initially ``torch.FloatTensor``.

    Args:
        t (type or string): the floating point tensor type or its name

    Example::

        >>> # xdoctest: +SKIP("Other tests may have changed the default type. Can we reset it?")
        >>> torch.tensor([1.2, 3]).dtype    # initial default for floating point is torch.float32
        torch.float32
        >>> torch.set_default_tensor_type(torch.DoubleTensor)
        >>> torch.tensor([1.2, 3]).dtype    # a new floating point tensor
        torch.float64

    """
    if isinstance(t, str):
        t = _import_dotted_name(t)
    _C._set_default_tensor_type(t)


def set_default_dtype(d):
    r"""

    Sets the default floating point dtype to :attr:`d`. Supports floating point dtype
    as inputs. Other dtypes will cause torch to raise an exception.

    When PyTorch is initialized its default floating point dtype is torch.float32,
    and the intent of set_default_dtype(torch.float64) is to facilitate NumPy-like
    type inference. The default floating point dtype is used to:

    1. Implicitly determine the default complex dtype. When the default floating type is float16,
       the default complex dtype is complex32. For float32, the default complex dtype is complex64.
       For float64, it is complex128. For bfloat16, an exception will be raised because
       there is no corresponding complex type for bfloat16.
    2. Infer the dtype for tensors constructed using Python floats or complex Python
       numbers. See examples below.
    3. Determine the result of type promotion between bool and integer tensors and
       Python floats and complex Python numbers.

    Args:
        d (:class:`torch.dtype`): the floating point dtype to make the default.

    Example:
        >>> # xdoctest: +SKIP("Other tests may have changed the default type. Can we reset it?")
        >>> # initial default for floating point is torch.float32
        >>> # Python floats are interpreted as float32
        >>> torch.tensor([1.2, 3]).dtype
        torch.float32
        >>> # initial default for floating point is torch.complex64
        >>> # Complex Python numbers are interpreted as complex64
        >>> torch.tensor([1.2, 3j]).dtype
        torch.complex64

        >>> torch.set_default_dtype(torch.float64)
        >>> # Python floats are now interpreted as float64
        >>> torch.tensor([1.2, 3]).dtype    # a new floating point tensor
        torch.float64
        >>> # Complex Python numbers are now interpreted as complex128
        >>> torch.tensor([1.2, 3j]).dtype   # a new complex tensor
        torch.complex128

        >>> torch.set_default_dtype(torch.float16)
        >>> # Python floats are now interpreted as float16
        >>> torch.tensor([1.2, 3]).dtype    # a new floating point tensor
        torch.float16
        >>> # Complex Python numbers are now interpreted as complex128
        >>> torch.tensor([1.2, 3j]).dtype   # a new complex tensor
        torch.complex32

    """
    _C._set_default_dtype(d)


def use_deterministic_algorithms(
    mode: builtins.bool,
    *,
    warn_only: builtins.bool = False,
) -> None:
    r"""Sets whether PyTorch operations must use "deterministic"
    algorithms. That is, algorithms which, given the same input, and when
    run on the same software and hardware, always produce the same output.
    When enabled, operations will use deterministic algorithms when available,
    and if only nondeterministic algorithms are available they will throw a
    :class:`RuntimeError` when called.

    .. note:: This setting alone is not always enough to make an application
        reproducible. Refer to :ref:`reproducibility` for more information.

    .. note:: :func:`torch.set_deterministic_debug_mode` offers an alternative
        interface for this feature.

    The following normally-nondeterministic operations will act
    deterministically when ``mode=True``:

        * :class:`torch.nn.Conv1d` when called on CUDA tensor
        * :class:`torch.nn.Conv2d` when called on CUDA tensor
        * :class:`torch.nn.Conv3d` when called on CUDA tensor
        * :class:`torch.nn.ConvTranspose1d` when called on CUDA tensor
        * :class:`torch.nn.ConvTranspose2d` when called on CUDA tensor
        * :class:`torch.nn.ConvTranspose3d` when called on CUDA tensor
        * :class:`torch.nn.ReplicationPad2d` when attempting to differentiate a CUDA tensor
        * :func:`torch.bmm` when called on sparse-dense CUDA tensors
        * :func:`torch.Tensor.__getitem__` when attempting to differentiate a CPU tensor
          and the index is a list of tensors
        * :func:`torch.Tensor.index_put` with ``accumulate=False``
        * :func:`torch.Tensor.index_put` with ``accumulate=True`` when called on a CPU
          tensor
        * :func:`torch.Tensor.put_` with ``accumulate=True`` when called on a CPU
          tensor
        * :func:`torch.Tensor.scatter_add_` when called on a CUDA tensor
        * :func:`torch.gather` when called on a CUDA tensor that requires grad
        * :func:`torch.index_add` when called on CUDA tensor
        * :func:`torch.index_select` when attempting to differentiate a CUDA tensor
        * :func:`torch.repeat_interleave` when attempting to differentiate a CUDA tensor
        * :func:`torch.Tensor.index_copy` when called on a CPU or CUDA tensor
        * :func:`torch.Tensor.scatter` when `src` type is Tensor and called on CUDA tensor
        * :func:`torch.Tensor.scatter_reduce` when ``reduce='sum'`` or ``reduce='mean'`` and called on CUDA tensor

    The following normally-nondeterministic operations will throw a
    :class:`RuntimeError` when ``mode=True``:

        * :class:`torch.nn.AvgPool3d` when attempting to differentiate a CUDA tensor
        * :class:`torch.nn.AdaptiveAvgPool2d` when attempting to differentiate a CUDA tensor
        * :class:`torch.nn.AdaptiveAvgPool3d` when attempting to differentiate a CUDA tensor
        * :class:`torch.nn.MaxPool3d` when attempting to differentiate a CUDA tensor
        * :class:`torch.nn.AdaptiveMaxPool2d` when attempting to differentiate a CUDA tensor
        * :class:`torch.nn.FractionalMaxPool2d` when attempting to differentiate a CUDA tensor
        * :class:`torch.nn.FractionalMaxPool3d` when attempting to differentiate a CUDA tensor
        * :class:`torch.nn.MaxUnpool1d`
        * :class:`torch.nn.MaxUnpool2d`
        * :class:`torch.nn.MaxUnpool3d`
        * :func:`torch.nn.functional.interpolate` when attempting to differentiate a CUDA tensor
          and one of the following modes is used:

          - ``linear``
          - ``bilinear``
          - ``bicubic``
          - ``trilinear``

        * :class:`torch.nn.ReflectionPad1d` when attempting to differentiate a CUDA tensor
        * :class:`torch.nn.ReflectionPad2d` when attempting to differentiate a CUDA tensor
        * :class:`torch.nn.ReflectionPad3d` when attempting to differentiate a CUDA tensor
        * :class:`torch.nn.ReplicationPad1d` when attempting to differentiate a CUDA tensor
        * :class:`torch.nn.ReplicationPad3d` when attempting to differentiate a CUDA tensor
        * :class:`torch.nn.NLLLoss` when called on a CUDA tensor
        * :class:`torch.nn.CTCLoss` when attempting to differentiate a CUDA tensor
        * :class:`torch.nn.EmbeddingBag` when attempting to differentiate a CUDA tensor when
          ``mode='max'``
        * :func:`torch.Tensor.put_` when ``accumulate=False``
        * :func:`torch.Tensor.put_` when ``accumulate=True`` and called on a CUDA tensor
        * :func:`torch.histc` when called on a CUDA tensor
        * :func:`torch.bincount` when called on a CUDA tensor and ``weights``
          tensor is given
        * :func:`torch.kthvalue` with called on a CUDA tensor
        * :func:`torch.median` with indices output when called on a CUDA tensor
        * :func:`torch.nn.functional.grid_sample` when attempting to differentiate a CUDA tensor
        * :func:`torch.cumsum` when called on a CUDA tensor when dtype is floating point or complex
        * :func:`torch.Tensor.scatter_reduce` when ``reduce='prod'`` and called on CUDA tensor
        * :func:`torch.Tensor.resize_` when called with a quantized tensor

    In addition, several operations fill uninitialized memory when this setting
    is turned on and when
    :attr:`torch.utils.deterministic.fill_uninitialized_memory` is turned on.
    See the documentation for that attribute for more information.

    A handful of CUDA operations are nondeterministic if the CUDA version is
    10.2 or greater, unless the environment variable ``CUBLAS_WORKSPACE_CONFIG=:4096:8``
    or ``CUBLAS_WORKSPACE_CONFIG=:16:8`` is set. See the CUDA documentation for more
    details: `<https://docs.nvidia.com/cuda/cublas/index.html#results-reproducibility>`_
    If one of these environment variable configurations is not set, a :class:`RuntimeError`
    will be raised from these operations when called with CUDA tensors:

        * :func:`torch.mm`
        * :func:`torch.mv`
        * :func:`torch.bmm`

    Note that deterministic operations tend to have worse performance than
    nondeterministic operations.

    .. note::

        This flag does not detect or prevent nondeterministic behavior caused
        by calling an inplace operation on a tensor with an internal memory
        overlap or by giving such a tensor as the :attr:`out` argument for an
        operation. In these cases, multiple writes of different data may target
        a single memory location, and the order of writes is not guaranteed.

    Args:
        mode (:class:`bool`): If True, makes potentially nondeterministic
            operations switch to a deterministic algorithm or throw a runtime
            error. If False, allows nondeterministic operations.

    Keyword args:
        warn_only (:class:`bool`, optional): If True, operations that do not
            have a deterministic implementation will throw a warning instead of
            an error. Default: ``False``

    Example::

        >>> # xdoctest: +SKIP
        >>> torch.use_deterministic_algorithms(True)

        # Forward mode nondeterministic error
        >>> torch.randn(10, device='cuda').kthvalue(1)
        ...
        RuntimeError: kthvalue CUDA does not have a deterministic implementation...

        # Backward mode nondeterministic error
        >>> torch.nn.AvgPool3d(1)(torch.randn(3, 4, 5, 6, requires_grad=True).cuda()).sum().backward()
        ...
        RuntimeError: avg_pool3d_backward_cuda does not have a deterministic implementation...
    """
    _C._set_deterministic_algorithms(mode, warn_only=warn_only)


def are_deterministic_algorithms_enabled() -> builtins.bool:
    r"""Returns True if the global deterministic flag is turned on. Refer to
    :func:`torch.use_deterministic_algorithms` documentation for more details.
    """
    return _C._get_deterministic_algorithms()


def is_deterministic_algorithms_warn_only_enabled() -> builtins.bool:
    r"""Returns True if the global deterministic flag is set to warn only.
    Refer to :func:`torch.use_deterministic_algorithms` documentation for more
    details.
    """
    return _C._get_deterministic_algorithms_warn_only()


def set_deterministic_debug_mode(debug_mode: Union[builtins.int, str]) -> None:
    r"""Sets the debug mode for deterministic operations.

    .. note:: This is an alternative interface for
        :func:`torch.use_deterministic_algorithms`. Refer to that function's
        documentation for details about affected operations.

    Args:
        debug_mode(str or int): If "default" or 0, don't error or warn on
            nondeterministic operations. If "warn" or 1, warn on
            nondeterministic operations. If "error" or 2, error on
            nondeterministic operations.
    """

    # NOTE: builtins.int is used here because int in this scope resolves
    # to torch.int
    if not isinstance(debug_mode, (builtins.int, str)):
        raise TypeError(f"debug_mode must be str or int, but got {type(debug_mode)}")

    if isinstance(debug_mode, str):
        if debug_mode == "default":
            debug_mode = 0
        elif debug_mode == "warn":
            debug_mode = 1
        elif debug_mode == "error":
            debug_mode = 2
        else:
            raise RuntimeError(
                "invalid value of debug_mode, expected one of `default`, "
                f"`warn`, `error`, but got {debug_mode}"
            )

    if debug_mode == 0:
        _C._set_deterministic_algorithms(False)
    elif debug_mode == 1:
        _C._set_deterministic_algorithms(True, warn_only=True)
    elif debug_mode == 2:
        _C._set_deterministic_algorithms(True)
    else:
        raise RuntimeError(
            "invalid value of debug_mode, expected 0, 1, or 2, " f"but got {debug_mode}"
        )


def get_deterministic_debug_mode() -> builtins.int:
    r"""Returns the current value of the debug mode for deterministic
    operations. Refer to :func:`torch.set_deterministic_debug_mode`
    documentation for more details.
    """

    if _C._get_deterministic_algorithms():
        if _C._get_deterministic_algorithms_warn_only():
            return 1
        else:
            return 2
    else:
        return 0


def get_float32_matmul_precision() -> builtins.str:
    r"""Returns the current value of float32 matrix multiplication precision. Refer to
    :func:`torch.set_float32_matmul_precision` documentation for more details.
    """
    return _C._get_float32_matmul_precision()


def set_float32_matmul_precision(precision: str) -> None:
    r"""Sets the internal precision of float32 matrix multiplications.

    Running float32 matrix multiplications in lower precision may significantly increase
    performance, and in some programs the loss of precision has a negligible impact.

    Supports three settings:

        * "highest", float32 matrix multiplications use the float32 datatype (24 mantissa
          bits with 23 bits explicitly stored) for internal computations.
        * "high", float32 matrix multiplications either use the TensorFloat32 datatype (10
          mantissa bits explicitly stored) or treat each float32 number as the sum of two bfloat16 numbers
          (approximately 16 mantissa bits with 14 bits explicitly stored), if the appropriate fast matrix multiplication
          algorithms are available.  Otherwise float32 matrix multiplications are computed
          as if the precision is "highest".  See below for more information on the bfloat16
          approach.
        * "medium", float32 matrix multiplications use the bfloat16 datatype (8 mantissa
          bits with 7 bits explicitly stored) for internal computations, if a fast matrix multiplication algorithm
          using that datatype internally is available. Otherwise float32
          matrix multiplications are computed as if the precision is "high".

    When using "high" precision, float32 multiplications may use a bfloat16-based algorithm
    that is more complicated than simply truncating to some smaller number mantissa bits
    (e.g. 10 for TensorFloat32, 7 for bfloat16 explicitly stored).  Refer to [Henry2019]_ for a complete
    description of this algorithm.  To briefly explain here, the first step is to realize
    that we can perfectly encode a single float32 number as the sum of three bfloat16
    numbers (because float32 has 23 mantissa bits while bfloat16 has 7 explicitly stored, and both have the
    same number of exponent bits).  This means that the product of two float32 numbers can
    be exactly given by the sum of nine products of bfloat16 numbers.  We can then trade
    accuracy for speed by dropping some of these products.  The "high" precision algorithm
    specifically keeps only the three most significant products, which conveniently excludes
    all of the products involving the last 8 mantissa bits of either input.  This means that
    we can represent our inputs as the sum of two bfloat16 numbers rather than three.
    Because bfloat16 fused-multiply-add (FMA) instructions are typically >10x faster than
    float32 ones, it's faster to do three multiplications and 2 additions with bfloat16
    precision than it is to do a single multiplication with float32 precision.

    .. [Henry2019] http://arxiv.org/abs/1904.06376

    .. note::

        This does not change the output dtype of float32 matrix multiplications,
        it controls how the internal computation of the matrix multiplication is performed.

    .. note::

        This does not change the precision of convolution operations. Other flags,
        like `torch.backends.cudnn.allow_tf32`, may control the precision of convolution
        operations.

    .. note::

        This flag currently only affects one native device type: CUDA.
        If "high" or "medium" are set then the TensorFloat32 datatype will be used
        when computing float32 matrix multiplications, equivalent to setting
        `torch.backends.cuda.matmul.allow_tf32 = True`. When "highest" (the default)
        is set then the float32 datatype is used for internal computations, equivalent
        to setting `torch.backends.cuda.matmul.allow_tf32 = False`.

    Args:
        precision(str): can be set to "highest" (default), "high", or "medium" (see above).

    """
    _C._set_float32_matmul_precision(precision)


def set_warn_always(b: builtins.bool) -> None:
    r"""When this flag is False (default) then some PyTorch warnings may only
    appear once per process. This helps avoid excessive warning information.
    Setting it to True causes these warnings to always appear, which may be
    helpful when debugging.

    Args:
        b (:class:`bool`): If True, force warnings to always be emitted
                           If False, set to the default behaviour
    """
    _C._set_warnAlways(b)


def is_warn_always_enabled() -> builtins.bool:
    r"""Returns True if the global warn_always flag is turned on. Refer to
    :func:`torch.set_warn_always` documentation for more details.
    """
    return _C._get_warnAlways()


################################################################################
# Define error checking functions
################################################################################

# These error checking functions must be kept consistent with their C++
# equivalents. Their C++ equivalents are mentioned where applicable.


def _check_with(
    error_type,
    cond: Union[builtins.bool, SymBool],
    message: Callable[[], str],
):  # noqa: F811
    if not isinstance(cond, (builtins.bool, torch.SymBool)):
        raise TypeError(f"cond must be a bool, but got {type(cond)}")

    from torch.fx.experimental.symbolic_shapes import expect_true

    if expect_true(cond):
        return

    # error_type must be a subclass of Exception and not subclass of Warning
    assert issubclass(error_type, Exception) and not issubclass(error_type, Warning)

    if message is None:
        message_evaluated = (
            "Expected cond to be True, but got False. (Could this error "
            "message be improved? If so, please report an enhancement request "
            "to PyTorch.)"
        )

    else:
        if not callable(message):
            raise TypeError("message must be a callable")

        message_evaluated = str(message())

    raise error_type(message_evaluated)


def _check(cond, message=None):  # noqa: F811
    r"""Throws error containing an optional message if the specified condition
    is False.

    Error type: ``RuntimeError``

    C++ equivalent: ``TORCH_CHECK``

    Args:
        cond (:class:`bool`): If False, throw error

        message (Callable, optional): Callable that returns either a string or
            an object that has a ``__str__()`` method to be used as the error
            message. Default: ``None``
    """
    _check_with(RuntimeError, cond, message)


def _check_is_size(i, message=None):
    """Checks that a given integer is a valid size (i.e., is non-negative).
    You should use this over _check(i >= 0) because we can use the semantic
    information (that i is a size) to make some further inferences in case
    i is an unbacked SymInt.

    NB: Do NOT use this in contexts where a -1 size would be valid (indicating
    to infer the size from context, or if you should wrap-around or truncate).
    Only use this if the only valid value is an honest to goodness size.
    """
    # This is responsible for the expect_true
    _check(i >= 0, message)
    from torch.fx.experimental.symbolic_shapes import _advise_is_size

    _advise_is_size(i)


def _check_index(cond, message=None):  # noqa: F811
    r"""Throws error containing an optional message if the specified condition
    is False.

    Error type: ``IndexError``

    C++ equivalent: ``TORCH_CHECK_INDEX``

    Args:
        cond (:class:`bool`): If False, throw error

        message (Callable, optional): Callable that returns either a string or
            an object that has a ``__str__()`` method to be used as the error
            message. Default: ``None``
    """
    _check_with(IndexError, cond, message)


def _check_value(cond, message=None):  # noqa: F811
    r"""Throws error containing an optional message if the specified condition
    is False.

    Error type: ``ValueError``

    C++ equivalent: ``TORCH_CHECK_VALUE``

    Args:
        cond (:class:`bool`): If False, throw error

        message (Callable, optional): Callable that returns either a string or
            an object that has a ``__str__()`` method to be used as the error
            message. Default: ``None``
    """
    _check_with(ValueError, cond, message)


def _check_type(cond, message=None):  # noqa: F811
    r"""Throws error containing an optional message if the specified condition
    is False.

    Error type: ``TypeError``

    C++ equivalent: ``TORCH_CHECK_TYPE``

    Args:
        cond (:class:`bool`): If False, throw error

        message (Callable, optional): Callable that returns either a string or
            an object that has a ``__str__()`` method to be used as the error
            message. Default: ``None``
    """
    _check_with(TypeError, cond, message)


def _check_not_implemented(cond, message=None):  # noqa: F811
    r"""Throws error containing an optional message if the specified condition
    is False.

    Error type: ``NotImplementedError``

    C++ equivalent: ``TORCH_CHECK_NOT_IMPLEMENTED``

    Args:
        cond (:class:`bool`): If False, throw error

        message (Callable, optional): Callable that returns either a string or
            an object that has a ``__str__()`` method to be used as the error
            message. Default: ``None``
    """
    _check_with(NotImplementedError, cond, message)


def _check_tensor_all_with(error_type, cond, message=None):  # noqa: F811
    if not torch.is_tensor(cond):
        raise TypeError(f"cond must be a tensor, but got {type(cond)}")

    if not cond.dtype == torch.bool:
        raise TypeError(f"cond tensor must have dtype torch.bool, but got {cond.dtype}")

    _check_with(error_type, cond._is_all_true().item(), message)


# C++ equivalent: `TORCH_CHECK_TENSOR_ALL`
def _check_tensor_all(cond, message=None):  # noqa: F811
    r"""Throws error containing an optional message if the specified condition
    is False.

    Error type: ``RuntimeError``

    C++ equivalent: ``TORCH_CHECK_TENSOR_ALL``

    Args:
        cond (:class:`torch.Tensor`): Tensor of dtype ``torch.bool``. If any
            element is ``False``, throw error

        message (Callable, optional): Callable that returns either a string or
            an object that has a ``__str__()`` method to be used as the error
            message. Default: ``None``
    """
    _check_tensor_all_with(RuntimeError, cond, message)


################################################################################
# Define numeric constants
################################################################################

# For Python Array API (https://data-apis.org/array-api/latest/API_specification/constants.html) and
# NumPy consistency (https://numpy.org/devdocs/reference/constants.html)
from math import e, inf, nan, pi

newaxis: None = None

__all__.extend(["e", "pi", "nan", "inf", "newaxis"])

################################################################################
# Define Storage and Tensor classes
################################################################################

from torch._tensor import Tensor  # usort: skip

# needs to be after torch.Tensor is defined to avoid circular dependencies
from torch import storage as storage  # usort: skip
from torch.storage import (
    _LegacyStorage,
    _StorageBase,
    _warn_typed_storage_removal,
    TypedStorage,
    UntypedStorage,
)

# NOTE: New <type>Storage classes should never be added. When adding a new
# dtype, use torch.storage.TypedStorage directly.


class ByteStorage(_LegacyStorage):
    @classproperty
    def dtype(self):
        _warn_typed_storage_removal(stacklevel=3)
        return self._dtype

    @classproperty
    def _dtype(self):
        return torch.uint8


class DoubleStorage(_LegacyStorage):
    @classproperty
    def dtype(self):
        _warn_typed_storage_removal(stacklevel=3)
        return self._dtype

    @classproperty
    def _dtype(self):
        return torch.double


class FloatStorage(_LegacyStorage):
    @classproperty
    def dtype(self):
        _warn_typed_storage_removal(stacklevel=3)
        return self._dtype

    @classproperty
    def _dtype(self):
        return torch.float


class HalfStorage(_LegacyStorage):
    @classproperty
    def dtype(self):
        _warn_typed_storage_removal(stacklevel=3)
        return self._dtype

    @classproperty
    def _dtype(self):
        return torch.half


class LongStorage(_LegacyStorage):
    @classproperty
    def dtype(self):
        _warn_typed_storage_removal(stacklevel=3)
        return self._dtype

    @classproperty
    def _dtype(self):
        return torch.long


class IntStorage(_LegacyStorage):
    @classproperty
    def dtype(self):
        _warn_typed_storage_removal(stacklevel=3)
        return self._dtype

    @classproperty
    def _dtype(self):
        return torch.int


class ShortStorage(_LegacyStorage):
    @classproperty
    def dtype(self):
        _warn_typed_storage_removal(stacklevel=3)
        return self._dtype

    @classproperty
    def _dtype(self):
        return torch.short


class CharStorage(_LegacyStorage):
    @classproperty
    def dtype(self):
        _warn_typed_storage_removal(stacklevel=3)
        return self._dtype

    @classproperty
    def _dtype(self):
        return torch.int8


class BoolStorage(_LegacyStorage):
    @classproperty
    def dtype(self):
        _warn_typed_storage_removal(stacklevel=3)
        return self._dtype

    @classproperty
    def _dtype(self):
        return torch.bool


class BFloat16Storage(_LegacyStorage):
    @classproperty
    def dtype(self):
        _warn_typed_storage_removal(stacklevel=3)
        return self._dtype

    @classproperty
    def _dtype(self):
        return torch.bfloat16


class ComplexDoubleStorage(_LegacyStorage):
    @classproperty
    def dtype(self):
        _warn_typed_storage_removal(stacklevel=3)
        return self._dtype

    @classproperty
    def _dtype(self):
        return torch.cdouble


class ComplexFloatStorage(_LegacyStorage):
    @classproperty
    def dtype(self):
        _warn_typed_storage_removal(stacklevel=3)
        return self._dtype

    @classproperty
    def _dtype(self):
        return torch.cfloat


class QUInt8Storage(_LegacyStorage):
    @classproperty
    def dtype(self):
        _warn_typed_storage_removal(stacklevel=3)
        return self._dtype

    @classproperty
    def _dtype(self):
        return torch.quint8


class QInt8Storage(_LegacyStorage):
    @classproperty
    def dtype(self):
        _warn_typed_storage_removal(stacklevel=3)
        return self._dtype

    @classproperty
    def _dtype(self):
        return torch.qint8


class QInt32Storage(_LegacyStorage):
    @classproperty
    def dtype(self):
        _warn_typed_storage_removal(stacklevel=3)
        return self._dtype

    @classproperty
    def _dtype(self):
        return torch.qint32


class QUInt4x2Storage(_LegacyStorage):
    @classproperty
    def dtype(self):
        _warn_typed_storage_removal(stacklevel=3)
        return self._dtype

    @classproperty
    def _dtype(self):
        return torch.quint4x2


class QUInt2x4Storage(_LegacyStorage):
    @classproperty
    def dtype(self):
        _warn_typed_storage_removal(stacklevel=3)
        return self._dtype

    @classproperty
    def _dtype(self):
        return torch.quint2x4


_storage_classes = {
    UntypedStorage,
    DoubleStorage,
    FloatStorage,
    LongStorage,
    IntStorage,
    ShortStorage,
    CharStorage,
    ByteStorage,
    HalfStorage,
    BoolStorage,
    QUInt8Storage,
    QInt8Storage,
    QInt32Storage,
    BFloat16Storage,
    ComplexFloatStorage,
    ComplexDoubleStorage,
    QUInt4x2Storage,
    QUInt2x4Storage,
    TypedStorage,
}

# The _tensor_classes set is initialized by the call to initialize_python_bindings.
_tensor_classes: Set[Type] = set()

# If you edit these imports, please update torch/__init__.py.in as well
from torch import amp as amp, random as random, serialization as serialization
from torch._tensor_str import set_printoptions
from torch.amp import autocast, GradScaler
from torch.random import get_rng_state, initial_seed, manual_seed, seed, set_rng_state
from torch.serialization import load, save

################################################################################
# Initialize extension
################################################################################


# Shared memory manager needs to know the exact location of manager executable
def _manager_path():
    if _running_with_deploy() or platform.system() == "Windows":
        return b""
    path = get_file_path("torch", "bin", "torch_shm_manager")
    prepare_multiprocessing_environment(get_file_path("torch"))
    if not os.path.exists(path):
        raise RuntimeError("Unable to find torch_shm_manager at " + path)
    return path.encode("utf-8")


_C._initExtension(_manager_path())

del _manager_path

# Appease the type checker: it can't deal with direct setting of globals().
# Note that we will see "too many" functions when reexporting this way; there
# is not a good way to fix this problem.  Perhaps, try to redesign VariableFunctions
# so that this import is good enough
if TYPE_CHECKING:
    # Some type signatures pulled in from _VariableFunctions here clash with
    # signatures already imported. For now these clashes are ignored; see
    # PR #43339 for details.
    from torch._C._VariableFunctions import *  # type: ignore[assignment, misc] # noqa: F403

    # Fixup segment_reduce visibility
    _segment_reduce = segment_reduce
    del segment_reduce  # noqa: F821

# Ops not to be exposed in `torch` namespace,
# mostly helper ops.
PRIVATE_OPS = ("unique_dim",)

__name, __obj = "", None
for __name in dir(_C._VariableFunctions):
    if __name.startswith("__") or __name in PRIVATE_OPS:
        continue
    __obj = getattr(_C._VariableFunctions, __name)
    __obj.__module__ = __name__  # "torch"
    # Hide some APIs that should not be public
    if __name == "segment_reduce":
        # TODO: Once the undocumented FC window is passed, remove the line bellow
        globals()[__name] = __obj
        __name = "_" + __name
    globals()[__name] = __obj
    if not __name.startswith("_"):
        __all__.append(__name)

del __name, __obj

################################################################################
# Add torch.dtype instances to the public API
################################################################################

import torch

__all__.extend(
    name for name in dir(torch) if isinstance(getattr(torch, name), torch.dtype)
)

################################################################################
# Import TorchDynamo's lazy APIs to avoid circular dependenices
################################################################################

# needs to be before from torch.functional import * to avoid circular dependencies
from torch._compile import _disable_dynamo  # usort: skip

################################################################################
# Import interface functions defined in Python
################################################################################

# needs to be after the above ATen bindings so we can overwrite from Python side
from torch import functional as functional  # usort: skip
from torch.functional import *  # usort: skip # noqa: F403

################################################################################
# Remove unnecessary members
################################################################################

del _StorageBase
del _LegacyStorage

################################################################################
# Define _assert
################################################################################


# needs to be before the submodule imports to avoid circular dependencies
def _assert(condition, message):
    r"""A wrapper around Python's assert which is symbolically traceable."""
    if type(condition) is not torch.Tensor and overrides.has_torch_function(
        (condition,)
    ):
        return overrides.handle_torch_function(
            _assert, (condition,), condition, message
        )
    assert condition, message


################################################################################
# Import most common subpackages
################################################################################

# Use the redundant form so that type checkers know that these are a part of
# the public API. The "regular" import lines are there solely for the runtime
# side effect of adding to the imported module's members for other users.

# needs to be before import torch.nn as nn to avoid circular dependencies
from torch.autograd import (  # usort: skip
    enable_grad as enable_grad,
    inference_mode as inference_mode,
    no_grad as no_grad,
    set_grad_enabled as set_grad_enabled,
)

from torch import (
    __config__ as __config__,
    __future__ as __future__,
    _awaits as _awaits,
    autograd as autograd,
    backends as backends,
    cpu as cpu,
    cuda as cuda,
    distributions as distributions,
    fft as fft,
    futures as futures,
    hub as hub,
    jit as jit,
    linalg as linalg,
    mps as mps,
    mtia as mtia,
    multiprocessing as multiprocessing,
    nested as nested,
    nn as nn,
    optim as optim,
    overrides as overrides,
    profiler as profiler,
    sparse as sparse,
    special as special,
    testing as testing,
    types as types,
    utils as utils,
    xpu as xpu,
)
from torch.signal import windows as windows

# Quantized, sparse, AO, etc. should be last to get imported, as nothing
# is expected to depend on them.
from torch import ao as ao  # usort: skip

# nn.quant* depends on ao -- so should be after those.
import torch.nn.intrinsic
import torch.nn.qat
import torch.nn.quantizable
import torch.nn.quantized

_C._init_names(list(_storage_classes))

# attach docstrings to torch and tensor functions
from torch import _size_docs, _storage_docs, _tensor_docs, _torch_docs

del _torch_docs, _tensor_docs, _storage_docs, _size_docs


def compiled_with_cxx11_abi() -> builtins.bool:
    r"""Returns whether PyTorch was built with _GLIBCXX_USE_CXX11_ABI=1"""
    return _C._GLIBCXX_USE_CXX11_ABI


import torch._library

# Import the ops "namespace"
from torch._classes import classes as classes
from torch._ops import ops as ops  # usort: skip

# quantization depends on torch.fx and torch.ops
# Import quantization
from torch import quantization as quantization  # usort: skip

# Import the quasi random sampler
from torch import quasirandom as quasirandom  # usort: skip

# If you are seeing this, it means that this call site was not checked if
# the memory format could be preserved, and it was switched to old default
# behaviour of contiguous
legacy_contiguous_format = contiguous_format  # defined by _C._initExtension()

# Register fork handler to initialize OpenMP in child processes (see gh-28389)
from torch.multiprocessing._atfork import register_after_fork

register_after_fork(torch.get_num_threads)
del register_after_fork

# Import tools that require fully imported torch (for applying
# torch.jit.script as a decorator, for instance):
from torch._lobpcg import lobpcg as lobpcg

# These were previously defined in native_functions.yaml and appeared on the
# `torch` namespace, but we moved them to c10 dispatch to facilitate custom
# class usage. We add these lines here to preserve backward compatibility.
quantized_lstm = ops.aten.quantized_lstm
quantized_gru = ops.aten.quantized_gru

# Import experimental masked operations support. See
# [RFC-0016](https://github.com/pytorch/rfcs/pull/27) for more
# information.
from torch import masked as masked

# Import removed ops with error message about removal
from torch._linalg_utils import (  # type: ignore[misc]
    _symeig as symeig,
    eig,
    lstsq,
    matrix_rank,
    solve,
)

from torch.utils.dlpack import from_dlpack, to_dlpack


class _TorchCompileInductorWrapper:
    compiler_name = "inductor"

    def __init__(self, mode, options, dynamic):
        self.config: Dict[str, Any] = dict()
        self.dynamic = dynamic
        self.apply_mode(mode)
        self.apply_options(options)

        # Stash the compiler_fn to be used for backend match guard.
        from torch._inductor.compile_fx import compile_fx

        self.compiler_fn = compile_fx
        if self.config.get("triton.cudagraphs", False):
            os.environ["DISABLE_CUPTI_LAZY_REINIT"] = "1"
            # FIXME: CUDA Graph does not work well with CUPTI teardown.
            #   1) crashes on 1st lazy CUPTI re-init after teardown (CUDA 11)
            #   2) crashes on 2nd non-lazy CUPTI re-init after teardown (CUDA 12)
            # Workaround: turn off CUPTI teardown when using CUDA Graphs.
            os.environ["TEARDOWN_CUPTI"] = "0"

    def __eq__(self, other):
        return (
            isinstance(other, _TorchCompileInductorWrapper)
            and self.config == other.config
            and self.dynamic == other.dynamic
        )

    def apply_mode(self, mode: Optional[str]):
        if mode is None or mode == "default":
            pass
        elif mode in {"reduce-overhead", "max-autotune", "max-autotune-no-cudagraphs"}:
            from torch._inductor import list_mode_options

            self.apply_options(list_mode_options(mode, self.dynamic))
        else:
            raise RuntimeError(
                f"Unrecognized mode={mode}, should be one of: default, reduce-overhead, max-autotune, max-autotune-no-cudagraphs"
            )

    def apply_options(self, options: Optional[Dict[str, Any]]):
        if not options:
            return

        from torch._inductor import config

        current_config: Dict[str, Any] = config.shallow_copy_dict()

        for key, val in options.items():
            attr_name = key.replace("-", "_")
            if attr_name not in current_config:
                raise RuntimeError(
                    f"Unexpected optimization option {key}, known options are {list(current_config.keys())}"
                )
            if type(val) is not type(current_config[attr_name]):
                val_type_str = type(val).__name__
                expected_type_str = type(current_config[attr_name]).__name__
                raise RuntimeError(
                    f"Unexpected type of attr {key}, got {val_type_str} should be {expected_type_str}"
                )
            self.config[attr_name] = val

    def __call__(self, model_, inputs_):
        from torch._inductor.compile_fx import compile_fx

        return compile_fx(model_, inputs_, config_patches=self.config)

    def get_compiler_config(self):
        from torch._inductor.compile_fx import get_patched_config_dict

        return get_patched_config_dict(config_patches=self.config)

    def reset(self):
        from torch._inductor import config

        if "triton.cudagraphs" in self.config or config.triton.cudagraphs:
            if self.config.get("triton.cudagraphs", True):
                from torch._inductor.cudagraph_trees import reset_cudagraph_trees

                reset_cudagraph_trees()


class _TorchCompileWrapper:
    def __init__(self, backend, mode, options, dynamic):
        from torch._dynamo.backends.registry import lookup_backend

        if isinstance(backend, str):
            self.compiler_name = backend
        elif hasattr(backend, "__name__"):
            self.compiler_name = backend.__name__
        else:
            self.compiler_name = str(backend)
        self.dynamic = dynamic
        self.compiler_fn = lookup_backend(backend)
        self.kwargs = {}
        # only pass the args if they non-empty
        if mode and mode != "default":
            self.kwargs["mode"] = mode
        if options:
            self.kwargs["options"] = options

    def __eq__(self, other):
        return (
            isinstance(other, _TorchCompileWrapper)
            and self.compiler_fn == other.compiler_fn
            and self.kwargs == other.kwargs
            and self.dynamic == other.dynamic
        )

    def __call__(self, model_, inputs_):
        return self.compiler_fn(model_, inputs_, **self.kwargs)

    def reset(self):
        if hasattr(self.compiler_fn, "reset"):
            self.compiler_fn.reset()


def compile(
    model: Optional[Callable] = None,
    *,
    fullgraph: builtins.bool = False,
    dynamic: Optional[builtins.bool] = None,
    backend: Union[str, Callable] = "inductor",
    mode: Union[str, None] = None,
    options: Optional[Dict[str, Union[str, builtins.int, builtins.bool]]] = None,
    disable: builtins.bool = False,
) -> Callable:
    """
    Optimizes given model/function using TorchDynamo and specified backend.
    If you are compiling an :class:`torch.nn.Module`, you can also use :meth:`torch.nn.Module.compile`
    to compile the module inplace without changing its structure.

    Concretely, for every frame executed within the compiled region, we will attempt
    to compile it and cache the compiled result on the code object for future
    use.  A single frame may be compiled multiple times if previous compiled
    results are not applicable for subsequent calls (this is called a "guard
    failure), you can use TORCH_LOGS=guards to debug these situations.
    Multiple compiled results can be associated with a frame up to
    ``torch._dynamo.config.cache_size_limit``, which defaults to 8; at which
    point we will fall back to eager.  Note that compile caches are per
    *code object*, not frame; if you dynamically create multiple copies of a
    function, they will all share the same code cache.

    Args:
       model (Callable): Module/function to optimize
       fullgraph (bool): If False (default), torch.compile attempts to discover compileable regions
        in the function that it will optimize. If True, then we require that the entire function be
        capturable into a single graph. If this is not possible (that is, if there are graph breaks),
        then this will raise an error.
       dynamic (bool or None): Use dynamic shape tracing.  When this is True, we will up-front attempt
        to generate a kernel that is as dynamic as possible to avoid recompilations when
        sizes change.  This may not always work as some operations/optimizations will
        force specialization; use TORCH_LOGS=dynamic to debug overspecialization.
        When this is False, we will NEVER generate dynamic kernels, we will always specialize.
        By default (None), we automatically detect if dynamism has occurred and compile a more
        dynamic kernel upon recompile.
       backend (str or Callable): backend to be used

        - "inductor" is the default backend, which is a good balance between performance and overhead

        - Non experimental in-tree backends can be seen with `torch._dynamo.list_backends()`

        - Experimental or debug in-tree backends can be seen with `torch._dynamo.list_backends(None)`

        - To register an out-of-tree custom backend:
       https://pytorch.org/docs/main/torch.compiler_custom_backends.html#registering-custom-backends
       mode (str): Can be either "default", "reduce-overhead", "max-autotune" or "max-autotune-no-cudagraphs"

        - "default" is the default mode, which is a good balance between performance and overhead

        - "reduce-overhead" is a mode that reduces the overhead of python with CUDA graphs,
          useful for small batches.  Reduction of overhead can come at the cost of more memory
          usage, as we will cache the workspace memory required for the invocation so that we
          do not have to reallocate it on subsequent runs.  Reduction of overhead is not guaranteed
          to work; today, we only reduce overhead for CUDA only graphs which do not mutate inputs.
          There are other circumstances where CUDA graphs are not applicable; use TORCH_LOG=perf_hints
          to debug.

        - "max-autotune" is a mode that leverages Triton based matrix multiplications and convolutions
          It enables CUDA graphs by default.

        - "max-autotune-no-cudagraphs" is a mode similar to "max-autotune" but without CUDA graphs

        - To see the exact configs that each mode sets you can call `torch._inductor.list_mode_options()`

       options (dict): A dictionary of options to pass to the backend. Some notable ones to try out are

        - `epilogue_fusion` which fuses pointwise ops into templates. Requires `max_autotune` to also be set

        - `max_autotune` which will profile to pick the best matmul configuration

        - `fallback_random` which is useful when debugging accuracy issues

        - `shape_padding` which pads matrix shapes to better align loads on GPUs especially for tensor cores

        - `triton.cudagraphs` which will reduce the overhead of python with CUDA graphs

        - `trace.enabled` which is the most useful debugging flag to turn on

        - `trace.graph_diagram` which will show you a picture of your graph after fusion

        - For inductor you can see the full list of configs that it supports by calling `torch._inductor.list_options()`
       disable (bool): Turn torch.compile() into a no-op for testing

    Example::

        @torch.compile(options={"triton.cudagraphs": True}, fullgraph=True)
        def foo(x):
            return torch.sin(x) + torch.cos(x)

    """
    _C._log_api_usage_once("torch.compile")
    if sys.version_info >= (3, 13):
        raise RuntimeError("Dynamo is not supported on Python 3.13+")

    # Decorator mode
    if model is None:

        def fn(model: Callable):
            if model is None:
                raise RuntimeError("Model can't be None")
            return compile(
                model,
                fullgraph=fullgraph,
                dynamic=dynamic,
                backend=backend,
                mode=mode,
                options=options,
                disable=disable,
            )

        return fn

    if mode is not None and options is not None:
        raise RuntimeError(
            "Either mode or options can be specified, but both can't be specified at the same time."
        )
    if mode is None and options is None:
        mode = "default"
    if backend == "inductor":
        backend = _TorchCompileInductorWrapper(mode, options, dynamic)
    else:
        backend = _TorchCompileWrapper(backend, mode, options, dynamic)

    return torch._dynamo.optimize(
        backend=backend,
        nopython=fullgraph,
        dynamic=dynamic,
        disable=disable,
    )(model)


from torch import export as export

from torch._higher_order_ops import cond, while_loop


def _register_device_module(device_type, module):
    r"""Register an external runtime module of the specific :attr:`device_type`
    supported by torch.

    After the :attr:`module` is registered correctly, the user can refer
    the external runtime module as part of torch with attribute torch.xxx.
    """
    # Make sure the device_type represent a supported device type for torch.
    device_type = torch.device(device_type).type
    m = sys.modules[__name__]
    if hasattr(m, device_type):
        raise RuntimeError(
            f"The runtime module of '{device_type}' has already "
            f"been registered with '{getattr(m, device_type)}'"
        )
    setattr(m, device_type, module)
    torch_module_name = ".".join([__name__, device_type])
    sys.modules[torch_module_name] = module


# expose return_types
from torch import library as library, return_types as return_types

if not TYPE_CHECKING:
    from torch import _meta_registrations

# Enable CUDA Sanitizer
if "TORCH_CUDA_SANITIZER" in os.environ:
    import torch.cuda._sanitizer as csan

    csan.enable_cuda_sanitizer()

# Populate magic methods on SymInt and SymFloat
import torch.fx.experimental.sym_node

from torch import func as func
from torch.func import vmap as vmap


# Register MPS specific decomps
torch.backends.mps._init()

if not _running_with_deploy():
    from torch import compiler as compiler

    class _TritonLibrary:
        lib = torch.library.Library("triton", "DEF")
        ops_table: Dict[Tuple[str, str], Callable] = {}

        @classmethod
        def registerOp(cls, op_key, full_schema, op_impl, dispatch_key):
            if (op_key, dispatch_key) not in cls.ops_table:
                cls.lib.define(full_schema)
                cls.lib.impl("triton::" + op_key, op_impl, dispatch_key)
                cls.ops_table[(op_key, dispatch_key)] = op_impl

            return cls.ops_table[(op_key, dispatch_key)]


# Deprecated attributes
_deprecated_attrs = {
    "has_mps": torch.backends.mps.is_built,
    "has_cuda": torch.backends.cuda.is_built,
    "has_cudnn": torch.backends.cudnn.is_available,
    "has_mkldnn": torch.backends.mkldnn.is_available,
}

if TYPE_CHECKING:
    # Import the following modules during type checking to enable code intelligence features,
    # such as auto-completion in tools like pylance, even when these modules are not explicitly
    # imported in user code.
    from torch import _dynamo as _dynamo, _inductor as _inductor, onnx as onnx

else:
    _lazy_modules = {
        "_dynamo",
        "_inductor",
        "_export",
        # ONNX must be imported after _dynamo, _ops, _subclasses, fx, func and jit
        "onnx",
    }

    def __getattr__(name):
        # Deprecated attrs
        replacement = _deprecated_attrs.get(name)
        if replacement is not None:
            import warnings

            warnings.warn(
                f"'{name}' is deprecated, please use '{replacement.__module__}.{replacement.__name__}()'",
                stacklevel=2,
            )
            return replacement()

        # Lazy modules
        if name in _lazy_modules:
            return importlib.import_module(f".{name}", __name__)

        raise AttributeError(f"module '{__name__}' has no attribute '{name}'")


def get_device_module(device: Optional[Union[torch.device, str]] = None):
    """
    Returns the module associated with a given device(e.g., torch.device('cuda'), "mtia:0", "xpu", ...).
    If no device is given, return the module for the current accelerator or CPU if none is present.
    """
    if isinstance(device, torch.device):
        device_module_name = device.type
    elif isinstance(device, str):
        device_module_name = torch.device(device).type
    elif device is None:
        # Using default accelerator type. If no accelerator is available, it automatically returns CPU device.
        device_module_name = torch._C._get_accelerator().type
    else:
        raise RuntimeError(
            f"Invalid value of device '{device}', expect torch.device, str, or None"
        )
    device_module = getattr(torch, device_module_name, None)
    if device_module is None:
        raise RuntimeError(
            f"Device '{device_module_name}' does not have a corresponding module registered as 'torch.{device_module_name}'."
        )
    return device_module


def _constrain_as_size(
    symbol,
    min: Optional[builtins.int] = None,
    max: Optional[builtins.int] = None,
):
    """
    This indicates that a given int is size-like, and can be used in any context where a size is expected.
    You will typically use this when reading out integers from Tensors, e.g., max.item() or lengths.tolist()
    which then need to be used as tensor constructors. Providing these assertions to PyTorch can help resolve
      GuardOnDataDependentSymNode errors upon export, since we cannot guard on unbacked SymInts.

    This function has unusual semantics in some circumstances in framework
    code, we will treat this int as >= 2 (when we do a size-oblivious guard).
    This makes it easier to use the unbacked int in size contexts,
    as we will often attempt to guard on a size being zero/one
    (e.g., when computing the contiguity of a tensor, or testing if
    broadcasting can occur), which will not work on unbacked SymInts.
    However, if we conservatively assume that the size is not zero/one, we will
    end up with a graph that will still work even if the size is zero/one.

    For more details, see https://docs.google.com/document/d/1HSuTTVvYH1pTew89Rtpeu84Ht3nQEFTYhAX3Ypa_xJs/edit
    ```
    """
    torch.sym_constrain_range_for_size(symbol, min=min, max=max)


<<<<<<< HEAD
from . import _logging
_logging._init_logs()


def _import_device_backends():
    """
    Leverage the Python plugin mechanism to load out-of-the-tree device extensions.
    See this RFC: https://github.com/pytorch/pytorch/issues/122468
    """
    from importlib.metadata import entry_points

    group_name = "torch.backends"
    if sys.version_info < (3, 10):
        backend_extensions = entry_points().get(group_name, ())
    else:
        backend_extensions = entry_points(group=group_name)

    for backend_extension in backend_extensions:
        try:
            # Load the extension
            entrypoint = backend_extension.load()
            # Call the entrypoint
            entrypoint()
        except Exception as err:
            raise RuntimeError(
                f"Failed to load the backend extension: {backend_extension.name}. "
                f"You can disable extension auto-loading with TORCH_DEVICE_BACKEND_AUTOLOAD=0."
            ) from err


def _is_device_backend_autoload_enabled() -> builtins.bool:
    """
    Whether autoloading out-of-the-tree device extensions is enabled.
    The switch depends on the value of the environment variable
    `TORCH_DEVICE_BACKEND_AUTOLOAD`.

    Returns:
        bool: Whether to enable autoloading the extensions. Enabled by default.

    Examples:
        >>> torch._is_device_backend_autoload_enabled()
        True
    """
    # enabled by default
    is_enable = os.getenv("TORCH_DEVICE_BACKEND_AUTOLOAD", "1")
    return is_enable.strip().lower() in {"1", "true", "yes", "on", "y"}


if _is_device_backend_autoload_enabled():
    _import_device_backends()
=======
from torch import _logging

_logging._init_logs()
>>>>>>> 6b5fbc54
<|MERGE_RESOLUTION|>--- conflicted
+++ resolved
@@ -2470,8 +2470,8 @@
     torch.sym_constrain_range_for_size(symbol, min=min, max=max)
 
 
-<<<<<<< HEAD
-from . import _logging
+from torch import _logging
+
 _logging._init_logs()
 
 
@@ -2520,9 +2520,4 @@
 
 
 if _is_device_backend_autoload_enabled():
-    _import_device_backends()
-=======
-from torch import _logging
-
-_logging._init_logs()
->>>>>>> 6b5fbc54
+    _import_device_backends()