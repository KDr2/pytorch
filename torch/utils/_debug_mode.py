# mypy: allow-untyped-defs
"""
DebugMode is a debugging TorchDispatchMode that intercepts and logs runtime calls
to a hierarchical string dump. It logs real tensor, DTensor, and optionally FakeTensor
operations, with some additional handling for DTensor internals.

An example dump from an eager mode DTensor matmul:

    torch.mm(dt$0: f32[8, 8]| S(0), dt$1: f32[8, 32]| S(0))  ->  dt$6: f32[8, 32]| S(0)
      aten::mm(dt$0: f32[8, 8]| S(0), dt$1: f32[8, 32]| S(0))
        redistribute_input(1, S(0) -> R)
          redistribute_input(t$2: f32[1, 32], trace: S(0)->R)
            _c10d_functional::all_gather_into_tensor(t$2: f32[1, 32], 8, 0)  ->  t$3: f32[8, 32]
            _c10d_functional::wait_tensor(t$3: f32[8, 32])  ->  t$3: f32[8, 32]
        aten::mm(t$4: f32[1, 8], t$3: f32[8, 32])  ->  t$5: f32[1, 32]

This mode runs "under" compile, which means it hides itself during compilation, and is re-enabled
at runtime, and DebugMode-related operations won't show up in the compiled region.
DebugMode also provides some visibility into non-torch-dispatch calls (e.g. DTensor redistribute calls,
inductor-generated triton kernels), but requires special handling for these, since dispatch modes
can't intercept them by default.

The mode also provides some extensions for custom debugging (e.g. adding custom dispatch call hooks
via dispatch_hooks), or numerics debugging (e.g. tensor hashing for bitwise equivalence/closeness,
via log_tensor_hashes). These decorators allow annotating string dumps with additional per-call information,
for any region of runtime code.

Usage::

    with DebugMode() as debug_mode:
        result = some_pytorch_operation(tensor_input)
    print(debug_mode.debug_string())
"""

import contextlib
import functools
import traceback
import weakref
from collections.abc import Callable
from typing import Any, Optional, TYPE_CHECKING

import torch
from torch._subclasses.fake_tensor import FakeTensor, FakeTensorMode
from torch.utils._dtype_abbrs import dtype_abbrs
from torch.utils._python_dispatch import (
    _get_current_dispatch_mode,
    _get_current_dispatch_mode_stack,
    TorchDispatchMode,
)
from torch.utils._pytree import keystr, tree_all, tree_map, tree_map_with_path
from torch.utils._traceback import CapturedTraceback
from torch.utils.weak import WeakIdRef


if TYPE_CHECKING:
    from torch._dynamo.device_interface import DeviceInterface
    from torch.distributed._tools.mod_tracker import ModTracker


__all__ = ["DebugMode", "get_active_debug_mode"]


REDISTRIBUTE_FUNC = "redistribute_input"
# registered dispatch call hooks
_DISPATCH_RECORD_HOOKS: list[Callable] = []
_DISPATCH_LOG_HOOKS: list[Callable] = []
# Tracks if we're in inductor benchmarking, and temporarily disables logging
# (for ignoring autotuning kernel launches which don't affect the user-facing result)
_IN_INDUCTOR_BENCHMARK = False
# For record_outputs, log_tensor_hashes hooks for triton kernels.
# Stores kernel outputs in call.record["output"]
_RECORD_TRITON_OUTPUTS = False
# Annotates kernel output hashes, and stores them in call.post_hashes
_TRITON_OUTPUT_HASH_FN = None
# Annotates kernel input hashes, and stores them in call.pre_hashes
_TRITON_INPUT_HASH_FN = None


def _stringify_shape(shape) -> str:
    return f"[{', '.join([str(x) for x in shape])}]"


def _stringify_device_mesh(mesh) -> str:
    return f"DM({', '.join([str(s) for s in mesh.shape])})"


def _stringify_placement(placement) -> str:
    return f"[{', '.join([str(p) for p in placement])}]"


def _stringify_attributes(tensor, attributes) -> str:
    pairs = {}
    for attr in attributes:
        if hasattr(tensor, attr):
            pairs[attr] = getattr(tensor, attr)
    if len(pairs) == 0:
        return ""
    return f"{{{', '.join([f'{k}={v}' for k, v in pairs.items()])}}}"


def _stringify_dtensor_spec(spec) -> str:
    from torch.distributed.tensor._dtensor_spec import DTensorSpec

    return DTensorSpec.format_shard_order_str(spec.placements, spec.shard_order)


class TensorIdTracker:
    def __init__(self) -> None:
        self.tensor_memo: dict[WeakIdRef, int] = {}
        self.next_tensor_id = 0

    def _id(self, tensor) -> int:
        with torch._C._DisablePythonDispatcher():
            o = WeakIdRef(tensor)

            def del_memo() -> None:
                self.tensor_memo.pop(o, None)

            weakref.finalize(tensor, del_memo)
            if o not in self.tensor_memo:
                self.tensor_memo[o] = self.next_tensor_id
                self.next_tensor_id += 1
            return self.tensor_memo[o]


def _tensor_debug_string(tensor, attributes, tensor_memo=None) -> str:
    """Convert tensor to debug string representation."""

    if isinstance(tensor, torch.Tensor):
        tensor_debug_str = f"{dtype_abbrs[tensor.dtype]}{_stringify_shape(tensor.shape)}{_stringify_attributes(tensor, attributes)}"
        id_str = f"${tensor_memo._id(tensor)}" if tensor_memo is not None else ""
        if isinstance(tensor, torch.distributed.tensor.DTensor):
            # omitted device mesh
            return f"dt{id_str}: {tensor_debug_str}| {_stringify_dtensor_spec(tensor._spec)}"
        elif isinstance(tensor, FakeTensor):
            return f"ft{id_str}: {tensor_debug_str}"
        else:
            return f"t{id_str}: {tensor_debug_str}"
    else:
        raise RuntimeError(f"Unsupported tensor type: {type(tensor)}")


def _arg_to_str(arg, attributes, tensor_memo=None) -> str:
    from torch.distributed.tensor._dtensor_spec import DTensorSpec

    def to_str(x):
        if isinstance(x, torch.Tensor):
            return _tensor_debug_string(x, attributes, tensor_memo)
        elif isinstance(x, DTensorSpec):
            return _stringify_dtensor_spec(x)
        return x

    arg = tree_map(to_str, arg)
    return str(arg)


def default_hash_fn(t: torch.Tensor, use_scalar: bool = False) -> torch.Tensor:
    """
    from Observer. Computes a hash for a tensor by converting it to float (if needed), making it contiguous,
    replacing NaN/inf values with fixed numbers, and then computing the L1 norm in float64 or complex128.
    This is used to generate a deterministic summary value for tensor comparison.
    """
    with torch._C._DisablePythonDispatcher(), torch._C._DisableTorchDispatch():
        if not (t.is_floating_point() or t.is_complex()):
            t = t.float()
        t = t.contiguous()
        # Clean the tensor to handle NaN/inf values, then compute norm
        t_clean = torch.nan_to_num(t, nan=0.0, posinf=1.0, neginf=-1.0)

        dtype = torch.complex128 if t.is_complex() else torch.float64
        out = t_clean.norm(p=1, dtype=dtype)
        if use_scalar:
            return out.item()
        return out


def _compute_rel_diff(hash1, hash2):
    # Relative difference: |hash1 - hash2| / max(|hash1|, |hash2|, eps)
    numerator = abs(hash1 - hash2)
    denominator = max(abs(hash1), abs(hash2), 1e-10)
    return numerator / denominator


def _get_stack_trace() -> str:
    from torch.fx.experimental.symbolic_shapes import uninteresting_files

    summary = CapturedTraceback.extract().summary()
    summary = summary[:-4]  # filter out DebugMode frames
    summary = [
        frame for frame in summary if frame.filename not in uninteresting_files()
    ]
    summary = traceback.StackSummary.from_list(summary)
    return "".join(summary.format())


def _maybe_get_autograd_trace() -> Optional[str]:
    if torch._C._current_autograd_node() is not None:
        tb = torch._C._current_autograd_node().metadata.get("traceback_")  # type: ignore[attr-defined]
        if tb:
            return "".join(tb)
    return None


def _get_op_name(op) -> str:
    if isinstance(op, torch._ops.OpOverload):
        op_name = op.__qualname__
    elif hasattr(op, "__module__") and hasattr(op, "__name__"):
        op_name = f"{op.__module__}.{op.__name__}"
    else:
        op_name = str(op)
    return op_name


class _DebugCall:
    """Base class for tracking operator calls in DebugMode"""

    def __init__(
        self,
        call_depth: int,
        record: Optional[dict[str, Any]] = None,
        log: Optional[dict[str, Any]] = None,
        stack: bool = False,
    ) -> None:
        self.call_depth = call_depth
        if stack:
            self.stack_trace = _get_stack_trace()
            self.fwd_stack_trace = _maybe_get_autograd_trace()

        # results from dispatch hooks
        self.record = record
        self.log = log
        self.output_str: Optional[str] = None

    def stringify_args(
        self, attributes: list[str], tensor_memo: Optional[TensorIdTracker] = None
    ) -> None:
        """
        To reduce memory consumption, this method stringifies args/kwargs, stores the result, and deletes original args/kwargs.
        """
        raise NotImplementedError(
            "Subclasses must implement stringify_args(), even if no-op"
        )

    def stringify_output(
        self,
        output: Any,
        attributes: list[str],
        tensor_memo: Optional[TensorIdTracker] = None,
    ) -> None:
        """Store stringified version of call output in self.output_str"""
        if tree_all(lambda x: x is None, output):
            return
        output_str = tree_map(lambda x: _arg_to_str(x, attributes, tensor_memo), output)
        self.output_str = f"  ->  {str(output_str)}"

    def render(self, attributes: list[str]) -> str:
        raise NotImplementedError("Subclasses must implement string render()")

    def __repr__(self) -> str:
        return self.render([])


class _OpCall(_DebugCall):
    """Normal operator call"""

    def __init__(
        self,
        op,
        args: tuple,
        kwargs: dict,
        call_depth: int,
        stack: bool = False,
    ) -> None:
        super().__init__(call_depth, stack=stack)
        self.op = op
        self.args = args
        self.kwargs = kwargs

        self.args_str: Optional[str] = None
        self.kwargs_str: Optional[str] = None

    def stringify_args(
        self, attributes: list[str], tensor_memo: Optional[TensorIdTracker] = None
    ) -> None:
        self.args_str = ", ".join(
            _arg_to_str(arg, attributes, tensor_memo) for arg in self.args
        )
        if self.kwargs:
            self.kwargs_str = ", " + ", ".join(
                f"{k}={_arg_to_str(v, attributes, tensor_memo)}"
                for k, v in self.kwargs.items()
            )
        else:
            self.kwargs_str = ""
        del self.args
        del self.kwargs

    def render(self, attributes: list[str]) -> str:
        if self.args_str is not None:
            args_str = self.args_str
        else:
            args_str = ", ".join(_arg_to_str(arg, attributes) for arg in self.args)

        if self.kwargs_str is not None:
            kwargs_str = self.kwargs_str
        else:
            if self.kwargs:
                kwargs_str = ", " + ", ".join(
                    f"{k}={_arg_to_str(v, attributes)}" for k, v in self.kwargs.items()
                )
            else:
                kwargs_str = ""

        if isinstance(self.op, torch._ops.OpOverload):
            op_name = self.op.__qualname__
        elif hasattr(self.op, "__module__") and hasattr(self.op, "__name__"):
            op_name = f"{self.op.__module__}.{self.op.__name__}"
        else:
            op_name = str(self.op)

        base_str = f"{op_name}({args_str}{kwargs_str})"

        if self.output_str:
            base_str += self.output_str
        if self.log:
            base_str += f"  # {self.log}"
        return base_str

    def __iter__(self):
        # for BC; tuple(self) returns (op, args, kwargs, call_depth)
        if self.args_str is not None:
            yield from [self.op, self.args_str, self.kwargs_str, self.call_depth]
        else:
            yield from [self.op, self.args, self.kwargs, self.call_depth]


class _RedistributeCall(_DebugCall):
    """Redistribute call from DTensor dispatch"""

    def __init__(
        self,
        arg,
        src_placement,
        dst_placement,
        transform_info_str,
        call_depth,
        stack=False,
    ) -> None:
        super().__init__(call_depth, stack=stack)
        self.arg = arg
        self.src_placement = src_placement
        self.dst_placement = dst_placement
        self.transform_info_str = transform_info_str

        self.arg_str: Optional[str] = None

    def stringify_args(
        self, attributes: list[str], tensor_memo: Optional[TensorIdTracker] = None
    ) -> None:
        self.arg_str = f"{_arg_to_str(self.arg, attributes, tensor_memo)}"
        del self.arg

    def render(self, attributes: list[str]) -> str:
        if self.arg_str is not None:
            arg_str = self.arg_str
        else:
            arg_str = f"{_arg_to_str(self.arg, attributes)}"

        if self.transform_info_str is not None:  # prioritize over src/dst placements
            placement_str = f"trace: {self.transform_info_str}"
        else:
            src_placement_str = _arg_to_str(self.src_placement, attributes)
            dst_placement_str = _arg_to_str(self.dst_placement, attributes)
            placement_str = f"{src_placement_str} -> {dst_placement_str}"

        base_str = f"{REDISTRIBUTE_FUNC}({arg_str}, {placement_str})"
        if self.output_str:
            base_str += self.output_str
        return base_str

    def __iter__(self):
        # for BC; tuple(self) returns (op, placement info, kwargs, call_depth)
        if self.arg_str is not None:
            arg = self.arg_str
        else:
            arg = self.arg

        yield REDISTRIBUTE_FUNC
        if self.transform_info_str:
            yield [arg, self.transform_info_str]
        else:
            yield [arg, self.src_placement, self.dst_placement]
        yield {}
        yield self.call_depth


class _NNModuleCall(_DebugCall):
    """Designates entering an nn.Module's forward method"""

    def __init__(self, module_name: str, call_depth: int, stack: bool = False) -> None:
        super().__init__(call_depth, stack=stack)
        self.module_name = module_name

    def stringify_args(
        self, attributes: list[str], tensor_memo: Optional[TensorIdTracker] = None
    ) -> None:
        pass  # nothing to stringify

    def render(self, attributes: list[str]) -> str:
        return f"[nn.Mod] {self.module_name}"

    def __iter__(self):
        yield from [
            f"[nn.Mod] {self.module_name}",
            (),
            {},
            self.call_depth,
        ]


class _TritonKernelCall(_DebugCall):
    """Triton kernel call from Inductor"""

    def __init__(
        self,
        kernel_name: str,
        kwargs: dict[str, Any],
        call_depth: int,
    ):
        super().__init__(call_depth)
        self.kernel_name = kernel_name
        self.kwargs = kwargs
        self.kwargs_str: Optional[str] = None

        self.pre_hashes: Optional[dict[str, Any]] = None
        self.post_hashes: Optional[dict[str, Any]] = None

    def stringify_args(
        self, attributes: list[str], tensor_memo: Optional[TensorIdTracker] = None
    ) -> None:
        # Optionally hash kernel inputs before launch
        global _TRITON_INPUT_HASH_FN
        if hash_fn := _TRITON_INPUT_HASH_FN:
            self.pre_hashes = {
                k: hash_fn(v)
                for k, v in self.kwargs.items()
                if isinstance(v, torch.Tensor)
            }

        if self.kwargs:
            self.kwargs_str = ", ".join(
                f"{k}={_arg_to_str(v, attributes, tensor_memo)}"
                for k, v in self.kwargs.items()
            )
        else:
            self.kwargs_str = ""

    def render(self, attributes: list[str]) -> str:
        base_str = f"[triton] {self.kernel_name}({self.kwargs_str})"
        if self.pre_hashes:
            pre_hashes_str = ", ".join(f"{k}: {v}" for k, v in self.pre_hashes.items())
            pre_hashes_str = (
                "\n  "
                + "  " * self.call_depth
                + f"# pre-kernel hashes: {{{pre_hashes_str}}}"
            )
        else:
            pre_hashes_str = ""
        if self.post_hashes:
            post_hashes_str = ", ".join(
                f"{k}: {v}" for k, v in self.post_hashes.items()
            )
            post_hashes_str = (
                "\n  "
                + "  " * self.call_depth
                + f"# post-kernel hashes: {{{post_hashes_str}}}"
            )
        else:
            post_hashes_str = ""
        return f"{base_str}{pre_hashes_str}{post_hashes_str}\n"

    def finalize(self, device_interface: "DeviceInterface"):
        # synchronize -> hash/store kernel results
        global _RECORD_TRITON_OUTPUTS, _TRITON_OUTPUT_HASH_FN
        device_interface.synchronize(device_interface.current_device())
        if _RECORD_TRITON_OUTPUTS:
            self.record = {
                "output": {
                    k: v.clone() if isinstance(v, torch.Tensor) else v
                    for k, v in self.kwargs.items()
                }
            }
        if hash_fn := _TRITON_OUTPUT_HASH_FN:
            self.post_hashes = {
                k: hash_fn(v)
                for k, v in self.kwargs.items()
                if isinstance(v, torch.Tensor)
            }

        # don't store tensors
        del self.kwargs

    def __iter__(self):
        yield from [self.kernel_name, (), self.kwargs_str, self.call_depth]


def _run_hook(hook, *args):
    out = hook(*args)
    assert out is None or isinstance(out, dict)
    return out


def _run_dispatch_hooks(call: _DebugCall, func, types, args, kwargs, result) -> None:
    global _DISPATCH_RECORD_HOOKS, _DISPATCH_LOG_HOOKS
    if _DISPATCH_RECORD_HOOKS:
        record = {}
        for hook in _DISPATCH_RECORD_HOOKS:
            hook_out = _run_hook(hook, func, types, args, kwargs, result)
            if hook_out is not None:
                record.update(hook_out)
        if record:
            call.record = record

    if _DISPATCH_LOG_HOOKS:
        log = {}
        for hook in _DISPATCH_LOG_HOOKS:
            hook_out = _run_hook(hook, func, types, args, kwargs, result)
            if hook_out is not None:
                log.update(hook_out)
        if log:
            call.log = log


def _get_call_name(call: _DebugCall) -> str:
    """String identifying _DebugCall (e.g. func, kernel, module name)"""
    if isinstance(call, _OpCall):
        return _get_op_name(call.op)
    elif isinstance(call, _TritonKernelCall):
        return call.kernel_name
    elif isinstance(call, _NNModuleCall):
        return call.module_name
    elif isinstance(call, _RedistributeCall):
        return REDISTRIBUTE_FUNC
    else:
        return str(call)


class DebugMode(TorchDispatchMode):
    def __init__(
        self,
        *,
        record_torchfunction=False,
        record_faketensor=False,
        record_realtensor=True,
        record_tensor_attributes=None,
        record_nn_module=False,
        store_original_args=False,
        record_stack_trace=False,
        record_output=False,
        record_ids=False,
    ) -> None:
        super().__init__()
        import torch.distributed.tensor  # noqa: F401

        self.supports_higher_order_operators = True

        # Pushes DebugMode onto the torchfunction stack, and records __torch_function__ calls as well.
        # WARNING: currently incompatible with torch.compile due to dynamo guard failures.
        self.record_torchfunction = record_torchfunction

        # Records __torch_dispatch__ calls on FakeTensors.
        self.record_faketensor = record_faketensor

        # Records __torch_dispatch__ calls on real tensors.
        self.record_realtensor = record_realtensor

        # Optional list[str] of tensor attributes, to be annotated in the string dump.
        self.record_tensor_attributes = record_tensor_attributes or []

        # Uses ModTracker to record nn.Module entrances, as _NNModuleCall entries.
        # This flag currently has no effect on torch.compiled-regions.
        self.record_nn_module = record_nn_module

        self.module_tracker: Optional[ModTracker] = None
        if self.record_nn_module:
            self.module_tracker_setup()

        # If True, stores call args/kwargs in logs, without immediately stringifying.
        # Defaults to False for memory concerns.
        self.store_original_args = store_original_args

        # For stack trace recording, stores log call stack traces in .stack_trace.
        # For backward graph nodes, will also store the corresponding forward stack traces in .fwd_stack_trace.
        # NOTE: this is only available if autograd tracebacks are being set during the forward pass,
        # e.g. via DebugMode(record_stack_trace=True), or torch.autograd.set_detect_anomaly().
        self.record_stack_trace = record_stack_trace

        # Records call outputs in logs (e.g. for __torch_dispatch__, __torch_function__, redistribute_input)
        self.record_output: bool = record_output

        # Annotates string dumps with graph-style tensor ids, e.g. op($1, $2) -> $3.
        self.record_ids: bool = record_ids

        self.reset()

    def reset(self) -> None:
        self.operators = []
        self.call_depth = 0
        self._tensor_memo = TensorIdTracker()
        self._output_info: dict[int, object] = {}

    def _track_op_output(self, op_index, result) -> None:
        """Assign IDs to output tensors and store in output_info"""
        # self._track_tensor_ids(result)
        self._output_info[op_index] = result

    # Without this override, running torch.compile under DebugMode
    # will force torch.compile to always use the “eager” backend
    # With this, DebugMode will not take effect on torch.compile
    @classmethod
    def ignore_compile_internals(cls) -> bool:
        return True

<<<<<<< HEAD
    def _record_call(self, call):
        global _IN_INDUCTOR_BENCHMARK
        if _IN_INDUCTOR_BENCHMARK:
            return

        if str(call).startswith("profiler::_record_function"):
            return

=======
    def _record_call(self, call) -> None:
>>>>>>> fb9e10fe
        if not self.store_original_args:
            call.stringify_args(
                self.record_tensor_attributes,
                self._tensor_memo if self.record_ids else None,
            )
        self.operators.append(call)

    def _record_call_output(self, call, output) -> None:
        if not self.record_output:
            return
        call.stringify_output(
            output,
            self.record_tensor_attributes,
            self._tensor_memo if self.record_ids else None,
        )

    def __torch_function__(self, func, types, args=(), kwargs=None):
        if kwargs is None:
            kwargs = {}

        call = _OpCall(
            func, args, kwargs, self.call_depth, stack=self.record_stack_trace
        )
        self._record_call(call)

        try:
            self.call_depth += 1
            result = func(*args, **kwargs)
            self._record_call_output(call, result)
            return result
        finally:
            self.call_depth -= 1

    def __torch_dispatch__(self, func, types, args=(), kwargs=None):
        if kwargs is None:
            kwargs = {}

        # Record the operation with its call depth
        call = None
        if torch.distributed.tensor.DTensor in types:
            call = _OpCall(
                func, args, kwargs, self.call_depth, stack=self.record_stack_trace
            )
            self._record_call(call)
            return NotImplemented
        elif FakeTensor in types or isinstance(
            _get_current_dispatch_mode(), FakeTensorMode
        ):
            if self.record_faketensor:
                if func != torch.ops.prim.device.default:
                    call = _OpCall(
                        func,
                        args,
                        kwargs,
                        self.call_depth + 1,
                        stack=self.record_stack_trace,
                    )
                    self._record_call(call)
        elif len(types) == 0:
            if self.record_realtensor:
                call = _OpCall(
                    func,
                    args,
                    kwargs,
                    self.call_depth + 1,
                    stack=self.record_stack_trace,
                )
                self._record_call(call)

        result = func(*args, **kwargs)
        if call:
            self._record_call_output(call, result)
            _run_dispatch_hooks(call, func, types, args, kwargs, result)

        return result

    def __enter__(self):
        self.reset()

        if self.record_torchfunction:
            torch._C._push_on_torch_function_stack(self)

        super().__enter__()
        if self.record_nn_module:
            self.module_tracker.__enter__()  # type: ignore[attribute, union-attr]

        if self.record_stack_trace:
            self.anomaly_for_traces = torch.autograd.set_detect_anomaly(
                True, check_nan=False
            )
            self.anomaly_for_traces.__enter__()
        return self

    # pyrefly: ignore [bad-override]
    def __exit__(self, *args):
        super().__exit__(*args)
        if self.record_nn_module:
            self.module_tracker.__exit__()  # type: ignore[attribute, union-attr]
        if self.record_torchfunction:
            torch._C._pop_torch_function_stack()
        if self.record_stack_trace:
            self.anomaly_for_traces.__exit__(*args)

    def module_tracker_setup(self) -> None:
        from torch.distributed._tools.mod_tracker import ModTracker

        self.module_tracker = ModTracker()

        # module pre-fw hook: record module call
        def pre_fw_hook(module, input) -> None:
            fqn = self.module_tracker._get_mod_name(module)  # type: ignore[attribute, union-attr]
            self.operators.append(_NNModuleCall(fqn, self.call_depth + 1))
            self.call_depth += 1

        # module post-fw hook: decrement call depth
        def post_fw_hook(module, input, output) -> None:
            self.call_depth -= 1

        self.module_tracker.register_user_hooks(pre_fw_hook, post_fw_hook)

    @contextlib.contextmanager
    def record_redistribute_calls(
        self,
        arg,
        src_placement,
        dst_placement,
        transform_info_str: Optional[str] = None,
    ):
        try:
            self._record_call(
                _RedistributeCall(
                    arg,
                    src_placement=src_placement,
                    dst_placement=dst_placement,
                    transform_info_str=transform_info_str,
                    call_depth=self.call_depth + 1,
                    stack=self.record_stack_trace,
                )
            )
            self.call_depth += 1
            yield
        finally:
            self.call_depth -= 1

    def record_triton_kernel(
        self, kernel_name: str, kwargs: dict[str, Any]
    ) -> _TritonKernelCall:
        call = _TritonKernelCall(kernel_name, kwargs, self.call_depth + 1)
        call.stringify_args(self.record_tensor_attributes)
        self.operators.append(call)
        return call

    def debug_string(self) -> str:
        with torch._C.DisableTorchFunction():
            result = ""
            result += "\n".join(
                "  " + "  " * op.call_depth + op.render(self.record_tensor_attributes)
                for op in self.operators
            )
        return result

    @staticmethod
    @contextlib.contextmanager
    def dispatch_hooks(
        record_hook: Optional[Callable] = None,
        log_hook: Optional[Callable] = None,
    ):
        """
        Allows installing post-hooks on arguments to intercepted __torch_dispatch__ calls;
        hook signatures are expected as (func, types, args, kwargs, result),
        i.e. __torch_dispatch__ args + return value.

        Logging hook outputs are stored in call.log and annotate calls in debug_string(),
        while recording hook outputs are just stored in call.record.
        For now hooks are expected to return dictionaries.
        """
        global _DISPATCH_RECORD_HOOKS, _DISPATCH_LOG_HOOKS

        if record_hook:
            _DISPATCH_RECORD_HOOKS.append(record_hook)
        if log_hook:
            _DISPATCH_LOG_HOOKS.append(log_hook)
        try:
            yield
        finally:
            if record_hook:
                _DISPATCH_RECORD_HOOKS.pop()
            if log_hook:
                _DISPATCH_LOG_HOOKS.pop()

    @staticmethod
    @contextlib.contextmanager
    def record_outputs():
        """
        Hook for storing cloned output tensors in .record["output"].
        """

        def dispatch_hook(func, types, args, kwargs, result):
            out = tree_map(
                lambda x: x.clone() if isinstance(x, torch.Tensor) else x, result
            )
            return {"output": out}

        global _RECORD_TRITON_OUTPUTS
        try:
            _old_record_triton = _RECORD_TRITON_OUTPUTS
            _RECORD_TRITON_OUTPUTS = True
            with DebugMode.dispatch_hooks(record_hook=dispatch_hook):
                yield
        finally:
            _RECORD_TRITON_OUTPUTS = _old_record_triton

    @staticmethod
    @contextlib.contextmanager
    def log_tensor_hashes(
        hash_fn: Optional[Callable] = None, hash_inputs: bool = False
    ):
        """
        Installs hook for tensor hash logging.

        hash_fn: optional function for custom hashing
        hash_inputs: if True, also hashes tensors in (args, kwargs), storing them in "input_hash".
        NOTE: this is currently a post-hook, so e.g. inplace ops will log the "output" hashes.
        """
        if hash_fn is None:
            hash_fn = functools.partial(default_hash_fn, use_scalar=True)

        def _tree_hash(obj):
            return tree_map(
                lambda x: hash_fn(x) if isinstance(x, torch.Tensor) else None, obj
            )

        def _dispatch_hash_hook(func, types, args, kwargs, result):
            if "empty" in str(func) or "profiler" in str(func):
                return None

            out = {}
            out["hash"] = _tree_hash(result)
            if hash_inputs:
                out["input_hash"] = _tree_hash((args, kwargs))

            if tree_all(lambda x: x is None, out.values()):
                return None
            return out

        global _TRITON_INPUT_HASH_FN, _TRITON_OUTPUT_HASH_FN
        try:
            if hash_inputs:
                _old_input_hfn = _TRITON_INPUT_HASH_FN
                _TRITON_INPUT_HASH_FN = hash_fn
            _old_output_hfn = _TRITON_OUTPUT_HASH_FN
            _TRITON_OUTPUT_HASH_FN = hash_fn
            with DebugMode.dispatch_hooks(log_hook=_dispatch_hash_hook):
                yield
        finally:
            if hash_inputs:
                _TRITON_INPUT_HASH_FN = _old_input_hfn  # type: ignore[assignment]
            _TRITON_OUTPUT_HASH_FN = _old_output_hfn

    @staticmethod
    @contextlib.contextmanager
    def _benchmarking_inductor():
        """
        Context manager for disabling logging during inductor benchmarking,
        so logs don't contain all kernels launched from autotuning.
        """
        global _IN_INDUCTOR_BENCHMARK
        try:
            _IN_INDUCTOR_BENCHMARK = True
            yield
        finally:
            _IN_INDUCTOR_BENCHMARK = False

    @property
    def logs(self):
        return list(self.operators)

    @staticmethod
    def check_hash_mismatches(
        logs1: list, logs2: list, compare_inputs: bool = False
    ) -> list[dict]:
        """
        Compares tensor hashes between two DebugMode runs, for checking run-to-run numerical divergence.

        This first validates the two log sequences have identical structure (same operations, input shapes/dtypes, etc.),
        then compares tensor hash values, and returns a list of call outputs where mismatches were found.
        Expects input logs to have been run with log_tensor_hashes, and looks for hashes in .log["hash"] & .log["input_hash"]
        (or .post_hashes & .pre_hashes for triton kernels).

        note: skips checking log pairs where hashes aren't present, but will raise if present in one & not the other.

        Args:
            logs1: logs from the first DebugMode run (from debug_mode.logs)
            logs2: logs from the second DebugMode run
            compare_inputs: If True, also compare input tensor hashes (default: only output checking)

        Returns:
            List of dictionaries describing hash mismatches. Each dict contains:
                - call_type: "torch op" or "triton kernel"
                - call: Operator/kernel name
                - arg_name: For triton kernels, the argument name; None for torch ops
                - pytree_path: For torch ops, the pytree path to the differing tensor; None for kernels
                - hash1: Hash value from the first run
                - hash2: Hash value from the second run
                - rel_diff: Relative difference between hash values
                - is_input_hash: True if this is an input hash, False for output hash

        Raises:
            ValueError: If logs have different lengths, call types, operator names, or call depths

        Usage::

            # Run model first time
            with DebugMode() as debug_mode, DebugMode.log_tensor_hashes():
                model(x)
                logs1 = debug_mode.logs

            # Run again, in exactly the same way
            with DebugMode() as debug_mode, DebugMode.log_tensor_hashes():
                model(x)
                logs2 = debug_mode.logs

            mismatches = DebugMode.check_hash_mismatches(logs1, logs2)
            for m in mismatches:
                print(f"{m['call']}: hash diff {m['rel_diff']:.2e}")
        """
        if len(logs1) != len(logs2):
            raise ValueError(f"Log lengths don't match: {len(logs1)} vs {len(logs2)}")

        difference_info = []
        for i, (log1, log2) in enumerate(zip(logs1, logs2)):
            # check call type
            call1_type = type(log1).__name__
            call2_type = type(log2).__name__
            if call1_type != call2_type:
                raise ValueError(
                    f"Call types don't match at index {i}: {call1_type} vs {call2_type}"
                )
            call_type = call1_type

            # check call name
            op1_name, op2_name = _get_call_name(log1), _get_call_name(log2)
            if op1_name != op2_name:
                raise ValueError(
                    f"Operators don't match at index {i}: {call_type}[{op1_name}] vs {call_type}[{op2_name}]"
                )
            op_name = op1_name

            # check call depth
            if log1.call_depth != log2.call_depth:
                raise ValueError(
                    f"Call depths for {call_type}[{op_name}] don't match at index {i}: {log1.call_depth} vs {log2.call_depth}"
                )

            # Redistribute: call args should be the same
            if isinstance(log1, _RedistributeCall):
                if tuple(log1) != tuple(log2):
                    raise ValueError(
                        f"Redistribute calls don't match at index {i}: {log1} vs {log2}"
                    )

            # Triton kernel: same arg names, arg types
            elif isinstance(log1, _TritonKernelCall):
                if log1.kwargs_str != log2.kwargs_str:
                    raise ValueError(
                        f"Triton kernel call args don't match for {log1.kernel_name} at index {i}:"
                        f"\n\nlog1: {log1.kwargs_str}\n\nlog2: {log2.kwargs_str}"
                    )

                def compare_triton_hashes(hashes1, hashes2, is_input):
                    assert set(hashes1.keys()) == set(hashes2.keys())  # type: ignore[union-attr]
                    for key in hashes1.keys():
                        if hashes1[key] != hashes2[key]:
                            difference_info.append(
                                {
                                    "call_type": "triton kernel",
                                    "call": op_name,
                                    "arg_name": key,
                                    "pytree_path": None,
                                    "hash1": hashes1[key],
                                    "hash2": hashes2[key],
                                    "rel_diff": _compute_rel_diff(
                                        hashes1[key], hashes2[key]
                                    ),
                                    "is_input_hash": is_input,
                                }
                            )

                # check output hashes
                has_post_1, has_post_2 = (
                    log1.post_hashes is not None,
                    log2.post_hashes is not None,
                )
                if has_post_1 != has_post_2:
                    raise ValueError(
                        f"Triton kernel post-hash presence inconsistent for {log1.kernel_name} "
                        f"at index {i}: log1 has post_hashes={has_post_1}, log2 has post_hashes={has_post_2}"
                    )

                if has_post_1:
                    compare_triton_hashes(
                        log1.post_hashes, log2.post_hashes, is_input=False
                    )

                # maybe check input hashes
                if compare_inputs:
                    has_pre_1, has_pre_2 = (
                        log1.pre_hashes is not None,
                        log2.pre_hashes is not None,
                    )
                    if has_pre_1 != has_pre_2:
                        raise ValueError(
                            f"Triton kernel pre-hash presence inconsistent for {log1.kernel_name} "
                            f"at index {i}: log1 has pre_hashes={has_pre_1}, log2 has pre_hashes={has_pre_2}"
                        )

                    if has_pre_1:
                        compare_triton_hashes(
                            log1.pre_hashes, log2.pre_hashes, is_input=True
                        )

            # regular log calls
            elif isinstance(log1, _OpCall):

                def compare_op_hashes(hashes1, hashes2, is_input):
                    def _helper(keypath, hash1, hash2):
                        if hash1 != hash2:
                            difference_info.append(
                                {
                                    "call_type": "torch op",
                                    "call": op_name,
                                    "arg_name": None,
                                    "pytree_path": keystr(keypath),
                                    "hash1": hash1,
                                    "hash2": hash2,
                                    "rel_diff": _compute_rel_diff(hash1, hash2),
                                    "is_input_hash": is_input,
                                }
                            )

                    tree_map_with_path(_helper, hashes1, hashes2)

                # check output hashes
                has_hash1 = log1.log is not None and "hash" in log1.log
                has_hash2 = log2.log is not None and "hash" in log2.log
                if has_hash1 != has_hash2:
                    raise ValueError(
                        f"Output hash presence inconsistent for triton kernel {call_type}[{op_name}] "
                        f"at index {i}: log1 has hash={has_hash1}, log2 has hash={has_hash2}"
                    )

                if has_hash1:
                    compare_op_hashes(
                        log1.log["hash"],  # type: ignore[union-attr]
                        log2.log["hash"],
                        is_input=False,
                    )

                # maybe check input hashes
                if compare_inputs:
                    has_hash1 = log1.log is not None and "input_hash" in log1.log
                    has_hash2 = log2.log is not None and "input_hash" in log2.log
                    if has_hash1 != has_hash2:
                        raise ValueError(
                            f"Input hash presence inconsistent for triton kernel {call_type}[{op_name}] "
                            f"at index {i}: log1 has input_hash={has_hash1}, log2 has input_hash={has_hash2}"
                        )

                    if has_hash1:
                        compare_op_hashes(
                            log1.log["input_hash"],  # type: ignore[union-attr]
                            log2.log["input_hash"],
                            is_input=True,
                        )

        return difference_info


def get_active_debug_mode() -> Optional[DebugMode]:
    debug_mode = None
    for mode in _get_current_dispatch_mode_stack():
        if isinstance(mode, DebugMode):
            debug_mode = mode
            break
    return debug_mode<|MERGE_RESOLUTION|>--- conflicted
+++ resolved
@@ -621,8 +621,7 @@
     def ignore_compile_internals(cls) -> bool:
         return True
 
-<<<<<<< HEAD
-    def _record_call(self, call):
+    def _record_call(self, call) -> None:
         global _IN_INDUCTOR_BENCHMARK
         if _IN_INDUCTOR_BENCHMARK:
             return
@@ -630,9 +629,6 @@
         if str(call).startswith("profiler::_record_function"):
             return
 
-=======
-    def _record_call(self, call) -> None:
->>>>>>> fb9e10fe
         if not self.store_original_args:
             call.stringify_args(
                 self.record_tensor_attributes,
