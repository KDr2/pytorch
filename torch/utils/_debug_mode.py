--- conflicted
+++ resolved
@@ -162,30 +162,17 @@
     replacing NaN/inf values with fixed numbers, and then computing the L1 norm in float64 or complex128.
     This is used to generate a deterministic summary value for tensor comparison.
     """
-<<<<<<< HEAD
-    if not (t.is_floating_point() or t.is_complex()):
-        t = t.float()
-    t = t.contiguous()
-
-    if t.is_complex():
-        t_float = t.to(dtype=torch.complex128)
-    else:
-        t_float = t.to(dtype=torch.float64)
-
-    out = t_float.norm(p=1)
-    if use_scalar:
-        return out.item()
-    return out
-=======
     with torch._C._DisablePythonDispatcher(), torch._C._DisableTorchDispatch():
         if not (t.is_floating_point() or t.is_complex()):
             t = t.float()
         t = t.contiguous()
-        # Clean the tensor to handle NaN/inf values, then compute norm
-        t_clean = torch.nan_to_num(t, nan=0.0, posinf=1.0, neginf=-1.0)
-
-        dtype = torch.complex128 if t.is_complex() else torch.float64
-        out = t_clean.norm(p=1, dtype=dtype)
+
+        if t.is_complex():
+            t_float = t.to(dtype=torch.complex128)
+        else:
+            t_float = t.to(dtype=torch.float64)
+
+        out = t_float.norm(p=1)
         if use_scalar:
             return out.item()
         return out
@@ -196,7 +183,6 @@
     numerator = abs(hash1 - hash2)
     denominator = max(abs(hash1), abs(hash2), 1e-10)
     return numerator / denominator
->>>>>>> 5f0a5b8f
 
 
 def hash_tensor_fn(
@@ -205,6 +191,9 @@
     """
     wrapper over torch.hash_tensor
     """
+    if isinstance(t, torch.distributed.tensor.DTensor):
+        t = t.to_local()
+
     if t.is_floating_point():
         t_clean = t.to(dtype=torch.float64)
     elif t.is_complex():
@@ -898,13 +887,11 @@
 
         def hash_fn_option(hash_type):
             assert isinstance(hash_type, str) and hash_type in ["norm", "hash_tensor"]
-            if hash_type == "norm":
-                return functools.partial(norm_hash_fn, use_scalar=True)
-            else:
-                return lambda x: torch.hash_tensor(x).item()
+            return functools.partial(
+                norm_hash_fn if hash_type == "norm" else hash_tensor_fn, use_scalar=True
+            )
 
         def _tree_hash(obj):
-<<<<<<< HEAD
             if callable(hash_fn):
                 fn = hash_fn
             elif isinstance(hash_fn, str):
@@ -917,15 +904,9 @@
                     f"log_tensor_hashes() expected hash_fn to be callable, str, or list[str], but found {type(hash_fn)}"
                 )
 
-            with torch._C._DisablePythonDispatcher():
-                return tree_map(
-                    lambda x: fn(x) if isinstance(x, torch.Tensor) else None, obj
-                )
-=======
             return tree_map(
-                lambda x: hash_fn(x) if isinstance(x, torch.Tensor) else None, obj
-            )
->>>>>>> 5f0a5b8f
+                lambda x: fn(x) if isinstance(x, torch.Tensor) else None, obj
+            )
 
         def _dispatch_hash_hook(func, types, args, kwargs, result):
             if "empty" in str(func) or "profiler" in str(func):
