--- conflicted
+++ resolved
@@ -37,11 +37,7 @@
 import traceback
 import weakref
 from collections.abc import Callable
-<<<<<<< HEAD
-from typing import Any, TYPE_CHECKING, Union
-=======
-from typing import Any, Optional, TYPE_CHECKING  # noqa: F401
->>>>>>> 2984331c
+from typing import Any, Optional, TYPE_CHECKING, Union  # noqa: F401
 
 import torch
 from torch._subclasses.fake_tensor import FakeTensor, FakeTensorMode
