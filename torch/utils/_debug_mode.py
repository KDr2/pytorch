# mypy: allow-untyped-defs
"""
DebugMode is a debugging TorchDispatchMode that intercepts and logs runtime calls
to a hierarchical string dump. It logs real tensor, DTensor, and optionally FakeTensor
operations, with some additional handling for DTensor internals.

An example dump from an eager mode DTensor matmul:

    torch.mm(dt$0: f32[8, 8]| S(0), dt$1: f32[8, 32]| S(0))  ->  dt$6: f32[8, 32]| S(0)
      aten::mm(dt$0: f32[8, 8]| S(0), dt$1: f32[8, 32]| S(0))
        redistribute_input(1, S(0) -> R)
          redistribute_input(t$2: f32[1, 32], trace: S(0)->R)
            _c10d_functional::all_gather_into_tensor(t$2: f32[1, 32], 8, 0)  ->  t$3: f32[8, 32]
            _c10d_functional::wait_tensor(t$3: f32[8, 32])  ->  t$3: f32[8, 32]
        aten::mm(t$4: f32[1, 8], t$3: f32[8, 32])  ->  t$5: f32[1, 32]

This mode runs "under" compile, which means it hides itself during compilation, and is re-enabled
at runtime, and DebugMode-related operations won't show up in the compiled region.
DebugMode also provides some visibility into non-torch-dispatch calls (e.g. DTensor redistribute calls,
inductor-generated triton kernels), but requires special handling for these, since dispatch modes
can't intercept them by default.

The mode also provides some extensions for custom debugging (e.g. adding custom dispatch call hooks
via dispatch_hooks), or numerics debugging (e.g. tensor hashing for bitwise equivalence/closeness,
via log_tensor_hashes). These decorators allow annotating string dumps with additional per-call information,
for any region of runtime code.

Usage::

    with DebugMode() as debug_mode:
        result = some_pytorch_operation(tensor_input)
    print(debug_mode.debug_string())
"""

import contextlib
import functools
import inspect
import logging
import os
import traceback
import weakref
from collections.abc import Callable
from typing import Any, TYPE_CHECKING

import torch
from torch._subclasses.fake_tensor import FakeTensor, FakeTensorMode
from torch.fx.graph import _parse_stack_trace
from torch.utils._dtype_abbrs import dtype_abbrs
from torch.utils._python_dispatch import (
    _get_current_dispatch_mode,
    _get_current_dispatch_mode_stack,
    TorchDispatchMode,
)
from torch.utils._pytree import keystr, tree_all, tree_map, tree_map_with_path
from torch.utils._traceback import CapturedTraceback
from torch.utils.weak import WeakIdRef


if TYPE_CHECKING:
    from torch._dynamo.device_interface import DeviceInterface
    from torch.distributed._tools.mod_tracker import ModTracker


log = logging.getLogger(__name__)

__all__ = ["DebugMode", "get_active_debug_mode"]


REDISTRIBUTE_FUNC = "redistribute_input"
# registered dispatch call hooks
_DISPATCH_RECORD_HOOKS: list[Callable] = []
_DISPATCH_LOG_HOOKS: list[Callable] = []
_DISPATCH_PRE_LOG_HOOKS: list[Callable] = []
# Tracks if we're in inductor benchmarking, and temporarily disables logging
# (for ignoring autotuning kernel launches which don't affect the user-facing result)
_IN_INDUCTOR_BENCHMARK = False
# For record_outputs, log_tensor_hashes hooks for triton kernels.
# Stores kernel outputs in call.record["output"]
_RECORD_TRITON_OUTPUTS = False
# Annotates kernel output hashes, and stores them in call.post_hashes
_TRITON_OUTPUT_HASH_FN = None
# Annotates kernel input hashes, and stores them in call.pre_hashes
_TRITON_INPUT_HASH_FN = None


def _stringify_shape(shape) -> str:
    return f"[{', '.join([str(x) for x in shape])}]"


def _stringify_device_mesh(mesh) -> str:
    return f"DM({', '.join([str(s) for s in mesh.shape])})"


def _stringify_placement(placement) -> str:
    return f"[{', '.join([str(p) for p in placement])}]"


def _stringify_attributes(tensor, attributes) -> str:
    pairs = {}
    for attr in attributes:
        if hasattr(tensor, attr):
            pairs[attr] = getattr(tensor, attr)
    if len(pairs) == 0:
        return ""
    return f"{{{', '.join([f'{k}={v}' for k, v in pairs.items()])}}}"


def _stringify_dtensor_spec(spec) -> str:
    from torch.distributed.tensor._dtensor_spec import DTensorSpec

    return DTensorSpec.format_shard_order_str(spec.placements, spec.shard_order)


class TensorIdTracker:
    def __init__(self) -> None:
        self.tensor_memo: dict[WeakIdRef, int] = {}
        self.next_tensor_id = 0

    def _id(self, tensor) -> int:
        with torch._C._DisablePythonDispatcher():
            o = WeakIdRef(tensor)

            def del_memo() -> None:
                self.tensor_memo.pop(o, None)

            weakref.finalize(tensor, del_memo)
            if o not in self.tensor_memo:
                self.tensor_memo[o] = self.next_tensor_id
                self.next_tensor_id += 1
            return self.tensor_memo[o]


def _tensor_debug_string(tensor, attributes, tensor_memo=None) -> str:
    """Convert tensor to debug string representation."""

    if isinstance(tensor, torch.Tensor):
        tensor_debug_str = f"{dtype_abbrs[tensor.dtype]}{_stringify_shape(tensor.shape)}{_stringify_attributes(tensor, attributes)}"
        id_str = f"${tensor_memo._id(tensor)}" if tensor_memo is not None else ""
        if isinstance(tensor, torch.distributed.tensor.DTensor):
            # omitted device mesh
            return f"dt{id_str}: {tensor_debug_str}| {_stringify_dtensor_spec(tensor._spec)}"
        elif isinstance(tensor, FakeTensor):
            return f"ft{id_str}: {tensor_debug_str}"
        else:
            return f"t{id_str}: {tensor_debug_str}"
    else:
        raise RuntimeError(f"Unsupported tensor type: {type(tensor)}")


def _arg_to_str(arg, attributes, tensor_memo=None) -> str:
    from torch.distributed.tensor._dtensor_spec import DTensorSpec

    def to_str(x):
        if isinstance(x, torch.Tensor):
            return _tensor_debug_string(x, attributes, tensor_memo)
        elif isinstance(x, DTensorSpec):
            return _stringify_dtensor_spec(x)
        return x

    arg = tree_map(to_str, arg)
    return str(arg)


def norm_hash_fn(t: torch.Tensor, use_scalar: bool = False) -> torch.Tensor | float:
    """
    from Observer. Computes a hash for a tensor by converting it to float (if needed), making it contiguous,
    replacing NaN/inf values with fixed numbers, and then computing the L1 norm in float64 or complex128.
    This is used to generate a deterministic summary value for tensor comparison.
    """
    with torch._C._DisablePythonDispatcher():
        if not (t.is_floating_point() or t.is_complex()):
            t = t.float()
        t = t.contiguous()

        if t.is_complex():
            t_float = t.to(dtype=torch.complex128)
        else:
            t_float = t.to(dtype=torch.float64)

        out = t_float.norm(p=1)
        if use_scalar:
            return out.item()
        return out


def _compute_rel_diff(hash1, hash2):
    # Relative difference: |hash1 - hash2| / max(|hash1|, |hash2|, eps)
    numerator = abs(hash1 - hash2)
    denominator = max(abs(hash1), abs(hash2), 1e-10)
    return numerator / denominator


def hash_tensor_fn(t: torch.Tensor, use_scalar: bool = False) -> torch.Tensor | int:
    """
    wrapper over torch.hash_tensor
    """
    if isinstance(t, torch.distributed.tensor.DTensor):
        t = t.to_local()

    if t.is_floating_point():
        t_clean = t.to(dtype=torch.float64)
    elif t.is_complex():
        t_clean = t.to(dtype=torch.complex128).view(torch.float64)
    else:
        t_clean = t.to(dtype=torch.int64)

    if t.numel() > 0:
        out = torch.hash_tensor(t_clean)
    else:
        out = torch.zeros((), device=t_clean.device, dtype=torch.uint64)

    if use_scalar:
        return out.item()  # type: ignore[attribute]
    return out


def _get_stack_trace() -> str:
    from torch.fx.experimental.symbolic_shapes import uninteresting_files

    summary = CapturedTraceback.extract().summary()
    summary = summary[:-4]  # filter out DebugMode frames
    summary = [
        frame for frame in summary if frame.filename not in uninteresting_files()
    ]
    summary = traceback.StackSummary.from_list(summary)
    return "".join(summary.format())


def _get_user_stack_trace(stack_trace_str: str) -> str | None:
    # Extract user code stack trace, filtering out torch internals.
    torch_dir = os.path.dirname(inspect.getfile(torch))
    filter_fn = lambda file, name, code: not file.startswith(torch_dir + os.path.sep)  # noqa: E731
    trace = _parse_stack_trace(stack_trace_str, filter_fn=filter_fn)
    if trace:
        return f"File: {trace.file}:{trace.lineno} in {trace.name}, code: {trace.code}"
    return None


def _maybe_get_autograd_trace() -> str | None:
    if torch._C._current_autograd_node() is not None:
        tb = torch._C._current_autograd_node().metadata.get("traceback_")  # type: ignore[attr-defined]
        if tb:
            return "".join(tb)
    return None


def _get_op_name(op) -> str:
    if isinstance(op, torch._ops.OpOverload):
        op_name = op.__qualname__
    elif hasattr(op, "__module__") and hasattr(op, "__name__"):
        op_name = f"{op.__module__}.{op.__name__}"
    else:
        op_name = str(op)
    return op_name


_annotate_decorated = False


def _ensure_annotate_decorated():
    """
    Lazily apply dont_skip_tracing decorator to DebugMode._annotate, to avoid circular import/initialization issues.
    """
    global _annotate_decorated
    if not _annotate_decorated:
        DebugMode._annotate = torch._dynamo.dont_skip_tracing(DebugMode._annotate)  # type: ignore[has-type]

        # Mark annotate as side-effectful so aot_eager doesn't DCE it.
        from torch.fx.node import _side_effectful_functions

        _side_effectful_functions.add(torch.ops.debug_mode_ops.annotate.default)

        # Register no-op lowering for inductor backend
        from torch._inductor.lowering import register_lowering
        from torch._logging import warning_once

        @register_lowering(torch.ops.debug_mode_ops.annotate)
        def _annotate_lowering(tag: str) -> None:
            warning_once(log, 'DebugMode._annotate() is a no-op for backend="inductor"')
            return None

        _annotate_decorated = True


class _DebugCall:
    """Base class for tracking operator calls in DebugMode"""

    def __init__(
        self,
        call_depth: int,
        record: dict[str, Any] | None = None,
        log: dict[str, Any] | None = None,
        stack: bool = False,
    ) -> None:
        self.call_depth = call_depth
        if stack:
            self.stack_trace = _get_stack_trace()
            self.fwd_stack_trace = _maybe_get_autograd_trace()

        # results from dispatch hooks
        self.record = record
        self.log = log
        self.output_str: str | None = None

    def stringify_args(
        self, attributes: list[str], tensor_memo: TensorIdTracker | None = None
    ) -> None:
        """
        To reduce memory consumption, this method stringifies args/kwargs, stores the result, and deletes original args/kwargs.
        """
        raise NotImplementedError(
            "Subclasses must implement stringify_args(), even if no-op"
        )

    def stringify_output(
        self,
        output: Any,
        attributes: list[str],
        tensor_memo: TensorIdTracker | None = None,
    ) -> None:
        """Store stringified version of call output in self.output_str"""
        if tree_all(lambda x: x is None, output):
            return
        output_str = tree_map(lambda x: _arg_to_str(x, attributes, tensor_memo), output)
        self.output_str = f"  ->  {str(output_str)}"

    def render(self, attributes: list[str]) -> str:
        raise NotImplementedError("Subclasses must implement string render()")

    def __repr__(self) -> str:
        return self.render([])


class _OpCall(_DebugCall):
    """Normal operator call"""

    def __init__(
        self,
        op,
        args: tuple,
        kwargs: dict,
        call_depth: int,
        stack: bool = False,
    ) -> None:
        super().__init__(call_depth, stack=stack)
        self.op = op
        self.args = args
        self.kwargs = kwargs

        self.args_str: str | None = None
        self.kwargs_str: str | None = None

    def stringify_args(
        self, attributes: list[str], tensor_memo: TensorIdTracker | None = None
    ) -> None:
        self.args_str = ", ".join(
            _arg_to_str(arg, attributes, tensor_memo) for arg in self.args
        )
        if self.kwargs:
            self.kwargs_str = ", " + ", ".join(
                f"{k}={_arg_to_str(v, attributes, tensor_memo)}"
                for k, v in self.kwargs.items()
            )
        else:
            self.kwargs_str = ""
        del self.args
        del self.kwargs

    def render(self, attributes: list[str]) -> str:
        if self.args_str is not None:
            args_str = self.args_str
        else:
            args_str = ", ".join(_arg_to_str(arg, attributes) for arg in self.args)

        if self.kwargs_str is not None:
            kwargs_str = self.kwargs_str
        else:
            if self.kwargs:
                kwargs_str = ", " + ", ".join(
                    f"{k}={_arg_to_str(v, attributes)}" for k, v in self.kwargs.items()
                )
            else:
                kwargs_str = ""

        if isinstance(self.op, torch._ops.OpOverload):
            op_name = self.op.__qualname__
        elif hasattr(self.op, "__module__") and hasattr(self.op, "__name__"):
            op_name = f"{self.op.__module__}.{self.op.__name__}"
        else:
            op_name = str(self.op)

        base_str = f"{op_name}({args_str}{kwargs_str})"

        if self.output_str:
            base_str += self.output_str
        if self.log:
            base_str += f"  # {self.log}"
        return base_str

    def __iter__(self):
        # for BC; tuple(self) returns (op, args, kwargs, call_depth)
        if self.args_str is not None:
            yield from [self.op, self.args_str, self.kwargs_str, self.call_depth]
        else:
            yield from [self.op, self.args, self.kwargs, self.call_depth]


class _RedistributeCall(_DebugCall):
    """Redistribute call from DTensor dispatch"""

    def __init__(
        self,
        arg,
        src_placement,
        dst_placement,
        transform_info_str,
        call_depth,
        stack=False,
    ) -> None:
        super().__init__(call_depth, stack=stack)
        self.arg = arg
        self.src_placement = src_placement
        self.dst_placement = dst_placement
        self.transform_info_str = transform_info_str

        self.arg_str: str | None = None

    def stringify_args(
        self, attributes: list[str], tensor_memo: TensorIdTracker | None = None
    ) -> None:
        self.arg_str = f"{_arg_to_str(self.arg, attributes, tensor_memo)}"
        del self.arg

    def render(self, attributes: list[str]) -> str:
        if self.arg_str is not None:
            arg_str = self.arg_str
        else:
            arg_str = f"{_arg_to_str(self.arg, attributes)}"

        if self.transform_info_str is not None:  # prioritize over src/dst placements
            placement_str = f"trace: {self.transform_info_str}"
        else:
            src_placement_str = _arg_to_str(self.src_placement, attributes)
            dst_placement_str = _arg_to_str(self.dst_placement, attributes)
            placement_str = f"{src_placement_str} -> {dst_placement_str}"

        base_str = f"{REDISTRIBUTE_FUNC}({arg_str}, {placement_str})"
        if self.output_str:
            base_str += self.output_str
        return base_str

    def __iter__(self):
        # for BC; tuple(self) returns (op, placement info, kwargs, call_depth)
        if self.arg_str is not None:
            arg = self.arg_str
        else:
            arg = self.arg

        yield REDISTRIBUTE_FUNC
        if self.transform_info_str:
            yield [arg, self.transform_info_str]
        else:
            yield [arg, self.src_placement, self.dst_placement]
        yield {}
        yield self.call_depth


class _NNModuleCall(_DebugCall):
    """Designates entering an nn.Module's forward method"""

    def __init__(self, module_name: str, call_depth: int, stack: bool = False) -> None:
        super().__init__(call_depth, stack=stack)
        self.module_name = module_name

    def stringify_args(
        self, attributes: list[str], tensor_memo: TensorIdTracker | None = None
    ) -> None:
        pass  # nothing to stringify

    def render(self, attributes: list[str]) -> str:
        return f"[nn.Mod] {self.module_name}"

    def __iter__(self):
        yield from [
            f"[nn.Mod] {self.module_name}",
            (),
            {},
            self.call_depth,
        ]


class _TritonKernelCall(_DebugCall):
    """Triton kernel call from Inductor"""

    def __init__(
        self,
        kernel_name: str,
        kwargs: dict[str, Any],
        call_depth: int,
    ):
        super().__init__(call_depth)
        self.kernel_name = kernel_name
        self.kwargs = kwargs
        self.kwargs_str: str | None = None

        self.pre_hashes: dict[str, Any] | None = None
        self.post_hashes: dict[str, Any] | None = None

    def stringify_args(
        self, attributes: list[str], tensor_memo: TensorIdTracker | None = None
    ) -> None:
        # Optionally hash kernel inputs before launch
        global _TRITON_INPUT_HASH_FN
        if hash_fn := _TRITON_INPUT_HASH_FN:
            self.pre_hashes = {
                k: hash_fn(v)
                for k, v in self.kwargs.items()
                if isinstance(v, torch.Tensor)
            }

        if self.kwargs:
            self.kwargs_str = ", ".join(
                f"{k}={_arg_to_str(v, attributes, tensor_memo)}"
                for k, v in self.kwargs.items()
            )
        else:
            self.kwargs_str = ""

    def render(self, attributes: list[str]) -> str:
        base_str = f"[triton] {self.kernel_name}({self.kwargs_str})"
        if self.pre_hashes:
            pre_hashes_str = ", ".join(f"{k}: {v}" for k, v in self.pre_hashes.items())
            pre_hashes_str = (
                "\n  "
                + "  " * self.call_depth
                + f"# pre-kernel hashes: {{{pre_hashes_str}}}"
            )
        else:
            pre_hashes_str = ""
        if self.post_hashes:
            post_hashes_str = ", ".join(
                f"{k}: {v}" for k, v in self.post_hashes.items()
            )
            post_hashes_str = (
                "\n  "
                + "  " * self.call_depth
                + f"# post-kernel hashes: {{{post_hashes_str}}}"
            )
        else:
            post_hashes_str = ""
        return f"{base_str}{pre_hashes_str}{post_hashes_str}\n"

    def finalize(self, device_interface: "DeviceInterface"):
        # synchronize -> hash/store kernel results
        global _RECORD_TRITON_OUTPUTS, _TRITON_OUTPUT_HASH_FN
        device_interface.synchronize(device_interface.current_device())
        if _RECORD_TRITON_OUTPUTS:
            self.record = {
                "output": {
                    k: v.clone() if isinstance(v, torch.Tensor) else v
                    for k, v in self.kwargs.items()
                }
            }
        if hash_fn := _TRITON_OUTPUT_HASH_FN:
            self.post_hashes = {
                k: hash_fn(v)
                for k, v in self.kwargs.items()
                if isinstance(v, torch.Tensor)
            }

        # don't store tensors
        del self.kwargs

    def __iter__(self):
        yield from [self.kernel_name, (), self.kwargs_str, self.call_depth]


class _AnnotateCall(_DebugCall):
    """Custom annotation call"""

    def __init__(
        self, tag: Any, is_profiler_record: bool, call_depth: int, stack: bool = False
    ) -> None:
        super().__init__(call_depth, stack=stack)
        self.tag = tag
        self.is_profiler_record = is_profiler_record

    def render(self, attributes: list[str]) -> str:
        if self.is_profiler_record:
            return f"[record function] {self.tag}"
        else:
            return f"[annotate] {self.tag}"

    def __iter__(self):
        yield from [
            (
                f"[record function] {self.tag}"
                if self.is_profiler_record
                else f"[annotate] {self.tag}"
            ),
            (),
            {},
            self.call_depth,
        ]


def _run_hook(hook, *args):
    out = hook(*args)
    assert out is None or isinstance(out, dict)
    return out


def _run_dispatch_pre_log_hooks(call: _DebugCall, func, types, args, kwargs) -> None:
    global _DISPATCH_PRE_LOG_HOOKS
    if _DISPATCH_PRE_LOG_HOOKS:
        for hook in _DISPATCH_PRE_LOG_HOOKS:
            hook_out = _run_hook(hook, func, types, args, kwargs, call)
            if hook_out is not None:
                # Store pre-hook results in call.log
                if call.log is None:
                    call.log = {}
                call.log.update(hook_out)


def _run_dispatch_hooks(call: _DebugCall, func, types, args, kwargs, result) -> None:
    global _DISPATCH_RECORD_HOOKS, _DISPATCH_LOG_HOOKS
    if _DISPATCH_RECORD_HOOKS:
        record = {}
        for hook in _DISPATCH_RECORD_HOOKS:
            hook_out = _run_hook(hook, func, types, args, kwargs, result)
            if hook_out is not None:
                record.update(hook_out)
        if record:
            call.record = record

    if _DISPATCH_LOG_HOOKS:
        # Preserve existing log from pre-hooks (e.g., input_hash)
        if call.log is None:
            call.log = {}
        for hook in _DISPATCH_LOG_HOOKS:
            hook_out = _run_hook(hook, func, types, args, kwargs, result)
            if hook_out is not None:
                call.log.update(hook_out)


def _get_call_name(call: _DebugCall) -> str:
    """String identifying _DebugCall (e.g. func, kernel, module name)"""
    if isinstance(call, _OpCall):
        return _get_op_name(call.op)
    elif isinstance(call, _TritonKernelCall):
        return call.kernel_name
    elif isinstance(call, _NNModuleCall):
        return call.module_name
    elif isinstance(call, _RedistributeCall):
        return REDISTRIBUTE_FUNC
    else:
        return str(call)


@torch.library.custom_op("debug_mode_ops::annotate", mutates_args=())
def _annotate(tag: str) -> None:
    # This is special-cased in DebugMode.__torch_dispatch__
    return None


@_annotate.register_fake
def _annotate_fake(tag: str) -> None:
    return None


class DebugMode(TorchDispatchMode):
    def __init__(
        self,
        *,
        record_torchfunction=False,
        record_faketensor=False,
        record_realtensor=True,
        record_tensor_attributes=None,
        record_nn_module=False,
        store_original_args=False,
        record_stack_trace=False,
        record_output=True,
        record_ids=False,
<<<<<<< HEAD
        record_localtensor=True,
=======
        record_profiler_context=True,
>>>>>>> 5f2ce5a5
    ) -> None:
        super().__init__()
        import torch.distributed.tensor  # noqa: F401

        _ensure_annotate_decorated()
        self.supports_higher_order_operators = True

        # Pushes DebugMode onto the torchfunction stack, and records __torch_function__ calls as well.
        # WARNING: currently incompatible with torch.compile due to dynamo guard failures.
        self.record_torchfunction = record_torchfunction

        # Records __torch_dispatch__ calls on FakeTensors.
        self.record_faketensor = record_faketensor

        # Records __torch_dispatch__ calls on real tensors.
        self.record_realtensor = record_realtensor

        # Records __torch_dispatch__ calls on LocalTensor.
        self.record_localtensor = record_localtensor

        # Optional list[str] of tensor attributes, to be annotated in the string dump.
        self.record_tensor_attributes = record_tensor_attributes or []

        # Uses ModTracker to record nn.Module entrances, as _NNModuleCall entries.
        # This flag currently has no effect on torch.compiled-regions.
        self.record_nn_module = record_nn_module

        self.module_tracker: ModTracker | None = None
        if self.record_nn_module:
            self.module_tracker_setup()

        # If True, stores call args/kwargs in logs, without immediately stringifying.
        # Defaults to False for memory concerns.
        self.store_original_args = store_original_args

        # For stack trace recording, stores log call stack traces in .stack_trace.
        # For backward graph nodes, will also store the corresponding forward stack traces in .fwd_stack_trace.
        # NOTE: this is only available if autograd tracebacks are being set during the forward pass,
        # e.g. via DebugMode(record_stack_trace=True), or torch.autograd.set_detect_anomaly().
        self.record_stack_trace = record_stack_trace

        # Records call outputs in logs (e.g. for __torch_dispatch__, __torch_function__, redistribute_input)
        self.record_output: bool = record_output

        # Annotates string dumps with graph-style tensor ids, e.g. op($1, $2) -> $3.
        self.record_ids: bool = record_ids

        # Annotates string dumps with profiler.record_function contexts from runtime code.
        # Currently does not preserve contexts inside torch.compile-d regions.
        self.record_profiler_context: bool = record_profiler_context

        self.reset()

    def reset(self) -> None:
        self.operators = []
        self.call_depth = 0
        self._tensor_memo = TensorIdTracker()
        self._output_info: dict[int, object] = {}
        self.ignored_record_functions = 0

    def _track_op_output(self, op_index, result) -> None:
        """Assign IDs to output tensors and store in output_info"""
        # self._track_tensor_ids(result)
        self._output_info[op_index] = result

    # Without this override, running torch.compile under DebugMode
    # will force torch.compile to always use the “eager” backend
    # With this, DebugMode will not take effect on torch.compile
    @classmethod
    def ignore_compile_internals(cls) -> bool:
        return True

    def _record_call(self, call) -> None:
        global _IN_INDUCTOR_BENCHMARK
        if _IN_INDUCTOR_BENCHMARK:
            return

        if str(call).startswith("profiler::_record_function"):
            return

        if not self.store_original_args:
            call.stringify_args(
                self.record_tensor_attributes,
                self._tensor_memo if self.record_ids else None,
            )
        self.operators.append(call)

    def _record_call_output(self, call, output) -> None:
        if not self.record_output:
            return
        call.stringify_output(
            output,
            self.record_tensor_attributes,
            self._tensor_memo if self.record_ids else None,
        )

    def __torch_function__(self, func, types, args=(), kwargs=None):
        if kwargs is None:
            kwargs = {}

        call = _OpCall(
            func, args, kwargs, self.call_depth, stack=self.record_stack_trace
        )
        self._record_call(call)

        try:
            self.call_depth += 1
            result = func(*args, **kwargs)
            self._record_call_output(call, result)
            return result
        finally:
            self.call_depth -= 1

    def _maybe_record_function(self, tag):
        # filter out tags that appear noisy, or aren't runtime-related
        if any(
            tag.startswith(prefix)
            for prefix in [
                # assuming these are from benchmarking, not the actual runtime call
                "CachingAutotuner.",
                "InductorBenchmarker.",
                # inductor compilation
                "compile_fx.<locals>.",
            ]
        ):
            self.ignored_record_functions += 1
            return

        call = _AnnotateCall(tag, True, self.call_depth, stack=self.record_stack_trace)
        self.operators.append(call)
        self.call_depth += 1

    def _maybe_exit_record_function(self):
        assert self.ignored_record_functions >= 0
        if self.ignored_record_functions > 0:
            self.ignored_record_functions -= 1
        else:
            self.call_depth -= 1

    def __torch_dispatch__(self, func, types, args=(), kwargs=None):
        if kwargs is None:
            kwargs = {}

<<<<<<< HEAD
        from torch.distributed._local_tensor import LocalTensor
=======
        # Handle record_function entries
        if self.record_profiler_context:
            if func == torch.ops.profiler._record_function_enter_new.default:
                assert len(args) == 1
                self._maybe_record_function(args[0])
            elif func == torch.ops.profiler._record_function_exit._RecordFunction:
                self._maybe_exit_record_function()

        # Handle DebugMode._annotate()
        if func is torch.ops.debug_mode_ops.annotate.default:
            assert len(args) == 1
            self._handle_annotate(args[0])
            return
>>>>>>> 5f2ce5a5

        # Record the operation with its call depth
        call = None
        if torch.distributed.tensor.DTensor in types:
            call = _OpCall(
                func, args, kwargs, self.call_depth, stack=self.record_stack_trace
            )
            self._record_call(call)
            return NotImplemented
        elif FakeTensor in types or isinstance(
            _get_current_dispatch_mode(), FakeTensorMode
        ):
            if self.record_faketensor:
                if func != torch.ops.prim.device.default:
                    call = _OpCall(
                        func,
                        args,
                        kwargs,
                        self.call_depth + 1,
                        stack=self.record_stack_trace,
                    )
                    self._record_call(call)
        # TODO: check the context manager
        elif LocalTensor in types:
            if self.record_localtensor:
                call = _OpCall(
                    func,
                    args,
                    kwargs,
                    self.call_depth + 1,
                    stack=self.record_stack_trace,
                )
                self._record_call(call)
        elif len(types) == 0:
            if self.record_realtensor:
                call = _OpCall(
                    func,
                    args,
                    kwargs,
                    self.call_depth + 1,
                    stack=self.record_stack_trace,
                )
                self._record_call(call)

        # Run pre-hooks before executing the operation to hash inputs
        # We have to run becore the func() call in case there's any
        # in-place mutation
        if call:
            _run_dispatch_pre_log_hooks(call, func, types, args, kwargs)

        result = func(*args, **kwargs)
        if call:
            self._record_call_output(call, result)
            _run_dispatch_hooks(call, func, types, args, kwargs, result)

        return result

    def __enter__(self):
        self.reset()

        if self.record_torchfunction:
            torch._C._push_on_torch_function_stack(self)

        super().__enter__()
        if self.record_nn_module:
            self.module_tracker.__enter__()  # type: ignore[attribute, union-attr]

        if self.record_stack_trace:
            self.anomaly_for_traces = torch.autograd.set_detect_anomaly(
                True, check_nan=False
            )
            self.anomaly_for_traces.__enter__()
        return self

    # pyrefly: ignore [bad-override]
    def __exit__(self, *args):
        super().__exit__(*args)
        if self.record_nn_module:
            self.module_tracker.__exit__()  # type: ignore[attribute, union-attr]
        if self.record_torchfunction:
            torch._C._pop_torch_function_stack()
        if self.record_stack_trace:
            self.anomaly_for_traces.__exit__(*args)

    def module_tracker_setup(self) -> None:
        from torch.distributed._tools.mod_tracker import ModTracker

        self.module_tracker = ModTracker()

        # module pre-fw hook: record module call
        def pre_fw_hook(module, input) -> None:
            fqn = self.module_tracker._get_mod_name(module)  # type: ignore[attribute, union-attr]
            self.operators.append(_NNModuleCall(fqn, self.call_depth))
            self.call_depth += 1

        # module post-fw hook: decrement call depth
        def post_fw_hook(module, input, output) -> None:
            self.call_depth -= 1

        self.module_tracker.register_user_hooks(pre_fw_hook, post_fw_hook)

    @contextlib.contextmanager
    def record_redistribute_calls(
        self,
        arg,
        src_placement,
        dst_placement,
        transform_info_str: str | None = None,
    ):
        try:
            self._record_call(
                _RedistributeCall(
                    arg,
                    src_placement=src_placement,
                    dst_placement=dst_placement,
                    transform_info_str=transform_info_str,
                    call_depth=self.call_depth + 1,
                    stack=self.record_stack_trace,
                )
            )
            self.call_depth += 1
            yield
        finally:
            self.call_depth -= 1

    def record_triton_kernel(
        self, kernel_name: str, kwargs: dict[str, Any]
    ) -> _TritonKernelCall:
        call = _TritonKernelCall(kernel_name, kwargs, self.call_depth + 1)
        call.stringify_args(self.record_tensor_attributes)
        self.operators.append(call)
        return call

    def debug_string(self, show_stack_trace: bool | None = None) -> str:
        """
        show_stack_trace: option to display one-line stack trace summaries above groups
                        of operations (similar to gm.print_readable() style).
                        Requires record_stack_trace=True.
                        if None, uses self.record_stack_trace, otherwise overrides it.
        """
        show_stack_trace = (
            self.record_stack_trace if show_stack_trace is None else show_stack_trace
        )

        with torch._C.DisableTorchFunction():
            if not show_stack_trace:
                result = "\n".join(
                    "  "
                    + "  " * op.call_depth
                    + op.render(self.record_tensor_attributes)
                    for op in self.operators
                )
                return result

            # Group operations by stack trace
            lines = []
            prev_stack_summary = None

            for op in self.operators:
                # Get the stack trace: prefer fwd_stack_trace, fallback to stack_trace
                stack_trace = None
                if hasattr(op, "fwd_stack_trace") and op.fwd_stack_trace:
                    stack_trace = op.fwd_stack_trace
                elif hasattr(op, "stack_trace") and op.stack_trace:
                    stack_trace = op.stack_trace

                stack_summary = None
                if stack_trace:
                    stack_summary = _get_user_stack_trace(stack_trace)

                if stack_summary and stack_summary != prev_stack_summary:
                    # add blank line before stack trace comment for readability
                    if lines:  # don't add blank line at the very start
                        lines.append("")
                    indent = "  " * (op.call_depth + 1)
                    lines.append(indent + "# " + stack_summary)
                    prev_stack_summary = stack_summary

                # Add the operation line
                line = (
                    "  "
                    + "  " * op.call_depth
                    + op.render(self.record_tensor_attributes)
                )
                lines.append(line)

            return "\n".join(lines)

    @staticmethod
    @contextlib.contextmanager
    def dispatch_hooks(
        record_hook: Callable | None = None,
        log_hook: Callable | None = None,
        pre_log_hook: Callable | None = None,
    ):
        """
        Allows installing post-hooks on arguments to intercepted __torch_dispatch__ calls;
        hook signatures are expected as (func, types, args, kwargs, result),
        i.e. __torch_dispatch__ args + return value.

        Logging hook outputs are stored in call.log and annotate calls in debug_string(),
        while recording hook outputs are just stored in call.record.
        For now hooks are expected to return dictionaries.

        pre_log_hook signature is (func, types, args, kwargs, call) and is executed before
        the operation. It allows capturing state before in-place mutations.
        """
        global _DISPATCH_RECORD_HOOKS, _DISPATCH_LOG_HOOKS, _DISPATCH_PRE_LOG_HOOKS

        if record_hook:
            _DISPATCH_RECORD_HOOKS.append(record_hook)
        if log_hook:
            _DISPATCH_LOG_HOOKS.append(log_hook)
        if pre_log_hook:
            _DISPATCH_PRE_LOG_HOOKS.append(pre_log_hook)
        try:
            yield
        finally:
            if record_hook:
                _DISPATCH_RECORD_HOOKS.pop()
            if log_hook:
                _DISPATCH_LOG_HOOKS.pop()
            if pre_log_hook:
                _DISPATCH_PRE_LOG_HOOKS.pop()

    @staticmethod
    @contextlib.contextmanager
    def record_outputs():
        """
        Hook for storing cloned output tensors in .record["output"].
        """

        def dispatch_hook(func, types, args, kwargs, result):
            out = tree_map(
                lambda x: x.clone() if isinstance(x, torch.Tensor) else x, result
            )
            return {"output": out}

        global _RECORD_TRITON_OUTPUTS
        try:
            _old_record_triton = _RECORD_TRITON_OUTPUTS
            _RECORD_TRITON_OUTPUTS = True
            with DebugMode.dispatch_hooks(record_hook=dispatch_hook):
                yield
        finally:
            _RECORD_TRITON_OUTPUTS = _old_record_triton

    @staticmethod
    @contextlib.contextmanager
    def log_tensor_hashes(
        hash_fn: Callable | str | list[str] = "norm", hash_inputs: bool = False
    ):
        """
        Installs hook for tensor hash logging.

        hash_fn: One of:
            - Custom-defined hash function
            - String: one of ("norm", "hash_tensor")
                - "norm": uses norm_hash_fn; basically tensor's L1 norm
                - "hash_tensor": uses torch.hash_tensor (XOR sum reduction)
            - List of strings: returns tuple of hashes from above options
        hash_inputs: if True, also hashes tensors in (args, kwargs), storing them in "input_hash".
        Input hashes are captured before the operation executes, so they reflect the state before
        any in-place mutations.
        """

        def hash_fn_option(hash_type):
            assert isinstance(hash_type, str) and hash_type in ["norm", "hash_tensor"]
            return functools.partial(
                norm_hash_fn if hash_type == "norm" else hash_tensor_fn, use_scalar=True
            )

        if callable(hash_fn):
            fn = hash_fn
        elif isinstance(hash_fn, str):
            fn = hash_fn_option(hash_fn)
        elif isinstance(hash_fn, list):
            fns = [hash_fn_option(fn) for fn in hash_fn]
            fn = lambda x: tuple(fn(x) for fn in fns)  # noqa: E731
        else:
            raise NotImplementedError(
                f"log_tensor_hashes() expected hash_fn to be callable, str, or list[str], but found {type(hash_fn)}"
            )

        def _tree_hash(obj):
            return tree_map(
                lambda x: fn(x) if isinstance(x, torch.Tensor) else None, obj
            )

        def _dispatch_pre_log_hook(func, types, args, kwargs, call):
            """Pre-hook to capture input hashes before operation executes"""
            if "empty" in str(func) or "profiler" in str(func):
                return None

            if hash_inputs:
                # Capture input hashes before the operation
                input_hash = _tree_hash((args, kwargs))
                if not tree_all(lambda x: x is None, input_hash):
                    return {"input_hash": input_hash}
            return None

        def _dispatch_post_hook(func, types, args, kwargs, result):
            """Post-hook to capture output hashes after operation executes"""
            if "empty" in str(func) or "profiler" in str(func):
                return None

            out = {}
            out["hash"] = _tree_hash(result)

            if tree_all(lambda x: x is None, out.values()):
                return None
            return out

        global _TRITON_INPUT_HASH_FN, _TRITON_OUTPUT_HASH_FN
        try:
            if hash_inputs:
                _old_input_hfn = _TRITON_INPUT_HASH_FN
                _TRITON_INPUT_HASH_FN = fn
            _old_output_hfn = _TRITON_OUTPUT_HASH_FN
            _TRITON_OUTPUT_HASH_FN = fn
            with DebugMode.dispatch_hooks(
                log_hook=_dispatch_post_hook,
                pre_log_hook=_dispatch_pre_log_hook if hash_inputs else None,
            ):
                yield
        finally:
            if hash_inputs:
                _TRITON_INPUT_HASH_FN = _old_input_hfn  # type: ignore[assignment]
            _TRITON_OUTPUT_HASH_FN = _old_output_hfn

    @staticmethod
    @contextlib.contextmanager
    def _benchmarking_inductor():
        """
        Context manager for disabling logging during inductor benchmarking,
        so logs don't contain all kernels launched from autotuning.
        """
        global _IN_INDUCTOR_BENCHMARK
        try:
            _IN_INDUCTOR_BENCHMARK = True
            yield
        finally:
            _IN_INDUCTOR_BENCHMARK = False

    @property
    def logs(self):
        return list(self.operators)

    def _handle_annotate(self, tag):
        """Handles DebugMode._annotate()"""
        call = _AnnotateCall(tag, False, self.call_depth, self.record_stack_trace)
        self.operators.append(call)

    @staticmethod
    def _annotate(tag: Any) -> None:
        """
        If an active DebugMode exists, adds an "[annotate] <tag>" entry to the logs. Useful for contextualizing logs.
        Implemented with a custom op.
        """
        torch.ops.debug_mode_ops.annotate(tag)

    @staticmethod
    def check_hash_mismatches(
        logs1: list, logs2: list, compare_inputs: bool = False
    ) -> list[dict]:
        """
        Compares tensor hashes between two DebugMode runs, for checking run-to-run numerical divergence.

        This first validates the two log sequences have identical structure (same operations, input shapes/dtypes, etc.),
        then compares tensor hash values, and returns a list of call outputs where mismatches were found.
        Expects input logs to have been run with log_tensor_hashes, and looks for hashes in .log["hash"] & .log["input_hash"]
        (or .post_hashes & .pre_hashes for triton kernels).

        note: skips checking log pairs where hashes aren't present, but will raise if present in one & not the other.

        Args:
            logs1: logs from the first DebugMode run (from debug_mode.logs)
            logs2: logs from the second DebugMode run
            compare_inputs: If True, also compare input tensor hashes (default: only output checking)

        Returns:
            List of dictionaries describing hash mismatches. Each dict contains:
                - call_type: "torch op" or "triton kernel"
                - call: Operator/kernel name
                - arg_name: For triton kernels, the argument name; None for torch ops
                - pytree_path: For torch ops, the pytree path to the differing tensor; None for kernels
                - hash1: Hash value from the first run
                - hash2: Hash value from the second run
                - rel_diff: Relative difference between hash values
                - is_input_hash: True if this is an input hash, False for output hash

        Raises:
            ValueError: If logs have different lengths, call types, operator names, or call depths

        Usage::

            # Run model first time
            with DebugMode() as debug_mode, DebugMode.log_tensor_hashes():
                model(x)
                logs1 = debug_mode.logs

            # Run again, in exactly the same way
            with DebugMode() as debug_mode, DebugMode.log_tensor_hashes():
                model(x)
                logs2 = debug_mode.logs

            mismatches = DebugMode.check_hash_mismatches(logs1, logs2)
            for m in mismatches:
                print(f"{m['call']}: hash diff {m['rel_diff']:.2e}")
        """
        if len(logs1) != len(logs2):
            raise ValueError(f"Log lengths don't match: {len(logs1)} vs {len(logs2)}")

        difference_info = []
        for i, (log1, log2) in enumerate(zip(logs1, logs2)):
            # check call type
            call1_type = type(log1).__name__
            call2_type = type(log2).__name__
            if call1_type != call2_type:
                raise ValueError(
                    f"Call types don't match at index {i}: {call1_type} vs {call2_type}"
                )
            call_type = call1_type

            # check call name
            op1_name, op2_name = _get_call_name(log1), _get_call_name(log2)
            if op1_name != op2_name:
                raise ValueError(
                    f"Operators don't match at index {i}: {call_type}[{op1_name}] vs {call_type}[{op2_name}]"
                )
            op_name = op1_name

            # check call depth
            if log1.call_depth != log2.call_depth:
                raise ValueError(
                    f"Call depths for {call_type}[{op_name}] don't match at index {i}: {log1.call_depth} vs {log2.call_depth}"
                )

            # Redistribute: call args should be the same
            if isinstance(log1, _RedistributeCall):
                if tuple(log1) != tuple(log2):
                    raise ValueError(
                        f"Redistribute calls don't match at index {i}: {log1} vs {log2}"
                    )

            # Triton kernel: same arg names, arg types
            elif isinstance(log1, _TritonKernelCall):
                if log1.kwargs_str != log2.kwargs_str:
                    raise ValueError(
                        f"Triton kernel call args don't match for {log1.kernel_name} at index {i}:"
                        f"\n\nlog1: {log1.kwargs_str}\n\nlog2: {log2.kwargs_str}"
                    )

                def compare_triton_hashes(hashes1, hashes2, is_input):
                    assert set(hashes1.keys()) == set(hashes2.keys())  # type: ignore[union-attr]
                    for key in hashes1:
                        if hashes1[key] != hashes2[key]:
                            difference_info.append(
                                {
                                    "call_type": "triton kernel",
                                    "call": op_name,
                                    "arg_name": key,
                                    "pytree_path": None,
                                    "hash1": hashes1[key],
                                    "hash2": hashes2[key],
                                    "rel_diff": _compute_rel_diff(
                                        hashes1[key], hashes2[key]
                                    ),
                                    "is_input_hash": is_input,
                                }
                            )

                # check output hashes
                has_post_1, has_post_2 = (
                    log1.post_hashes is not None,
                    log2.post_hashes is not None,
                )
                if has_post_1 != has_post_2:
                    raise ValueError(
                        f"Triton kernel post-hash presence inconsistent for {log1.kernel_name} "
                        f"at index {i}: log1 has post_hashes={has_post_1}, log2 has post_hashes={has_post_2}"
                    )

                if has_post_1:
                    compare_triton_hashes(
                        log1.post_hashes, log2.post_hashes, is_input=False
                    )

                # maybe check input hashes
                if compare_inputs:
                    has_pre_1, has_pre_2 = (
                        log1.pre_hashes is not None,
                        log2.pre_hashes is not None,
                    )
                    if has_pre_1 != has_pre_2:
                        raise ValueError(
                            f"Triton kernel pre-hash presence inconsistent for {log1.kernel_name} "
                            f"at index {i}: log1 has pre_hashes={has_pre_1}, log2 has pre_hashes={has_pre_2}"
                        )

                    if has_pre_1:
                        compare_triton_hashes(
                            log1.pre_hashes, log2.pre_hashes, is_input=True
                        )

            # regular log calls
            elif isinstance(log1, _OpCall):

                def compare_op_hashes(hashes1, hashes2, is_input):
                    def _helper(keypath, hash1, hash2):
                        if hash1 != hash2:
                            difference_info.append(
                                {
                                    "call_type": "torch op",
                                    "call": op_name,
                                    "arg_name": None,
                                    "pytree_path": keystr(keypath),
                                    "hash1": hash1,
                                    "hash2": hash2,
                                    "rel_diff": _compute_rel_diff(hash1, hash2),
                                    "is_input_hash": is_input,
                                }
                            )

                    tree_map_with_path(_helper, hashes1, hashes2)

                # check output hashes
                has_hash1 = log1.log is not None and "hash" in log1.log
                has_hash2 = log2.log is not None and "hash" in log2.log
                if has_hash1 != has_hash2:
                    raise ValueError(
                        f"Output hash presence inconsistent for triton kernel {call_type}[{op_name}] "
                        f"at index {i}: log1 has hash={has_hash1}, log2 has hash={has_hash2}"
                    )

                if has_hash1:
                    compare_op_hashes(
                        log1.log["hash"],  # type: ignore[union-attr]
                        log2.log["hash"],
                        is_input=False,
                    )

                # maybe check input hashes
                if compare_inputs:
                    has_hash1 = log1.log is not None and "input_hash" in log1.log
                    has_hash2 = log2.log is not None and "input_hash" in log2.log
                    if has_hash1 != has_hash2:
                        raise ValueError(
                            f"Input hash presence inconsistent for triton kernel {call_type}[{op_name}] "
                            f"at index {i}: log1 has input_hash={has_hash1}, log2 has input_hash={has_hash2}"
                        )

                    if has_hash1:
                        compare_op_hashes(
                            log1.log["input_hash"],  # type: ignore[union-attr]
                            log2.log["input_hash"],
                            is_input=True,
                        )

        return difference_info


def get_active_debug_mode() -> DebugMode | None:
    debug_mode = None
    for mode in _get_current_dispatch_mode_stack():
        if isinstance(mode, DebugMode):
            debug_mode = mode
            break
    return debug_mode<|MERGE_RESOLUTION|>--- conflicted
+++ resolved
@@ -681,11 +681,8 @@
         record_stack_trace=False,
         record_output=True,
         record_ids=False,
-<<<<<<< HEAD
+        record_profiler_context=True,
         record_localtensor=True,
-=======
-        record_profiler_context=True,
->>>>>>> 5f2ce5a5
     ) -> None:
         super().__init__()
         import torch.distributed.tensor  # noqa: F401
@@ -829,9 +826,6 @@
         if kwargs is None:
             kwargs = {}
 
-<<<<<<< HEAD
-        from torch.distributed._local_tensor import LocalTensor
-=======
         # Handle record_function entries
         if self.record_profiler_context:
             if func == torch.ops.profiler._record_function_enter_new.default:
@@ -845,7 +839,8 @@
             assert len(args) == 1
             self._handle_annotate(args[0])
             return
->>>>>>> 5f2ce5a5
+
+        from torch.distributed._local_tensor import LocalTensor
 
         # Record the operation with its call depth
         call = None
