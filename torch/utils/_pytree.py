--- conflicted
+++ resolved
@@ -116,8 +116,8 @@
 
 def _register_pytree_node(
     cls: Any,
-    flatten_func: FlattenFunc,
-    unflatten_func: UnflattenFunc,
+    flatten_fn: FlattenFunc,
+    unflatten_fn: UnflattenFunc,
     to_str_fn: Optional[ToStrFunc] = None,  # deprecated
     maybe_from_str_fn: Optional[MaybeFromStrFunc] = None,  # deprecated
     *,
@@ -128,18 +128,13 @@
     """
     Args:
         cls: the type to register
-        flatten_func: A callable that takes a pytree and returns a flattened
+        flatten_fn: A callable that takes a pytree and returns a flattened
             representation of the pytree and additional context to represent the
             flattened pytree.
-<<<<<<< HEAD
-        unflatten_func: A callable that takes a flattened version of the pytree,
+        unflatten_fn: A callable that takes a flattened version of the pytree,
             additional context, and returns an unflattened pytree.
-=======
-        unflatten_fn: A callable that takes a flattened version of the pytree,
-            additional context, and returns an unflattedn pytree.
         serialized_type_name: A keyword argument used to specify the fully qualified
             name used when serializing the tree spec.
->>>>>>> 68dead4a
         to_dumpable_context: An optional keyword argument to custom specify how
             to convert the context of the pytree to a custom json dumpable
             representation. This is used for json serialization, which is being
@@ -160,8 +155,8 @@
 
     node_def = NodeDef(
         cls,
-        flatten_func,
-        unflatten_func,
+        flatten_fn,
+        unflatten_fn,
     )
     SUPPORTED_NODES[cls] = node_def
 
@@ -171,16 +166,17 @@
             "be None or registered."
         )
 
-<<<<<<< HEAD
-    type_fqn = f"{cls.__module__}.{cls.__qualname__}"
+    if serialized_type_name is None:
+        serialized_type_name = NO_SERIALIZED_TYPE_NAME_FOUND
+
     serialize_node_def = _SerializeNodeDef(
         cls,
-        type_fqn,
+        serialized_type_name,
         to_dumpable_context,
         from_dumpable_context,
     )
     SUPPORTED_SERIALIZED_TYPES[cls] = serialize_node_def
-    SERIALIZED_TYPE_TO_PYTHON_TYPE[type_fqn] = cls
+    SERIALIZED_TYPE_TO_PYTHON_TYPE[serialized_type_name] = cls
 
     import torch
 
@@ -203,16 +199,6 @@
                 to_dumpable_context=to_dumpable_context,
                 from_dumpable_context=from_dumpable_context,
             )
-=======
-    if serialized_type_name is None:
-        serialized_type_name = NO_SERIALIZED_TYPE_NAME_FOUND
-
-    serialize_node_def = _SerializeNodeDef(
-        typ, serialized_type_name, to_dumpable_context, from_dumpable_context
-    )
-    SUPPORTED_SERIALIZED_TYPES[typ] = serialize_node_def
-    SERIALIZED_TYPE_TO_PYTHON_TYPE[serialized_type_name] = typ
->>>>>>> 68dead4a
 
 
 register_pytree_node = _register_pytree_node
@@ -276,7 +262,6 @@
     return OrderedDict((key, value) for key, value in zip(context, values))
 
 
-<<<<<<< HEAD
 SUPPORTED_NODES: Dict[Type[Any], NodeDef] = {
     dict: NodeDef(dict, _dict_flatten, _dict_unflatten),
     list: NodeDef(list, _list_flatten, _list_unflatten),
@@ -319,40 +304,6 @@
 SERIALIZED_TYPE_TO_PYTHON_TYPE: Dict[str, Type[Any]] = {
     f"{cls.__module__}.{cls.__qualname__}": cls for cls in SUPPORTED_SERIALIZED_TYPES
 }
-=======
-_register_pytree_node(
-    dict,
-    _dict_flatten,
-    _dict_unflatten,
-    serialized_type_name="builtins.dict",
-)
-_register_pytree_node(
-    list,
-    _list_flatten,
-    _list_unflatten,
-    serialized_type_name="builtins.list",
-)
-_register_pytree_node(
-    tuple,
-    _tuple_flatten,
-    _tuple_unflatten,
-    serialized_type_name="builtins.tuple",
-)
-_register_pytree_node(
-    namedtuple,
-    _namedtuple_flatten,
-    _namedtuple_unflatten,
-    to_dumpable_context=_namedtuple_serialize,
-    from_dumpable_context=_namedtuple_deserialize,
-    serialized_type_name="collections.namedtuple",
-)
-_register_pytree_node(
-    OrderedDict,
-    _odict_flatten,
-    _odict_unflatten,
-    serialized_type_name="collections.OrderedDict",
-)
->>>>>>> 68dead4a
 
 
 # h/t https://stackoverflow.com/questions/2166818/how-to-check-if-an-object-is-an-instance-of-a-namedtuple
@@ -805,22 +756,18 @@
     if isinstance(treespec, LeafSpec):
         return _TreeSpecSchema(None, None, [])
 
-<<<<<<< HEAD
     if treespec.type not in SUPPORTED_SERIALIZED_TYPES:
         raise NotImplementedError(
             f"Serializing {treespec.type} in pytree is not registered."
         )
 
     serialize_node_def = SUPPORTED_SERIALIZED_TYPES[treespec.type]
-=======
-    serialize_node_def = SUPPORTED_SERIALIZED_TYPES[spec.type]
->>>>>>> 68dead4a
 
     serialized_type_name = serialize_node_def.serialized_type_name
 
     if serialized_type_name == NO_SERIALIZED_TYPE_NAME_FOUND:
         raise NotImplementedError(
-            f"No registered serialization name for {spec.type} found. "
+            f"No registered serialization name for {treespec.type} found. "
             "Please update your _register_pytree_node call with a `serialized_type_name` kwarg."
         )
 
