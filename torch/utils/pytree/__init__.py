# Owner(s): ["module: pytree"]

"""
Contains utility functions for working with nested python data structures.

A *pytree* is Python nested data structure. It is a tree in the sense that
nodes are Python collections (e.g., list, tuple, dict) and the leaves are
Python values. Furthermore, a pytree should not contain reference cycles.

pytrees are useful for working with nested collections of Tensors. For example,
one can use `tree_map` to map a function over all Tensors inside some nested
collection of Tensors and `tree_leaves` to get a flat list of all Tensors
inside some nested collection. pytrees are helpful for implementing nested
collection support for PyTorch APIs.
"""

import os as _os
import sys as _sys
from types import ModuleType as _ModuleType
from typing import Any as _Any, Optional as _Optional, TYPE_CHECKING as _TYPE_CHECKING

import torch.utils._pytree as python
from torch.utils._pytree import (  # these type aliases are identical in both implementations
    FlattenFunc,
    FlattenWithKeysFunc,
    FromDumpableContextFunc,
    PyTree as PyTree,
    ToDumpableContextFunc,
    UnflattenFunc,
)


if _TYPE_CHECKING:
    import torch.utils._cxx_pytree as cxx


__all__ = [
    "PyTreeSpec",
    "register_pytree_node",
    "tree_flatten",
    "tree_unflatten",
    "tree_iter",
    "tree_leaves",
    "tree_structure",
    "tree_map",
    "tree_map_",
    "tree_map_only",
    "tree_map_only_",
    "tree_all",
    "tree_any",
    "tree_all_only",
    "tree_any_only",
    "treespec_pprint",
]


# NB: Once this variable is read from the environment, the underlying pytree
#     implementation is frozen. It cannot be swapped to another at runtime.
PYTORCH_USE_CXX_PYTREE: bool = _os.getenv("PYTORCH_USE_CXX_PYTREE", "0") not in {
    "0",
    "",
}


def _import_cxx_pytree_and_store() -> _ModuleType:
    if not python._cxx_pytree_dynamo_traceable:
        raise ImportError(
            "Cannot import package `optree`. "
            "Please install `optree` via `python -m pip install --upgrade optree`. "
            "Or set the environment variable `PYTORCH_USE_CXX_PYTREE=0`."
        )

    import torch.utils._cxx_pytree as cxx

    # This allows the following statements to work properly:
    #
    #     import torch.utils.pytree
    #
    #     torch.utils.pytree.cxx
    #     torch.utils.pytree.cxx.tree_map
    #
    _sys.modules[f"{__name__}.cxx"] = globals()["cxx"] = cxx
    return cxx


if PYTORCH_USE_CXX_PYTREE:
    cxx = _import_cxx_pytree_and_store()  # noqa: F811
else:
    cxx = _sys.modules.get("torch.utils._cxx_pytree")  # type: ignore[assignment]


_sys.modules[f"{__name__}.python"] = python
if cxx is not None:
    _sys.modules[f"{__name__}.cxx"] = cxx
else:
    del cxx

    class CxxModule(_ModuleType):
        def __getattr__(self, name: str) -> _Any:
            if name == "__name__":
                return f"{__name__}.cxx"
            if name == "__file__":
                return python.__file__.removesuffix("_python.py") + "_cxx_pytree.py"

            cxx = globals().get("cxx")
            if cxx is None:
                if name.startswith("_"):
                    raise AttributeError(
                        f"module {self.__name__!r} has not been imported yet: "
                        f"accessing attribute {name!r}. "
                        f"Please import {self.__name__!r} explicitly first."
                    )

                # Lazy import on first member access
                cxx = _import_cxx_pytree_and_store()

            return getattr(cxx, name)

        def __setattr__(self, name: str, value: _Any) -> None:
            # Lazy import
            cxx = _import_cxx_pytree_and_store()
            return setattr(cxx, name, value)

    # This allows the following statements to work properly:
    #
    #     import torch.utils.pytree.cxx
    #     from torch.utils.pytree.cxx import tree_map
    #
    _sys.modules[f"{__name__}.cxx"] = CxxModule(f"{__name__}.cxx")

    del CxxModule


if not PYTORCH_USE_CXX_PYTREE:
    from torch.utils._pytree import (
        PyTreeSpec as PyTreeSpec,
        register_pytree_node as _register_pytree_node,
        tree_all as tree_all,
        tree_all_only as tree_all_only,
        tree_any as tree_any,
        tree_any_only as tree_any_only,
        tree_flatten as tree_flatten,
        tree_iter as tree_iter,
        tree_leaves as tree_leaves,
        tree_map as tree_map,
        tree_map_ as tree_map_,
        tree_map_only as tree_map_only,
        tree_map_only_ as tree_map_only_,
        tree_structure as tree_structure,
        tree_unflatten as tree_unflatten,
        treespec_pprint as treespec_pprint,
    )
else:
    from torch.utils._cxx_pytree import (  # type: ignore[assignment,no-redef]
        PyTreeSpec as PyTreeSpec,
        register_pytree_node as _register_pytree_node,
        tree_all as tree_all,
        tree_all_only as tree_all_only,
        tree_any as tree_any,
        tree_any_only as tree_any_only,
        tree_flatten as tree_flatten,
        tree_iter as tree_iter,
        tree_leaves as tree_leaves,
        tree_map as tree_map,
        tree_map_ as tree_map_,
        tree_map_only as tree_map_only,
        tree_map_only_ as tree_map_only_,
        tree_structure as tree_structure,
        tree_unflatten as tree_unflatten,
        treespec_pprint as treespec_pprint,
    )


def register_pytree_node(  # type: ignore[no-any-unimported]
    cls: type[_Any],
    /,
    # intentionally use `*_func` over `*_fn` to match annotations
    flatten_func: FlattenFunc,
    unflatten_func: UnflattenFunc,
    *,
    serialized_type_name: _Optional[str] = None,
    to_dumpable_context: _Optional[ToDumpableContextFunc] = None,
    from_dumpable_context: _Optional[FromDumpableContextFunc] = None,
    # intentionally use `*_func` over `*_fn` to match annotations
    flatten_with_keys_func: _Optional[FlattenWithKeysFunc] = None,
) -> None:
    """Register a container-like type as pytree node.

    Args:
        cls (type): A Python type to treat as an internal pytree node.
        flatten_func (callable): A function to be used during flattening, taking an instance of
            ``cls`` and returning a pair, with (1) an iterable for the children to be flattened
            recursively, and (2) some hashable auxiliary data to be stored in the treespec and to be
            passed to the ``unflatten_func``.
        unflatten_func (callable): A function taking two arguments: the unflattened children, and
            the auxiliary data that was returned by ``flatten_func`` and stored in the treespec.
            The function should return an instance of ``cls``.
        serialized_type_name (str, optional): A keyword argument used to specify the fully
            qualified name used when serializing the tree spec.
        to_dumpable_context (callable, optional): An optional keyword argument to custom specify how
            to convert the context of the pytree to a custom json dumpable representation. This is
            used for json serialization, which is being used in :mod:`torch.export` right now.
        from_dumpable_context (callable, optional): An optional keyword argument to custom specify
            how to convert the custom json dumpable representation of the context back to the
            original context. This is used for json deserialization, which is being used in
            :mod:`torch.export` right now.
        flatten_with_keys_func (callable, optional): An optional keyword argument to specify how to
            access each pytree leaf's keypath when flattening and tree-mapping.

    Example::

        >>> # xdoctest: +SKIP
        >>> from collections import UserList
        ... class MyList(UserList): pass
        >>> # Registry a Python type with lambda functions
        ... register_pytree_node(
        ...     MyList,
        ...     lambda lst: (list(lst), None),
        ...     lambda children, _: MyList(children),
        ... )
    """
    _register_pytree_node(
        cls,
        # intentionally use `*_func` over `*_fn` to match annotations
        flatten_fn=flatten_func,
        unflatten_fn=unflatten_func,
        serialized_type_name=serialized_type_name,
        to_dumpable_context=to_dumpable_context,
        from_dumpable_context=from_dumpable_context,
        # intentionally use `*_func` over `*_fn` to match annotations
        flatten_with_keys_fn=flatten_with_keys_func,
    )


def __getattr__(name: str) -> _Any:
    if name == "cxx":
        # Lazy import
<<<<<<< HEAD
        return _import_cxx_pytree_and_store()
=======
        import torch.utils._cxx_pytree as cxx  # noqa: F811

        _sys.modules[f"{__name__}.cxx"] = globals()["cxx"] = cxx
        return cxx
>>>>>>> 7dc16742

    raise AttributeError(f"module {__name__!r} has no attribute {name!r}")<|MERGE_RESOLUTION|>--- conflicted
+++ resolved
@@ -235,13 +235,6 @@
 def __getattr__(name: str) -> _Any:
     if name == "cxx":
         # Lazy import
-<<<<<<< HEAD
         return _import_cxx_pytree_and_store()
-=======
-        import torch.utils._cxx_pytree as cxx  # noqa: F811
-
-        _sys.modules[f"{__name__}.cxx"] = globals()["cxx"] = cxx
-        return cxx
->>>>>>> 7dc16742
 
     raise AttributeError(f"module {__name__!r} has no attribute {name!r}")