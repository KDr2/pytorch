--- conflicted
+++ resolved
@@ -343,13 +343,8 @@
                         "If Dynamo attempting to trace a return statement and your code is attempting to return a variable "
                         "that Dynamo cannot reconstruct, then remove it from the return statement.",
                         *graph_break_hints.CAUSED_BY_EARLIER_GRAPH_BREAK,
-<<<<<<< HEAD
-                        "Report an issue to PyTorch if you need reconstrtuction support. Note that many objects that don't have "
-                        "reconstruction rules are fundamentally unreconstructable.",
-=======
                         "Report an issue to PyTorch if you need reconstrtuction support. Note that objects that don't have"
                         "reconstruction rules may be fundamentally unreconstructable.",
->>>>>>> 3bc001d4
                     ],
                 )
             if allow_cache and value in self.tempvars:
