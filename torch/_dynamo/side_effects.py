--- conflicted
+++ resolved
@@ -229,7 +229,6 @@
             and output_graph.current_tx.output.current_tracer.unsafe_allow_externally_visible_side_effects
         )
 
-<<<<<<< HEAD
     def track_generator(self, gen):
         self.local_generators.append(gen)
 
@@ -247,10 +246,7 @@
                     if not gen.is_generator_exhausted():
                         gen.call_method(tx, "close", [], {})
 
-    def is_reconstructing_generator(self):
-=======
     def is_reconstructing_generator(self) -> bool:
->>>>>>> 080c06ab
         output_graph = self.output_graph_weakref()
 
         return bool(
