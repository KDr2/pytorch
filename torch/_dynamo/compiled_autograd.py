--- conflicted
+++ resolved
@@ -665,12 +665,7 @@
             (self.fx_tracer.create_arg(self.to_proxy(outputs)),),
             {},
         )
-<<<<<<< HEAD
-
-        runtime_inputs_to_move: List[int] = []
-=======
         runtime_inputs_to_move: list[int] = []
->>>>>>> 68fe364a
         if snapshot_cudagraph_enabled():
             runtime_inputs_to_move = self.move_graph_nodes_to_cuda(self.fx_tracer.graph)
 
