# mypy: disable-error-code="method-assign"

"""
This module implements the core frame evaluation handler for TorchDynamo's compilation system.
The eval frame handler intercepts Python bytecode execution at runtime to enable dynamic
compilation and optimization of PyTorch code.

Key components defined here:
- Frame evaluation handlers that intercept and analyze Python execution frames
- Guards management for tracking dependencies and invalidating compiled code
- Optimization contexts and decorators (optimize, run_once, disable, etc.)
- Export functionality for saving optimized graphs
- Backend compiler integrations and callback management

Functions in this file are responsible for modifying the eval frame handler at RUNTIME.
Therefore, all functions in this file are hot and performance-critical. Functions that
only execute at compile time should be placed in torch._dynamo.convert_frame.

The eval frame handler is the core mechanism that enables TorchDynamo to dynamically
intercept, analyze and optimize PyTorch code during execution. It works by registering
a custom frame evaluation function that gets called for every Python frame, allowing
us to detect PyTorch operations and trigger compilation as needed.
"""

from __future__ import annotations

import atexit
import contextlib
import functools
import inspect
import logging
import os
import sys
import sysconfig
import textwrap
import threading
import traceback
import types
import unittest
import warnings
import weakref
from dataclasses import dataclass
from enum import Enum
from os.path import dirname, join
<<<<<<< HEAD
from typing import Any, Callable, NamedTuple, Optional, TYPE_CHECKING, Union, Sized
=======
from typing import Any, NamedTuple, Optional, TYPE_CHECKING, Union
>>>>>>> f89a7e9f
from unittest.mock import patch

import sympy

import torch
import torch.fx
import torch.utils._pytree as pytree
import torch.utils.checkpoint
from torch import _guards

# see discussion at https://github.com/pytorch/pytorch/issues/120699
from torch._C._dynamo.eval_frame import (  # noqa: F401
    reset_code,
    set_code_exec_strategy,
    set_eval_frame,
    set_guard_complete_hook,
    set_guard_error_hook,
    set_skip_guard_eval_unsafe,
    unsupported,
)
from torch._dispatch.python import enable_python_dispatcher
from torch._dynamo.types import ConvertFrameReturn, FrameAction, FrameExecStrategy
from torch._export.utils import _compiling_state_context
from torch._subclasses.fake_tensor import unset_fake_temporarily
from torch._utils_internal import DISABLE_JUSTKNOBS, justknobs_check, log_export_usage
from torch.export.dynamic_shapes import (
    _combine_args,
    _DimHint,
    _DimHintType,
    _IntWrapper,
    _process_dynamic_shapes,
    _RelaxedConstraint,
    Constraint,
)
from torch.fx import GraphModule
from torch.fx.experimental._dynamism import (
    clone_and_convert_to_meta,
    track_dynamism_across_examples,
)
from torch.fx.experimental.proxy_tensor import make_fx
from torch.fx.experimental.symbolic_shapes import (
    ConstraintViolationError,
    DimDynamic,
    ShapeEnv,
    StatelessSymbolicContext,
)
from torch.fx.graph import _PyTreeCodeGen, _PyTreeInfo

from . import config, convert_frame, distributed, external_utils, trace_rules, utils
from .backends.registry import CompilerFn, lookup_backend
from .code_context import code_context
from .exc import (
    CondOpArgsMismatchError,
    ShortenTraceback,
    Unsupported,
    UserError,
    UserErrorType,
)
from .hooks import Hooks
from .mutation_guard import install_generation_tagging_init
from .utils import (
    _get_error_on_graph_break,
    _set_error_on_graph_break,
    common_constant_types,
    compile_times,
)


if TYPE_CHECKING:
    from collections.abc import Callable, Iterable, Sequence

    from torch._dynamo.package import CompilePackage
    from torch._dynamo.repro.after_dynamo import WrapBackendDebug
    from torch._subclasses import fake_tensor
    from torch.fx.node import Argument, Node, Target

    from .types import (
        CacheEntry,
        DynamoCallback,
        DynamoFrameType,
        GuardFail,
        GuardFilterEntry,
    )


log = logging.getLogger(__name__)


always_optimize_code_objects = utils.ExactWeakKeyDictionary()
null_context = contextlib.nullcontext


# See https://github.com/python/typing/pull/240
class Unset(Enum):
    token = 0


cached_backends: dict[int, CompilerFn] = {}

unset = Unset.token


if DISABLE_JUSTKNOBS:
    _maybe_set_eval_frame = set_eval_frame
else:

    def _maybe_set_eval_frame(callback: DynamoCallback) -> DynamoCallback:
        # A wrapper on set_eval_frame that is guarded by a Justknob.
        # Users can disable torchDynamo by setting the JK to False.
        if not justknobs_check("pytorch/compiler:enable_compiler_set_eval_frame"):
            torch._dynamo.utils.warn_once(
                "Dynamo disabled by Justknob: enable_compiler_set_eval_frame, skipping set_eval_frame"
            )
            return callback
        else:
            return set_eval_frame(callback)


@dataclass
class DynamoStance:
    stance: str = "default"
    skip_guard_eval_unsafe: bool = False
    backend: Union[str, Callable[..., Any], None] = None


_stance = DynamoStance()


def _set_stance(stance: DynamoStance) -> DynamoStance:
    global _stance

    from torch._C._dynamo.eval_frame import get_eval_frame_callback

    callback = get_eval_frame_callback()

    if callback is not False and callback is not None:
        raise RuntimeError("attempted to set_stance in a torch.compile region")

    prior = _stance
    _stance = stance
    return prior


_set_stance._dynamo_forbidden = True  # type: ignore[attr-defined]

_EXAMPLE_INPUTS: Optional[dict[str, list[Any]]] = None


def get_example_inputs(key: str) -> list[Any]:
    global _EXAMPLE_INPUTS
    if _EXAMPLE_INPUTS is None:
        _EXAMPLE_INPUTS = {}

    if key not in _EXAMPLE_INPUTS:
        _EXAMPLE_INPUTS[key] = []

    return _EXAMPLE_INPUTS[key]


def _callback_from_stance(callback: DynamoCallback) -> DynamoCallback:
    if _stance.stance == "default":
        # force_backend
        if _stance.backend is not None and callback not in (False, None):
            callback = _create_wrapped_callback(get_compiler_fn(_stance.backend))

        return callback
    elif _stance.stance == "eager_then_compile":
        if callback not in (False, None):
            return _create_delayed_compile_callback(callback, _stance.stance)
        return callback
    elif _stance.stance == "aot_eager_then_compile":
        if callback not in (False, None):
            return _create_delayed_compile_callback(callback, _stance.stance)
        return callback
    elif _stance.stance == "force_eager":
        # disable
        return None
    elif _stance.stance == "eager_on_recompile":
        # run mode
        return False
    elif _stance.stance == "fail_on_recompile":
        if callback in (False, None):
            return callback

        def fail_callback(
            frame: DynamoFrameType, *args: Any, **kwargs: Any
        ) -> ConvertFrameReturn:
            if trace_rules.check(frame.f_code):
                return ConvertFrameReturn()
            if not convert_frame.has_tensor_in_frame(frame):
                return ConvertFrameReturn()

            from torch._C._dynamo.eval_frame import (
                _debug_get_cache_entry_list,
                _debug_get_precompile_entries,
            )
            from torch._dynamo.guards import get_and_maybe_log_recompilation_reasons

            message = (
                "Detected recompile when torch.compile stance is 'fail_on_recompile'. "
                + f"filename: '{frame.f_code.co_filename}', "
                + f"function name: '{frame.f_code.co_name}', "
                + f"line number: {frame.f_lineno}"
            )
            cache_entries = _debug_get_cache_entry_list(frame.f_code)
            if cache_entries:
                reasons = get_and_maybe_log_recompilation_reasons(
                    cache_entries[0], frame, skip_logging=True
                )
                if reasons:
                    failures = textwrap.indent("\n".join(reasons), "- ")
                    guard_failure_details = (
                        f"triggered by the following guard failure(s):\n{failures}"
                    )
                    message += f"\n{textwrap.indent(guard_failure_details, '    ')}"
            precompile_entries = _debug_get_precompile_entries(frame.f_code)
            if len(precompile_entries) > 0:
                message += "\nFailed on the following precompiled guards: "
                for entry in precompile_entries:
                    message += f"\n{entry.guard_manager}{entry.guard_manager.check_verbose(frame.f_locals)}"  # type: ignore[attr-defined]
            raise RuntimeError(message)

        # to prevent cache miss due to different backend
        fail_callback._torchdynamo_orig_backend = callback  # type: ignore[attr-defined]

        return fail_callback
    else:
        raise RuntimeError(f"invalid torch.compile stance '{_stance}'")


def _create_wrapped_callback(
    compiler_fn: CompilerFn,
) -> convert_frame.CatchErrorsWrapper:
    hooks = Hooks()
    return convert_frame.catch_errors_wrapper(
        convert_frame.convert_frame(  # type: ignore[arg-type]
            compiler_fn,
            hooks,
        ),
        hooks,
    )


def _get_or_add_example_inputs(frame: DynamoFrameType) -> list[Any]:
    key = frame.f_code.co_filename + str(frame.f_code.co_firstlineno)
    example_inputs = get_example_inputs(key)

    if len(example_inputs) < 2:
        example_inputs.append(clone_and_convert_to_meta(frame.f_locals))

    return example_inputs


def _create_delayed_compile_callback(
    callback: DynamoCallback, stance: str
) -> Callable[..., Any]:
    def callback_fn(*args: Any, **kwargs: Any) -> convert_frame.ConvertFrameReturn:
        frame = args[0]
        example_inputs = _get_or_add_example_inputs(frame)

        if len(example_inputs) == 1:
            if stance == "eager_then_compile":
                return ConvertFrameReturn(
                    frame_exec_strategy=FrameExecStrategy(
                        FrameAction.DEFAULT, FrameAction.DEFAULT
                    )
                )
            elif stance == "aot_eager_then_compile":
                aot_eager_fn = get_compiler_fn("aot_eager")
                return _create_wrapped_callback(aot_eager_fn)(*args, **kwargs)

        dynamism = track_dynamism_across_examples(example_inputs)
        code_context.get_context(frame.f_code)["dynamism"] = dynamism
        compiler_fn = callback._torchdynamo_orig_backend._torchdynamo_orig_backend  # type: ignore[union-attr]
        return _create_wrapped_callback(compiler_fn)(*args, **kwargs)

    # to prevent cache miss due to different backend
    callback_fn._torchdynamo_orig_backend = callback  # type: ignore[attr-defined]

    return callback_fn


def _is_skip_guard_eval_unsafe_stance() -> bool:
    return _stance.skip_guard_eval_unsafe


def _reset_guarded_backend_cache() -> None:
    global cached_backends
    for backend in cached_backends.values():
        if hasattr(backend, "reset"):
            backend.reset()
    cached_backends.clear()


DONT_WRAP_FILES = {
    # For tracing into fx modules
    inspect.getsourcefile(GraphModule),
    join(dirname(dirname(__file__)), "onnx/_internal/fx/dynamo_graph_extractor.py"),
}


def _debug_get_cache_entry_list(
    code: Union[types.CodeType, Callable[..., Any]],
) -> list[CacheEntry]:
    """
    Given a code object or a callable object, retrieve the cache entries
     stored in this code.
    """
    if callable(code):
        code = code.__code__
    return torch._C._dynamo.eval_frame._debug_get_cache_entry_list(code)


class OptimizedModule(torch.nn.Module):
    """
    Wraps the original nn.Module object and later patches its
    forward method to optimized self.forward method.
    """

    _torchdynamo_orig_callable: Callable[..., Any]
    get_compiler_config: Callable[[], Any]

    _opt_mod_attributes = {
        "_orig_mod",
        "dynamo_ctx",
        "_torchdynamo_orig_callable",
        "get_compiler_config",
        "forward",
        "_forward",
        "__dict__",
        "named_children_walk",
        "_super_module_initialized",
    }

    def __init__(self, mod: torch.nn.Module, dynamo_ctx: _TorchDynamoContext) -> None:
        # NOTE: this must go first, because attribute reads/writes of `self`
        # uses `_orig_mod`, and sometimes users override `Module.__init__` to
        # do attribute reads/writes on `self`.
        #
        # We also can't use regular setattr because `super().__setattr__` will
        # complain for module value before `super().__init__()`
        object.__setattr__(self, "_orig_mod", mod)
        self._super_module_initialized = False
        super().__init__()
        self._super_module_initialized = True

        # Installs the params/buffer
        self._orig_mod = mod  # `super().__setattr__` will register this module
        self.dynamo_ctx = dynamo_ctx
        self._initialize()
        self.training = self._orig_mod.training

    def __len__(self) -> int:
        # Proxy the len call to the original module
        if isinstance(self._orig_mod, Sized):
            return len(self._orig_mod)
        # Mimic python's default behavior for objects without a length
        raise TypeError(f"{type(self._orig_mod).__name__} does not support len()")

    def _initialize(self) -> None:
        # Do this stuff in constructor to lower overhead slightly
        if isinstance(self.dynamo_ctx, DisableContext):
            # No need to check trace rules
            self.forward = self.dynamo_ctx(self._orig_mod.__call__)
        elif config.wrap_top_frame or (
            isinstance(self._orig_mod.forward, types.MethodType)
            and (
                trace_rules.check(self._orig_mod.forward)
                or getattr(self._orig_mod, "_is_fsdp_managed_module", False)
            )
        ):
            # This may be a torch.nn.* instance in trace_rules.py which
            # won't trigger a frame evaluation workaround to add an extra
            # frame we can capture
            self.forward = self.dynamo_ctx(external_utils.wrap_inline(self._orig_mod))
        else:
            # Invoke hooks outside of dynamo then pickup the inner frame
            self.forward = self.dynamo_ctx(self._orig_mod.__call__)

        if hasattr(self._orig_mod, "_initialize_hook"):
            self._forward = self.forward
            self.forward = self._call_lazy_check

    def __call__(self, *args: Any, **kwargs: Any) -> Any:
        if torch.nn.modules.module._has_any_global_hook():
            warnings.warn(
                "Using `torch.compile(module)` when there are global hooks on "
                "modules (e.g., from `register_module_forward_hook`); this will"
                " cause the hooks to fire an extra time for the "
                "`OptimizedModule` created by `torch.compile(module)`. If this "
                "causes undesired behavior, please try using `module.compile()`"
                ", or use the per-module hooks instead",
                stacklevel=2,
            )
        return super().__call__(*args, **kwargs)

    def _aot_compile(self, inputs: list[torch._dynamo.aot_compile.ModelInput]) -> None:
        """
        Experimental: AOT Compile a set of inputs and use that as the forward function
        """
        model = self._orig_mod
        hooks = self.dynamo_ctx._hooks
        assert hooks is not None
        if not config.enable_aot_compile:
            raise RuntimeError(
                "AOT Compile is not enabled, please set torch._dynamo.config.enable_aot_config=True"
            )
        if not self.dynamo_ctx.fullgraph:
            raise RuntimeError(
                "Graph breaks are not supported with aot compile. Please use torch.compile(fullgraph=True)."
            )

        if not callable(self.dynamo_ctx.callback):
            raise RuntimeError("aot compile requires a callable dynamo callback.")

        backend = innermost_fn(
            self.dynamo_ctx.callback, unaltered_fn_attr="_torchdynamo_orig_backend"
        )
        from torch._dynamo.aot_compile import aot_compile_module

        self.forward = aot_compile_module(model, inputs, hooks, backend)

    def _save_aot_compiled_module(self, path: Optional[str] = None) -> bytes:
        if not config.enable_aot_compile:
            raise RuntimeError(
                "AOT Compile is not enabled, please set torch._dynamo.config.enable_aot_config=True"
            )
        from torch._dynamo.aot_compile import AOTCompiledModel

        assert isinstance(self.forward, AOTCompiledModel)
        result: bytes = self.forward.serialize()
        if path is not None:
            with open(path, "wb") as f:
                f.write(result)
        return result

    def _load_aot_compiled_module(self, data: bytes) -> None:
        if not config.enable_aot_compile:
            raise RuntimeError(
                "AOT Compile is not enabled, please set torch._dynamo.config.enable_aot_config=True"
            )
        from torch._dynamo.aot_compile import AOTCompiledModel

        compiled_forward = AOTCompiledModel.deserialize(self._orig_mod, data)
        assert isinstance(compiled_forward, AOTCompiledModel)
        self.forward = compiled_forward

    def __reduce__(
        self,
    ) -> tuple[type[OptimizedModule], tuple[torch.nn.Module, _TorchDynamoContext]]:
        return (self.__class__, (self._orig_mod, self.dynamo_ctx))

    def __getstate__(self) -> dict[str, Any]:
        state = dict(self.__dict__)
        state.pop("forward", None)
        state.pop("__call__", None)
        return state

    def __setstate__(self, state: dict[str, Any]) -> None:
        self.__dict__ = state
        self._initialize()

    @property
    # pyrefly: ignore [bad-override]
    def training(self) -> bool:
        return self._orig_mod.training

    @training.setter
    def training(self, value: bool) -> None:
        # Ignore the `training` mutation in `super().__init__()`, since that's
        # setting the default on `nn.Module`, but we are mirroring the
        # `training` attr in `self._orig_mod`.
        if self._super_module_initialized:
            self._orig_mod.training = value

    def __getattr__(self, name: str) -> Any:
        if name == "_orig_mod":
            return self._modules["_orig_mod"]
        return getattr(self._orig_mod, name)

    def __setattr__(self, name: str, val: Any) -> None:
        # Allow patching over class attributes
        if hasattr(type(self), name):
            return super().__setattr__(name, val)

        if name in OptimizedModule._opt_mod_attributes:
            return super().__setattr__(name, val)
        return setattr(self._orig_mod, name, val)

    def __delattr__(self, name: str) -> None:
        # This mirrors `__setattr__`
        if hasattr(type(self), name):
            return super().__delattr__(name)

        if name in OptimizedModule._opt_mod_attributes:
            return super().__delattr__(name)
        return delattr(self._orig_mod, name)

    def _call_lazy_check(self, *args: Any, **kwargs: Any) -> Any:
        if (
            hasattr(self._orig_mod, "_initialize_hook")
            and hasattr(self._orig_mod, "_infer_parameters")
            and callable(self._orig_mod._infer_parameters)
        ):
            # In the case of a lazy module, we want to run
            # the pre-hooks which initialize it.
            # Afterwards, lazy module deletes its pre-hooks
            # to avoid treating it as lazy on subsequent recompile.
            self._orig_mod._infer_parameters(self._orig_mod, args, kwargs)
        return self._forward(*args, **kwargs)

    def __dir__(self) -> list[str]:
        orig_mod_attrs = self._orig_mod.__dir__()
        return orig_mod_attrs + [
            attr for attr in super().__dir__() if attr not in orig_mod_attrs
        ]


def remove_from_cache(f: Any) -> None:
    """
    Make sure f.__code__ is not cached to force a recompile
    """
    if isinstance(f, types.CodeType):
        reset_code(f)
    elif hasattr(f, "__code__"):
        reset_code(f.__code__)
    elif hasattr(getattr(f, "forward", None), "__code__"):
        reset_code(f.forward.__code__)
    else:
        from . import reset  # type: ignore[attr-defined]

        reset()
        log.warning("could not determine __code__ for %s", f)


def nothing() -> None:
    pass


def always_false() -> bool:
    return False


def innermost_fn(
    fn: Callable[..., Any], unaltered_fn_attr: str = "_torchdynamo_orig_callable"
) -> Callable[..., Any]:
    """
    In case of nesting of _TorchDynamoContext calls, find the innermost
    function. TorchDynamo caches on fn.__code__ object, so its necessary to find
    the innermost function to pass on the optimize, run, disable etc.
    """
    unaltered_fn = fn
    while hasattr(unaltered_fn, unaltered_fn_attr):
        unaltered_fn = getattr(unaltered_fn, unaltered_fn_attr)
        assert callable(unaltered_fn), (
            f"A callable function is expected, but {type(unaltered_fn)} is provided."
        )
    return unaltered_fn


def make_set_enable_dynamic(enable: bool) -> Any:
    assert isinstance(enable, bool)
    if enable:
        # Assume everything is dynamic by default
        return config._make_closure_patcher(assume_static_by_default=False)
    else:
        return config._make_closure_patcher(
            automatic_dynamic_shapes=False, assume_static_by_default=True
        )


# A thread local storage that serves to store information as Dynamo traces
# through a user provided function.
class DynamoTLS(threading.local):
    # Each string is a summary of a frame Dynamo attempted to trace, stored in
    # temporal order.
    traced_frame_infos: list[str] = []


dynamo_tls = DynamoTLS()


def clear_dynamo_tls() -> None:
    dynamo_tls.traced_frame_infos.clear()


@atexit.register
def _log_traced_frames() -> None:
    """
    At program exit, log all of the frames Dynamo has attempted to trace from,
    excluding the continuation frames generated by Dynamo.
    """
    msg = "\n".join(dynamo_tls.traced_frame_infos)
    msg = textwrap.indent(msg, "  * ")
    msg = f"TorchDynamo attempted to trace the following frames: [\n{msg}\n]"
    log.info(msg)


def guard_collectives_hook(guard_eval_result: bool) -> bool:
    import torch.distributed as dist
    from torch._dynamo.utils import dynamo_timed

    # guard_eval_result == True  ==>  cache hit
    if pg := distributed.get_guard_pg():
        with dynamo_timed(
            "guard_collective", log_pt2_compile_event=False, log_waitcounter=True
        ):
            log.debug("guard_collective %s", guard_eval_result)
            # TODO: a bit awkward to time, this isn't inside of the dynamo compile region
            all_results = [None] * pg.size()
            dist.all_gather_object(all_results, guard_eval_result, group=pg)
            # True = everyone hit, OK to run
            # False = someone missed, force recompile everywhere
            res = all(all_results)
            log.debug("guard_collective %s -> %s", guard_eval_result, res)
            return res
    return guard_eval_result


_not_set = object()


class _TorchDynamoContext:
    def __init__(
        self,
        callback: DynamoCallback,
        on_enter: Callable[[], Any] = nothing,
        backend_ctx_ctor: Callable[
            [], contextlib.AbstractContextManager[Any]
        ] = null_context,
        patch_fn: Callable[[], Any] = nothing,
        first_ctx: bool = False,
        *,
        fullgraph: bool = False,
        error_on_graph_break: Optional[bool] = None,
        export: bool = False,
        dynamic: Optional[bool] = None,
        compiler_config: Optional[Any] = None,
        package: Optional[CompilePackage] = None,
        hooks: Optional[Hooks] = None,
    ) -> None:
        super().__init__()
        assert callable(callback) or callback is False or callback is None
        self.callback: DynamoCallback = callback
        self._backend_ctx_ctor = backend_ctx_ctor
        self.prior: Union[Unset, DynamoCallback] = unset
        self.first_ctx = first_ctx
        self.fullgraph = fullgraph
        self.error_on_graph_break = error_on_graph_break
        self.export = export
        self._dynamic = dynamic
        self.compiler_config = compiler_config
        self.cleanup_fns: list[Callable[[], Any]] = []
        self.enter_exit_hooks = []
        self._package = package
        self._hooks = hooks
        patch_fn()

        # Save the backends so that we can reset them during torch._dynamo.reset
        backend = innermost_fn(callback, unaltered_fn_attr="_torchdynamo_orig_backend")  # type: ignore[arg-type]
        cached_backends.setdefault(id(backend), backend)  # type: ignore[arg-type]

        if dynamic is not None:
            self.enter_exit_hooks.append(make_set_enable_dynamic(dynamic))

        if on_enter is not nothing:
            # this case is not common
            def call_on_enter() -> Callable[[], None]:
                on_enter()
                return nothing

            self.enter_exit_hooks.append(call_on_enter)

        if backend_ctx_ctor is not contextlib.nullcontext:
            # this case is not common
            def call_backend_ctx() -> functools.partial[Optional[bool]]:
                ctx = backend_ctx_ctor()
                ctx.__enter__()
                return functools.partial(ctx.__exit__, None, None, None)

            self.enter_exit_hooks.append(call_backend_ctx)

    def __enter__(self) -> None:
        if config.raise_on_ctx_manager_usage:
            raise RuntimeError(
                "torch._dynamo.optimize(...) is used with a context manager. "
                "Please refer to https://pytorch.org/tutorials/intermediate/torch_compile_tutorial.html "
                "to use torch._dynamo.optimize(...) as an annotation/decorator. "
            )
        self.prior = set_eval_frame(None)
        self.cleanup_fns = [enter() for enter in self.enter_exit_hooks]
        self.prior_skip_guard_eval_unsafe = set_skip_guard_eval_unsafe(
            _is_skip_guard_eval_unsafe_stance()
        )
        _maybe_set_eval_frame(_callback_from_stance(self.callback))

    def __exit__(
        self,
        exc_type: Optional[type[BaseException]],
        exc_val: Optional[BaseException],
        exc_tb: Optional[types.TracebackType],
    ) -> Optional[bool]:
        assert self.prior is not unset
        set_eval_frame(None)
        set_skip_guard_eval_unsafe(self.prior_skip_guard_eval_unsafe)
        for cleanup in self.cleanup_fns:
            cleanup()
        self.cleanup_fns.clear()
        _maybe_set_eval_frame(_callback_from_stance(self.prior))
        self.prior = unset
        return None

    def __call__(self, fn: Any) -> Any:
        # public api for compiler config/options
        def get_compiler_config() -> Any:
            return self.compiler_config

        from .package import DynamoCache

        # If self._package is lazily initialized, we should check the dynamo cache now
        if config.caching_precompile:
            if self._package is not None and not self._package.is_initialized():
                result = DynamoCache.load(fn)
                if result is None:
                    # Create a fresh CompilePackage
                    self._package.initialize(fn, None, ignore_inlined_sources=False)
                else:
                    try:
                        self._package.initialize(
                            fn, result.dynamo, ignore_inlined_sources=False
                        )
                        self._package.install(result.backends)
                    except RuntimeError:
                        log.warning(
                            "Failed to load entry from dynamo cache", exc_info=True
                        )
                        self._package.initialize(fn, None, ignore_inlined_sources=False)

        fn = innermost_fn(fn)

        def aot_compile(example_inputs: tuple[tuple[Any, ...], dict[str, Any]]) -> Any:
            from torch._dynamo.aot_compile import aot_compile_fullgraph

            if not self.fullgraph:
                raise RuntimeError(
                    "Graph breaks are not supported with aot compile. Please use torch.compile(fullgraph=True)."
                )

            if not callable(self.callback):
                raise RuntimeError("aot compile requires a callable dynamo callback.")

            assert self._hooks is not None
            return aot_compile_fullgraph(
                fn,
                example_inputs,
                hooks=self._hooks,
                backend=innermost_fn(
                    self.callback, unaltered_fn_attr="_torchdynamo_orig_backend"
                ),
            )

        # add context containing GraphModule to any GraphModule forward functions
        if isinstance(fn, GraphModule):
            # add context containing GraphModule to any GraphModule forward functions
            code_context.get_context(fn.forward.__code__)["orig_graphmodule"] = (
                weakref.ref(fn)
            )

        # Optimize the forward method of torch.nn.Module object
        if isinstance(fn, torch.nn.Module):
            mod = fn
            new_mod = OptimizedModule(mod, self)
            # Save the function pointer to find the original callable while nesting
            # of decorators.
            new_mod._torchdynamo_orig_callable = mod.forward

            # when compiling torch.nn.Module,
            # provide public api OptimizedModule.get_compiler_config()
            assert not hasattr(new_mod, "get_compiler_config")
            new_mod.get_compiler_config = get_compiler_config

            return new_mod

        if inspect.isclass(fn):
            # User has wrapped the class with compile/disable decorator. Apply
            # disable to init/call method.
            cls_obj = fn
            cls_obj.__call__ = self(cls_obj.__call__)
            if issubclass(cls_obj, torch.nn.Module):
                # NN module variable tracker directly inlines the _call_impl.
                cls_obj._call_impl = self(cls_obj._call_impl)
            return cls_obj

        assert callable(fn), (
            f"A callable function is expected, but {type(fn)} is provided."
        )

        try:
            filename = inspect.getsourcefile(fn)
        except TypeError:
            filename = None
        if config.debug_force_nested_calls:
            fn = external_utils.wrap_inline(fn)
        elif config.wrap_top_frame or (
            (filename is None or trace_rules.check(fn))
            and (
                getattr(fn, "__name__", "")
                not in ["_call_impl", "_wrapped_call_impl", "_lazy_forward"]
            )
            and filename not in DONT_WRAP_FILES
        ):
            # call to a builtin without a frame for us to capture
            fn = external_utils.wrap_inline(fn)

        def do_nothing(*arg: Any, **kwargs: Any) -> None:
            pass

        callback: Callable[..., Any] = do_nothing
        if hasattr(self, "callback"):
            callback = self.callback  # type: ignore[assignment]

        is_jit_tracing = torch._C._is_tracing
        is_fx_symbolic_tracing = torch.fx._symbolic_trace.is_fx_symbolic_tracing

        @functools.wraps(fn)
        def compile_wrapper(*args: Any, **kwargs: Any) -> Any:
            prior = set_eval_frame(None)
            try:
                # We shouldn't compile inside kernel invocation.
                if tracing_context := torch._guards.TracingContext.try_get():
                    if (
                        tracing_context.fake_mode is not None
                        and tracing_context.fake_mode.in_kernel_invocation
                    ):
                        return fn(*args, **kwargs)
                # Skip nested compile - just inline the function
                if is_fx_symbolic_tracing():
                    if config.error_on_nested_fx_trace:
                        raise RuntimeError(
                            "Detected that you are using FX to symbolically trace "
                            "a dynamo-optimized function. This is not supported at the moment."
                        )
                    else:
                        return fn(*args, **kwargs)

                if is_jit_tracing():
                    raise RuntimeError(
                        "Detected that you are using FX to torch.jit.trace "
                        "a dynamo-optimized function. This is not supported at the moment."
                    )

                cleanups = [enter() for enter in self.enter_exit_hooks]
                prior_skip_guard_eval_unsafe = set_skip_guard_eval_unsafe(
                    _is_skip_guard_eval_unsafe_stance()
                )
                prior_error_on_graph_break = None
                if not self.fullgraph and self.error_on_graph_break is not None:
                    prior_error_on_graph_break = _get_error_on_graph_break()
                    _set_error_on_graph_break(self.error_on_graph_break)

                # Ensure that if an assertion occurs after graph pushes
                # something onto the DynamicLayerStack then we pop it off (the
                # constructed graph code isn't guarded with try/finally).
                #
                # This used to be a context but putting a `with` here is a noticeable
                # perf regression (#126293)
                saved_dynamic_layer_stack_depth = (
                    torch._C._functorch.get_dynamic_layer_stack_depth()
                )

                _maybe_set_eval_frame(_callback_from_stance(callback))

                try:
                    return fn(*args, **kwargs)
                except Unsupported as e:
                    if config.verbose:
                        raise
                    # strip internal tracebacks from causes
                    cur_exn: BaseException = e
                    while cur_exn.__cause__ is not None:
                        cur_exn.__cause__.with_traceback(None)
                        cur_exn = cur_exn.__cause__
                    # pyrefly: ignore [invalid-inheritance]
                    raise e.with_traceback(None) from e.__cause__  # User compiler error
                except ShortenTraceback as e:
                    # Failures in the backend likely don't have useful
                    # data in the TorchDynamo frames, so we strip them out.
                    raise e.remove_dynamo_frames() from None  # see TORCHDYNAMO_VERBOSE=1
                finally:
                    # Restore the dynamic layer stack depth if necessary.
                    set_eval_frame(None)
                    if prior_error_on_graph_break is not None:
                        _set_error_on_graph_break(prior_error_on_graph_break)
                    torch._C._functorch.pop_dynamic_layer_stack_and_undo_to_depth(
                        saved_dynamic_layer_stack_depth
                    )

                    set_skip_guard_eval_unsafe(prior_skip_guard_eval_unsafe)
                    for cleanup in cleanups:
                        cleanup()
            finally:
                _maybe_set_eval_frame(prior)

        # hooks to properly handle inlining
        if self.error_on_graph_break is not None:
            compile_wrapper._torchdynamo_inline = (  # type: ignore[attr-defined]
                external_utils.wrap_inline_with_error_on_graph_break(
                    fn, self.error_on_graph_break
                )
            )
        else:
            compile_wrapper._torchdynamo_inline = fn  # type: ignore[attr-defined]

        # Save the function pointer to find the original callable while nesting
        # of decorators.
        compile_wrapper._torchdynamo_orig_callable = fn  # type: ignore[attr-defined]

        # when compiling user function instead of nn.Module
        # provide public api _fn.get_compiler_config()
        assert not hasattr(compile_wrapper, "get_compiler_config")
        compile_wrapper.get_compiler_config = get_compiler_config  # type: ignore[attr-defined]
        if torch._dynamo.config.enable_aot_compile:
            compile_wrapper.aot_compile = aot_compile  # type: ignore[attr-defined]

        # If the function is called using torch._dynamo.optimize decorator, we
        # should prevent any type of skipping.
        if callback not in (None, False):
            if not hasattr(fn, "__code__"):
                raise RuntimeError(
                    textwrap.dedent(
                        """

                        torch._dynamo.optimize is called on a non function object.
                        If this is a callable class, please wrap the relevant code into a function and optimize the
                        wrapper function.

                        >> class CallableClass:
                        >>     def __init__(self) -> None:
                        >>         super().__init__()
                        >>         self.relu = torch.nn.ReLU()
                        >>
                        >>     def __call__(self, x):
                        >>         return self.relu(torch.sin(x))
                        >>
                        >>     def print_hello(self):
                        >>         print("Hello world")
                        >>
                        >> mod = CallableClass()

                        If you want to optimize the __call__ function and other code, wrap that up in a function

                        >> def wrapper_fn(x):
                        >>     y = mod(x)
                        >>     return y.sum()

                        and then optimize the wrapper_fn

                        >> opt_wrapper_fn = torch._dynamo.optimize(wrapper_fn)
                        """
                    )
                )
            always_optimize_code_objects[fn.__code__] = True

        return compile_wrapper


class OptimizeContext(_TorchDynamoContext):
    def __init__(
        self,
        callback: DynamoCallback,
        backend_ctx_ctor: Callable[[], contextlib.AbstractContextManager[Any]],
        first_ctx: bool = False,
        *,
        fullgraph: bool = False,
        error_on_graph_break: Optional[bool] = None,
        export: bool = False,
        dynamic: Optional[bool] = None,
        compiler_config: Optional[Any] = None,
        rebuild_ctx: Optional[
            Callable[[], Union[OptimizeContext, _NullDecorator]]
        ] = None,
        package: Optional[CompilePackage] = None,
        hooks: Optional[Hooks] = None,
    ) -> None:
        def on_enter() -> None:
            install_generation_tagging_init()

        super().__init__(
            callback=callback,
            on_enter=on_enter,
            backend_ctx_ctor=backend_ctx_ctor,
            patch_fn=TorchPatcher.patch,
            first_ctx=first_ctx,
            fullgraph=fullgraph,
            error_on_graph_break=error_on_graph_break,
            export=export,
            dynamic=dynamic,
            compiler_config=compiler_config,
            package=package,
            hooks=hooks,
        )

        if config.compiled_autograd:
            _dynamic = self._dynamic
            if _dynamic is None:
                _dynamic = not torch._dynamo.config.assume_static_by_default

            def call_compiled_autograd() -> functools.partial[Optional[bool]]:
                assert rebuild_ctx is not None
                compiler_fn = rebuild_ctx()
                ctx = torch._dynamo.compiled_autograd._enable(
                    compiler_fn,
                    # pyrefly: ignore [bad-argument-type]
                    dynamic=_dynamic,
                    ignore_active_disable_ctx=False,
                )
                ctx.__enter__()
                return functools.partial(ctx.__exit__, None, None, None)

            self.enter_exit_hooks.append(call_compiled_autograd)

    def __reduce__(
        self,
    ) -> tuple[type[OptimizeContext], tuple[Any, ...], dict[str, Any]]:
        return (
            self.__class__,
            (self.callback, self._backend_ctx_ctor, self.first_ctx),
            {
                "export": self.export,
                "dynamic": self._dynamic,
                "compiler_config": self.compiler_config,
            },
        )


class RunOnlyContext(_TorchDynamoContext):
    def __init__(self) -> None:
        # cudagraph trees relies on generation increment
        def on_enter() -> None:
            torch._dynamo.mutation_guard.GenerationTracker.generation += 1

        super().__init__(callback=False, on_enter=on_enter)

    def __reduce__(self) -> tuple[type[RunOnlyContext], tuple[Any, ...]]:
        return (self.__class__, ())


class DisableContext(_TorchDynamoContext):
    def __init__(self, msg: Optional[str] = None, wrapping: bool = True) -> None:
        super().__init__(callback=None)
        self.msg = msg
        self.wrapping = wrapping

    def __call__(self, fn: Callable[..., Any]) -> Callable[..., Any]:
        # Earlier this code was in the base class _TorchDynamoContext. But we
        # moved it here to have better code organization. For disable, we just
        # want the callback to be None. We don't have to check trace_rules or
        # create any wrapper.
        fn = innermost_fn(fn)

        if isinstance(fn, torch.nn.Module):
            mod = fn
            new_mod = OptimizedModule(mod, self)
            new_mod._torchdynamo_orig_callable = mod.forward
            return new_mod

        if isinstance(fn, type):
            # User has wrapped the class with compile/disable decorator. Apply
            # disable to init/call method.
            cls_obj = fn
            # Disable on init is useful for reconstruction of bytecodes where we
            # want to prevent Dynamo from tracing into the init function. Check
            # test_reconstruction in test_model_output.py.
            cls_obj.__init__ = self(cls_obj.__init__)  # type: ignore[misc]
            cls_obj.__call__ = self(cls_obj.__call__)
            if issubclass(cls_obj, torch.nn.Module):
                # NN module variable tracker directly inlines the _call_impl. Disable it.
                # pyrefly: ignore [missing-attribute]
                cls_obj._call_impl = self(cls_obj._call_impl)
            return cls_obj

        assert callable(fn), (
            f"A callable function is expected, but {type(fn)} is provided."
        )

        def _fn(*args: Any, **kwargs: Any) -> Any:
            prior = set_eval_frame(None)
            try:
                _maybe_set_eval_frame(_callback_from_stance(self.callback))
                try:
                    return fn(*args, **kwargs)
                finally:
                    set_eval_frame(None)
            finally:
                _maybe_set_eval_frame(prior)

        # Under some circumstances (e.g. precompile) we can end up calling @disable
        # decorator in generated bytecode and trigger recompile. This is due to the
        # fact that the old callback from torch.compile() is still active and under
        # this circumstance we will trigger a failure with set_stance("fail_on_recompile").
        # Therefore we want to skip calling into any frame in this case.
        if self.wrapping:
            _fn = functools.wraps(fn)(_fn)

        _fn._torchdynamo_disable = True  # type: ignore[attr-defined]
        _fn._torchdynamo_disable_msg = self.msg  # type: ignore[attr-defined]

        # Save the function pointer to find the original callable while nesting
        # of decorators.
        _fn._torchdynamo_orig_callable = fn  # type: ignore[attr-defined]

        return _fn

    def __reduce__(self) -> tuple[type[DisableContext], tuple[Any, ...]]:
        return (self.__class__, ())


def _optimize_catch_errors(
    compile_fn: convert_frame.ConvertFrameProtocol,
    hooks: Hooks,
    backend_ctx_ctor: Callable[
        [], contextlib.AbstractContextManager[Any]
    ] = null_context,
    fullgraph: bool = False,
    error_on_graph_break: Optional[bool] = None,
    export: bool = False,
    dynamic: Optional[bool] = None,
    compiler_config: Optional[Any] = None,
    rebuild_ctx: Optional[Callable[[], Union[OptimizeContext, _NullDecorator]]] = None,
    package: Optional[CompilePackage] = None,
) -> OptimizeContext:
    return OptimizeContext(
        convert_frame.catch_errors_wrapper(compile_fn, hooks),
        backend_ctx_ctor=backend_ctx_ctor,
        first_ctx=True,
        fullgraph=fullgraph,
        error_on_graph_break=error_on_graph_break,
        export=export,
        dynamic=dynamic,
        compiler_config=compiler_config,
        rebuild_ctx=rebuild_ctx,
        package=package,
        hooks=hooks,
    )


def get_compiler_fn(
    compiler_fn: Union[str, Callable[..., Any], None],
) -> WrapBackendDebug:
    from .repro.after_dynamo import wrap_backend_debug

    if compiler_fn is None:
        # Special case None to avoid crashing in hasattr
        compiler_str = None
    elif hasattr(compiler_fn, "compiler_name"):
        compiler_str = compiler_fn.compiler_name  # type: ignore[union-attr]
        assert isinstance(compiler_str, str)
    elif isinstance(compiler_fn, str):
        compiler_str = compiler_fn
    else:
        compiler_str = None
    compiler_fn = lookup_backend(compiler_fn)  # type: ignore[arg-type]
    return wrap_backend_debug(compiler_fn, compiler_str)


class _NullDecorator(contextlib.nullcontext):  # type: ignore[type-arg]
    def __call__(self, fn: Callable[..., Any]) -> Callable[..., Any]:
        assert callable(fn), (
            f"A callable function is expected, but {type(fn)} is provided."
        )
        return fn


# Make dynamo graph to have same input/output spec as user code
def argument_names(
    f_sig: inspect.Signature, args: list[Any], kwargs: dict[str, Any]
) -> list[str]:
    def signature_to_fullargspec(sig: inspect.Signature) -> inspect.FullArgSpec:
        # Get a list of Parameter objects from the Signature object
        params = list(sig.parameters.values())
        # Separate positional arguments, keyword-only arguments and varargs/varkw
        args = [
            p.name for p in params if p.kind == inspect.Parameter.POSITIONAL_OR_KEYWORD
        ]
        kwonlyargs = [
            p.name for p in params if p.kind == inspect.Parameter.KEYWORD_ONLY
        ]
        varargs = next(
            (p.name for p in params if p.kind == inspect.Parameter.VAR_POSITIONAL),
            None,
        )
        varkw = next(
            (p.name for p in params if p.kind == inspect.Parameter.VAR_KEYWORD),
            None,
        )
        # Get default values for positional arguments and keyword-only arguments
        defaults = tuple(
            p.default
            for p in params
            if p.kind == inspect.Parameter.POSITIONAL_OR_KEYWORD
            and p.default is not inspect.Parameter.empty
        )
        kwonlydefaults = {
            p.name: p.default
            for p in params
            if p.kind == inspect.Parameter.KEYWORD_ONLY
            and p.default is not inspect.Parameter.empty
        }
        # Get annotations for parameters and return value
        annotations = {}
        if sig.return_annotation:
            annotations = {"return": sig.return_annotation}
        for parameter in params:
            annotations[parameter.name] = parameter.annotation
        # Return a FullArgSpec object with the extracted attributes
        return inspect.FullArgSpec(
            args, varargs, varkw, defaults, kwonlyargs, kwonlydefaults, annotations
        )

    fullargspec = signature_to_fullargspec(f_sig)

    # 1. Map `args` 1-to-1 to positional arguments in original signature.
    input_strs = fullargspec.args[: len(args)]

    if len(args) > len(fullargspec.args):
        # 2. If there are more arguments left in `args`, they map to varargs in original
        # signature. Assign names as {varargs}_0, {varargs}_1, ...
        assert fullargspec.varargs is not None, "More arguments than expected"
        input_strs += [
            f"{fullargspec.varargs}_{i}" for i in range(len(args) - len(input_strs))
        ]
    elif len(args) < len(fullargspec.args):
        # 3. If there are fewer arguments in `args` than `fullargspec.args`,
        # it implies these are arguments either with default values, or provided in
        # `kwargs`. The former can be safely ignored. Because Dynamo.export does not
        # export them as part of the function signature. The latter will be handled
        # in the next step.
        for unprovided_arg in fullargspec.args[
            len(args) : -len(fullargspec.defaults or [])
        ]:
            assert unprovided_arg in kwargs, f"Missing argument {unprovided_arg}"

    # 4. Keyword arguments provided in `kwargs`.
    input_strs += list(kwargs.keys())

    # 5. Keyword-only arguments with default values if not provided are not exported
    # as part of the function signature.
    for kwonly_arg in fullargspec.kwonlyargs:
        kwonlydefaults = fullargspec.kwonlydefaults or {}
        assert kwonly_arg in kwargs or kwonly_arg in kwonlydefaults, (
            f"Missing keyword only argument {kwonly_arg}"
        )

    return input_strs


def check_if_dynamo_supported() -> None:
    if sys.version_info >= (3, 14):
        raise RuntimeError("Python 3.14+ not yet supported for torch.compile")
    elif sysconfig.get_config_var("Py_GIL_DISABLED") == 1 and sys.version_info < (
        3,
        13,
        3,
    ):
        raise RuntimeError(
            "torch.compile is not supported on Python < 3.13.3 built with GIL disabled. "
            "Please use Python 3.13.3+."
        )


def is_dynamo_supported() -> bool:
    try:
        check_if_dynamo_supported()
        return True
    except Exception:
        return False


def check_if_inductor_supported() -> None:
    check_if_dynamo_supported()


def is_inductor_supported() -> bool:
    try:
        check_if_inductor_supported()
        return True
    except Exception:
        return False


def check_for_incompatible_configs() -> None:
    # Some of the configs should be mutually exclusive
    assert not (config.suppress_errors and config.fail_on_recompile_limit_hit), (
        "Dynamo configs suppress_error and fail_on_recompile_limit_hit can not both be active at the same time."
    )


def optimize(*args: Any, **kwargs: Any) -> Union[OptimizeContext, _NullDecorator]:
    def rebuild_ctx() -> Union[OptimizeContext, _NullDecorator]:
        ca_kwargs_override = config.compiled_autograd_kwargs_override
        if ca_kwargs_override:
            # NOTE: The process of translating other `torch.compile` kwargs to `torch._dynamo.optimize` kwargs
            # is more complicated, we will add it in the future when needed.
            assert set(ca_kwargs_override.keys()) == {"fullgraph"}, (
                f"Only `fullgraph` kwarg override is supported for now, but got {ca_kwargs_override.keys()}"
            )
            kwargs["nopython"] = ca_kwargs_override["fullgraph"]
        return optimize(*args, **kwargs)

    return _optimize(rebuild_ctx, *args, **kwargs)


def _optimize(
    rebuild_ctx: Callable[[], Union[OptimizeContext, _NullDecorator]],
    backend: Union[str, Callable[..., Any]] = "inductor",
    *,
    nopython: bool = False,
    error_on_graph_break: Optional[bool] = None,
    guard_export_fn: Optional[Callable[[_guards.GuardsSet], None]] = None,
    guard_fail_fn: Optional[Callable[[GuardFail], None]] = None,
    guard_filter_fn: Optional[Callable[[list[GuardFilterEntry]], list[bool]]] = None,
    disable: bool = False,
    dynamic: Optional[bool] = None,
    package: Optional[CompilePackage] = None,
) -> Union[OptimizeContext, _NullDecorator]:
    """
    The main entrypoint of TorchDynamo.  Do graph capture and call
    backend() to optimize extracted graphs.

    Args:
        backend: One of the two things:
            - Either, a function/callable taking a torch.fx.GraphModule and
            example_inputs and returning a python callable that runs the
            graph faster.
            One can also provide additional context for the backend, like
            torch.jit.fuser("fuser2"), by setting the backend_ctx_ctor attribute.
            See AOTAutogradMemoryEfficientFusionWithContext for the usage.
            - Or, a string backend name in `torch._dynamo.list_backends()`
        nopython: If True, graph breaks will be errors and there will
            be a single whole-program graph.
        error_on_graph_break: If not None, the current `error_on_graph_break` setting is set to the given value.
            See `torch._dynamo.error_on_graph_break()` for more details on what `error_on_graph_break` means.

            Unlike `nopython=True` (i.e. `fullgraph=True`), there is no guarantee of a single whole-program graph.
            If `nopython` is True, `error_on_graph_break` does nothing.
        disable: If True, turn this decorator into a no-op
        dynamic: If True, upfront compile as dynamic a kernel as possible.  If False,
            disable all dynamic shapes support (always specialize).  If None, automatically
            detect when sizes vary and generate dynamic kernels upon recompile.

    Example Usage::

        @torch._dynamo.optimize()
        def toy_example(a, b): ...
    """
    check_if_dynamo_supported()
    check_for_incompatible_configs()
    # Note: The hooks object could be global instead of passed around, *however* that would make
    # for a confusing API usage and plumbing story wherein we nest multiple .optimize calls.
    # There is some prior art around this, w/r/t nesting backend calls are enforced to be the same
    # compiler, however, this feels onerous for callback and hooks, and it feels better to give our users an
    # easier to understand UX at the cost of a little more plumbing on our end.
    hooks = Hooks(
        guard_export_fn=guard_export_fn,
        guard_fail_fn=guard_fail_fn,
        guard_filter_fn=guard_filter_fn,
    )
    torch._C._log_api_usage_once("torch._dynamo.optimize")
    if (
        disable
        or os.environ.get("TORCHDYNAMO_DISABLE", "") == "1"
        or (not justknobs_check("pytorch/compiler:enable_dynamo"))
    ):
        return _NullDecorator()

    if nopython and not config.debug_force_graph_break_on_leaf_return:
        return optimize_assert(
            backend,
            dynamic=dynamic,
            hooks=hooks,
            rebuild_ctx=rebuild_ctx,
            package=package,
        )

    backend = get_compiler_fn(backend)

    # Find if backend has any extra context manager
    backend_ctx_ctor = getattr(backend, "backend_ctx_ctor", null_context)

    # The backend function is stashed in the callable returned by
    # _optimize_catch_errors in the field _torchdynamo_orig_backend. This can
    # be used by eval_frame.c to insert a guard on the backend.

    # With CachingPrecompile, instantiate an uninitialized CompilePackage
    # which gets initialized by _optimize_catch_errors.__call__ once we have a function
    if config.caching_precompile and package is None:
        from .package import CompilePackage

        package = CompilePackage(fn=None, dynamo=None, ignore_inlined_sources=False)

    return _optimize_catch_errors(
        convert_frame.convert_frame(
            backend,
            hooks,
            package=package,
        ),
        hooks,
        backend_ctx_ctor,
        fullgraph=False,
        error_on_graph_break=error_on_graph_break
        and not config.debug_force_graph_break_on_leaf_return,
        dynamic=dynamic,
        compiler_config=(
            backend.get_compiler_config()
            if hasattr(backend, "get_compiler_config")
            else None
        ),
        rebuild_ctx=rebuild_ctx,
        package=package,
    )


# TODO(voz): Consider making "explain" output alongside a run / part of a run
@patch("torch._dynamo.symbolic_convert.explain", True)
def explain(f: Callable[..., Any], *extra_args: Any, **extra_kwargs: Any) -> Any:
    from .backends.debugging import ExplainOutput

    def inner(*args: Any, **kwargs: Any) -> ExplainOutput:
        # TODO(voz): Do we want a decorator for this?
        from . import reset  # type: ignore[attr-defined]

        reset()

        graphs: list[torch.fx.GraphModule] = []
        break_reasons: list[Any] = []
        op_count: int = 0
        ops_per_graph: list[list[Target]] = []
        out_guards: list[_guards.Guard] = []

        def dynamo_graph_accumulating_compiler(
            gm: torch.fx.GraphModule, example_inputs: Any
        ) -> Callable[..., Any]:
            from .backends.debugging import _explain_graph_detail

            nonlocal graphs
            nonlocal op_count
            nonlocal ops_per_graph
            nonlocal break_reasons

            gm, graphs, op_count, ops_per_graph, break_reasons = _explain_graph_detail(
                gm, graphs, op_count, ops_per_graph, break_reasons
            )

            return gm.forward

        def guard_export_print(guards: Iterable[_guards.Guard]) -> None:
            nonlocal out_guards
            out_guards.extend(guards)

        opt_f = optimize(
            dynamo_graph_accumulating_compiler,
            nopython=False,
            guard_export_fn=guard_export_print,
        )(f)
        # TODO(voz): We may have instances of `f` that mutate inputs, we should track sideeffects and reject.
        opt_f(*args, **kwargs)

        graph_count = len(graphs)
        graph_break_count = graph_count - 1
        compile_time = compile_times(repr="str")

        # TODO(voz): Do we want a decorator for this?
        reset()

        return ExplainOutput(
            graphs,
            graph_count,
            graph_break_count,
            break_reasons,
            op_count,
            ops_per_graph,
            out_guards,
            compile_time,
        )

    if extra_args or extra_kwargs:
        warnings.warn(
            "explain(f, *args, **kwargs) is deprecated, use explain(f)(*args, **kwargs) instead.  "
            "If you don't migrate, we may break your explain call in the future if your user defined kwargs "
            "conflict with future kwargs added to explain(f).",
            FutureWarning,
            stacklevel=2,
        )
        return inner(*extra_args, **extra_kwargs)
    else:
        return inner


class FlattenInputOutputSignature(torch.fx.Transformer):
    def __init__(
        self,
        m: torch.fx.GraphModule,
        flat_args: list[Any],
        matched_input_elements_positions: list[int],
        flat_results: Sequence[Any],
        matched_output_elements_positions: list[int],
        example_fake_inputs: list[torch.Tensor],
        flat_args_dynamic_dims: list[set[int]],
        fake_mode: Optional[fake_tensor.FakeTensorMode] = None,
    ) -> None:
        super().__init__(m)

        assert len(flat_args_dynamic_dims) == len(flat_args)
        matched_input_elements_to_fake = {
            val: example_fake_inputs[ix]
            for ix, val in enumerate(matched_input_elements_positions)
        }

        self.new_args = []
        for i in range(len(flat_args)):
            arg = super().placeholder(f"arg{i}", (), {})
            if i in matched_input_elements_to_fake:
                arg.node.meta["val"] = matched_input_elements_to_fake[i]
            else:
                # Fill node.meta["val"] with faketensor from the input,
                # if it's not found in matched_input_elements_positions
                if fake_mode is not None and isinstance(flat_args[i], torch.Tensor):
                    # TODO(zhxchen17) Also preserve all the user constraints here.
                    arg.node.meta["val"] = fake_mode.from_tensor(
                        flat_args[i],
                        symbolic_context=StatelessSymbolicContext(
                            dynamic_sizes=[
                                (
                                    DimDynamic.DYNAMIC
                                    if d in flat_args_dynamic_dims[i]
                                    else DimDynamic.STATIC
                                )
                                for d in range(len(flat_args[i].shape))
                            ],
                            constraint_sizes=[None] * len(flat_args[i].shape),
                        ),
                    )
                elif isinstance(flat_args[i], _IntWrapper):
                    arg.node.meta["val"] = flat_args[i].val
                else:
                    arg.node.meta["val"] = flat_args[i]

            self.new_args.append(arg)
        self.old_args_gen = (self.new_args[i] for i in matched_input_elements_positions)
        self.matched_output_elements_positions = matched_output_elements_positions
        self.flat_results = flat_results

    def placeholder(
        self, target: Target, args: tuple[Argument, ...], kwargs: dict[str, Any]
    ) -> Any:
        arg = next(self.old_args_gen)
        if "val" in self.current_node.meta:
            arg.node.meta["val"] = self.current_node.meta["val"]
        if "tensor_dict" in self.current_node.meta:
            arg.node.meta["tensor_dict"] = self.current_node.meta["tensor_dict"]
        if "example_value" in self.current_node.meta:
            # NB: intentionally do not use set_example_value
            arg.node.meta["example_value"] = self.current_node.meta["example_value"]
        if "unbacked_bindings" in self.current_node.meta:
            arg.node.meta["unbacked_bindings"] = self.current_node.meta[
                "unbacked_bindings"
            ]
        return arg

    def output(
        self, target: Target, args: tuple[Argument, ...], kwargs: dict[str, Any]
    ) -> Any:
        dynamo_result_flat = args[0]
        lookup = [*dynamo_result_flat, *self.new_args]  # type: ignore[misc]
        new_results_flat = []
        for i in range(len(self.flat_results)):
            if self.matched_output_elements_positions[i] is not None:
                new_results_flat.append(
                    lookup[self.matched_output_elements_positions[i]]
                )
            else:
                const_val = self.flat_results[i]
                assert isinstance(const_val, tuple(common_constant_types))
                new_results_flat.append(const_val)
        return super().output(target, (new_results_flat,), {})

    def run_node(self, n: Node) -> Any:
        self.current_node = n
        result_proxy = super().run_node(n)
        if "val" in self.current_node.meta:
            result_proxy.node.meta["val"] = self.current_node.meta["val"]
        if "example_value" in self.current_node.meta:
            # NB: intentionally do not use set_example_value
            result_proxy.node.meta["example_value"] = self.current_node.meta[
                "example_value"
            ]
        if "unbacked_bindings" in self.current_node.meta:
            result_proxy.node.meta["unbacked_bindings"] = self.current_node.meta[
                "unbacked_bindings"
            ]
        if self.current_node.op != "output":
            result_proxy.node._rename(
                getattr(self.current_node, "name", result_proxy.node.name)
            )
        return result_proxy

    def transform(self) -> torch.fx.GraphModule:
        result_gm = super().transform()
        if "dynamo_flat_name_to_original_fqn" in self.module.meta:  # type: ignore[operator]
            result_gm.meta["dynamo_flat_name_to_original_fqn"] = self.module.meta[  # type: ignore[index]
                "dynamo_flat_name_to_original_fqn"  # type: ignore[index]
            ]
        if "dynamo_compile_id" in self.module.meta:  # type: ignore[operator]
            result_gm.meta["dynamo_compile_id"] = self.module.meta["dynamo_compile_id"]  # type: ignore[index]
        return result_gm


class ExportResult(NamedTuple):
    graph_module: torch.fx.GraphModule
    guards: _guards.GuardsSet
    # NB: Do not add new fields without overriding __iter__; people are
    # destructuring so it is BC-breaking


# NOTE: this function only supports graphs created by Dynamo's OutputGraph module
def check_signature_rewritable(graph: torch.fx.GraphModule) -> None:
    input_errors = []
    for node in graph.graph.find_nodes(op="placeholder"):
        # set in OutputGraph._call_user_compiler
        assert hasattr(node, "_dynamo_source")
        assert hasattr(graph, "_source_to_user_stacks")

        # NOTE: We can safely ignore these type warnings if and only if
        # the function is made from OutputGraph (checked in the assertions)
        source = node._dynamo_source  # type: ignore[attr-defined]
        user_stacks = graph._source_to_user_stacks.get(source)  # type: ignore[operator, union-attr]
        if user_stacks is None:
            continue
        assert len(user_stacks) > 0
        # In some cases we may not have a useful stack.  Look for a
        # useful stack
        stack = None
        for s in user_stacks:
            if len(s) == 0:
                continue
            stack = s
            break
        if stack is None:
            msg = f"{source.name()}, a closed over free variable"
        else:
            tb = "".join(traceback.format_list(stack))
            extra = ""
            if len(user_stacks) > 1:
                extra = f"(elided {len(user_stacks) - 1} more accesses)"
            msg = f"{source.name()}, accessed at:\n{tb}{extra}"
        # TODO: option to print ALL of the stack traces at once
        input_errors.append(msg)

    if input_errors:
        raise UserError(
            UserErrorType.INVALID_INPUT,
            "Cannot export model which references tensors that are neither "
            "buffers/parameters/constants nor are direct inputs.  For each tensor, if you'd "
            "like this tensor to be an explicit input, add it as a dummy argument "
            "to the top-level model definition you are exporting; if you would "
            "like its value to be embedded as an exported constant, wrap its access "
            "in a function marked with @assume_constant_result.\n\n"
            + "\n\n".join(input_errors),
        )


def check_user_input_output(flat_values: list[Any], error_type: UserErrorType) -> None:
    supported_types = [
        torch.Tensor,
        torch.SymInt,
        torch.SymFloat,
        torch.SymBool,
        torch._C.ScriptObject,
        _IntWrapper,
    ] + list(common_constant_types)

    def is_supported_type(val: Any) -> bool:
        return isinstance(val, tuple(supported_types))

    value_type = "input" if error_type == UserErrorType.INVALID_INPUT else "output"
    # We only check that the outputs are not None. Inputs can be None.
    for v in flat_values:
        if not is_supported_type(v):
            if error_type == UserErrorType.INVALID_INPUT and v is None:
                continue

            raise UserError(
                error_type,
                f"It looks like one of the {value_type}s with type `{type(v)}` "
                "is not supported or pytree-flattenable. \n"
                f"Exported graphs {value_type}s can only contain the "
                f"following supported types: {supported_types}. \n"
                "If you are using a custom class object, "
                "please register a pytree_flatten/unflatten function "
                "using `torch.utils._pytree.register_pytree_node` or "
                "`torch.export.register_dataclass`.",
            )


def rewrite_signature(
    f_sig: inspect.Signature,
    graph: torch.fx.GraphModule,
    fake_mode: Optional[fake_tensor.FakeTensorMode],
    flat_args: list[Any],
    in_spec: pytree.TreeSpec,
    example_fake_inputs: list[Any],
    graph_captured_input: Iterable[Any],
    graph_captured_output: Optional[Iterable[Any]],
    dynamo_traced_result: Any,
    flat_args_dynamic_dims: list[set[int]],
) -> torch.fx.GraphModule:
    orig_args, orig_kwargs = pytree.tree_unflatten(flat_args, in_spec)

    check_user_input_output(flat_args, UserErrorType.INVALID_INPUT)
    flat_results_traced, out_spec_traced = pytree.tree_flatten(dynamo_traced_result)
    check_user_input_output(flat_results_traced, UserErrorType.INVALID_OUTPUT)

    def check_optional_input_and_error(f_sig: inspect.Signature) -> None:
        # Check if function has optional input.
        for name, param in f_sig.parameters.items():
            if param.default is not inspect.Parameter.empty:
                from torch._dynamo.exc import Unsupported

                log.error(
                    "Parameter %s is optional with a default value of %s",
                    name,
                    param.default,
                )
                raise Unsupported(
                    "Tracing through optional input is not supported yet",
                    case_name="optional_input",
                )

    def produce_matching(
        debug_type: str, sources: Iterable[Any], candidates: Iterable[Any]
    ) -> list[Optional[int]]:
        matched_elements_positions: list[Optional[int]] = []
        dict_of_source_vals = {}
        for i, val in enumerate(sources):
            dict_of_source_vals[id(val)] = i

        for i, val in enumerate(candidates):
            if isinstance(val, tuple(common_constant_types)):
                matched_elements_positions.append(None)
            elif id(val) not in dict_of_source_vals:
                if debug_type == "inputs":
                    check_optional_input_and_error(f_sig)
                raise AssertionError(
                    f"Unexpectedly found a {type(val)} in the {debug_type}.\n"
                    'Please file an issue along with a paste of the logs from TORCH_LOGS="+export"',
                )
            else:
                matched_elements_positions.append(dict_of_source_vals[id(val)])

        return matched_elements_positions

    matched_input_elements_positions = produce_matching(
        "inputs", flat_args, graph_captured_input
    )

    assert graph_captured_output is not None
    matched_output_elements_positions = produce_matching(
        "outputs", list(graph_captured_output) + flat_args, flat_results_traced
    )

    new_graph = FlattenInputOutputSignature(
        graph,
        flat_args,
        matched_input_elements_positions,  # type: ignore[arg-type]
        flat_results_traced,
        matched_output_elements_positions,  # type: ignore[arg-type]
        example_fake_inputs,
        flat_args_dynamic_dims,
        fake_mode,
    ).transform()

    new_graph.graph._codegen = _PyTreeCodeGen(
        _PyTreeInfo(
            argument_names(f_sig, orig_args, orig_kwargs),
            in_spec,
            out_spec_traced,
        )
    )
    new_graph.recompile()
    return new_graph


def export(
    f: Callable[..., Any],
    *extra_args: Any,
    aten_graph: bool = False,
    pre_dispatch: bool = False,
    decomposition_table: Optional[
        dict[torch._ops.OpOverload, Callable[..., Any]]
    ] = None,
    tracing_mode: str = "symbolic",
    dynamic_shapes: Optional[Union[dict[str, Any], tuple[Any], list[Any]]] = None,
    specialize_float: bool = True,
    assume_static_by_default: bool = False,
    same_signature: bool = True,
    disable_constraint_solver: bool = False,
    prefer_deferred_runtime_asserts_over_guards: bool = False,
    _log_export_usage: bool = True,
    constraints: Optional[list[Constraint]] = None,
    **extra_kwargs: Any,
) -> Callable[..., ExportResult]:
    """
    Export an input function f to a format that can be executed outside of PyTorch using the FX graph.

    Args:
        f (callable): A PyTorch function to be exported.

        aten_graph (bool): If True, exports a graph with ATen operators.
        If False, exports a graph with Python operators. Default is False.

        pre_dispatch (bool): If True, exports a graph with ATen operators,
        but before any logic in the PyTorch dispatcher has run.
        This can be useful if you want to apply further transformations on a graph before running it
        through autograd, autocast, or any other functionalities that are integrated into the dispatcher.
        This flag is only valid if aten_graph=True is set.
        Default is False.

        decomposition_table (dict): A dictionary that maps operators to their decomposition functions.
        Required if aten_graph or tracing_mode is specified. Default is None.

        tracing_mode (str): If "symbolic", turn on dynamic shapes support. Default is "symbolic".

        dynamic_shapes:
         An optional argument where the type should either be:
         1) a dict from argument names of ``f`` to their dynamic shape specifications,
         2) a tuple that specifies dynamic shape specifications for each input in original order.
         If you are specifying dynamism on keyword args, you will need to pass them in the order that
         is defined in the original function signature.

         The dynamic shape of a tensor argument can be specified as either
         (1) a dict from dynamic dimension indices to :func:`Dim` types, where it is
         not required to include static dimension indices in this dict, but when they are,
         they should be mapped to None; or (2) a tuple / list of :func:`Dim` types or None,
         where the :func:`Dim` types correspond to dynamic dimensions, and static dimensions
         are denoted by None. Arguments that are dicts or tuples / lists of tensors are
         recursively specified by using mappings or sequences of contained specifications.

        same_signature (bool): If True, rewrite the returned graph's signature to be the same as f.

        disable_constraint_solver (bool): Whether the dim constraint solver must be disabled.

    Returns:
        A function that given args and kwargs, returns a tuple of (graph, guards)
        Graph: An FX graph representing the execution of the input PyTorch function with the provided arguments and options.
        Guards: The guards we accumulated during tracing f above

    Raises:
        AssertionError: If decomposition_table is specified without setting aten_graph=True,
        or if graph breaks during tracing in export.

        AssertionError: If Dynamo input and output is not consistent with traced input/output.

    Note - this headerdoc was authored by ChatGPT, with slight modifications by the author.
    """
    if config.debug_force_graph_break_on_leaf_return:
        raise unittest.SkipTest("Cannot force graph break on export")

    if _log_export_usage:
        log_export_usage(event="export.private_api", flags={"_dynamo"})

    # Deal with "local variable referenced before assignment"
    _f = f
    _specialize_float = specialize_float
    _assume_static_by_default = assume_static_by_default
    _constraints = constraints

    def inner(*args: Any, **kwargs: Any) -> ExportResult:
        if not _constraints:
            combined_args = _combine_args(_f, args, kwargs)
            constraints = _process_dynamic_shapes(combined_args, dynamic_shapes)
        else:
            constraints = _constraints

        f = _f
        specialize_float = _specialize_float
        assume_static_by_default = _assume_static_by_default
        check_if_dynamo_supported()
        torch._C._log_api_usage_once("torch._dynamo.export")
        if decomposition_table is not None:
            assert aten_graph, (
                "Specifying a decomposition_table table or tracing mode is illegal without setting aten_graph=True"
            )
        if pre_dispatch:
            assert aten_graph, "pre_dispatch=True can only be used when aten_graph=True"
        f = innermost_fn(f)
        call_to_inspect = f.forward if isinstance(f, torch.nn.Module) else f
        original_signature = inspect.signature(call_to_inspect)  # type: ignore[arg-type]
        graph = None
        out_guards = None
        graph_captured_input = None
        graph_captured_result: Optional[tuple[torch.Tensor, ...]] = None
        fake_mode = None
        result_traced = None

        def guard_export_print(guards: _guards.GuardsSet) -> None:
            nonlocal out_guards
            assert out_guards is None, (
                "whole graph export entails exactly one guard export"
            )
            out_guards = guards

        example_inputs: list[Any] = []

        def dynamo_normalization_capturing_compiler(
            gm: torch.fx.GraphModule, inner_example_inputs: list[Any]
        ) -> Callable[..., Any]:
            nonlocal graph
            assert graph is None, (
                "Tried to emit a second graph during export. Tracing through 'f' must produce a single graph."
            )
            graph = gm

            nonlocal fake_mode, example_inputs
            # NB: do NOT pass inner_example_inputs here, we are detecting the
            # Dynamo allocated fake mode, which should be DISTINCT from a
            # potential outer ambient fake mode which the user provided.
            # example_inputs is always the user specified inputs, so they
            # would have the wrong fake mode attached to them
            fake_mode = _guards.detect_fake_mode()
            example_inputs = inner_example_inputs

            def result_capturing_wrapper(*graph_inputs: Any) -> Any:
                nonlocal graph_captured_result
                nonlocal graph_captured_input

                graph_captured_input = graph_inputs
                assert graph is not None

                named_parameters = dict(graph.named_parameters(remove_duplicate=False))
                named_buffers = dict(graph.named_buffers(remove_duplicate=False))

                ambient_fake_mode = (
                    _guards.detect_fake_mode(graph_inputs)
                    if _guards.detect_fake_mode(graph_inputs) is not None
                    else fake_mode
                )

                # We reran fake tensor propagation, but we didn't do
                # anything with the resulting unbacked SymInts.  Drop them
                # from the pending list.
                # NB: this is wrong if graph_captured_result has
                # data-dependent output size!
                ignore_fresh_unbacked = null_context()
                assert ambient_fake_mode is not None
                if shape_env := ambient_fake_mode.shape_env:
                    ignore_fresh_unbacked = shape_env.ignore_fresh_unbacked_symbols()  # type: ignore[assignment]

                with (
                    ambient_fake_mode,
                    enable_python_dispatcher(),
                    ignore_fresh_unbacked,
                ):
                    params_and_buffers = {
                        **named_parameters,
                        **named_buffers,
                    }
                    fake_params_buffers = {}

                    for name, value in params_and_buffers.items():
                        fake_params_buffers[name] = ambient_fake_mode.from_tensor(
                            value, static_shapes=True
                        )

                    from torch._export.non_strict_utils import (
                        key_path_to_source,
                        KeyPath,
                    )

                    def fakify_with_ambient(
                        path: KeyPath, t: Union[torch.Tensor, _IntWrapper, Any]
                    ) -> Any:
                        if isinstance(t, torch.Tensor):
                            # pyrefly: ignore [missing-attribute]
                            return ambient_fake_mode.from_tensor(t, static_shapes=True)
                        elif isinstance(t, _IntWrapper):
                            if (
                                t.dynamism is not None
                                and isinstance(t.dynamism, _DimHint)
                                and t.dynamism.type
                                in (
                                    _DimHintType.DYNAMIC,
                                    _DimHintType.AUTO,
                                )
                            ):  # type: ignore[union-attr]
                                source = key_path_to_source(path)
                                symint = ambient_fake_mode.shape_env.create_unspecified_symint_and_symbol(  # type: ignore[union-attr]
                                    t.val, source, DimDynamic.DYNAMIC
                                )
                                return symint
                            else:
                                return t.val
                        else:
                            return t

                    fake_graph_inputs = pytree.tree_map_with_path(
                        fakify_with_ambient, graph_inputs
                    )
                    graph_captured_result = torch.func.functional_call(
                        graph,
                        fake_params_buffers,  # type: ignore[arg-type]
                        fake_graph_inputs,  # type: ignore[arg-type]
                    )

                return graph_captured_result

            return result_capturing_wrapper

        # Note: This is needed by rewrite_signature. We need to put it before
        # optimize_assert since user program may mutate the inputs.
        flat_args, in_spec = pytree.tree_flatten((args, kwargs))

        remove_from_cache(f)
        constraint_violation_error = None
        if tracing_mode != "symbolic":
            assume_static_by_default = True
        with (
            config.patch(
                specialize_int=True,
                specialize_float=specialize_float,
                assume_static_by_default=assume_static_by_default,
                automatic_dynamic_shapes=False,
                capture_dynamic_output_shape_ops=True,
                capture_scalar_outputs=True,
                constant_fold_autograd_profiler_enabled=True,
                prefer_deferred_runtime_asserts_over_guards=prefer_deferred_runtime_asserts_over_guards,
                # install_free_tensors ensures that params and buffers are still
                # added as graph attributes, and makes Dynamo emits graphs that
                # follow export pytree-able input requirements
                install_free_tensors=config.install_free_tensors_for_export,
            ),
            _compiling_state_context(),
        ):
            opt_f = optimize_assert(
                dynamo_normalization_capturing_compiler,
                hooks=Hooks(
                    guard_export_fn=guard_export_print,
                    guard_fail_fn=None,
                ),
                export=True,
                export_constraints=constraints,
            )(f)
            # TODO(voz): We may have instances of `f` that mutate inputs, we should track sideeffects and reject.
            try:
                result_traced = opt_f(*args, **kwargs)
            except ConstraintViolationError as e:
                constraint_violation_error = e
        remove_from_cache(f)

        if (
            not disable_constraint_solver
            and (shape_env := getattr(fake_mode, "shape_env", None)) is not None
            and (dim_constraints := shape_env.dim_constraints) is not None
            and not isinstance(
                call_to_inspect, (torch._ops.OpOverloadPacket, torch._ops.OpOverload)
            )
            and not trace_rules.check(call_to_inspect)
        ):
            dim_constraints.solve()

            forced_specializations = dim_constraints.forced_specializations()

            msg = dim_constraints.prettify_results(
                original_signature,
                dynamic_shapes,
                constraint_violation_error,
                forced_specializations,
            )
            if constraint_violation_error:
                constraint_violation_error.args = (
                    constraint_violation_error.args[0] + msg,
                )
            else:
                if forced_specializations:
                    constraint_violation_error = ConstraintViolationError(msg)
                else:
                    log.info(
                        "Summary of dimension constraints:%s",
                        msg,
                    )

            # Error if we have any constraints on static values

            for k in shape_env.var_to_range.keys():
                if isinstance(k, sympy.Integer):
                    constraint_violation_error = ConstraintViolationError(
                        f"{''.join(traceback.format_list(shape_env.var_to_stack[k]))}\n"
                        "It appears that you're trying to set a constraint on a "
                        f"value which we evaluated to have a static value of {k}. "
                        'Set TORCH_LOGS="+export" for more information.'
                    )
        if constraint_violation_error:
            raise constraint_violation_error

        if graph is None:
            assert same_signature, (
                "Failed to produce a graph during tracing as no tensor operations were found and same_signature is False."
            )
            # If the module does not contain any tensor computation, we would create a graph with inputs and outputs.
            # To be consistent with the graph traced by dynano, `graph` will have only tensor inputs as placeholders
            # and tensor outputs as output nodes. non-tensor inputs and outputs will be added when rewriting signature.
            # We will also construct the `example_inputs`, `graph_captured_input`, and `graph_captured_result` corresponding
            # to `graph`.
            example_inputs = []
            graph_captured_input = ()
            graph_captured_result = ()
            fake_mode = torch._subclasses.FakeTensorMode(
                shape_env=ShapeEnv(), export=True
            )
            if out_guards is None:
                out_guards = _guards.GuardsSet()
            assert out_guards is not None  # suppress mypy error
            parameter_names = list(original_signature.parameters.keys())
            fx_graph = torch.fx.Graph()
            for i, name in enumerate(parameter_names):
                if torch.is_tensor(flat_args[i]):
                    node = fx_graph.placeholder(name)
                    node.meta["val"] = fake_mode.from_tensor(
                        flat_args[i], static_shapes=True
                    )
                    graph_captured_input = graph_captured_input + (flat_args[i],)
                    example_inputs.append(flat_args[i])
            fx_graph.output(graph_captured_result)
            module = torch.nn.Module()
            graph = torch.fx.GraphModule(module, fx_graph)
            log.info(
                "Failed to capture a graph during tracing as no tensor operations were found.:\n\n%s",
                graph.print_readable(print_output=False, colored=True),
            )
        else:
            assert out_guards is not None, "Failed to produce guards during tracing"
            assert fake_mode is not None

            log.info(
                "Dynamo captured graph:\n\n%s",
                graph.print_readable(print_output=False, colored=True),
            )

            # This check need to happened before aten_graph
            # because placeholder's _source_node attribute is not preserved by make_fx
            if same_signature:
                check_signature_rewritable(graph)

        # NB: This is mostly hitting the cache; Dynamo already converted these
        example_fake_inputs = [
            fake_mode.from_tensor(t) if isinstance(t, torch.Tensor) else t
            for t in example_inputs
        ]

        if aten_graph:
            # Running graph with interpreter is needed for propagating the stack_trace
            def graph_with_interpreter(*args: Any) -> Any:
                with torch.fx.traceback.preserve_node_meta():
                    return torch.fx.Interpreter(graph).run(*args)  # type: ignore[arg-type]

            with unset_fake_temporarily(), enable_python_dispatcher(), fake_mode:
                try:
                    graph = make_fx(
                        graph_with_interpreter,
                        decomposition_table=decomposition_table,
                        tracing_mode="real",
                        _allow_non_fake_inputs=True,
                        pre_dispatch=pre_dispatch,
                        _allow_fake_constant=False,
                    )(*example_fake_inputs)
                except CondOpArgsMismatchError as e:
                    # Wrap the internal error to the user-facing error
                    raise UserError(  # noqa: B904
                        UserErrorType.DYNAMIC_CONTROL_FLOW,
                        str(e),
                        case_name="cond_operands",
                    )

            assert graph is not None
            for node in graph.graph.find_nodes(op="get_attr"):
                if isinstance(getattr(graph, node.target), torch.Tensor):  # type: ignore[arg-type]
                    node.meta["val"] = fake_mode.from_tensor(
                        getattr(graph, node.target),  # type: ignore[arg-type]
                        static_shapes=True,
                    )

        if same_signature:
            flat_args_dynamic_dims = [
                {
                    c.dim
                    for c in (constraints or ())
                    if (
                        c.t_id == id(x)
                        and not isinstance(c, _RelaxedConstraint)
                        and c.constraint_range.vr.lower != c.constraint_range.vr.upper
                    )
                }
                for x in flat_args
            ]
            graph = rewrite_signature(
                original_signature,
                graph,
                fake_mode,
                flat_args,
                in_spec,
                example_fake_inputs,
                graph_captured_input,  # type: ignore[arg-type]
                graph_captured_result,
                result_traced,  # type: ignore[possibly-undefined]
                flat_args_dynamic_dims,
            )
        return ExportResult(graph, out_guards)

    if extra_args or extra_kwargs:
        warnings.warn(
            "export(f, *args, **kwargs) is deprecated, use export(f)(*args, **kwargs) instead.  "
            "If you don't migrate, we may break your export call in the future if your user defined kwargs "
            "conflict with future kwargs added to export(f).",
            FutureWarning,
            stacklevel=2,
        )
        return inner(*extra_args, **extra_kwargs)  # type: ignore[return-value]
    else:
        return inner


def optimize_assert(*args: Any, **kwargs: Any) -> OptimizeContext:
    if "rebuild_ctx" in kwargs and kwargs["rebuild_ctx"] is not None:
        # called from optimize
        rebuild_ctx = kwargs["rebuild_ctx"]
        del kwargs["rebuild_ctx"]
    else:

        def rebuild_ctx() -> OptimizeContext:
            return optimize_assert(*args, **kwargs)

    return _optimize_assert(rebuild_ctx, *args, **kwargs)


def _optimize_assert(
    rebuild_ctx: Callable[[], OptimizeContext],
    backend: Union[str, Callable[..., Any], None],
    *,
    hooks: Hooks = Hooks(None, None, None),
    export: bool = False,
    export_constraints: Optional[Any] = None,
    dynamic: Optional[bool] = None,
    package: Optional[CompilePackage] = None,
) -> OptimizeContext:
    """
    Guarantees single-graph capture.
    The same as `torch._dynamo.optimize(backend)` but ignores
    symbolic_convert.error_on_graph_break setting.

    Used for fullgraph=True and export, since we must always error on graph breaks and ignore
    symbolic_convert.error_on_graph_break. Can also be used for testing.
    """
    backend = get_compiler_fn(backend)

    # Find if backend has any extra context manager
    backend_ctx_ctor = getattr(backend, "backend_ctx_ctor", null_context)

    if config.caching_precompile and package is None:
        # Create an uninitialized package that will be set/filled by
        # _OptimizeContext.__call__
        # We need to instantiate the object here because the same CompilePackage
        # needs to be shared between convert_frame_assert
        # and OptimizeContext.
        from .package import CompilePackage

        package = CompilePackage(fn=None, dynamo=None, ignore_inlined_sources=False)

    return _optimize_catch_errors(
        convert_frame.convert_frame_assert(
            backend,
            export=export,
            export_constraints=export_constraints,
            package=package,
        ),
        hooks,
        backend_ctx_ctor,
        fullgraph=True,
        export=export,
        dynamic=dynamic,
        rebuild_ctx=rebuild_ctx,
        package=package,
    )


class TorchPatcher:
    @staticmethod
    @functools.cache
    def patch() -> None:
        # A better way to disable the following would be decorate the source
        # functions with @torch._disable_dynamo. However, this causes issues
        # with torch.deploy internally.
        from .decorators import disable

        torch.jit.trace = disable(
            torch.jit.trace, reason="tracing into TorchScript not fully supported"
        )
        torch.jit.trace_module = disable(
            torch.jit.trace_module,
            reason="tracing into TorchScript not fully supported",
        )
        torch.jit._get_trace_graph = disable(
            torch.jit._get_trace_graph,
            reason="tracing into TorchScript not fully supported",
        )
        torch.fx._symbolic_trace.Tracer.trace = disable(
            torch.fx._symbolic_trace.Tracer.trace,
            reason="tracing into FX not fully supported",
        )
        torch.distributions.Distribution.set_default_validate_args(False)

        from torch.optim import (
            adadelta,
            adagrad,
            adam,
            adamax,
            adamw,
            asgd,
            lbfgs,
            nadam,
            radam,
            rmsprop,
            rprop,
            sgd,
            sparse_adam,
        )

        optimizer_modules = {
            adadelta,
            adagrad,
            adam,
            adamax,
            adamw,
            asgd,
            lbfgs,
            nadam,
            radam,
            rmsprop,
            rprop,
            sgd,
            sparse_adam,
        }

        for opt_mod in optimizer_modules:
            opt_name = opt_mod.__name__.split(".")[-1]
            fused_fn_name = f"_fused_{opt_name}"

            if hasattr(opt_mod, fused_fn_name):
                setattr(
                    opt_mod,
                    fused_fn_name,
                    disable(
                        getattr(opt_mod, fused_fn_name),
                        reason="don't trace into fused optimizer",
                    ),
                )

        optimizer_classes = [
            opt
            for opt in torch.optim.__dict__.values()
            if inspect.isclass(opt) and issubclass(opt, torch.optim.Optimizer)
        ]

        # Note: we don't support sparsity or tracing through backwards
        excluded_optimizer_classes = {
            torch.optim.SparseAdam,
            torch.optim.LBFGS,
        }

        for opt in optimizer_classes:
            if opt in excluded_optimizer_classes:
                opt.step = disable(
                    opt.step, reason=f"optimizer {opt} step not supported"
                )

            if hasattr(opt, "_init_group"):
                opt._init_group = disable(
                    opt._init_group, reason=f"optimizer {opt} _init_group not supported"
                )

    @staticmethod
    def suppress_torch_distributed_warnings(
        fn: Callable[..., Any],
    ) -> Callable[..., Any]:
        def inner_fn(*args: Any, **kwargs: Any) -> Any:
            with torch._logging.hide_warnings(
                torch._logging._internal.user_warning_filter
            ):
                return fn(*args, **kwargs)

        return inner_fn


def skip_code(code: types.CodeType) -> None:
    set_code_exec_strategy(
        code, FrameExecStrategy(FrameAction.SKIP, FrameAction.DEFAULT)
    )<|MERGE_RESOLUTION|>--- conflicted
+++ resolved
@@ -42,11 +42,7 @@
 from dataclasses import dataclass
 from enum import Enum
 from os.path import dirname, join
-<<<<<<< HEAD
-from typing import Any, Callable, NamedTuple, Optional, TYPE_CHECKING, Union, Sized
-=======
-from typing import Any, NamedTuple, Optional, TYPE_CHECKING, Union
->>>>>>> f89a7e9f
+from typing import Any, NamedTuple, Optional, TYPE_CHECKING, Union, Sized
 from unittest.mock import patch
 
 import sympy
