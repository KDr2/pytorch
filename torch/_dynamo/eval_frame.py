--- conflicted
+++ resolved
@@ -801,10 +801,7 @@
                 raise RuntimeError("aot compile requires a callable dynamo callback.")
 
             assert self._hooks is not None
-<<<<<<< HEAD
-=======
-
->>>>>>> ded9bcd6
+
             return aot_compile_fullgraph(
                 fn,
                 example_inputs,
