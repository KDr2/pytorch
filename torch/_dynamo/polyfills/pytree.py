--- conflicted
+++ resolved
@@ -606,12 +606,8 @@
 
     __all__ += ["tree_map_"]
 
-<<<<<<< HEAD
     _none_registration = optree.register_pytree_node.get(type(None))
     assert _none_registration is not None
-=======
-    _none_unflatten = optree.register_pytree_node.get(type(None)).unflatten_func  # type: ignore[union-attr, attr-defined]
->>>>>>> 746f55bc
 
     @substitute_in_graph(  # type: ignore[arg-type]
         _none_registration.unflatten_func,
