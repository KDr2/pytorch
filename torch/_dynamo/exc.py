from __future__ import annotations

import logging
import os
import textwrap
import typing
from enum import auto, Enum
from traceback import extract_stack, format_exc, format_list, StackSummary
from typing import Any, NoReturn, Optional, TYPE_CHECKING

import torch._guards

from . import config
from .utils import counters


if TYPE_CHECKING:
    import types

    from torch._guards import CompileId

    from .types import DynamoFrameType


def exportdb_error_message(case_name: str) -> str:
    return (
        "For more information about this error, see: "
        + "https://pytorch.org/docs/main/generated/exportdb/index.html#"
        + case_name.replace("_", "-")
    )


log = logging.getLogger(__name__)
graph_breaks_log = torch._logging.getArtifactLogger(__name__, "graph_breaks")


class TorchDynamoException(RuntimeError):
    pass


class InternalTorchDynamoError(TorchDynamoException):
    pass


class RestartAnalysis(TorchDynamoException):
    restart_reason: Optional[str]

    def __init__(self, *args: Any, restart_reason: Optional[str] = None) -> None:
        self.restart_reason = restart_reason
        super().__init__(*args)


class SpeculationRestartAnalysis(RestartAnalysis):
    pass


class UnspecializeRestartAnalysis(RestartAnalysis):
    pass


class CompileCollectiveRestartAnalysis(RestartAnalysis):
    pass


class TensorifyScalarRestartAnalysis(RestartAnalysis):
    pass


class SkipFrame(TorchDynamoException):
    pass


class TorchRuntimeError(TorchDynamoException):
    pass


class InvalidBackend(TorchDynamoException):
    def __init__(self, name: str) -> None:
        super().__init__(
            f"Invalid backend: {name!r}, see `torch._dynamo.list_backends()` for available backends."
        )


class ResetRequired(TorchDynamoException):
    def __init__(self) -> None:
        super().__init__(
            textwrap.dedent(
                """
                Must call `torch._dynamo.reset()` before changing backends.  Detected two calls to
                `torch.compile()` with a different backend compiler arguments.
                """
            )
        )


class ShortenTraceback(TorchDynamoException):
    def __init__(
        self, *args: Any, first_useful_frame: Optional[types.FrameType], **kwargs: Any
    ) -> None:
        super().__init__(*args, **kwargs)
        self.first_useful_frame = first_useful_frame

    def remove_dynamo_frames(self) -> typing.Self:
        tb = self.__traceback__
        if (
            self.first_useful_frame is None
            or tb is None
            or os.environ.get("TORCHDYNAMO_VERBOSE") == "1"
        ):
            return self
        while tb.tb_frame is not self.first_useful_frame:
            tb = tb.tb_next
            assert tb is not None, "internal error, please report a bug"
        return self.with_traceback(tb)


class BackendCompilerFailed(ShortenTraceback):
    def __init__(
        self,
        backend_fn: Any,
        inner_exception: Exception,
        first_useful_frame: Optional[types.FrameType],
    ) -> None:
        self.backend_name = getattr(backend_fn, "__name__", "?")
        self.inner_exception = inner_exception
        msg = f"backend={self.backend_name!r} raised:\n{type(inner_exception).__name__}: {inner_exception}"
        super().__init__(msg, first_useful_frame=first_useful_frame)


class Unsupported(TorchDynamoException):
    def __init__(self, msg: str, *, case_name: Optional[str] = None) -> None:
        super().__init__(msg)
        self.real_stack = torch._guards.TracingContext.extract_stack()
        self.msg = msg
        self.category: Optional[str] = None
        self.add_to_stats()
        self.case_name: Optional[str] = case_name

    def remove_from_stats(self) -> None:
        assert self.category is not None
        counters[self.category][self.msg] -= 1
        if counters[self.category][self.msg] <= 0:
            del counters[self.category][self.msg]

    def add_to_stats(self, category: str = "unimplemented") -> None:
        self.category = category
        counters[category][self.msg] += 1


class RecompileError(TorchDynamoException):
    pass


class ArgsMismatchError(Unsupported):
    def __init__(self, msg: str) -> None:
        super().__init__(msg)


class AttributeMutationError(Unsupported):
    def __init__(self, msg: str) -> None:
        super().__init__(msg)


class InfiniteGeneratorError(Unsupported):
    # Raised when the number of yielded values is greater than MAX_ITERATOR_LIMIT
    def __init__(self, msg: str) -> None:
        super().__init__(msg)


class CondOpArgsMismatchError(ArgsMismatchError):
    """
    Internal error from cond() due to arguments mismatch.
    """

    def __init__(self, msg: str) -> None:
        super().__init__(msg)


class UserErrorType(Enum):
    DYNAMIC_CONTROL_FLOW = auto()
    ANTI_PATTERN = auto()
    STANDARD_LIBRARY = auto()
    CONSTRAINT_VIOLATION = auto()
    DYNAMIC_DIM = auto()
    INVALID_INPUT = auto()
    INVALID_OUTPUT = auto()
    UNSUPPORTED_ALIASED_MUTATED_DYNAMIC_INPUTS = auto()


class UserError(Unsupported):
    def __init__(
        self, error_type: UserErrorType, msg: str, case_name: Optional[str] = None
    ) -> None:
        """
        Type of errors that would be valid in Eager, but not supported in TorchDynamo.
        The error message should tell user about next actions.

        error_type: Type of user error
        msg: Actionable error message
        case_name: (Optional) Unique name (snake case) for the usage example in exportdb.
        """
        if case_name is not None:
            assert isinstance(case_name, str)
            if msg.endswith("."):
                msg += " "
            else:
                msg += "\n"
            msg += exportdb_error_message(case_name)
        super().__init__(msg)
        self.error_type = error_type
        self.message = msg


class SkipCodeRecursiveException(TorchDynamoException):
    pass


class RecompileLimitExceeded(Unsupported):
    pass


class UnsafeScriptObjectError(TorchDynamoException):
    pass


class UncapturedHigherOrderOpError(TorchDynamoException):
    pass


class IncorrectUsage(Exception):
    pass


# TODO: I'm a little uncertain about what error classification we should have
# for this.  This is potentially a user error, but regressions in
# specialization in PyTorch proper could also trigger this problem
class FailOnRecompileLimitHit(Exception):
    pass


class ObservedException(TorchDynamoException):
    # An exception observed during the tracing. This exception is used by Dynamo to handle exceptions.
    pass


class ObservedUserStopIteration(ObservedException):
    # An UserStopIteraion exception observed during the Dynamo tracing (e.g Dynamo tracing __next__)
    value: Optional[Any]

    # Reference `StopIteration_init` in CPython
    # https://github.com/python/cpython/blob/3.11/Objects/exceptions.c#L568-L584
    def __init__(self, *args: Any, **kwargs: Any) -> None:
        super().__init__("unhandled `raise StopIteration`")
        if len(args) > 0:
            self.value = args[0]
        else:
            self.value = None


class ObservedGeneratorExit(ObservedException):
    pass


class ObservedKeyError(ObservedException):
    # A KeyError exception to be raised from inside Dynamo tracing. This can happen on dict __getitem__
    pass


class ObservedAttributeError(ObservedException):
    # An AttributeError exception to be raised from inside Dynamo tracing. This can happen on user defined object __getattr__
    pass


class ObservedTypeError(ObservedException):
    # A TypeError exception to be raised from inside Dynamo tracing. This can happen on generator.send(..) method
    pass


class ObservedNotImplementedError(ObservedException):
    pass


observed_exception_map = {
    StopIteration: ObservedUserStopIteration,
    GeneratorExit: ObservedGeneratorExit,
    KeyError: ObservedKeyError,
    AttributeError: ObservedAttributeError,
<<<<<<< HEAD
    TypeError: ObservedTypeError,
=======
    RuntimeError: ObservedRuntimeError,
    NotImplementedError: ObservedNotImplementedError,
>>>>>>> 0802e783
}


def raise_observed_exception(e: type[Exception], tx: Any) -> None:
    from .variables import BuiltinVariable

    # CPython here raises an exception. Since there is no python code, we have to manually setup the exception
    # stack and raise the exception.
    exception_vt = BuiltinVariable(e).call_function(tx, [], {})
    tx.exn_vt_stack.append(exception_vt)
    raise observed_exception_map[e]


def handle_observed_exception(tx: Any) -> None:
    # This is essentially exception handling code, equivalent of this pseudo code
    #
    # try:
    #     ... somebody raising StopIteration
    # except StopIteration
    #     pass
    #
    # If this was going through the python code, we would have called exception_handler method, but FOR_ITER
    # handles the exception completely in CPython. For example for 3.11, the resulting bytecode is
    #
    #
    #   6          46 LOAD_GLOBAL              2 (StopIteration)
    #              58 RAISE_VARARGS            1
    #         >>   60 PUSH_EXC_INFO

    #   7          62 LOAD_GLOBAL              2 (StopIteration)
    #              74 CHECK_EXC_MATCH
    #              76 POP_JUMP_FORWARD_IF_FALSE     3 (to 84)
    #              78 POP_TOP

    #   8          80 POP_EXCEPT
    #

    # Fortunately this translates to a simple pop from the exn_vt_stack
    tx.exn_vt_stack.pop()


# These exceptions are ok to fallback to eager/graph_break.
exceptions_allowed_to_be_fallback = (
    torch._subclasses.fake_tensor.DataDependentOutputException,
    torch._subclasses.fake_tensor.DynamicOutputShapeException,
    torch._subclasses.fake_tensor.UnsupportedOperatorException,
    torch._subclasses.fake_tensor.UnsupportedFakeTensorException,
)


def unimplemented_with_warning(
    e: Exception, code: types.CodeType, msg: str
) -> NoReturn:
    # This function calls unimplemented internally and eventually graph breaks
    # or falls to eager. unimplemented itself does not print any user warnings,
    # i.e., its very silent. This helper function is intended when an error is
    # encountered in the torch.compile stack which is worth showing as warning
    # to the user. For example, if AOT Autograd backend fails with a fake tensor
    # exception, its ok to fallback to eager but not silently. Here, we can use
    # this function to log the message and the stack trace.
    graph_break_msg = format_error_msg_verbose(e, code)
    torch._logging.trace_structured(
        "artifact",
        metadata_fn=lambda: {
            "name": "dynamo_graph_break_reason",
            "encoding": "string",
        },
        payload_fn=lambda: graph_break_msg,
    )
    graph_breaks_log.debug("%s", graph_break_msg)
    log.warning(msg)
    unimplemented(msg, from_exc=e)


_NOTHING = object()


def unimplemented(
    msg: str, *, from_exc: Any = _NOTHING, case_name: Optional[str] = None
) -> NoReturn:
    assert msg != os.environ.get("BREAK", False)
    if from_exc is not _NOTHING:
        raise Unsupported(msg, case_name=case_name) from from_exc
    raise Unsupported(msg, case_name=case_name)


def warning(msg: str) -> None:
    counters["warnings"][msg] += 1
    assert msg != os.environ.get("BREAK", False)


# KeyError has special handling for its args
# see https://github.com/python/cpython/blob/3.11/Objects/exceptions.c#L2534 for details
class KeyErrorMsg:
    def __init__(self, value: Any) -> None:
        self.value = value

    def __str__(self) -> str:
        return str(self.value)

    def __repr__(self) -> str:
        return self.__str__()


def augment_exc_message(exc: Exception, msg: str = "\n", export: bool = False) -> None:
    import traceback

    exc.innermost_user_frame_summary = None  # type: ignore[attr-defined]

    real_stack = get_real_stack(exc)
    if real_stack is not None and len(real_stack) > 0:
        exc.innermost_user_frame_summary = real_stack[-1]  # type: ignore[attr-defined]
        msg += f"\nfrom user code:\n {''.join(traceback.format_list(real_stack))}"

    if config.replay_record_enabled and hasattr(exc, "record_filename"):
        msg += f"\nLast frame execution written to {exc.record_filename}. To run only this frame while debugging, run\
 torch._dynamo.replay('{exc.record_filename}').\n"

    if not config.verbose and hasattr(exc, "real_stack"):
        msg += '\nSet TORCH_LOGS="+dynamo" and TORCHDYNAMO_VERBOSE=1 for more information\n'

    if hasattr(exc, "inner_exception") and hasattr(
        exc.inner_exception, "minifier_path"
    ):
        if hasattr(exc.inner_exception, "buck_command"):
            msg += (
                f"\nMinifier script written to {exc.inner_exception.minifier_path}. Run "
                f"this buck command to find the smallest traced graph "
                f"which reproduces this error: {exc.inner_exception.buck_command}\n"
            )
        else:
            msg += (
                f"\nMinifier script written to {exc.inner_exception.minifier_path}. Run "
                "this script to find the smallest traced graph which reproduces this error.\n"
            )

    if not config.suppress_errors and not export:
        msg += (
            "\n\n"
            "You can suppress this exception and fall back to eager by setting:\n"
            "    import torch._dynamo\n"
            "    torch._dynamo.config.suppress_errors = True\n"
        )

    old_msg = "" if len(exc.args) == 0 else str(exc.args[0])

    if isinstance(exc, KeyError):
        exc.args = (KeyErrorMsg(old_msg + msg),) + exc.args[1:]
    else:
        new_msg = old_msg + msg
        exc.args = (new_msg,) + exc.args[1:]


def get_exc_message(
    e: Exception, compile_id: CompileId
) -> tuple[Optional[str], Optional[int]]:
    filename = None
    lineno = None
    if e.innermost_user_frame_summary is not None:  # type: ignore[attr-defined]
        filename = e.innermost_user_frame_summary.filename  # type: ignore[attr-defined]
        lineno = e.innermost_user_frame_summary.lineno  # type: ignore[attr-defined]
    e.compile_id = compile_id  # type: ignore[attr-defined]
    return filename, lineno


def get_real_stack(
    exc: Exception, frame: Optional[DynamoFrameType] = None
) -> Optional[StackSummary]:
    real_stack = getattr(exc, "real_stack", None)
    if real_stack is None:
        return None

    # NB: it's possible for real_stack to be []; we still attempt to
    # report a stack anyway because the stack_above_dynamo may still
    # be useful for debugging

    if frame is not None:
        # NB: frame is PyInterpreterFrame on Python 3.11 and later,
        # not a TRUE frame object.  You can't actually feed it
        # to traceback because it doesn't have enough information.
        # To solve this problem, we technically should just materialize
        # the frame, the same way _PyFrame_GetFrameObject would do
        # (but we cannot actually do this, because this populates
        # frame_obj field, which default eval frame doesn't like).
        #
        # Fortunately, in this case, we can hack it: there's no need
        # to actually use the truly top frame, we can just extract
        # from where we are right now and rely on filter_stack to
        # get rid of all the dynamo frames.  For ease of testing
        # we apply this behavior to ALL Python versions
        stack_above_dynamo = filter_stack(extract_stack())
    else:
        stack_above_dynamo = StackSummary()

    return StackSummary.from_list(stack_above_dynamo + real_stack)


# filter out all frames after entering dynamo
def filter_stack(stack: StackSummary) -> StackSummary:
    user_stack = StackSummary()
    for frame in stack:
        if frame.filename is None:
            continue
        if "convert_frame" in frame.filename:
            break
        if "eval_frame" in frame.filename or (
            frame.line and "torch._dynamo.optimize(" in frame.line
        ):
            continue
        user_stack.append(frame)

    return user_stack


def format_error_msg_verbose(
    exc: Exception,
    code: types.CodeType,
    record_filename: Optional[str] = None,
    frame: Optional[DynamoFrameType] = None,
) -> str:
    msg = (
        f"WON'T CONVERT {code.co_name} {code.co_filename} line {code.co_firstlineno}\n"
    )
    msg += "=" * 10 + " TorchDynamo Stack Trace " + "=" * 10 + "\n"
    msg += format_exc()
    real_stack = get_real_stack(exc, frame)
    if real_stack is not None:
        msg += (
            "\n"
            + "=" * 10
            + " The above exception occurred while processing the following code "
            + "=" * 10
            + "\n\n"
        )
        msg += "".join(format_list(real_stack))
        msg += "\n"
        msg += "=" * 10

    return msg


def format_error_msg(
    exc: Exception,
    code: types.CodeType,
    record_filename: Optional[str] = None,
    frame: Optional[DynamoFrameType] = None,
) -> str:
    if config.verbose:
        return format_error_msg_verbose(exc, code, record_filename, frame)
    return f"WON'T CONVERT {code.co_name} {code.co_filename}\
 line {code.co_firstlineno} \ndue to: \n{format_exc()}"<|MERGE_RESOLUTION|>--- conflicted
+++ resolved
@@ -271,12 +271,16 @@
     pass
 
 
+class ObservedRuntimeError(ObservedException):
+    pass
+
+
+class ObservedNotImplementedError(ObservedException):
+    pass
+
+
 class ObservedTypeError(ObservedException):
     # A TypeError exception to be raised from inside Dynamo tracing. This can happen on generator.send(..) method
-    pass
-
-
-class ObservedNotImplementedError(ObservedException):
     pass
 
 
@@ -285,12 +289,9 @@
     GeneratorExit: ObservedGeneratorExit,
     KeyError: ObservedKeyError,
     AttributeError: ObservedAttributeError,
-<<<<<<< HEAD
-    TypeError: ObservedTypeError,
-=======
     RuntimeError: ObservedRuntimeError,
     NotImplementedError: ObservedNotImplementedError,
->>>>>>> 0802e783
+    TypeError: ObservedTypeError,
 }
 
 
