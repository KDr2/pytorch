--- conflicted
+++ resolved
@@ -65,17 +65,6 @@
     return mutated_inputs
 
 
-<<<<<<< HEAD
-# Mutates input graph
-def apply_cuda_graphs(gm):
-    for n in gm.graph.find_nodes(op="call_module"):
-        assert not n.kwargs
-        submod = gm.get_submodule(n.target)
-        gm.delete_submodule(n.target)
-        mutated_inputs = find_input_mutations(submod.graph)
-        gm.add_submodule(n.target, CudaGraphModule(submod, mutated_inputs))
-    # NB: we didn't actually change the graph, no need for recompile
-=======
 def get_device_node_mapping(gm: torch.fx.GraphModule):
     device_node_mapping: Dict[torch.device, torch.fx.Node] = {}
     for n in gm.graph.nodes:
@@ -121,7 +110,6 @@
         (arg.stack_trace if isinstance(arg, torch.fx.node.Node) else None)
         for arg in output.args[0]
     ]
->>>>>>> 2b42f3a3
 
 
 def cudagraphs(dynamo_model, dynamo_inputs):
