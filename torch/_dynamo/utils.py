--- conflicted
+++ resolved
@@ -3806,19 +3806,7 @@
 def is_compile_supported(device_type: str) -> bool:
     from .eval_frame import is_inductor_supported
 
-<<<<<<< HEAD
     return is_inductor_supported(device_type)
-=======
-    type = torch.device(device_type).type
-    compile_supported = is_dynamo_supported()
-    if type == "cpu":
-        pass
-    elif type in ["cuda", "xpu"] and compile_supported:
-        compile_supported = has_triton()
-    else:
-        compile_supported = False
-    return compile_supported
->>>>>>> ece16584
 
 
 # The following 3.11 source code functions are adapted from
