import collections
import contextlib
import copy
import cProfile
import dataclasses
import datetime
import dis
import functools
import gc
import inspect
import itertools
import logging
import logging.config
import math
import operator
import os
import pstats
import re
import sys
import time
import types
import typing
import weakref
from contextlib import contextmanager
from functools import lru_cache
from typing import Any, Dict, List

import numpy as np
import sympy

import torch
from torch import fx
from torch._dispatch.python import enable_python_dispatcher
from torch.nn.modules.lazy import LazyModuleMixin
from torch.utils._pytree import tree_map, tree_flatten

from . import config, logging as torchdynamo_logging

counters = collections.defaultdict(collections.Counter)
troubleshooting_url = (
    "https://github.com/pytorch/torchdynamo/blob/main/TROUBLESHOOTING.md"
)

log = logging.getLogger(__name__)

# profiling compilation time
compilation_metrics = collections.OrderedDict()


timer_counter = itertools.count()


def tabulate(rows, headers):
    try:
        import tabulate

        return tabulate.tabulate(rows, headers=headers)
    except ImportError:
        return "\n".join(
            ", ".join(map(str, row)) for row in itertools.chain([headers], rows)
        )


def dynamo_profiled(func):
    def profile_wrapper(*args, **kwargs):
        global timer_counter
        datafn = (
            func.__name__ + f"{next(timer_counter)}.profile"
        )  # Name the data file sensibly
        prof = cProfile.Profile()
        prof.enable()
        retval = prof.runcall(func, *args, **kwargs)
        prof.disable()
        print(f"### Cprofile for {func.__name__} iter {next(timer_counter)} ###")
        ps = pstats.Stats(prof)
        ps.sort_stats(pstats.SortKey.TIME).print_stats(20)
        ps.sort_stats(pstats.SortKey.CUMULATIVE).print_stats(20)
        prof.dump_stats(datafn)
        return retval

    return profile_wrapper


def dynamo_timed(func):
    def time_wrapper(*args, **kwargs):
        key = func.__qualname__
        if key not in compilation_metrics:
            compilation_metrics[key] = []
        t0 = time.time()
        r = func(*args, **kwargs)
        latency = time.time() - t0
        # print(f"Dynamo timer: key={key}, latency={latency:.2f} sec")
        compilation_metrics[key].append(latency)
        return r

    return time_wrapper


def compile_times(repr="str", aggregate=False):
    """
    Get metrics about torchdynamo frontend/backend compilation times.

    Accumulates information from functions tagged with `@dynamo_timed`.

    repr='str' returns a printable string for user interaction, and 'csv'
    returns headers, rows which can be logged for output

    aggregate causes values from multiple compilations (e.g. split graphs)
    to be accumulated into one value.  If false, expect more than one value
    per metric.
    """

    def fmt_fn(values, item_fn=lambda x: x):

        if aggregate:
            return item_fn(sum(values))
        return ", ".join(map(item_fn, values))

    if repr == "str":
        rows = [
            (k, fmt_fn(compilation_metrics[k], item_fn=lambda x: f"{x:.4f}"))
            for k in compilation_metrics
        ]
        out = "TorchDynamo compilation metrics:\n"
        out += tabulate(rows, headers=("Function", "Runtimes (s)"))
        return out
    elif repr == "csv":
        values = [
            fmt_fn(v, item_fn=lambda x: f"{x:.6f}")
            for v in compilation_metrics.values()
        ]
        headers = list(compilation_metrics.keys())
        return headers, values


tensortype_to_dtype = {
    torch.FloatTensor: (torch.float32, torch.float),
    torch.DoubleTensor: (torch.float64, torch.double),
    torch.HalfTensor: (torch.float16, torch.half),
    torch.BFloat16Tensor: (torch.bfloat16,),
    torch.ByteTensor: (torch.uint8,),
    torch.CharTensor: (torch.int8,),
    torch.LongTensor: (torch.int64, torch.long),
    torch.IntTensor: (torch.int32, torch.int),
    torch.ShortTensor: (torch.int16, torch.short),
    torch.BoolTensor: (torch.bool,),
}


class DuplicateWarningChecker(object):
    def __init__(self, maxsize=4096):
        self.maxsize = maxsize
        self.reset()

    def reset(self):
        self.set = collections.OrderedDict()

    def add(self, key):
        if key in self.set:
            self.set.move_to_end(key, last=True)
            if not config.verbose:
                return False
        else:
            self.set[key] = None
            while len(self.set) > self.maxsize:
                self.set.popitem(last=False)
        return True


graph_break_dup_warning_checker = DuplicateWarningChecker()


def init_logging():
    torchdynamo_logging.init_logging(
        config.log_level, log_file_name=config.log_file_name
    )
    graph_break_dup_warning_checker.reset()


# filter out all frames after entering dynamo
def filter_stack(stack):
    user_stack = []
    for frame in stack:
        if "convert_frame" in frame.filename:
            break
        if (
            "eval_frame" in frame.filename
            or f"{config.dynamo_import}.optimize(" in frame.line
        ):
            continue
        user_stack.append(frame)

    return user_stack


def format_graph_tabular(graph):
    node_specs = [[n.op, n.name, n.target, n.args, n.kwargs] for n in graph.nodes]
    return tabulate(node_specs, headers=["opcode", "name", "target", "args", "kwargs"])


def format_bytecode(prefix, name, filename, line_no, code):
    return f"{prefix} {name} {filename}\
 line {line_no} \n{dis.Bytecode(code).dis()}\n "


def gen_record_file_name(exc, code):
    return f"{get_debug_dir()}/error_recordings/\
{code.co_name}_{type(exc).__name__}_{code.co_firstlineno}.rec"


def write_record_to_file(filename, exec_record):
    try:
        if os.path.exists(filename):
            log.warning(
                f"Unable to write execution record {filename}; file already exists."
            )
        else:
            os.makedirs(os.path.dirname(filename), exist_ok=True)
            with open(filename, "wb") as f:
                exec_record.dump(f)
    except Exception:
        log.error(f"Unable to write execution record {filename}", exc_info=1)


def count_calls(g: fx.Graph):
    c = 0
    for n in g.nodes:
        if "call" in n.op:
            c += 1
    return c


def identity(x):
    return x


def nothing(*args, **kwargs):
    pass


class ExactWeakKeyDictionary:
    """Similar to weakref.WeakKeyDictionary, but use `is`/`id` rather than `==` to compare equality"""

    def __init__(self):
        self.values = dict()
        self.refs = dict()

    def __getitem__(self, key):
        return self.values[id(key)]

    def get(self, key, default=None):
        return self.values.get(id(key), default)

    def __contains__(self, key):
        return id(key) in self.values

    def __setitem__(self, key, value):
        idx = id(key)
        if idx not in self.refs:
            self.refs[idx] = weakref.ref(key, lambda ref: self._remove_id(idx))
        self.values[idx] = value

    def _remove_id(self, idx):
        if idx in self.values:
            del self.values[idx]
        if idx in self.refs:
            del self.refs[idx]

    def clear(self):
        self.refs.clear()
        self.values.clear()


def istype(obj, allowed_types):
    """isinstance() without subclasses"""
    if isinstance(allowed_types, (tuple, list, set)):
        return type(obj) in allowed_types
    return type(obj) is allowed_types


def is_typing(value):
    if sys.version_info < (3, 9):
        return isinstance(value, typing._GenericAlias)
    else:
        return isinstance(value, typing._SpecialGenericAlias)


def is_numpy_int_type(value):
    return istype(
        value,
        (
            np.int8,
            np.int16,
            np.int32,
            np.int64,
            np.uint8,
            np.uint16,
            np.uint32,
            np.uint64,
        ),
    )


def is_numpy_float_type(value):
    return istype(
        value,
        (
            np.float16,
            np.float32,
            np.float64,
        ),
    )


def istensor(obj):
    """Check of obj is a tensor"""
    tensor_list = (
        torch.Tensor,
        torch.nn.Parameter,
        *config.traceable_tensor_subclasses,
    )
    if fake_tensors_available:
        tensor_list = tensor_list + (torch._subclasses.FakeTensor,)
    return istype(obj, tensor_list)


def is_lazy_module(mod):
    return isinstance(mod, LazyModuleMixin)


@functools.lru_cache(4096)
def print_once(*args):
    print(*args)


def make_cell(val=None):
    """Some black magic to create a cell object that usually only exists in a closure"""
    x = val

    def f():
        return x

    assert len(f.__closure__) == 1
    return f.__closure__[0]


def proxy_args_kwargs(args, kwargs):
    try:
        proxy_args = tuple(arg.as_proxy() for arg in args)
        proxy_kwargs = {key: arg.as_proxy() for key, arg in kwargs.items()}
        return proxy_args, proxy_kwargs
    except NotImplementedError:
        from .exc import unimplemented
        from .variables.base import typestr

        raise unimplemented(
            f"call_function args: {typestr(*args)} {typestr(*list(kwargs.values()))}"
        )


@dataclasses.dataclass
class CleanupHook:
    """Remove a global variable when hook is called"""

    scope: Dict[str, Any]
    name: str

    def __call__(self, *args):
        CleanupManager.count -= 1
        del self.scope[self.name]

    @staticmethod
    def create(scope, name, val):
        assert name not in scope
        CleanupManager.count += 1
        scope[name] = val
        return CleanupHook(scope, name)


class CleanupManager(ExactWeakKeyDictionary):
    count = 0

    def _remove_id(self, idx):
        for hook in self.values[idx]:
            hook()
        super()._remove_id(idx)


CleanupManager.instance = CleanupManager()


def clone_tensor(x):
    """Clone the tensor and its gradient"""
    y = x.clone().requires_grad_(x.requires_grad)
    if x.is_leaf and x.grad is not None:
        y.grad = x.grad.clone()
    return y


def clone_input(x):
    """copy while preserving strides"""
<<<<<<< HEAD
    if isinstance(x, torch._subclasses.FakeTensor):
        # this func fails on fake tensors in __torch_dispatch__
        return x
=======

    def torch_clone(x):
        y = torch.clone(x)
        if x.is_leaf:
            y.requires_grad_(x.requires_grad)
        if x.is_leaf and x.grad is not None:
            y.grad = clone_input(x.grad)
        return y

>>>>>>> 1588ea0d
    with torch.no_grad():
        if x.device.type == "xla":
            # Access data_ptr() for a xla tensor will cause crash
            return torch_clone(x)

        needed_size = sum(
            (shape - 1) * stride for shape, stride in zip(x.size(), x.stride())
        )
        if x.is_quantized:
            result = torch.empty_quantized((needed_size + 32,), x)
        else:
            result = torch.empty(needed_size + 32, dtype=x.dtype, device=x.device)
        cache_line_offset = (
            (x.data_ptr() - result.data_ptr()) % 32
        ) // x.element_size()
        result.as_strided_(x.size(), x.stride(), cache_line_offset)
        try:
            result.copy_(x.clone())
            if x.is_leaf:
                result.requires_grad_(x.requires_grad)
            if x.is_leaf and x.grad is not None:
                result.grad = clone_input(x.grad)
        except RuntimeError:
            # RuntimeError: unsupported operation: more than one element of the written-to
            # tensor refers to a single memory location. Please clone() the tensor before
            # performing the operation.
            return torch_clone(x)
        return result


def clone_inputs(example_inputs):
    if isinstance(example_inputs, dict):
        res = dict(example_inputs)
        for key, value in res.items():
            assert isinstance(value, torch.Tensor)
            res[key] = clone_input(value)
        return res

    res = list(example_inputs)
    for i in range(len(res)):
        if isinstance(res[i], torch.Tensor):
            res[i] = clone_input(res[i])
    return res


@contextmanager
def preserve_rng_state():
    rng = torch.clone(torch.random.get_rng_state())
    if torch.cuda.is_available():
        cuda_rng = torch.clone(torch.cuda.get_rng_state())
    try:
        yield
    finally:
        torch.random.set_rng_state(rng)
        if torch.cuda.is_available():
            torch.cuda.set_rng_state(cuda_rng)


def is_jit_model(model0):
    return isinstance(
        model0,
        (
            torch.jit._trace.TopLevelTracedModule,
            torch.jit._script.RecursiveScriptModule,
            torch.jit.ScriptFunction,
            torch.jit.ScriptModule,
        ),
    )


def torchscript(model, example_inputs, verbose=False):
    if is_jit_model(model):
        # already done?
        return model

    try:
        return torch.jit.trace(model, example_inputs)
    except Exception:
        try:
            return torch.jit.script(model)
        except Exception:
            if verbose:
                log.exception("jit error")
            else:
                log.error("Both torch.jit.trace and torch.jit.script failed")
    return None


def getfile(obj):
    try:
        return inspect.getfile(obj)
    except TypeError:
        return None


def is_namedtuple(obj):
    """Test if an object is a namedtuple or a torch.return_types.* quasi-namedtuple"""
    return is_namedtuple_cls(type(obj))


def is_namedtuple_cls(cls):
    """Test if an object is a namedtuple or a torch.return_types.* quasi-namedtuple"""
    try:
        if issubclass(cls, tuple):
            bases = getattr(cls, "__bases__", []) or [None]
            module = getattr(cls, "__module__", None)
            return module == "torch.return_types" or (
                bases[0] is tuple and hasattr(cls, "_make") and hasattr(cls, "_fields")
            )
    except TypeError:
        pass
    return False


@functools.lru_cache(1)
def namedtuple_fields(cls):
    """Get the fields of a namedtuple or a torch.return_types.* quasi-namedtuple"""
    if cls is slice:
        return ["start", "stop", "step"]

    assert issubclass(cls, tuple)
    if hasattr(cls, "_fields"):
        # normal namedtuples
        return cls._fields

    @dataclasses.dataclass
    class Marker:
        index: int

    # frustrating ones e.g. torch.return_types.max
    assert cls.__module__ == "torch.return_types"
    obj = cls(map(Marker, range(cls.n_fields)))
    fields = [None] * cls.n_fields
    for name in dir(obj):
        if name[0] != "_" and isinstance(getattr(obj, name), Marker):
            fields[getattr(obj, name).index] = name
    return fields


def checkpoint_params(gm):
    with torch.no_grad():
        rng_state = torch.clone(torch.random.get_rng_state())
        if torch.cuda.is_available():
            cuda_rng_state = torch.clone(torch.cuda.get_rng_state())
        saved_state = []
        for param in itertools.chain(gm.parameters(), gm.buffers()):
            saved_state.append((param, param._version, torch.clone(param)))

    def restore():
        with torch.no_grad():
            torch.random.set_rng_state(rng_state)
            if torch.cuda.is_available():
                torch.cuda.set_rng_state(cuda_rng_state)
            for param, version, original_value in saved_state:
                if param._version != version:
                    param.copy_(original_value)

    return restore


def timed(model, example_inputs, times=1):
    if torch.cuda.is_available():
        synchronize = torch.cuda.synchronize
    else:
        synchronize = nothing

    synchronize()
    gc.collect()
    torch.manual_seed(1337)
    t0 = time.perf_counter()
    for _ in range(times):
        result = model(*example_inputs)
        synchronize()
    t1 = time.perf_counter()
    return result, t1 - t0


def check_is_cuda(gm, example_inputs):
    return all(x.is_cuda for x in itertools.chain(example_inputs, gm.parameters(True)))


@lru_cache(32)
def rot_n_helper(n):
    assert n > 1
    vars = [f"v{i}" for i in range(n)]
    rotated = reversed(vars[-1:] + vars[:-1])
    fn = eval(f"lambda {','.join(vars)}: ({','.join(rotated)})")
    fn.__name__ = f"rot_{n}_helper"
    return fn


def is_safe_constant(v):
    if istype(v, (tuple, frozenset)):
        return all(map(is_safe_constant, v))
    return istype(
        v,
        (
            types.CodeType,
            int,
            float,
            bool,
            str,
            bytes,
            type(None),
            slice,
            type(type),
            torch.device,
        ),
    )


def check_constant_args(args, kwargs):
    return all(x.is_python_constant() for x in itertools.chain(args, kwargs.values()))


def check_unspec_python_args(args, kwargs):
    from .variables.constant import ConstantVariable
    from .variables.tensor import UnspecializedPythonVariable

    unspec_count = 0
    for x in itertools.chain(args, kwargs.values()):
        if isinstance(x, UnspecializedPythonVariable):
            unspec_count += 1
        elif not isinstance(x, (UnspecializedPythonVariable, ConstantVariable)):
            return False
        else:
            pass

    return unspec_count > 0


def specialize_args_kwargs(tx, args, kwargs):
    specialized_args = []
    specialized_kwargs = {}
    for x in args:
        specialized_args.append(x.as_specialized(tx))
    for k, v in kwargs.items():
        specialized_kwargs.update({k: v.as_specialized(tx)})
    return specialized_args, specialized_kwargs


dict_values = type(dict().values())
odict_values = type(collections.OrderedDict().values())
tuple_iterator = type(iter(tuple()))
tuple_iterator_len = tuple_iterator.__length_hint__
object_new = object.__new__


def product(it):
    return functools.reduce(operator.mul, it, 1)


def tuple_iterator_getitem(it, index):
    _, (obj,), start = it.__reduce__()
    return obj[start + index]


def dict_param_key_ids(value):
    return set([id(k) for k in value.keys() if isinstance(k, torch.nn.Parameter)])


def dict_const_keys(value):
    return set(k for k in value.keys() if not isinstance(k, torch.nn.Parameter))


def global_key_name(key):
    return f"__dict_key_{id(key)}"


def rename_implicit(v):
    """
    Usage of inline comprehensions generates a implicit ".0" variable that
    trips up guard generation.  This renames these variables in guards.
    """
    m = re.match(r"^[.](\d+)$", v)
    if m:
        assert v == ".0", f"currently only .0 supported: {v}"
        # to support .1 etc see guards.py and _eval_frame.c
        return f"___implicit{m.group(1)}"
    return v


# FakeTensors were introduced after pytorch 1.12, so gate their use
# to allow pytorch 1.12 to work
fake_tensors_available = True
try:
    from torch._subclasses import (  # noqa: F401
        FakeTensorMode,
        UnsupportedFakeTensorException,
    )

    def make_fake_tensor(e, fake_mode, static_shapes=False, tx=None):
        fake_tensor = fake_mode.from_tensor(e, static_shapes=static_shapes)
        if tx is not None:
            from torch._dynamo.guards import TensorReference

            def _record(tensor_ref):
                if tensor_ref.ref_id not in tx.output.tensor_id_to_sym_shape_ref:
                    tx.output.tensor_id_to_sym_shape_ref[tensor_ref.ref_id] = set()
                tx.output.tensor_id_to_sym_shape_ref[tensor_ref.ref_id].add(tensor_ref)

            def _extract(symbol):
                if isinstance(symbol, int):
                    return None
                sym_expr = symbol.get_pyobj().expr
                if not isinstance(sym_expr, sympy.Symbol):
                    return None
                return sym_expr

            def _record_ref(e, index, symbol, kind):
                sym_expr = _extract(symbol)
                if sym_expr:
                    tensor_ref = TensorReference(id(e), kind, index, sym_expr)
                    _record(tensor_ref)

            for index, symbol in enumerate(fake_tensor.size()):
                _record_ref(e, index, symbol, "size")

            for index, symbol in enumerate(fake_tensor.stride()):
                _record_ref(e, index, symbol, "stride")

            offset = fake_tensor.storage_offset()
            _record_ref(e, None, offset, "storage_offset")

        return fake_tensor

    def wrap_fake_exception(fn):
        try:
            return fn()
        except UnsupportedFakeTensorException as e:
            from .exc import unimplemented

            msg = f"Unsupported: {e.reason} with fake tensor propagation. Run with config.fake_tensor_propagation=False"
            log.warning(msg)
            raise unimplemented(msg)

    def wrap_to_fake_tensor(e, fake_mode):
        if type(e) in (torch.Tensor, torch.nn.Parameter):
            return wrap_fake_exception(
                lambda: make_fake_tensor(
                    e, fake_mode, static_shapes=config.dynamic_shapes is False
                )
            )
        else:
            return e

    def wrap_to_fake_tensor_and_record(e, tx):
        if type(e) in (torch.Tensor, torch.nn.Parameter):
            static_shapes = config.dynamic_shapes is False
            if type(e) is torch.nn.Parameter:
                # Always static for params
                static_shapes = True
            return wrap_fake_exception(
                lambda: make_fake_tensor(e, tx.fake_mode, static_shapes, tx)
            )
        else:
            return e

    def deepcopy_to_fake_tensor(obj, fake_mode):
        with torch._subclasses.fake_tensor.FakeCopyMode(fake_mode):
            return wrap_fake_exception(lambda: copy.deepcopy(obj))

except ImportError:
    fake_tensors_available = False


def rmse(ref, res):
    """
    Calculate root mean squared error
    """
    return torch.sqrt(torch.mean(torch.square(ref - res)))


def same(
    ref,
    res,
    fp64_ref=None,
    cos_similarity=False,
    tol=1e-4,
    equal_nan=False,
    exact_dtype=True,
):
    """Check correctness to see if ref and res match"""
    if fp64_ref is None:
        fp64_ref = ref
    if isinstance(ref, (list, tuple, torch.nn.ParameterList, torch.Size)):
        assert isinstance(res, (list, tuple)), f"type mismatch {type(ref)} {type(res)}"
        return len(ref) == len(res) and all(
            same(ai, bi, fp64_refi, cos_similarity, tol, equal_nan, exact_dtype)
            for ai, bi, fp64_refi in zip(ref, res, fp64_ref)
        )
    elif isinstance(ref, dict):
        assert isinstance(res, dict)
        assert set(ref.keys()) == set(
            res.keys()
        ), f"keys mismatch {set(ref.keys())} == {set(res.keys())}"
        for k in ref.keys():
            if not (
                same(
                    ref[k],
                    res[k],
                    fp64_ref[k],
                    cos_similarity=cos_similarity,
                    tol=tol,
                    equal_nan=equal_nan,
                    exact_dtype=exact_dtype,
                )
            ):
                log.error(f"Accuracy failed for key name {k}")
                return False
        return True
    elif isinstance(ref, torch.Tensor):
        if ref.is_sparse:
            assert res.is_sparse
            ref = ref.to_dense()
            res = res.to_dense()
        assert isinstance(res, torch.Tensor), f"type mismatch {type(ref)} {type(res)}"
        if exact_dtype:
            if ref.dtype != res.dtype:
                log.error(f"dtype mismatch {ref.dtype}, {res.dtype}")
                return False
            if ref.dtype == torch.bool:
                # triton stores bool as int8, so add this for more accurate checking
                return torch.allclose(
                    ref.to(dtype=torch.uint8),
                    res.to(dtype=torch.uint8),
                    atol=tol,
                    rtol=tol,
                    equal_nan=equal_nan,
                )
        if cos_similarity:
            ref = ref.flatten().to(torch.float32)
            res = res.flatten().to(torch.float32)
            if torch.allclose(ref, res, atol=tol, rtol=tol, equal_nan=True):
                # early exit that handles zero/nan better
                # cosine_similarity(zeros(10), zeros(10), dim=0) is 0
                return True
            res = torch.nn.functional.cosine_similarity(ref, res, dim=0, eps=1e-6)
            if res < 0.99:
                log.warning(f"Similarity score={res.cpu().detach().item()}")
            return res >= 0.99
        else:
            if not exact_dtype:
                ref = ref.to(res.dtype)

            # First try usual allclose
            if torch.allclose(ref, res, atol=tol, rtol=tol, equal_nan=equal_nan):
                return True

            # Check error from fp64 version
            if fp64_ref.dtype == torch.float64:
                ref_error = rmse(fp64_ref, ref).item()
                res_error = rmse(fp64_ref, res).item()
                multiplier = 2.0

                if fp64_ref.numel() < 1000 or (
                    ref.ndim == 4 and ref.shape[-1] == ref.shape[-2] == 1
                ):
                    # In the presence of noise, noise might dominate our error
                    # metric for smaller tensors.
                    # Similary, for 1x1 kenerls, there seems to be high noise with amp.
                    multiplier = 3.0

                passes_test = res_error <= (multiplier * ref_error + 1e-4)
                if not passes_test:
                    log.error(
                        f"RMSE (res-fp64): {res_error:.5f}, (ref-fp64): {ref_error:.5f} and shape={res.size()}"
                    )
                    # import pdb; pdb.set_trace()
                return passes_test

            return False
    elif isinstance(ref, (str, int, type(None), bool, torch.device)):
        return ref == res
    elif isinstance(ref, float):
        return math.isclose(ref, res, rel_tol=tol, abs_tol=tol)
    elif is_numpy_int_type(ref) or is_numpy_float_type(ref):
        return (type(ref) is type(res)) and (ref == res)
    elif type(ref).__name__ in (
        "MaskedLMOutput",
        "Seq2SeqLMOutput",
        "CausalLMOutputWithCrossAttentions",
        "LongformerMaskedLMOutput",
        "Instances",
        "SquashedNormal",
        "Boxes",
        "Normal",
        "TanhTransform",
        "Foo",
        "Variable",
    ):
        assert type(ref) is type(res)
        return all(
            same(
                getattr(ref, key),
                getattr(res, key),
                getattr(fp64_ref, key),
                cos_similarity=cos_similarity,
                tol=tol,
                equal_nan=equal_nan,
                exact_dtype=exact_dtype,
            )
            for key in ref.__dict__.keys()
        )
    else:
        raise RuntimeError(f"unsupported type: {type(ref).__name__}")


def format_func_info(code):
    short_filename = code.co_filename.split("/")[-1]
    return f"'{code.co_name}' ({short_filename}:{code.co_firstlineno})"


@contextlib.contextmanager
def disable_cache_limit():
    prior = config.cache_size_limit
    config.cache_size_limit = sys.maxsize

    try:
        yield
    finally:
        pass
        config.cache_size_limit = prior


# map from transformed code back to original user code
orig_code_map = ExactWeakKeyDictionary()

# keep a record of code_obj -> list of guard failure reasons for logging
guard_failures = collections.defaultdict(list)


class CompileProfiler:
    """Utility for profiling how and what dynamo would compile.

    Can be used for
     * diagnosing recompilation issues
     * determining an appropriate compile cache limit
     * (TODO)confirming which functions got compiled/skipped
    """

    def __init__(self):
        self.frame_count = 0
        self.op_count = 0
        self.backend_ctx_ctor = lambda: disable_cache_limit()

    def __call__(self, gm: torch.fx.GraphModule, example_inputs):
        self.frame_count += 1
        for node in gm.graph.nodes:
            if "call" in node.op:
                self.op_count += 1
        return gm.forward

    def get_metrics(self):
        return {"guard_failures": guard_failures}

    def report(self):
        metrics = self.get_metrics()
        gf = metrics["guard_failures"]

        def num_recompiles(code):
            return len(gf[code])

        def recompile_reasons(code):
            return "\n".join([str(x) for x in gf[code]])

        summarized_gf = [
            [format_func_info(code), num_recompiles(code), recompile_reasons(code)]
            for code in gf
        ]
        rpt = "Torchdynamo Profiler Report\n"
        if "graph_break" in counters:
            rpt += "\n"
            rpt += "The following conditions caused torchdynamo to break out of tracing and fall back to python.\n"
            rpt += (
                f"You may gain additional insight by passing `nopython=True` to {config.dynamo_import}.optimize, "
                "to break on the first condition.\n"
            )
            graph_breaks = counters["graph_break"]
            rpt += tabulate(
                [[msg, graph_breaks[msg]] for msg in graph_breaks],
                headers=["Graph Break Reason", "Count"],
            )

        if len(gf):
            max_recompiles = max([num_recompiles(code) for code in gf])
            rpt += "\n"
            rpt += (
                "These subgraphs were recompiled more than once due to guard failures."
            )
            rpt += (
                "Guard failures indicate some condition assumed to be static by the tracer changed, "
                "making it unsafe to reuse the compiled program."
            )
            rpt += tabulate(
                summarized_gf,
                headers=["Function", "Num Recompiles", "Recompile Reasons"],
            )
            rpt += "\n"
            rpt += (
                f"Set {config.dynamo_import}.config.cache_size_limit to "
                f"{max_recompiles} to avoid being cache limited.\n"
            )
        else:
            rpt += "No cache-limited recompilations detected.\n"

        return rpt


# return same dir unless user changes config between calls
@functools.lru_cache(None)
def _get_debug_dir(root_dir):
    dir_name = "run_" + datetime.datetime.now().strftime("%Y_%m_%d_%H_%M_%S_%f")
    return os.path.join(root_dir, dir_name)


def get_debug_dir():
    debug_root = config.debug_dir_root
    return _get_debug_dir(debug_root)


def get_fake_value(node, tx):
    """
    Run the computation represented by `node` using fake tensors and return the result.
    """
    from .exc import TorchRuntimeError, unimplemented, Unsupported

    op = node.op
    fake_wrapper = functools.partial(wrap_to_fake_tensor_and_record, tx=tx)

    def visit(n: torch.fx.Node):
        return n.meta["example_value"]

    args, kwargs = torch.fx.node.map_arg((node.args, node.kwargs), visit)
    args = tree_map(fake_wrapper, args)
    kwargs = tree_map(fake_wrapper, kwargs)

    nnmodule = None
    if op == "call_module":
        nnmodule = tx.output.nn_modules[node.target]

        if not is_lazy_module(nnmodule):
            nnmodule = deepcopy_to_fake_tensor(nnmodule, tx.fake_mode)

    if op == "call_module" and is_lazy_module(nnmodule):
        assert nnmodule is not None
        # In the case of a lazy module, we want to run
        # the pre-hooks which initialize it
        nnmodule(*args, **kwargs)
    try:
        with tx.fake_mode, enable_python_dispatcher():
            return wrap_fake_exception(
                lambda: run_node(tx.output, node, args, kwargs, nnmodule)
            )
    except Unsupported:
        raise
    except RuntimeError as e:
        cause = e
        if e.__cause__ is not None:
            cause = e.__cause__
        if isinstance(
            cause, torch._subclasses.fake_tensor.DataDependentOutputException
        ):
            if config.capture_scalar_outputs and node.target == "item":
                return torch.zeros(size=(), dtype=args[0].dtype).item()
            else:
                unimplemented(f"data dependent operator: {cause.func}")
        elif isinstance(
            cause, torch._subclasses.fake_tensor.DynamicOutputShapeException
        ):
            unimplemented(f"dynamic shape operator: {cause.func}")
        raise TorchRuntimeError() from e


def run_node(output_graph, node, args, kwargs, nnmodule):
    """
    Runs a given node, with the given args and kwargs.

    Behavior is dicatated by a node's op.

    run_node is useful for extracting real values out of nodes.
    See get_real_value for more info on common usage.

    Note: The output_graph arg is only used for 'get_attr' ops
    Note: The nnmodule arg is only used for 'call_module' ops

    Nodes that are not call_function, call_method, call_module, or get_attr will
    raise an AssertionError.
    """
    op = node.op
    try:
        if op == "call_function":
            return node.target(*args, **kwargs)
        elif op == "call_method":
            return getattr(args[0], node.target)(*args[1:], **kwargs)
        elif op == "call_module":
            assert nnmodule is not None
            return nnmodule(*args, **kwargs)
        elif op == "get_attr":
            return output_graph.get_submodule(node.target)
    except Exception as e:
        raise RuntimeError(
            f"Failed running {op} {node.target}(*{args}, **{kwargs}):\n{e}\n(scroll up for backtrace)"
        ) from e
    raise AssertionError(op)


def get_real_value(node, output_graph):
    """
    Run the actual computation represented by `node` and return the result.
    This will execute any dependent nodes in the graph as well.
    """
    cache = output_graph.real_value_cache
    if node in cache:
        return cache[node]

    op = node.op
    args, kwargs = torch.fx.node.map_arg(
        (node.args, node.kwargs),
        lambda n: get_real_value(n, output_graph),
    )

    if op == "call_module":
        nn_module = output_graph.nn_modules[node.target]
        if not is_lazy_module(nn_module):
            nn_module = copy.deepcopy(nn_module)
        else:
            # In the case of a lazy module, we want to run
            # the pre-hooks which initialize it
            nn_module(*args, **kwargs)
    else:
        nn_module = None

    try:
        real_value = run_node(output_graph, node, args, kwargs, nn_module)
        cache[node] = real_value
    except RuntimeError as e:
        raise TorchRuntimeError() from e
    return real_value

def fake_mode_from_tensors(inputs: List[Any]):
    """
    Takes a list of anything, unflattened is fine, returns a fake_mode
    if any are fake. All fake modes on all fake tensors must be identical.
    Returns None if no fake_mode is fine
    """
    flat_inputs, _ = tree_flatten(inputs)
    fake_mode = None
    for flat_input in flat_inputs:
        if isinstance(flat_input, torch._subclasses.FakeTensor):
            if fake_mode is None:
                fake_mode = flat_input.fake_mode
            else:
                assert fake_mode == flat_input.fake_mode
    return fake_mode<|MERGE_RESOLUTION|>--- conflicted
+++ resolved
@@ -399,11 +399,10 @@
 
 def clone_input(x):
     """copy while preserving strides"""
-<<<<<<< HEAD
+    # TODO: this is questionable
     if isinstance(x, torch._subclasses.FakeTensor):
         # this func fails on fake tensors in __torch_dispatch__
         return x
-=======
 
     def torch_clone(x):
         y = torch.clone(x)
@@ -413,7 +412,6 @@
             y.grad = clone_input(x.grad)
         return y
 
->>>>>>> 1588ea0d
     with torch.no_grad():
         if x.device.type == "xla":
             # Access data_ptr() for a xla tensor will cause crash
