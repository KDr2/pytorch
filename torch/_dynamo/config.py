# mypy: allow-untyped-defs

"""
Configuration module for TorchDynamo compiler and optimization settings.

This module contains various configuration flags and settings that control TorchDynamo's
behavior, including:
- Runtime behavior flags (e.g., guard settings, specialization options)
- Debugging and development options
- Performance tuning parameters
- Feature toggles for experimental features
"""

import getpass
import os
import sys
import tempfile
from os.path import abspath, dirname
from typing import Any, Callable, Literal, Optional, TYPE_CHECKING, Union

from torch._environment import is_fbcode
from torch.utils._config_module import Config, get_tristate_env, install_config_module


# to configure logging for dynamo, aot, and inductor
# use the following API in the torch._logging module
# torch._logging.set_logs(dynamo=<level>, aot=<level>, inductor<level>)
# or use the environment variable TORCH_LOGS="dynamo,aot,inductor" (use a prefix + to indicate higher verbosity)
# see this design doc for more detailed info
# Design doc: https://docs.google.com/document/d/1ZRfTWKa8eaPq1AxaiHrq4ASTPouzzlPiuquSBEJYwS8/edit#
# the name of a file to write the logs to
# [@compile_ignored: debug]
log_file_name: Optional[str] = None

# [@compile_ignored: debug] Verbose will print full stack traces on warnings and errors
verbose = os.environ.get("TORCHDYNAMO_VERBOSE", "0") == "1"

# [@compile_ignored: runtime_behaviour] verify the correctness of optimized backend
verify_correctness = False

# need this many ops to create an FX graph
minimum_call_count = 1

# turn on/off DCE pass (deprecated: always true)
dead_code_elimination = True

# disable (for a function) when cache reaches this size

# controls the maximum number of cache entries with a guard on same ID_MATCH'd
# object. It also controls the maximum size of cache entries if they don't have
# any ID_MATCH'd guards.
# [@compile_ignored: runtime_behaviour]
recompile_limit = 8

# [@compile_ignored: runtime_behaviour] safeguarding to prevent horrible recomps
accumulated_recompile_limit = 256

# [@compile_ignored: runtime_behaviour] skip tracing recursively if cache limit is hit (deprecated: does not do anything)
skip_code_recursive_on_recompile_limit_hit = True

# raise a hard error if cache limit is hit.  If you are on a model where you
# know you've sized the cache correctly, this can help detect problems when
# you regress guards/specialization.  This works best when recompile_limit = 1.
# This flag is incompatible with: suppress_errors.
# [@compile_ignored: runtime_behaviour]
fail_on_recompile_limit_hit = False

cache_size_limit: int = Config(alias="torch._dynamo.config.recompile_limit")
accumulated_cache_size_limit: int = Config(
    alias="torch._dynamo.config.accumulated_recompile_limit"
)

# (deprecated: does not do anything)
skip_code_recursive_on_cache_limit_hit: bool = Config(
    alias="torch._dynamo.config.skip_code_recursive_on_recompile_limit_hit"
)
fail_on_cache_limit_hit: bool = Config(
    alias="torch._dynamo.config.fail_on_recompile_limit_hit"
)

# whether or not to specialize on int inputs.  This only has an effect with
# dynamic_shapes; when dynamic_shapes is False, we ALWAYS specialize on int
# inputs.  Note that assume_static_by_default will also cause ints to get
# specialized, so this is mostly useful for export, where we want inputs
# to be dynamic, but accesses to ints should NOT get promoted into inputs.
specialize_int = False

# Whether or not to specialize on float inputs.  Dynamo will always promote
# float inputs into Tensor inputs, but at the moment, backends inconsistently
# support codegen on float (this is to be fixed).
specialize_float = False

# legacy config, does nothing now!
dynamic_shapes = True

use_lazy_graph_module = (
    os.environ.get("TORCH_COMPILE_USE_LAZY_GRAPH_MODULE", "1") == "1"
)

# This is a temporarily flag, which changes the behavior of dynamic_shapes=True.
# When assume_static_by_default is True, we only allocate symbols for shapes marked dynamic via mark_dynamic.
# NOTE - this flag can be removed once we can run dynamic_shapes=False w/ the mark_dynamic API
# see [Note - on the state of mark_dynamic]
assume_static_by_default = True

# This flag changes how dynamic_shapes=True works, and is meant to be used in conjunction
# with assume_static_by_default=True.
# With this flag enabled, we always compile a frame as fully static for the first time, and, if we fail
# any guards due to wobbles in shape, we recompile with *all* the wobbled shapes as being marked dynamic.
automatic_dynamic_shapes = True

# Valid options: "dynamic", "unbacked"
automatic_dynamic_shapes_mark_as: Literal["dynamic", "unbacked"] = "dynamic"

# This flag changes how the shapes of parameters are treated.
# If this flag is set to True, then the shapes of torch.nn.Parameter as well as of torch.Tensor are attempted to be dynamic
# If this flag is set to False, then the shapes of torch.nn.Parameter are assumed to be static,
# while the shapes of torch.Tensor are assumed to be dynamic.
force_parameter_static_shapes = True

# This flag ensures that the shapes of a nn module are always assumed to be static
# If the flag is set to True, then the shapes of a nn.module are assumed to be static
# If the flag is set to False, then the shapes of a nn.module can be dynamic
force_nn_module_property_static_shapes = True

# Typically, if you mark_dynamic a dimension, we will error if the dimension
# actually ended up getting specialized.  This knob changes the behavior so
# that we don't error at all.  This is helpful for our CI where I'm using a
# heuristic to mark batch dimensions as dynamic and the heuristic may get it
# wrong.
allow_ignore_mark_dynamic = False

# Set this to False to assume nn.Modules() contents are immutable (similar assumption as freezing)
guard_nn_modules = True

# Uses CPython internal dictionary tags to detect mutation. There is some
# overlap between guard_nn_modules_using_dict_tags and guard_nn_modules flag.
# guard_nn_modules unspecializes the nn module instance and adds guard for each
# relevant member of the nn modules. On the other hand,
# guard_nn_modules_using_dict_tags specializes on each nn module instance but
# uses low overhead dict version matching to detect mutations, obviating the
# need to guard on members of the nn modules. With
# guard_nn_modules_using_dict_tags, the guard_nn_modules is not really required
# but kept around for debugging and discussing unspecializing nn module
# variables.
# TODO(janimesh, voz): Remove both of these flags (or atleast guard_nn_modules)
# once we have reached stability for the guard_nn_modules_using_dict_tags.
guard_nn_modules_using_dict_tags = True

# Flag to enable preparation for graph freezing, so that the named parameters and
# buffers are passed as params_flat in tracing context by AOT autograd.
# Non-Inductor backends can use this list for graph freezing.
prepare_freezing = os.environ.get("TORCHDYNAMO_PREPARE_FREEZING", "0") == "1"

# NOTE this has been deprecated, it does nothing now.
traceable_tensor_subclasses: set[type[Any]] = set()

# If a tensor subclass is put into this set, Dynamo will model its instasnces in
# a very conservative and limited way (most likely causing lots of graph breaks
# if one apply tensor ops on these instances). This is useful if you encounter
# internal compiler errors from Dynamo which are caused by tensor subclasses,
# and you are willing to tolerate potential graph breaks rather than hard error.
nontraceable_tensor_subclasses: set[type[Any]] = set()

# Suppress errors in torch._dynamo.optimize, instead forcing a fallback to eager.
# This is a good way to get your model to work one way or another, but you may
# lose optimization opportunities this way.  Devs, if your benchmark model is failing
# this way, you should figure out why instead of suppressing it.
# This flag is incompatible with: fail_on_recompile_limit_hit.
suppress_errors = bool(os.environ.get("TORCHDYNAMO_SUPPRESS_ERRORS", False))

# Record and write an execution record of the current frame to a file
# if an exception is encountered
# @compile_ignored[debug]
replay_record_enabled = os.environ.get("TORCH_COMPILE_REPLAY_RECORD", "0") == "1"

# Rewrite assert statement in python with torch._assert
rewrite_assert_with_torch_assert = True

# Disable dynamo
disable = os.environ.get("TORCH_COMPILE_DISABLE", "0") == "1"

# [@compile_ignored: runtime_behaviour] Get a cprofile trace of Dynamo
cprofile = os.environ.get("TORCH_COMPILE_CPROFILE", False)

# legacy config, does nothing now!
skipfiles_inline_module_allowlist: dict[Any, Any] = {}

# If a string representing a PyTorch module is in this ignorelist,
# the `allowed_functions.is_allowed` function will not consider it
# when creating a list of PyTorch functions that will appear in
# FX IR.
allowed_functions_module_string_ignorelist = {
    "torch.distributions",
    "torch.testing",
    "torch._refs",
    "torch._prims",
    "torch._decomp",
}

# Debug Flag to try minifier at different stages. Possible values are {None, "aot", "dynamo"}
# None - Minifier is switched off
# dynamo - Runs minifier on the TorchDynamo produced graphs, if compilation fails
# aot - Runs minifier on the Aot Autograd produced graphs, if compilation fails
# [@compile_ignored: debug]
repro_after = os.environ.get("TORCHDYNAMO_REPRO_AFTER", None)

# Compiler compilation debug info
# 1: Dumps the original graph out to repro.py if compilation fails
# 2: Dumps a minifier_launcher.py if compilation fails.
# 3: Always dumps a minifier_launcher.py. Good for segfaults.
# 4: Dumps a minifier_launcher.py if the accuracy fails.
# [@compile_ignored: debug]
repro_level = int(os.environ.get("TORCHDYNAMO_REPRO_LEVEL", 2))

# By default, we try to detect accuracy failure by running both forward
# and backward of a torchdynamo produced graph (if you are using repro_after
# 'dynamo').  This setting forces us to only test the forward graph and
# not the backward graph.  This can be helpful if you're trying to debug
# an inference only problem, but the minifier seems to be choking on the
# backwards step
# TODO: Detect this situation automatically so the user doesn't need
# to manually configure this
# [@compile_ignored: debug]
repro_forward_only = os.environ.get("TORCHDYNAMO_REPRO_FORWARD_ONLY") == "1"

# The tolerance we should use when testing if a compiled graph
# has diverged so that we should treat it as an accuracy failure
# [@compile_ignored: debug]
repro_tolerance = 1e-3


# Whether to ignore non-floating point values when checking accuracy.
# Checking accuracy of non-floating point values such as boolean tensors
# can lead to false positives.
# [@compile_ignored: debug]
repro_ignore_non_fp = os.environ.get("TORCHDYNAMO_REPRO_IGNORE_NON_FP") == "1"

# If True, when testing if two models are the same, we will test them against
# a third fp64 reference and only report a problem if the RMSE relative to the
# fp64 is greater.  However, this will use more memory; you may disable this
# if memory usage is too high.
# [@compile_ignored: runtime_behaviour]
same_two_models_use_fp64 = True

# Not all backends support scalars. Some calls on torch.Tensor (like .item()) return a scalar type.
# When this flag is set to False, we introduce a graph break instead of capturing.
# This requires dynamic_shapes to be True.
capture_scalar_outputs = os.environ.get("TORCHDYNAMO_CAPTURE_SCALAR_OUTPUTS") == "1"

# Not all backends support operators that have dynamic output shape (e.g.,
# nonzero, unique).  When this flag is set to False, we introduce a graph
# break instead of capturing.  This requires dynamic_shapes to be True.
# If you set this to True, you probably also want capture_scalar_outputs
# (these are separated for historical reasons).
capture_dynamic_output_shape_ops = (
    os.environ.get("TORCHDYNAMO_CAPTURE_DYNAMIC_OUTPUT_SHAPE_OPS", "0") == "1"
)

# hybrid backed unbacked symints
prefer_deferred_runtime_asserts_over_guards = False

# For complex dynamic shapes guards that we're unable to specify with dynamo/export's
# range constraints + dims + derived dims language, we raise constraint violation
# errors or specialize by default. If set to True, this flag avoids crashing/specialization,
# and allows complex guards as runtime assertions in the graph.
allow_complex_guards_as_runtime_asserts = False

# By default, dynamo will treat all ints as backed SymInts, which means (1) it
# will wait to see the int change over multiple runs before generalizing and
# (2) it will still always 0/1 specialize an int.  When true, this knob
# forces dynamo to treat _length_per_key and _offset_per_key on
# KeyedJaggedTensor from torchrec as size-like unbacked SymInts, so that
# they (1) generalize immediately and (2) unsoundly never compare equal to
# 0/1.  This is not on by default as AOTAutograd/Inductor cannot currently
# compile this code; however, this can be useful for export.
force_unspec_int_unbacked_size_like_on_torchrec_kjt = False

# Currently, Dynamo will always specialize on int members of NN module.
# However, there could be cases where this is undesirable, e.g., when tracking
# step count leading to constant recompilation and eventually eager fallback.
# Setting this flag to True will allow int members to be potentially unspecialized
# through dynamic shape mechanism.
# Defaults to False for BC.
allow_unspec_int_on_nn_module = False

# Specify how to optimize a compiled DDP module. The flag accepts a boolean
# value or a string. There are 3 modes.
# 1. "ddp_optimizer" (or True): with "ddp_ptimizer", Dynamo will automatically
# split model graph into pieces to match DDP bucket sizes to allow DDP
# comm/compute overlap.
# 2. "python_reducer" (experimental): this optimization requires the usage
# of compiled_autograd. With "python_reducer", DDP will disable the C++ reducer
# and use the Python reducer to allow compiled_autograd to trace the
# communication and allow comm/compute overlap without graph-breaks.
# 3. "no_optimization" (or False): Dynamo won't split the model graph, nor
# will Python reducer be used. With this mode, there will be no graph-breaks
# and the original DDP C++ reducer will be used. There will no comm/compute
# overlap. This mode CANNOT be used with compiled_autograd.
# Note that to avoid breaking the existing usage, mode 1 and mode 4 can be
# specified with a boolean value. True is using ddp_optimizer and False is
# no optimization.
optimize_ddp: Union[
    bool,
    Literal[
        "ddp_optimizer",
        "python_reducer",
        "python_reducer_without_compiled_forward",
        "no_optimization",
    ],
] = True

# By default, Dynamo emits runtime asserts (e.g. torch._check, torch._check_is_size) in the graph.
# In some cases those asserts could be performance costly
# E.g. torch._check(tensor[0].item() > 2) for tensor on cuda will require cuda sync.
# Setting this to True keeps them hinting to symbolic shapes engine,
# but not be emitted in the graph.
do_not_emit_runtime_asserts: bool = (
    os.environ.get("TORCH_DYNAMO_DO_NOT_EMIT_RUNTIME_ASSERTS", "0") == "1"
)

# Skip tracing the torchrec files added to trace_rules.FBCODE_SKIP_DIRS
skip_torchrec = True


# No longer used
optimize_ddp_lazy_compile = False

# Whether to skip guarding on FSDP-managed modules
skip_fsdp_guards = True
# Whether to apply torch._dynamo.disable() to FSDP2 hooks.
# Defaults to True. If Traceable FSDP2 is used, set this to False.
skip_fsdp_hooks = True

# Make dynamo skip guarding on hooks on nn modules
# Note: unsafe: if your model actually has hooks and you remove them, or doesn't and  you add them,
# dynamo will not notice and will execute whichever version you first compiled.
skip_nnmodule_hook_guards = True

# Make dynamo skip no tensor aliasing guard on parameters
# Note: unsafe: if you compile a function with different parameters as inputs,
# and then later pass on the same parameter as two inputs, dynamo will not
# notice and lead to incorrect result.
skip_no_tensor_aliasing_guards_on_parameters = True

# Considers a tensor immutable if it is one of the values of a dictionary, and
# the dictionary tag is same across invocation calls.
skip_tensor_guards_with_matching_dict_tags = True

# If True, raises exception if TorchDynamo is called with a context manager
raise_on_ctx_manager_usage = True

# If True, raise when aot autograd is unsafe to use
raise_on_unsafe_aot_autograd = False

# This flag is ignored and maintained for backwards compatibility.
error_on_nested_jit_trace = True

# If true, error with a better message if we symbolically trace over a
# dynamo-optimized function. If false, silently suppress dynamo.
error_on_nested_fx_trace = True

# Disables graph breaking on rnn. YMMV with backends.
allow_rnn = False

# If true, enables feature that captures PyTorch sparsity in the
# exported FX graph. This flag should become the default eventually
# and be removed, but currently provides a way to fall back to old
# graph breaking behavior.
capture_sparse_compute = False if is_fbcode() else True

# If true, error if we try to compile a function that has
# been seen before.
# [@compile_ignored: runtime_behaviour]
error_on_recompile = False

# [@compile_ignored: debug] Whether to report any guard failures (deprecated: does not do anything)
report_guard_failures = True

# [@compile_ignored: debug] root folder of the project
base_dir = dirname(dirname(dirname(abspath(__file__))))

# Trace through NumPy or graphbreak
trace_numpy = True

# Default NumPy dtypes when tracing with torch.compile
# We default to 64bits. For efficiency, one may want to change these to float32
numpy_default_float = "float64"
numpy_default_complex = "complex128"
numpy_default_int = "int64"

# use numpy's PRNG if True, pytorch otherwise
use_numpy_random_stream = False

# Use C++ guard manager (deprecated: always true)
enable_cpp_guard_manager = True

# Use C++ guard manger for symbolic shapes
enable_cpp_symbolic_shape_guards = False

# Enable tracing through contextlib.contextmanager
enable_trace_contextlib = True

# Enable tracing through unittest
enable_trace_unittest = False

# Enable tracing generator functions lazily. If False, Dynamo will exhaust
# generators upon first execution. And if True, the generator will be accessed lazily
enable_faithful_generator_behavior = True

# Inline inbuilt nn modules
inline_inbuilt_nn_modules = Config(  # type: ignore[var-annotated]
    default=True,
    justknob="pytorch/compiler:inline_inbuilt_nn_modules",
)

<<<<<<< HEAD
# Install parameters and buffers from nn modules
# as graph attributes.  This is useful for export, as it
# produces a consitent number of inputs to the graph.
install_params_as_graph_attr = False

# Use C++ FrameLocalsMapping (raw array view of Python frame fastlocals)
=======
# Use C++ FrameLocalsMapping (raw array view of Python frame fastlocals) (deprecated: always True)
>>>>>>> a78ac409
enable_cpp_framelocals_guard_eval = True

# Whether to automatically find and replace identical graph
# regions with a call to invoke_subgraph
use_graph_deduplication = False

# Whether to track nodes for deduplication (testing only)
# This flag is ignored if use_graph_deduplication is True
track_nodes_for_deduplication = False

# Whether to lint the graph after each region is replaced
# (Debug)
graph_deduplication_lint = False

# Issues a warning in Python 3.13.0 for possibly slower guard evaluation and
# instructs user to attempt using 3.13.1+, where the CPython bug is fixed.
# Should be disabled in dynamo-wrapped tests since some tests check that no warnings are issued.
issue_3_13_0_warning = True

# If False, skip frame (and future calls to the same code object) if we determine that the
# traced FX graph is empty when RETURN_* is traced.
allow_empty_graphs = False

# When set, total compile time instruction count is recorded using
# torch._dynamo.utilsCompileTimeInstructionCounter.
record_compile_time_instruction_count = False


def default_debug_dir_root():
    # [@compile_ignored: debug]
    DEBUG_DIR_VAR_NAME = "TORCH_COMPILE_DEBUG_DIR"
    if DEBUG_DIR_VAR_NAME in os.environ:
        return os.path.join(os.environ[DEBUG_DIR_VAR_NAME], "torch_compile_debug")
    elif is_fbcode():
        return os.path.join(
            tempfile.gettempdir(), getpass.getuser(), "torch_compile_debug"
        )
    else:
        return os.path.join(os.getcwd(), "torch_compile_debug")


# [@compile_ignored: debug]
debug_dir_root = default_debug_dir_root()

# [@compile_ignored: debug]
_save_config_ignore = {
    "repro_after",
    "repro_level",
    # workaround: "cannot pickle PyCapsule"
    "constant_functions",
    # workaround: "cannot pickle module"
    "skipfiles_inline_module_allowlist",
}

# for backend="cudagraphs", mutations on input be sent to the cudagraph backend
# or replayed in aot_autograd epilogue. default is False because mutation on inputs
# can prevent cudagraphing.
cudagraph_backend_keep_input_mutation = False

# enable cudagraph support for mutated inputs from prior cudagraph pool
cudagraph_backend_support_input_mutation = False

# When True, only ops that have the torch.Tag.pt2_compliant tag
# will be allowed into the graph; all other ops will be disallowed
# and will fall back to eager-mode PyTorch. Useful to ensure
# correctness of custom ops.
only_allow_pt2_compliant_ops = False

# This flag is ignored and maintained for backwards compatibility.
capture_autograd_function = True

# This flag is ignored and maintained for backwards compatbility.
capture_func_transforms = True

# If to log Dynamo compilation metrics into log files (for OSS) and Scuba tables (for fbcode).
log_compilation_metrics = True

# A set of logging functions which will be reordered to the end of graph breaks,
# allowing dynamo to construct larget graph. Note that there are some
# limitations to this, such as how it does not correctly print objects that were
# mutated after the print statement.
reorderable_logging_functions: set[Callable[[Any], None]] = set()

# A set of methods that will be ignored while tracing,
# to prevent graph breaks.
# Add logging.Logger.<method> to ignore all calls for method,
# or logger.<method> to ignore calls for method from this logger instance only.
ignore_logger_methods: set[Callable[..., Any]] = set()

# simulates what would happen if we didn't have support for BUILD_SET opcode,
# used for testing
inject_BUILD_SET_unimplemented_TESTING_ONLY = False

_autograd_backward_strict_mode_banned_ops = [
    "layout",
    "is_neg",
    "is_conj",
    "is_pinned",
]

_autograd_backward_strict_mode_conditional_banned_ops = [
    "stride",
    "storage_offset",
    "is_contiguous",
]

# Enables caching of dispatches to fake tensors.
fake_tensor_cache_enabled = (
    os.environ.get("TORCH_FAKE_TENSOR_DISPATCH_CACHE", "1") == "1"
)

# Enables cross checking between the fake tensor cache and dispatch.
fake_tensor_cache_crosscheck_enabled = (
    os.environ.get("TORCH_FAKE_TENSOR_DISPATCH_CACHE_CROSSCHECK", "0") == "1"
)

# Disables inference mode for fake tensor prop during compilation. At runtime,
# the inference_mode is still respected.
fake_tensor_disable_inference_mode = True

# Enables the Compiled Autograd engine to trace autograd calls made under torch.compile().
# Note: AOTAutograd will still trace and partition an AOT backward graph local to that
# compiled region. But AOTAutograd traces without knowledge of backward hooks which are
# coordinated by the Autograd engine, and under the hood, it uses the torch.autograd.grad
# API, so it cannot capture gradient accumulation operations (AccumulateGrad).
#
# Compiled Autograd will trace all autograd operations as seen by the Autograd engine.
# This flag will also lift certain restrictions during the forward trace such as
# registering backward hooks on tensors contained within the compiled region.
compiled_autograd = False

# Overrides torch.compile() kwargs for Compiled Autograd:
compiled_autograd_kwargs_override: dict[str, Any] = {}

# Enables use of collectives *during* compilation to synchronize behavior
# across ranks.  Today, this is used solely to modify automatic_dynamic_shapes
# behavior, making it so that we infer that if an input is dynamic by
# inspecting whether or not its input size varies across ranks.  Because
# this synchronization uses collectives, all ranks must run compilation at
# the same time; ranks must not diverge with graph breaks.  This can be most
# reliably achieved by ensuring PT2 only is run on SPMD programs.  If this
# invariant is inviolated, you will likely deadlock NCCL and encounter a
# NCCL timeout.
enable_compiler_collectives = os.environ.get("TORCH_COMPILER_COLLECTIVES", "0") == "1"

# Enables a local, filesystem "profile" which can be used for automatic
# dynamic decisions, analogous to profile-guided optimization.  This config
# ONLY has an effect if torch.compiler.config.workflow_id is specified,
# which specifies the name of the profile we will save/load.
#
# The idea is that if we observe that a particular input is dynamic over
# multiple iterations on one run, we can save a profile with this information
# so the next time we run we can just make it dynamic the first time around,
# skipping an unnecessary static compilation.  The profile can be soundly
# stale, if it is wrong, it just means we may make more things dynamic than
# was actually necessary (NB: this /can/ cause a failure if making something
# dynamic causes the compiler to stop working because you tickled a latent
# bug.)
#
# The profile is ONLY guaranteed to work if the user source code is 100%
# unchanged.  Applying the profile if there are user code changes is only
# best effort otherwise.  In particular, we identify particular code objects
# by filename, line number and name of their function, so adding/removing newlines
# will typically cause cache misses.  We continuously update the profile,
# so if we only discover something is dynamic on the second run, we will update
# the profile for subsequent runs.
automatic_dynamic_local_pgo: bool = Config(
    justknob="pytorch/remote_cache:enable_local_automatic_dynamic_pgo",
    env_name_force="TORCH_DYNAMO_AUTOMATIC_DYNAMIC_LOCAL_PGO",
    default=True,
)

# Like above, but using remote cache
automatic_dynamic_remote_pgo: Optional[bool] = get_tristate_env(
    "TORCH_DYNAMO_AUTOMATIC_DYNAMIC_REMOTE_PGO"
)

# temporary config to kill later
_unsafe_skip_fsdp_module_guards = (
    os.environ.get("UNSAFE_SKIP_FSDP_MODULE_GUARDS", "0") == "1"
)

# Run GC at the end of compilation
run_gc_after_compile = Config(  # type: ignore[var-annotated]
    default=True,
    justknob="pytorch/compiler:enable_run_gc_after_compile",
    env_name_default="TORCH_DYNAMO_RUN_GC_AFTER_COMPILE",
)

# Takes the function/module decorated with torch.compile and passes it through a
# wrapper. This ensures that nn.module hooks are also compiled in the same frame.
wrap_top_frame = False

# HACK: this is for testing custom ops profiling only
_custom_ops_profile: Optional[Any] = None

if TYPE_CHECKING:
    from torch.utils._config_typing import *  # noqa: F401, F403

    def _make_closure_patcher(**changes): ...


install_config_module(sys.modules[__name__])<|MERGE_RESOLUTION|>--- conflicted
+++ resolved
@@ -414,16 +414,12 @@
     justknob="pytorch/compiler:inline_inbuilt_nn_modules",
 )
 
-<<<<<<< HEAD
 # Install parameters and buffers from nn modules
 # as graph attributes.  This is useful for export, as it
 # produces a consitent number of inputs to the graph.
 install_params_as_graph_attr = False
 
-# Use C++ FrameLocalsMapping (raw array view of Python frame fastlocals)
-=======
 # Use C++ FrameLocalsMapping (raw array view of Python frame fastlocals) (deprecated: always True)
->>>>>>> a78ac409
 enable_cpp_framelocals_guard_eval = True
 
 # Whether to automatically find and replace identical graph
