# mypy: allow-untyped-defs
import getpass
import inspect
import os
import re
import sys
import tempfile
from os.path import abspath, dirname
from typing import Any, Callable, Dict, Optional, Set, Type, TYPE_CHECKING, Union

import torch
from torch._environment import is_fbcode
from torch.utils._config_module import Config, get_tristate_env, install_config_module


# to configure logging for dynamo, aot, and inductor
# use the following API in the torch._logging module
# torch._logging.set_logs(dynamo=<level>, aot=<level>, inductor<level>)
# or use the environment variable TORCH_LOGS="dynamo,aot,inductor" (use a prefix + to indicate higher verbosity)
# see this design doc for more detailed info
# Design doc: https://docs.google.com/document/d/1ZRfTWKa8eaPq1AxaiHrq4ASTPouzzlPiuquSBEJYwS8/edit#
# the name of a file to write the logs to
# [@compile_ignored: debug]
log_file_name: Optional[str] = None

# [@compile_ignored: debug] Verbose will print full stack traces on warnings and errors
verbose = os.environ.get("TORCHDYNAMO_VERBOSE", "0") == "1"

# [@compile_ignored: runtime_behaviour] verify the correctness of optimized backend
verify_correctness = False

# need this many ops to create an FX graph
minimum_call_count = 1

# turn on/off DCE pass (deprecated: always true)
dead_code_elimination = True

# disable (for a function) when cache reaches this size

# controls the maximum number of cache entries with a guard on same ID_MATCH'd
# object. It also controls the maximum size of cache entries if they don't have
# any ID_MATCH'd guards.
# [@compile_ignored: runtime_behaviour]
recompile_limit = 8

# [@compile_ignored: runtime_behaviour] safeguarding to prevent horrible recomps
accumulated_recompile_limit = 256

# [@compile_ignored: runtime_behaviour] skip tracing recursively if cache limit is hit
skip_code_recursive_on_recompile_limit_hit = True

# raise a hard error if cache limit is hit.  If you are on a model where you
# know you've sized the cache correctly, this can help detect problems when
# you regress guards/specialization.  This works best when recompile_limit = 1.
# [@compile_ignored: runtime_behaviour]
fail_on_recompile_limit_hit = False

cache_size_limit: int = Config(alias="torch._dynamo.config.recompile_limit")
accumulated_cache_size_limit: int = Config(
    alias="torch._dynamo.config.accumulated_recompile_limit"
)
skip_code_recursive_on_cache_limit_hit: bool = Config(
    alias="torch._dynamo.config.skip_code_recursive_on_recompile_limit_hit"
)
fail_on_cache_limit_hit: bool = Config(
    alias="torch._dynamo.config.fail_on_recompile_limit_hit"
)

# whether or not to specialize on int inputs.  This only has an effect with
# dynamic_shapes; when dynamic_shapes is False, we ALWAYS specialize on int
# inputs.  Note that assume_static_by_default will also cause ints to get
# specialized, so this is mostly useful for export, where we want inputs
# to be dynamic, but accesses to ints should NOT get promoted into inputs.
specialize_int = False

# Whether or not to specialize on float inputs.  Dynamo will always promote
# float inputs into Tensor inputs, but at the moment, backends inconsistently
# support codegen on float (this is to be fixed).
specialize_float = False

# legacy config, does nothing now!
dynamic_shapes = True

use_lazy_graph_module = (
    os.environ.get("TORCH_COMPILE_USE_LAZY_GRAPH_MODULE", "1") == "1"
)

# This is a temporarily flag, which changes the behavior of dynamic_shapes=True.
# When assume_static_by_default is True, we only allocate symbols for shapes marked dynamic via mark_dynamic.
# NOTE - this flag can be removed once we can run dynamic_shapes=False w/ the mark_dynamic API
# see [Note - on the state of mark_dynamic]
assume_static_by_default = True

# This flag changes how dynamic_shapes=True works, and is meant to be used in conjunction
# with assume_static_by_default=True.
# With this flag enabled, we always compile a frame as fully static for the first time, and, if we fail
# any guards due to wobbles in shape, we recompile with *all* the wobbled shapes as being marked dynamic.
automatic_dynamic_shapes = True

# Valid options: "dynamic", "unbacked"
automatic_dynamic_shapes_mark_as = "dynamic"

# This flag changes how the shapes of parameters are treated.
# If this flag is set to True, then the shapes of torch.nn.Parameter as well as of torch.Tensor are attempted to be dynamic
# If this flag is set to False, then the shapes of torch.nn.Parameter are assumed to be static,
# while the shapes of torch.Tensor are assumed to be dynamic.
force_parameter_static_shapes = True

# This flag ensures that the shapes of a nn module are always assumed to be static
# If the flag is set to True, then the shapes of a nn.module are assumed to be static
# If the flag is set to False, then the shapes of a nn.module can be dynamic
force_nn_module_property_static_shapes = True

# Typically, if you mark_dynamic a dimension, we will error if the dimension
# actually ended up getting specialized.  This knob changes the behavior so
# that we don't error at all.  This is helpful for our CI where I'm using a
# heuristic to mark batch dimensions as dynamic and the heuristic may get it
# wrong.
allow_ignore_mark_dynamic = False

# Set this to False to assume nn.Modules() contents are immutable (similar assumption as freezing)
guard_nn_modules = True

# Uses CPython internal dictionary tags to detect mutation. There is some
# overlap between guard_nn_modules_using_dict_tags and guard_nn_modules flag.
# guard_nn_modules unspecializes the nn module instance and adds guard for each
# relevant member of the nn modules. On the other hand,
# guard_nn_modules_using_dict_tags specializes on each nn module instance but
# uses low overhead dict version matching to detect mutations, obviating the
# need to guard on members of the nn modules. With
# guard_nn_modules_using_dict_tags, the guard_nn_modules is not really required
# but kept around for debugging and discussing unspecializing nn module
# variables.
# TODO(janimesh, voz): Remove both of these flags (or atleast guard_nn_modules)
# once we have reached stability for the guard_nn_modules_using_dict_tags.
guard_nn_modules_using_dict_tags = True

# This feature doesn't really work.  We offer this flag for experimental
# purposes / if you want to help us build out support.
#
# torchdynamo has limited support for tensor subclasses that implement
# __torch_function__ see [Note: __torch_function__] in torch_function.py.
# Our current support is limited to tensor subclasses
# that DO NOT store metadata on the tensor (in general, dynamo does not
# support Python code that stores extra attributes on tensors at present).
# If your tensor subclass purely changes function call behavior via
# __torch_function__, you can allow torchdynamo to trace into it by
# adding it to traceable_tensor_subclasses.  We don't do any safety checks,
# so it is up to you to ensure that your subclass is well behaved.  See also
# https://github.com/pytorch/torchdynamo/issues/1948
#
# We do NOT currently support __torch_dispatch__.  The implementation is
# currently buggy, the main show stopper for nontrivial use is
# https://github.com/pytorch/torchdynamo/issues/1952
traceable_tensor_subclasses: Set[Type[Any]] = set()

# Suppress errors in torch._dynamo.optimize, instead forcing a fallback to eager.
# This is a good way to get your model to work one way or another, but you may
# lose optimization opportunities this way.  Devs, if your benchmark model is failing
# this way, you should figure out why instead of suppressing it.
suppress_errors = bool(os.environ.get("TORCHDYNAMO_SUPPRESS_ERRORS", False))

# Record and write an execution record of the current frame to a file
# if an exception is encountered
# @compile_ignored[debug]
replay_record_enabled = os.environ.get("TORCH_COMPILE_REPLAY_RECORD", "0") == "1"

# Rewrite assert statement in python with torch._assert
rewrite_assert_with_torch_assert = True

# Disable dynamo
disable = os.environ.get("TORCH_COMPILE_DISABLE", False)

# [@compile_ignored: runtime_behaviour] Get a cprofile trace of Dynamo
cprofile = os.environ.get("TORCH_COMPILE_CPROFILE", False)

# legacy config, does nothing now!
skipfiles_inline_module_allowlist: Dict[Any, Any] = {}

# If a string representing a PyTorch module is in this ignorelist,
# the `allowed_functions.is_allowed` function will not consider it
# when creating a list of PyTorch functions that will appear in
# FX IR.
allowed_functions_module_string_ignorelist = {
    "torch.distributions",
    "torch.testing",
    "torch._refs",
    "torch._prims",
    "torch._decomp",
}

# Debug Flag to try minifier at different stages. Possible values are {None, "aot", "dynamo"}
# None - Minifier is switched off
# dynamo - Runs minifier on the TorchDynamo produced graphs, if compilation fails
# aot - Runs minifier on the Aot Autograd produced graphs, if compilation fails
# [@compile_ignored: debug]
repro_after = os.environ.get("TORCHDYNAMO_REPRO_AFTER", None)

# Compiler compilation debug info
# 1: Dumps the original graph out to repro.py if compilation fails
# 2: Dumps a minifier_launcher.py if compilation fails.
# 3: Always dumps a minifier_launcher.py. Good for segfaults.
# 4: Dumps a minifier_launcher.py if the accuracy fails.
# [@compile_ignored: debug]
repro_level = int(os.environ.get("TORCHDYNAMO_REPRO_LEVEL", 2))

# By default, we try to detect accuracy failure by running both forward
# and backward of a torchdynamo produced graph (if you are using repro_after
# 'dynamo').  This setting forces us to only test the forward graph and
# not the backward graph.  This can be helpful if you're trying to debug
# an inference only problem, but the minifier seems to be choking on the
# backwards step
# TODO: Detect this situation automatically so the user doesn't need
# to manually configure this
# [@compile_ignored: debug]
repro_forward_only = os.environ.get("TORCHDYNAMO_REPRO_FORWARD_ONLY") == "1"

# The tolerance we should use when testing if a compiled graph
# has diverged so that we should treat it as an accuracy failure
# [@compile_ignored: debug]
repro_tolerance = 1e-3


# Whether to ignore non-floating point values when checking accuracy.
# Checking accuracy of non-floating point values such as boolean tensors
# can lead to false positives.
# [@compile_ignored: debug]
repro_ignore_non_fp = os.environ.get("TORCHDYNAMO_REPRO_IGNORE_NON_FP") == "1"

# If True, when testing if two models are the same, we will test them against
# a third fp64 reference and only report a problem if the RMSE relative to the
# fp64 is greater.  However, this will use more memory; you may disable this
# if memory usage is too high.
# [@compile_ignored: runtime_behaviour]
same_two_models_use_fp64 = True

# Not all backends support scalars. Some calls on torch.Tensor (like .item()) return a scalar type.
# When this flag is set to False, we introduce a graph break instead of capturing.
# This requires dynamic_shapes to be True.
capture_scalar_outputs = os.environ.get("TORCHDYNAMO_CAPTURE_SCALAR_OUTPUTS") == "1"

# Not all backends support operators that have dynamic output shape (e.g.,
# nonzero, unique).  When this flag is set to False, we introduce a graph
# break instead of capturing.  This requires dynamic_shapes to be True.
# If you set this to True, you probably also want capture_scalar_outputs
# (these are separated for historical reasons).
capture_dynamic_output_shape_ops = (
    os.environ.get("TORCHDYNAMO_CAPTURE_DYNAMIC_OUTPUT_SHAPE_OPS", "0") == "1"
)

# hybrid backed unbacked symints
prefer_deferred_runtime_asserts_over_guards = False

# For complex dynamic shapes guards that we're unable to specify with dynamo/export's
# range constraints + dims + derived dims language, we raise constraint violation
# errors or specialize by default. If set to True, this flag avoids crashing/specialization,
# and allows complex guards as runtime assertions in the graph.
allow_complex_guards_as_runtime_asserts = False

# By default, dynamo will treat all ints as backed SymInts, which means (1) it
# will wait to see the int change over multiple runs before generalizing and
# (2) it will still always 0/1 specialize an int.  When true, this knob
# forces dynamo to treat _length_per_key and _offset_per_key on
# KeyedJaggedTensor from torchrec as size-like unbacked SymInts, so that
# they (1) generalize immediately and (2) unsoundly never compare equal to
# 0/1.  This is not on by default as AOTAutograd/Inductor cannot currently
# compile this code; however, this can be useful for export.
force_unspec_int_unbacked_size_like_on_torchrec_kjt = False

# Currently, Dynamo will always specialize on int members of NN module.
# However, there could be cases where this is undesirable, e.g., when tracking
# step count leading to constant recompilation and eventually eager fallback.
# Setting this flag to True will allow int members to be potentially unspecialized
# through dynamic shape mechanism.
# Defaults to False for BC.
allow_unspec_int_on_nn_module = False

# Specify how to optimize a compiled DDP module. The flag accepts a boolean
# value or a string. There are 4 modes.
# 1. "ddp_optimizer" (or True): with "ddp_ptimizer", Dynamo will automatically
# split model graph into pieces to match DDP bucket sizes to allow DDP
# comm/compute overlap.
# 2. "python_reducer" (experimental): this optimization requires the usage
# of compiled_autograd. With "python_reducer", DDP will disable the C++ reducer
# and use the Python reducer to allow compiled_autograd to trace the
# communication and allow comm/compute overlap without graph-breaks.
# 3. "python_reducer_without_compiled_forward" (experimental): this mode is
# similar to "python_reducer". One should only use this optimization mode
# when compiled_autograd is used but the DDP module is not compiled.
# 4. "no_optimization" (or False): Dynamo won't split the model graph, nor
# will Python reducer be used. With this mode, there will be no graph-breaks
# and the original DDP C++ reducer will be used. There will no comm/compute
# overlap. This mode CANNOT be used with compiled_autograd.
# Note that to avoid breaking the existing usage, mode 1 and mode 4 can be
# specified with a boolean value. True is using ddp_optimizer and False is
# no optimization.
optimize_ddp: Union[bool, str] = True

# By default, Dynamo emits runtime asserts (e.g. torch._check, torch._check_is_size) in the graph.
# In some cases those asserts could be performance costly
# E.g. torch._check(tensor[0].item() > 2) for tensor on cuda will require cuda sync.
# Setting this to True keeps them hinting to symbolic shapes engine,
# but not be emitted in the graph.
do_not_emit_runtime_asserts: bool = (
    os.environ.get("TORCH_DYNAMO_DO_NOT_EMIT_RUNTIME_ASSERTS", "0") == "1"
)

_ddp_optimization_mode = [
    "ddp_optimizer",
    "python_reducer",  # experimental mode
    "python_reducer_without_compiled_forward",  # experimental mode
    "no_optimization",
]


def _get_optimize_ddp_mode():
    m = sys.modules[__name__]
    if isinstance(m.optimize_ddp, bool):
        if m.optimize_ddp:
            mode = "ddp_optimizer"
        else:
            mode = "no_optimization"
    elif isinstance(m.optimize_ddp, str):
        mode = m.optimize_ddp
    else:
        raise ValueError(f"Invalid type, {type(optimize_ddp)=}")

    assert mode in m._ddp_optimization_mode, f"Invalid mode {mode=}"
    return mode


# Skip tracing the torchrec files added to trace_rules.FBCODE_SKIP_DIRS
skip_torchrec = True


# No longer used
optimize_ddp_lazy_compile = False

# Whether to skip guarding on FSDP-managed modules
skip_fsdp_guards = True
# Whether to apply torch._dynamo.disable() to FSDP2 hooks.
# Defaults to True. If Traceable FSDP2 is used, set this to False.
skip_fsdp_hooks = True

# Make dynamo skip guarding on hooks on nn modules
# Note: unsafe: if your model actually has hooks and you remove them, or doesn't and  you add them,
# dynamo will not notice and will execute whichever version you first compiled.
skip_nnmodule_hook_guards = True

# Make dynamo skip no tensor aliasing guard on parameters
# Note: unsafe: if you compile a function with different parameters as inputs,
# and then later pass on the same parameter as two inputs, dynamo will not
# notice and lead to incorrect result.
skip_no_tensor_aliasing_guards_on_parameters = True

# Considers a tensor immutable if it is one of the values of a dictionary, and
# the dictionary tag is same across invocation calls.
skip_tensor_guards_with_matching_dict_tags = True

# If True, raises exception if TorchDynamo is called with a context manager
raise_on_ctx_manager_usage = True

# If True, raise when aot autograd is unsafe to use
raise_on_unsafe_aot_autograd = False

# This flag is ignored and maintained for backwards compatibility.
error_on_nested_jit_trace = True

# If true, error with a better message if we symbolically trace over a
# dynamo-optimized function. If false, silently suppress dynamo.
error_on_nested_fx_trace = True

# Disables graph breaking on rnn. YMMV with backends.
allow_rnn = False

# If true, enables feature that captures PyTorch sparsity in the
# exported FX graph. This flag should become the default eventually
# and be removed, but currently provides a way to fall back to old
# graph breaking behavior.
capture_sparse_compute = False if is_fbcode() else True

# If true, error if we try to compile a function that has
# been seen before.
# [@compile_ignored: runtime_behaviour]
error_on_recompile = False

# [@compile_ignored: debug] Whether to report any guard failures (deprecated: does not do anything)
report_guard_failures = True

# [@compile_ignored: debug] root folder of the project
base_dir = dirname(dirname(dirname(abspath(__file__))))

# Trace through NumPy or graphbreak
trace_numpy = True

# Default NumPy dtypes when tracing with torch.compile
# We default to 64bits. For efficiency, one may want to change these to float32
numpy_default_float = "float64"
numpy_default_complex = "complex128"
numpy_default_int = "int64"

# use numpy's PRNG if True, pytorch otherwise
use_numpy_random_stream = False

# Use C++ guard manager (deprecated: always true)
enable_cpp_guard_manager = True

# Enable tracing through contextlib.contextmanager
enable_trace_contextlib = True

<<<<<<< HEAD
# Changes dynamo behavior on generator functions
enable_yield_on_generator = False

=======
>>>>>>> 8f3eb843
# Inline inbuilt nn modules
inline_inbuilt_nn_modules = not is_fbcode()

# Use C++ FrameLocalsMapping (raw array view of Python frame fastlocals)
enable_cpp_framelocals_guard_eval = True

# Whether to automatically find and replace identical graph
# regions with a call to invoke_subgraph
use_graph_deduplication = False

# Whether to track nodes for deduplication (testing only)
# This flag is ignored if use_graph_deduplication is True
track_nodes_for_deduplication = False

# Issues a warning in Python 3.13.0 for possibly slower guard evaluation and
# instructs user to attempt using 3.13.1+, where the CPython bug is fixed.
# Should be disabled in dynamo-wrapped tests since some tests check that no warnings are issued.
issue_3_13_0_warning = True

# When set, total compile time instruction count is recorded using
# torch._dynamo.utilsCompileTimeInstructionCounter.
record_compile_time_instruction_count = False


def default_debug_dir_root():
    # [@compile_ignored: debug]
    DEBUG_DIR_VAR_NAME = "TORCH_COMPILE_DEBUG_DIR"
    if DEBUG_DIR_VAR_NAME in os.environ:
        return os.path.join(os.environ[DEBUG_DIR_VAR_NAME], "torch_compile_debug")
    elif is_fbcode():
        return os.path.join(
            tempfile.gettempdir(), getpass.getuser(), "torch_compile_debug"
        )
    else:
        return os.path.join(os.getcwd(), "torch_compile_debug")


# [@compile_ignored: debug]
debug_dir_root = default_debug_dir_root()

# [@compile_ignored: debug]
_save_config_ignore = {
    "repro_after",
    "repro_level",
    # workaround: "cannot pickle PyCapsule"
    "constant_functions",
    # workaround: "cannot pickle module"
    "skipfiles_inline_module_allowlist",
}

# for backend="cudagraphs", mutations on input be sent to the cudagraph backend
# or replayed in aot_autograd epilogue. default is False because mutation on inputs
# can prevent cudagraphing.
cudagraph_backend_keep_input_mutation = False

# enable cudagraph support for mutated inputs from prior cudagraph pool
cudagraph_backend_support_input_mutation = False

# When True, only ops that have the torch.Tag.pt2_compliant tag
# will be allowed into the graph; all other ops will be disallowed
# and will fall back to eager-mode PyTorch. Useful to ensure
# correctness of custom ops.
only_allow_pt2_compliant_ops = False

# This flag is ignored and maintained for backwards compatibility.
capture_autograd_function = True

# This flag is ignored and maintained for backwards compatbility.
capture_func_transforms = True

# If to log Dynamo compilation metrics into log files (for OSS) and Scuba tables (for fbcode).
log_compilation_metrics = True

# A set of logging functions which will be reordered to the end of graph breaks,
# allowing dynamo to construct larget graph. Note that there are some
# limitations to this, such as how it does not correctly print objects that were
# mutated after the print statement.
reorderable_logging_functions: Set[Callable[[Any], None]] = set()

# A set of methods that will be ignored while tracing,
# to prevent graph breaks.
# Add logging.Logger.<method> to ignore all calls for method,
# or logger.<method> to ignore calls for method from this logger instance only.
ignore_logger_methods: Set[Callable[..., Any]] = set()

# simulates what would happen if we didn't have support for BUILD_SET opcode,
# used for testing
inject_BUILD_SET_unimplemented_TESTING_ONLY = False

_autograd_backward_strict_mode_banned_ops = [
    "stride",
    "requires_grad",
    "storage_offset",
    "layout",
    "data",
]

_autograd_backward_strict_mode_banned_ops.extend(
    [name for name, _ in inspect.getmembers(torch.Tensor) if re.match(r"^is_.*", name)]
)

# Enables caching of dispatches to fake tensors.
fake_tensor_cache_enabled = (
    os.environ.get("TORCH_FAKE_TENSOR_DISPATCH_CACHE", "1") == "1"
)

# Enables cross checking between the fake tensor cache and dispatch.
fake_tensor_cache_crosscheck_enabled = (
    os.environ.get("TORCH_FAKE_TENSOR_DISPATCH_CACHE_CROSSCHECK", "0") == "1"
)

# Enables the Compiled Autograd engine to trace .backward() calls made under torch.compile().
# Note: AOT Autograd will still trace joint graphs.
compiled_autograd = False

# Overrides torch.compile() kwargs for Compiled Autograd:
compiled_autograd_kwargs_override: Dict[str, Any] = {}

# Enables use of collectives *during* compilation to synchronize behavior
# across ranks.  Today, this is used solely to modify automatic_dynamic_shapes
# behavior, making it so that we infer that if an input is dynamic by
# inspecting whether or not its input size varies across ranks.  Because
# this synchronization uses collectives, all ranks must run compilation at
# the same time; ranks must not diverge with graph breaks.  This can be most
# reliably achieved by ensuring PT2 only is run on SPMD programs.  If this
# invariant is inviolated, you will likely deadlock NCCL and encounter a
# NCCL timeout.
enable_compiler_collectives = os.environ.get("TORCH_COMPILER_COLLECTIVES", "0") == "1"

# Enables a local, filesystem "profile" which can be used for automatic
# dynamic decisions, analogous to profile-guided optimization.  This config
# ONLY has an effect if torch.compiler.config.workflow_id is specified,
# which specifies the name of the profile we will save/load.
#
# The idea is that if we observe that a particular input is dynamic over
# multiple iterations on one run, we can save a profile with this information
# so the next time we run we can just make it dynamic the first time around,
# skipping an unnecessary static compilation.  The profile can be soundly
# stale, if it is wrong, it just means we may make more things dynamic than
# was actually necessary (NB: this /can/ cause a failure if making something
# dynamic causes the compiler to stop working because you tickled a latent
# bug.)
#
# The profile is ONLY guaranteed to work if the user source code is 100%
# unchanged.  Applying the profile if there are user code changes is only
# best effort otherwise.  In particular, we identify particular code objects
# by filename, line number and name of their function, so adding/removing newlines
# will typically cause cache misses.  We continuously update the profile,
# so if we only discover something is dynamic on the second run, we will update
# the profile for subsequent runs.
automatic_dynamic_local_pgo: bool = (
    os.environ.get("TORCH_DYNAMO_AUTOMATIC_DYNAMIC_LOCAL_PGO", "0") == "1"
)

# Like above, but using remote cache
automatic_dynamic_remote_pgo: Optional[bool] = get_tristate_env(
    "TORCH_DYNAMO_AUTOMATIC_DYNAMIC_REMOTE_PGO"
)

# temporary config to kill later
_unsafe_skip_fsdp_module_guards = (
    os.environ.get("UNSAFE_SKIP_FSDP_MODULE_GUARDS", "0") == "1"
)

# Run GC at the end of compilation
run_gc_after_compile = Config(  # type: ignore[var-annotated]
    default=True,
    justknob="pytorch/compiler:enable_run_gc_after_compile",
    env_name_default="TORCH_DYNAMO_RUN_GC_AFTER_COMPILE",
)

# HACK: this is for testing custom ops profiling only
_custom_ops_profile: Optional[Any] = None

if TYPE_CHECKING:
    from torch.utils._config_typing import *  # noqa: F401, F403

    def _make_closure_patcher(**changes):
        ...


install_config_module(sys.modules[__name__])<|MERGE_RESOLUTION|>--- conflicted
+++ resolved
@@ -408,12 +408,9 @@
 # Enable tracing through contextlib.contextmanager
 enable_trace_contextlib = True
 
-<<<<<<< HEAD
 # Changes dynamo behavior on generator functions
 enable_yield_on_generator = False
 
-=======
->>>>>>> 8f3eb843
 # Inline inbuilt nn modules
 inline_inbuilt_nn_modules = not is_fbcode()
 
