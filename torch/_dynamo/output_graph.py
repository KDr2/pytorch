# mypy: allow-untyped-defs

"""
Core graph building functionality for PyTorch's Dynamo system. This module contains
the essential components for constructing and managing FX graphs during compilation:

- OutputGraph: Manages the overall graph construction and compilation process. It owns
  a SubgraphTracer and handles graph compilation, execution, and state management.
  OutputGraph also manages features like graph deduplication, symbolic shape handling,
  and tracking of side effects.

- SubgraphTracer: Handles the actual FX graph construction by tracing Python code.
  It supports advanced features like higher-order operators through nested tracers,
  lifting of free variables, and handling of symbolic shapes.

The module supports key Dynamo features including:
- Higher-order operators through nested SubgraphTracers
- Graph deduplication for optimization
- Symbolic shape handling and propagation
- Side effect tracking and management
- Guard insertion and management
"""

import collections
import contextlib
import copy
import functools
import inspect
import itertools
import logging
import operator
import re
import sys
import traceback
import weakref
from dataclasses import dataclass
from typing import Any, Callable, cast, Optional, TYPE_CHECKING, Union

import sympy

import torch._guards
import torch._logging
import torch.distributed as dist
import torch.nn
import torch.utils._pytree as pytree
from torch import fx
from torch._dynamo.exc import ShortenTraceback, TensorifyScalarRestartAnalysis
from torch._guards import (
    CompileContext,
    CompileId,
    GlobalContextCheckpointState,
    Source,
    TracingContext,
)
from torch._subclasses.fake_tensor import FakeTensor
from torch._utils_internal import signpost_event
from torch.fx._lazy_graph_module import _make_graph_module  # type: ignore[attr-defined]
from torch.fx.experimental._backward_state import BackwardState
from torch.fx.experimental.symbolic_shapes import (
    free_symbols,
    guard_scalar,
    is_symbolic,
    ShapeEnv,
)
from torch.fx.passes.runtime_assert import insert_deferred_runtime_asserts
<<<<<<< HEAD
from torch.multiprocessing.reductions import StorageWeakRef
=======
from torch.utils._ordered_set import OrderedSet
>>>>>>> 7481b7e4
from torch.utils._python_dispatch import is_traceable_wrapper_subclass

from . import config, exc, graph_break_hints, logging as torchdynamo_logging, variables
from .backends.registry import CompiledFn, CompilerFn
from .bytecode_transformation import (
    create_call_function,
    create_instruction,
    create_load_const,
    Instruction,
    unique_id,
)
from .code_context import code_context
from .codegen import PyCodegen
from .current_scope_id import enter_new_scope
from .exc import (
    BackendCompilerFailed,
    exceptions_allowed_to_be_fallback,
    SkipFrame,
    unimplemented_v2,
    unimplemented_v2_with_warning,
)
from .graph_deduplication import apply_graph_deduplication
from .graph_region_tracker import GraphRegionTracker
from .guards import GuardBuilder, install_guard
from .mutation_guard import is_dynamic_nn_module
from .side_effects import AttributeMutationExisting, SideEffects
from .source import (
    AttrSource,
    BackwardStateSource,
    ConstantSource,
    GetItemSource,
    GlobalStateSource,
    is_constant_source,
    is_from_local_source,
    LocalSource,
    NumpyTensorSource,
    ParamBufferSource,
    ShapeEnvSource,
    SyntheticLocalSource,
    TensorProperty,
    TensorPropertySource,
)
from .utils import (
    _extract_tensor_dict,
    checkpoint_params,
    CleanupHook,
    clone_inputs,
    count_calls,
    counters,
    dynamo_timed,
    get_instruction_source_311,
    get_locals_to_steal,
    get_static_address_type,
    get_unique_name_wrt,
    graph_break_reasons,
    increment_op_count,
    lazy_format_graph_code,
    LazyString,
    nn_module_proxy,
    same,
    set_example_value,
)
from .variables.base import VariableTracker
from .variables.builder import (
    BackwardStateGraphArg,
    GraphArg,
    TrackedFake,
    wrap_fx_proxy,
)
from .variables.lists import BaseListVariable
from .variables.misc import CellVariable, NullVariable
from .variables.nn_module import NNModuleVariable
from .variables.tensor import (
    NumpyNdarrayVariable,
    SymNodeVariable,
    TensorVariable,
    UnspecializedPythonVariable,
)
from .variables.torch_function import TensorWithTFOverrideVariable


if TYPE_CHECKING:
    from torch._dynamo.symbolic_convert import InstructionTranslatorBase


log = logging.getLogger(__name__)
graph_tabular_log = torch._logging.getArtifactLogger(__name__, "graph")
graph_code_log = torch._logging.getArtifactLogger(__name__, "graph_code")
graph_sizes_log = torch._logging.getArtifactLogger(__name__, "graph_sizes")
trace_call_log = torch._logging.getArtifactLogger(__name__, "trace_call")


@dataclass(frozen=True)
class VariableTrackerCacheKey:
    vt_id: int
    # Two different source can point to the same object. However, Dynamo handles
    # globals and local source differently when it comes to guards and possibly
    # some other parts as well. So, cache also relies on the source.
    source: Source


@dataclass(frozen=True)
class AliasingInfo:
    has_aliasing: bool
    msg: str


@dataclass(frozen=True)
class MutationInfo:
    has_mutation: bool
    msg: str


class VariableTrackerCache:
    def __init__(self):
        self.cache = {}

    def lookup(self, value, source):
        key = VariableTrackerCacheKey(id(value), source)
        if key not in self.cache:
            return None
        return self.cache[key]

    def add(self, value, source, vt):
        key = VariableTrackerCacheKey(id(value), source)
        self.cache[key] = vt

    def clone(self):
        # Needed for copy and restore graph state
        new_cache = VariableTrackerCache()
        new_cache.cache.update(self.cache)
        return new_cache

    def clear(self):
        self.cache.clear()


@functools.lru_cache(None)
def _step_logger():
    return torchdynamo_logging.get_step_logger(log)


@dataclass
class GraphCompileReason:
    """Stores why a given output graph was compiled; i.e. what caused the graph break."""

    reason: str
    user_stack: list[traceback.FrameSummary]

    # Indicates if this was a graph compile reason due to graph break.
    graph_break: bool = True

    def __post_init__(self):
        if self.graph_break:
            graph_break_reasons.append(self)


def _get_gen_rand_values_fn(random_calls):
    def _gen_rand_values():
        return [fn(*args, **kwargs) for fn, args, kwargs in random_calls]

    return _gen_rand_values


class FakeRootModule(torch.nn.Module):
    """Trick the constructor of fx.GraphModule"""

    def __init__(self, nn_modules: dict[str, torch.nn.Module]):
        super().__init__()
        for k, v in nn_modules.items():
            setattr(self, k, v)

    def __repr__(self) -> str:
        return "FakeRootModule(...)"


class WrapperBackend:
    def __init__(self, backend: CompilerFn):
        self.backend: CompilerFn = backend

    def __call__(self, gm: torch.fx.GraphModule, example_inputs: list[torch.Tensor]):
        self.restore = checkpoint_params(gm)
        self.gm = gm
        copy_gm = copy.deepcopy(self.gm)
        self.candidate = self.backend(copy_gm, example_inputs)

        if self.candidate is None or self.candidate is self.gm.forward:
            return self.gm.forward

        if not config.verify_correctness:
            return self.candidate

        # if verify_correctness=True
        try:
            correct = self.gm.forward(*clone_inputs(example_inputs))
            result = self.candidate(*clone_inputs(example_inputs))

            # TODO: replace `same` function with the one in testing
            if same(correct, result):
                return self.candidate

            raise RuntimeError(f"incorrect results of backend {self}")
            return self.gm.forward

        except Exception:
            log.exception("error in verify_correctness")
            raise
        finally:
            self.restore()


Scope = dict[str, object]


class OutputGraph:
    """
    Wrapper class to hold outputs of InstructionTranslator.  Mainly the
    generated fx.Graph.

    OutputGraph is 1:1 with a frame being processed. Each frame is associated
    with some root InstructionTranslator. When user code calls a function,
    we construct a InliningInstructionTranslator that continues to write into
    the root InstructionTranslator's OutputGraph.
    """

    side_effects: SideEffects

    def __init__(
        self,
        code_options: dict[str, Any],
        compiler_fn: Optional[CompilerFn],
        root_tx,
        export: bool,
        export_constraints,
        frame_state,
        local_scope: Scope,
        global_scope: Scope,
        f_code,
        torch_function_mode_stack,
    ):
        super().__init__()
        self.tracers = [SubgraphTracer(self, is_export=export)]
        # Map from graph input's `Source` to its `VariableTracker` to
        # de-duplicate graph inputs by source and reuse the tracker
        self.input_source_to_var: dict[Source, VariableTracker] = {}
        self.export = export
        self.export_constraints = export_constraints
        self.frame_state = frame_state
        # Map from graph input's `Source` to sizes / strides metadata
        self.input_source_to_sizes_strides: dict[Source, dict[str, Any]] = {}
        self.cleanup_hooks: list[Callable[[], Any]] = []
        # compile_id is an id number for the current torch.compile
        self.compile_id: int = next(_compile_id_counter)
        # Set of globals installed via install_global* APIs
        self.installed_globals: set[str] = set()

        # TODO: maybe should just pass the entire f_code in here?  Not
        # sure...
        self.co_fields = {
            "co_name": f_code.co_name,
            "co_filename": f_code.co_filename,
            "co_firstlineno": f_code.co_firstlineno,
        }

        self.region_tracker = GraphRegionTracker()

        # tracked_fakes says where any tensor that was wrapped to fake came
        # from.  It is similar to GraphArg, in that all GraphArgs will get
        # will get added to TrackedFakes, but TrackedFakes also contains
        # GraphArgs that got pruned, and things like Tensor attributes which
        # aren't explicit graph inputs.  Used by shape guard
        self.tracked_fakes: list[TrackedFake] = []

        shape_env = ShapeEnv(
            # Reference Cycle!
            # Share a reference to the list of TrackedFake.
            #
            # ShapeEnv needs this in order to be able to reproduce the call
            # to produce_guards at an arbitrary time point. That is because
            # TrackedFake instances may have its metadata changed throughout
            # the program execution.
            tracked_fakes=self.tracked_fakes,
            allow_scalar_outputs=config.capture_scalar_outputs,
            allow_dynamic_output_shape_ops=config.capture_dynamic_output_shape_ops,
            prefer_deferred_runtime_asserts_over_guards=config.prefer_deferred_runtime_asserts_over_guards,
            allow_complex_guards_as_runtime_asserts=config.allow_complex_guards_as_runtime_asserts,
            co_fields=self.co_fields,
        )

        # In export mode, we force the shape_env to strictly disallow any constraining
        # of the user marked dynamic dims
        import torch._functorch.config as _config

        with _config.patch(fake_tensor_allow_unsafe_data_ptr_access=False):
            fake_mode = torch._subclasses.FakeTensorMode(
                shape_env=shape_env,
                # TODO (tmanlaibaatar) Remove this once we always lift params and buffers
                allow_non_fake_inputs=True if self.export else False,
                export=self.export,
            )
        self.tracing_context: TracingContext = TracingContext(fake_mode)
        self.dynamo_compile_id: Optional[CompileId] = (
            CompileContext.current_compile_id()
        )
        self.init_ambient_guards()

        # Map each tensor id to a list of sources. This is necessary because
        # tensor ids cannot be recovered from tracked fakes (in general).
        # We use this map to interpret (i.e., check for violations of) constraints,
        # specifically equality constraints, which have shared tensor ids in them.
        # This map should also be generally useful, e.g., for (de)serialization.
        self.tracked_fakes_id_to_source: dict[int, list[Source]] = (
            collections.defaultdict(list)
        )
        # Stores the full fqn of a param or buffer to the relevant source.
        self.param_name_to_source: Optional[dict[str, Source]] = {}
        self.side_effects = SideEffects(self)
        # Cached variable trackers. This makes symbolic analysis of LOAD_GLOBAL
        # and LOAD_ATTR for same python objects free.
        self.variable_tracker_cache = VariableTrackerCache()
        self.unique_var_id = itertools.count()
        self.code_options = dict(code_options)
        self.output_instructions: list[Instruction] = []
        # used to track nodes that are added between calls of copy_graphstate
        # and restore_graphstate
        self.timestamp = 0

        # A list of register_finalizer_fns to apply to the output graph module
        self.register_finalizer_fns: list[Callable[[fx.GraphModule], None]] = []

        # Not checkpointed
        self.compiler_fn: Optional[CompilerFn] = compiler_fn
        self.global_scope = global_scope
        self.local_scope = local_scope
        self.root_tx = root_tx

        # Given a source, what are the user stacks of all locations that
        # accessed it?
        #
        # For efficiency, we only populate this:
        #   - During export, and
        #   - If the source could potentially lead to a spurious export input
        #
        # Feel free to populate this more frequently if other use-cases arise,
        # but be aware that we have to generate full stacks for each
        # recording!
        self.source_to_user_stacks: dict[Source, list[traceback.StackSummary]] = {}

        self._current_tx: list[InstructionTranslatorBase] = []
        self.cleanups: list[CleanupHook] = []
        self.should_exit = False
        self.unspec_variable_map: dict[str, UnspecializedPythonVariable] = {}

        # Note this returns true iff TF Mode and TF Subclasses are enabled
        self.torch_function_enabled = torch._C._is_torch_function_enabled()
        # This returns false if TF Overall (both mode and subclass) is disabled OR that TF Mode stack is empty
        self.torch_function_mode_enabled = torch._C._is_torch_function_mode_enabled()
        # This records the initial torch function mode stack for guarding
        self.torch_function_mode_stack = torch_function_mode_stack

        # Tracks if the output graph has a user defined allowed function in the
        # graph. This is used later to determine if we should fallback to eager
        # for certain exceptions. THe idea is that if the user has applied
        # allow_in_graph, they would like to see the error instead of falling
        # back for backend errors.
        self.has_user_defined_allowed_in_graph = False

        # Tracks a list of called ops that were not tagged with "pt2_compliant_tag".
        # This information is useful for logging.
        self.non_compliant_ops: set[torch._ops.OpOverload] = set({})

        # Tracks a list of called custom ops that were tagged with "pt2_compliant_tag".
        # This information is useful for logging.
        self.compliant_custom_ops: set[torch._ops.OpOverload] = set({})

        # We save the global torch state here to be restored in case of graph
        # breaks. The relevant issue is seen here
        # https://github.com/pytorch/pytorch/pull/100570#issuecomment-1543427086
        # where inlining of a function changes the global state (because of the
        # presence of torch.no_grad) and there is a graph break.
        self.save_global_state()

        # Tracks the original FQNs of the constant tensors from the original graph,
        # i.e. buffers and parameters.
        self.dynamo_flat_name_to_original_fqn: dict[str, str] = {}

        # All calls to random() are replaced with a single call to __gen_rand_values
        # functions that returns a tuple of random values for each original call.
        # random_calls tracks calls to random() and random_values_var stores the name of
        # the variable that stores __gen_rand_values results.
        self.random_calls: list[
            tuple[Callable[..., object], tuple[object, ...], dict[str, object]]
        ] = []
        self.random_values_var = None

        # Bytecode to insert right before we call the graph
        self.pregraph_bytecode: list[Instruction] = []

        # Use to pass values to backward hooks when using compiled autograd
        self.backward_state: dict[str, VariableTracker] = {}
        self.backward_state_proxy: Optional[torch.fx.Proxy] = None
        self.backward_state_var: Optional[str] = None

        self.name_of_builtins_dict_key_in_fglobals: str = (
            self.install_builtins_dict_in_fglobals()
        )

        self.guard_on_key_order: set[str] = set()

    def install_builtins_dict_in_fglobals(self):
        # f_globals["__builtins__"] can be a dict or a module. This is an
        # implemenation detail -
        # https://docs.python.org/3/library/builtins.html.

        # This makes guarding on any builtin messy because the guard check_fn
        # has to check if the __builtins__ is a module or dict, and then access
        # by either using getattr or getitem respectively.

        # To solve this problem, we insert a new entry in f_globals which points
        # to the builtins __dict__ and then we guard any builtin on this dict.
        # To avoid any collision with the pre-existing keys, we use the
        # install_global to give us a unique dict key.

        f_builtins = self.global_scope["__builtins__"]
        if not isinstance(f_builtins, dict):
            f_builtins = f_builtins.__dict__
        return self.install_global("__builtins_dict__", f_builtins)

    def add_backward_state_hook(self, hook: VariableTracker, prefix="hook"):
        name = f"{prefix}{len(self.backward_state)}"
        assert name not in self.backward_state
        self.backward_state[name] = hook
        return name, self.get_backward_state_proxy()

    def get_backward_state_proxy(self):
        if self.backward_state_proxy is None:
            if self.export:
                unimplemented_v2(
                    gb_type="backward_state does not support export",
                    context="",
                    explanation="Compiled autograd doesn't work with `torch.export`.",
                    hints=[],
                )
            example_value = BackwardState()
            self.backward_state_proxy = self.root_tracer.create_graph_input(
                "dynamo_backward_state",
                type(example_value),
                example_value,
                source=BackwardStateSource(),
            )
            self.backward_state_proxy.node.meta["grapharg"] = BackwardStateGraphArg()
            self.backward_state_var = self.new_var()
        return self.backward_state_proxy

    # This gets its own helper function so guards DEBUG logs are more informative
    def init_ambient_guards(self):
        # Register a SHAPE_ENV guard to make sure we setup shape guards
        # that show up in ShapeEnv
        self.guards.add(ShapeEnvSource().make_guard(GuardBuilder.SHAPE_ENV))

        self.guards.add(
            GlobalStateSource().make_guard(GuardBuilder.DETERMINISTIC_ALGORITHMS)
        )

        self.guards.add(GlobalStateSource().make_guard(GuardBuilder.GRAD_MODE))

        self.guards.add(GlobalStateSource().make_guard(GuardBuilder.DEFAULT_DEVICE))

        self.guards.add(
            GlobalStateSource().make_guard(GuardBuilder.TORCH_FUNCTION_STATE)
        )

        ci = torch._C._functorch.peek_interpreter_stack()
        if ci is not None:
            self.guards.add(
                GlobalStateSource().make_guard(GuardBuilder.FUNCTORCH_STACK_MATCH)
            )

    def synthetic_graph_input(self, fn, args):
        """
        call fn(*args) before the graph runs and turn the result into a fake input.
        """
        example_value = fn(*args)
        varname = self.new_var()
        cg = PyCodegen(self.root_tx)
        cg.add_push_null(
            lambda: cg.load_import_from(
                fn.__module__,
                fn.__name__,
            )
        )
        cg.foreach(map(variables.ConstantVariable.create, args))
        cg.call_function(len(args), False)
        cg.store(varname)
        self.pregraph_bytecode.extend(cg.get_instructions())
        source = SyntheticLocalSource(varname)
        result = VariableTracker.build(self.root_tx, example_value, source)
        TracingContext.get().guards_context.dynamo_guards.remove_guards_with_source(
            source
        )
        return result

    def add_cleanup_hook(self, fn: Callable[[], Any]):
        self.cleanup_hooks.append(fn)

    def call_cleanup_hooks(self):
        for hook in reversed(self.cleanup_hooks):
            hook()
        self.cleanup_hooks.clear()

    @property
    def root_tracer(self):
        return self.tracers[0]

    @property
    def current_tracer(self):
        return self.tracers[-1]

    def is_root_tracer(self):
        # Helper to tell if we are inside the higher order operator tracing.
        return len(self.tracers) == 1

    @property
    def graph(self):
        return self.current_tracer.graph

    # TODO(rzou): can delete after we refactor speculate_subgraph to use nested GraphTracer.
    @graph.setter
    def graph(self, value):
        self.current_tracer.graph = value

    @property
    def input_name_to_proxy(self):
        return self.current_tracer.input_name_to_proxy

    @property
    def real_value_cache(self):
        return self.current_tracer.real_value_cache

    @property
    def bound_symbols(self):
        return self.current_tracer.bound_symbols

    # If you are here, and you're looking for create_graph_input,
    # to avoid ambiguity, please call one of the following:
    # - self.current_tracer.create_graph_input
    # - self.root_tracer.create_graph_input
    # See NOTE [HigherOrderOperator tracing design] for more context.

    def create_proxy(self, *args, **kwargs):
        return self.current_tracer.create_proxy(*args, **kwargs)

    def create_node(self, *args, **kwargs):
        return self.current_tracer.create_node(*args, **kwargs)

    def remove_node(self, *args, **kwargs):
        return self.current_tracer.remove_node(*args, **kwargs)

    @contextlib.contextmanager
    def subtracer(self, source_target, prior_tracer):
        new_scope_ctx = enter_new_scope()
        try:
            if prior_tracer:
                # Lineage MUST stay preserved
                assert prior_tracer.parent is self.current_tracer
            new_scope_ctx.__enter__()
            tracer = (
                prior_tracer
                if prior_tracer
                else SubgraphTracer(
                    self,
                    parent=self.current_tracer,
                    source_target=source_target,
                    is_export=self.current_tracer.is_export,
                )
            )
            self.tracers.append(tracer)
            yield tracer
        finally:
            new_scope_ctx.__exit__(None, None, None)
            self.tracers.pop()

    @property
    def output(self):
        return self

    @property
    def fake_mode(self):
        return self.tracing_context.fake_mode

    @property
    def shape_env(self):
        return self.tracing_context.fake_mode.shape_env

    @property
    def guards(self) -> torch._guards.GuardsSet:
        return self.tracing_context.guards_context.dynamo_guards

    @property
    def nn_modules(self) -> dict[str, Any]:
        return self.tracing_context.module_context.nn_modules

    def save_global_state(self, out=None):
        """
        Saves to out if it is provided. Else saves to the tracing context's global_state.
        """
        global_state = cast(
            dict[str, tuple[Callable[..., Any], bool]],
            (
                out
                if out is not None
                else self.tracing_context.global_context.global_state
            ),
        )

        # TODO - Consider having a torch level API for torch_function_state. As
        # of now, we create a ref cycle by passing the
        # output.set_torch_function_state to
        # output.tracing_context.global_context.global_state. In the interim,
        # the problem can be solved by manually set
        # output.tracing_context.global_context.global_state to None at cleanup.
        global_state["torch_function_enabled"] = (
            self.set_torch_function_state,
            self.torch_function_enabled,
        )
        global_state["grad_enabled"] = (torch.set_grad_enabled, torch.is_grad_enabled())

        global_state["autocast_enabled"] = (
            functools.partial(torch.set_autocast_enabled, "cuda"),
            torch.is_autocast_enabled("cuda"),
        )
        global_state["autocast_cpu_enabled"] = (
            functools.partial(torch.set_autocast_enabled, "cpu"),
            torch.is_autocast_enabled("cpu"),
        )
        global_state["autocast_gpu_dtype"] = (  # type:ignore[assignment]
            functools.partial(torch.set_autocast_dtype, "cuda"),
            torch.get_autocast_dtype("cuda"),
        )
        global_state["autocast_cpu_dtype"] = (  # type:ignore[assignment]
            functools.partial(torch.set_autocast_dtype, "cpu"),
            torch.get_autocast_dtype("cpu"),
        )
        global_state["autocast_cache_enabled"] = (
            torch.set_autocast_cache_enabled,
            torch.is_autocast_cache_enabled(),
        )

    def push_tx(self, tx):
        self._current_tx.append(tx)

    def pop_tx(self):
        return self._current_tx.pop()

    @property
    def current_tx(self):
        return self.root_tx if not self._current_tx else self._current_tx[-1]

    def count_calls(self):
        return count_calls(self.graph)

    def is_empty_graph(self):
        return len(list(self.graph.nodes)) == 0

    def get_submodule(self, keys):
        assert keys
        obj: Union[torch.nn.Module, dict[str, torch.nn.Module]] = self.nn_modules
        for k in keys.split("."):
            if isinstance(obj, dict):
                obj = obj[k]
            else:
                obj = getattr(obj, k)
        return obj

    def new_var(self, name="tmp"):
        existing = set(self.code_options["co_varnames"])
        # In common case, this will be O(1)
        while True:
            var = f"{name}_{next(self.unique_var_id)}"
            if var not in existing:
                self.code_options["co_varnames"] += (var,)
                return var

    def update_co_names(self, name):
        """Ensure self.code_options.co_names contains name"""
        if name not in self.code_options["co_names"]:
            self.code_options["co_names"] += (name,)

    @staticmethod
    def module_key_name(*names):
        # create a new unique name
        name = "_".join(map(str, names))
        # Strip the guard lookup L/G access
        name = re.sub(r"^[GL]\['?(.*?)'?\]$", r"\1", name)
        # e.g. replace abc.xyz[123].qkv with abc.xyz_123.qkv
        name = re.sub(r"\[(\d+)\]", r"_\g<1>", name)
        # e.g. replace abc.xyz_123.qkv with abc_xyz_123_qkv
        name = re.sub(r"[^a-zA-Z0-9]", "_", name)

        if not name or not name[0].isalpha():
            name = "sub" + name

        return name

    def register_static_attr_and_return_proxy(
        self, attr_prefix: str, attr_value: Any
    ) -> fx.Proxy:
        attr_name = get_unique_name_wrt(attr_prefix, self.nn_modules)
        # TODO `nn_modules` has been historically overloaded to store a lot more
        # than just nn module objects, fix that.
        self.nn_modules[attr_name] = attr_value
        proxy = self.create_proxy("get_attr", attr_name, (), {})
        set_example_value(proxy.node, attr_value)
        return proxy

    def register_attr_or_module(
        self,
        target: Union[torch.nn.Module, torch.Tensor, Any],
        *names,
        **options,
    ):
        if is_dynamic_nn_module(target, self.root_tx.export):
            # Instead of returning UnspecializedNNModuleVariable, call
            # VariableTracker.build so that it is tracked for mutation.
            return VariableTracker.build(self.current_tx, target, **options)

        options = dict(options)
        assert "source" in options
        source = options["source"]
        assert not isinstance(source, ParamBufferSource)

        if isinstance(target, torch.Tensor):
            tracer = self.current_tracer
            if not self.is_root_tracer():
                # For higher order ops, we don't want to insert the get_attr in
                # innermost graph. Instead, we want to raise the params/buffers
                # as inputs to the higher-order graph, and register them as
                # get_attrs in the root tracer.

                # Note that Dynamo will still call lift_tracked_freevar_to_input
                # when these inputs are encountered for the inner graph. The
                # only difference is what happens at the root tracer for
                # nn.Parameters vs free inputs. The free inputs are registered
                # as placeholders in the root graph, whereas the nn.Parameters
                # are registered as get_attr nodes in the root graph.
                tracer = self.root_tracer

            def wrap_name(module_key):
                assert self.param_name_to_source is not None
                self.param_name_to_source[module_key] = source

                # Check if the attr has already been registered. This can happen
                # when two different sources point to the same tensor.
                if target in self.root_tx.output.side_effects:
                    return self.root_tx.output.side_effects[target]

                if get_static_address_type(target) == "guarded" and not isinstance(
                    source, NumpyTensorSource
                ):
                    install_guard(source.make_guard(GuardBuilder.ID_MATCH))
                elif not is_constant_source(source):
                    install_guard(source.make_guard(GuardBuilder.TENSOR_MATCH))

                vt = wrap_fx_proxy(
                    self.root_tx,
                    tracer.create_proxy("get_attr", module_key, (), {}),
                    example_value=target,
                    **options,
                )

                # Track the object so to avoid duplicate registration in case of
                # different sources pointing to the same tensor object.
                vt = self.root_tx.output.side_effects.track_object_existing(target, vt)

                assert "tensor_dict" not in vt.proxy.node.meta
                vt.proxy.node.meta["tensor_dict"] = _extract_tensor_dict(target)

                return vt

        elif isinstance(target, torch.nn.Module):
            assert isinstance(target, torch.nn.Module)

            if source:
                install_guard(source.make_guard(GuardBuilder.NN_MODULE))

                def wrap_name(module_key):
                    return NNModuleVariable(type(target), module_key, target, **options)

            else:
                # This is Dynamo created graph module, e.g., graph module coming
                # from higher order ops. NNModuleVariable tracker can't be
                # sourceless, so let's return a unspecializedNNModule variable
                # tracker.
                def wrap_name(module_key):
                    return variables.UnspecializedNNModuleVariable(target, **options)

        elif isinstance(target, (torch.SymInt, torch.SymFloat)):
            # HACKY CODE REGION BEGIN
            # WE ARE PIGGYBACKING ON EXISTING INFRA TO REGISTER ATTRS
            # This ultimately gets written to self.nn_modules, which is unfortunate
            # Attrs that are tenors and symints and such need to be migrated to have their
            # own storage
            # alas, this is like this for now

            def wrap_name(module_key):
                return SymNodeVariable.create(
                    self,
                    self.create_proxy("get_attr", module_key, (), {}),
                    sym_num=target,
                    **options,
                )

            # HACKY CODE REGION END
        else:

            def wrap_name(module_key):
                self.output.update_co_names(module_key)
                self.global_scope[module_key] = target
                return VariableTracker.build(
                    self, target, ConstantSource(source_name=module_key)
                )

        for k, v in self.nn_modules.items():
            if v is target:
                # it already exists
                return wrap_name(k)

        name = OutputGraph.module_key_name(*names)
        name = get_unique_name_wrt(name, self.nn_modules, self.global_scope)
        self.nn_modules[name] = target
        if isinstance(target, torch.nn.Module):

            def register_leaf_name(leaf_name):
                assert self.param_name_to_source is not None
                new_source = ParamBufferSource(source, leaf_name)
                new_name = f"{name}.{leaf_name}"
                self.param_name_to_source[new_name] = new_source
                if isinstance(source, LocalSource):
                    self.dynamo_flat_name_to_original_fqn[
                        OutputGraph.module_key_name(new_source.name())
                    ] = leaf_name

            # annoying, but there are cases when we do not have parameters
            # see test_nn_moduledict_contains
            if hasattr(target, "_parameters"):
                for leaf_name, _ in target.named_parameters():
                    register_leaf_name(leaf_name)
            if hasattr(target, "_buffers"):
                for leaf_name, _ in target.named_buffers():
                    register_leaf_name(leaf_name)

        return wrap_name(name)

    def handle_aliases_for_stolen_lists(self, tx):
        # If list inputs are stolen, but still needed after the function call, create aliases to keep them alive
        maybe_gm = self.local_scope.get("self")
        stolen_list_names = get_locals_to_steal(maybe_gm)
        if not stolen_list_names:
            return [], {}

        alias_insts = []
        needs_alias: dict[str, list[VariableTracker]] = {}

        queue = [
            *tx.stack,
            *tx.symbolic_locals.values(),
            *self.side_effects.store_attr_mutations.keys(),
        ]

        while queue:
            x = queue.pop()
            if isinstance(x, BaseListVariable):
                assert isinstance(x.items, list)
                queue += x.items
                continue

            if not (
                (
                    x not in self.side_effects.store_attr_mutations
                    or isinstance(x.mutation_type, AttributeMutationExisting)
                )
                and isinstance(x.source, GetItemSource)
                and isinstance(x.source.base, LocalSource)
                and x.source.base.local_name in stolen_list_names
            ):
                continue

            stolen_name = x.source.base.local_name
            if stolen_name not in needs_alias:
                needs_alias[stolen_name] = []
            needs_alias[stolen_name].append(x)

        visited = {}
        overridden_sources: dict[Source, Source] = {}
        for arg in self.graphargs:
            if not (
                isinstance(arg._example, list)
                and isinstance(arg.source, LocalSource)
                and arg.source.local_name in needs_alias
            ):
                continue

            # arg is a list that will be cleared by the compiled function
            list_name = arg.source.local_name
            assert list_name in self.code_options["co_varnames"]
            for x in needs_alias[list_name]:
                # Skip if already handled.
                if x.source in overridden_sources:
                    continue

                # A small codegen optimization because we might have different
                # VariableTrackers that share the same source.
                list_idx = x.source.index
                if list_idx not in visited:
                    alias_name = self.new_var(
                        f"{list_name}_ref"
                    )  # self.new_var already adds unique id suffix

                    visited[list_idx] = alias_name
                    # bytecode of `alias_name = list_name[list_idx]`
                    alias_insts.extend(
                        [
                            create_instruction("LOAD_FAST", argval=list_name),
                            create_load_const(list_idx),
                            create_instruction("BINARY_SUBSCR"),
                            create_instruction("STORE_FAST", argval=alias_name),
                        ]
                    )

                # operate on alias, handled by suffix codegen
                old_source = x.source
                overridden_sources[old_source] = LocalSource(visited[list_idx])

        # NOTE: we need `overridden_sources` because (1) we want to codegen for
        # these list items to use the new local source, but (2) we want to avoid
        # updating `source` in place because that might break invariants in
        # other parts of Dynamo like guards.
        return alias_insts, overridden_sources

    def compile_subgraph(
        self, tx, partial_convert=False, reason: Optional[GraphCompileReason] = None
    ):
        """
        Generate a subgraph to continue execution on user code.
        Automatically restore live variables.
        """
        assert reason is not None

        from .decorators import disable

        self.partial_convert = partial_convert
        self.compile_subgraph_reason = reason
        self.should_exit = True

        log.debug("COMPILING GRAPH due to %s", reason)

        if not all(block.can_restore() for block in tx.block_stack):
            unimplemented_v2(
                gb_type="Attempt to compile graph in a try block",
                context="",
                explanation="Dynamo cannot compile traced graphs while in a try block.",
                hints=[
                    *graph_break_hints.CAUSED_BY_EARLIER_GRAPH_BREAK,
                ],
            )

        prefix_insts: list[Instruction] = []
        if sys.version_info >= (3, 11):
            # prefix instructions (Python 3.11+)
            for inst in tx.prefix_insts:
                if inst.opname == "MAKE_CELL":
                    prefix_insts.append(
                        create_instruction("MAKE_CELL", argval=inst.argval)
                    )
                elif inst.opname == "COPY_FREE_VARS":
                    prefix_insts.append(
                        create_instruction(
                            "COPY_FREE_VARS", arg=len(tx.code_options["co_freevars"])
                        )
                    )
                else:
                    prefix_insts.append(copy.copy(inst))
        assert not (self.pregraph_bytecode and self.export), (
            "export does not support pregraph_bytecode"
        )
        prefix_insts.extend(self.pregraph_bytecode)
        alias_insts, overridden_sources = self.handle_aliases_for_stolen_lists(tx)
        prefix_insts.extend(alias_insts)

        def append_prefix_insts():
            self.add_output_instructions(prefix_insts)
            prefix_insts.clear()

        for block in reversed(tx.block_stack):
            block.exit(tx, is_graph_break=reason.graph_break)

        self.cleanup_graph()
        tx.prune_dead_locals()
        stack_values = list(tx.stack)

        # realize any unrealized tensor VTs in case they
        # need to be added to self.nn_modules as attributes
        for value in stack_values:
            value.realize()

        output_replacements = self.dedup_pass()

        # Use nn.Module "proxies" in the constructed GraphModule so that
        # the resulting GM does not hold additional strong references to the original modules.
        # This prevents a strong ref cycle where Dynamo created code holds on to references
        # to modules that also have Dynamo code cache invalidation checks.
        # When cache invalidation runs, the generated GM will be invalidated, which also deletes
        # the proxies.
        nn_modules_proxies = {
            name: nn_module_proxy(mod) for name, mod in self.nn_modules.items()
        }
        root = FakeRootModule(nn_modules_proxies)
        # Add all the local vars to the "stack" so restore at the end
        restore_vars: list[str] = []
        val_to_names: dict[VariableTracker, list[str]] = {}
        # NB: Typically (i.e., for graph compile from RETURN_VALUE),
        # symbolic_locals will be empty at this point, as prune_dead_locals
        # will clear out all of symbolic_locals because RETURN_VALUE is the
        # last instruction and no more locals are used.  The fanciness here
        # is only needed for partial graphs.
        for k, v in tx.symbolic_locals.items():
            # Note! this explicitly uses .local_name for matching
            # Failure to do so will cause spurious registrations in val_to_names.
            # This will in turn result in spurious variables showing up in the graph.
            # This was very tricky to debug. For an example, dump the graph at call_user_compiler
            # while running test_subgraphs.py
            if isinstance(v.source, LocalSource) and v.source.local_name == k:
                continue  # no need to restore initial state
            if isinstance(v, CellVariable) and v.local_name == k:
                continue  # no need to restore initial state
            # Do not load variable if it is NULL.
            if sys.version_info >= (3, 12):
                # Continuation function will load the NULL for v.
                if type.__instancecheck__(NullVariable, v):
                    continue
            else:
                # A variable should never be NULL in < 3.12
                assert not type.__instancecheck__(NullVariable, v)
            if v not in val_to_names:
                val_to_names[v] = []
            val_to_names[v].append(k)
        for v in val_to_names.keys():
            restore_vars.extend(val_to_names[v])
            stack_values.extend([v] * len(val_to_names[v]))

        # to handle random calls
        if len(self.random_calls) > 0:
            append_prefix_insts()
            random_calls_instructions = []
            self.random_values_var = self.new_var("random_values")
            rand_fn = disable(_get_gen_rand_values_fn(self.random_calls))
            rand_fn_name = self.install_global("__gen_rand_values", rand_fn)
            codegen = PyCodegen(tx, root, overridden_sources=overridden_sources)
            random_calls_instructions.extend(
                codegen.load_function_name(rand_fn_name, True)
            )
            random_calls_instructions.extend(create_call_function(0, False))
            random_calls_instructions.append(
                codegen.create_store(tx.output.random_values_var),
            )
            self.add_output_instructions(random_calls_instructions)

        if (
            stack_values
            and all(
                not isinstance(
                    v,
                    (
                        UnspecializedPythonVariable,
                        NumpyNdarrayVariable,
                        TensorWithTFOverrideVariable,
                    ),
                )
                and not (isinstance(v, SymNodeVariable) and v.python_type() is float)
                for v in stack_values
            )
            and all(isinstance(x, TensorVariable) for x in stack_values)
            and len(set(stack_values)) == len(stack_values)
            and self.side_effects.is_empty()
            and not len(tx.debug_locals) != 0
            and not self.backward_state
        ):
            append_prefix_insts()
            # optimization to generate better code in a common case
            self.add_output_instructions(
                self.compile_and_call_fx_graph(
                    tx, list(reversed(stack_values)), root, output_replacements
                )
                + [create_instruction("UNPACK_SEQUENCE", arg=len(stack_values))]
            )
            # restore all the live local vars
            self.add_output_instructions(
                [
                    PyCodegen(tx, overridden_sources=overridden_sources).create_store(
                        var
                    )
                    for var in reversed(restore_vars)
                ]
            )
        else:
            graph_output_var = self.new_var("graph_out")
            pass1 = PyCodegen(
                tx, root, graph_output_var, overridden_sources=overridden_sources
            )
            self.codegen_suffix(tx, stack_values, pass1)

            # one more time now that we have established tempvars
            pass2 = PyCodegen(
                tx,
                root,
                graph_output_var,
                tempvars={val: None for val, count in pass1.uses.items() if count > 1},
                overridden_sources=overridden_sources,
            )
            self.codegen_suffix(tx, stack_values, pass2)

            stored_graph_output_var = False
            output = []
            if count_calls(self.graph) != 0 or len(pass2.graph_outputs) != 0:
                output.extend(
                    self.compile_and_call_fx_graph(
                        tx, pass2.graph_output_vars(), root, output_replacements
                    )
                )

                if len(pass2.graph_outputs) != 0:
                    output.append(pass2.create_store(graph_output_var))
                    stored_graph_output_var = True
                else:
                    output.append(create_instruction("POP_TOP"))
            else:
                # NB: Important to run compiler collective even when there is
                # a graph break
                self.run_compiler_collective(tx)
            append_prefix_insts()
            self.add_output_instructions(output + pass2.get_instructions())

            # restore all the live local vars
            self.add_output_instructions(
                [
                    PyCodegen(tx, overridden_sources=overridden_sources).create_store(
                        var
                    )
                    for var in reversed(restore_vars)
                ]
            )

            if stored_graph_output_var:
                self.add_output_instructions(
                    [
                        PyCodegen(
                            tx, overridden_sources=overridden_sources
                        ).create_delete(graph_output_var)
                    ]
                )

    def codegen_suffix(self, tx, stack_values, cg):
        # NOTE: `codegen_save_tempvars` must run first to update `source` fields
        # for variables with `AttributeMutationNew`, as they don't implement
        # `reconstruct` themselves.
        self.side_effects.codegen_save_tempvars(cg)
        if self.backward_state:
            assert not self.export
            for name, val in self.backward_state.items():
                cg(val)
                cg.append_output(cg.create_load(self.backward_state_var))
                cg.store_attr(name)
        self.side_effects.codegen_hooks(cg)

        # Return variables used for logging at the end
        for debug_var, args in tx.debug_locals:
            cg.add_push_null(lambda: cg(debug_var))
            for arg in args:
                cg(arg)
            cg.extend_output(create_call_function(len(args), False))
            cg.extend_output([create_instruction("POP_TOP")])

        cg.restore_stack(stack_values, value_from_source=not tx.export)
        self.side_effects.codegen_update_mutated(cg)

    def cleanup_graph(self):
        """
        Remove "creation_timestamp" from node meta

        Remove this pattern from the graph:
            torch._C._set_grad_enabled(False)
            torch._C._set_grad_enabled(True)
        """
        assert self.should_exit
        nodes = list(self.graph.nodes)
        for node in nodes:
            node.meta.pop("creation_timestamp", None)

        grad_enabled = torch.is_grad_enabled()
        for node1, node2 in zip(nodes, nodes[1:]):
            if (
                node1.target is torch._C._set_grad_enabled
                and tuple(node1.args) == (not grad_enabled,)
                and not node1._erased
            ):
                grad_enabled = node1.args[0]
                if (
                    node2.target is torch._C._set_grad_enabled
                    and tuple(node2.args) == (not grad_enabled,)
                    and not node2._erased
                ):
                    grad_enabled = node2.args[0]
                    self.graph.erase_node(node1)
                    self.graph.erase_node(node2)

    def get_graph_sizes_structured(self):
        ret = {}
        for node in self.graph.nodes:
            example_value = node.meta.get("example_value", None)
            if isinstance(example_value, torch._subclasses.FakeTensor):
                size = example_value.size()
                ret[node.name] = [s if isinstance(s, int) else repr(s) for s in size]
        return ret

    def get_graph_sizes(self, name: str):
        graph_sizes_str = "TRACED GRAPH TENSOR SIZES\n"
        graph_sizes_str += f"===== {name} =====\n"
        for node in self.graph.nodes:
            example_value = node.meta.get("example_value", None)
            if isinstance(example_value, torch._subclasses.FakeTensor):
                size = example_value.size()
                graph_sizes_str += f"{node.name}: {tuple(size)}\n"
                concrete_size = []
                has_symint = False
                for sz in size:
                    if isinstance(sz, int):
                        concrete_size.append(sz)
                    elif isinstance(sz, torch.SymInt):
                        has_symint = True
                        concrete_size.append(sz.node.hint)
                    else:
                        break
                else:
                    if has_symint:
                        graph_sizes_str += (
                            f"{node.name} (concrete): {tuple(concrete_size)}\n"
                        )
        return graph_sizes_str

    @contextlib.contextmanager
    def restore_global_state(self):
        """
        Momentarily restores the global state to what it was prior to tracing the current output
        """
        prior_global_state = self.tracing_context.global_context.copy_graphstate()
        current_global_state: dict[str, tuple[Any, bool]] = {}
        self.save_global_state(out=current_global_state)
        try:
            # Set to state prior to tracing the graph
            self.tracing_context.global_context.restore_graphstate(prior_global_state)
            yield
        finally:
            # Reset to state at the current time (e.g. before calling the user compiler)
            self.tracing_context.global_context.restore_graphstate(
                GlobalContextCheckpointState(current_global_state)
            )

    def run_compiler_collective(self, tx):
        if (ds := tx.distributed_state) is not None and ds.all_states is None:
            compile_pg = ds.compile_pg
            log.info("compiler_collective %s", ds.local_state)
            torch._logging.trace_structured(
                "artifact",
                metadata_fn=lambda: {
                    "name": "compiler_collective",
                    "encoding": "string",
                },
                payload_fn=lambda: ds.local_state.render(),
            )
            with (
                torch.cuda.device(compile_pg.rank() % torch.cuda.device_count()),
                dynamo_timed("compiler_collective", log_pt2_compile_event=True),
            ):
                all_states = [None] * compile_pg.size()
                dist.all_gather_object(all_states, ds.local_state, group=compile_pg)
                ds.all_states = all_states
            # Clear speculation log, because are tracing may diverge due to
            # this information from the compiler collective
            tx.speculation_log.clear()
            raise exc.CompileCollectiveRestartAnalysis

    def compile_and_call_fx_graph(self, tx, rv, root, replaced_outputs):
        """
        Generate code from self.graph and return the Instruction()s to
        call that generated code.
        """
        with torch._guards.TracingContext.clear_frame():
            from .decorators import disable

            assert self.should_exit

            self.run_compiler_collective(tx)

            name = unique_id("__compiled_fn")

            assert isinstance(rv, list)
            assert isinstance(root, FakeRootModule)

            output_node = self.create_node(
                "output",
                "output",
                (self.current_tracer.create_arg(tuple(x.as_proxy() for x in rv)),),
                {},
            )

            for old_node, new_node in replaced_outputs.items():
                old_node.replace_all_uses_with(new_node)

            tx.output.current_tracer._maybe_preserve_original_meta(tx, output_node)
            if not config.do_not_emit_runtime_asserts:
                # There is a rare scenario where codegen_suffix adds a new entry
                # to self.nn_modules while `root` knows only about the
                # nn_modules at the time of its creation. This causes failures
                # while creating the graph module because self.graph and root
                # are out of sync. This only happens for `get_attr` nodes, so
                # here we clean up the get_attr nodes that are unused.
                self.remove_unused_get_attr_nodes()
                insert_deferred_runtime_asserts(
                    fx.GraphModule(root, self.graph),
                    self.shape_env,
                    name,
                    export=self.export,
                )
            # NB: deferred runtime asserts can keep graphargs live, so make sure
            # those are inserted before pruning
            self.remove_unused_graphargs()
            ncalls = count_calls(self.graph)
            counters["stats"]["calls_captured"] += ncalls

            self.remove_tensorify_specialized_graphargs()

            # free a bit of memory
            self.real_value_cache.clear()

            gm = _make_graph_module(root, self.graph)
            for register_finalizer in self.register_finalizer_fns:
                register_finalizer(gm)

            gm.compile_subgraph_reason = self.compile_subgraph_reason
            gm.meta["dynamo_flat_name_to_original_fqn"] = (
                self.dynamo_flat_name_to_original_fqn.copy()
            )
            gm.meta["dynamo_compile_id"] = self.dynamo_compile_id

            graph_code_log.debug(
                "%s",
                lazy_format_graph_code(
                    name, gm, include_stride=True, include_device=True, colored=True
                ),
            )
            torch._logging.trace_structured(
                "dynamo_output_graph",
                lambda: {"sizes": self.get_graph_sizes_structured()},
                payload_fn=lambda: gm.print_readable(
                    print_output=False, include_stride=True, include_device=True
                ),
            )
            self.call_cleanup_hooks()
            old_fake_mode = self.tracing_context.fake_mode
            if not self.export:
                import torch._functorch.config as _config

                with _config.patch(fake_tensor_allow_unsafe_data_ptr_access=False):
                    # TODO(voz): The way export uses gm, and fake tensors, is not supported with us resetting
                    backend_fake_mode = torch._subclasses.FakeTensorMode(
                        shape_env=old_fake_mode.shape_env,
                    )
                # TODO(voz): Ostensibily, this should be scoped and
                # restore back to old_fake_mode, but doing so currently violates
                # a lot of fake_tensor ownership assumptions and runs afoul of detect_fake_mode
                self.tracing_context.fake_mode = backend_fake_mode

            with self.restore_global_state():
                compiled_fn = self.call_user_compiler(gm)

            from torch.fx._lazy_graph_module import _LazyGraphModule

            if isinstance(compiled_fn, _LazyGraphModule) or (
                isinstance(getattr(compiled_fn, "__self__", None), _LazyGraphModule)
                and compiled_fn.__name__ == "_lazy_forward"  # type: ignore[attr-defined]
            ):
                # Since dynamo will run the forward method for the GraphModule shortly
                # anyways, it does not hurt to do the real recompilation here if
                # this is a _LazyGraphModule. This makes it easier for dynamo to
                # optimize a _LazyGraphModule.

                lazy_gm = (
                    compiled_fn
                    if isinstance(compiled_fn, _LazyGraphModule)
                    else compiled_fn.__self__  # type: ignore[attr-defined]
                )

                _LazyGraphModule.force_recompile(lazy_gm)

                if not isinstance(compiled_fn, _LazyGraphModule):
                    # replace compiled_fn with the real forward method
                    compiled_fn = lazy_gm.forward

            compiled_fn = disable(compiled_fn)

            counters["stats"]["unique_graphs"] += 1
            # This is safe because we pre-process name to be unique
            self.install_global_unsafe(name, compiled_fn)

            cg = PyCodegen(tx)
            cg.make_call_generated_code(name)
            return cg.get_instructions()

    @property
    def placeholders(self) -> list[fx.Node]:
        return self.graph.find_nodes(op="placeholder")

    @property
    def graphargs(self) -> list[GraphArg]:
        return [node.meta["grapharg"] for node in self.placeholders]

    def call_user_compiler(self, gm: fx.GraphModule) -> CompiledFn:
        with dynamo_timed(
            "OutputGraph.call_user_compiler",
            phase_name="backend_compile",
            log_pt2_compile_event=True,
            dynamo_compile_column_us="aot_autograd_cumulative_compile_time_us",
        ):
            return self._call_user_compiler(gm)

    def _call_user_compiler(self, gm: fx.GraphModule) -> CompiledFn:
        assert self.compiler_fn is not None
        tot = 0
        placeholders = []
        for node in gm.graph.nodes:
            if node.op in ("call_function", "call_method", "call_module"):
                tot += 1
            if node.op == "placeholder":
                placeholders.append(node)
        increment_op_count(tot)
        for pl in placeholders:
            arg = pl.meta["grapharg"]
            # TODO: Why isn't this stored in meta :think:
            # NOTE: can't move these into meta: https://github.com/pytorch/pytorch/issues/141640
            pl._dynamo_source = arg.source

        # NOTE: can't move these into meta: https://github.com/pytorch/pytorch/issues/141640
        gm._param_name_to_source = self.param_name_to_source  # type: ignore[assignment]
        gm._source_to_user_stacks = self.source_to_user_stacks  # type: ignore[assignment]

        name = (
            self.compiler_fn.__name__
            if hasattr(self.compiler_fn, "__name__")
            else "<unknown compiler_fn>"
        )
        try:
            _step_logger()(logging.INFO, f"calling compiler function {name}")
            compiler_fn = self.compiler_fn
            if config.verify_correctness:
                compiler_fn = WrapperBackend(compiler_fn)
            compiled_fn = compiler_fn(gm, self.example_inputs())
            _step_logger()(logging.INFO, f"done compiler function {name}")
            assert callable(compiled_fn), "compiler_fn did not return callable"
        except (TensorifyScalarRestartAnalysis, ShortenTraceback):
            raise
        except exceptions_allowed_to_be_fallback as e:
            if self.has_user_defined_allowed_in_graph:
                raise BackendCompilerFailed(
                    self.compiler_fn, e, inspect.currentframe()
                ).with_traceback(e.__traceback__) from None
            unimplemented_v2_with_warning(
                e,
                self.root_tx.f_code,
                gb_type="Backend compiler exception",
                context=f"Backend: {name}\nException:{str(e)}\nTraceback:\n{self.root_tx.format_frame_summary()}",
                explanation=f"Backend compiler `{name}` failed with {str(e)}. Adding a graph break.",
                hints=[
                    "Report an issue to the backend compiler repo.",
                ],
            )
        except SkipFrame as e:
            # The backend compiler has requested that we skip the frame, instead of
            # aborting execution.
            raise e
        except Exception as e:
            raise BackendCompilerFailed(
                self.compiler_fn, e, inspect.currentframe()
            ).with_traceback(e.__traceback__) from None

        signpost_event(
            "dynamo",
            "OutputGraph.call_user_compiler",
            {
                **self.co_fields,
                "op_count": tot,
                "node_count": len(gm.graph.nodes),
                "input_count": len(placeholders),
            },
        )

        return compiled_fn

    def dedup_pass(self):
        if torch._dynamo.config.use_graph_deduplication:
            return apply_graph_deduplication(self)
        else:
            return dict()

    def install_subgraph(self, name, sub_gm):
        next_name = get_unique_name_wrt(name, self.nn_modules, requires_suffix=True)
        sub_gm.__name__ = next_name
        sub_gm.torchdynamo_force_dynamic = False
        # This graph module is not present in the user space, so it can't be
        # accessed by a source. Set source=None.
        self.register_attr_or_module(sub_gm, next_name, source=None)
        return next_name

    def example_inputs(self) -> list[torch.Tensor]:
        result = [arg.example for arg in self.graphargs]
        return result

    def remove_unused_get_attr_nodes(self) -> None:
        for node in sorted(self.graph.find_nodes(op="get_attr"), reverse=True):
            if len(list(node.users)) == 0:
                self.remove_node(node)

    def remove_unused_graphargs(self) -> None:
        # NB: It's always OK to drop GraphArg for symbols that ended up being
        # specialized.  You don't even have to make a guard for it, because
        # ShapeEnv produce_guards operates on tracked_fakes, which never gets
        # pruned.  That being said, you'll get marginally better generated
        # guard code if you promote the guard into a Dynamo guard (since that
        # allows for the guard to be done using C++ guards.)  If we get
        # ShapeEnv guards to go into C++ guards, this will stop being a thing
        # though!

        assert self.should_exit

        # Miniature DCE pass, but only for obviously trivial operations
        def is_static_true(b_node: fx.node.Argument):
            if b_node is True:
                return True
            if not isinstance(b_node, fx.Node):
                return False
            b = b_node.meta.get("example_value")
            if b is None:
                return False
            if b is True:
                return True
            if (
                isinstance(b, torch.SymBool)
                and (r := b.node.maybe_as_bool()) is not None
            ):
                return r
            # TODO: We can also technically remove all cases when the input
            # doesn't have unbacked inputs, since it's all in the ShapeEnv
            return False

        def is_symnode_arg(a: fx.node.Argument):
            from torch.fx.experimental.sym_node import SymTypes

            if isinstance(a, (int, float, bool)):
                return True
            if isinstance(a, fx.Node):
                return isinstance(a.meta.get("example_value"), SymTypes)
            return False

        # NB: We assume that you cannot do mutations on int/float/bool,
        # because they are immutable types, and therefore is always safe to
        # DCE.
        def is_symnode_compute_node(node):
            from torch.fx.experimental.sym_node import SymTypes

            if node.op != "call_function":
                return False
            # TODO: I don't think it's possible to have a bare int/float here?
            if not isinstance(node.meta.get("example_value"), SymTypes):
                return False
            # TODO: This will bail here if you ever end up with a more complicated
            # computation function, like sum(list_of_ints), even though it
            # should be DCE'able
            if not all(is_symnode_arg(a) for a in node.args):
                return False
            if not all(is_symnode_arg(a) for a in node.kwargs.values()):
                return False
            return True

        from torch.fx.experimental.symbolic_shapes import is_accessor_node

        for node in reversed(list(self.graph.nodes)):
            if len(list(node.users)) == 0:
                if (
                    node.op == "get_attr"
                    or (node.op == "call_function" and node.target is operator.getitem)
                    or (
                        node.op == "call_function"
                        and node.target is torch._check
                        and is_static_true(node.args[0])
                    )
                    or is_symnode_compute_node(node)
                    or is_accessor_node(node)
                ):
                    self.remove_node(node)

        def placeholder_binds_symbol(node):
            arg = node.meta["grapharg"]
            example = arg.example
            if isinstance(example, torch.SymInt) and isinstance(
                example.node.expr, sympy.Symbol
            ):
                return example.node.expr
            return None

        def remove_unused(node):
            log.debug("REMOVE UNUSED GRAPHARG %s", node.meta["grapharg"].source.name())
            # I'm not really sure why you need to delete these from the
            # node since the node is going to get removed
            del node.meta["grapharg"]
            self.remove_node(node)
            self.real_value_cache.pop(node, None)

        used_symbols: set[sympy.Symbol] = set()

        def update_used_symbols(used_symbols, fake: Union[torch.SymInt, torch.Tensor]):
            used_symbols |= free_symbols(fake)

        recheck_placeholders = []
        for node in self.placeholders:
            binds_symbol = placeholder_binds_symbol(node) is not None
            # Don't delete symbol bindings yet
            if binds_symbol:
                if not node.users:
                    recheck_placeholders.append(node)
            else:
                if not node.users and not isinstance(
                    node.meta["grapharg"], BackwardStateGraphArg
                ):
                    remove_unused(node)
                else:
                    # Register the free symbols as uses
                    arg = node.meta["grapharg"]
                    if isinstance(arg, BackwardStateGraphArg):
                        continue
                    if isinstance(node.meta["grapharg"].example, torch.ScriptObject):
                        real_script_obj = node.meta["grapharg"].example
                        fake_script_obj = node.meta["grapharg"].example_strong_ref
                        if not torch._library.fake_class_registry.tracing_with_real(
                            real_script_obj
                        ):
                            flat_dict = dict(real_script_obj.__obj_flatten__())  # type: ignore[attr-defined]
                            for attr in flat_dict.keys():
                                fake_attr_val = getattr(
                                    fake_script_obj.wrapped_obj, attr
                                )
                                pytree.tree_map_only(
                                    (torch.SymInt, torch.Tensor),
                                    lambda t: update_used_symbols(used_symbols, t),
                                    fake_attr_val,
                                )
                        continue
                    fake = (
                        arg.fake_tensor if arg.fake_tensor is not None else arg.example
                    )
                    update_used_symbols(used_symbols, fake)

        # After removing unused graphargs, prune unused binds_symbol
        for node in recheck_placeholders:
            symbol = placeholder_binds_symbol(node)
            if symbol is not None:
                if symbol not in used_symbols:
                    remove_unused(node)
                else:
                    # Make sure we delete later occurrences of the same symbol
                    used_symbols.remove(symbol)

    def remove_tensorify_specialized_graphargs(self) -> None:
        # This is a pretty interesting function. Basically we have this problem
        # where our compiler tends to choke when we have unused inputs. The way
        # we support dynamic float arguments is by doing a joint fx pass and
        # tensorifying away as many symfloats as we can. For the remaining symfloats
        # we have no choice but to specialize... HOWEVER at that point in time
        # we can no longer remove graph inputs. So our sledgehammer solution is to
        # save the state of what inputs we should have specialized in dynamo and
        # restart analysis. This function incorporates this "view from the future"
        # state and specializes inputs that we know we won't be able to tensorify
        # away in the joint pass. In principle we shouldn't choke on unused inputs
        # and so this shouldn't be necessary. In practice CUDA graphs choke on
        # unused inputs so we need this for now.

        # Import here to prevent circular import
        from torch._dynamo.symbolic_convert import TensorifyState

        for node in self.graph.nodes:
            example_value = node.meta.get("example_value")
            if (
                isinstance(example_value, FakeTensor)
                and example_value.item_memo is not None
                and hasattr(example_value.item_memo.node._expr, "name")
                and all(u.target == "item" for u in node.users)
                and TensorifyState.should_specialize(
                    # We use _expr instead of expr b/c we want the symbol not the replacement
                    example_value.item_memo.node._expr.name
                )
            ):
                for u in list(node.users):
                    u.replace_all_uses_with(guard_scalar(example_value.item_memo))
                    self.remove_node(u)
                self.remove_node(node)

    def add_output_instructions(self, prefix: list[Instruction]) -> None:
        """
        We call this on the creation of a new compiled subgraph that is inserted
        before user code.
        """
        self.output_instructions.extend(prefix)
        self.should_exit = True

    def install_global_unsafe(self, name, value) -> None:
        """
        WARNING: prefer the safer `install_global_by_id/install_global`.
        torch.compile instances should be independent of each other;
        one footgun is to have one instance depend on the existence of
        a global installed by another instance. This can happen if we mangle
        a global the same way across both instances.
        """
        assert name not in self.installed_globals
        self.installed_globals.add(name)
        self.cleanups.append(CleanupHook.create(self.global_scope, name, value))

    def install_global_by_id(self, prefix, value) -> str:
        """
        Installs a global if it hasn't been installed already.
        This is determined by (prefix, id(value)) pair.

        Returns the name of the newly installed global.
        """
        # NB: need self.compile_id to distinguish this global
        # from another global created in a different torch.compile instance
        name = f"{prefix}_{id(value)}_c{self.compile_id}"
        if name in self.installed_globals:
            return name
        self.install_global_unsafe(name, value)
        return name

    def install_global(self, prefix, value) -> str:
        """
        Installs a global, generating a unique name for it.

        Returns the name of the newly installed global.
        """
        # NB: unique_id is unique, even across torch.compile instances
        name = unique_id(prefix)
        self.install_global_unsafe(name, value)
        return name

    def cleanup(self) -> None:
        # There is a reference cycle between tracer and OutputGraph, causing
        # some of the tensor objects to be held alive for longer than necessary.
        self.root_tx = None
        self.nn_modules.clear()
        self.param_name_to_source = None

        for node in self.graph.nodes:
            if "grapharg" in node.meta:
                del node.meta["grapharg"]
        self.real_value_cache.clear()
        self.input_name_to_proxy.clear()
        self.side_effects.clear()
        self.variable_tracker_cache.clear()
        self.register_finalizer_fns.clear()
        self.dynamo_flat_name_to_original_fqn.clear()
        self.tracing_context.clear()
        self.input_source_to_var.clear()
        self.unspec_variable_map.clear()
        self.backward_state.clear()

    def set_torch_function_state(self, enabled: bool) -> None:
        self.torch_function_enabled = enabled

    def add_graph_finalizer(
        self, register_finalizer: Callable[[fx.GraphModule], None]
    ) -> None:
        self.register_finalizer_fns.append(register_finalizer)

    def example_value_from_input_node(self, node: torch.fx.Node):
        """Extract the non-fake example tensor"""
        if node.op == "placeholder":
            return node.meta["grapharg"].example
        assert node.op == "get_attr"
        return self.nn_modules[node.target]  # type: ignore[index]


err_epilogue = (
    "With the current config, we will graph break "
    "(and fall back to eager-mode PyTorch) on all ops "
    "that have do not have the 'pt2_compliant_tag'. "
    "Please see the following doc for how to mark this op as PT2 compliant "
    "https://pytorch.org/tutorials/advanced/custom_ops_landing_page.html"
)


def check_pt2_compliant_op(output_graph, kind, target, args, kwargs):
    if kind != "call_function":
        return

    def encountered_compliant_op(target):
        if target.namespace in {"prim", "prims", "aten"}:
            return
        output_graph.compliant_custom_ops.add(target)

    def encountered_non_compliant_op(target, msg):
        output_graph.non_compliant_ops.add(target)
        if config.only_allow_pt2_compliant_ops:
            unimplemented_v2(
                gb_type="Encountered non-PT2-compliant op",
                context="",
                explanation=msg + " " + err_epilogue,
                hints=[],
            )

    if isinstance(target, torch._ops.OpOverload):
        if torch.Tag.pt2_compliant_tag in target.tags:
            encountered_compliant_op(target)
            return
        encountered_non_compliant_op(
            target,
            f"Encountered the torch.ops.OpOverload {target} that is not PT2 compliant.",
        )
        return

    if isinstance(target, torch._ops.OpOverloadPacket):
        overloads = tuple(target.overloads())
        # Optimization: Overload resolution is expensive.
        # If there's only one overload, we know what it will resolve to.
        if len(overloads) == 1:
            op = getattr(target, overloads[0])
            if torch.Tag.pt2_compliant_tag in op.tags:
                encountered_compliant_op(op)
                return
            encountered_non_compliant_op(
                op,
                f"Encountered the non-overloaded "
                f"torch.ops.OpOverloadPacket {target} "
                f"that is not PT2 compliant. ",
            )
            return

        args, kwargs = torch._dynamo.utils.get_fake_values_from_nodes(
            output_graph.current_tx, (args, kwargs), False
        )
        try:
            overload = torch._C._jit_resolve_packet(
                target._qualified_op_name, *args, **kwargs
            )
        except RuntimeError as e:
            unimplemented_v2(
                gb_type="Error when attempting to resolve op packet",
                context="",
                explanation=str(e),
                hints=[],
            )

        op = getattr(target, overload)
        if torch.Tag.pt2_compliant_tag in op.tags:
            encountered_compliant_op(op)
        else:
            encountered_non_compliant_op(
                op,
                f"Encountered the torch.ops.OpOverloadPacket {target} "
                f"which resolves to the overload ({overload}) that is "
                f"not PT2 compliant.",
            )


_compile_id_counter = itertools.count()


class LazyProxy:
    def __init__(self, tracer, fn, *args, **kwargs):
        self.tracer = tracer
        self.fn = fn
        self.args = args
        self.kwargs = kwargs

    def __call__(self):
        return self.fn(*self.args, **self.kwargs)


class SubgraphTracer(fx.Tracer):
    """
    Holds an FX graph that is being traced. OutputGraph owns a SubgraphTracer
    and the separation of responsibilities is that SubgraphTracer is
    responsible for building the graph while OutputGraph is responsible for
    compiling and executing the graph.
    """

    def __init__(self, output_graph, parent=None, is_export=False, source_target=None):
        super().__init__()
        self.output_graph = weakref.proxy(output_graph)
        self.graph = torch.fx.Graph()

        # See note [Export inputs must be explicitly passed in]
        self.is_export = is_export
        # Map from graph input name to its placeholder proxy object, where the
        # map's keys give all current placeholder node names and can be used to
        # create unique node names
        self.input_name_to_proxy: dict[str, fx.Proxy] = {}
        # Node => computed real value (see utils.get_real_value)
        self.real_value_cache: dict[fx.Node, torch.Tensor] = {}

        # SubgraphTracers can be nested. See NOTE [HigherOrderOperator tracing design]
        self.parent = parent
        self.source_target = source_target
        # A dict mapping previously free variables (Proxy objects)
        # to new Proxy objects that wrap inputs to this subgraph.
        #
        # This dict maps proxies in outer graphs to placeholders in current graph.
        # It serves two purposes:
        # - Proxies are associated with VariableTrackers. If we see
        # the same VariableTracker twice (and it is a free variable),
        # then we want to use the same Proxy in the current subgraph to
        # record the tracing.
        # - If we are tracing a HigherOrderOperator's body_fn, then we
        # need to keep track of what free variables were lifted so we can
        # rewrite the HigherOrderOperator call using the traced body_fn.
        # Dicts maintain the order of args for the HigherOrderOperator call.
        self.lifted_freevars = {}

        # map basic symbols (unbacked and unbacked) to their bound proxies.
        # There are only two cases where bound_symbols will be recorded:
        # 1. when we create_graph_input for a backed SymInt that's basic symbol
        # 2. when we track_unbacked_symbols for intermediate results that contain unbacked symints.
        self.bound_symbols: dict[sympy.Symbol, Union[torch.fx.Proxy, LazyProxy]] = {}

        self.prev_inst = None
        # True if this tracer is currently tracing into torch.utils.checkpoint
        # as part of speculate_subgraph.
        self.under_activation_checkpoint = False
        # True if we want to allow side-effects (doesn't throw error on their existence)
        # during this tracer's tracing of torch.utils.checkpoint (via speculate_subgraph).
        # Only safe if we know for sure that *NOT* replaying these side-effects during
        # backward recomputation of the checkpoint region doesn't affect its correctness.
        self.allow_side_effects_under_checkpoint = False

        # True if this tracer is currently tracing (reconstructing) into a Python generator
        self.is_reconstructing_generator = False

        self.debug_level: int = parent.debug_level + 1 if parent is not None else 0

        self._cur_code = None
        self._orig_gm_meta = None
        self._orig_gm_lineno_map = None
        self._orig_gm_firstlineno = None
        # Each SubgraphTracer is associated with a source target, which indicates
        # which operator this subgraph is attached to. We compute a source_fn_stack
        # based on the source target. For the root tracer, it's set to [].
        # This is useful for debugging and transforming the exported graph.
        if self.parent is None:
            self.source_fn_stack = []
        else:
            self.source_fn_stack = self.parent.source_fn_stack + [
                (self.graph._target_to_str(source_target), source_target)
            ]

<<<<<<< HEAD
        # Stores the versions of the input tensors at the time they are inserted
        # as placeholders in the graph. This is used to track input mutation.
        self._input_versions_at_beginning: list[int] = []
=======
        # This is used to create a unique name for the placeholder
        self._used_names: OrderedSet[str] = OrderedSet()
>>>>>>> 7481b7e4

    # preserve original meta if it is available
    def _maybe_preserve_original_meta(self, tx, node):
        if (
            self._orig_gm_meta
            and self._orig_gm_lineno_map
            and self._orig_gm_firstlineno
        ):
            lineno = tx.current_instruction.starts_line
            node_idx = None
            if lineno is not None:
                node_idx = self._orig_gm_lineno_map.get(
                    lineno - self._orig_gm_firstlineno, None
                )
            if node_idx is not None:
                meta = self._orig_gm_meta[node_idx]
                for field in fx.proxy._COPY_META_FIELDS:
                    if field in meta:
                        node.meta[field] = meta[field]
                if "stack_trace" in meta:
                    node.meta["stack_trace"] = meta["stack_trace"]

    def create_proxy(
        self,
        kind,
        target,
        args,
        kwargs,
        name=None,
        type_expr=None,
        proxy_factory_fn=None,
    ):
        # NOTE: [Nested SubgraphTracer and free_variable handling]
        # --------------------------------------------------------
        # Read NOTE [HigherOrderOperator tracing design] first.
        #
        # Let's say we're in the middle of introspecting the body of a possibly
        # nested HigherOrderOperator, and we see a free variable.
        #
        # There are two cases:
        # 1. We see a free variable that is already tracked by Dynamo.
        # 2. We see a free variable that has not been tracked by Dynamo
        #
        # In case 1, we call `maybe_lift_tracked_freevar_to_input` (below)
        # which will lift the freevar to be an input of this subgraph
        # and also recursively lift it to be an input on the parent(s).
        #
        # In case 2, before the call to `create_proxy`, the InstructionTranslator
        # will see the freevar when it gets loaded by Python bytecode.
        # E.g. for Python 3.11 the bytecodes that may do this are LOAD_DEREF or
        # LOAD_GLOBAL.
        # There, the InstructionTranslator asks Dynamo to begin tracking the
        # freevar by building a new Variable.
        # Building a new Variable automatically lifts the freevar to be an
        # input of the root SubgraphTracer.
        #
        # The implications for the code below are:
        # - We will always be in Case 1 when we get to this code.
        # - Any "free variable" we encounter here is guaranteed to already be
        #   bound, that is, it is either a graph input of the root graph, or
        #   some local variable of the root graph or a subgraph.
        # - The additional work we need to do here is *only* that we need to
        #   lift this free variable into inputs (recursively) of each nested
        #   higher-order-op subgraph until we hit the subgraph where the free
        #   variable is bound
        if self.parent is not None:
            flat_args, tree_spec = pytree.tree_flatten((args, kwargs))
            new_flat_args = []
            for arg in flat_args:
                maybe_new_arg = self.maybe_lift_tracked_freevar_to_input(arg)
                new_flat_args.append(maybe_new_arg)

            args, kwargs = pytree.tree_unflatten(new_flat_args, tree_spec)

        rv = super().create_proxy(
            kind, target, args, kwargs, name, type_expr, proxy_factory_fn
        )

        # append stack trace to fx node
        tx = self.output_graph.current_tx

        # log detailed location of line of code in 3.11
        if sys.version_info >= (3, 11) and kind in (
            "call_function",
            "call_method",
            "call_module",
        ):
            cur_inst = tx.current_instruction
            if (
                cur_inst is not self.prev_inst
                and cur_inst.positions is not None
                and cur_inst.positions.lineno is not None
            ):
                tx_code = tx.f_code
                header = tx.get_line_of_code_header(lineno=cur_inst.positions.lineno)

                def get_trace_call_log_str():
                    line = get_instruction_source_311(tx_code, cur_inst).rstrip()
                    return f"TRACE FX call {rv.node.name} from {header}\n{line}"

                trace_call_log.debug("%s", LazyString(get_trace_call_log_str))
                self.prev_inst = cur_inst

        # update reference to original meta if we're tracing a new code object
        is_retracing = False
        if tx.f_code is not self._cur_code:
            orig_graphmodule_maybe = code_context.get_context(tx.f_code).get(
                "orig_graphmodule", lambda: None
            )()
            if isinstance(orig_graphmodule_maybe, torch.fx.GraphModule):
                is_retracing = True
                self._orig_gm_meta = [
                    nd.meta for nd in orig_graphmodule_maybe.graph.nodes
                ]
                self._orig_gm_lineno_map = orig_graphmodule_maybe._lineno_map
                self._orig_gm_firstlineno = (
                    orig_graphmodule_maybe.forward.__code__.co_firstlineno
                )
            else:
                self._orig_gm_meta = None
                self._orig_gm_lineno_map = None
                self._orig_gm_firstlineno = None
        nn_module_stack = tx.nn_module_stack
        if nn_module_stack:
            rv.node.meta["nn_module_stack"] = nn_module_stack.copy()

        if kind in {"call_function", "call_method"}:
            rv.node.meta["source_fn_stack"] = self.source_fn_stack + [
                (rv.node.name, target)
            ]
        elif kind == "call_module":
            if self.parent is not None:
                # TODO can remove once inline_inbuilt_nn_modules is always True
                unimplemented_v2(
                    gb_type="Invoking an nn.Module inside a higher order operator",
                    context=f"Higher order op name: {self.source_target}",
                    explanation="This is not supported.",
                    hints=[],
                )
            # For modules we store the class
            rv.node.meta["source_fn_stack"] = self.source_fn_stack + [
                (
                    rv.node.name,
                    next(
                        ty
                        for k, (_, ty) in rv.node.meta["nn_module_stack"].items()
                        if k.split("@")[0] == target
                    ),
                )
            ]

        self._maybe_preserve_original_meta(tx, rv.node)

        if not is_retracing:
            if "nn_module_stack" not in rv.node.meta:
                nn_module_stack = tx.nn_module_stack
                if nn_module_stack:
                    rv.node.meta["nn_module_stack"] = nn_module_stack.copy()

            if "source_fn_stack" not in rv.node.meta:
                if kind in {"call_function", "call_method"}:
                    rv.node.meta["source_fn_stack"] = self.source_fn_stack + [
                        (rv.node.name, target)
                    ]
                elif kind == "call_module":
                    if self.parent is not None:
                        # TODO can remove once inline_inbuilt_nn_modules is always True
                        unimplemented_v2(
                            gb_type="Invoking an nn.Module inside a HigherOrderOperator",
                            context="",
                            explanation="This is not supported.",
                            hints=[],
                        )
                    # For modules we store the class
                    rv.node.meta["source_fn_stack"] = self.source_fn_stack + [
                        (
                            rv.node.name,
                            rv.node.meta["nn_module_stack"][target][1],
                        )
                    ]

        if "stack_trace" not in rv.node.meta:
            frame_summaries: list[traceback.FrameSummary] = []
            while tx:
                # Avoid frame summaries from inside the torch/nn/modules. This ensures that we keep the stack trace of
                # the user code.
                if not tx.is_co_filename_from_nn_modules():
                    frame_summaries.append(tx.frame_summary())
                tx = getattr(tx, "parent", None)
            # Reverse the frame_summaries, such that the innermost frame is at the last
            frame_summaries.reverse()

            # official from_list stub doesn't have new-style type
            msgs = traceback.StackSummary.from_list(frame_summaries).format()
            rv.node.stack_trace = "".join(msgs)

        if (
            torch._dynamo.config.use_graph_deduplication
            or torch._dynamo.config.track_nodes_for_deduplication
        ):
            self.output_graph.region_tracker.track_node(
                self.output_graph.current_tx, rv.node
            )
        return rv

    def create_node(
        self, op, target, args=None, kwargs=None, name=None, type_expr=None
    ):
        check_pt2_compliant_op(self.output_graph, op, target, args, kwargs)
        if self.parent is not None:
            flat_args = pytree.arg_tree_leaves(*args, **kwargs)
            for arg in flat_args:
                if not isinstance(arg, torch.fx.Node):
                    continue
                assert arg.graph == self.graph, (
                    "create_node using arg not from this SubgraphTracer"
                )

        node = super().create_node(op, target, args, kwargs, name, type_expr)
        node.meta["creation_timestamp"] = self.output_graph.timestamp
        self._used_names.add(node.name)
        return node

    # Note: we did not override erase_node since
    # we call self.graph.erase_node elsewhere
    def remove_node(self, node):
        if len(node.users) > 0:
            user_graph_nodes: list[torch.fx.Node] = []
            for user in node.users.keys():
                # For the case where user.graph == self.graph, that is a real bug and will raise
                # properly.
                if user.graph != self.graph:
                    # This is a nested graph, which needs to be deleted.
                    # If we do not do this, we will raise on attempting to remove this.
                    # As we only get here during restoration cleanup, this is sound.
                    user_graph_nodes.extend(reversed(list(user.graph.nodes)))
            for other_graph_node in user_graph_nodes:
                other_graph_node.graph.erase_node(other_graph_node)
        self.graph.erase_node(node)
        self.input_name_to_proxy.pop(node.name, None)

    # when before=True, we will insert this input before the most recent
    # inserted proxy.  This is a hack to get around an ordering problem,
    # where we first insert a tensor argument, and then insert bindings
    # for SymInts that may occur in the tensor argument.
    # Remove this if https://github.com/pytorch/pytorch/issues/99007 gets
    # fixed.
    def create_graph_input(
        self, name, type_expr, example_value, before=False, source=None
    ):
        if isinstance(example_value, torch.Tensor):
            self._input_versions_at_beginning.append(example_value._version)
        log.debug(
            "create_graph_input %s %s %s at debug_level %s before=%s",
            name,
            source.name() if source is not None else "(none)",
            example_value,
            self.debug_level,
            before,
        )
        if source is None:
            assert self.parent is not None, (
                f"you are required to provide a source for inputs {name} example_val {example_value} on the root tracer"
            )

        # Note [Export inputs must be explicitly passed in]
        # In eager, we are generally OK with adding graph inputs whenever we
        # want, because we take care of writing the bytecode that knows how
        # to source all the inputs.
        #
        # In export, this is bad, because you want a self-contained export
        # object which only depends on the inputs you explicitly passed to it.
        # So we are a bit more strict about what sources can become inputs
        # in export
        if self.is_export and self.parent is None:
            if not is_from_local_source(source, only_allow_input=True):
                self.output_graph.source_to_user_stacks.setdefault(source, []).append(
                    TracingContext.extract_stack()
                )

        # _used_names contains the names of all the nodes in the graph,
        # including intermediates. This ensures that we do not have a name
        # collision.
        name = get_unique_name_wrt(name, self._used_names)
        if self.input_name_to_proxy:
            prev_name = next(reversed(self.input_name_to_proxy))
            node = self.input_name_to_proxy[prev_name].node
            if before:
                ctx = self.graph.inserting_before(node)
            else:
                ctx = self.graph.inserting_after(node)
        else:
            ctx = self.graph.inserting_before(None)
        with ctx:
            proxy = self.create_proxy("placeholder", name, (), {}, type_expr=type_expr)
            set_example_value(proxy.node, example_value)
            if self.input_name_to_proxy and before:
                k, v = self.input_name_to_proxy.popitem()
                self.input_name_to_proxy[name] = proxy
                self.input_name_to_proxy[k] = v
            else:
                self.input_name_to_proxy[name] = proxy

            # For placeholder nodes, `name` is passed as a str to the target,
            # and then torch.fx decides the node.name. So, record the `target`
            # name as well in the _used_names to prevent any collision.
            self._used_names.add(name)

            # NOTE: [Auto lift basic free symbols when create_graph_input]
            # Whenever we call create_graph_input, we try to also lift the basic symbols in example values
            # as graph input.
            # This applies to both top-level graph and subgraphs in higher order ops.
            # It has several cases:
            #  1. When create_graph_input for a tensor that has symbolic shapes,
            #     we look for basic symbols in its size and stride, we check if the symbol is bound
            #     in current graph (i.e. bound_symbols), it it's not bound, we'll create a placeholder
            #     for it then recursively check its parent, creates ph if not bound.
            #     Every tracer maintains a mapping (i.e. lifted_freevars)
            #     that maps from parent proxy to proxy in current tracer for the symbol.
            #  2. When create_graph_input for a tensor with unbacked symbolic shapes,
            #     Backed symbols all come from inputs's symbolic shape. But unbacked symbols
            #     can be created while tracing. So we use track_unbacked_symbols will intercept
            #     at wrap_fx_proxy, and try to bind the unbacked symbols immediately after they're
            #     created.
            #  3. subgraph will also lifted basic symbols in compound exprs of tensor shape.
            #     For example, if an input to subgraph takes size [s1+s2//8], we'll look for the
            #     the free symbols in the sizes and lift as inputs similar to 1 in _lift_symbols_in_symint)
            #  4. When create_graph_input for a SymInt, if the symint is a basic symbol, we'll track it
            #     in bound_symbols so that we don't lift the same basic symbol twice. When the symint is a
            #     compound expr, we'll just create the proxy for the compouned expr but not lift its basic symbols.
            # Also see NOTE: [Export inputs must be explicitly passed in]
            is_strict_export = self.is_export
            is_non_strict_export = torch.compiler.is_compiling()
            if (
                not is_strict_export
                and not is_non_strict_export
                and isinstance(example_value, torch.Tensor)
            ):
                self._lift_basic_symbols(example_value, source)

            # Bound the symbol to ph if example_value is a SymInt with basic symbol.
            if isinstance(example_value, torch.SymInt) and isinstance(
                example_value.node.expr, sympy.Symbol
            ):
                self.bound_symbols[example_value.node.expr] = proxy
            return proxy

    # See NOTE: [Nested SubgraphTracer and free_variable handling] for more details
    def lift_tracked_freevar_to_input(self, proxy):
        # You're doing something wrong if we are the root SubgraphTracer because
        # Dynamo adds tensors to graph inputs before creating a proxy for them.
        assert self.parent is not None, (
            "lift_tracked_freevar_to_input should not be called on root SubgraphTracer"
        )

        example_value = proxy.node.meta["example_value"]

        # To avoid lifting the same symbol twice, we check whether basic symbols has been tracked.
        # For example, the basic symbols may have already been lifted for current subgraph when
        # we automatically lift basic symbols in the sizes/strides of a tensor t.
        # Suppose parent graph calls sz = t.size()[0], it creates
        # a proxy in parent and the subgraph accesses sz via closure. sz's proxy is not tracked
        # in current sub-tracer so we may lift the same symbol twice.
        if (
            isinstance(example_value, torch.SymInt)
            and example_value.node.expr in self.bound_symbols
        ):
            return self.bound_symbols[example_value.node.expr]

        # Proxys are associated with VariableTracker.
        # It is possible that we've already lifted the Proxy to be an input.
        # If that is the case, just return the already lifted Proxy.
        if proxy in self.lifted_freevars:
            return self.lifted_freevars[proxy]

        # We first lift proxy to parent's graph then lift to current grpah's input
        # so that when we bind symints of the sizes in current graph, those symints
        # would already be lifted as inputs to parent graph.
        if proxy.tracer != self.parent:
            self.parent.lift_tracked_freevar_to_input(proxy)

        example_value = proxy.node.meta["example_value"]
        new_proxy = self.create_graph_input(
            proxy.node.name, type(example_value), example_value
        )
        self.lifted_freevars[proxy] = new_proxy
        return new_proxy

    def maybe_lift_tracked_freevar_to_input(self, arg):
        """
        If arg is a free variable, then lift it to be an input.
        Returns the new lifted arg (if arg was a freevar), else the
        original arg.
        """
        if not isinstance(arg, torch.fx.Proxy):
            # Note: arg can be a python built-in slice type e.g.
            # x[:max_seq] is represented as get_item(t, (slice(None, max_seq, None)))
            # we need to also look into the slice variable itself to lift the
            # proxies there.
            if isinstance(arg, slice):
                return slice(
                    *(
                        self.maybe_lift_tracked_freevar_to_input(sub_arg)
                        for sub_arg in (arg.start, arg.stop, arg.step)
                    )
                )
            else:
                return arg
        elif arg.tracer == self:
            return arg
        return self.lift_tracked_freevar_to_input(arg)

    # See NOTE: [Auto lift basic free symbols when create_graph_input] for overall design
    # You MUST call this API every time when creating a proxy in wrap_fx_proxy for a call
    # that produced unbacked symints or tensors with unbacked symint shapes.
    # This function is used to track the unbacked symints with its proxies created during
    # dynamo tracing so that subgraph knows how to bind a symbol input with parent's proxy.
    # LazyProxy are created for tensor shapes that're unbacked so that we don't create proxies
    # for symbols that're not going to be used.
    def track_unbacked_symbols(
        self, example_value, e_proxy: Union[LazyProxy, torch.fx.Proxy]
    ):
        # When binding the symbols in an exmaple_value, we bind the symbols
        # to the proxy's associatied Tracer instead of current tracer.
        # This is because:
        # 1. We may be calling wrap_tensors during speculate_subgraph because
        # the variables are lazily realized. The proxy are top-level phs but
        # current tracer is a subtracer.
        # 2. For autograd.Function, we trace the backward graph with a new tracer
        # whose parent is the forward tracer, but we're using all the proxies created
        # in forward tracer to trace the backward.
        # For example, forward calls save_for_backward for a input tensor t.
        # Backward calls t.tolist(). In this case, all the proxies that backward tracer
        # sees are from parent tracer (i.e. the forward tracer). (e.g. t[0].item())
        # See test_validate_outputs_unbacked for repro on 2.
        tracer = e_proxy.tracer
        assert isinstance(tracer, SubgraphTracer)

        def need_bind(s) -> bool:
            from torch.fx.experimental.symbolic_shapes import is_symbolic

            return (
                is_symbolic(s)
                and isinstance(s.node.expr, sympy.Symbol)
                and s.node.shape_env.is_unbacked_symint(s.node.expr)
                and s.node.expr not in self.bound_symbols
            )

        def _proxy_with_example_value(example_value, *args, **kwargs):
            proxy = tracer.create_proxy(*args, **kwargs)
            set_example_value(proxy.node, example_value)
            return proxy

        if isinstance(example_value, torch.Tensor):
            for i, s in enumerate(example_value.size()):
                if need_bind(s):
                    log.debug(
                        "_track_unbacked_symbols %s for %s.size()[%s] at debug_level %s",
                        s,
                        e_proxy,
                        i,
                        tracer.debug_level,
                    )
                    lazy_proxy = LazyProxy(
                        tracer,
                        _proxy_with_example_value,
                        s,
                        "call_function",
                        torch.ops.aten.sym_size.int,
                        (e_proxy, i),
                        {},
                        type_expr=type(s),
                    )
                    self.track_unbacked_symbols(s, lazy_proxy)

            if example_value.layout is torch.strided:
                for i, s in enumerate(example_value.stride()):
                    if need_bind(s):
                        log.debug(
                            "_track_unbacked_symbols %s for %s.stride()[%s] at debug_level %s",
                            s,
                            e_proxy,
                            i,
                            tracer.debug_level,
                        )
                        lazy_proxy = LazyProxy(
                            tracer,
                            _proxy_with_example_value,
                            s,
                            "call_function",
                            torch.ops.aten.sym_stride.int,
                            (e_proxy, i),
                            {},
                            type_expr=type(s),
                        )
                        self.track_unbacked_symbols(s, lazy_proxy)

            elif example_value.layout is torch.sparse_coo:
                self.track_unbacked_symbols(example_value._indices(), e_proxy)
                self.track_unbacked_symbols(example_value._values(), e_proxy)
            elif example_value.layout in {torch.sparse_csr, torch.sparse_bsr}:
                self.track_unbacked_symbols(example_value.crow_indices(), e_proxy)
                self.track_unbacked_symbols(example_value.col_indices(), e_proxy)
            elif example_value.layout in {torch.sparse_csc, torch.sparse_bsc}:
                self.track_unbacked_symbols(example_value.ccol_indices(), e_proxy)
                self.track_unbacked_symbols(example_value.row_indices(), e_proxy)
            if is_traceable_wrapper_subclass(example_value):
                attrs, ctx = example_value.__tensor_flatten__()
                for attr in attrs:
                    inner_t = getattr(example_value, attr)
                    self.track_unbacked_symbols(inner_t, getattr(e_proxy, attr))
        elif isinstance(example_value, torch.SymInt):
            # Only bind unbacked symbols. backed symbols are lifted as inputs.
            if need_bind(example_value):
                expr = example_value.node.expr
                tracer.bound_symbols[expr] = e_proxy

    # See Note [Auto lift basic free symbols when create_graph_input]
    def _lift_basic_symbols(
        self, example_value: Union[torch.SymInt, torch.Tensor], src: Optional[Source]
    ):
        # The before arg is for inserting symints in the sizes/strides of a tensor
        # before the tensor. This odering ensures that when we look at the tensor's
        # symbols, they're already lifted/tracked. E.g. this assumption is used
        # in insert_deferred_runtime_asserts.
        def _lift_symbols_in_symint(
            s: Union[int, torch.SymInt],
            source: Optional[Source],
            before: bool = False,
        ) -> None:
            if not is_symbolic(s):
                return

            assert isinstance(s, torch.SymInt)
            self_to_be_bound = self.lookup_unbound_symbols(s)
            if len(self_to_be_bound) == 0:
                return

            # For subgraph
            if self.parent is not None:
                # Recursively lift symbols in symint until top-level.
                self.parent._lift_basic_symbols(s, source)
                for s0 in self_to_be_bound:
                    parent_proxy = self.parent.bound_symbols[s0]
                    example_val = parent_proxy.node.meta["example_value"]
                    assert isinstance(example_val, torch.SymInt)
                    ph = self.create_graph_input(
                        str(s0),
                        type(example_val),
                        example_val,
                        before=before,
                        source=source,
                    )
                    log.debug(
                        "_lift_symbols_in_symint %s from %s at debug_level %s",
                        s0,
                        source.name() if source is not None else "subgraph inputs",
                        self.debug_level,
                    )
                    self.lifted_freevars[parent_proxy] = ph
            # For root_tracer:
            else:
                assert len(self_to_be_bound) == 1, (
                    f"For root tracer, we only expect to bind basic symbols (compound symbols "
                    f"should be cached before) but got unbound symbols {self_to_be_bound} in {s}"
                )
                assert source is not None, (
                    f"Source of '{s}' is None when lifting it to input of top-level. If it's an unbacked symbol, "
                    "this could be because it's not tracked with lazy_bind_unbacked_symbols. "
                    f"Otherwise, should provide a source when create_graph_input for `{s}` at root tracer."
                )
                s0 = next(iter(self_to_be_bound))
                ph = self.create_graph_input(
                    str(s0),
                    type(s),
                    s,
                    before=before,
                    source=source,
                )
                log.debug(
                    "_lift_symbols_in_symint %s from %s at debug_level %s",
                    s,
                    source.name() if source is not None else "subgraph inputs",
                    self.debug_level,
                )
                ph.node.meta["grapharg"] = GraphArg(
                    source,
                    s,
                    pass_arg_as_tensor=False,
                    fake_tensor=None,
                    is_tensor=False,
                )

        if isinstance(example_value, torch.Tensor):
            for i, s in enumerate(example_value.size()):
                _lift_symbols_in_symint(
                    s,
                    (
                        TensorPropertySource(src, TensorProperty.SIZE, i)
                        if src is not None
                        else None
                    ),
                    before=True,
                )
            if example_value.layout is torch.strided:
                for i, s in enumerate(example_value.stride()):
                    _lift_symbols_in_symint(
                        s,
                        (
                            TensorPropertySource(src, TensorProperty.STRIDE, i)
                            if src is not None
                            else None
                        ),
                        before=True,
                    )
                _lift_symbols_in_symint(
                    example_value.storage_offset(),
                    (
                        TensorPropertySource(src, TensorProperty.STORAGE_OFFSET)
                        if src is not None
                        else None
                    ),
                    before=True,
                )
            elif example_value.layout is torch.sparse_coo:
                self._lift_basic_symbols(example_value._indices(), src)
                self._lift_basic_symbols(example_value._values(), src)
            elif example_value.layout in {torch.sparse_csr, torch.sparse_bsr}:
                self._lift_basic_symbols(example_value.crow_indices(), src)
                self._lift_basic_symbols(example_value.col_indices(), src)
            elif example_value.layout in {torch.sparse_csc, torch.sparse_bsc}:
                self._lift_basic_symbols(example_value.ccol_indices(), src)
                self._lift_basic_symbols(example_value.row_indices(), src)
            if is_traceable_wrapper_subclass(example_value):
                attrs, ctx = example_value.__tensor_flatten__()
                for attr in attrs:
                    inner_t = getattr(example_value, attr)
                    self._lift_basic_symbols(
                        inner_t, AttrSource(src, attr) if src is not None else None
                    )
        elif isinstance(example_value, torch.SymInt):
            _lift_symbols_in_symint(
                example_value,
                src,
            )

    # Lookup the proxy in current tracer for each symbol in expressions of s,
    # See Note [Auto lift basic free symbols when create_graph_input]
    def lookup_unbound_symbols(self, s: torch.SymInt) -> list[sympy.Symbol]:
        free_symbols = s.node.expr.free_symbols
        if len(free_symbols) == 0:
            return []

        to_be_bound = []
        for s0 in free_symbols:
            if s0 not in self.bound_symbols:
                to_be_bound.append(s0)
                continue

            proxy = self.bound_symbols[s0]
            if isinstance(proxy, LazyProxy):
                proxy = proxy()
                self.bound_symbols[s0] = proxy
            assert isinstance(proxy, torch.fx.Proxy) and proxy.tracer is self, (
                f"The proxy of symbol {s0} doesn't belong to current tracer."
            )
        # Sort the symbols so that we can have a deterministic lifting order
        return sorted(to_be_bound, key=lambda s: s.name)

    def has_input_mutation(self):
        input_versions_at_beginning = self._input_versions_at_beginning
        input_nodes = []

        input_versions_at_end = []
        for node in self.graph.nodes:
            if node.op == "placeholder":
                example_value = node.meta["example_value"]
                if isinstance(example_value, torch.Tensor):
                    input_versions_at_end.append(example_value._version)
                    input_nodes.append(node)
            else:
                break

        mutated_inputs = [
            i
            for i, (v1, v2) in enumerate(
                zip(input_versions_at_beginning, input_versions_at_end)
            )
            if v1 != v2
        ]

        if len(mutated_inputs):
            mutated_nodes = [input_nodes[i] for i in mutated_inputs]
            msg = f"Input mutation detected at {mutated_nodes}"
            return MutationInfo(True, msg)

        return MutationInfo(False, "")

    def has_aliasing(self):
        input_storages: dict[StorageWeakRef, torch.fx.Node] = dict()

        for node in self.graph.nodes:
            if node.op == "placeholder":
                example_value = node.meta["example_value"]
                if isinstance(example_value, torch.Tensor):
                    storage = StorageWeakRef(example_value._typed_storage())
                    if storage in input_storages:
                        # input-input aliasing
                        msg = f"Input-to-input aliasing detected at nodes {input_storages[storage]} and {node}"
                        return AliasingInfo(True, msg)
                    input_storages[storage] = node
            else:
                break

        output_storages: dict[StorageWeakRef, torch.fx.Node] = dict()
        out_nodes = self.graph.find_nodes(op="output")[0]
        for out_node in out_nodes.args[0]:
            example_value = out_node.meta["example_value"]
            if isinstance(example_value, torch.Tensor):
                storage = StorageWeakRef(example_value._typed_storage())
                if storage in output_storages:
                    # output-output aliasing
                    msg = f"Output-to-output aliasing detected at nodes {output_storages[storage]} and {out_node}"
                    return AliasingInfo(True, msg)
                output_storages[storage] = out_node

        intersected_storages = input_storages.keys() & output_storages.keys()
        if len(intersected_storages) > 0:
            # input-output aliasing
            aliased = [
                (input_storages[s], output_storages[s]) for s in intersected_storages
            ]
            aliased = ", ".join([f"{i} and {o}" for i, o in aliased])
            msg = f"Input-to-output aliasing detected at nodes {aliased}"
            return AliasingInfo(True, msg)

        return AliasingInfo(False, "")


# NOTE: [HigherOrderOperator tracing design]
# Ignoring HigherOrderOperators for a moment,
# OutputGraph represents the graph being built by Dynamo that may be compiled
# and executed. It holds a root SubgraphTracer where the FX graph is built.
#
# HigherOrderOperators are operators that take functions as their arguments.
# When Dynamo encounters a HigherOrderOperator, then it attempts to introspect
# the function passed to it (call this the "body function"), capture it into a
# GraphModule, and rewrite the call to the HigherOrderOperator to use the
# GraphModule.
#
# The way we handle the capture of body functions is through having
# (possibly nested) SubgraphTracers, one per body function.
#
# Mechanically, we do the introspection by:
# - Creating a new SubgraphTracer via OutputGraph.subtracer
# - Executing the body function.
# This constructs the graph of the body function in the new SubgraphTracer
# while modifying the state of the OutputGraph. For example:
# - the OutputGraph can receive new GraphArgs (if we discover any new
#   untracked Tensors)
# - side effects from the body function get accumulated into
#   OutputGraph.side_effects
# - guards produced by the body function get accumulated into OutputGraph.guards
#
# The traced function has some special properties that make it easier for us
# to transform later down the line:
# - we lift all free variables to being inputs.
#
# If the introspection fails (due to the existence of graph breaks), then
# we roll back the current OutputGraph state and graph break on the
# HigherOrderOperator.<|MERGE_RESOLUTION|>--- conflicted
+++ resolved
@@ -63,11 +63,8 @@
     ShapeEnv,
 )
 from torch.fx.passes.runtime_assert import insert_deferred_runtime_asserts
-<<<<<<< HEAD
 from torch.multiprocessing.reductions import StorageWeakRef
-=======
 from torch.utils._ordered_set import OrderedSet
->>>>>>> 7481b7e4
 from torch.utils._python_dispatch import is_traceable_wrapper_subclass
 
 from . import config, exc, graph_break_hints, logging as torchdynamo_logging, variables
@@ -2037,14 +2034,11 @@
                 (self.graph._target_to_str(source_target), source_target)
             ]
 
-<<<<<<< HEAD
+        # This is used to create a unique name for the placeholder
+        self._used_names: OrderedSet[str] = OrderedSet()
         # Stores the versions of the input tensors at the time they are inserted
         # as placeholders in the graph. This is used to track input mutation.
         self._input_versions_at_beginning: list[int] = []
-=======
-        # This is used to create a unique name for the placeholder
-        self._used_names: OrderedSet[str] = OrderedSet()
->>>>>>> 7481b7e4
 
     # preserve original meta if it is available
     def _maybe_preserve_original_meta(self, tx, node):
