--- conflicted
+++ resolved
@@ -2836,10 +2836,7 @@
         self.dynamo_flat_name_to_original_fqn.clear()
         self.tracing_context.clear()
         self.input_source_to_var.clear()
-<<<<<<< HEAD
         self.leaf_var_creation_order.clear()
-=======
->>>>>>> 22925111
         self.unspec_variable_map.clear()
         self.backward_state.clear()
 
