--- conflicted
+++ resolved
@@ -64,11 +64,8 @@
     LocalGeneratorObjectVariable,
     NestedUserFunctionVariable,
     PolyfilledFunctionVariable,
-<<<<<<< HEAD
-=======
     PyTreeGetNodeTypeFunctionVariable,
     PyTreeTreeIsLeafFunctionVariable,
->>>>>>> 93fef4bd
     SkipFunctionVariable,
     TMADescriptorExperimentalVariable,
     TMADescriptorStableVariable,
