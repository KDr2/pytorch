--- conflicted
+++ resolved
@@ -9,12 +9,8 @@
 from typing import Dict, List, Optional, Union
 
 from .. import polyfill, variables
-<<<<<<< HEAD
 from ..bytecode_transformation import create_call_function, create_instruction
-from ..exc import unimplemented, UserError
-=======
-from ..exc import ObservedUserStopIteration, unimplemented
->>>>>>> cecd5048
+from ..exc import ObservedUserStopIteration, unimplemented, UserError
 
 from .base import MutableLocal, VariableTracker
 from .constant import ConstantVariable
@@ -209,7 +205,7 @@
         while True:
             try:
                 result.append(self.next_variable(tx))
-            except StopIteration:
+            except ObservedUserStopIteration:
                 break
         return result
 
@@ -227,18 +223,6 @@
     # Repeat needs no mutation, clone self
     def next_variable(self, tx):
         return self.item
-
-    def reconstruct(self, codegen):
-        codegen.add_push_null(
-            lambda: codegen.extend_output(
-                [
-                    codegen.create_load_python_module(itertools),
-                    codegen.create_load_attr("count"),
-                ]
-            )
-        )
-        codegen(self.item)
-        codegen.extend_output(create_call_function(1, False))
 
 
 class CountIteratorVariable(IteratorVariable):
@@ -257,19 +241,6 @@
         next_item = self.item.call_method(tx, "__add__", [self.step], {})
         self.item = next_item
         return self.item
-
-    def reconstruct(self, codegen):
-        codegen.add_push_null(
-            lambda: codegen.extend_output(
-                [
-                    codegen.create_load_python_module(itertools),
-                    codegen.create_load_attr("count"),
-                ]
-            )
-        )
-        codegen(self.item)
-        codegen(self.step)
-        codegen.extend_output(create_call_function(2, False))
 
 
 class CycleIteratorVariable(IteratorVariable):
@@ -313,8 +284,13 @@
             self.saved_index = (self.saved_index + 1) % len(self.saved)
             return self.item
         else:
-<<<<<<< HEAD
-            raise StopIteration
+            # CPython here raises an exception. Since there is no python code, we have to manually setup the exception
+            # stack and raise the exception.
+            exception_vt = variables.BuiltinVariable(StopIteration).call_function(
+                self, [], {}
+            )
+            tx.exn_vt_stack.append(exception_vt)
+            raise ObservedUserStopIteration
 
 
 class ZipVariable(IteratorVariable):
@@ -370,7 +346,7 @@
         def get_item(it):
             if isinstance(it, list):
                 if old_index >= len(it):
-                    raise StopIteration
+                    raise ObservedUserStopIteration
                 return it[old_index]
             else:
                 return it.next_variable(tx)
@@ -378,16 +354,16 @@
         try:
             for idx, it in enumerate(self.iterables):
                 args.append(get_item(it))
-        except StopIteration:
+        except ObservedUserStopIteration:
             if self.strict:
                 if idx == 0:
                     # all other iterables should be exhausted
                     for it in self.iterables:
                         try:
                             get_item(it)
-                        except StopIteration:
+                        except ObservedUserStopIteration:
                             continue
-                        # no StopIteration - fall through to UserError
+                        # no ObservedUserStopIteration - fall through to UserError
                         break
                     else:
                         # all iterables exhausted, raise original error
@@ -465,13 +441,4 @@
                 create_instruction("BUILD_TUPLE", arg=len(self.iterables) + 1),
                 create_instruction("CALL_FUNCTION_EX", arg=0),
             ]
-        )
-=======
-            # CPython here raises an exception. Since there is no python code, we have to manually setup the exception
-            # stack and raise the exception.
-            exception_vt = variables.BuiltinVariable(StopIteration).call_function(
-                self, [], {}
-            )
-            tx.exn_vt_stack.append(exception_vt)
-            raise ObservedUserStopIteration
->>>>>>> cecd5048
+        )