--- conflicted
+++ resolved
@@ -1897,25 +1897,22 @@
                 )
 
         tx.output.tracing_context.tensor_to_context[e] = symbolic_context
-<<<<<<< HEAD
-
-        if is_sparse_any(fake_e):
-            # TODO: generalize for TensorGuards
-            tx.output.tensor_weakref_to_sizes_strides[e] = {
-                "size": fake_e.size(),
-                "stride": (),
-            }
-        else:
-            tx.output.tensor_weakref_to_sizes_strides[e] = {
-                "size": fake_e.size(),
-                "stride": fake_e.stride(),
-            }
-=======
+        # RESOLVE CONFLICT AT DESKTOP
+        #if is_sparse_any(fake_e):
+        #    # TODO: generalize for TensorGuards
+        #    tx.output.tensor_weakref_to_sizes_strides[e] = {
+        #        "size": fake_e.size(),
+        #        "stride": (),
+        #    }
+        #else:
+        #    tx.output.tensor_weakref_to_sizes_strides[e] = {
+        #        "size": fake_e.size(),
+        #        "stride": fake_e.stride(),
+        #    }
         tx.output.input_source_to_sizes_strides[source] = {
             "size": fake_e.size(),
             "stride": fake_e.stride(),
         }
->>>>>>> 5af839f8
 
         if (
             is_tensor
