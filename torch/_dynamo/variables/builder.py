--- conflicted
+++ resolved
@@ -100,11 +100,8 @@
 from ..utils import (
     _extract_tensor_dict,
     build_checkpoint_variable,
-<<<<<<< HEAD
     build_invoke_subgraph_variable,
     clone_input,
-=======
->>>>>>> d0da40a8
     common_constant_types,
     get_fake_value,
     get_locals_to_steal,
