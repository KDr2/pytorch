--- conflicted
+++ resolved
@@ -152,15 +152,8 @@
         tx: "InstructionTranslator",
         args: "list[VariableTracker]",
         kwargs: "dict[str, VariableTracker]",
-    ) -> "VariableTracker":
-<<<<<<< HEAD
+        t) -> "VariableTracker":
         if self.source:
-=======
-        if (
-            inspect.getattr_static(self.value, "__new__", None) == object.__new__
-            and self.source
-        ):
->>>>>>> 85e8edd0
             # NOTE: we don't need to track mutations to the placement class as they
             # are supposed to be immutable.
             new_obj = self.value.__new__(self.value)
