# mypy: ignore-errors

import functools
import inspect
import itertools
import types
from contextlib import contextmanager, nullcontext
from typing import Any, Dict, List

import torch.nn

from .. import trace_rules, variables
from ..exc import unimplemented, UnspecializeRestartAnalysis, Unsupported
from ..guards import GuardBuilder, install_guard
from ..mutation_guard import GenerationTracker
from ..source import (
    AttrSource,
    FSDPNNModuleSource,
    GetItemSource,
    NNModuleSource,
    NotNNModuleSource,
)
from ..utils import (
    get_custom_getattr,
    get_fake_value,
    is_lazy_module,
    is_namedtuple,
    is_safe_constant,
    istensor,
    istype,
    nnmodule_has_hooks,
    object_has_getattribute,
    proxy_args_kwargs,
    set_example_value,
)
from .base import MutableLocal, typestr, VariableTracker
from .functions import invoke_and_store_as_constant
from .lists import SliceVariable
from .user_defined import UserDefinedObjectVariable


def initialize_lazy_module(tx, mod, args, kwargs):
    """
    Fairly coupled helper used by NNModuleVariable and UnspecializedNNModuleVariable.

    Used to cause lazy module to be initialized (and delete its init hook) before tracing. Especially
    useful now that 'allowed' modules graph-break on hooks, calling this first ensures there is no hook
    by the time we trace __call__ and thus no graph-break for lazy allowed modules.
    """
    if hasattr(mod, "_initialize_hook"):

        def convert_to_fake(x):
            if is_namedtuple(x):
                return type(x)(*(convert_to_fake(elem) for elem in x))
            elif isinstance(x, dict):
                return {k: convert_to_fake(v) for k, v in x.items()}
            elif isinstance(x, (list, tuple, set)):
                return type(x)(convert_to_fake(elem) for elem in x)
            elif isinstance(x, torch.fx.Proxy):
                return get_fake_value(x.node, tx)
            else:
                return x

        proxy_args, proxy_kwargs = proxy_args_kwargs(args, kwargs)
        fake_args = [convert_to_fake(arg) for arg in proxy_args]
        fake_kwargs = {k: convert_to_fake(v) for k, v in proxy_kwargs.items()}
        mod._infer_parameters(mod, fake_args, fake_kwargs)


@contextmanager
def record_nn_module_stack(module_key: str, source, tx, mod: torch.nn.Module):
    fully_qualified_name = source.name()
    try:
        tx.nn_module_stack[module_key] = (fully_qualified_name, mod.__class__)
        yield
    finally:
        del tx.nn_module_stack[module_key]


class NNModuleVariable(VariableTracker):
    _nonvar_fields = {
        "module_type",
        "module_key",
        "module",
        *VariableTracker._nonvar_fields,
    }

    def __init__(
        self, module_type: type, module_key: str, module: torch.nn.Module, **kwargs
    ):
        super().__init__(**kwargs)
        self.module_type = module_type
        self.module_key = module_key
        self.module = module
        assert self.source

    def python_type(self):
        return self.module_type

    def _wrap_submodule(self, tx, source, submod, *key_extra, **options):
        return

    def unpack_var_sequence(self, tx):
        # implement list/iter/tuple/etc calls
        base = tx.output.get_submodule(self.module_key)
        if isinstance(base, torch.nn.ModuleDict):
            result = []
            for name, submod in base.items():
                name_var = variables.ConstantVariable.create(name)
                tx.output.register_attr_or_module(
                    submod,
                    self.module_key,
                    name,
                    source=NNModuleSource(GetItemSource(self.source, name)),
                )
                result.append(name_var)
            return result

        assert isinstance(
            base, (torch.nn.ModuleList, torch.nn.ParameterList, torch.nn.Sequential)
        ), typestr(base)
        assert self.source
        result = []
        for idx, submod in enumerate(base):
            result.append(
                tx.output.register_attr_or_module(
                    submod,
                    self.module_key,
                    idx,
                    source=NNModuleSource(GetItemSource(self.source, idx)),
                )
            )
        return result

    def call_hasattr(self, tx, name: str) -> "VariableTracker":
        mod = tx.output.get_submodule(self.module_key)
        result = hasattr(mod, name)
        install_guard(
            NNModuleSource(AttrSource(self.source, name)).make_guard(
                GuardBuilder.HASATTR
            )
        )
        return variables.ConstantVariable.create(result)

    def is_training(self, tx):
        mod = tx.output.get_submodule(self.module_key)
        return getattr(mod, "training", False)

    def convert_to_unspecialized(self, tx):
        """Restart analysis treating this module as an UnspecializedNNModuleVariable"""
        mod = tx.output.get_submodule(self.module_key)
        GenerationTracker.tag(mod)

        # Mark the class dynamic unless its module initialization
        if tx.f_code.co_name != "__init__":
            GenerationTracker.mark_class_dynamic(type(mod))
        raise UnspecializeRestartAnalysis

    def _custom_getattr_fallback(self, base, tx, name, options):
        """Check for a __getattr__ and handle it specially if it is implemented"""
        if object_has_getattribute(base):
            unimplemented("torch.nn.Module with a custom __getattribute__ defined")

        getattr_fn = get_custom_getattr(base)
        if getattr_fn is None:
            return None

        if not isinstance(getattr_fn, types.FunctionType):
            unimplemented("torch.nn.Module with a non-function custom __getattr__")

        return variables.UserMethodVariable(getattr_fn, self, **options).call_function(
            tx, [variables.ConstantVariable.create(name)], {}
        )

    def var_getattr(self, tx, name):
        from .builder import VariableBuilder

        if self.source:
            source = AttrSource(self.source, name)
        else:
            source = None

        base = tx.output.get_submodule(self.module_key)
        base_dict = object.__getattribute__(base, "__dict__")
        object_member = True
        all_class_attribute_names = set()
        for x in inspect.getmro(base.__class__):
            all_class_attribute_names.update(x.__dict__.keys())

        if not self.source:
            unimplemented("GETATTR with no source")

        if name in base_dict:
            subobj = base_dict[name]
        elif (
            "_modules" in base_dict
            and name in base_dict["_modules"]
            and name not in all_class_attribute_names
        ):
            subobj = base_dict["_modules"][name]
        elif "_parameters" in base_dict and name in base_dict["_parameters"]:
            subobj = base_dict["_parameters"][name]
        elif "_buffers" in base_dict and name in base_dict["_buffers"]:
            subobj = base_dict["_buffers"][name]
        else:
            try:
                subobj = inspect.getattr_static(base, name)
                object_member = False
            except AttributeError:
                # see if we can fallback to __getattr__, which is not checked by getattr_static
                result = self._custom_getattr_fallback(
                    base=base, tx=tx, name=name, options={"source": source}
                )
                if result is not None:
                    return result
                # if we can't find a __getattr__, just raise the AttributeError
                raise

        if name == "__class__" and not object_member:
            return variables.UserDefinedClassVariable(base.__class__, source=source)

        if object_member:
            return VariableBuilder(tx, NNModuleSource(source))(subobj)
        else:
            if istype(subobj, property):
<<<<<<< HEAD
                # Get the source of the property object
                new_source = None
                if self.source:
                    # Read the class attribute to reach the property
                    new_source = AttrSource(AttrSource(self.source, "__class__"), name)
                    # Get the getter function
                    source = AttrSource(new_source, "fget")
=======
                if self.source:
                    # Read the class attribute to reach the property
                    source = AttrSource(AttrSource(self.source, "__class__"), name)
                    # Get the getter function
                    source = AttrSource(source, "fget")
>>>>>>> 116c74c3
                return variables.UserFunctionVariable(
                    subobj.fget,
                    source=new_source,
                ).call_function(tx, [(self)], {})
            elif istype(subobj, classmethod):
                return variables.UserMethodVariable(
                    subobj.__func__,
                    variables.UserDefinedObjectVariable(type(base)),
                    source=source,
                )
            elif istype(subobj, staticmethod):
                return variables.UserFunctionVariable(
                    subobj.__get__(base), source=source
                )
            elif istype(subobj, types.FunctionType):
                return variables.UserMethodVariable(
                    subobj,
                    self,
                    source=source,
                )
            elif is_safe_constant(subobj) or istensor(subobj):
                # Support possibly common cases of class members
                return VariableBuilder(tx, NNModuleSource(source))(subobj)
            else:
                unimplemented(
                    f"class property {name} - {typestr(base)} {typestr(subobj)}"
                )

        return variables.GetAttrVariable(self, name, source=source)

    def call_function(
        self,
        tx,
        args: "List[VariableTracker]",
        kwargs: "Dict[str, VariableTracker]",
    ) -> "VariableTracker":
        mod = tx.output.get_submodule(self.module_key)

        with record_nn_module_stack(self.module_key, self.source, tx, mod):
            is_lazy = is_lazy_module(mod)
            if (
                isinstance(mod, torch.nn.Sequential)
                and mod.__class__.forward is torch.nn.Sequential.forward
            ):
                if nnmodule_has_hooks(mod):
                    # We do not want to unroll sequential if it has hooks, since evaporating it
                    # will cause hooks to not fire!
                    # This terminates and restart the tracing process
                    self.convert_to_unspecialized(tx)

                # Unroll sequential
                assert (
                    not is_lazy
                ), "Expected lazy sequential isn't a valid combination?"
                assert not kwargs
                (arg,) = args
                # TODO: Use named_children when it supports remove_duplicate=False.
                for child_name, submod in mod._modules.items():
                    tx.call_function(
                        tx.output.register_attr_or_module(
                            submod,
                            self.module_key,
                            child_name,
                            source=NNModuleSource(AttrSource(self.source, child_name)),
                        ),
                        [arg],
                        {},
                    )
                    arg = tx.pop()
                return arg

            if is_lazy:
                # The module type will change after it is called
                if mod.cls_to_become is not None:
                    self.module_type = mod.cls_to_become

                # The pre-hook runs to initialize the module shapes, then deletes itself.  After this,
                # the module is more or less not lazy and can be treated as a normal module regardless of
                # is_allowed or other variations.
                initialize_lazy_module(tx, mod, args, kwargs)

            # If we are tracing the higher order op, we want Dynamo to step
            # inside the module call so that Dynamo can see the underlying
            # parameters and buffers and raise them as inputs to the graph.
            #
            # NB: torch.nn.utils.parametrize changes the class type of a
            # parametrized module such that its __module__ points to
            # "torch.nn.utils.parametrize".
            if (
                tx.output.is_root_tracer()
                and mod.__module__.startswith(("torch.nn.", "torch.ao."))
                and mod.__module__ != "torch.nn.utils.parametrize"
            ):
                if nnmodule_has_hooks(
                    mod, check_forward_hooks=True, check_backward_hooks=True
                ):
                    # End of fn, this bubbles up and restarts tracing.
                    self.convert_to_unspecialized(tx)

<<<<<<< HEAD
                # NB: torch.nn.utils.parametrize changes the class type of the
                # parametrized module such that its __module__ points to the
                # "torch.nn.utils.parametrize". These modules should be treated
                # as unspecialized since parametrizations can do arbitrary computation.
                if mod.__module__ == "torch.nn.utils.parametrize":
                    # End of fn, this bubbles up and restarts tracing.
                    self.convert_to_unspecialized(tx)

                # Guard on the id of forward method. Though its uncommon, there
                # are cases where users monkeypatch the forward method after the
                # model has already been torch.compile'd.
                forward_method_source = AttrSource(self.source, "forward")
                install_guard(
                    forward_method_source.make_guard(GuardBuilder.CLOSURE_MATCH)
                )

=======
>>>>>>> 116c74c3
                from .builder import wrap_fx_proxy

                return wrap_fx_proxy(
                    tx=tx,
                    proxy=tx.output.create_proxy(
                        "call_module",
                        self.module_key,
                        *proxy_args_kwargs(args, kwargs),
                    ),
                )
            else:
                assert self.source, (
                    "Must provide a valid source in order to inline, "
                    "since inlined function may have default args which must be guarded."
                )
                if isinstance(mod, torch.fx.GraphModule):
                    # TODO: do we want to support __call__ for GM's?
                    # If so at least some changes are needed, we don't allow inlining
                    # the call_wrapped currently, and maybe other issues too
                    fn = mod.forward
                    fn_source = AttrSource(self.source, "forward")
                else:
                    fn = mod._call_impl
                    fn_source = AttrSource(self.source, "_call_impl")
                if istype(fn, types.MethodType):
                    fn = fn.__func__
                    fn_source = AttrSource(fn_source, "__func__")
                    args = [self] + args
                else:
                    assert istype(fn, types.FunctionType)
                return tx.inline_user_function_return(
                    variables.UserFunctionVariable(fn, source=fn_source),
                    args,
                    kwargs,
                )

    def call_method(
        self,
        tx,
        name,
        args: "List[VariableTracker]",
        kwargs: "Dict[str, VariableTracker]",
        constant=False,
    ) -> "VariableTracker":
        from . import ConstantVariable, ListIteratorVariable, TupleVariable

        key = self.module_key
        module = tx.output.get_submodule(key)

        def generic_call_method_helper(name):
            # Helper function to put a `call_method` node in FX graph,
            # with nn.Module as the first arg.
            mod_proxy = tx.output.create_proxy(
                "get_attr",
                self.module_key,
                tuple(),
                {},
            )
            set_example_value(mod_proxy.node, module)

            proxy_args, proxy_kwargs = proxy_args_kwargs(args, kwargs)

            from .builder import wrap_fx_proxy

            return wrap_fx_proxy(
                tx=tx,
                proxy=tx.output.create_proxy(
                    "call_method",
                    name,
                    args=(mod_proxy, *proxy_args),
                    kwargs=proxy_kwargs,
                ),
            )

        if name in ["_call_impl", "_wrapped_call_impl"]:
            # Example: `self.layer.__call__(x)`
            # This is used for explicit calling `__call__` in a forward function.
            # Dynamo inlines `__call__`, includes hooks.
            return self.call_function(tx, args, kwargs)
        elif name == "forward":
            # Example: `self.layer.forward(x)`
            # This is used for explicit calling `forward` in a forward function.
            # Dynamo puts `call_method` node in FX, doesn't trigger hooks.
            with record_nn_module_stack(self.module_key, self.source, tx, module):
                return generic_call_method_helper(name)

        if name == "_check_input_dim" and trace_rules.is_torch_inline_allowed(
            inspect.getfile(module.__class__._check_input_dim)
        ):
            return ConstantVariable.create(True)

        if name == "_get_item_by_idx":
            assert args[1].is_python_constant()
            assert isinstance(args[0], TupleVariable)
            mod_var = args[0].items[args[1].value]
            if isinstance(mod_var, UnspecializedNNModuleVariable):
                return mod_var
            key = mod_var.module_key
            submod = tx.output.get_submodule(key)
            return tx.output.register_attr_or_module(
                submod,
                key,
                key,
                source=NNModuleSource(GetItemSource(self.source, key)),
            )

        if constant:
            fn = getattr(module, name)
            name = f"{module.__class__.__name__}_{name}_result"
            return invoke_and_store_as_constant(tx, fn, name, args, kwargs)

        def assert_all_args_kwargs_const():
            if not all(
                x.is_python_constant() for x in itertools.chain(args, kwargs.values())
            ):
                unimplemented(f"non-const NNModule method {name}")

        def get_kwargs(*names):
            assert_all_args_kwargs_const()
            fn = getattr(module, name)
            bound_args = inspect.signature(fn).bind(
                *([x.as_python_constant() for x in args]),
                **{k: v.as_python_constant() for k, v in kwargs.items()},
            )
            bound_args.apply_defaults()
            bound_args = bound_args.arguments
            return {k: bound_args[k] for k in names}

        def wrap_values(items):
            result = []
            for name, submod in items:
                result.append(
                    tx.output.register_attr_or_module(
                        submod,
                        key,
                        name,
                        source=NNModuleSource(gen_source(self.source, name)),
                    )
                )
            return ListIteratorVariable(result, mutable_local=MutableLocal())

        def named_embed(name, obj):
            return TupleVariable(
                [
                    ConstantVariable.create(name),
                    tx.output.register_attr_or_module(
                        obj,
                        key,
                        name,
                        source=NNModuleSource(gen_source(self.source, name)),
                    ),
                ]
            )

        def gen_source(source, name):
            name_split = name.split(".")
            if name_split[0] == "":
                return source
            while len(name_split) > 0:
                x = name_split.pop(0)
                source = AttrSource(source, x)
            return source

        if name == "named_children":
            tx.output.guard_on_key_order.add(AttrSource(self.source, "_modules").name())
            assert not (args or kwargs)
            result = []
            for name, submod in module.named_children():
                result.append(named_embed(name, submod))
            return ListIteratorVariable(result, mutable_local=MutableLocal())
        elif name == "named_parameters":
            tx.output.guard_on_key_order.add(
                AttrSource(self.source, "_parameters").name()
            )
            result = []
            for name, param in module.named_parameters(
                **get_kwargs("prefix", "recurse")
            ):
                result.append(named_embed(name, param))
            return ListIteratorVariable(result, mutable_local=MutableLocal())
        elif name == "named_buffers":
            tx.output.guard_on_key_order.add(AttrSource(self.source, "_buffers").name())
            result = []
            for name, buffer in module.named_buffers(
                **get_kwargs("prefix", "recurse", "remove_duplicate")
            ):
                result.append(named_embed(name, buffer))
            return ListIteratorVariable(result, mutable_local=MutableLocal())
        elif name == "named_modules":
            tx.output.guard_on_key_order.add(AttrSource(self.source, "_modules").name())
            result = []
            for name, submod in module.named_modules(
                **get_kwargs("memo", "prefix", "remove_duplicate")
            ):
                result.append(named_embed(name, submod))
            return ListIteratorVariable(result, mutable_local=MutableLocal())
        elif name == "children":
            tx.output.guard_on_key_order.add(AttrSource(self.source, "_modules").name())
            assert not (args or kwargs)
            return wrap_values(module.named_children())
        elif name == "modules":
            tx.output.guard_on_key_order.add(AttrSource(self.source, "_modules").name())
            return wrap_values(module.named_modules())
        elif name == "parameters":
            tx.output.guard_on_key_order.add(
                AttrSource(self.source, "_parameters").name()
            )
            return wrap_values(module.named_parameters(**get_kwargs("recurse")))
        elif name == "buffers":
            tx.output.guard_on_key_order.add(AttrSource(self.source, "_buffers").name())
            return wrap_values(module.named_buffers(**get_kwargs("recurse")))
        elif name == "keys":
            assert not (args or kwargs)
            result = []
            for name in module.keys():
                result.append(ConstantVariable.create(name))
            return ListIteratorVariable(result, mutable_local=MutableLocal())
        elif name == "values":
            assert not (args or kwargs)
            return wrap_values(module.items())
        elif name == "items":
            assert not (args or kwargs)
            result = []
            for name, submod in module.items():
                result.append(named_embed(name, submod))
            return ListIteratorVariable(result, mutable_local=MutableLocal())
        elif name == "__len__":
            assert not (args or kwargs)
            return ConstantVariable.create(len(module))
        elif (
            name == "__contains__"
            and isinstance(module, (torch.nn.ModuleDict, torch.nn.ParameterDict))
            and args
            and args[0].is_python_constant()
        ):
            return ConstantVariable.create(
                args[0].as_python_constant() in module._modules
            )
        elif name == "__getitem__":
            assert not kwargs and len(args) == 1
            builtin_supported = (
                torch.nn.ModuleDict.__getitem__,
                torch.nn.ModuleList.__getitem__,
                torch.nn.ParameterDict.__getitem__,
                torch.nn.ParameterList.__getitem__,
                torch.nn.Sequential.__getitem__,
            )

            if type(module).__getitem__ not in builtin_supported:
                assert isinstance(args[0], variables.ConstantVariable), typestr(args[0])
                key = args[0].as_python_constant()
                assert isinstance(key, (str, int))
                fn = getattr(module, name).__func__

                assert isinstance(fn, types.FunctionType)

                src = AttrSource(AttrSource(self.source, name), "__func__")
                return tx.inline_user_function_return(
                    variables.UserFunctionVariable(fn, source=src),
                    [self] + list(args),
                    kwargs,
                )

            assert self.source

            if isinstance(args[0], SliceVariable):
                # Build a TupleVariable of NNModules
                result = []
                submods = []

                # Turn the slice into the list of integers
                keys = list(range(len(module)))[args[0].as_python_constant()]
                for idx, submod in enumerate(module[args[0].as_python_constant()]):
                    key = keys[idx]
                    src = NNModuleSource(GetItemSource(self.source, key))
                    result.append(
                        tx.output.register_attr_or_module(
                            submod,
                            key,
                            source=src,
                        )
                    )
                    submods.append(submod)

                new_module = torch.nn.Sequential(*submods)
                new_module_variable = tx.output.register_attr_or_module(
                    new_module,
                    f"{self}.__getitem__(slice)",
                    source=NNModuleSource(
                        GetItemSource(self.source, args[0].as_python_constant())
                    ),
                )
                return new_module_variable

            from .tensor import SymNodeVariable

            if isinstance(args[0], SymNodeVariable):
                key = args[0].evaluate_expr(tx.output)
            else:
                key = args[0].as_python_constant()

            submod = module[key]
            return tx.output.register_attr_or_module(
                submod,
                self.module_key,
                key,
                source=NNModuleSource(GetItemSource(self.source, key)),
            )
        elif (
            name == "_get_abs_string_index"
            or (
                isinstance(module, torch.nn.modules.conv._ConvNd)
                and name == "_conv_forward"
            )
            or (
                isinstance(module, torch.nn.modules.conv._ConvTransposeNd)
                and name == "_output_padding"
            )
        ):
            # Inline the function
            fn = getattr(module, name).__func__
            fn_source = AttrSource(AttrSource(self.source, name), "__func__")
            return tx.inline_user_function_return(
                variables.UserFunctionVariable(fn, source=fn_source),
                [self] + args,
                kwargs,
            )
        # A loose heuristic, but seems to be generally good before we drop into the
        # manual handling of inputs
        elif (
            name in module.__class__.__dict__
            and callable(module.__class__.__dict__[name])
            and all(
                isinstance(x, variables.TensorVariable)
                for x in itertools.chain(args, kwargs.values())
            )
        ):
            return generic_call_method_helper(name)
        else:
            return super().call_method(tx, name, args, kwargs)


class UnspecializedNNModuleVariable(UserDefinedObjectVariable):
    _nonvar_fields = {
        "value_type",
        "is_state_mutated",
        *UserDefinedObjectVariable._nonvar_fields,
    }

    """
    The above class will specialize on the id() of a module and place
    parameters on the torch.fx.GraphModule.  Giving one graph per
    module instance.  This version treats nn.Modules() like other user
    defined objects and will pass parameters into the FX graph as inputs.
    Giving one graph per module class.
    """

    def __init__(self, value, **kwargs):
        if type(value) is torch.jit._script.RecursiveScriptModule:
            raise Unsupported(
                "ScriptModules aren't supported in UnspecializedNNModuleVariable"
                " becuase their .forward function isn't a static member of their type"
            )
        if "value_type" in kwargs:
            lazy_value_to_become = getattr(kwargs["value_type"], "cls_to_become", None)
            if type(value) is lazy_value_to_become:
                # We may have cloned a variabletracker for a LazyModule earlier (e.g. tracking side-effects)
                # and then later we called and mutated the LazyModule into a MaterializedModule.
                # We do not do the mutation upon first seeing a LazyModule since we preserve eager semantics to only
                # mutate upon first call, but this requires we update multiple copies of the VariableTracker post-mutation.
                kwargs["value_type"] = type(value)

        super().__init__(value=value, **kwargs)
        self.is_state_mutated = False

    @staticmethod
    @functools.lru_cache(None)
    def _nn_module_method_ids():
        # Allow __setattr__ to fall through to base class handler
        supported = {torch.nn.Module.__setattr__}
        return {
            id(x.__code__)
            for x in torch.nn.Module.__dict__.values()
            if hasattr(x, "__code__") and x not in supported
        }

    def unpack_var_sequence(self, tx):
        from .builder import VariableBuilder

        try:
            fn = inspect.getattr_static(self.value_type, "__iter__")
        except AttributeError as e:
            raise NotImplementedError from e

        if fn in (
            torch.nn.ModuleList.__iter__,
            torch.nn.ParameterList.__iter__,
            torch.nn.Sequential.__iter__,
        ):
            assert self.source
            return [
                VariableBuilder(tx, source=GetItemSource(self.source, idx))(item)
                for idx, item in enumerate(self.value)
            ]

        return super().unpack_var_sequence(tx)

    def call_function(
        self, tx, args: "List[VariableTracker]", kwargs: "Dict[str, VariableTracker]"
    ) -> "VariableTracker":
        mod = self.value
        # see comment on lazy module handling in NNModuleVariable.call_function for context
        if is_lazy_module(mod):
            if mod.cls_to_become is not None:
                self.value_type = mod.cls_to_become
            initialize_lazy_module(tx, mod, args, kwargs)
        name = "_call_impl"
        fn = getattr(self.value_type, name)
        if self.source:
            source = AttrSource(AttrSource(self.source, "__class__"), name)
        else:
            source = None

        ctx = (
            record_nn_module_stack(str(id(mod)), self.source, tx, mod)
            if self.source
            else nullcontext()
        )
        with ctx:
            return variables.UserFunctionVariable(fn, source=source).call_function(
                tx, [self] + list(args), kwargs
            )

    def call_method(
        self,
        tx,
        name,
        args: "List[VariableTracker]",
        kwargs: "Dict[str, VariableTracker]",
    ) -> "VariableTracker":
        from .builder import VariableBuilder

        if name in ["_call_impl", "_wrapped_call_impl"]:
            fn = getattr(self.value_type, name)
            if self.source:
                source = AttrSource(AttrSource(self.source, "__class__"), name)
            else:
                source = None

            return variables.UserFunctionVariable(fn, source=source).call_function(
                tx, [self] + list(args), kwargs
            )

        if name not in getattr(self.value, "__dict__", {}):
            try:
                method = inspect.getattr_static(type(self.value), name)
            except AttributeError:
                method = None

            if method is torch.nn.Module.parameters:
                assert not args or kwargs
                if tx.output.side_effects.has_pending_mutation(self):
                    unimplemented("Module.parameters() with pending mutation")
                install_guard(
                    self.source.make_guard(GuardBuilder.NN_MODULE_PARAM_NAMES)
                )
                items = []
                for name, value in self.value.named_parameters():
                    items.append(
                        VariableBuilder(tx, AttrSource(self.source, name))(value)
                    )
                return variables.ListIteratorVariable(
                    items, mutable_local=MutableLocal()
                )
            elif isinstance(method, staticmethod):
                source = AttrSource(
                    AttrSource(AttrSource(self.source, "__class__"), name), "__func__"
                )
                return tx.inline_user_function_return(
                    variables.UserFunctionVariable(method.__func__, source=source),
                    args,
                    kwargs,
                )

            if (
                hasattr(method, "__code__")
                and id(method.__code__) in self._nn_module_method_ids()
            ):
                unimplemented(f"UnspecializedNNModuleVariable missing {name}")

            # "_parameters" in self.value.__dict__ checks that module is initialized
            if name == "__setattr__" and "_parameters" in self.value.__dict__:
                # Record if mutations happens on parameters/buffers/modules. The
                # mutations on these are not tracked by base class
                # UserDefinedObject vt. This will be used later to graph break
                # on seeing a paramters() and family calls.
                # TODO(anijain2305) - This might not be needed if we let Dynamo
                # inline both getattr and setattr. In that case, it should see
                # the lowest level dicts - _parameters and family and
                # automatically track mutations on those. Investigate if that
                # can be done.
                attr_name = args[0].as_python_constant()
                value = args[1]

                # This is reverse engineered by looking at nn module __setattr__
                # logic.
                if (
                    isinstance(value, variables.TensorVariable)
                    and value.python_type() is torch.nn.Parameter
                ) or attr_name in self.value.__dict__["_parameters"]:
                    # Handle parameters
                    self.is_state_mutated = True
                elif attr_name in self.value.__dict__["_buffers"]:
                    # Handle buffers
                    self.is_state_mutated = True
                elif (
                    isinstance(
                        value,
                        (
                            variables.NNModuleVariable,
                            variables.UnspecializedNNModuleVariable,
                        ),
                    )
                    or attr_name in self.value.__dict__["_modules"]
                ):
                    # Handle submodules
                    self.is_state_mutated = True

        return super().call_method(tx, name, args, kwargs)


class FSDPManagedNNModuleVariable(UnspecializedNNModuleVariable):
    """
    Tracing behavior: trace into submodules and treat them as Unspecialized, do not
    register parameters to the top-level, treat them as function inputs.

    Guards behavior: if 'skip_fsdp_guards', many guards that would be installed
    by a vanilla UnspecializedNNModuleVariable are simply dropped, on the basis
    that a user wrapping their model in FSDP(model) is already opting into a
    requirement to not modify internal model state, which would already break FSDP without
    compilation.
    """

    def __init__(self, value, **kwargs):
        source = kwargs.get("source", None)
        assert (
            source is not None
        ), "FSDPManagedNNModule depends on having an accurate source to control guarding."

        super().__init__(value=value, **kwargs)
        self.source = source

    @staticmethod
    def _wrap_source(source):
        if not isinstance(source, (FSDPNNModuleSource, NotNNModuleSource)):
            if torch._dynamo.config.skip_fsdp_guards:
                return FSDPNNModuleSource(source)
            else:
                # this makes us behave like a usual UnspecializedNNModuleVariable for guarding purposes
                return NotNNModuleSource(source)
        else:
            return source

    def __setattr__(self, name: str, value: Any) -> None:
        if name == "source":
            value = FSDPManagedNNModuleVariable._wrap_source(value)

        return super().__setattr__(name, value)<|MERGE_RESOLUTION|>--- conflicted
+++ resolved
@@ -223,24 +223,14 @@
             return VariableBuilder(tx, NNModuleSource(source))(subobj)
         else:
             if istype(subobj, property):
-<<<<<<< HEAD
-                # Get the source of the property object
-                new_source = None
-                if self.source:
-                    # Read the class attribute to reach the property
-                    new_source = AttrSource(AttrSource(self.source, "__class__"), name)
-                    # Get the getter function
-                    source = AttrSource(new_source, "fget")
-=======
                 if self.source:
                     # Read the class attribute to reach the property
                     source = AttrSource(AttrSource(self.source, "__class__"), name)
                     # Get the getter function
                     source = AttrSource(source, "fget")
->>>>>>> 116c74c3
                 return variables.UserFunctionVariable(
                     subobj.fget,
-                    source=new_source,
+                    source=source,
                 ).call_function(tx, [(self)], {})
             elif istype(subobj, classmethod):
                 return variables.UserMethodVariable(
@@ -253,11 +243,7 @@
                     subobj.__get__(base), source=source
                 )
             elif istype(subobj, types.FunctionType):
-                return variables.UserMethodVariable(
-                    subobj,
-                    self,
-                    source=source,
-                )
+                return variables.UserMethodVariable(subobj, self, source=source)
             elif is_safe_constant(subobj) or istensor(subobj):
                 # Support possibly common cases of class members
                 return VariableBuilder(tx, NNModuleSource(source))(subobj)
@@ -337,25 +323,6 @@
                     # End of fn, this bubbles up and restarts tracing.
                     self.convert_to_unspecialized(tx)
 
-<<<<<<< HEAD
-                # NB: torch.nn.utils.parametrize changes the class type of the
-                # parametrized module such that its __module__ points to the
-                # "torch.nn.utils.parametrize". These modules should be treated
-                # as unspecialized since parametrizations can do arbitrary computation.
-                if mod.__module__ == "torch.nn.utils.parametrize":
-                    # End of fn, this bubbles up and restarts tracing.
-                    self.convert_to_unspecialized(tx)
-
-                # Guard on the id of forward method. Though its uncommon, there
-                # are cases where users monkeypatch the forward method after the
-                # model has already been torch.compile'd.
-                forward_method_source = AttrSource(self.source, "forward")
-                install_guard(
-                    forward_method_source.make_guard(GuardBuilder.CLOSURE_MATCH)
-                )
-
-=======
->>>>>>> 116c74c3
                 from .builder import wrap_fx_proxy
 
                 return wrap_fx_proxy(
