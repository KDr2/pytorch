--- conflicted
+++ resolved
@@ -23,13 +23,9 @@
 import types
 from collections.abc import Sequence
 from contextlib import nullcontext
-<<<<<<< HEAD
 from itertools import chain
-from typing import TYPE_CHECKING
-=======
 from types import NoneType
 from typing import Any, NoReturn, Optional, TYPE_CHECKING
->>>>>>> b290ecaa
 
 import sympy
 
@@ -1077,26 +1073,41 @@
         out = tolist(tensor, self.as_proxy())
         return VariableTracker.build(tx, out)
 
-<<<<<<< HEAD
-    def _collect_leaf_tensors(self, vars_iter):
+    def _collect_backward_inputs(self, vars_iter, error_on_non_leaf=False):
         """
-        Collect unique leaf tensors from an iterable of variables.
-
-        Deduplicates by proxy.node and filters to only leaf tensors (no grad_fn).
+        Collect unique leaf tensors from an iterable of variables for backward.
+
+        Only collects leaf tensors (no grad_fn) since non-leaf tensors require
+        retain_grad() support which is not yet implemented.
+
+        Args:
+            vars_iter: Iterable of variables to collect from
+            error_on_non_leaf: If True, graph break when non-leaf tensor is found
+
+        Deduplicates by proxy.node.
         Returns list of (original_index, var) tuples.
         """
         result = []
         seen_nodes: set = set()
         for i, var in enumerate(vars_iter):
-            if (
-                isinstance(var, TensorVariable)
-                and var.requires_grad
-                and not var.has_grad_fn
-            ):
-                node = var.proxy.node
-                if node not in seen_nodes:
-                    seen_nodes.add(node)
-                    result.append((i, var))
+            if isinstance(var, TensorVariable) and var.requires_grad:
+                if var.has_grad_fn:
+                    if error_on_non_leaf:
+                        unimplemented(
+                            gb_type="backward() with non-leaf tensor inputs",
+                            context="backward(inputs=[...]) with non-leaf tensor",
+                            explanation="Dynamo cannot trace backward() with non-leaf tensor inputs. "
+                            "Non-leaf tensors require retain_grad() which is not yet supported.",
+                            hints=[
+                                "Only pass leaf tensors (parameters, inputs) to backward(inputs=...)",
+                                "Or call backward() without the inputs argument to auto-detect leaves",
+                            ],
+                        )
+                else:
+                    node = var.proxy.node
+                    if node not in seen_nodes:
+                        seen_nodes.add(node)
+                        result.append((i, var))
         return result
 
     def method_backward(
@@ -1111,7 +1122,9 @@
         2. Call autograd.grad(loss, inputs) to compute gradients
         3. For each unique leaf tensor, call accumulate_grad to update .grad
         4. Deduplication avoids double accumulation for repeated inputs
-        5. Non-leaf tensors are skipped (no .grad without retain_grad)
+
+        Note: Non-leaf tensors in user-provided inputs cause a graph break.
+        Supporting them requires retain_grad() tracing which is not yet implemented.
         """
         if not config.trace_autograd_ops:
             unimplemented(
@@ -1131,25 +1144,26 @@
         tx = InstructionTranslator.current_tx()
         inputs_auto_detected = inputs is None
 
-        # Auto-detect leaf tensors if inputs not provided
         if inputs_auto_detected:
             # Collect from in-graph created leaves first, then graph inputs
             all_vars = chain(
                 tx.output.leaf_var_creation_order,
                 tx.output.input_source_to_var.values(),
             )
-            indexed_inputs = self._collect_leaf_tensors(all_vars)
+            indexed_inputs = self._collect_backward_inputs(all_vars)
             if not indexed_inputs:
                 return ConstantVariable.create(None)
             input_vars = [var for _, var in indexed_inputs]
             inputs = VariableTracker.build(tx, input_vars)
         else:
-            # User-provided inputs - extract and filter
             if isinstance(inputs, variables.BaseListVariable):
                 input_vars = inputs.items
             else:
                 input_vars = [inputs]
-            indexed_inputs = self._collect_leaf_tensors(input_vars)
+
+            indexed_inputs = self._collect_backward_inputs(
+                input_vars, error_on_non_leaf=True
+            )
 
         # Build autograd.grad call
         grad_kwargs = {}
@@ -1170,16 +1184,6 @@
         # Accumulate gradients for unique leaf tensors
         accumulate_grad_fn = VariableTracker.build(
             tx, torch.ops.inductor.accumulate_grad_.default
-=======
-    def method_backward(
-        self, *args: VariableTracker, **kwargs: VariableTracker
-    ) -> NoReturn:
-        unimplemented(
-            gb_type="Unsupported Tensor.backward() call",
-            context=f"call_method {self} backward {args} {kwargs}",
-            explanation="Dynamo currently does not support tracing `Tensor.backward()`.",
-            hints=[*graph_break_hints.FUNDAMENTAL],
->>>>>>> b290ecaa
         )
         for idx, input_var in indexed_inputs:
             grad_i = grads_var.call_method(
@@ -1189,9 +1193,7 @@
 
         return VariableTracker.build(tx, None)
 
-    def method_data_ptr(
-        self, *args: VariableTracker, **kwargs: VariableTracker
-    ) -> "DataPtrVariable":
+    def method_data_ptr(self, *args, **kwargs):
         return DataPtrVariable(self)
 
     def method_item(self, *args: VariableTracker, **kwargs: VariableTracker) -> None:
