--- conflicted
+++ resolved
@@ -64,8 +64,8 @@
     ConstantSource,
     DefaultsSource,
     GetItemSource,
-    GlobalSource,
     SkipGuardSource,
+    TorchSource,
     TypeSource,
 )
 from ..utils import (
@@ -118,9 +118,12 @@
 # Module-level cache keyed by the function object
 _spec_cache: WeakKeyDictionary[Any, Any] = WeakKeyDictionary()
 
-pytree_supported_nodes_source = AttrSource(
-    AttrSource(AttrSource(GlobalSource("torch"), "utils"), "_pytree"), "SUPPORTED_NODES"
-)
+
+@functools.lru_cache
+def get_pytree_SUPPORTED_NODES_source():
+    return AttrSource(
+        AttrSource(AttrSource(TorchSource(), "utils"), "_pytree"), "SUPPORTED_NODES"
+    )
 
 
 class FunctionSpec:
@@ -2760,8 +2763,7 @@
         python_type = args[0].python_type()
         if is_namedtuple_class(python_type):
             return VariableTracker.build(tx, namedtuple)
-<<<<<<< HEAD
-        return VariableTracker.build(tx, python_type)
+        return VariableTracker.build(tx, python_type, source=type_source)
 
 
 class PyTreeTreeIsLeafFunctionVariable(UserFunctionVariable):
@@ -2815,10 +2817,7 @@
         supported_nodes_var = VariableTracker.build(
             tx,
             torch.utils._pytree.SUPPORTED_NODES,
-            source=pytree_supported_nodes_source,
-        )
-        is_supported = supported_nodes_var.__contains__(node_type_var)
-        return ConstantVariable.create(not is_supported)
-=======
-        return VariableTracker.build(tx, python_type, source=type_source)
->>>>>>> b6dcd518
+            source=get_pytree_SUPPORTED_NODES_source(),
+        )
+        out = supported_nodes_var.call_method(tx, "__contains__", [node_type_var], {})
+        return ConstantVariable.create(not out.value)