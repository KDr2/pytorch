"""
Function-related variable tracking classes for Dynamo's symbolic execution.

This module contains classes that track different types of functions during graph
compilation, including:
- User-defined functions and methods
- Built-in functions and methods
- Wrapped functions (e.g. from decorators)
- Special function types (e.g. functools.partial)
- Triton kernels and related function types

These classes are responsible for:
- Tracking function calls and their arguments
- Managing function closures and cell variables
- Handling function attributes and special methods
- Maintaining guards for function identity and closure contents
- Supporting function inlining and specialization
- Enabling proper symbolic execution of different function types

The variable trackers here work together with the rest of Dynamo to enable
accurate graph capture while handling Python's various function-related behaviors.
"""

import builtins
import functools
import inspect
import itertools
import logging
import sys
import traceback
import types
from collections import namedtuple
from collections.abc import Callable, Sequence
from types import CellType, FunctionType
from typing import Any, Optional, TYPE_CHECKING, TypeVar
from typing_extensions import Never
from weakref import WeakKeyDictionary

import torch
from torch._dynamo.exc import get_stack_above_dynamo
from torch._guards import Source
from torch.utils._pytree import is_namedtuple_class

from .. import config, graph_break_hints, polyfills, variables
from ..bytecode_transformation import create_call_function, create_rot_n, is_generator
from ..exc import (
    format_skip_frame_message,
    get_dynamo_observed_exception,
    handle_observed_exception,
    InfiniteGeneratorError,
    ObservedException,
    ObservedGeneratorExit,
    ObservedUserStopIteration,
    raise_observed_exception,
    SkipFrame,
    StepUnsupported,
    unimplemented,
    Unsupported,
)
from ..guards import GuardBuilder, install_guard
from ..source import (
    AttrSource,
    ClosureSource,
    CollectionsSource,
    ConstantSource,
    DefaultsSource,
    GetItemSource,
    SkipGuardSource,
<<<<<<< HEAD
    TorchSource,
=======
>>>>>>> d419a2fe
    TypeSource,
)
from ..utils import (
    check_constant_args,
    check_unspec_or_constant_args,
    cmp_name_to_op_mapping,
    identity,
    is_function,
    is_wrapper_or_member_descriptor,
    istype,
    make_cell,
)
from .base import (
    AsPythonConstantNotImplementedError,
    AttributeMutationNew,
    raise_type_error_exc,
    ValueMutationNew,
    VariableTracker,
)
from .constant import ConstantVariable


try:
    from torch.distributed.fsdp._fully_shard import _fsdp_param_group
except ModuleNotFoundError:
    _fsdp_param_group = None  # type: ignore[assignment]


if TYPE_CHECKING:
    from torch._dynamo.codegen import PyCodegen
    from torch._dynamo.symbolic_convert import (
        InstructionTranslator,
        InstructionTranslatorBase,
    )
    from torch._dynamo.variables.ctx_manager import ContextWrappingVariable
    from torch._higher_order_ops.triton_kernel_wrap import (
        TritonGridType,
        TritonKernelType,
    )

    from .lists import BaseListVariable, ListVariable
    from .tensor import TensorVariable


_F = TypeVar("_F", bound=Callable[..., Any])
CO_VARARGS = 0x04
CO_VARKEYWORDS = 0x08


# Module-level cache keyed by the function object
_spec_cache: WeakKeyDictionary[Any, Any] = WeakKeyDictionary()


@functools.lru_cache
def get_pytree_SUPPORTED_NODES_source():
    return AttrSource(
        AttrSource(AttrSource(TorchSource(), "utils"), "_pytree"), "SUPPORTED_NODES"
    )


class FunctionSpec:
    def __init__(self, func: FunctionType):
        code = func.__code__
        vn = code.co_varnames

        self.posonly_count = code.co_posonlyargcount
        self.arg_count = code.co_argcount
        self.kwonly_count = code.co_kwonlyargcount

        self.posonly_names = vn[: self.posonly_count]
        self.pos_or_kw_names = vn[self.posonly_count : self.arg_count]
        self.all_pos_names = self.posonly_names + self.pos_or_kw_names
        self.kwonly_names = vn[self.arg_count : self.arg_count + self.kwonly_count]

        off = self.arg_count + self.kwonly_count
        self.varargs_name = vn[off] if code.co_flags & CO_VARARGS else None
        off += 1 if self.varargs_name else 0
        self.varkw_name = vn[off] if code.co_flags & CO_VARKEYWORDS else None

    def update_defaults(self, func: FunctionType) -> None:
        # Defaults can change from function call to function call. So re-update
        # them on every call.
        self.defaults = func.__defaults__ or ()
        self.kwdefaults = func.__kwdefaults__ or {}

        # Map positional-default names → their index in self.defaults
        self.pos_default_map = dict(
            zip(self.all_pos_names[-len(self.defaults) :], range(len(self.defaults)))
        )


def _get_spec(func: FunctionType) -> FunctionSpec:
    spec = _spec_cache.get(func)
    if spec is None:
        spec = FunctionSpec(func)
        _spec_cache[func] = spec
    return spec


def bind_args_cached(
    func: FunctionType,
    tx: "InstructionTranslator",
    fn_source: Optional[Source],
    args: Sequence[Any],
    kwargs: dict[str, Any],
) -> dict[str, VariableTracker]:
    spec = _get_spec(func)
    spec.update_defaults(func)
    ba = {}
    rem_kw = dict(kwargs)

    # 1) Bind all positional (pos-only + pos-or-kw)
    # 1.1) Apply pos-defaults first (maybe overridden later)
    for name, idx in spec.pos_default_map.items():
        default_source = None
        if fn_source and not (
            ConstantVariable.is_literal(spec.defaults[idx])
            and config.skip_guards_on_constant_func_defaults
        ):
            default_source = DefaultsSource(fn_source, idx)
        ba[name] = wrap_bound_arg(tx, spec.defaults[idx], default_source)
    # 1.2) Fill in provided positional args
    for i, name in enumerate(spec.all_pos_names):
        if i < len(args):
            # Maybe override pos-defaults applied above
            ba[name] = wrap_bound_arg(tx, args[i])
        elif name in rem_kw and (
            # `kwargs` can have the same key as a pos-only arg `name`.
            # If this case happens, we should not consume the `name` here and
            # keep it in `kwargs`:
            #   >>> def fn(a, /, **kwargs): return (a, kwargs)
            #   >>> fn(1, a=2)
            #   (1, {'a': 2})
            name not in spec.posonly_names
        ):
            # Maybe override pos-defaults applied above
            ba[name] = wrap_bound_arg(tx, rem_kw.pop(name))
        elif name not in ba:
            raise_observed_exception(
                TypeError,
                tx,
                args=[
                    ConstantVariable.create(
                        f"Missing required positional argument: {name}"
                    )
                ],
            )

    # 2) *args
    extra = args[len(spec.all_pos_names) :]
    if spec.varargs_name:
        ba[spec.varargs_name] = wrap_bound_arg(tx, tuple(extra))
    elif extra:
        raise_observed_exception(
            TypeError,
            tx,
            args=[
                ConstantVariable.create(
                    f"Too many positional arguments: got {len(args)}, expected {len(spec.all_pos_names)}"
                )
            ],
        )

    # 3) Keyword-only
    for name in spec.kwonly_names:
        if name in rem_kw:
            ba[name] = wrap_bound_arg(tx, rem_kw.pop(name))
        elif name in spec.kwdefaults:
            kwdefault_source = None
            if fn_source:
                kwdefault_source = DefaultsSource(fn_source, name, is_kw=True)
            ba[name] = wrap_bound_arg(tx, spec.kwdefaults[name], kwdefault_source)
        else:
            raise_observed_exception(
                TypeError,
                tx,
                args=[
                    ConstantVariable.create(
                        f"Missing required keyword-only argument: {name}"
                    )
                ],
            )

    # 4) **kwargs
    if spec.varkw_name:
        ba[spec.varkw_name] = wrap_bound_arg(tx, rem_kw)
    elif rem_kw:
        raise_observed_exception(
            TypeError,
            tx,
            args=[
                ConstantVariable.create(f"Unexpected keyword arguments: {list(rem_kw)}")
            ],
        )

    return ba


def wrap_bound_arg(
    tx: "InstructionTranslator", val: Any, source: Optional[Source] = None
) -> VariableTracker:
    # Source propagation is best effort since not every object we encounter has a source to begin with.
    if isinstance(val, VariableTracker):
        return val
    elif not source:
        return VariableTracker.build(tx, val)
    else:
        # Create a lazy variable to avoid guarding on __defaults__ unless really
        # needed.
        return variables.LazyVariableTracker.create(val, source)


def wrap_args_kwargs(tx: "InstructionTranslator", result: dict[str, Any]) -> None:
    for k, v in list(result.items()):
        if isinstance(v, (tuple, dict)):
            # args/kwargs
            result[k] = wrap_bound_arg(tx, v)


def init_cellvars(
    parent: "InstructionTranslator",
    result: dict[str, VariableTracker],
    code: types.CodeType,
) -> None:
    """
    Update `result` to add mapping from local name to new cells created
    directly by `code`, or update SideEffects in `parent` if the a local cell is
    already in `result` (cell argument).
    """
    side_effects = parent.output.side_effects

    for name in code.co_cellvars:
        new_cell = side_effects.track_cell_new()
        if name in result:
            # This handles when a function argument is a cell (e.g., captured by
            # a nested func). See `MAKE_CELL` bytecode for more info.
            side_effects.store_cell(new_cell, result.pop(name))
        result[name] = new_cell


def _create_nested_fn(
    code: types.CodeType,
    f_globals: dict[str, Any],
    name: str,
    defaults: Optional[tuple[object, ...]],
    closure: Optional[tuple[CellType]],
    kwdefaults: Optional[dict[str, Any]],
    annotations: Optional[dict[str, Any]],
) -> types.FunctionType:
    from types import FunctionType

    func = FunctionType(code, f_globals, name, defaults, closure)
    func.__kwdefaults__ = kwdefaults

    if isinstance(annotations, tuple):
        from itertools import pairwise

        annotations = dict(pairwise(annotations))

    # TypeError: __annotations__ must be set to a dict object
    assert annotations is None or isinstance(annotations, dict)
    func.__annotations__ = annotations  # type: ignore[assignment]

    return func


fn_known_dunder_attrs = {
    "__annotations__",
    "__defaults__",
    "__kwdefaults__",
    "__code__",
    "__globals__",
    "__closure__",
    "__doc__",
}


def fn_var_getattr(
    tx: "InstructionTranslator", fn: object, source: Optional[Source], name: str
) -> VariableTracker:
    source = source and AttrSource(source, name)

    if source and name == "__annotations__":
        # We get a large number of silly guards from annotations from inspect
        # module. Changing annotations is rare, and it impacting the extracted
        # graph is even rarer. So skip guards.
        source = SkipGuardSource(source)

    subobj = None
    try:
        subobj = inspect.getattr_static(fn, name)
    except AttributeError:
        # function does not have a __getattr__ or __getattribute__ method,
        # so we can safely assume that this attribute is absent
        raise_observed_exception(AttributeError, tx)

    # Special handling for known dunder attributes
    if name in fn_known_dunder_attrs:
        subobj = getattr(fn, name)
    if source:
        return variables.LazyVariableTracker.create(subobj, source)
    return VariableTracker.build(tx, subobj)


class BaseUserFunctionVariable(VariableTracker):
    def get_filename(self) -> str:
        return self.get_code().co_filename  # type: ignore[attr-defined]

    def get_name(self) -> str:
        return self.get_code().co_name  # type: ignore[attr-defined]

    def get_globals(self):
        raise NotImplementedError

    def call_function(
        self,
        tx: "InstructionTranslator",
        args: Sequence[VariableTracker],
        kwargs: dict[str, VariableTracker],
    ) -> VariableTracker:
        return tx.inline_user_function_return(self, [*self.self_args(), *args], kwargs)  # type: ignore[attr-defined]

    def call_obj_hasattr(
        self, tx: "InstructionTranslator", name: str
    ) -> ConstantVariable:
        result = False

        try:
            result = hasattr(self.get_function(), name)  # type: ignore[attr-defined]
        except NotImplementedError:
            if name == "__name__" and isinstance(self, NestedUserFunctionVariable):
                result = True
        return variables.ConstantVariable.create(result)

    def closure_vars(self, tx: "InstructionTranslator") -> dict[str, VariableTracker]:
        return {}

    # Override to set whether or not nested graph breaks should be allowed
    # if we create an inlining tx for this BaseUserFunctionVariable.
    # See symbolic_convert.py for where this function is called.
    def should_allow_nested_graph_breaks(self):
        return True


class UserFunctionVariable(BaseUserFunctionVariable):
    """Some unsupported user-defined global function"""

    _nonvar_fields = {
        "fn",
        "is_constant",
        *BaseUserFunctionVariable._nonvar_fields,
    }

    @classmethod
    def create_with_source(cls, value: Any, source: Any) -> "UserFunctionVariable":
        install_guard(source.make_guard(GuardBuilder.CLOSURE_MATCH))
        return cls(value, source=source)

    def __init__(
        self,
        fn: types.FunctionType | torch.jit.ScriptFunction,  # type: ignore[type-arg]
        is_constant: bool = False,
        **kwargs: Any,
    ) -> None:
        super().__init__(**kwargs)
        if getattr(fn, "_dynamo_marked_constant", False):
            # This method should be treated as a constant for the purposes of compilation
            self.is_constant = True
        else:
            self.is_constant = False

        # TODO putting this here to avoid duplication, because we could hit this
        # from several paths (e.g., SuperVariable or `var_getattr`s).
        if not isinstance(fn, (types.FunctionType, torch.jit.ScriptFunction)):
            unimplemented(
                gb_type="can't handle functions not implemented in python ",
                context=f"{fn}",
                explanation="Dynamo can only handle functions defined in python",
                hints=[
                    "Move usage of this function out of `torch.compile` region",
                    *graph_break_hints.INFERENCE_MODE,
                ],
            )
        # TODO(anijain2305) - Replace directly calling UserFunctionVariable with
        # VariableBuilder, which handles the wrapping of _torchdynamo_inline.
        # unpack @torch._dynamo.optimize()(fn) wrapped function
        fn = inspect.getattr_static(fn, "_torchdynamo_inline", fn)
        self.fn = fn

    def as_python_constant(self) -> Any:
        if istype(self, UserFunctionVariable):
            return self.fn
        # subclasses (such as methods) usually aren't a constant
        return super().as_python_constant()

    def self_args(self) -> list[VariableTracker]:
        return []

    def get_function(self) -> types.FunctionType:
        return self.fn

    def get_code(self) -> types.CodeType:
        return self.fn.__code__

    def python_type(self) -> type:
        return types.FunctionType

    def has_self(self) -> bool:
        return getattr(self.fn, "__self__", None) is not None

    def get_globals(self) -> dict[str, Any]:
        return self.fn.__globals__

    def get_source(self) -> Source:
        source = self.source

        if source and isinstance(self, variables.UserMethodVariable):
            source = self.source_fn  # type: ignore[assignment]
        return source  # type: ignore[return-value]

    def bind_args(
        self,
        parent: "InstructionTranslator",
        args: Sequence[VariableTracker],
        kwargs: dict[str, VariableTracker],
    ) -> dict[str, VariableTracker]:
        """
        Assume `args` and `kwargs` are VariableTracker arguments for a call to
        this function, create new bindings for initial locals.
        """
        assert not self.is_constant

        fn: types.FunctionType = self.fn

        if not isinstance(fn, FunctionType):
            raise TypeError("Only supports regular Python functions.")
        root_tx = parent.output.root_tx

        source = self.get_source()
        result = bind_args_cached(fn, root_tx, source, args, kwargs)  # type: ignore[arg-type]

        init_cellvars(parent, result, fn.__code__)
        closure = self.fn.__closure__ or ()
        assert len(closure) == len(self.fn.__code__.co_freevars)
        for idx, name, cell in zip(
            itertools.count(), self.fn.__code__.co_freevars, closure
        ):
            # TODO refactor these 3 branches.
            side_effects = parent.output.side_effects
            if cell in side_effects:
                cell_var = side_effects[cell]

            elif source:
                closure_cell = GetItemSource(ClosureSource(source), idx)
                closure_cell_contents = AttrSource(closure_cell, "cell_contents")
                try:
                    contents_var = VariableTracker.build(
                        parent, cell.cell_contents, closure_cell_contents
                    )
                except ValueError:
                    # Cell has not yet been assigned
                    contents_var = variables.DeletedVariable()
                cell_var = side_effects.track_cell_existing(
                    closure_cell, cell, contents_var
                )

            else:
                # TODO figure out why source isn't available here, and whether
                # we can fix that and remove this branch.
                try:
                    contents_var = VariableTracker.build(parent, cell.cell_contents)
                except ValueError:
                    # Cell has not yet been assigned
                    contents_var = variables.DeletedVariable()
                cell_var = side_effects.track_cell_existing(None, cell, contents_var)

            result[name] = cell_var

        return result

    def var_getattr(self, tx: "InstructionTranslator", name: str) -> VariableTracker:
        if name in cmp_name_to_op_mapping:
            return variables.GetAttrVariable(self, name)
        source = self.get_source()
        return fn_var_getattr(tx, self.fn, source, name)

    def call_obj_hasattr(
        self, tx: "InstructionTranslator", name: str
    ) -> ConstantVariable:
        result = hasattr(self.fn, name)
        return variables.ConstantVariable.create(result)

    def call_function(
        self,
        tx: "InstructionTranslator",
        args: Sequence[VariableTracker],
        kwargs: dict[str, VariableTracker],
    ) -> VariableTracker:
        # Handle patch_dynamo_config call
        if self.fn is torch._dynamo.patch_dynamo_config:
            try:
                args_const = [arg.as_python_constant() for arg in args]
                kwargs_const = {
                    key: val.as_python_constant() for key, val in kwargs.items()
                }
                changes = torch._dynamo.patch_dynamo_config(
                    *args_const, **kwargs_const
                ).changes
                return variables.DynamoConfigPatchVariable(changes)
            except AsPythonConstantNotImplementedError as e:
                raise RuntimeError(
                    "Cannot convert patch_dynamo_config args/kwargs to constants. "
                    "Please fix your call to patch_dynamo_config by using simpler inputs. "
                    f"args: {args}, kwargs: {kwargs}"
                ) from e
        elif self.fn is torch._dynamo.error_on_graph_break:
            try:
                bound = inspect.signature(self.fn).bind(*args, **kwargs)
                error_on_graph_break = bound.arguments[
                    "error_on_graph_break"
                ].as_python_constant()
                assert isinstance(error_on_graph_break, bool)
                return variables.ErrorOnGraphBreakVariable(error_on_graph_break)
            except Exception as e:
                raise RuntimeError(
                    "Improper error_on_graph_break() call. Please fix your call to error_on_graph_break(). "
                    f"args: {args}, kwargs: {kwargs}"
                ) from e
        # Handle a `nonstrict_trace(fn)` call
        elif self.fn is torch._dynamo.nonstrict_trace:
            bound = inspect.signature(self.fn).bind(*args, **kwargs)
            fn_var = bound.args[0]
            if not isinstance(fn_var, BaseUserFunctionVariable):
                typ = fn_var.python_type()
                msg = f"`nonstrict_trace` expects a callable, but got value of type <{typ.__name__}>"
                unimplemented(
                    gb_type="TypeError from user code",
                    context=f"call_function({self.value}, {args}, {kwargs})",  # type: ignore[attr-defined]
                    explanation=msg,
                    hints=[
                        *graph_break_hints.USER_ERROR,
                    ],
                )

            if not isinstance(fn_var, UserFunctionVariable):
                fn_name = fn_var.get_name()
                msg = f"Applying `nonstrict_trace` to function <{fn_name}>; however, `nonstrict_trace` currently requires the function to be defined outside `torch.compile` region."  # noqa: B950
                unimplemented(
                    gb_type="Limitation of `nonstrict_trace",
                    context=f"{self}",
                    explanation=msg,
                    hints=[
                        f"make sure definition of {fn_name} is outside ",
                        "`torch.compile` region",
                    ],
                )
            # pyrefly: ignore[missing-attribute]
            fn = fn_var.fn
            return variables.TorchInGraphFunctionVariable(fn, nonstrict_traceable=True)

        if self.is_constant:
            return invoke_and_store_as_constant(
                tx, self.fn, self.get_name(), args, kwargs
            )

        if (
            not tx.output.current_tracer.unsafe_allow_externally_visible_side_effects
            and self.fn
            is torch._dynamo.utils._disable_side_effect_safety_checks_for_current_subtracer
        ):
            with torch._dynamo.side_effects.allow_externally_visible_side_effects_in_subtracer(
                tx
            ):
                return super().call_function(tx, args, kwargs)

        if (
            tx.output.current_tracer.under_activation_checkpoint
            and not tx.output.current_tracer.allow_side_effects_under_checkpoint
        ):
            try:
                from torch.distributed.fsdp._fully_shard._fsdp_state import FSDPState
            except Exception:
                FSDPState = None  # type: ignore[assignment, misc]
            if FSDPState is not None and self.fn in [
                FSDPState._pre_forward,
                FSDPState._post_forward,
            ]:
                with torch._dynamo.side_effects.allow_side_effects_under_checkpoint(tx):
                    return super().call_function(tx, args, kwargs)
        return super().call_function(tx, args, kwargs)


class BuiltinMethodVariable(BaseUserFunctionVariable):
    def __init__(
        self, fn: types.BuiltinMethodType, is_constant: bool = False, **kwargs: Any
    ) -> None:
        super().__init__(**kwargs)
        assert isinstance(fn, types.BuiltinMethodType)
        self.fn = fn

    @staticmethod
    def is_supported_builtin_method(obj: Any) -> bool:
        method_self = obj.__self__
        method_name = obj.__name__

        # TODO(anijain2305) - Add support for more builtin methods
        # Supports tuple.__new__ and frozenset({....}).__contains__
        return (method_self is tuple and method_name == "__new__") or (
            type(method_self) is frozenset and method_name == "__contains__"
        )

    def call_function(
        self,
        tx: "InstructionTranslator",
        args: Sequence[VariableTracker],
        kwargs: dict[str, VariableTracker],
    ) -> VariableTracker:
        method_self = self.fn.__self__
        name = self.fn.__name__
        obj_source = self.source and AttrSource(self.source, "__self__")
        obj_vt = VariableTracker.build(tx, method_self, obj_source)
        return obj_vt.call_method(tx, name, args, kwargs)


class LocalGeneratorObjectVariable(VariableTracker):
    def __init__(
        self,
        code: types.CodeType,
        f_globals: dict[str, Any],
        inline_tracer: Optional["InstructionTranslator"],
        **kwargs: Any,
    ) -> None:
        super().__init__(**kwargs)
        self.code = code
        self.f_globals = f_globals
        self.inline_tracer = inline_tracer

    def get_code(self) -> types.CodeType:
        return self.code

    def get_filename(self) -> str:
        return self.get_code().co_filename

    def get_name(self) -> str:
        return self.get_code().co_name

    def get_function(self) -> Never:
        raise NotImplementedError

    def has_self(self) -> bool:
        return False

    def __name__(self) -> str:
        return self.get_name()

    def __str__(self) -> str:
        return f"{self.__class__.__name__}({self.get_name()})"

    __repr__ = __str__

    def reconstruct(self, codegen: "PyCodegen") -> None:
        from torch._dynamo.side_effects import disallow_side_effects_in_generator
        from torch._dynamo.symbolic_convert import (
            InstructionTranslator,
            save_and_restart_speculation_log,
            temporarely_allow_writes_to_output_graph,
        )

        tx = InstructionTranslator.current_tx()
        save = save_and_restart_speculation_log(tx)
        disallow = disallow_side_effects_in_generator(tx)
        temp = temporarely_allow_writes_to_output_graph(tx)

        with save, disallow, temp:
            tracer = self._get_inline_tracer(tx)
            if not tracer.generator_exhausted:
                self.remaining_items = self.force_unpack_var_sequence(tx)
            variables.ListIteratorVariable(self.remaining_items).reconstruct(codegen)

    def bind_args(
        self,
        tx: "InstructionTranslator",
        args: Sequence[VariableTracker],
        kwargs: dict[str, VariableTracker],
    ) -> dict[str, VariableTracker]:
        return self.vt.bind_args(tx, args, kwargs)  # type: ignore[attr-defined]

    def get_globals(self) -> dict[str, Any]:
        return self.f_globals

    def python_type(self) -> type:
        return types.GeneratorType

    def _get_inline_tracer(self, tx: "InstructionTranslator") -> Any:
        from torch._dynamo.symbolic_convert import InliningInstructionTranslator

        if self.inline_tracer is None:
            self.inline_tracer = InliningInstructionTranslator.build_inline_tracer(  # type: ignore[assignment]
                tx, self, [], {}
            )
        return self.inline_tracer

    def next_variable(self, tx: "InstructionTranslator") -> VariableTracker:
        tracer = self._get_inline_tracer(tx)

        if self._is_generator_exhausted():
            raise_observed_exception(StopIteration, tx)

        try:
            # Hierarchically, tx can be seen as the parent of the inline tracer
            # created on call_function. Any exception needs to be propagated to tx
            # for Dynamo to behave correctly
            return tracer.inline_call_()
        except ObservedException as e:
            tracer.generator_exhausted = True
            raise e
        except InfiniteGeneratorError:
            # test/dynamo/test_misc.py::test_iterator_limit
            raise
        except Unsupported as e:
            torch._dynamo.eval_frame.skip_code(self.get_code())
            raise SkipFrame from e

    def call_obj_hasattr(
        self, tx: "InstructionTranslator", name: str
    ) -> ConstantVariable:
        if name in self.python_type().__dict__:
            return ConstantVariable.create(True)
        return ConstantVariable.create(False)

    def has_unpack_var_sequence(self, tx: "InstructionTranslator") -> bool:
        return False

    def has_force_unpack_var_sequence(self, tx: "InstructionTranslator") -> bool:
        return True

    def force_unpack_var_sequence(
        self, tx: "InstructionTranslator"
    ) -> list[VariableTracker]:
        result: list[VariableTracker] = []
        self.force_apply_to_var_sequence(tx, result.append)
        return result

    def force_apply_to_var_sequence(
        self, tx: "InstructionTranslator", fn: Callable[[VariableTracker], Any]
    ) -> None:
        while True:
            try:
                fn(self.next_variable(tx))
            except ObservedUserStopIteration:
                handle_observed_exception(tx)
                break

    # no nested graph breaks in generators
    def should_allow_nested_graph_breaks(self):
        return False

    def _setup_exception(
        self, tx: "InstructionTranslator", exc: VariableTracker
    ) -> None:
        tracer = self._get_inline_tracer(tx)
        try:
            tracer._raise_exception_variable(exc)
        except ObservedException as e:
            # if no handler is available (i.e. user code doesn't catch it), the
            # exception is raised again.
            tracer.exception_handler(e)

    def _is_generator_just_started(self) -> bool:
        return self.inline_tracer is None or self.inline_tracer.instruction_pointer == 0

    def _is_generator_exhausted(self) -> bool:
        return getattr(self.inline_tracer, "generator_exhausted", False)

    def call_method(
        self,
        tx: "InstructionTranslator",
        name: str,
        args: list[VariableTracker],
        kwargs: dict[str, VariableTracker],
    ) -> VariableTracker:
        if name == "__next__":
            return self.next_variable(tx)
        elif name == "__iter__":
            # iter(gen) returns itself
            return self
        elif name == "send":
            # Sends a value into the generator function. Returns the next value
            # yielded by the generator, or raises StopIteration if the generator
            # exits without yielding another value
            if self._is_generator_just_started() and len(args):
                # can't send non-None value to a just-started generator
                # Test: GeneratorCPythonTests.test_send_non_none_to_new_gen
                if not all(
                    isinstance(arg, ConstantVariable) and arg.value is None
                    for arg in args
                ):
                    raise_observed_exception(TypeError, tx)
            tracer = self._get_inline_tracer(tx)
            tracer.push_many(args)
            return self.next_variable(tx)
        elif name == "close":
            # * Raises a GeneratorExit at the point where the generator function was paused.
            # * If the generator function catches the exception and returns a
            # value, this value is returned from close() - Python 3.13+
            # * If the generator function is already closed, or raises GeneratorExit
            # (by not catching the exception), close() returns None.
            # * If the generator yields a value, a RuntimeError is raised.
            # * If the generator raises any other exception, it is propagated to the caller.
            # * If the generator has already exited due to an exception or normal
            # exit, close() returns None and has no other effect.

            # Return None if close is called on a just-started generator
            # See test GeneratorCloseCpythonTests::test_close_not_started

            tracer = self._get_inline_tracer(tx)
            if self._is_generator_just_started() or self._is_generator_exhausted():
                tracer.generator_exhausted = True
                return variables.ConstantVariable(None)

            # Raise GeneratorExit to see if user code catches it. Any other exception
            # is propagated to the parent frame.
            try:
                self._setup_exception(
                    tx, variables.ExceptionVariable(GeneratorExit, ())
                )
                # There's an extra block on Python 3.12+ to handle StopIteration
                # see: https://github.com/python/cpython/blob/8f93dd8a8f237b277abad20d566df90c5cbd7f1e/Objects/genobject.c#L394-L397
                #
                #   1           0 RETURN_GENERATOR
                #               2 POP_TOP
                #               4 RESUME                   0

                #   2           6 LOAD_CONST               1 (1)
                #               8 YIELD_VALUE              1
                #              10 RESUME                   1
                #              12 POP_TOP
                #              14 RETURN_CONST             0 (None)
                #         >>   16 CALL_INTRINSIC_1         3 (INTRINSIC_STOPITERATION_ERROR)
                #              18 RERAISE                  1
                # ExceptionTable:
                #   4 to 14 -> 16 [0] lasti
                if (
                    sys.version_info >= (3, 12)
                    and tracer.next_instruction.opname == "CALL_INTRINSIC_1"
                ):
                    tracer.generator_exhausted = True
                    return variables.ConstantVariable(None)
            except ObservedGeneratorExit:
                # If it doesn't catch, we just return None, as per the text above
                tracer.generator_exhausted = True
                return variables.ConstantVariable(None)

            try:
                # Raise RuntimeError if the generator yields any other value
                if self.next_variable(tx):
                    raise_observed_exception(RuntimeError, tx)
            except ObservedGeneratorExit:
                tracer.generator_exhausted = True
                return variables.ConstantVariable(None)
            except ObservedUserStopIteration:
                # In Python 3.13+, one can capture GeneratorExit and return a value
                # See test_generator.py::test_close_capture_GeneratorExit_return
                # https://discuss.python.org/t/let-generator-close-return-stopiteration-value/24786/26
                # https://github.com/python/cpython/pull/104771
                assert tracer.symbolic_result is not None
                return tracer.symbolic_result
        elif name == "throw":
            # * Raises an exception at the point where the generator was paused, and
            # returns the next value yielded by the generator.
            # * If the generator exits without yielding, raise StopIteration
            # * If the generator function does not catch the passed-in exception,
            # or raises a different exception, then that exception propagates to the caller.

            # Setup the exception table and jump target in case of try...finally
            tracer = self._get_inline_tracer(tx)
            try:
                # In Python 3.9, the exception is represented as a triple (typ, val, tb)
                # In such cases, we re-raise the exception object given to avoid
                # creating a new object, so that IS_OP works.
                # See: https://github.com/pytorch/pytorch/pull/146496
                self._setup_exception(tx, args[1] if len(args) == 3 else args[0])
            except ObservedException:  # noqa: TRY203
                # propagate the exception back to the parent caller
                raise

            retval = self.next_variable(tx)

            # The exception raised before is still active. We need to check the exception
            # table one more time to find the next target. But why? Let's walk
            # through an example and its generated bytecode: https://godbolt.org/z/ebdTbMv8M
            #
            #     z = 0
            #     def whoo():
            #         global z
            #         z = 0
            #         try:
            #             yield 1
            #         except ValueError:
            #             yield 2
            #         finally:
            #             z += 1
            #         z += 10
            #
            #     gen = whoo()
            #     next(gen)
            #     gen.throw(ValueError)
            #     print('z', z)  -> z = 1
            #
            #              ...
            #         >>   58 PUSH_EXC_INFO
            #
            #   8          60 LOAD_GLOBAL              2 (ValueError)
            #              70 CHECK_EXC_MATCH
            #              72 POP_JUMP_IF_FALSE        7 (to 88)
            #              74 POP_TOP
            #
            #   9          76 LOAD_CONST               3 (2)
            #              78 YIELD_VALUE              3      <------ ValueError is still active here
            #              80 RESUME                   1
            #              82 POP_TOP
            #              84 POP_EXCEPT
            #              86 jump_backward           34 (to 20)
            #              ...
            #
            #     ExceptionTable:
            #     4 to 8 -> 124 [0] lasti
            #     12 to 18 -> 58 [0]
            #     20 to 56 -> 124 [0] lasti
            #     58 to 82 -> 90 [1] lasti     <------ move to 90
            #     84 to 86 -> 96 [0]
            #     88 to 88 -> 90 [1] lasti
            #     90 to 94 -> 96 [0]
            #     96 to 116 -> 118 [1] lasti
            #     118 to 122 -> 124 [0] lasti
            #
            # In this scenario, a generator can yield after `throw()` is called. Even
            # after the exception is raised a few lines above, it remains active
            # within the `78 YIELD_VALUE` instruction. When the generator resumes
            # after the second yield on instruction `80 RESUME`, we cannot simply
            # return the control flow to the next instruction. Instead, one must
            # check the exception table (or equivalent) to find the next target
            # In this case, it says the instruction pointer must be moved to 90.
            #
            # Without this step, if we let the trace proceed to the next
            # instruction, it would follow the control flow where the exception
            # raised by `throw()` was handled and swallowed, potentially leading
            # to incorrect behavior.
            exc_type = type("__InternalThrowException", (Exception,), {})

            try:
                self._setup_exception(tx, variables.ExceptionVariable(exc_type, ()))
                self.next_variable(tx)
            except get_dynamo_observed_exception(exc_type):
                # We should get back the exception raised before.
                pass
            else:
                raise_observed_exception(RuntimeError, tracer)
            return retval

        return super().call_method(tx, name, args, kwargs)


class ContextlibContextManagerLocalGeneratorObjectVariable(
    LocalGeneratorObjectVariable
):
    """
    .. note::

        This is only used when the function is annotated with @contextlib.contextmanager

        It is a special case of a generator function as we do not allow return a context manager
        from a torch.compile function.
    """


class LocalGeneratorFunctionVariable(BaseUserFunctionVariable):
    """functions that behaves like iterators

    .. note::

        This is a wrapper around (Nested)UserFunctionVariable
    """

    def __init__(
        self,
        vt: VariableTracker,
        *,
        generator_cls: type = LocalGeneratorObjectVariable,
        **kwargs: Any,
    ) -> None:
        super().__init__(**kwargs)
        self.vt = vt
        self.generator_cls = generator_cls

    def __getattr__(self, name):
        if name in self.__class__.__dict__:
            return getattr(self, name)
        return getattr(self.vt, name)

    def get_globals(self) -> dict[str, Any]:
        return self.vt.get_globals()  # type: ignore[attr-defined]

    def _build_inline_tracer(
        self,
        tx: "InstructionTranslatorBase",
        args: list[VariableTracker],
        kwargs: dict[str, VariableTracker],
    ) -> "InstructionTranslatorBase":
        from torch._dynamo.symbolic_convert import InliningInstructionTranslator

        return InliningInstructionTranslator.build_inline_tracer(
            tx,
            self,
            args,
            kwargs,
        )

    def call_function(
        self,
        tx: "InstructionTranslator",
        args: Sequence[VariableTracker],
        kwargs: dict[str, VariableTracker],
    ) -> VariableTracker:
        if not is_generator(self.vt.get_code()):  # type: ignore[attr-defined]
            unimplemented(
                gb_type="non-generator contextlib.contextmanager",
                context=str(self.vt.get_code()),  # type: ignore[attr-defined]
                explanation="Cannot compile function decorated with `@contextlib.contextmanager` that is not a generator"
                ", i.e. does not use `yield`",
                hints=[
                    "Use `yield` in the function body instead of `return`.",
                    "Remove the `@contextlib.contextmanager` decorator.",
                ],
            )

        inline_tracer = self._build_inline_tracer(tx, list(args), kwargs)
        code = self.vt.get_code()  # type: ignore[attr-defined]
        f_globals = self.vt.get_globals()  # type: ignore[attr-defined]

        # calling a generator returns a generator object
        return self.generator_cls(
            code,
            f_globals,
            inline_tracer,  # type: ignore[arg-type]
            source=self.source,
        )


class FunctionDecoratedByContextlibContextManagerVariable(
    LocalGeneratorFunctionVariable
):
    """
    .. note::

        This is only used when the function is annotated with @contextlib.contextmanager
    """

    def __init__(self, vt: VariableTracker, **kwargs: Any):
        super().__init__(
            vt,
            generator_cls=ContextlibContextManagerLocalGeneratorObjectVariable,
            **kwargs,
        )

    def _build_inline_tracer(
        self,
        tx: "InstructionTranslatorBase",
        args: list[VariableTracker],
        kwargs: dict[str, VariableTracker],
    ) -> "InstructionTranslatorBase":
        # NOTE: This only exists to not break support for context manager when
        # config.enable_faithful_generator_behavior = False and
        # config.enable_trace_contextlib = True. In case the former is false,
        # Dynamo should still be able to trace through @contextmanager functions
        tracer = super()._build_inline_tracer(tx, args, kwargs)
        assert isinstance(
            tracer,
            torch._dynamo.symbolic_convert.InliningGeneratorInstructionTranslator,
        )
        tracer.is_generator_from_ctx_manager = True
        return tracer


class UserMethodVariable(UserFunctionVariable):
    """Some unsupported user-defined method"""

    def __init__(
        self,
        fn: Callable[..., Any],
        obj: VariableTracker,
        source_fn: Optional[Callable[..., Any]] = None,
        **kwargs: Any,
    ) -> None:
        super().__init__(fn=fn, **kwargs)  # type: ignore[arg-type]
        self.obj = obj
        self.source_fn = source_fn
        # Note on source and source_fn
        # Be careful with `source` when delegating to UserFunctionVariable
        # (base-class) methods. In this __init__, `source` is a *bound method*
        # object, but the base class expects the underlying *function* object.
        # One way is to simplly use `__func__` to unwrap it.
        #
        # For recursive dict-tag optimizations, it can be faster to fetch the
        # function directly from `cls.__dict__`; that's why we pass on
        # `source_fn`. Whenever it is possible to access the function from
        # cls.__dict__, we pass that on to `source_fn`. Because bind_args
        # operates on the unbound function, most guards should target
        # `source_fn` rather than the original `source`.
        if source_fn is None and kwargs.get("source") is not None:
            self.source_fn = AttrSource(kwargs.get("source"), "__func__")  # type: ignore[assignment, arg-type]

    def __repr__(self) -> str:
        return f"{self.__class__.__name__}({self.fn}, {self.obj})"

    def self_args(self) -> list[VariableTracker]:
        return [self.obj]

    def python_type(self) -> type[types.MethodType]:
        return types.MethodType

    def call_function(
        self,
        tx: "InstructionTranslator",
        args: Sequence[VariableTracker],
        kwargs: dict[str, VariableTracker],
    ) -> VariableTracker:
        # NOTE this is to handle methods annotated by `nonstrict_trace`.
        # a `nonstrict_trace`-ed function will be wrapped by
        # `VariableTracker.build` and route to `TorchInGraphFunctionVariable`,
        # but in the case of method, we manually wrap it with `UserMethodVariable`
        # inside `UserDefinedObjectVariable.var_getattr`.
        #
        # We might be able to simplify this away by canonicalizing the
        # function/method wrapping code paths.
        from ..trace_rules import is_nonstrict_trace_callable

        if is_nonstrict_trace_callable(self.fn):
            call_args = [*self.self_args(), *args]
            var = variables.TorchInGraphFunctionVariable(
                self.fn, nonstrict_traceable=True
            )
            return var.call_function(tx, call_args, kwargs)

        # For nn.Module methods, redirecting to NNModuleVariable.call_method for optimized solution
        # rather than simple inlining. E.g, putting `call_method` op in FX graph for `forward` method
        # since we ensure `forward` of allowed modules can be traced by AOT safely.
        # Note this is not only for allowed modules, as user customized modules can extend from
        # allowed modules but using parent's `forward` method, which is also covered by this branch.

        # If we are tracing the higher order op, we want Dynamo to step inside
        # the module call so that Dynamo can see the underlying parameters and
        # buffers and raise them as inputs to the graph. The is_root_tracer
        # check bypasses the if condition for non-root tracers and directly
        # calls the super().call_function at the end, which is basically
        # equivalent of inlining the method.
        if tx.output.is_root_tracer() and isinstance(
            self.obj, variables.NNModuleVariable
        ):
            module_attr = getattr(self.fn, "__module__", "")
            # inline torch.nn.utils.parametrize
            if (
                module_attr is not None
                and module_attr.startswith("torch.nn.")
                and module_attr != "torch.nn.utils.parametrize"
                or self.is_constant
            ):
                return self.obj.call_method(
                    tx, self.fn.__name__, list(args), kwargs, constant=self.is_constant
                )
        elif (
            _fsdp_param_group is not None
            and self.fn is _fsdp_param_group.FSDPParamGroup.use_training_state  # type: ignore[attr-defined]
        ):
            return variables.TorchCtxManagerClassVariable(self.fn).call_function(
                tx, (self.obj, *args), kwargs
            )
        if self.is_constant:
            fn = getattr(self.obj.value, self.fn.__name__)  # type: ignore[attr-defined]
            return invoke_and_store_as_constant(tx, fn, self.get_name(), args, kwargs)
        return super().call_function(tx, args, kwargs)

    def var_getattr(self, tx: "InstructionTranslator", name: str) -> VariableTracker:
        if name == "__self__":
            return self.obj
        if name == "__func__":
            # We might have a better way to access the function object, this
            # information is stored in self.source_fn, use that to construct the
            # variable tracker.
            return VariableTracker.build(tx, self.fn, self.source_fn)  # type: ignore[arg-type]
        return super().var_getattr(tx, name)


class WrappedUserMethodVariable(UserMethodVariable):
    def __init__(
        self,
        wrapped: UserMethodVariable,
        context: "ContextWrappingVariable",
        **kwargs: Any,
    ) -> None:
        kwargs.pop("fn", None)
        kwargs.pop("obj", None)
        super().__init__(wrapped.fn, wrapped.obj, **kwargs)
        self.wrapped = wrapped
        self.context = context

    def call_function(
        self,
        tx: "InstructionTranslator",
        args: Sequence[VariableTracker],
        kwargs: dict[str, VariableTracker],
    ) -> VariableTracker:
        self.context.enter(tx)
        result = super().call_function(tx, args, kwargs)
        self.context.exit(tx)
        return result

    def reconstruct(self, codegen: "PyCodegen") -> None:
        codegen.add_push_null(lambda: codegen(self.context))  # type: ignore[arg-type]
        codegen(self.wrapped)
        codegen.extend_output(create_call_function(1, False))


class WrappedUserFunctionVariable(UserFunctionVariable):
    def __init__(
        self,
        wrapped: UserFunctionVariable,
        context: "ContextWrappingVariable",
        **kwargs: Any,
    ) -> None:
        kwargs.pop("fn", None)
        super().__init__(wrapped.fn, **kwargs)
        self.wrapped = wrapped
        self.context = context

    def call_function(
        self,
        tx: "InstructionTranslator",
        args: Sequence[VariableTracker],
        kwargs: dict[str, VariableTracker],
    ) -> VariableTracker:
        self.context.enter(tx)
        result = super().call_function(tx, args, kwargs)
        self.context.exit(tx)
        return result

    def reconstruct(self, codegen: "PyCodegen") -> None:
        codegen.add_push_null(lambda: codegen(self.context))  # type: ignore[arg-type]
        codegen(self.wrapped)
        codegen.extend_output(create_call_function(1, False))


def invoke_and_store_as_constant(
    tx: "InstructionTranslator",
    fn: Callable[..., Any],
    name: str,
    args: Sequence[VariableTracker],
    kwargs: dict[str, VariableTracker],
) -> VariableTracker:
    def convert(x: VariableTracker) -> Any:
        if isinstance(x, variables.TensorVariable):
            return x.get_real_value()
        return x.as_python_constant()

    args = [convert(x) for x in args]
    kwargs = {k: convert(v) for k, v in kwargs.items()}
    res = fn(*args, **kwargs)
    return tx.output.register_attr_or_module(
        res,
        name,
        source=ConstantSource(name),
    )


class NestedUserFunctionVariable(BaseUserFunctionVariable):
    _nonvar_fields = {
        "f_globals",
        *BaseUserFunctionVariable._nonvar_fields,
    }

    def __init__(
        self,
        fn_name: VariableTracker,
        code: VariableTracker,
        f_globals: dict[str, Any],
        defaults: Optional[VariableTracker],
        kwdefaults: Optional[VariableTracker],
        annotations: Optional[VariableTracker],
        closure: Optional[VariableTracker],
        # This is present when this function is created by
        # `functools.wrap(wrapped_fn)(this_fn)`.
        wrapped_fn: Optional[VariableTracker] = None,
        **kwargs: Any,
    ) -> None:
        if kwargs.get("mutation_type") is None:
            kwargs.update(mutation_type=AttributeMutationNew())
        super().__init__(**kwargs)
        assert isinstance(fn_name.as_python_constant(), str)
        assert isinstance(code.as_python_constant(), types.CodeType)
        assert isinstance(f_globals, dict)
        self.fn_name = fn_name
        self.code = code
        self.f_globals = f_globals
        self.defaults = defaults
        self.kwdefaults = kwdefaults
        self.annotations = annotations
        self.closure = closure
        self.wrapped_fn: Optional[VariableTracker] = wrapped_fn

    def self_args(self) -> list[VariableTracker]:
        return []

    def get_code(self) -> types.CodeType:
        return self.code.as_python_constant()

    def python_type(self) -> type:
        return types.FunctionType

    def get_function(self) -> types.FunctionType:
        if self.closure:
            raise NotImplementedError
        func = types.FunctionType(
            self.code.as_python_constant(),
            self.f_globals,
            self.fn_name.as_python_constant(),
        )
        if self.defaults:
            func.__defaults__ = self.defaults.as_python_constant()
        if self.kwdefaults:
            func.__kwdefaults__ = self.kwdefaults.as_python_constant()
        if self.annotations:
            annotations = self.annotations.as_python_constant()
            if isinstance(annotations, tuple):
                from itertools import pairwise

                annotations = dict(pairwise(annotations))

            # TypeError: __annotations__ must be set to a dict object
            assert isinstance(annotations, dict)
            func.__annotations__ = annotations
        return func

    def call_setattr(
        self,
        tx: "InstructionTranslator",
        name_var: VariableTracker,
        val: VariableTracker,
    ) -> VariableTracker:
        tx.output.side_effects.store_attr(self, name_var.value, val)  # type: ignore[attr-defined]
        return ConstantVariable(None)

    def call_method(
        self,
        tx: "InstructionTranslator",
        name: str,
        args: Sequence[VariableTracker],
        kwargs: dict[str, VariableTracker],
    ) -> VariableTracker:
        if name == "__setattr__":
            return self.call_setattr(tx, *args)
        return super().call_method(tx, name, list(args), kwargs)

    def has_closure(self) -> bool:
        return self.closure is not None

    def const_getattr(self, tx: "InstructionTranslator", name: str) -> Any:
        if name == "__name__":
            return self.get_name()
        if name == "__code__":
            return self.get_code()
        if name == "__defaults__":
            d = getattr(self, "defaults", None)
            return d.as_python_constant() if d else None
        return super().const_getattr(tx, name)

    def call_obj_hasattr(
        self, tx: "InstructionTranslator", name: str
    ) -> ConstantVariable:
        if name == "__code__":
            return variables.ConstantVariable.create(hasattr(self, "code"))
        if name == "__defaults__":
            return variables.ConstantVariable.create(hasattr(self, "defaults"))
        return super().call_obj_hasattr(tx, name)

    def has_self(self) -> bool:
        return False

    def get_globals(self) -> dict[str, Any]:
        return self.f_globals

    def bind_args(
        self,
        parent: "InstructionTranslator",
        args: Sequence[VariableTracker],
        kwargs: dict[str, VariableTracker],
    ) -> dict[str, VariableTracker]:
        code = self.get_code()
        func = types.FunctionType(
            code,
            self.f_globals,
            self.fn_name.as_python_constant(),
            tuple(self.defaults.items) if self.defaults else None,  # type: ignore[attr-defined]
            tuple(make_cell(None) for _ in range(len(self.get_code().co_freevars))),
        )
        if self.kwdefaults:
            func.__kwdefaults__ = self.kwdefaults.keys_as_python_constant()  # type: ignore[attr-defined]
        bound = inspect.signature(func).bind(*args, **kwargs)
        bound.apply_defaults()
        result = dict(bound.arguments.items())
        wrap_args_kwargs(parent.output.root_tx, result)  # type: ignore[arg-type]
        init_cellvars(parent, result, code)

        for idx, name in enumerate(code.co_freevars):
            assert name not in result
            cell = self.closure.items[idx]  # type: ignore[attr-defined, union-attr]
            result[name] = cell

        return result

    def reconstruct(self, codegen: "PyCodegen") -> None:
        codegen.add_push_null(
            lambda: codegen.load_import_from(__name__, "_create_nested_fn")
        )
        codegen(self.code)
        codegen.extend_output([codegen.create_load_const_unchecked(self.f_globals)])
        codegen(ConstantVariable.create(self.code.value.co_name))  # type: ignore[attr-defined]

        if self.defaults:
            codegen(self.defaults)
        else:
            codegen.extend_output([codegen.create_load_const(None)])

        if self.closure:
            codegen(self.closure)
        else:
            codegen.extend_output([codegen.create_load_const(None)])

        if self.kwdefaults:
            codegen(self.kwdefaults)
        else:
            codegen.extend_output([codegen.create_load_const(None)])

        if self.annotations:
            try:
                annotations = self.annotations.as_python_constant()
                codegen.extend_output(
                    [codegen.create_load_const_unchecked(annotations)]
                )
            except NotImplementedError:
                codegen(self.annotations)
        else:
            codegen.extend_output([codegen.create_load_const(None)])

        codegen.extend_output(create_call_function(7, False))

        if self.wrapped_fn:
            codegen.add_push_null(
                lambda: codegen.load_import_from("functools", "wraps")
            )
            codegen(self.wrapped_fn)
            codegen.extend_output(create_call_function(1, False))
            codegen.extend_output(create_rot_n(2))
            codegen.extend_output(create_call_function(1, True))

        # codegen attributes
        from torch._dynamo.symbolic_convert import InstructionTranslator

        tx = InstructionTranslator.current_tx()
        if tx.output.side_effects.has_pending_mutation(self):
            for name, value in tx.output.side_effects.store_attr_mutations[
                self
            ].items():
                codegen.dup_top()
                codegen(value)
                codegen.extend_output(create_rot_n(2))
                codegen.store_attr(name)


class WrappedNestedUserFunctionVariable(NestedUserFunctionVariable):
    def __init__(
        self,
        wrapped: Any,
        context: "ContextWrappingVariable",
        **kwargs: Any,
    ) -> None:
        kwargs.pop("fn_name", None)
        kwargs.pop("code", None)
        kwargs.pop("f_globals", None)
        kwargs.pop("defaults", None)
        kwargs.pop("kwdefaults", None)
        kwargs.pop("annotations", None)
        kwargs.pop("closure", None)
        kwargs.pop("wrapped_fn", None)
        super().__init__(
            wrapped.fn_name,
            wrapped.code,
            wrapped.f_globals,
            wrapped.defaults,
            wrapped.kwdefaults,
            wrapped.annotations,
            wrapped.closure,
            wrapped.wrapped_fn,
        )
        self.wrapped = wrapped
        self.context = context

    def call_function(
        self,
        tx: "InstructionTranslator",
        args: Sequence[VariableTracker],
        kwargs: dict[str, VariableTracker],
    ) -> VariableTracker:
        self.context.enter(tx)
        result = super().call_function(tx, args, kwargs)
        self.context.exit(tx)
        return result

    def reconstruct(self, codegen: "PyCodegen") -> None:
        codegen.add_push_null(lambda: codegen(self.context))  # type: ignore[arg-type]
        codegen(self.wrapped)
        codegen.extend_output(create_call_function(1, False))


class SkipFunctionVariable(VariableTracker):
    _nonvar_fields = {
        "value",
        "reason",
        *VariableTracker._nonvar_fields,
    }

    def __init__(self, value: Any, reason: Optional[str] = None, **kwargs: Any) -> None:
        super().__init__(**kwargs)
        self.value = value
        self.reason = reason

    def as_python_constant(self) -> Any:
        return self.value

    @classmethod
    def create_with_source(cls, value: Any, source: Source) -> "SkipFunctionVariable":
        # Use closure match guard (i.e. guard on __code__ object instead of
        # function id) to avoid guarding on nested functions.
        if inspect.getattr_static(value, "_torchdynamo_disable", False):
            # For torch._dynamo.disable function, ensure that the original
            # function is guarded. Otherwise, the else branch will guard on the
            # _dynamo.disable.__code__
            guard_on_source = source
            guard_on_value = value

            while getattr(guard_on_value, "_torchdynamo_orig_callable", False):
                guard_on_value = guard_on_value._torchdynamo_orig_callable
                guard_on_source = AttrSource(
                    guard_on_source, "_torchdynamo_orig_callable"
                )

            guard_on_source.make_guard(GuardBuilder.CLOSURE_MATCH)
        elif inspect.isbuiltin(value):
            install_guard(source.make_guard(GuardBuilder.BUILTIN_MATCH))
        elif not is_wrapper_or_member_descriptor(value):
            # These descriptors are not guaranteed to return the same object on
            # attribute lookup. They are unlikely to be changed, so we can skip
            # guarding them.
            install_guard(source.make_guard(GuardBuilder.CLOSURE_MATCH))
        return cls(value, source=source)

    def call_function(
        self,
        tx: "InstructionTranslator",
        args: Sequence[VariableTracker],
        kwargs: dict[str, VariableTracker],
    ) -> VariableTracker:
        if inspect.getattr_static(self.value, "_torchdynamo_disable", False):
            msg = inspect.getattr_static(self.value, "_torchdynamo_disable_msg", None)
            unimplemented(
                gb_type="Skip calling `torch.compiler.disable()`d function",
                context=str(self.value),
                explanation=f"Skip calling function `{self.value}` since it was wrapped "
                f"with `torch.compiler.disable` (reason: {msg})",
                hints=[
                    "Remove the `torch.compiler.disable` call",
                ],
            )
        elif self.value is torch._dynamo.graph_break:
            graph_break_msg = kwargs.get("msg")
            if graph_break_msg:
                graph_break_msg = graph_break_msg.as_python_constant()
            unimplemented(
                gb_type="Call to `torch._dynamo.graph_break()`",
                context=f"Called `torch._dynamo.graph_break()` with args `{args}`, kwargs `{kwargs}`",
                explanation=f"User-inserted graph break. Message: {graph_break_msg}",
                hints=[
                    "Remove the `torch._dynamo.graph_break()` call.",
                ],
            )
        elif self.value is torch._dynamo.skip_frame:
            skip_frame_msg = kwargs.get("msg")
            if skip_frame_msg:
                skip_frame_msg = skip_frame_msg.as_python_constant()
            else:
                skip_frame_msg = ""
            raise SkipFrame(
                format_skip_frame_message(
                    tx.f_code,
                    f"Skip frame due to `torch._dynamo.skip_frame()`. Message: {skip_frame_msg}",
                )
            )
        elif self.value is torch._dynamo.step_unsupported:
            raise StepUnsupported
        else:
            if config.dont_skip_tracing:
                from .builder import SourcelessBuilder

                # re-build the function, attempting to not skip
                rebuilt_fn = SourcelessBuilder.create(tx, self.value)
                # if we still get SkipFunctionVariable, then we *really* should skip this function
                if not isinstance(rebuilt_fn, SkipFunctionVariable):
                    return rebuilt_fn.call_function(tx, args, kwargs)
            qualname = getattr(self.value, "__qualname__", "<unknown qualname>")
            module_or = getattr(self.value, "__module__", None)
            module_name = "<unknown module>" if module_or is None else str(module_or)
            try:
                path = inspect.getfile(self.value)
                explanation = (
                    f"Dynamo developers have intentionally marked that the function `{qualname}` "
                    f"in file `{path}` should not be traced."
                )
                hints = [
                    f"Avoid calling the function `{qualname}`.",
                ]
                # TODO improve trace_rules reasoning to provide better hints.
                # How do we tell that a function/file should NOT be removed from skip files?
                # Do a very basic check for now.
                if "_dynamo" not in path:
                    hints += [
                        f"Apply `@torch._dynamo.dont_skip_tracing` to the function `{qualname}` "
                        "to force tracing into the function. "
                        "More graph breaks may occur as a result of attempting to trace into the function.",
                        "Please file an issue to PyTorch.",
                    ]
            except TypeError:
                known_python_builtin_modules = {"_abc", "_warnings"}
                if module_or in known_python_builtin_modules:
                    explanation = (
                        f"Dynamo does not know how to trace the Python builtin "
                        f"`{module_name}.{qualname}`."
                    )
                    hints = [
                        "If you are attempting to call a logging function (e.g. `_warnings.warn`), "
                        "you can try adding it to `torch._dynamo.config.reorderable_logging_functions`.",
                        "Please file an issue on GitHub "
                        "so the PyTorch team can add support for it. ",
                    ]
                elif module_or is not None and module_or.startswith("optree"):
                    explanation = f"Dynamo cannot trace optree C/C++ function {module_name}.{qualname}."
                    hints = [
                        " Consider using torch.utils._pytree - "
                        "https://github.com/pytorch/pytorch/blob/main/torch/utils/_pytree.py"
                    ]
                    # also warn on it because most users won't see the graph break message
                    torch._dynamo.utils.warn_once(explanation + "\n" + "\n".join(hints))
                else:
                    explanation = (
                        f"Dynamo does not know how to trace the builtin `{module_name}.{qualname}.` "
                        f"This function is either a Python builtin (e.g. _warnings.warn) "
                        f"or a third-party C/C++ Python extension (perhaps created with pybind)."
                    )
                    hints = [
                        "If it is a Python builtin, please file an issue on GitHub "
                        "so the PyTorch team can add support for it and see the next case for a workaround.",
                        "If it is a third-party C/C++ Python extension, please "
                        "either wrap it into a PyTorch-understood custom operator "
                        "(see https://pytorch.org/tutorials/advanced/custom_ops_landing_page.html "
                        "for more details) or, if it is traceable, use "
                        "`torch.compiler.allow_in_graph`.",
                    ]
                    # also warn on it because most users won't see the graph break message
                    torch._dynamo.utils.warn_once(explanation + "\n" + "\n".join(hints))
            if qualname == "allow_in_graph":
                explanation = (
                    "Found an allow_in_graph decorator to a function which "
                    "is created inside the parent function that is getting "
                    "compiled. This is not supported for now."
                )
                hints = []
            reason = self.reason if self.reason else "<missing reason>"
            unimplemented(
                gb_type="Attempted to call function marked as skipped",
                context=f"module: {module_name}, qualname: {qualname}, skip reason: {reason}",
                explanation=explanation,
                hints=hints,
            )

    def call_obj_hasattr(
        self, tx: "InstructionTranslator", name: str
    ) -> ConstantVariable:
        return variables.ConstantVariable.create(hasattr(self.value, name))

    def var_getattr(self, tx: "InstructionTranslator", name: str) -> VariableTracker:
        if name in cmp_name_to_op_mapping:
            return variables.GetAttrVariable(self, name)

        return fn_var_getattr(tx, self.value, self.source, name)


class WrappedSkipFunctionVariable(SkipFunctionVariable):
    def __init__(
        self,
        wrapped: VariableTracker,
        context: "ContextWrappingVariable",
        **kwargs: Any,
    ) -> None:
        kwargs.pop("value", None)
        kwargs.pop("reason", None)
        super().__init__(wrapped.value, reason=wrapped.reason, **kwargs)  # type: ignore[attr-defined]
        self.wrapped = wrapped
        self.context = context

    def call_function(
        self,
        tx: "InstructionTranslator",
        args: Sequence[VariableTracker],
        kwargs: dict[str, VariableTracker],
    ) -> VariableTracker:
        self.context.enter(tx)
        result = super().call_function(tx, args, kwargs)
        self.context.exit(tx)
        return result

    def reconstruct(self, codegen: "PyCodegen") -> None:
        codegen.add_push_null(lambda: codegen(self.context))  # type: ignore[arg-type]
        codegen(self.wrapped)
        codegen.extend_output(create_call_function(1, False))


class WrapperUserFunctionVariable(VariableTracker):
    """
    Used to represent a wrapper object that contains the actual callable as an
    attribute. For example, torch.jit.script/trace have the original function at
    their _torchdynamo_inline attribute. Similarly, functions with
    __script_if_tracing_wrapper have the original attr at "__original_fn".
    """

    def __init__(self, wrapper_obj: Any, attr_to_trace: str, **kwargs: Any) -> None:
        super().__init__(**kwargs)
        self.wrapper_obj = wrapper_obj
        self.attr_to_trace = attr_to_trace

    def var_getattr(self, tx: "InstructionTranslator", name: str) -> VariableTracker:
        if name == self.attr_to_trace:
            val = getattr(self.wrapper_obj, self.attr_to_trace)
            source = self.source and AttrSource(self.source, name)
            return VariableTracker.build(tx, val, source)

        return super().var_getattr(tx, name)

    def self_args(self) -> list[VariableTracker]:
        return []

    def call_function(
        self,
        tx: "InstructionTranslator",
        args: Sequence[VariableTracker],
        kwargs: dict[str, VariableTracker],
    ) -> VariableTracker:
        if hasattr(self.wrapper_obj, "cache_info"):
            target_fn = getattr(self.wrapper_obj, self.attr_to_trace, None)
            module_name = getattr(target_fn, "__module__", "") or ""

            if module_name.split(".", maxsplit=1)[0] != "torch":
                msg = (
                    "Dynamo detected a call to a `functools.lru_cache`-wrapped "
                    "function. Dynamo ignores the cache wrapper and directly "
                    "traces the wrapped function. Silent incorrectness is only "
                    "a *potential* risk, not something we have observed. "
                    'Enable TORCH_LOGS="+dynamo" for a DEBUG stack trace.'
                )

                torch._dynamo.utils.warn_once(msg)

                dynamo_logger = torch._dynamo.utils.logging.getLogger("torch._dynamo")
                if dynamo_logger.isEnabledFor(logging.DEBUG):
                    user_stack = torch._guards.TracingContext.extract_stack()
                    user_stack = get_stack_above_dynamo() + user_stack
                    frame_loc = (user_stack[-1].filename, user_stack[-1].lineno)
                    user_stack_formatted = "".join(traceback.format_list(user_stack))
                    user_stack_trace = f"call to a lru_cache wrapped function at: {frame_loc[0]}:{frame_loc[1]}\n"
                    user_stack_trace += str(user_stack_formatted)
                    dynamo_logger.debug(user_stack_trace)

        all_args = self.self_args() + list(args)
        return variables.UserFunctionVariable(
            polyfills.getattr_and_trace  # type: ignore[arg-type]
        ).call_function(
            tx,
            [self, variables.ConstantVariable(self.attr_to_trace), *all_args],
            kwargs,
        )


class WrapperUserMethodVariable(WrapperUserFunctionVariable):
    """
    Similar to WrapperUserFunctionVariable, but for methods. The only delta is
    saving the vt for `self` object of the method which is then used by
    WrapperUserFunctionVariable in `call_function` method.
    """

    def __init__(
        self,
        wrapper_obj: Any,
        attr_to_trace: str,
        self_obj: VariableTracker,
        **kwargs: Any,
    ) -> None:
        super().__init__(wrapper_obj, attr_to_trace, **kwargs)
        self.obj = self_obj

    def self_args(self) -> list[VariableTracker]:
        return [self.obj]


def _traceable_collective_remaps() -> dict[Any, Any]:
    # We can't rely on importing from distributed, since it's not always built
    if torch.distributed.is_available():
        from torch.distributed._functional_collectives import (
            traceable_collective_remaps,
        )

        return traceable_collective_remaps
    return {}


def _traceable_collectives_source(
    tx: "InstructionTranslator", fn: Callable[..., Any]
) -> AttrSource:
    assert torch.distributed.is_available(), "Illegal invocation."
    assert fn in _traceable_collective_remaps().values()

    inner_name = fn.__name__
    path_source = tx.import_source("torch.distributed._functional_collectives")
    return AttrSource(path_source, inner_name)


class CollectiveFunctionRewriteVariable(UserFunctionVariable):
    """
    Some of the torch.distributed.* collective APIs are possible to rewrite to 'traceable' collectives.

    This class provides both a way to check if a function is remappable, and perform the remapping.

    In the case that a function is 'remappable' but only for some combinations of call-time arguments,
    we check the args at `call_function` time and fall back to graph-breaking if needed.  This is no worse
    than status-quo as we currently graph-break on all distributed.* collectives.
    """

    def __init__(
        self,
        fn: Callable[..., Any],
        *,
        replacement_var: UserFunctionVariable,
        **kwargs: Any,
    ) -> None:
        super().__init__(fn, **kwargs)  # type: ignore[arg-type]
        assert isinstance(replacement_var, UserFunctionVariable)
        self.replacement_var = replacement_var

    @staticmethod
    def create(
        tx: "InstructionTranslator",
        old_fn: Callable[..., Any],
        source: Source,
        **options: Any,
    ) -> "CollectiveFunctionRewriteVariable":
        new_fn, new_source = CollectiveFunctionRewriteVariable.rewrite(tx, old_fn)
        return CollectiveFunctionRewriteVariable(
            old_fn,
            replacement_var=UserFunctionVariable(new_fn, source=new_source, **options),
            source=source,
            **options,
        )

    @staticmethod
    def can_rewrite(variable: Any) -> bool:
        return (
            inspect.isfunction(variable) and variable in _traceable_collective_remaps()
        )

    @staticmethod
    def rewrite(
        tx: "InstructionTranslator", fn: Callable[..., Any]
    ) -> tuple[Any, AttrSource]:
        new_fn = _traceable_collective_remaps()[fn]
        return new_fn, _traceable_collectives_source(tx, new_fn)

    def call_function(
        self,
        tx: "InstructionTranslator",
        args: Sequence[VariableTracker],
        kwargs: dict[str, VariableTracker],
    ) -> VariableTracker:
        # call_function must check any unsupported arguments and graph-break.
        # It's safe to assume args/kwargs from orig_fn map 1:1 to args/kwargs of remapped_fn,
        # since that's the contract for putting a mapping in `traceable_collective_remaps`
        import torch.distributed as dist
        from torch.distributed._functional_collectives import REDUCE_OP_TO_STR

        # Merge args into kwargs so positional and keyword args
        # can be processed the same way.
        signature = inspect.signature(self.fn)
        kwargs = dict(signature.bind(*args, **kwargs).arguments)
        args = ()

        if "async_op" in kwargs and kwargs["async_op"].as_python_constant():
            unimplemented(
                gb_type="async_op=True for distributed collectives",
                context=f"{self.fn}, {args=}, {kwargs=}",
                explanation=f"`torch.compile` doesn't support `async_op=True for {self.fn}",
                hints=[
                    *graph_break_hints.SUPPORTABLE,
                ],
            )

        if self.fn in (
            dist.all_reduce,
            dist.reduce_scatter_tensor,
            dist._reduce_scatter_base,
        ):
            reduce_op_var = kwargs.get("op")
            reduce_op = (
                reduce_op_var.value  # type: ignore[attr-defined]
                if reduce_op_var is not None
                else signature.parameters["op"].default
            )
            if reduce_op not in REDUCE_OP_TO_STR:
                raise ValueError(f"Unsupported all_reduce op: {reduce_op}")
            kwargs["op"] = variables.ConstantVariable.create(
                REDUCE_OP_TO_STR[reduce_op]
            )
        return self.replacement_var.call_function(tx, args, kwargs)


class FunctoolsWrapsVariable(UserFunctionVariable):
    def call_function(
        self,
        tx: "InstructionTranslator",
        args: Sequence[VariableTracker],
        kwargs: dict[str, VariableTracker],
    ) -> VariableTracker:
        if not kwargs and len(args) == 1:

            def wraps(fn: Any) -> VariableTracker:
                if isinstance(fn, variables.NestedUserFunctionVariable):
                    return fn.clone(wrapped_fn=args[0])
                unimplemented(
                    gb_type="functools.wraps",
                    context=f"{fn}",
                    explanation="`torch.compile` can't trace `functools.wraps` on functions defined outside the compile region",
                    hints=[
                        *graph_break_hints.SUPPORTABLE,
                    ],
                )

            return variables.LambdaVariable(wraps)

        return super().call_function(tx, args, kwargs)


class CollectionsNamedTupleFunction(UserFunctionVariable):
    def as_python_constant(self) -> Any:
        return self.fn

    def call_function(
        self,
        tx: "InstructionTranslator",
        args: Sequence[VariableTracker],
        kwargs: dict[str, VariableTracker],
    ) -> VariableTracker:
        constant_args = check_constant_args(args, kwargs)
        if constant_args:
            try:
                value = self.fn(
                    *[x.as_python_constant() for x in args],
                    **{k: v.as_python_constant() for k, v in kwargs.items()},
                )
            except TypeError as exc:
                raise_observed_exception(
                    type(exc),
                    tx,
                    args=list(map(ConstantVariable.create, exc.args)),
                )
            return variables.UserDefinedClassVariable(
                # pyrefly: ignore[unbound-name]
                value,
                mutation_type=ValueMutationNew(),
            )
        unimplemented(
            gb_type="namedtuple construction",
            context=f"{args=}, {kwargs=}",
            explanation="`torch.compile` only support certain input types for namedtuple",
            hints=[
                *graph_break_hints.SUPPORTABLE,
            ],
        )


class FunctoolsPartialVariable(VariableTracker):
    def __init__(
        self,
        func: VariableTracker,
        args: Sequence[VariableTracker],
        keywords: dict[str, VariableTracker],
        **kwargs: Any,
    ) -> None:
        super().__init__(**kwargs)
        self.func = func
        assert isinstance(args, list)
        self.args = args
        assert isinstance(keywords, dict)
        self.keywords = keywords
        # fake_value is used for id calculation. Creating this value and id'ng
        # on it is sufficient for the tracing purposes.
        self.fake_value = functools.partial(identity)

    def python_type(self) -> type:
        return functools.partial

    def reconstruct(self, codegen: "PyCodegen") -> None:
        codegen.add_push_null(lambda: codegen.load_import_from("functools", "partial"))
        codegen(self.func)
        if self.args:
            codegen.foreach(self.args)
        if not self.keywords:
            codegen.extend_output(create_call_function(len(self.args) + 1, False))
            return

        codegen.foreach(self.keywords.values())
        keys = tuple(self.keywords.keys())
        codegen.extend_output(
            codegen.create_call_function_kw(len(keys) + len(self.args) + 1, keys, False)
        )

    def get_function(self) -> Any:
        return self.as_python_constant()

    def call_function(
        self,
        tx: "InstructionTranslator",
        args: Sequence[VariableTracker],
        kwargs: dict[str, VariableTracker],
    ) -> VariableTracker:
        merged_args = self.args + list(args)
        merged_kwargs = {**self.keywords, **kwargs}
        return self.func.call_function(tx, merged_args, merged_kwargs)

    def call_obj_hasattr(
        self, tx: "InstructionTranslator", name: str
    ) -> ConstantVariable:
        # functools.partial uses slots, so attributes are constant
        return variables.ConstantVariable.create(
            hasattr(functools.partial(identity), name)
        )

    def var_getattr(self, tx: "InstructionTranslator", name: str) -> VariableTracker:
        source = self.source and AttrSource(self.source, name)
        # Handle __slots__
        if name == "func":
            return self.func
        if name == "args":
            return variables.ListVariable(self.args, source=source)
        if name == "keywords":
            items = {ConstantVariable.create(k): v for k, v in self.keywords.items()}
            return variables.ConstDictVariable(items, source=source)
        if name in cmp_name_to_op_mapping:
            return variables.GetAttrVariable(self, name)
        raise_observed_exception(AttributeError, tx)

    def as_python_constant(self) -> Any:
        return functools.partial(
            self.func.as_python_constant(),
            *[arg.as_python_constant() for arg in self.args],
            **{k: v.as_python_constant() for k, v in self.keywords.items()},
        )

    def guard_as_python_constant(self) -> Any:
        """Similar to as_python_constant(), but add ID_MATCH guards to try to force things to become constants"""
        return functools.partial(
            self.func.guard_as_python_constant(),
            *[v.guard_as_python_constant() for v in self.args],
            **{k: v.guard_as_python_constant() for k, v in self.keywords.items()},
        )


class PolyfilledFunctionVariable(VariableTracker):
    _nonvar_fields = {
        "fn",
        "wrapped_fn",
        "traceable_fn",
        *VariableTracker._nonvar_fields,
    }

    @classmethod
    @functools.cache
    def _get_polyfill_handlers(cls) -> dict[Callable[..., Any], types.FunctionType]:
        return {}

    @classmethod
    def create_with_source(
        cls, value: Any, source: Source
    ) -> "PolyfilledFunctionVariable":
        install_guard(source.make_guard(GuardBuilder.CLOSURE_MATCH))

        return cls(value, source=source)

    def __init__(self, fn: _F, **kwargs: Any) -> None:
        super().__init__(**kwargs)
        # pyrefly: ignore[invalid-type-var]
        self.fn: _F = fn

        handler = self._get_polyfill_handlers().get(fn, fn)
        traceable_fn = None
        assert callable(handler), f"Polyfill handler {handler} is not callable for {fn}"
        for candidate_attr in (
            "__torch_dynamo_polyfill__",  # registered polyfill
            "__python_implementation__",  # self handler from third-party libraries
        ):
            candidate = getattr(handler, candidate_attr, None)
            if candidate:
                assert callable(candidate)
                traceable_fn = candidate
                break
        else:
            raise RuntimeError(
                f"Polyfill handler {handler} does not have a traceable function"
            )
        # pyrefly: ignore[invalid-type-var]
        self.wrapped_fn = handler
        # pyrefly: ignore[invalid-type-var]
        self.traceable_fn: _F = traceable_fn

    @property
    def polyfill_fn(self) -> Callable[..., Any]:
        return self.traceable_fn

    def can_constant_fold_through(self) -> bool:
        return getattr(
            self.wrapped_fn, "__torch_dynamo_can_constant_fold_through__", False
        )

    def get_function(self) -> Any:
        return self.as_python_constant()

    def call_function(
        self,
        tx: "InstructionTranslator",
        args: Sequence[VariableTracker],
        kwargs: dict[str, VariableTracker],
    ) -> VariableTracker:
        if self.can_constant_fold_through() and check_unspec_or_constant_args(
            args, kwargs
        ):
            result = (
                self.fn(  # use the original function which is faster than the polyfill
                    *[x.as_python_constant() for x in args],
                    **{k: v.as_python_constant() for k, v in kwargs.items()},
                )
            )
            return VariableTracker.build(tx, result)

        # Special case for sum on tuple/list of ints
        if (
            self.fn is builtins.sum
            and len(args) == 1
            and not kwargs
            and isinstance(args[0], (variables.ListVariable, variables.TupleVariable))
            and all(
                (isinstance(x, variables.ConstantVariable) and isinstance(x.value, int))
                or (isinstance(x, variables.SymNodeVariable) and x.python_type() is int)
                for x in args[0].items
            )
        ):
            return variables.SymNodeVariable.create(
                tx,
                tx.output.create_proxy(
                    "call_function",
                    torch.sym_sum,
                    (tuple(a.as_proxy() for a in args[0].items),),
                    {},
                ),
                sym_num=torch.sym_sum(
                    [
                        (
                            x.value
                            if isinstance(x, variables.ConstantVariable)
                            else x.sym_num  # type: ignore[attr-defined]
                        )
                        for x in args[0].items
                    ]
                ),
            )

        traceable_function_variable = VariableTracker.build(tx, self.traceable_fn)
        return traceable_function_variable.call_function(tx, args, kwargs)

    def call_method(
        self,
        tx: "InstructionTranslator",
        name: str,
        args: list[VariableTracker],
        kwargs: dict[str, VariableTracker],
    ) -> VariableTracker:
        if name == "__call__":
            return self.call_function(tx, args, kwargs)

        method = getattr(self.fn, name, None)
        if not (method or is_function(method)):
            raise_type_error_exc(tx, f"Cannot find callable {name} in {self.fn}")
        options = {}
        if self.source:
            options["source"] = AttrSource(self.source, name)
        # pyrefly: ignore[bad-specialization]
        polyfilled_method_variable = PolyfilledFunctionVariable(method, **options)
        return polyfilled_method_variable.call_function(tx, args, kwargs)

    def as_python_constant(self) -> Any:
        return self.fn


class TracebackVariable(VariableTracker):
    # We don't track traceback. A call to any function in this module is a no-op
    def call_function(  # type: ignore[empty-body]
        self,
        tx: "InstructionTranslator",
        args: Sequence[VariableTracker],
        kwargs: dict[str, VariableTracker],
    ) -> VariableTracker: ...


class SysFunctionVariable(VariableTracker):
    def __init__(self, value: Any, **kwargs: Any) -> None:
        super().__init__(**kwargs)
        self.value = value

    def exc_info(self, tx: "InstructionTranslator") -> "variables.TupleVariable":
        if len(tx.exn_vt_stack):
            exn = tx.exn_vt_stack[-1]
            typ = exn.exc_type  # type: ignore[union-attr]
            tb = None
            items = [
                VariableTracker.build(tx, typ),
                exn,
                VariableTracker.build(tx, tb),
            ]
        else:
            items = [
                variables.ConstantVariable(None),
                variables.ConstantVariable(None),
                variables.ConstantVariable(None),
            ]
        return variables.TupleVariable(items)  # type: ignore[arg-type]

    def exception(self, tx: "InstructionTranslator") -> VariableTracker:
        return self.exc_info(tx).items[1]

    def call_function(
        self,
        tx: "InstructionTranslator",
        args: Sequence[VariableTracker],
        kwargs: dict[str, VariableTracker],
    ) -> VariableTracker:
        if self.value is sys.exc_info:
            return self.exc_info(tx)
        assert self.value is sys.exception
        return self.exception(tx)


from torch._higher_order_ops.triton_kernel_wrap import (
    create_tma_experimental_metadata,
    create_tma_stable_metadata,
    TMADescriptorMetadata,
    TritonHOPifier,
)


class DynamoTritonHOPifier(TritonHOPifier):
    def raise_unsupported(self, msg: str) -> Never:
        unimplemented(
            gb_type="triton kernel unsupported feature",
            context="",
            explanation=f"Encountered triton kernel unsupported feature: {msg}",
            hints=[],
        )

    def is_callable(self, maybe_callable: VariableTracker) -> bool:
        return isinstance(
            maybe_callable, (NestedUserFunctionVariable, UserFunctionVariable)
        )

    def get_value(self, val: VariableTracker) -> Any:
        return val.value  # type: ignore[attr-defined]

    def check_grid(self, grid: "BaseListVariable") -> tuple[torch.fx.proxy.Proxy, ...]:
        from .lists import BaseListVariable

        if isinstance(grid, BaseListVariable):
            return grid.as_proxy()
        else:
            unimplemented(
                gb_type="unsupported grid type for triton hop check_grid",
                context=f"grid type = {type(grid)}",
                explanation="`torch.compile` only supports list-like grid for check_grid",
                hints=[
                    *graph_break_hints.SUPPORTABLE,
                ],
            )

    def call_grid(
        self, grid: Any, meta: dict[str, Any], tx: "InstructionTranslator"
    ) -> Any:
        meta_var = {variables.ConstantVariable.create(k): v for k, v in meta.items()}
        grid = grid.call_function(tx, [meta_var], {})
        return grid

    # We use this function to wrap call_prune_configs
    def call_user_defined_fn(
        self,
        user_fn: Callable[..., Any],
        args: Sequence[VariableTracker],
        kwargs: dict[str, VariableTracker],
        tx: Optional["InstructionTranslator"],
        variable: Any,
    ) -> VariableTracker:
        from .builder import SourcelessBuilder

        wrapped_user_function = SourcelessBuilder.create(tx, user_fn)  # type: ignore[arg-type]
        result = wrapped_user_function.call_function(tx, args, kwargs)
        return result

    def wrap_user_defined_obj(
        self,
        user_obj: Any,
        tx: Optional["InstructionTranslator"],
        variable: Any,
        name: str,
    ) -> VariableTracker:
        from .builder import VariableBuilder

        wrapped_user_obj = VariableBuilder(
            tx, AttrSource(variable.kernel_source, f"{name}")
        )._wrap(user_obj)
        return wrapped_user_obj

    def maybe_unpack_configs(
        self, configs: Any, tx: Optional["InstructionTranslator"]
    ) -> list[Any]:
        # unpack the list of configs
        configs = configs.unpack_var_sequence(tx)

        # guard_as_python_constant inserts guards for Dynamo to check if the configs object changed.
        configs = [config.guard_as_python_constant() for config in configs]

        return configs

    def maybe_unpack_heuristic_result(self, result: VariableTracker) -> Any:
        if not result.is_python_constant():
            self.raise_unsupported(
                "@triton.heuristics must return constant values because configs can only contain constant values."
            )

        return result.guard_as_python_constant()

    # We need to override call_getitem here so that we can add the source in the case
    # where we call the triton kernel with a grid
    def call_getitem(  # type: ignore[override]
        self,
        variable: "TritonKernelVariable",
        args: Sequence[Any],
    ) -> "TritonKernelVariable":
        # __getitem__ should only be called if we don't already have a grid
        # Only grid needs to be passed
        if variable.grid is not None or len(args) != 1:
            self.raise_unsupported(
                "Triton kernels should be called with only a single grid"
            )
        return type(variable)(
            kernel=variable.kernel,
            kernel_idx=variable.kernel_idx,
            grid=args[0],
            kernel_source=variable.source,
        )

    def call_HOP(
        self,
        variable: "TritonKernelVariable",
        grids: Any,
        combined_args_raw: dict[str, Any],
        tx: "InstructionTranslator",
    ) -> "variables.ConstantVariable":
        from .constant import ConstantVariable
        from .dicts import ConstDictVariable

        # as we can only pass tensors as non-const args in fx graph,
        # here we replace TMA descriptors
        # (TMADescriptorExperimentalVariable and TMADescriptorStableVariable
        # instances) with the underlying tensors, while moving the
        # TMA descriptor-related metadata to a separate argument,
        # so that we can reconstruct the TMA descriptors downstream
        tma_descriptor_metadata: TMADescriptorMetadata = {}
        for k in list(combined_args_raw.keys()):
            v = combined_args_raw[k]
            if isinstance(
                v, (TMADescriptorExperimentalVariable, TMADescriptorStableVariable)
            ):
                tma_descriptor_metadata[k] = v.to_metadata()
                combined_args_raw[k] = v.get_tensor()

        combined_args = {
            variables.ConstantVariable.create(k): v
            for k, v in combined_args_raw.items()
        }

        from torch._higher_order_ops.triton_kernel_wrap import (
            kernel_side_table,
            triton_kernel_wrapper_mutation,
        )

        # Combine args and kwargs and pass as a dict so that if user defined triton
        # kernel uses variables as 'grid' or 'kernel', it does not conflict with
        # parameters of the wrapper function
        constant_args = {
            k: v.as_python_constant()
            for k, v in combined_args_raw.items()
            if isinstance(v, ConstantVariable)
        }
        non_constant_args = {
            k: v
            for k, v in combined_args.items()
            if not isinstance(v, ConstantVariable)
        }

        for v in non_constant_args.values():
            v = v.realize()
            if not isinstance(v, (variables.TensorVariable, variables.SymNodeVariable)):
                self.raise_unsupported(
                    f"Unexpected argument type for a Triton kernel: {repr(v)}."
                )

        constant_args_idx = kernel_side_table.add_constant_args(constant_args)
        meta = ConstDictVariable(non_constant_args, dict)
        tx.output.create_proxy(
            "call_function",
            triton_kernel_wrapper_mutation,
            (),
            {
                "kernel_idx": variable.kernel_idx,
                "constant_args_idx": constant_args_idx,
                "grid": grids,
                "tma_descriptor_metadata": tma_descriptor_metadata,
                "kwargs": meta.as_proxy(),
            },
        )

        return variables.ConstantVariable(
            None,
        )


dynamo_triton_hopifier_singleton = DynamoTritonHOPifier()


class TritonKernelVariable(VariableTracker):
    grid: "TritonGridType"
    kernel: "TritonKernelType"
    kernel_idx: Optional[int]
    kernel_source: "AttrSource"

    def __init__(
        self, kernel: Any, kernel_idx: Optional[int], grid: Any, **kwargs: Any
    ) -> None:
        self.kernel_source = kwargs.pop("kernel_source", None)
        super().__init__(**kwargs)
        dynamo_triton_hopifier_singleton.init_variable(self, kernel, kernel_idx, grid)

    def call_function(
        self,
        tx: "InstructionTranslator",
        args: Sequence[VariableTracker],
        kwargs: dict[str, VariableTracker],
    ) -> VariableTracker:
        return dynamo_triton_hopifier_singleton.call_triton_kernel(  # type: ignore[return-value]
            self, args, kwargs, tx
        )

    def call_method(
        self,
        tx: "InstructionTranslator",
        name: str,
        args: list[VariableTracker],
        kwargs: dict[str, VariableTracker],
    ) -> VariableTracker:
        if name == "__getitem__":
            return dynamo_triton_hopifier_singleton.call_getitem(self, args)
        elif name == "run":
            return dynamo_triton_hopifier_singleton.call_run(self, args, kwargs, tx)  # type: ignore[return-value]

        # Bail out to parent's implementation
        return super().call_method(tx, name, args, kwargs)

    def specialize_symbolic(self, arg: Any) -> Any:
        from .constant import ConstantVariable
        from .tensor import SymNodeVariable

        # See [Note: Specialize tl.constexpr args in user-defined triton kernels]
        if isinstance(arg, SymNodeVariable):
            return ConstantVariable.create(arg.evaluate_expr())
        return arg


class TMADescriptorExperimentalVariable(VariableTracker):
    def __init__(
        self,
        data_ptr: "variables.DataPtrVariable",
        dims: list[VariableTracker],
        block_dims: list[VariableTracker],
        element_size: VariableTracker,
        **kwargs: Any,
    ) -> None:
        assert isinstance(data_ptr, variables.DataPtrVariable)
        super().__init__(**kwargs)
        self.data_ptr = data_ptr
        self.dims = dims
        self.block_dims = block_dims
        self.element_size = element_size

    def to_metadata(self) -> Any:
        return create_tma_experimental_metadata(
            [dim.as_proxy() for dim in self.dims],
            [dim.as_proxy() for dim in self.block_dims],
            self.element_size.as_proxy(),
        )

    def reconstruct(self, codegen: "PyCodegen") -> None:
        codegen.add_push_null(
            lambda: codegen.load_import_from(
                "triton.tools.experimental_descriptor",
                f"create_{len(self.dims)}d_tma_descriptor",
            )
        )
        self.data_ptr.reconstruct(codegen)
        args = [*self.dims, *self.block_dims, self.element_size]
        codegen.foreach(args)
        codegen.call_function(len(args) + 1, False)

    def get_tensor(self) -> VariableTracker:
        return self.data_ptr.from_tensor


class TMADescriptorStableVariable(VariableTracker):
    def __init__(
        self,
        tensor: "TensorVariable",
        block_shape: "ListVariable",
        **kwargs: Any,
    ) -> None:
        assert isinstance(tensor, variables.TensorVariable)
        super().__init__(**kwargs)
        self.tensor = tensor
        self.block_shape = block_shape

    def to_metadata(self) -> Any:
        return create_tma_stable_metadata(
            self.block_shape.as_proxy(),
        )

    def reconstruct(self, codegen: "PyCodegen") -> None:
        codegen.add_push_null(
            lambda: codegen.load_import_from(
                "triton.tools.tensor_descriptor",
                "TensorDescriptor",
            )
        )
        codegen.load_method("from_tensor")
        self.tensor.reconstruct(codegen)
        codegen(self.block_shape)
        codegen.call_method(2)

    def get_tensor(self) -> Any:
        return self.tensor


class CreateTMADescriptorExperimentalVariable(VariableTracker):
    def __init__(
        self,
        rank: int,
        **kwargs: Any,
    ) -> None:
        assert rank in (1, 2)
        super().__init__(**kwargs)
        self.rank = rank

    def call_function(
        self,
        tx: "InstructionTranslator",
        args: Sequence[VariableTracker],
        kwargs: dict[str, VariableTracker],
    ) -> VariableTracker:
        ptr = kwargs["ptr"] if "ptr" in kwargs else args[0]

        if not isinstance(ptr, variables.DataPtrVariable):
            raise Unsupported(
                "Please ensure there were no graph breaks between "
                f"create_{self.rank}d_tma_descriptor and the upstream "
                ".data_ptr() call."
            )

        if self.rank == 1:
            if len(args) + len(kwargs) != 4:
                raise_type_error_exc(
                    tx,
                    f"TMA metadata rank=1 requires exactly 4 arguments, got {len(args) + len(kwargs)}",
                )
            dims = [
                kwargs["dim"] if "dim" in kwargs else args[1],
            ]
            block_dims = [
                kwargs["block_dim"] if "block_dim" in kwargs else args[2],
            ]
        else:
            if len(args) + len(kwargs) != 6:
                raise_type_error_exc(
                    tx,
                    f"TMA metadata rank=2 requires exactly 6 arguments, got {len(args) + len(kwargs)}",
                )
            dims = [
                kwargs["dim1"] if "dim1" in kwargs else args[1],
                kwargs["dim0"] if "dim0" in kwargs else args[2],
            ]
            block_dims = [
                kwargs["block_dim1"] if "block_dim1" in kwargs else args[3],
                kwargs["block_dim0"] if "block_dim0" in kwargs else args[4],
            ]
        element_size = kwargs["element_size"] if "element_size" in kwargs else args[-1]

        return TMADescriptorExperimentalVariable(
            data_ptr=ptr,
            dims=dims,
            block_dims=block_dims,
            element_size=element_size,
        )


class CreateTMADescriptorStableVariable(VariableTracker):
    def call_function(
        self,
        tx: "InstructionTranslator",
        args: Sequence[VariableTracker],
        kwargs: dict[str, VariableTracker],
    ) -> VariableTracker:
        tensor = kwargs["tensor"] if "tensor" in kwargs else args[0]
        block_shape = kwargs["block_shape"] if "block_shape" in kwargs else args[1]

        return TMADescriptorStableVariable(
            tensor=tensor,  # type: ignore[arg-type]
            block_shape=block_shape,  # type: ignore[arg-type]
        )


class PyTreeGetNodeTypeFunctionVariable(UserFunctionVariable):
    """
    `torch.utils._pytree._get_node_type` function is very hot function. We want to special case it to reduce Dynamo tracing time.

    def _get_node_type(tree: Any) -> Any:
        node_type = type(tree)
        # All namedtuple types are implicitly registered as pytree nodes.
        # XXX: Other parts of the codebase expect namedtuple types always return
        #      `namedtuple` instead of the actual namedtuple type. Even if the type
        #      is explicitly registered.
        if is_namedtuple_class(node_type):
            return namedtuple
        return node_type
    """

    def call_function(
        self,
        tx: "InstructionTranslator",
        args: Sequence[VariableTracker],
        kwargs: dict[str, VariableTracker],
    ) -> VariableTracker:
        if len(args) != 1:
            raise_type_error_exc(
                tx,
                f"pytree_get_node_type requires exactly 1 argument, got {len(args)}",
            )
        type_source = None
        if args[0].source:
            install_guard(args[0].source.make_guard(GuardBuilder.TYPE_MATCH))
            type_source = TypeSource(args[0].source)
        python_type = args[0].python_type()
        if is_namedtuple_class(python_type):
            type_source = AttrSource(CollectionsSource(), "namedtuple")
            return VariableTracker.build(tx, namedtuple, type_source)
<<<<<<< HEAD
        return VariableTracker.build(tx, python_type, source=type_source)


class PyTreeTreeIsLeafFunctionVariable(UserFunctionVariable):
    """
    `torch.utils._pytree.tree_is_leaf` function is a hot function. We want to special case it to reduce Dynamo tracing time.

    def tree_is_leaf(
        tree: PyTree,
        is_leaf: Callable[[PyTree], bool] | None = None,
    ) -> bool:
        if is_leaf is not None and is_leaf(tree):
            return True
        return _get_node_type(tree) not in SUPPORTED_NODES

    When is_leaf is None (the common case), we can optimize by not tracing into the function.
    When is_leaf is not None, we fall back to regular tracing since it requires executing user code.
    """

    def call_function(
        self,
        tx: "InstructionTranslator",
        args: Sequence[VariableTracker],
        kwargs: dict[str, VariableTracker],
    ) -> VariableTracker:
        # tree_is_leaf(tree, is_leaf=None)
        if len(args) < 1 or len(args) > 2:
            raise_type_error_exc(
                tx,
                f"tree_is_leaf requires 1 or 2 arguments, got {len(args)}",
            )

        # Check if is_leaf parameter is provided
        is_leaf = kwargs.get("is_leaf", ConstantVariable.create(None))
        if len(args) == 2:
            is_leaf = args[1]

        if not (
            isinstance(is_leaf, variables.ConstantVariable) and is_leaf.value is None
        ):
            return super().call_function(tx, args, kwargs)

        # Optimize the case where is_leaf is None
        # return _get_node_type(tree) not in SUPPORTED_NODES
        tree = args[0]
        node_type_var = PyTreeGetNodeTypeFunctionVariable(
            torch.utils._pytree._get_node_type
        ).call_function(tx, [tree], {})

        # If the SUPPORTED_NODES was seen earlier and mutated, there would be a
        # source and that will give us the mutated SUPPORTED_NODES.
        supported_nodes_var = VariableTracker.build(
            tx,
            torch.utils._pytree.SUPPORTED_NODES,
            source=get_pytree_SUPPORTED_NODES_source(),
        )
        out = supported_nodes_var.call_method(tx, "__contains__", [node_type_var], {})
        return ConstantVariable.create(not out.value)
=======
        return VariableTracker.build(tx, python_type, source=type_source)
>>>>>>> d419a2fe
<|MERGE_RESOLUTION|>--- conflicted
+++ resolved
@@ -66,10 +66,7 @@
     DefaultsSource,
     GetItemSource,
     SkipGuardSource,
-<<<<<<< HEAD
     TorchSource,
-=======
->>>>>>> d419a2fe
     TypeSource,
 )
 from ..utils import (
@@ -2768,7 +2765,6 @@
         if is_namedtuple_class(python_type):
             type_source = AttrSource(CollectionsSource(), "namedtuple")
             return VariableTracker.build(tx, namedtuple, type_source)
-<<<<<<< HEAD
         return VariableTracker.build(tx, python_type, source=type_source)
 
 
@@ -2826,7 +2822,4 @@
             source=get_pytree_SUPPORTED_NODES_source(),
         )
         out = supported_nodes_var.call_method(tx, "__contains__", [node_type_var], {})
-        return ConstantVariable.create(not out.value)
-=======
-        return VariableTracker.build(tx, python_type, source=type_source)
->>>>>>> d419a2fe
+        return ConstantVariable.create(not out.value)