--- conflicted
+++ resolved
@@ -807,17 +807,13 @@
                 handle_observed_exception(tx)
                 break
 
-<<<<<<< HEAD
     # no nested graph breaks in generators
     def should_allow_nested_graph_breaks(self):
         return False
 
-    def _setup_exception(self, tx, exc):
-=======
     def _setup_exception(
         self, tx: "InstructionTranslator", exc: VariableTracker
     ) -> None:
->>>>>>> 5c9a0e67
         tracer = self._get_inline_tracer(tx)
         try:
             tracer._raise_exception_variable(exc)
