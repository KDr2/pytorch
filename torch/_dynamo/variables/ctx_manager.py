import dataclasses
import inspect
from typing import Callable, Dict, List, Optional

import torch._C
from torch._guards import Guard

from .. import variables
from ..bytecode_transformation import create_call_function, create_instruction
from ..device_interface import get_interface_for_device
from ..exc import unimplemented, Unsupported
from ..guards import GuardBuilder, install_guard
from ..source import AttrSource, GlobalStateSource
from .base import VariableTracker
from .functions import (
    NestedUserFunctionVariable,
    UserFunctionVariable,
    UserMethodVariable,
    WrappedUserFunctionVariable,
    WrappedUserMethodVariable,
)


@dataclasses.dataclass
class ContextMangerState:
    """
    Mutating `self` in VariableTracker is not allowed because we copy
    them.  This is a mutable container pointed to by context managers
    that won't get copied, so it is safe to mutate.
    """

    cleanup_fn: Optional[Callable] = None
    proxy: Optional[torch.fx.Proxy] = None

    def cleanup(self):
        if self.cleanup_fn is not None:
            self.cleanup_fn()
            self.cleanup_fn = None

    def cleanup_assert(self):
        assert self.cleanup_fn, "multiple exits?"
        self.cleanup()


class ContextWrappingVariable(VariableTracker):
    _nonvar_fields = {
        "cm_obj",
        "target_values",
        "initial_values",
        "state",
        *VariableTracker._nonvar_fields,
    }

    def __init__(self, target_values, initial_values=None, *, state=None, **kwargs):
        super().__init__(**kwargs)
        self.target_values = target_values
        self.initial_values = initial_values
        self.state = ContextMangerState() if state is None else state

    def enter(self, tx):
        self._call_func(tx, self.target_values)
<<<<<<< HEAD
        return variables.ConstantVariable.create(None)
=======
        self.set_cleanup_hook(tx)
        return variables.ConstantVariable.create(
            None, **VariableTracker.propagate(self)
        )
>>>>>>> fb6049a1

    def set_cleanup_hook(self, tx, fn=None):
        if fn is None:

            def fn():
                self._call_func(tx, self.initial_values)

        self.state.cleanup_fn = fn
        tx.output.add_cleanup_hook(self.state.cleanup)

    def exit(self, tx, *args):
<<<<<<< HEAD
        self._call_func(tx, self.initial_values)
        return variables.ConstantVariable.create(None)
=======
        self.state.cleanup_assert()
        return variables.ConstantVariable.create(
            None, **VariableTracker.propagate(self)
        )
>>>>>>> fb6049a1

    def reconstruct(self, codegen):
        attr_source = AttrSource(
            codegen.tx.import_source(self.module_name()), self.fn_name()
        )
        return attr_source.reconstruct(codegen)

    def module_name(self):
        raise NotImplementedError("module_name called on base")

    def fn_name(self):
        raise NotImplementedError("fn_name called on base")

    def call_function(
        self, tx, args: "List[VariableTracker]", kwargs: "Dict[str, VariableTracker]"
    ) -> "VariableTracker":
        assert len(args) == 1
        if isinstance(args[0], NestedUserFunctionVariable):
            args[0] = UserFunctionVariable(args[0].get_function())
        assert isinstance(args[0], (UserMethodVariable, UserFunctionVariable))

        if isinstance(args[0], UserMethodVariable):
            return WrappedUserMethodVariable(args[0], self)

        if isinstance(args[0], UserFunctionVariable):
            return WrappedUserFunctionVariable(args[0], self)


class GenericContextWrappingVariable(ContextWrappingVariable):
    def __init__(self, target_values, initial_values=None, *, cm_obj=None, **kwargs):
        assert cm_obj is not None
        super().__init__(
            target_values=target_values, initial_values=initial_values, **kwargs
        )
        self.cm_obj = cm_obj

    def enter(self, tx):
        source = None if self.source is None else AttrSource(self.source, "__enter__")
        try:
            return variables.UserMethodVariable(
                self.cm_obj.__enter__.__func__,
                variables.UserDefinedObjectVariable(self.cm_obj),
                source=source,
            ).call_function(tx, [], {})
        except Unsupported as e:
            raise unimplemented(
                f"Unsupported context manager {self.cm_obj}'s __enter__ function"
            ) from e

    def exit(self, tx, *args):
        source = None if self.source is None else AttrSource(self.source, "__exit__")
        try:
            x = variables.UserMethodVariable(
                self.cm_obj.__exit__.__func__,
                variables.UserDefinedObjectVariable(self.cm_obj),
                source=source,
            ).call_function(
                tx,
                [
                    variables.ConstantVariable.create(None),
                    variables.ConstantVariable.create(None),
                    variables.ConstantVariable.create(None),
                ],
                {},
            )
        except Unsupported as e:
            raise unimplemented(
                f"Unsupported context manager {self.cm_obj}'s __exit__ function"
            ) from e

        tx.generic_context_manager_depth -= 1
        return x


class GradModeVariable(ContextWrappingVariable):
    """represents torch.{no_grad,enable_grad,set_grad_mode}()"""

    _guards_singleton = Guard(GlobalStateSource(), GuardBuilder.GRAD_MODE)

    @staticmethod
    def create(tx, target_value, initialized=True, **kwargs):
        var = GradModeVariable(
            target_values=[target_value],
            initial_values=[torch.is_grad_enabled()],
            initialized=initialized,
            **kwargs,
        )
        if var.initialized:
            var._call_func(tx, var.target_values)
        return var

    def __init__(self, target_values, initial_values=None, initialized=True, **kwargs):
        super().__init__(
            target_values=target_values, initial_values=initial_values, **kwargs
        )
        self.initialized = initialized
        install_guard(self._guards_singleton)

    def enter(self, tx):
        if not self.initialized:
            self._call_func(tx, self.target_values)
        return variables.ConstantVariable.create(None)

    def exit(self, tx, *args):
        self._call_func(tx, self.initial_values)
        return variables.ConstantVariable.create(
            None, **VariableTracker.propagate(self)
        )

    def _call_func(self, tx, values):
        assert len(values) == 1
        value = values[0]
        tx.output.create_node(
            "call_function", torch._C._set_grad_enabled, (value,), {}
        ),
        torch._C._set_grad_enabled(value)

    def module_name(self):
        return "torch"

    def fn_name(self):
        return "set_grad_enabled"


class InferenceModeVariable(ContextWrappingVariable):
    @staticmethod
    def create(tx, target_values, **kwargs):
        var = InferenceModeVariable(
            target_values, initial_values=torch.is_inference_mode_enabled(), **kwargs
        )
        return var

    def __init__(
        self,
        target_values,
        initial_values=None,
        **kwargs,
    ):
        if initial_values is None:
            # This must be called here since function defaults are evaluated at import time
            initial_values = torch.is_inference_mode_enabled()
        super().__init__(
            target_values=target_values, initial_values=initial_values, **kwargs
        )
        self.target_values = target_values

    def exit(self, tx, *args):
        self.state.cleanup_assert()
        tx.output.create_node(
            "call_function",
            torch.autograd.grad_mode._exit_inference_mode,
            (self.state.proxy,),
            {},
        )

    def enter(self, tx):
        ctx = torch.autograd.grad_mode._enter_inference_mode(self.target_values)
        self.set_cleanup_hook(
            tx, lambda: torch.autograd.grad_mode._exit_inference_mode(ctx)
        )
        self.state.proxy = tx.output.create_node(
            "call_function",
            torch.autograd.grad_mode._enter_inference_mode,
            (self.target_values,),
            {},
        )

    def module_name(self):
        return "torch.inference_mode"

    def fn_name(self):
        return "inference_mode"


class TorchFunctionDisableVariable(ContextWrappingVariable):
    """represents whether torch function overrides are enabled or not"""

    _guards_singleton = Guard(GlobalStateSource(), GuardBuilder.TORCH_FUNCTION_STATE)

    @staticmethod
    def create(tx, **kwargs):
        var = TorchFunctionDisableVariable(
            target_values=[False],
            initial_values=[tx.output.torch_function_enabled],
            **kwargs,
        )
        # mlazos: I think this is here to make sure we don't reinvoke on clone()
        var._call_func(tx, [False])
        var.set_cleanup_hook(tx)
        return var

    def __init__(self, target_values, initial_values=None, **kwargs):
        super().__init__(
            target_values=target_values, initial_values=initial_values, **kwargs
        )
        install_guard(self._guards_singleton)

    def enter(self, tx):
        return variables.ConstantVariable.create(None)

    def _call_func(self, tx, values):
        assert len(values) == 1
        tx.output.set_torch_function_state(values[0])


class DeterministicAlgorithmsVariable(ContextWrappingVariable):
    """represents torch.{are_deterministic_algorithms_enabled,use_deterministic_algorithms}()"""

    _guards_singleton = Guard(
        GlobalStateSource(), GuardBuilder.DETERMINISTIC_ALGORITHMS
    )

    @staticmethod
    def create(tx, target_value, **kwargs):
        var = DeterministicAlgorithmsVariable(
            target_values=[target_value],
            initial_values=[torch.are_deterministic_algorithms_enabled()],
            **kwargs,
        )
        var._call_func(tx, [target_value])
        var.set_cleanup_hook(tx)
        return var

    def __init__(self, target_values, initial_values=None, **kwargs):
        super().__init__(
            target_values=target_values, initial_values=initial_values, **kwargs
        )
        install_guard(self._guards_singleton)

    def enter(self, tx):
        return variables.ConstantVariable.create(None)

    def _call_func(self, tx, values):
        assert len(values) == 1
        value = values[0]
        tx.output.create_node(
            "call_function", torch._C._set_deterministic_algorithms, (value,), {}
        ),
        torch._C._set_deterministic_algorithms(value)

    def module_name(self):
        return "torch"

    def fn_name(self):
        return "use_deterministic_algorithms"


class DisabledSavedTensorsHooksVariable(ContextWrappingVariable):
    """represents torch.autograd.graph.disable_saved_tensors_hook."""

    @staticmethod
    def create(tx, target_value, **kwargs):
        var = DisabledSavedTensorsHooksVariable(
            target_values=[target_value],
            initial_values=[
                torch._C._autograd._saved_tensors_hooks_get_disabled_error_message()
            ],
            **kwargs,
        )
        var._call_func(tx, [target_value])
        var.set_cleanup_hook(tx)
        return var

    def __init__(self, target_values, initial_values=None, **kwargs):
        super().__init__(
            target_values=target_values, initial_values=initial_values, **kwargs
        )

    def enter(self, tx):
        return variables.ConstantVariable.create(None)

    def _call_func(self, tx, values):
        assert len(values) == 1
        value = values[0]
        if value is not None:
            # Disable `saved_tensors_hooks` with message (`value`)
            # OR
            # we are exiting this context and restoring the previous message.
            tx.output.create_node(
                "call_function",
                torch._C._autograd._saved_tensors_hooks_disable,
                (value,),
                {},
            )
            torch._C._autograd._saved_tensors_hooks_disable(value)
        else:
            # We are exiting this context and if prev_message was None, we re-enable `saved_tensors_hooks`.
            tx.output.create_node(
                "call_function", torch._C._autograd._saved_tensors_hooks_enable, (), {}
            )
            torch._C._autograd._saved_tensors_hooks_enable()

    def module_name(self):
        return "torch.autograd.graph"

    def fn_name(self):
        return "disable_saved_tensors_hooks"


class AutocastModeVariable(ContextWrappingVariable):
    @staticmethod
    def create(func, args, kwargs):
        assert func in [
            torch.amp.autocast_mode.autocast,
            torch.cuda.amp.autocast,
            torch.cpu.amp.autocast,
        ]
        # device_type : str,
        # dtype : Optional[_dtype] = None,
        # enabled : bool = True,
        # cache_enabled : Optional[bool] = None):cache_enabled
        bound_args = inspect.signature(func).bind(*args, **kwargs)
        bound_args.apply_defaults()
        target_values = []
        kwargs.clear()

        for key in ["device_type", "dtype", "enabled", "cache_enabled"]:
            if key == "device_type" and func in [
                torch.cuda.amp.autocast,
                torch.cpu.amp.autocast,
            ]:
                arg = "cuda" if func is torch.cuda.amp.autocast else "cpu"
            else:
                arg = bound_args.arguments[key]
            if isinstance(arg, VariableTracker):
                target_values.append(arg.as_python_constant())
            else:
                target_values.append(arg)

        var = AutocastModeVariable(target_values, initial_values=None, **kwargs)
        return var

    def __init__(self, target_values, initial_values=None, **kwargs):
        super().__init__(
            target_values=target_values, initial_values=initial_values, **kwargs
        )
        self.target_values = target_values

    def exit(self, tx, *args):
        self.state.cleanup_assert()
        tx.output.create_node(
            "call_function", torch.amp._exit_autocast, (self.state.proxy,), {}
        )

    def enter(self, tx):
        ctx = torch.amp._enter_autocast(*self.target_values)
        self.set_cleanup_hook(tx, lambda: torch.amp._exit_autocast(ctx))
        self.state.proxy = tx.output.create_node(
            "call_function", torch.amp._enter_autocast, (*self.target_values,), {}
        )

    def module_name(self):
        return "torch.amp.autocast_mode"

    def fn_name(self):
        return "autocast"


class NullContextVariable(ContextWrappingVariable):
    """
    This class represents Python contextlib.nullcontext.
    It's used as a placeholder for other context managers that Dynamo doesn't
    support yet, e.g, torch.autograd.profiler.record_function.
    """

    def __init__(self, target_values=None, **kwargs):
        super().__init__(target_values=target_values, **kwargs)

    def enter(self, tx):
        return variables.ConstantVariable.create(None)

    def exit(self, tx, *args):
        return variables.ConstantVariable.create(None)

    def module_name(self):
        return "contextlib"

    def fn_name(self):
        return "nullcontext"


class StreamContextVariable(ContextWrappingVariable):
    @staticmethod
    def create(tx, target_value, **kwargs):
        from .builder import wrap_fx_proxy_cls

        current_stream_method = get_interface_for_device(
            target_value.device
        ).current_stream
        current_stream = wrap_fx_proxy_cls(
            StreamVariable,
            tx,
            tx.output.create_proxy(
                "call_function",
                current_stream_method,
                (None,),
                {},
            ),
        )
        return StreamContextVariable(
            target_values=[target_value],
            initial_values=[current_stream],
            device=target_value.device,
            **kwargs,
        )

    def __init__(self, target_values, device, initial_values=None, **kwargs):
        super().__init__(
            target_values=target_values, initial_values=initial_values, **kwargs
        )
        self.device = device
        self.set_stream = get_interface_for_device(self.device).set_stream
        self.set_stream_id = get_interface_for_device(self.device)._set_stream_by_id

    def enter(self, tx):
        # stream generated inside the traced function
        if self.target_values[0].as_proxy() is not None:
            tx.output.create_proxy(
                "call_function",
                self.set_stream,
                (self.target_values[0].as_proxy(),),
                {},
            )
        # stream passed from outside the traced function
        else:
            stream = self.target_values[0].value
            tx.output.create_proxy(
                "call_function",
                self.set_stream_id,
                (stream.stream_id, stream.device_index, stream.device_type),
                {},
            )
        self.set_stream(self.target_values[0].value)
        self.set_cleanup_hook(tx, lambda: self.set_stream(self.initial_values[0].value))

    def exit(self, tx, *args):
        tx.output.create_proxy(
            "call_function",
            self.set_stream,
            (self.initial_values[0].as_proxy(),),
            {},
        )
        self.state.cleanup_assert()

    def module_name(self):
        return "torch." + str(self.device)

    def fn_name(self):
        return "stream"


class StreamVariable(VariableTracker):
    def __init__(self, proxy, value, device, **kwargs):
        if proxy is not None and "example_value" in proxy.node.meta:
            assert proxy.node.meta["example_value"] == value
        assert (
            value.device.type == device
        ), "stream value is not equal to the passed device"
        super().__init__(**kwargs)
        self.proxy = proxy
        self.value = value
        self.device = device

    def call_method(
        self,
        tx,
        name,
        args: "List[VariableTracker]",
        kwargs: "Dict[str, VariableTracker]",
    ) -> "VariableTracker":
        assert hasattr(self.value, name), f"no stream method found named {name}"
        assert name in [
            "wait_stream",
            "synchronize",
            "query",
            "record_event",
            "wait_event",
        ], f" unsupported stream method {name}"

        from ..utils import proxy_args_kwargs
        from .builder import wrap_fx_proxy_cls

        if name in ("wait_stream", "synchronize", "wait_event"):
            tx.output.create_proxy(
                "call_method", name, *proxy_args_kwargs([self] + args, kwargs)
            )
            return variables.ConstantVariable(None)
        elif name == "query":
            return wrap_fx_proxy_cls(
                target_cls=variables.ConstantVariable,
                tx=tx,
                proxy=tx.output.create_proxy(
                    "call_method", name, *proxy_args_kwargs([self] + args, kwargs)
                ),
            )
        elif name == "record_event":
            return wrap_fx_proxy_cls(
                target_cls=EventVariable,
                tx=tx,
                proxy=tx.output.create_proxy(
                    "call_method", name, *proxy_args_kwargs([self] + args, kwargs)
                ),
            )
        else:
            unimplemented(self.device + " stream method " + name + " unsupported")

    def as_proxy(self):
        return self.proxy


class EventVariable(VariableTracker):
    def __init__(self, proxy, value, **kwargs):
        if proxy is not None and "example_value" in proxy.node.meta:
            assert proxy.node.meta["example_value"] == value
        super().__init__(**kwargs)
        self.proxy = proxy
        self.value = value

    def call_method(
        self,
        tx,
        name,
        args: "List[VariableTracker]",
        kwargs: "Dict[str, VariableTracker]",
    ) -> "VariableTracker":
        from ..utils import proxy_args_kwargs
        from .builder import wrap_fx_proxy_cls

        if name in ("wait", "record", "synchronize"):
            tx.output.create_proxy(
                "call_method", name, *proxy_args_kwargs([self] + args, kwargs)
            )
            return variables.ConstantVariable(None)
        elif name == "query":
            return wrap_fx_proxy_cls(
                target_cls=variables.ConstantVariable,
                tx=tx,
                proxy=tx.output.create_proxy(
                    "call_method", name, *proxy_args_kwargs([self] + args, kwargs)
                ),
            )
        else:
            unimplemented(f"event method {name} unsupported")

    def as_proxy(self):
        return self.proxy


class WithExitFunctionVariable(VariableTracker):
    def __init__(self, ctx: ContextWrappingVariable, target, **kwargs):
        super().__init__(**kwargs)
        assert isinstance(ctx, ContextWrappingVariable)
        self.ctx = ctx
        self.target = target

    def call_function(
        self, tx, args: "List[VariableTracker]", kwargs: "Dict[str, VariableTracker]"
    ) -> "VariableTracker":
        assert not kwargs
        return self.ctx.exit(tx, *args)

    def reconstruct(self, codegen):
        # Note here we reconstruct the context manager rather than the
        # exit function.  The handler generated by BlockStackEntry
        # will re-enter the context in the resume function.
        output = AttrSource(
            codegen.tx.import_source(self.ctx.module_name()), self.ctx.fn_name()
        ).reconstruct(codegen)

        if codegen.tx.output.partial_convert:
            loads = [codegen.create_load_const(val) for val in self.ctx.target_values]
            output.extend(loads)
            output.extend(
                [
                    *create_call_function(len(loads), True),
                    create_instruction("SETUP_WITH", target=self.target),
                    create_instruction("POP_TOP"),
                ]
            )
        return output<|MERGE_RESOLUTION|>--- conflicted
+++ resolved
@@ -59,14 +59,8 @@
 
     def enter(self, tx):
         self._call_func(tx, self.target_values)
-<<<<<<< HEAD
-        return variables.ConstantVariable.create(None)
-=======
         self.set_cleanup_hook(tx)
-        return variables.ConstantVariable.create(
-            None, **VariableTracker.propagate(self)
-        )
->>>>>>> fb6049a1
+        return variables.ConstantVariable.create(None)
 
     def set_cleanup_hook(self, tx, fn=None):
         if fn is None:
@@ -78,15 +72,8 @@
         tx.output.add_cleanup_hook(self.state.cleanup)
 
     def exit(self, tx, *args):
-<<<<<<< HEAD
-        self._call_func(tx, self.initial_values)
-        return variables.ConstantVariable.create(None)
-=======
         self.state.cleanup_assert()
-        return variables.ConstantVariable.create(
-            None, **VariableTracker.propagate(self)
-        )
->>>>>>> fb6049a1
+        return variables.ConstantVariable.create(None)
 
     def reconstruct(self, codegen):
         attr_source = AttrSource(
@@ -192,9 +179,7 @@
 
     def exit(self, tx, *args):
         self._call_func(tx, self.initial_values)
-        return variables.ConstantVariable.create(
-            None, **VariableTracker.propagate(self)
-        )
+        return variables.ConstantVariable.create(None)
 
     def _call_func(self, tx, values):
         assert len(values) == 1
