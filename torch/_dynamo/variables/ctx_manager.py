--- conflicted
+++ resolved
@@ -50,7 +50,6 @@
     WrappedUserFunctionVariable,
     WrappedUserMethodVariable,
 )
-from .streams import StreamVariable
 from .user_defined import UserDefinedObjectVariable
 
 
@@ -1228,8 +1227,6 @@
     def fn_name(self):
         return "annotate"
 
-<<<<<<< HEAD
-=======
     def reconstruct_type(self, codegen: "PyCodegen"):
         unimplemented_v2(
             gb_type="torch.fx.traceback.annotate escaped from compiled region",
@@ -1240,7 +1237,6 @@
             ],
         )
 
->>>>>>> 32fe4f68
 
 class DynamoConfigPatchVariable(ContextWrappingVariable):
     """represents torch._dynamo.patch_dynamo_config"""
