import inspect
from typing import Dict, List

import torch._C
from torch._guards import Guard

from .. import variables
from ..bytecode_transformation import create_call_function, create_instruction
from ..exc import unimplemented, Unsupported
from ..guards import GuardBuilder
<<<<<<< HEAD
from ..source import AttrSource, DummyGlobalSource
from ..stream import RuntimeInterfaceObject
=======
from ..source import AttrSource, GlobalStateSource
>>>>>>> 772e104d
from .base import VariableTracker
from .functions import (
    NestedUserFunctionVariable,
    UserFunctionVariable,
    UserMethodVariable,
    WrappedUserFunctionVariable,
    WrappedUserMethodVariable,
)


class ContextWrappingVariable(VariableTracker):
    def __init__(self, target_values, initial_values=None, **kwargs):
        super().__init__(**kwargs)
        self.target_values = target_values
        self.initial_values = initial_values
        self.recursively_contains = (
            set()
        )  # This var doesn't contain any child vars and doesn't support clone() properly,
        # so don't populate this automatically

    def enter(self, tx):
        self._call_func(tx, self.target_values)
        return variables.ConstantVariable(None, **VariableTracker.propagate(self))

    def exit(self, tx, *args):
        self._call_func(tx, self.initial_values)
        return variables.ConstantVariable(None, **VariableTracker.propagate(self))

    def reconstruct(self, codegen):
        attr_source = AttrSource(
            codegen.tx.import_source(self.module_name()), self.fn_name()
        )
        return attr_source.reconstruct(codegen)

    def module_name(self):
        raise NotImplementedError("module_name called on base")

    def fn_name(self):
        raise NotImplementedError("fn_name called on base")

    def call_function(
        self, tx, args: "List[VariableTracker]", kwargs: "Dict[str, VariableTracker]"
    ) -> "VariableTracker":
        assert len(args) == 1
        if isinstance(args[0], NestedUserFunctionVariable):
            args[0] = UserFunctionVariable(args[0].get_function())
        assert isinstance(args[0], (UserMethodVariable, UserFunctionVariable))

        if isinstance(args[0], UserMethodVariable):
            return WrappedUserMethodVariable(args[0], self)

        if isinstance(args[0], UserFunctionVariable):
            return WrappedUserFunctionVariable(args[0], self)


class GenericContextWrappingVariable(ContextWrappingVariable):
    def __init__(self, target_values, initial_values=None, **kwargs):
        cm_obj = kwargs.pop("cm_obj", None)
        assert cm_obj is not None
        super().__init__(
            target_values=target_values, initial_values=initial_values, **kwargs
        )
        self.cm_obj = cm_obj

    def enter(self, tx):
        options = VariableTracker.propagate(self)
        options["source"] = (
            None if self.source is None else AttrSource(self.source, "__enter__")
        )
        try:
            return variables.UserMethodVariable(
                self.cm_obj.__enter__.__func__,
                variables.UserDefinedObjectVariable(self.cm_obj, **options),
                **options,
            ).call_function(tx, [], {})
        except Unsupported as e:
            raise unimplemented(
                f"Unsupported context manager {self.cm_obj}'s __enter__ function"
            ) from e

    def exit(self, tx, *args):
        options = VariableTracker.propagate(self)
        options["source"] = (
            None if self.source is None else AttrSource(self.source, "__exit__")
        )
        try:
            x = variables.UserMethodVariable(
                self.cm_obj.__exit__.__func__,
                variables.UserDefinedObjectVariable(self.cm_obj, **options),
                **options,
            ).call_function(
                tx,
                [
                    variables.ConstantVariable(None),
                    variables.ConstantVariable(None),
                    variables.ConstantVariable(None),
                ],
                {},
            )
        except Unsupported as e:
            raise unimplemented(
                f"Unsupported context manager {self.cm_obj}'s __exit__ function"
            ) from e

        # Remove the checkpoint if there is no graph break
        # under this GenericContextWrappingVariable.
        tx.states_before_block.pop()
        return x


class GradModeVariable(ContextWrappingVariable):
    """represents torch.{no_grad,enable_grad,set_grad_mode}()"""

    _guards_singleton = {Guard(GlobalStateSource(), GuardBuilder.GRAD_MODE)}

    @staticmethod
    def create(tx, target_value, **kwargs):
        var = GradModeVariable(
            target_values=[target_value],
            initial_values=[torch.is_grad_enabled()],
            **kwargs,
        )
        var._call_func(tx, [target_value])
        return var

    def __init__(self, target_values, initial_values=None, **kwargs):
        super().__init__(
            target_values=target_values, initial_values=initial_values, **kwargs
        )
        self.guards = self.guards | self._guards_singleton

    def enter(self, tx):
        return variables.ConstantVariable(None, **VariableTracker.propagate(self))

    def _call_func(self, tx, values):
        assert len(values) == 1
        value = values[0]
        tx.output.create_node(
            "call_function", torch._C._set_grad_enabled, (value,), {}
        ),
        torch._C._set_grad_enabled(value)

    def module_name(self):
        return "torch"

    def fn_name(self):
        return "set_grad_enabled"


class TorchFunctionDisableVariable(ContextWrappingVariable):
    """represents whether torch function overrides are enabled or not"""

    _guards_singleton = {Guard(GlobalStateSource(), GuardBuilder.TORCH_FUNCTION_STATE)}

    @staticmethod
    def create(tx, **kwargs):
        var = TorchFunctionDisableVariable(
            target_values=[False],
            initial_values=[torch._C._is_torch_function_enabled()],
            **kwargs,
        )
        # mlazos: I think this is here to make sure we don't reinvoke on clone()
        var._call_func(tx, [False])
        return var

    def __init__(self, target_values, initial_values=None, **kwargs):
        super().__init__(
            target_values=target_values, initial_values=initial_values, **kwargs
        )
        self.guards = self.guards | self._guards_singleton

    def enter(self, tx):
        return variables.ConstantVariable(None, **VariableTracker.propagate(self))

    def _call_func(self, tx, values):
        assert len(values) == 1
        tx.output.set_torch_function_state(values[0])


class DeterministicAlgorithmsVariable(ContextWrappingVariable):
    """represents torch.{are_deterministic_algorithms_enabled,use_deterministic_algorithms}()"""

    _guards_singleton = {
        Guard(GlobalStateSource(), GuardBuilder.DETERMINISTIC_ALGORITHMS)
    }

    @staticmethod
    def create(tx, target_value, **kwargs):
        var = DeterministicAlgorithmsVariable(
            target_values=[target_value],
            initial_values=[torch.are_deterministic_algorithms_enabled()],
            **kwargs,
        )
        var._call_func(tx, [target_value])
        return var

    def __init__(self, target_values, initial_values=None, **kwargs):
        super().__init__(
            target_values=target_values, initial_values=initial_values, **kwargs
        )
        self.guards = self.guards | self._guards_singleton

    def enter(self, tx):
        return variables.ConstantVariable(None, **VariableTracker.propagate(self))

    def _call_func(self, tx, values):
        assert len(values) == 1
        value = values[0]
        tx.output.create_node(
            "call_function", torch._C._set_deterministic_algorithms, (value,), {}
        ),
        torch._C._set_deterministic_algorithms(value)

    def module_name(self):
        return "torch"

    def fn_name(self):
        return "use_deterministic_algorithms"


class DisabledSavedTensorsHooksVariable(ContextWrappingVariable):
    """represents torch.autograd.graph.disable_saved_tensors_hook."""

    @staticmethod
    def create(tx, target_value, **kwargs):
        var = DisabledSavedTensorsHooksVariable(
            target_values=[target_value],
            initial_values=[
                torch._C._autograd._saved_tensors_hooks_get_disabled_error_message()
            ],
            **kwargs,
        )
        var._call_func(tx, [target_value])
        return var

    def __init__(self, target_values, initial_values=None, **kwargs):
        super().__init__(
            target_values=target_values, initial_values=initial_values, **kwargs
        )

    def enter(self, tx):
        return variables.ConstantVariable(None, **VariableTracker.propagate(self))

    def _call_func(self, tx, values):
        assert len(values) == 1
        value = values[0]
        if value is not None:
            # Disable `saved_tensors_hooks` with message (`value`)
            # OR
            # we are exiting this context and restoring the previous message.
            tx.output.create_node(
                "call_function",
                torch._C._autograd._saved_tensors_hooks_disable,
                (value,),
                {},
            )
            torch._C._autograd._saved_tensors_hooks_disable(value)
        else:
            # We are exiting this context and if prev_message was None, we re-enable `saved_tensors_hooks`.
            tx.output.create_node(
                "call_function", torch._C._autograd._saved_tensors_hooks_enable, (), {}
            )
            torch._C._autograd._saved_tensors_hooks_enable()

    def module_name(self):
        return "torch.autograd.graph"

    def fn_name(self):
        return "disable_saved_tensors_hooks"


class AutocastModeVariable(ContextWrappingVariable):
    @staticmethod
    def create(func, args, kwargs):
        assert func in [
            torch.amp.autocast_mode.autocast,
            torch.cuda.amp.autocast,
            torch.cpu.amp.autocast,
        ]
        # device_type : str,
        # dtype : Optional[_dtype] = None,
        # enabled : bool = True,
        # cache_enabled : Optional[bool] = None):cache_enabled
        bound_args = inspect.signature(func).bind(*args, **kwargs)
        bound_args.apply_defaults()
        target_values = []
        kwargs.clear()

        for key in ["device_type", "dtype", "enabled", "cache_enabled"]:
            if key == "device_type" and func in [
                torch.cuda.amp.autocast,
                torch.cpu.amp.autocast,
            ]:
                arg = "cuda" if func is torch.cuda.amp.autocast else "cpu"
            else:
                arg = bound_args.arguments[key]
            if isinstance(arg, VariableTracker):
                target_values.append(arg.as_python_constant())
            else:
                target_values.append(arg)

        var = AutocastModeVariable(target_values, initial_values=None, **kwargs)
        return var

    def __init__(self, target_values, initial_values=None, **kwargs):
        mode = kwargs.pop("mode", None)
        super().__init__(
            target_values=target_values, initial_values=initial_values, **kwargs
        )
        self.target_values = target_values
        self.mode = mode

    def exit(self, tx, *args):
        self.mode = (
            torch.amp._exit_autocast(self.mode[0]),
            tx.output.create_node(
                "call_function", torch.amp._exit_autocast, (self.mode[1],), {}
            ),
        )

    def enter(self, tx):
        self.mode = (
            torch.amp._enter_autocast(*self.target_values),
            tx.output.create_node(
                "call_function", torch.amp._enter_autocast, (*self.target_values,), {}
            ),
        )

    def module_name(self):
        return "torch.amp.autocast_mode"

    def fn_name(self):
        return "autocast"


class NullContextVariable(ContextWrappingVariable):
    """
    This class represents Python contextlib.nullcontext.
    It's used as a placeholder for other context managers that Dynamo doesn't
    support yet, e.g, torch.autograd.profiler.record_function.
    """

    def __init__(self, target_values=None, **kwargs):
        super().__init__(target_values=target_values, **kwargs)

    def enter(self, tx):
        return variables.ConstantVariable(None, **VariableTracker.propagate(self))

    def exit(self, tx, *args):
        return variables.ConstantVariable(None, **VariableTracker.propagate(self))

    def module_name(self):
        return "contextlib"

    def fn_name(self):
        return "nullcontext"


class StreamContextVariable(ContextWrappingVariable):
    @staticmethod
    def create(tx, target_value, **kwargs):
        from .builder import wrap_fx_proxy_cls

        current_stream_method = RuntimeInterfaceObject.get_method_by_device(
            "current_stream", target_value.device
        )
        current_stream = wrap_fx_proxy_cls(
            StreamVariable,
            tx,
            tx.output.create_proxy(
                "call_function",
                current_stream_method,
                (None,),
                {},
            ),
        )
        return StreamContextVariable(
            target_values=[target_value],
            initial_values=[current_stream],
            device=target_value.device,
            **kwargs,
        )

    def __init__(self, target_values, device, initial_values=None, **kwargs):
        super().__init__(
            target_values=target_values, initial_values=initial_values, **kwargs
        )
        self.device = device
        self.set_stream_func = RuntimeInterfaceObject.get_method_by_device(
            "set_stream", self.device
        )

    def enter(self, tx):
        # stream generated inside of traced function
        if self.target_values[0].as_proxy() is not None:
            tx.output.create_proxy(
                "call_function",
                self.set_stream_func,
                (self.target_values[0].as_proxy(),),
                {},
            )
        # stream passed from outside of traced function
        else:
            stream = self.target_values[0].value
            tx.output.create_proxy(
                "call_function",
                RuntimeInterfaceObject.get_method_by_device(
                    "set_stream_by_id", self.device
                ),
                (stream.stream_id, stream.device_index, stream.device_type),
                {},
            )
        RuntimeInterfaceObject.get_method_by_device("set_stream", self.device)(
            self.target_values[0].value
        )

    def exit(self, tx, *args):
        tx.output.create_proxy(
            "call_function",
            self.set_stream_func,
            (self.initial_values[0].as_proxy(),),
            {},
        )
        self.set_stream_func(self.initial_values[0].value)

    def module_name(self):
        return "torch." + str(self.device)

    def fn_name(self):
        return "stream"


class StreamVariable(VariableTracker):
    def __init__(self, proxy, value, device, **kwargs):
        if proxy is not None and "example_value" in proxy.node.meta:
            assert proxy.node.meta["example_value"] == value
        assert (
            value.device.type == device
        ), "stream value is not equal to the passed device"
        super().__init__(**kwargs)
        self.proxy = proxy
        self.value = value
        self.device = device

    def call_method(
        self,
        tx,
        name,
        args: "List[VariableTracker]",
        kwargs: "Dict[str, VariableTracker]",
    ) -> "VariableTracker":
        assert hasattr(self.value, name), f"no stream method found named {name}"
        assert name in [
            "wait_stream",
            "synchronize",
            "query",
            "record_event",
            "wait_event",
        ], f" unsupported stream method {name}"

        from ..utils import proxy_args_kwargs
        from .builder import wrap_fx_proxy_cls

        if name in ("wait_stream", "synchronize", "wait_event"):
            tx.output.create_proxy(
                "call_method", name, *proxy_args_kwargs([self] + args, kwargs)
            )
            return variables.ConstantVariable(None)
        elif name == "query":
            options = VariableTracker.propagate(self, args, kwargs.values())
            return wrap_fx_proxy_cls(
                target_cls=variables.ConstantVariable,
                tx=tx,
                proxy=tx.output.create_proxy(
                    "call_method", name, *proxy_args_kwargs([self] + args, kwargs)
                ),
                **options,
            )
        elif name == "record_event":
            options = VariableTracker.propagate(self, args, kwargs.values())
            return wrap_fx_proxy_cls(
                target_cls=EventVariable,
                tx=tx,
                proxy=tx.output.create_proxy(
                    "call_method", name, *proxy_args_kwargs([self] + args, kwargs)
                ),
                **options,
            )
        else:
            unimplemented(self.device + " stream method " + name + " unsupported")

    def as_proxy(self):
        return self.proxy


class EventVariable(VariableTracker):
    def __init__(self, proxy, value, **kwargs):
        if proxy is not None and "example_value" in proxy.node.meta:
            assert proxy.node.meta["example_value"] == value
        super().__init__(**kwargs)
        self.proxy = proxy
        self.value = value

    def call_method(
        self,
        tx,
        name,
        args: "List[VariableTracker]",
        kwargs: "Dict[str, VariableTracker]",
    ) -> "VariableTracker":
        from ..utils import proxy_args_kwargs
        from .builder import wrap_fx_proxy_cls

        if name in ("wait", "record", "synchronize"):
            tx.output.create_proxy(
                "call_method", name, *proxy_args_kwargs([self] + args, kwargs)
            )
            return variables.ConstantVariable(None)
        elif name == "query":
            options = VariableTracker.propagate(self, args, kwargs.values())
            return wrap_fx_proxy_cls(
                target_cls=variables.ConstantVariable,
                tx=tx,
                proxy=tx.output.create_proxy(
                    "call_method", name, *proxy_args_kwargs([self] + args, kwargs)
                ),
                **options,
            )
        else:
            unimplemented(f"event method {name} unsupported")

    def as_proxy(self):
        return self.proxy


class WithExitFunctionVariable(VariableTracker):
    def __init__(self, ctx: ContextWrappingVariable, target, **kwargs):
        super().__init__(**kwargs)
        assert isinstance(ctx, ContextWrappingVariable)
        self.ctx = ctx
        self.target = target

    def call_function(
        self, tx, args: "List[VariableTracker]", kwargs: "Dict[str, VariableTracker]"
    ) -> "VariableTracker":
        assert not kwargs
        return self.ctx.exit(tx, *args)

    def reconstruct(self, codegen):
        # Note here we reconstruct the context manager rather than the
        # exit function.  The handler generated by BlockStackEntry
        # will re-enter the context in the resume function.
        output = AttrSource(
            codegen.tx.import_source(self.ctx.module_name()), self.ctx.fn_name()
        ).reconstruct(codegen)

        if codegen.tx.output.partial_convert:
            loads = [codegen.create_load_const(val) for val in self.ctx.target_values]
            output.extend(loads)
            output.extend(
                [
                    *create_call_function(len(loads), True),
                    create_instruction("SETUP_WITH", target=self.target),
                    create_instruction("POP_TOP"),
                ]
            )
        return output<|MERGE_RESOLUTION|>--- conflicted
+++ resolved
@@ -8,12 +8,8 @@
 from ..bytecode_transformation import create_call_function, create_instruction
 from ..exc import unimplemented, Unsupported
 from ..guards import GuardBuilder
-<<<<<<< HEAD
-from ..source import AttrSource, DummyGlobalSource
+from ..source import AttrSource, GlobalStateSource
 from ..stream import RuntimeInterfaceObject
-=======
-from ..source import AttrSource, GlobalStateSource
->>>>>>> 772e104d
 from .base import VariableTracker
 from .functions import (
     NestedUserFunctionVariable,
