--- conflicted
+++ resolved
@@ -372,7 +372,6 @@
         """Check isinstance without triggering realization when possible.
 
         LazyConstantVariable only wraps primitive types (int, float, bool, str)
-<<<<<<< HEAD
         which usually realize to ConstantVariable. However, when specialize_int
         or specialize_float is False, int/float values may realize to
         SymNodeVariable instead, so we must realize in those cases.
@@ -409,6 +408,21 @@
 
         self._ensure_type_guard()
         return issubclass(ConstantVariable, cls)
+
+    def try_peek_constant(self) -> tuple[bool, bool, Any]:
+        """Peek at the constant value without triggering realization.
+
+        LazyConstantVariable wraps primitive constants, so we can always peek
+        at the underlying value without installing guards.
+
+        Note: If already realized, the realized variable might be a SymNodeVariable
+        (when specialize_int=False), which is not a constant. In that case, we
+        delegate to the realized variable's try_peek_constant.
+        """
+        if self.is_realized():
+            realized = self.realize()
+            return realized.try_peek_constant()
+        return (True, True, self.peek_value())
 
 
 class ComputedLazyConstantVariable(LazyVariableTracker):
@@ -501,36 +515,22 @@
 
     def lazy_isinstance(self, cls: type) -> bool:
         """Check isinstance without triggering realization."""
-=======
-        which always realize to ConstantVariable, so we can answer isinstance
-        checks by checking if the target class is ConstantVariable or a parent.
-
-        However, when specialize_int=False or specialize_float=False, integers
-        and floats may realize to SymNodeVariable instead of ConstantVariable,
-        so we must fall back to full realization for those cases.
-        """
-        # If already realized, delegate to the parent which does the regular check
-        if self.is_realized():
-            return super().lazy_isinstance(cls)
-
-        from .. import config
->>>>>>> 214254fb
-        from .constant import ConstantVariable
-
-        value_type = self.peek_type()
-
-        # When specialize_int/specialize_float is False, ints/floats may become
-        # SymNodeVariable. Fall back to full realization to get the correct answer.
-        if not config.specialize_int and value_type is int:
-            return super().lazy_isinstance(cls)
-        if not config.specialize_float and value_type is float:
-            return super().lazy_isinstance(cls)
-
-        self._ensure_type_guard()
+        from .constant import ConstantVariable
+
         return issubclass(ConstantVariable, cls)
 
     def is_python_constant(self) -> bool:
         return True
+
+    def try_peek_constant(self) -> tuple[bool, bool, Any]:
+        """Peek at the constant value without triggering realization.
+
+        ComputedLazyConstantVariable stores its computed value eagerly,
+        so we can always peek without installing guards.
+        """
+        if self.is_realized():
+            return (True, False, self._cache.vt.as_python_constant())
+        return (True, True, self._cache.value)
 
     def original_source(self) -> Any:
         # ComputedLazyConstantVariable has no source
