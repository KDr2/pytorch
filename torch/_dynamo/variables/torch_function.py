--- conflicted
+++ resolved
@@ -628,19 +628,8 @@
 
         # Handle non-overriden attributes inherited from `torch.Tensor`.
         attr_is_overriden = _is_attr_overidden(tx, self, name)
-<<<<<<< HEAD
-        if tx.output.torch_function_enabled and not attr_is_overriden:
-            attr = getattr(torch.Tensor, name, None)
-            getter_fn = None
-            if attr:
-                getter_fn = getattr(attr, "__get__", None)
-            if getter_fn is not None and torch.overrides.is_tensor_method_or_property(
-                getter_fn
-            ):
-=======
         if hasattr(torch.Tensor, name) and not attr_is_overriden:
             if tx.symbolic_torch_function_state.torch_function_subclass_enabled:
->>>>>>> 6cd17419
                 if self.source:
                     install_guard(
                         AttrSource(
