# mypy: ignore-errors

"""
This module contains classes and utilities for handling higher-order operators in Dynamo.
It provides functionality for tracing and transforming control flow constructs like
conditions (torch.cond), loops (torch.while_loop), maps (torch.ops.higher_order.map),
and other higher-order operations.

The module includes specialized VariableTracker classes for different types of
higher-order operations, along with utilities for:
- Speculating and capturing subgraphs
- Managing control flow
- Handling autograd function applications
- Supporting function transformations
- Processing activation checkpoints

These classes work together to enable Dynamo to correctly trace and compile code
containing complex control flow patterns and higher-order functions while preserving
their semantic behavior.
"""

import contextlib
import functools
import inspect
import itertools
import logging
import types
import warnings
from collections.abc import Sequence
from dataclasses import dataclass
from typing import Any, Optional, TYPE_CHECKING

import torch._C
import torch.fx
import torch.nn
from torch._dispatch.python import enable_python_dispatcher
from torch._dynamo.utils import get_fake_value
from torch._dynamo.variables.builtin import BuiltinVariable
from torch._dynamo.variables.constant import ConstantVariable
from torch._dynamo.variables.ctx_manager import RepararametrizeModuleContextVariable
from torch._dynamo.variables.functions import UserFunctionVariable
from torch._dynamo.variables.nn_module import UnspecializedNNModuleVariable
from torch._dynamo.variables.tensor import SymNodeVariable
from torch._guards import Source
from torch._ops import HigherOrderOperator
from torch.fx.passes.shape_prop import _extract_tensor_metadata
from torch.utils import _pytree as pytree

from .. import graph_break_hints, variables
from ..exc import (
    ObservedException,
    UncapturedHigherOrderOpError,
    unimplemented_v2,
    Unsupported,
)
from ..source import AttrSource, DictGetItemSource
from ..utils import proxy_args_kwargs, set_example_value
from .base import VariableTracker
from .dicts import ConstDictVariable
from .lazy import LazyVariableTracker
from .lists import ListVariable, TupleVariable


if TYPE_CHECKING:
    from torch._dynamo.symbolic_convert import InstructionTranslator


log = logging.getLogger(__name__)
hc_log = torch._logging.getArtifactLogger(__name__, "hierarchical_compile")


@dataclass
class OutputSpec:
    """
    Contains the treespec of the output of the speculated subgraph, and the
    information to mask out the constant values from the output during
    flattening and inserting them back during unflattening. Cleaning up
    constants from the graph makes the graph simpler for AOTDispatcher and
    Inductor.
    """

    treespec: pytree.TreeSpec
    # list of True/False to identify the locations of const values in the
    # subgraph output. True means that value at that index is a constant.
    masks_to_filter_const_values: Optional[list[bool]] = None
    # The actual constant values that were present in the subgraph output. Note
    # that this is the same length as the mask, we just look at the indices
    # where mask is True.
    const_values: Optional[list[Any]] = None
    # Number of intermediate nodes that are also made subgraph outputs.
    num_intermediate_nodes_as_outputs: int = 0

    def __post_init__(self):
        if (
            self.masks_to_filter_const_values is not None
            or self.const_values is not None
        ):
            assert len(self.masks_to_filter_const_values) == len(self.const_values)


def raise_hard_error_if_graph_break(reason):
    def deco(fn):
        @functools.wraps(fn)
        def graph_break_as_hard_error(*args, **kwargs):
            try:
                return fn(*args, **kwargs)
            except (Unsupported, ObservedException) as e:
                import sys

                if isinstance(e, Unsupported):
                    exc = UncapturedHigherOrderOpError(
                        f"{reason} Got {e.msg}", e.real_stack
                    )
                else:
                    msg = e.msg if hasattr(e, "msg") else type(e)
                    real_stack = e.real_stack if hasattr(e, "real_stack") else None
                    exc = UncapturedHigherOrderOpError(
                        f"{reason} Got {msg}", real_stack
                    )
                raise exc.with_traceback(sys.exc_info()[2]) from None

        return graph_break_as_hard_error

    return deco


# This function is a syntax sugar for creating a dummy new subtracer so that
# newly added nodes are added to a separate subgraph in this subtracer instead of affecting
# the main graph. This is useful for creating sample inputs for tracing the subgraph.
# For example, in FlexAttentionHigherOrderVariable, we want to create several scalars
# to trace the score_mod function but we don't want the operators that creates the scalar to
# show up in the graph, we could this function to discard the graph changes.
# Example usage:
# with discard_graph_changes():
#   sample_input= create_sample_inputs()
# speculate_subgraph(tx, f, sample_inputs, {})
@contextlib.contextmanager
def discard_graph_changes(tx):
    ctx = tx.output.subtracer("subgraph_wrapper", None)
    try:
        ctx.__enter__()
        yield
    finally:
        ctx.__exit__(None, None, None)


def check_meta_consistency_vt(
    vars1: list[VariableTracker],
    vars2: list[VariableTracker],
    lhs_name: str,
    rhs_name: str,
    include_contiguity: bool = True,
) -> None:
    from torch._higher_order_ops.utils import check_meta_consistency

    from . import TensorVariable

    def _unwrap_var(var):
        if isinstance(var, TensorVariable):
            return var.proxy.node.meta["example_value"]
        elif isinstance(var, SymNodeVariable):
            return var.sym_num
        elif isinstance(var, ConstantVariable):
            return var.as_python_constant()
        else:
            unimplemented_v2(
                gb_type="cannot unwrap variable for check_meta_consistency",
                context=str(var),
                explanation=f"Expected {var} to be TensorVariable, SymNodeVariable, or ConstantVariable",
                hints=[],
            )

    unwrapped1 = [_unwrap_var(var) for var in vars1]
    unwrapped2 = [_unwrap_var(var) for var in vars2]

    return check_meta_consistency(
        unwrapped1,
        unwrapped2,
        lhs_name,
        rhs_name,
        include_contiguity=include_contiguity,
    )


@contextlib.contextmanager
def dynamo_enable_grad(tx: "InstructionTranslator", enable=True):
    from . import GradModeVariable

    org_value = torch.is_grad_enabled()
    try:
        GradModeVariable.create(tx, enable, initialized=True)
        yield
    finally:
        GradModeVariable.create(tx, org_value, initialized=True)


@contextlib.contextmanager
def dynamo_under_activation_checkpoint(tx: "InstructionTranslator"):
    orig_val = tx.output.current_tracer.under_activation_checkpoint
    try:
        tx.output.current_tracer.under_activation_checkpoint = True
        yield
    finally:
        tx.output.current_tracer.under_activation_checkpoint = orig_val


def find_mismatched_vars(var, types, allow_none=False):
    """
    Recursively finds variables whose type is not an instance of the specified types.
    Args:
        var: The variable to check.
        types: A tuple of allowed types.
        allow_none (bool): Whether to allow None values. Defaults to False.
    Returns:
        A set of variables whose type is not an instance of the specified types.
    """
    mismatched_vars = set()
    if isinstance(var, (TupleVariable, ListVariable)):
        for item in var.items:
            mismatched_vars.update(find_mismatched_vars(item, types, allow_none))
    elif isinstance(var, ConstDictVariable):
        for value in var.items.values():
            mismatched_vars.update(find_mismatched_vars(value, types, allow_none))
    else:

        def _is_none(var):
            return var.is_python_constant() and var.as_python_constant() is None

        if not isinstance(var, types) and not (allow_none and _is_none(var)):
            mismatched_vars.add(var)
    return mismatched_vars


def only_consist_of(var, types, allow_none=False):
    mismatch_vars = find_mismatched_vars(var, types, allow_none=allow_none)
    return len(mismatch_vars) == 0


# A more read-able syntax sugar for creating a UserFunctionVariable for f
# and run call_function on it. Make it return a function to preserve the calling
# convention of the original f.
def _make_inlined(tx: "InstructionTranslator", f):
    assert callable(f), "Expect f to be a python callable."

    def inline_call(*args, **kwargs):
        return UserFunctionVariable(f).call_function(tx, args, kwargs)

    return inline_call


def _call_function_and_unflatten_output(
    tx, fn, args, kwargs, flat_example_value, ret_spec, body_r
):
    from .builder import wrap_fx_proxy

    # Store the invocation as a call
    flat_variable = wrap_fx_proxy(
        tx=tx,
        proxy=tx.output.create_proxy(
            "call_function",
            fn,
            args=args,
            kwargs=kwargs,
        ),
        example_value=flat_example_value,
    )

    # wrap_fx_proxy creates fresh variable trackers. However, the main program
    # after the speculate subgraph can still use the original tensor vts that
    # are still pointing to the nodes present in the subgraph. So, we reproxify
    # the original tensor vts with the subgraph outputs. This way, whenever the
    # outer graph uses an original vt, it uses the subgraph output.
    if body_r is not None:
        for orig_vt, subgraph_vt in zip(body_r.items, flat_variable.items):
            if isinstance(
                orig_vt, (variables.SymNodeVariable, variables.TensorVariable)
            ):
                assert isinstance(
                    subgraph_vt, (variables.SymNodeVariable, variables.TensorVariable)
                )
                orig_vt.proxy = subgraph_vt.proxy

<<<<<<< HEAD
    if ret_spec.num_intermediate_nodes_as_outputs:
        # The treespec was computed w/o any extra intermediate outputs. At this
        # point, it is safe to just get rid of the extra outputs
        flat_variable = TupleVariable(
            flat_variable.items[: -ret_spec.num_intermediate_nodes_as_outputs]
        )

=======
>>>>>>> 31d6d3ef
    if ret_spec.masks_to_filter_const_values:
        from torch._dynamo.external_utils import insert_const_values_with_mask

        # During flattening, we removed the constant values. To ensure Dynamo
        # can trace correctly, insert back the constant values in the output.
        flat_variable = _make_inlined(tx, insert_const_values_with_mask)(
            flat_variable, ret_spec.masks_to_filter_const_values, ret_spec.const_values
        )

    # Transform variable back into a list (previously made into a tuple by
    # speculate_subgraph function) so as to respect the pytree API typing.
    flat_list_variable = BuiltinVariable(list).call_function(tx, [flat_variable], {})
    return (
        _make_inlined(tx, pytree.tree_unflatten)(flat_list_variable, ret_spec.treespec)
        if ret_spec.treespec
        else flat_variable
    )


def _assert_tensors_nonaliasing(inputs, outputs):
    input_tensor_ids = {
        id(t) for t in pytree.tree_leaves(inputs) if isinstance(t, torch.Tensor)
    }
    output_tensor_ids = {
        id(t) for t in pytree.tree_leaves(outputs) if isinstance(t, torch.Tensor)
    }
    assert input_tensor_ids.isdisjoint(output_tensor_ids), (
        "inputs to function body cannot alias outputs"
    )


def _check_all_tensorvariable(args):
    from . import TensorVariable

    if not all(type(a.realize()) is TensorVariable for a in args):
        unimplemented_v2(
            gb_type="HOP: non torch.Tensor leaf",
            context=f"args types: {[type(a.realize()) for a in args]}",
            explanation="Expected all leaves to be of torch.Tensor type.",
            hints=[],
        )


def _check_supported_callable_arg(
    tx: "InstructionTranslator", func_var: VariableTracker, arg_name
):
    is_callable = (
        BuiltinVariable(callable).call_function(tx, [func_var], {}).as_python_constant()
    )
    if not is_callable:
        unimplemented_v2(
            gb_type="HOP: non-callable variable",
            context=f"arg name: {arg_name}, func_var type: {str(func_var)}",
            explanation=f"{arg_name} should be a callable but is of type {str(func_var)}.",
            hints=[],
        )


def _call_while_loop(
    self: VariableTracker,
    tx: "InstructionTranslator",
    args: list[VariableTracker],
    kwargs: dict[str, VariableTracker],
    stack_output: bool,
) -> VariableTracker:
    from torch._higher_order_ops.while_loop import _create_unbacked_symint

    from . import TensorVariable

    args, kwargs = LazyVariableTracker.realize_all((args, kwargs))
    cond_fn, body_fn, operands, additional_inputs = args

    # Input checks
    for i, k in enumerate(["cond_fn", "body_fn", "operands"]):
        if v := kwargs.pop(k, None):
            assert i == len(args), (
                "did not provide the right number of non-keyword args"
            )
            args.append(v)

    if kwargs or len(args) != 4:
        unimplemented_v2(
            gb_type="torch.while_loop: improper args/kwargs",
            context=f"args: {args}, kwargs: {kwargs}",
            explanation=f"torch.while_loop expects 4 positional arguments (got {len(args)}) "
            f"and no keyword arguments (got {len(kwargs)}) "
            "Usage: while_loop(cond_fn, body_fn, operands)",
            hints=[
                *graph_break_hints.USER_ERROR,
            ],
        )

    # cond_fn and body_fn input check
    _check_supported_callable_arg(tx, cond_fn, "cond_fn")
    _check_supported_callable_arg(tx, body_fn, "body_fn")

    # operands input check
    operands_seq = operands.unpack_var_sequence(tx)

    # additional_inputs input check
    if not isinstance(additional_inputs, (ListVariable, TupleVariable)):
        unimplemented_v2(
            gb_type="torch.while_loop: improper additional_inputs",
            context=str(additional_inputs),
            explanation=f"Expected additional_inputs to be a list/tuple but got {additional_inputs.python_type()}",
            hints=[
                *graph_break_hints.DYNAMO_BUG,
            ],
        )
    additional_inputs_seq = additional_inputs.unpack_var_sequence(tx)

    with discard_graph_changes(tx):
        # Note: this must be run under discard graph changes.
        def unspecialize_carried_inputs(tx, carry) -> VariableTracker:
            # See NOTE [unspecialize int carry with unbacked symints]
            if (
                isinstance(carry, ConstantVariable) and carry.python_type() is int
            ) or isinstance(carry, SymNodeVariable):
                example_value = _create_unbacked_symint(
                    tx.output.fake_mode, ignore_fresh_unbacked_symbols=True
                )
                proxy = tx.output.current_tracer.create_graph_input(
                    "unbacked_symint", type(example_value), example_value
                )
                return SymNodeVariable.create(tx, proxy, example_value)
            else:
                # See NOTE [unspecialize constant tensor carry]
                assert isinstance(carry, TensorVariable)
                cloned_carry = carry.clone()
                cloned_carry.proxy.node.meta["example_value"].constant = None
                return cloned_carry

        # clone inputs across subgraphs, to avoid unbacked memoization in fake prop
        cond_operands_seq = [
            unspecialize_carried_inputs(
                tx,
                (
                    carry.call_method(tx, "clone", args=(), kwargs={})
                    if isinstance(carry, TensorVariable)
                    else carry
                ),
            )
            for carry in operands_seq
        ]
        body_operands_seq = [
            unspecialize_carried_inputs(
                tx,
                (
                    carry.call_method(tx, "clone", args=(), kwargs={})
                    if isinstance(carry, TensorVariable)
                    else carry
                ),
            )
            for carry in operands_seq
        ]

    # create cond subgrpahs
    (
        (cond_r, _cond_treespec),
        cond_graph,
        cond_lifted_freevars,
    ) = speculate_subgraph(
        tx,
        cond_fn,
        cond_operands_seq + additional_inputs_seq,
        {},
        "while_loop",
        source_target=self.value,
        # NOTE [why we cannot use "automatic" for while_loop]:
        # The reason is that we want to enforce
        # the ordering of inputs and outputs to be consistent and the ordering
        # of cond_fn and body_fn to the consistent.
        # e.g. suppose we use "automatic" and we have:
        #
        # def body_fn(ph1, ph2):
        #   new_a, new_b = ph2.cos(), ph1.sin()
        #   return new_a, new_b
        #
        # a, b = torch.randn(3), torch.randn(3)
        # new_a, new_b = body_fn(a, b)
        #
        # Using automatic, the ordering of arguments will be the order that they're
        # used. In this example, the capture graph looks like:
        #
        # def captured_body(ph1, ph2):
        #   new_a, new_b = ph1.cos(), ph2.add_(1)
        #   return new_a, new_b
        #
        # This is fine when we change the calling convention of captured_body to be
        # new_a, new_b = captured_body(b, a).
        # But for while_loop, the next iteration's input is previous iteration output
        # we'll end up feeding captured_body(new_a, new_b) instead.
        # So it's best we always enforce the ordering of carried_inputs the same as outputs
        # with "flatten_manual".
        set_subgraph_inputs="flatten_manual",
        supports_input_mutation=self.supports_input_mutation,
        supports_aliasing=self.supports_aliasing,
        remove_consts_from_outputs=False,
    )
    cond_nn_modules = dict(tx.output.nn_modules)
    validate_subgraph_output_types(cond_r)
    if isinstance(cond_r, TensorVariable):
        cond_r_meta = _extract_tensor_metadata(
            cond_r.proxy.node.meta["example_value"], include_contiguity=False
        )
        if cond_r_meta.dtype != torch.bool or cond_r_meta.shape != torch.Size([]):
            unimplemented_v2(
                gb_type="torch.while_loop: unsupported cond_fn return type",
                context=str(cond_r),
                explanation=f"Expected cond_fn to return a scalar tensor or a bool but got {cond_r_meta.shape}.",
                hints=[
                    *graph_break_hints.USER_ERROR,
                ],
            )
    elif isinstance(cond_r, ConstantVariable):
        # short-circuiting while_loop when cond_fn returns a constant such as 0, 1 True or False
        pred = cond_r.as_python_constant()
        if pred:
            unimplemented_v2(
                gb_type="torch.while_loop: infinite loop detected",
                context=str(cond_r),
                explanation=f"Infinite loop detected because while_loop's cond_fn always returns the same value {pred}.",
                hints=[
                    *graph_break_hints.USER_ERROR,
                ],
            )
        else:
            return operands

    # create body subgraph
    (
        (body_r, body_treespec),
        body_graph,
        body_lifted_freevars,
    ) = speculate_subgraph(
        tx,
        body_fn,
        body_operands_seq + additional_inputs_seq,
        {},
        "while_loop",
        source_target=self.value,
        set_subgraph_inputs="flatten_manual",
        should_flatten_outputs=True,
        supports_input_mutation=False,
        supports_aliasing=False,
        remove_consts_from_outputs=False,
    )
    validate_subgraph_output_types(body_r)

    # We set include contiguity=False because we have vmap x HOP tests, where if
    # include_contiguity=True will call t.is_contiguous inside of vmap and get an error
    # "querying is_contiguous inside of vmap for memory_format other than
    # torch.contiguous_format is not yet implemented". This is okay because stride
    # is still checked.
    check_meta_consistency_vt(
        body_r.unpack_var_sequence(tx),
        operands_seq,
        "body_fn_output",
        "carried_inputs",
        include_contiguity=False,
    )

    (
        cond_graph,
        body_graph,
        cond_shared,
        _body_shared,
        cond_unique,
        body_unique,
    ) = _merge_graph_inputs(
        cond_graph,
        cond_lifted_freevars,
        "cond_fn",
        body_graph,
        body_lifted_freevars,
        "body_fn",
    )

    # Note: cond_shared and body_shared refer to the same proxy in parent graph
    # so using either of them is OK. Use cond_shared as it doesn't matter.
    additional_lifted_inputs = cond_shared + cond_unique + body_unique

    body_nn_modules = dict(tx.output.nn_modules)

    cond_gm = torch.fx.GraphModule(cond_nn_modules, cond_graph)
    body_gm = torch.fx.GraphModule(body_nn_modules, body_graph)
    cond_name = tx.output.install_subgraph("cond_fn", cond_gm)
    body_name = tx.output.install_subgraph("body_fn", body_gm)

    cond_node = make_attr(tx, cond_name)
    body_node = make_attr(tx, body_name)

    operands_proxy = tuple(operand.as_proxy() for operand in operands_seq)
    additional_inputs_proxy = tuple(
        [inp.as_proxy() for inp in additional_inputs_seq] + additional_lifted_inputs
    )
    p_args = (
        cond_node,
        body_node,
        operands_proxy,
        additional_inputs_proxy,
    )
    return _call_function_and_unflatten_output(
        tx,
        self.value,
        p_args,
        {},
        None,
        body_treespec,
        body_r,
    )


def are_same_graph_modules(fn_name, a_mod, b_mod, fake_mode):
    from torch._subclasses._fake_tensor_utils import _CacheKeyState
    from torch._subclasses.fake_tensor import extract_tensor_metadata

    # Maps the equivalent nodes from a to b
    node_map = {}

    def check_all_args(a_nodes, b_nodes):
        for arg_a, arg_b in zip(a_nodes, b_nodes):
            if isinstance(arg_a, torch.fx.Node):
                if node_map[arg_a] != arg_b:
                    return False
            elif isinstance(arg_a, slice):
                if not isinstance(arg_b, slice):
                    return False
                if not check_all_args(
                    (arg_a.start, arg_a.stop, arg_a.step),
                    (arg_b.start, arg_b.stop, arg_b.step),
                ):
                    return False
            elif arg_a != arg_b:
                # This is a catch-all for everything else. `slice` was a
                # surprise but can there be other data structures that can
                # contain fx.Nodes in them?
                return False
        return True

    for a_node, b_node in zip(a_mod.graph.nodes, b_mod.graph.nodes):
        if a_node.op != b_node.op:
            return False

        if a_node.op == "placeholder":
            a_value = a_node.meta["example_value"]
            b_value = b_node.meta["example_value"]

            if isinstance(a_value, torch.Tensor):
                if not isinstance(b_value, torch.Tensor):
                    return False
                # Extract fake tensor metadata for a and b and then compare
                a_result = []
                state = _CacheKeyState(fake_mode.shape_env)
                a_metadata = extract_tensor_metadata(a_value)
                a_metadata._flatten_into(a_result, fake_mode, state)

                b_result = []
                state = _CacheKeyState(fake_mode.shape_env)
                b_metadata = extract_tensor_metadata(b_value)
                b_metadata._flatten_into(b_result, fake_mode, state)
                if a_result != b_result:
                    return False
            elif isinstance(a_value, torch.SymInt):
                if not isinstance(b_value, torch.SymInt):
                    return False
                if a_value is not b_value:
                    return False
        elif a_node.op == "call_function":
            if a_node.target is not b_node.target:
                return False
            a_flat, _ = pytree.tree_flatten((a_node.args, a_node.kwargs))
            b_flat, _ = pytree.tree_flatten((b_node.args, b_node.kwargs))
            if not check_all_args(a_flat, b_flat):
                hc_log.debug(
                    "%s: Graph comparison failed at node (call_function): %s",
                    fn_name,
                    a_node,
                )
                return False
        elif a_node.op == "call_method":
            if a_node.target != b_node.target:
                return False
            a_flat, _ = pytree.tree_flatten((a_node.args, a_node.kwargs))
            b_flat, _ = pytree.tree_flatten((b_node.args, b_node.kwargs))
            if not check_all_args(a_flat, b_flat):
                hc_log.debug(
                    "%s: Graph comparison failed at node (call_method) : %s",
                    fn_name,
                    a_node,
                )
                return False
        elif a_node.op == "output":
            a_flat, _ = pytree.tree_flatten((a_node.args, a_node.kwargs))
            b_flat, _ = pytree.tree_flatten((b_node.args, b_node.kwargs))
            if not check_all_args(a_flat, b_flat):
                hc_log.debug("%s: Graph comparison failed at the output node", fn_name)
                return False
        elif a_node.op == "get_attr":
            a_attr = getattr(a_mod, a_node.target)
            b_attr = getattr(b_mod, b_node.target)
            if isinstance(a_attr, torch.fx.GraphModule):
                if not isinstance(b_attr, torch.fx.GraphModule):
                    return False
                # This is an example of a HOP inside a HOP
                if not are_same_graph_modules(fn_name, a_attr, b_attr, fake_mode):
                    return False
            else:
                # TODO - write an example with tensor as a graph attribute in
                # the Fx graph
                raise NotImplementedError(f"get_attr with {type(a_attr)}")
        else:
            # TODO - call_module is not supported because Dynamo Fx graph does
            # not install a call_module
            raise NotImplementedError(f"Graph equivalence check saw a {a_node.op}")

        # Two nodes are equal - add them to them map
        node_map[a_node] = b_node

    return True


def validate_args_and_maybe_create_graph_inputs(
    sub_args,
    tracer,
    tx,
    set_subgraph_inputs,
    description,
    sub_args_names=None,
):
    from . import AutogradFunctionContextVariable
    from .builder import wrap_fx_proxy_cls

    assert tracer.parent is not None

    if set_subgraph_inputs == "flatten_manual":
        flat_args, tree_spec = _make_inlined(tx, pytree.tree_flatten)(
            ListVariable(sub_args)
        ).unpack_var_sequence(tx)

        flat_inputs = validate_args_and_maybe_create_graph_inputs(
            flat_args.unpack_var_sequence(tx),
            tracer,
            tx,
            set_subgraph_inputs="manual",
            description=description,
        )

        return _make_inlined(tx, pytree.tree_unflatten)(
            ListVariable(flat_inputs), tree_spec
        ).unpack_var_sequence(tx)
    else:
        if sub_args_names is not None:
            # Can be greater if user passes some args as kwargs
            assert len(sub_args_names) >= len(sub_args)
        args = []
        for idx, a in enumerate(sub_args):
            assert isinstance(a, VariableTracker)
            if set_subgraph_inputs == "automatic":
                args.append(a)
                continue
            elif set_subgraph_inputs == "semi_automatic":
                if isinstance(a, AutogradFunctionContextVariable):
                    example_value = a.as_proxy().node.meta["example_value"]
                    arg_name = (
                        a.as_proxy().node.name
                        if sub_args_names is None
                        else sub_args_names[idx]
                    )
                    tracer.create_graph_input(arg_name, a.python_type(), example_value)
                elif a.maybe_fx_node() is not None:
                    node = a.maybe_fx_node()
                    example_value = node.meta["example_value"]
                    arg_name = (
                        a.as_proxy().node.name
                        if sub_args_names is None
                        else sub_args_names[idx]
                    )
                    new_proxy = tracer.create_graph_input(
                        arg_name, a.python_type(), example_value
                    )
                    example_value = node.meta.get("example_value", None)
                    a = wrap_fx_proxy_cls(
                        target_cls=type(a),
                        tx=tx,
                        proxy=new_proxy,
                        example_value=example_value,
                    )
                args.append(a)
                continue

            if a.is_python_constant():
                # This arg is not used in the body of the higher order op.
                # Currently, this new input is added to make the calls
                # happy, which expect a fixed number of arguments. In
                # future, we can clean this up.
                arg_name = (
                    "const_unused"
                    if sub_args_names is None
                    else f"const_unused_{sub_args_names[idx]}"
                )
                tracer.create_graph_input(
                    arg_name, a.python_type(), a.as_python_constant()
                )
                new_arg = a
            # Weird special case, we probably want to delete it or fold it
            # into the next case (of `a` being placeable into a graph)
            elif isinstance(a, AutogradFunctionContextVariable):
                example_value = a.as_proxy().node.meta["example_value"]
                arg_name = (
                    a.as_proxy().node.name
                    if sub_args_names is None
                    else sub_args_names[idx]
                )
                tracer.create_graph_input(arg_name, a.python_type(), example_value)
                new_arg = a
            # If `a` can be put into a graph
            elif a.maybe_fx_node() is not None:
                node = a.maybe_fx_node()
                example_value = node.meta.get("example_value", None)
                arg_name = node.name if sub_args_names is None else sub_args_names[idx]
                new_proxy = tracer.create_graph_input(
                    arg_name, a.python_type(), example_value
                )
                new_arg = wrap_fx_proxy_cls(
                    target_cls=type(a),
                    tx=tx,
                    proxy=new_proxy,
                    example_value=example_value,
                )
            # If `a` cannot be put into a graph
            else:
                # HOPs work much better if they use speculate_subgraph(set_subgraph_inputs="automatic").
                unimplemented_v2(
                    gb_type="HOP body taking non-Tensor as input",
                    context=str(sub_args),
                    explanation=f"{description} with body that accepts non-Tensors as input. "
                    f"Got type {a.python_type()} at index {idx}.",
                    hints=[
                        *graph_break_hints.USER_ERROR,
                    ],
                )
            args.append(new_arg)
        return args


# This helper function is used to make sure two graphs share the same input signature. For example,
# in torch.cond, two branches might lift different set of tensors as inputs. This function helps to
# dedup the inputs and modify the graphs to take the same set of inputs.
def _merge_graph_inputs(
    l_graph, l_lifted_freevars, l_name, r_graph, r_lifted_freevars, r_name
):
    def dedup_and_sort_lifted_freevars(l_lifted_freevars, r_lifted_freevars):
        # The nn module attributes are guaranteed to be registered into the top-level graph module during
        # higher order op speculation. Therefore, get_attr nodes in two branches with the same
        # target refer to the same attribute and we can safely deduplicate them with their target.
        #
        # Note: ideally, dynamo should just create a single proxy for the same attribute of a nn module. But
        # true_branch and false_branch belong to two separate tracing contexts, they may register the same
        # attribute to top level separately. This creates two get_attr proxies for the same attribute
        # that have different meta data such as stack_trace (one stack trace for the true_branch,
        # and the other for false_branch). It seems better to discard the proxy explicitly in cond
        # than make dynamo create a single proxy for the same get_attr target.
        def shared_getattrs(l_lifted_proxies, r_lifted_proxies):
            true_targets = {
                proxy.node.target: proxy
                for proxy in l_lifted_proxies
                if proxy.node.op == "get_attr"
            }
            l_shared_getattrs = {}
            r_shared_getattrs = {}

            for false_proxy in r_lifted_proxies:
                if (
                    false_proxy.node.op == "get_attr"
                    and false_proxy.node.target in true_targets
                ):
                    true_proxy = true_targets[false_proxy.node.target]
                    l_shared_getattrs[true_proxy] = true_proxy
                    r_shared_getattrs[false_proxy] = true_proxy
            return l_shared_getattrs, r_shared_getattrs

        l_shared_getattrs, r_shared_getattrs = shared_getattrs(
            l_lifted_freevars.keys(), r_lifted_freevars.keys()
        )

        l_shared_freevars = (l_lifted_freevars.keys() & r_lifted_freevars.keys()).union(
            l_shared_getattrs.keys()
        )
        r_shared_freevars = (l_lifted_freevars.keys() & r_lifted_freevars.keys()).union(
            r_shared_getattrs.keys()
        )
        unique_l_freevars = l_lifted_freevars.keys() - l_shared_freevars
        unique_r_freevars = r_lifted_freevars.keys() - r_shared_freevars

        def _sort_by_name(vars):
            return sorted(vars, key=lambda var: var.node.name)

        return (
            list(_sort_by_name(list(l_shared_freevars))),
            list(_sort_by_name(list(r_shared_freevars))),
            list(_sort_by_name(list(unique_l_freevars))),
            list(_sort_by_name(list(unique_r_freevars))),
        )

    (l_shared, r_shared, unique_l, unique_r) = dedup_and_sort_lifted_freevars(
        l_lifted_freevars, r_lifted_freevars
    )

    # Let's say we capture cond(pred, true_fn, false_fn, (x,))
    # With set_graph_input set to automatic,
    # true_fn has lifted variables x, a, b, c
    # false_fn has lifted variables x, a, b, d
    # Then fixup_branch_inps make sure both branches have the same signature, i.e.:
    # - true_fn(x, a, b, c_true_branch, d_false_branch)
    # - false_fn(x, a, b, c_true_branch, d_false_branch)
    #
    # More formally, the signature has three parts in the following order:
    # 1. used in both branches: x, a, b
    # 2. only used in true branches: c, suffixed with _true_branch
    # 3. only used in false branches: d, suffixed with _false_branch
    # Within each part, we re-order the nodes by name to have a derterministic ordering for testing.
    def fixup_branch_inps(graph, lifted_freevars, shared, unique_l, unique_r):
        def _insert_or_replace_phs(new_args, name_suffix):
            for arg in new_args:
                new_ph = graph.placeholder(arg.node.name + name_suffix)
                new_ph.meta = arg.node.meta
                # Override with new_ph if there exists a old placeholder.
                if arg in lifted_freevars:
                    old_ph = lifted_freevars[arg].node
                    old_ph.replace_all_uses_with(new_ph)
                    # replace_all_uses_with doesn't clean users. Clean it manually so that we could erase it.
                    old_ph.users = {}
                    graph.erase_node(old_ph)

        first_not_ph_node = next(
            node for node in graph.nodes if node.op != "placeholder"
        )
        with graph.inserting_before(first_not_ph_node):
            _insert_or_replace_phs(shared, "")
            _insert_or_replace_phs(unique_l, "_" + l_name)
            _insert_or_replace_phs(unique_r, "_" + r_name)

    fixup_branch_inps(l_graph, l_lifted_freevars, l_shared, unique_l, unique_r)
    fixup_branch_inps(r_graph, r_lifted_freevars, r_shared, unique_l, unique_r)
    return l_graph, r_graph, l_shared, r_shared, unique_l, unique_r


# See NOTE [HigherOrderOperator tracing design] for details of the design
def speculate_subgraph(
    tx,
    f,
    sub_args,
    sub_kwargs,
    description,
    *,
    # source_target is the .value of HigherOrderOpVariable and is the
    # target of the proxy that we created for the higherOrderOperator.
    source_target=None,
    always_restore=False,
    enable_grad=None,
    # NOTE [argument `set_subgraph_inputs`]
    # set_subgraph_inputs controls what how to construct subgraphs' placeholders from sub_args.
    # 1. if your HOP supports arbitrary inputs, use set_subgraph_inputs="automatic" (most recommended).
    # 2. if your HOP supports only Tensor and symnode inputs, use set_subgraph_inputs="flatten_manual" (recommended).
    # If sub_args contain Pytree structure (e.g. dict/list/tuple/set), the sub_args will be flattened first.
    # Then the flattened args are manually set as subgraph's placeholders.
    # 3. if your HOP must preserve inputs that are not tensor or symnode as placeholders e.g. AutogradFunctionContextVariable
    # use set_subgraph_inputs="manual" (not recommended). We do not recommend it in general because it has the
    # restriction that user need to manually control how to create placeholders and VariableTrackers for the args.
    set_subgraph_inputs="automatic",
    restore_side_effects=True,
    should_flatten_outputs=False,
    # if should_flatten_outputs is True, `remove_consts_from_outputs` remove the
    # const outputs from the subgraph output.
    remove_consts_from_outputs=True,
    under_activation_checkpoint=False,
    # TODO - supports input_mutation and aliasing should be False by default for strictness
    supports_input_mutation=True,
    supports_aliasing=True,
    # Pass in an originating tracer - this is needed for preserving context
    # across fwd-bwd for autograd.Function
    tracer=None,
):
    if sub_kwargs is None:
        sub_kwargs = {}

    assert set_subgraph_inputs in {
        "automatic",
        "semi_automatic",
        "flatten_manual",
        "manual",
    }, "Please use one of the supported set_subgraph_inputs options."

    # See NOTE [Temporary argument `set_subgraph_inputs`]
    if sub_kwargs and set_subgraph_inputs != "automatic":
        unimplemented_v2(
            gb_type="invalid set_subgraph_inputs and sub_kwargs settings",
            context=f"set_subgraph_inputs: {set_subgraph_inputs}, sub_kwargs: {sub_kwargs}",
            explanation="`sub_kwargs` cannot be used when `set_subgraph_inputs` is not set to 'automatic'.",
            hints=[
                "Use `set_subgraph_inputs='automatic'` when passing `sub_kwargs`.",
                *graph_break_hints.USER_ERROR,
            ],
        )

    try:
        # ensure guards on args get installed in parent subgraph
        f, sub_args, sub_kwargs = LazyVariableTracker.realize_all(
            (f, sub_args, sub_kwargs),
        )

        with tx.output.subtracer(source_target, tracer) as subtracer:
            sub_args_names = maybe_positional_arg_names(f)
            # User mismatch in the number of args. Will eventually lead to an error.
            if sub_args_names is not None and len(sub_args_names) < len(sub_args):
                sub_args_names = None
            args = validate_args_and_maybe_create_graph_inputs(
                sub_args,
                subtracer,
                tx,
                set_subgraph_inputs,
                description,
                sub_args_names,
            )

            validate_args_and_maybe_create_graph_inputs(
                sub_kwargs.values(),
                subtracer,
                tx,
                set_subgraph_inputs="automatic",
                description=description,
            )

            autograd_ctx = (
                dynamo_enable_grad(tx, enable_grad)
                if enable_grad is not None
                else contextlib.nullcontext()
            )
            checkpoint_ctx = (
                dynamo_under_activation_checkpoint(tx)
                if under_activation_checkpoint
                else contextlib.nullcontext()
            )

            # For handling side effects, we can make an argument that we don't
            # have to do anything here. The side effects infra does a good job
            # of graph breaking if we mutate any nonlocal or global variable
            # while subtracing. As a result if tracing succeeds, side effects
            # data structure will only contain read-only data structures that
            # are put there for tracking purposes.
            # But on the other hand, there is an argument that if we ever write
            # a new side effect in Dynamo which does not go through the side
            # effect infra, we can end up in bad state.
            # Therefore we restore the side effects after tracing. The catch is
            # that we have to special handle tensor variables. If we have seen a
            # nonlocal variable tensor during subtracing, we want to keep a
            # track of that tensor, so that later subtracing or the root tracer
            # itself does not create a new proxy for the already observed tensor
            # variable.
            if restore_side_effects:
                prev_side_effects = tx.output.side_effects.clone()

            with autograd_ctx, checkpoint_ctx:
                output = f.call_function(tx, args, sub_kwargs)

            if restore_side_effects:
                new_side_effects = tx.output.side_effects.clone()
                prev_side_effects.track_runahead_tensor_and_symvar_side_effects(
                    new_side_effects
                )
                tx.output.side_effects = prev_side_effects

            treespec = None
            masks_to_filter_const_values = None
            const_values = None
            if should_flatten_outputs:
                from torch._dynamo.external_utils import filter_out_const_values

                # Flatten the speculated subgraph output.
                output, treespec = _make_inlined(tx, pytree.tree_flatten)(
                    output
                ).unpack_var_sequence(tx)

                # Actually, transform the list (returned by flatten) into a tuple
                # for dynamo consistency.
                output = BuiltinVariable(tuple).call_function(tx, [output], {})

                if remove_consts_from_outputs:
                    # Filter out the constants and save them into a spec. Filtering
                    # out constants makes the graph simpler for the backends. We
                    # need to ensure that after unflattening the constants are
                    # inserted back at the right positions for the Dynamo tracing to
                    # continue. This is done by filter_const_spec
                    output_proxies = output.as_proxy()
                    masks_to_filter_const_values = pytree.tree_map(
                        lambda x: not isinstance(x, torch.fx.Proxy), output_proxies
                    )
                    const_values = pytree.tree_map(
                        lambda x: None if isinstance(x, torch.fx.Proxy) else x,
                        output_proxies,
                    )
                    output = _make_inlined(tx, filter_out_const_values)(
                        output, masks_to_filter_const_values
                    )

            # NOTE - [Return subgraph intermediates as subgraph outputs]
            # This helps HOPs which allow side effects. Consider the
            # following example
            #
            # def gn(x, z):
            #     o = torch.matmul(x, x) @ x
            #     out = x.sin()
            #     z.append(out)
            #     return torch.cos(torch.sin(o))

            # def fn(x):
            #     z = []
            #     out1 = torch.utils.checkpoint.checkpoint(
            #         gn,
            #         x,
            #         z,
            #         use_reentrant=False,
            #     )
            #     return out1, z[0]
            #
            # In this example, list `z` is in outer scope and gets appended
            # in the subgraph with `out`. But `out` is not an output of the
            # subgraph. This can cause issue because later on when the outer
            # graph returns `z[0]` it needs to have access to the graph node
            # `out`. To solve this problem, we just return all intermediates
            # from the subgraph.

            # TODO - Today this is supported only for AC. AC HOP gets
            # desugared in AOTDispatcher so even though subgraph has extra
            # unused outputs in Dynamo, its ok even if we don't DCE them in
            # Dynamo. As AOTDispatcher desugars/inlines the subgraph, the
            # subgraph boundary disappears. And even for AC, today this only
            # works when the skip_fwd_side_effects_in_bwd_under_checkpoint
            # flag is True, i.e., only when we allow side-effects. But, we
            # want this to be supported for other Hops as well, specifically
            # nested_compile_region and autograd.Function. Today, its safe
            # because we error out on seeing a side-effect.
            num_intermediate_nodes_as_outputs = 0
            if under_activation_checkpoint and should_flatten_outputs:
                output_vts = {
                    vt
                    for vt in output.items
                    if isinstance(
                        vt, (variables.TensorVariable, variables.SymNodeVariable)
                    )
                }
                extra_outputs = []
                for out in subtracer.tracked_tensor_or_symint_vt:
                    if out not in output_vts:
                        extra_outputs.append(out)
                output = TupleVariable(output.items + extra_outputs)
                num_intermediate_nodes_as_outputs = len(extra_outputs)

            # Register output to graph
            # Modeled off of compile_and_call_fx_graph
            # TODO: support pytree output
            # We check always_restore because we dont use the output or side effects of always_restore code,
            # like bwd.
            if always_restore:
                # Nothing left to do here
                return (
                    (
                        output,
                        OutputSpec(
                            treespec,
                            masks_to_filter_const_values,
                            const_values,
                            num_intermediate_nodes_as_outputs,
                        ),
                    ),
                    tx.output.graph,
                    subtracer.lifted_freevars,
                )
            else:
                validate_subgraph_output_types(output)

                # The output proxies might not belong to this SubgraphTracer
                # (if they are free variables that were never lifted)
                # so lift them here.
                output_proxies = output.as_proxy()
                output_proxies = pytree.tree_map(
                    subtracer.maybe_lift_tracked_freevar_to_input, output_proxies
                )

                tx.output.create_node(
                    "output",
                    "output",
                    (subtracer.create_arg((output_proxies,))),
                    {},
                )
                graph = tx.output.graph
                graph.lint()
                lifted_freevars = subtracer.lifted_freevars

                # NOTE: [HigherOrderOperator subgraph input ordering]
                # The input ordering of the higher order ops is determined by the order of
                # the creation of the placeholder.
                # Manually created inputs are created in validate_args_and_maybe_create_graph_inputs before
                # speculating subgraph.
                # During subgraph speculation, we may lift closured tensors and free symbols as inputs,
                # their ordering is determined by the time they are lifted: earlier lifted ones precede later
                # lifted ones.
                #
                # Suppose the placeholders are
                # O1, O2, X1, O3, O4, X2, X3, O5 where Xs are lifted phs
                # The following code re-order the placeholders to
                # O1, O2, O3, O4, O5, X1, X2, X3
                def move_lifted_freevars_phs_to_end(
                    graph: torch.fx.Graph, lifted_freevars: tuple[torch.fx.Node]
                ):
                    lifted_ph_set = {
                        child_p.node for child_p in lifted_freevars.values()
                    }

                    prev_phs = [n for n in graph.nodes if n.op == "placeholder"]

                    # No need to reorder when graph doesn't have args or doesn't
                    # have lifted freevars or all inputs are lifted freevars.
                    if (
                        len(prev_phs) == 0
                        or len(lifted_ph_set) == 0
                        or len(prev_phs) == len(lifted_ph_set)
                    ):
                        return

                    # Step 1: find first X1
                    for x1 in prev_phs:
                        if x1 in lifted_ph_set:
                            break

                    assert x1 is not None and x1.op == "placeholder"
                    # Step 2: starting from the X1, skip Xs and prepend Os before X1.
                    cand_x = x1.next
                    while cand_x is not None and cand_x.op == "placeholder":
                        if cand_x in lifted_ph_set:
                            cand_x = cand_x.next
                        else:
                            nxt = cand_x.next
                            cand_x._remove_from_list()
                            x1.prepend(cand_x)
                            cand_x = nxt

                    # Step 3: assert that all placeholders are in the correct order as .
                    # in lifted_freevars
                    after_phs = [
                        node for node in graph.nodes if node.op == "placeholder"
                    ][-len(lifted_freevars) :]
                    assert len(after_phs) == len(lifted_freevars)
                    for child_proxy, ph in zip(lifted_freevars.values(), after_phs):
                        assert child_proxy.node is ph, (
                            "The order of placeholders is different from the order of lifted_freevars"
                        )

                    graph.lint()

                if len(lifted_freevars) > 0:
                    move_lifted_freevars_phs_to_end(graph, lifted_freevars)

                if not supports_input_mutation:
                    mutation_info = subtracer.has_input_mutation()
                    if mutation_info.has_mutation:
                        context = f"{mutation_info.msg} in\n {graph}"
                        unimplemented_v2(
                            gb_type="Encountered input mutation during higher order op tracing",
                            context=context,
                            explanation=f"Higher order ops do not support input mutation. Found in {source_target.name()}",
                            hints=[
                                "Consider using the debug context to change user code to avoid mutation.",
                                "Please open an issue.",
                            ],
                        )

                if not supports_aliasing:
                    aliasing_info = subtracer.has_aliasing()
                    if aliasing_info.has_aliasing:
                        context = f"{aliasing_info.msg} in\n {graph}"
                        unimplemented_v2(
                            gb_type="Encountered aliasing during higher order op tracing",
                            context=context,
                            explanation=f"Higher order ops do not support aliasing. Found in {source_target.name()}",
                            hints=[
                                "Replace `return input` with `return input.clone()` to avoid aliasing.",
                                "Consider using the debug context to change user code to avoid aliasing.",
                                "Please open an issue.",
                            ],
                        )

                return (
                    (
                        output,
                        OutputSpec(
                            treespec,
                            masks_to_filter_const_values,
                            const_values,
                            num_intermediate_nodes_as_outputs,
                        ),
                    ),
                    graph,
                    lifted_freevars,
                )

    except Unsupported as ex:
        f_name = f"{type(f).__name__}"
        if isinstance(f, UserFunctionVariable):
            f_name = f.get_name()
        msg = (
            f"speculate_subgraph: while introspecting {description}, we were unable "
            f"to trace function `{f_name}` into a single graph. This means "
            f"that Dynamo was unable to prove safety for this API and will "
            f"fall back to eager-mode PyTorch, which could lead to a slowdown."
        )
        log.info(msg)
        log.info(ex)  # noqa: G200
        raise ex


def make_attr(tx: "InstructionTranslator", name):
    node = tx.output.create_proxy(
        "get_attr",
        name,
        (),
        {},
    )
    return node


class TorchHigherOrderOperatorVariable(VariableTracker):
    def __init__(
        self, value: HigherOrderOperator, source: Optional[Source] = None, **kwargs
    ) -> None:
        super().__init__(**kwargs)
        self.value = value
        self.source = source

    @staticmethod
    def make(value, source=None, **kwargs):
        variable_class = _hop_name_to_variable_class.get(value.__name__)
        if variable_class is not None:
            return variable_class(value, source, **kwargs)

        from torch._higher_order_ops import BaseHOP

        if isinstance(value, BaseHOP):
            return BaseHOPVariable(value, source, **kwargs)
        unimplemented_v2(
            gb_type="unsupported HigherOrderOperator",
            context=str(value),
            explanation=f"Unable to create higher order operator variable for {value.__name__}.",
            hints=[
                *graph_break_hints.DYNAMO_BUG,
            ],
        )

    def call_function(
        self,
        tx: "InstructionTranslator",
        args: Sequence[VariableTracker],
        kwargs: dict[str, VariableTracker],
    ) -> VariableTracker:
        from .torch_function import can_dispatch_torch_function, dispatch_torch_function

        if can_dispatch_torch_function(tx, args, kwargs):
            return dispatch_torch_function(tx, self, args, kwargs)

        return self._call_function(tx, args, kwargs)

    def _call_function(
        self,
        tx: "InstructionTranslator",
        args: Sequence[VariableTracker],
        kwargs: dict[str, VariableTracker],
    ) -> VariableTracker:
        unimplemented_v2(
            gb_type="unsupported HigherOrderOperator function call",
            context=str(self.value),
            explanation=f"Unable to trace calling higher order operator variable for {self.value.__name__}.",
            hints=[
                *graph_break_hints.DYNAMO_BUG,
            ],
        )

    def as_python_constant(self):
        return self.value


class CustomFunctionHigherOrderOperatorVariable(TorchHigherOrderOperatorVariable):
    """
    Wraps torch._functorch.autograd_function.custom_function_call
    """

    def _call_function(
        self,
        tx: "InstructionTranslator",
        args: "list[VariableTracker]",
        kwargs: "dict[str, VariableTracker]",
    ) -> "VariableTracker":
        return torch._dynamo.variables.UserMethodVariable(
            self.value.__call__.__func__,
            torch._dynamo.variables.UserDefinedObjectVariable(
                self.value, source=self.source
            ),
            source=AttrSource(self.source, "__call__"),
        ).call_function(tx, args, kwargs)


class CondHigherOrderVariable(TorchHigherOrderOperatorVariable):
    supports_input_mutation = False
    supports_aliasing = False

    @raise_hard_error_if_graph_break(
        reason="Cond doesn't work unless it is captured completely with torch.compile."
    )
    def _call_function(
        self,
        tx: "InstructionTranslator",
        args: "list[VariableTracker]",
        kwargs: "dict[str, VariableTracker]",
    ) -> "VariableTracker":
        from . import ListVariable, TensorVariable

        args, kwargs = LazyVariableTracker.realize_all((args, kwargs))

        for i, k in enumerate(["pred", "true_fn", "false_fn", "operands"]):
            if v := kwargs.pop(k, None):
                assert i == len(args), (
                    "did not provide the right number of non-keyword args"
                )
                args.append(v)

        # TODO(voz): Support fake tensor dispatch for recursive
        # ops - see torch/dispatch/_dispatcher.py
        if len(args) != 4 or kwargs:
            unimplemented_v2(
                gb_type="torch.cond: improper args/kwargs",
                context=f"args: {args}, kwargs: {kwargs}",
                explanation=f"torch.cond expects 4 positional arguments (got {len(args)}) "
                f"and no keyword arguments (got {len(kwargs)}) "
                "Usage: cond(pred, cond_fn, body_fn, operands)",
                hints=[
                    *graph_break_hints.USER_ERROR,
                ],
            )

        # Specialize into one of the branches since pred is constant
        pred, true_fn, false_fn, operands = args
        if type(args[0]) is ConstantVariable:
            warnings.warn(
                "Pred is a Python constant. When used with torch.cond, it specializes on one of the branches."
                " If you want torch.cond to preserve two branches, please make the predicate a boolean tensor or a SymBool.",
                UserWarning,
            )
            if pred.as_python_constant():
                return true_fn.call_function(tx, operands.unpack_var_sequence(tx), {})
            else:
                return false_fn.call_function(tx, operands.unpack_var_sequence(tx), {})

        # predicate
        if type(pred) not in (ConstantVariable, TensorVariable, SymNodeVariable):
            unimplemented_v2(
                gb_type="torch.cond: improper predicate",
                context=str(pred),
                explanation="Expected `pred` to be a bool or a boolean tensor with a single item "
                f"but got {str(type(pred))} with original python type {str(pred.python_type())}.",
                hints=[
                    *graph_break_hints.USER_ERROR,
                ],
            )

        # operands
        if not isinstance(operands, (ListVariable, TupleVariable)):
            unimplemented_v2(
                gb_type="torch.cond: improper operands",
                context=str(operands),
                explanation="Expected `operands` to be a list/tuple "
                f"but got {operands.python_type()}.",
                hints=[
                    *graph_break_hints.USER_ERROR,
                ],
            )

        operands_seq = operands.unpack_var_sequence(tx)
        if not only_consist_of(
            operands, (TensorVariable, ConstantVariable, SymNodeVariable)
        ):
            unimplemented_v2(
                gb_type="torch.cond: improper operands contents",
                context=str(operands),
                explanation="Expected `operands` to be a list/tuple of pytrees that only consists of tensor leaves.",
                hints=[
                    *graph_break_hints.USER_ERROR,
                ],
            )

        # branches
        _check_supported_callable_arg(tx, true_fn, "true_fn")
        _check_supported_callable_arg(tx, false_fn, "false_fn")

        # Our strategy for tracing the true/false branches of cond
        # are to checkpoint our graphstate, run the true branch,
        # roll it back to the checkpoint, and run the false
        # branch, and then merge the graphstates.  Well, perhaps
        # "merge" is too strong a word: we mostly assert that
        # the resulting graphstates have to be the same.
        #
        # We only permit guards to diverge (we union the guards from
        # both branches).  In particular, this means that side
        # effects are NOT permitted inside true/false branches; this
        # would be difficult to implement, because of the path
        # explosion problem.

        def speculate_branch(branch):
            # NB: 0 is predicate
            ix = 1 if branch else 2
            # TODO: Support kwargs
            (
                (ret_val, ret_spec),
                ret_graph,
                ret_lifted_freevars,
            ) = speculate_subgraph(
                tx,
                args[ix],
                operands_seq,
                {},
                "cond",
                source_target=self.value,
                should_flatten_outputs=True,
                # TODO - removing consts from control flow ops need more work
                remove_consts_from_outputs=False,
                supports_input_mutation=self.supports_input_mutation,
                supports_aliasing=self.supports_aliasing,
            )

            # need to ensure we increase epoch so we don't memoize unbacked bindings
            # across different subgraphs which can interfere with runtime assertion
            # generation.
            tx.fake_mode.epoch += 1

            if not only_consist_of(ret_val, (TensorVariable, ConstantVariable)):
                unimplemented_v2(
                    gb_type="torch.cond: unsupported branch return type",
                    context=str(ret_val),
                    explanation="Expected branches to return a possibly nested pytree of tensors or constant ints.",
                    hints=[
                        *graph_break_hints.USER_ERROR,
                    ],
                )
            for ret in ret_val.unpack_var_sequence(tx):
                if isinstance(ret, ConstantVariable) and ret.python_type() is not int:
                    unimplemented_v2(
                        gb_type="torch.cond: unsupported branch return type (constant non-int)",
                        context=str(ret_val),
                        explanation="Constants returned from branches must be ints.",
                        hints=[
                            *graph_break_hints.USER_ERROR,
                        ],
                    )
            return ret_val, ret_spec, ret_graph, ret_lifted_freevars

        (true_r, true_spec, true_graph, true_lifted_freevars) = speculate_branch(True)
        true_nn_modules = dict(tx.output.nn_modules)

        (
            false_r,
            false_spec,
            false_graph,
            false_lifted_freevars,
        ) = speculate_branch(False)
        false_nn_modules = dict(tx.output.nn_modules)

        same_spec = _make_inlined(tx, pytree.TreeSpec.__eq__)(
            true_spec.treespec, false_spec.treespec
        ).as_python_constant()
        # 3.14: NotImplemented cannot be converted to bool
        if same_spec is not NotImplemented and not same_spec:
            unimplemented_v2(
                gb_type="torch.cond: differing branch outputs",
                context=f"true_spec: {true_spec.treespec}, false_spec: {false_spec.treespec}, same_spec: {same_spec}",
                explanation="Expected branches to return the same pytree structure.",
                hints=[
                    *graph_break_hints.USER_ERROR,
                ],
            )

        (
            true_graph,
            false_graph,
            true_shared,
            _false_shared,
            unique_true,
            unique_false,
        ) = _merge_graph_inputs(
            true_graph,
            true_lifted_freevars,
            "true_branch",
            false_graph,
            false_lifted_freevars,
            "false_branch",
        )

        true_name = tx.output.install_subgraph(
            "cond_true",
            torch.fx.GraphModule(true_nn_modules, true_graph),
        )
        false_name = tx.output.install_subgraph(
            "cond_false",
            torch.fx.GraphModule(false_nn_modules, false_graph),
        )

        true_node = make_attr(tx, true_name)
        false_node = make_attr(tx, false_name)

        p_args = (
            pred.as_proxy(),
            true_node,
            false_node,
            # We pick true_shared but it shouldn't matter
            tuple(true_shared + unique_true + unique_false),
        )

        return _call_function_and_unflatten_output(
            tx,
            torch.ops.higher_order.cond,
            p_args,
            {},
            None,
            true_spec,
            true_r,
        )


class CallTorchbindHigherOrderVariable(TorchHigherOrderOperatorVariable):
    def __init__(self, hop, source, script_obj_var, method_name) -> None:
        super().__init__(hop, source)
        self.script_obj_var = script_obj_var
        self.method_name = method_name

    def _call_function(
        self,
        tx: "InstructionTranslator",
        args: list[VariableTracker],
        kwargs: dict[str, VariableTracker],
    ) -> VariableTracker:
        from .builder import wrap_fx_proxy

        args, kwargs = LazyVariableTracker.realize_all((args, kwargs))

        args_proxy = [arg.as_proxy() for arg in args]
        kwargs_proxy = {k: v.as_proxy() for k, v in kwargs.items()}
        return wrap_fx_proxy(
            tx=tx,
            proxy=tx.output.create_proxy(
                "call_function",
                self.value,
                args=tuple(
                    [self.script_obj_var.as_proxy(), self.method_name] + args_proxy
                ),
                kwargs=kwargs_proxy,
            ),
        )


def validate_subgraph_output_types(output: VariableTracker):
    """Verify that that the output of the subgraph is a tensor,
    int, bool, SymBool, or SymInt.
    """
    from . import TensorVariable

    if non_tensor_output := find_mismatched_vars(
        output, TensorVariable, allow_none=True
    ):
        for out in non_tensor_output:
            if (
                isinstance(out, SymNodeVariable) and out.python_type() in (int, bool)
            ) or (
                isinstance(out, ConstantVariable) and out.python_type() in (int, bool)
            ):
                continue
            unimplemented_v2(
                gb_type="HOP body output unsupported",
                context=f"non-tensor outputs: {non_tensor_output}",
                explanation="HigherOrderOperator body's output must consist of tensors or ints/bools only "
                f"but got {out.python_type()}.",
                hints=[
                    *graph_break_hints.USER_ERROR,
                ],
            )


class WhileLoopHigherOrderVariable(TorchHigherOrderOperatorVariable):
    supports_input_mutation = False
    supports_aliasing = False

    @raise_hard_error_if_graph_break(
        reason="while_loop doesn't work unless it is captured completely with torch.compile."
    )
    def _call_function(
        self,
        tx: "InstructionTranslator",
        args: list[VariableTracker],
        kwargs: dict[str, VariableTracker],
    ) -> VariableTracker:
        return _call_while_loop(self, tx, args, kwargs, stack_output=False)


class WhileLoopStackOutputHigherOrderVariable(TorchHigherOrderOperatorVariable):
    supports_input_mutation = False
    supports_aliasing = False

    @raise_hard_error_if_graph_break(
        reason="while_loop_stack_output doesn't work unless it is captured completely with torch.compile."
    )
    def _call_function(
        self,
        tx: "InstructionTranslator",
        args: list[VariableTracker],
        kwargs: dict[str, VariableTracker],
    ) -> VariableTracker:
        return _call_while_loop(self, tx, args, kwargs, stack_output=True)


class AssociativeScanHigherOrderVariable(TorchHigherOrderOperatorVariable):
    supports_input_mutation = False
    supports_aliasing = False

    @raise_hard_error_if_graph_break(
        reason="associative_scan must be captured completely with torch.compile."
    )
    def _call_function(
        self,
        tx: "InstructionTranslator",
        args: list[VariableTracker],
        kwargs: dict[str, VariableTracker],
    ) -> VariableTracker:
        from torch._higher_order_ops.utils import first_slice_copy

        args, kwargs = LazyVariableTracker.realize_all((args, kwargs))

        def arg_extractor(combine_fn, xs, additional_inputs):
            return combine_fn, xs, additional_inputs

        combine_fn, xs, additional_inputs = arg_extractor(*args, **kwargs)

        if args[0].python_type() is functools.partial:
            # This is the standard case when the user calls the frontend
            # and the frontend invokes dynamo
            if len(args) != 2:
                unimplemented_v2(
                    gb_type="torch.associative_scan: improper args",
                    context=f"args: {args}",
                    explanation=f"torch.associative_scan expects 2 positional arguments (got {len(args)}) "
                    "Usage: associative_scan(combine_fn, xs)",
                    hints=[
                        *graph_break_hints.USER_ERROR,
                    ],
                )

            xs_treespec = args[0].keywords["spec"]

            # combine_fn input check
            # We need to get the pure combine_fn from the functools.partial
            _check_supported_callable_arg(
                tx, combine_fn.keywords["combine_fn"], "combine_fn"
            )
        else:
            # This case is hit during re-tracing, for example in export tests
            # In this case, the combine_fn is a callable and not a functools.partial
            xs_treespec = _make_inlined(tx, pytree.tree_structure)(xs)

            _check_supported_callable_arg(tx, combine_fn, "combine_fn")

        # xs input check
        if not isinstance(xs, (ListVariable, TupleVariable)):
            unimplemented_v2(
                gb_type="torch.associative_scan: improper xs",
                context=str(xs),
                explanation=f"Expected xs to be a list/tuple but got {xs.python_type()}",
                hints=[
                    *graph_break_hints.DYNAMO_BUG,
                ],
            )
        xs_vars = xs.unpack_var_sequence(tx)
        _check_all_tensorvariable(xs_vars)

        # additional_inputs input check
        if not isinstance(additional_inputs, (ListVariable, TupleVariable)):
            unimplemented_v2(
                gb_type="torch.associative_scan: improper additional_inputs",
                context=str(additional_inputs),
                explanation=f"Expected additional_inputs to be a list/tuple but got {additional_inputs.python_type()}",
                hints=[
                    *graph_break_hints.DYNAMO_BUG,
                ],
            )
        additional_inputs_vars = additional_inputs.unpack_var_sequence(tx)
        _check_all_tensorvariable(additional_inputs_vars)

        scan_length = get_fake_value(xs_vars[0].as_proxy().node, tx).size()[0]
        if scan_length == 0:
            unimplemented_v2(
                gb_type="torch.associative_scan: zero-sized tensor",
                context=str(xs_vars[0]),
                explanation="associative_scan() operator doesn't support zero-sized tensors during tracing.",
                hints=[
                    *graph_break_hints.USER_ERROR,
                ],
            )

        # Trace the subgraph
        # The sub_args is a slice of original input, e.g. if input.size is (3, 4), and scan dim=0
        # the sub_args shape will be (4, ).
        with discard_graph_changes(tx):
            sub_args = [
                _make_inlined(tx, first_slice_copy)(leaf)
                for leaf in itertools.chain(xs_vars, xs_vars)
            ]
            sub_args_additional_inputs = [
                t.call_method(tx, "clone", args=(), kwargs={})
                for t in additional_inputs_vars
            ]

        sub_args = sub_args + sub_args_additional_inputs
        (
            (combine_result, _combine_spec),
            combine_graph,
            combine_lifted_freevars,
        ) = speculate_subgraph(
            tx,
            combine_fn,
            sub_args,
            sub_kwargs={},
            description="associative_scan_combine_fn",
            source_target=self.value,
            set_subgraph_inputs="flatten_manual",
            supports_input_mutation=self.supports_input_mutation,
            supports_aliasing=self.supports_aliasing,
        )

        # Ensure that the output of scan is a flattened list of elements,
        # because downstream operations assume that the output of HOPs
        # is flattened
        output_node = combine_graph.find_nodes(op="output")[0]
        output_node.args = (pytree.tree_leaves(output_node.args),)
        combine_graph.lint()

        # Collect the results from the combine_fn
        results, _combine_treespec = _make_inlined(tx, pytree.tree_flatten)(
            combine_result
        ).unpack_var_sequence(tx)

        # Check whether the combine_fn returns one child tree for the output.
        if _combine_treespec.as_python_constant().num_leaves < 1:
            unimplemented_v2(
                gb_type="torch.associative_scan: combine_fn improper number of leaves",
                context=str(_combine_treespec.as_python_constant()),
                explanation="combine_fn needs to produce one pytree for the output "
                f"but combine_fn produces the pytree {_combine_treespec.as_python_constant()}.",
                hints=[
                    *graph_break_hints.USER_ERROR,
                ],
            )

        # Check whether the outs produced by combine_fn has the same treespec as xs
        # We need to have this check this way, because in case init is a TreeSpec and carry
        # but carry is only a LeafSpec, these two cannot be compared correctly.
        if (
            xs_treespec.as_python_constant().is_leaf()
            != _combine_treespec.as_python_constant().is_leaf()
        ) or not _make_inlined(tx, pytree.TreeSpec.__eq__)(
            xs_treespec, _combine_treespec
        ).as_python_constant():
            unimplemented_v2(
                gb_type="torch.associative_scan: mismatched input/output tree structure",
                context=f"xs: {xs_treespec.as_python_constant()}, output: {_combine_treespec.as_python_constant()}",
                explanation="The tree structure of the xs and the outs of the combine_fn are are expected to be identical, but got "
                f"xs: {xs_treespec.as_python_constant()} vs output: {_combine_treespec.as_python_constant()}.",
                hints=[
                    *graph_break_hints.USER_ERROR,
                ],
            )

        # We set include contiguity=False because we have vmap x HOP tests, where if
        # include_contiguity=True will call t.is_contiguous inside of vmap and get an error
        # "querying is_contiguous inside of vmap for memory_format other than
        # torch.contiguous_format is not yet implemented". This is okay because stride
        # is still checked.
        check_meta_consistency_vt(
            [_make_inlined(tx, first_slice_copy)(t) for t in xs_vars],
            results.items,
            "initial_xs",
            "combine_fn_output",
            include_contiguity=False,
        )

        combine_gm = torch.fx.GraphModule(dict(tx.output.nn_modules), combine_graph)
        combine_freevars_proxy = tuple(combine_lifted_freevars.keys())

        # Compute the proxies for the input check
        proxy_vars_inputcheck = (
            tuple(sarg.as_proxy() for sarg in sub_args) + combine_freevars_proxy
        )

        from torch._higher_order_ops.utils import _maybe_fake_tracing
        from torch._inductor.utils import is_pointwise_use

        with tx.fake_mode:
            sub_args_fake = [
                (
                    leaf.node.meta["example_value"].clone()
                    if hasattr(leaf.node.meta["example_value"], "clone")
                    else leaf.node.meta["example_value"]
                )
                for leaf in pytree.tree_leaves(proxy_vars_inputcheck)
            ]
            pre_dispatch = False

            fx = _maybe_fake_tracing(
                combine_gm, sub_args_fake, pre_dispatch=pre_dispatch
            )

            for node in fx.graph.nodes:
                # Check that the combine_fn is pointwise, if combine_mode='pointwise'
                if not all(
                    is_pointwise_use(use) or use.op == "output" for use in node.users
                ):
                    raise RuntimeError(
                        "For combine_mode='pointwise', the combine_fn needs to be pointwise"
                    )

        combine_fn_name = tx.output.install_subgraph(
            "associative_scan_combine_fn", combine_gm
        )

        # Compute the proxies
        xs_proxy = xs.as_proxy()
        combine_freevars_proxy = tuple(combine_lifted_freevars.keys())
        additional_inputs_proxy = additional_inputs.as_proxy() + combine_freevars_proxy

        p_args = (
            make_attr(tx, combine_fn_name),
            xs_proxy,
            additional_inputs_proxy,
        )

        return _call_function_and_unflatten_output(
            tx,
            torch.ops.higher_order.associative_scan,
            p_args,
            {},
            None,
            OutputSpec(xs_treespec),
            None,
        )


class ScanHigherOrderVariable(TorchHigherOrderOperatorVariable):
    supports_input_mutation = False
    supports_aliasing = False

    @raise_hard_error_if_graph_break(
        reason="scan must be captured completely with torch.compile."
    )
    def _call_function(
        self,
        tx: "InstructionTranslator",
        args: list[VariableTracker],
        kwargs: dict[str, VariableTracker],
    ) -> VariableTracker:
        from torch._higher_order_ops.scan import _extract_carry_and_out
        from torch._higher_order_ops.utils import first_slice_copy

        args, kwargs = LazyVariableTracker.realize_all((args, kwargs))

        # combine_fn input check
        def _check_combine_fn_is_normalized(combine_fn_var):
            if not isinstance(
                combine_fn_var,
                (
                    variables.nn_module.NNModuleVariable,
                    variables.nn_module.UnspecializedNNModuleVariable,
                    variables.FunctoolsPartialVariable,
                ),
            ):
                unimplemented_v2(
                    gb_type="torch.scan: improper combine_fn",
                    context=str(combine_fn_var),
                    explanation="Expected combine_fn to be wrapped as functools.partial in scan user-facing api "
                    f"or a graph module if we're re-exporting but got {combine_fn_var.python_type()}.",
                    hints=[
                        *graph_break_hints.DIFFICULT,
                    ],
                )
            return isinstance(
                combine_fn_var,
                (
                    variables.nn_module.NNModuleVariable,
                    variables.nn_module.UnspecializedNNModuleVariable,
                ),
            )

        def arg_extractor(combine_fn, init, xs, additional_inputs):
            return combine_fn, init, xs, additional_inputs

        combine_fn, init, xs, additional_inputs = arg_extractor(*args, **kwargs)
        init_vars = init.unpack_var_sequence(tx)
        xs_vars = xs.unpack_var_sequence(tx)
        additional_inputs_vars = additional_inputs.unpack_var_sequence(tx)

        # combine_fn input check
        combine_fn_is_normalized = _check_combine_fn_is_normalized(combine_fn)
        if combine_fn_is_normalized:
            combine_gm = combine_fn.value
            assert isinstance(combine_gm, torch.fx.GraphModule), (
                combine_fn,
                combine_gm,
            )
        else:
            # combine_fn input check
            # We need to get the pure combine_fn from the functools.partial
            _check_supported_callable_arg(
                tx, combine_fn.keywords["combine_fn"], "combine_fn"
            )
        # xs input check
        if not isinstance(xs, (ListVariable, TupleVariable)):
            unimplemented_v2(
                gb_type="torch.scan: improper xs",
                context=str(xs),
                explanation=f"Expected xs to be a list/tuple but got {xs.python_type()}",
                hints=[
                    *graph_break_hints.DYNAMO_BUG,
                ],
            )
        # init input check
        if not isinstance(init, (ListVariable, TupleVariable)):
            unimplemented_v2(
                gb_type="torch.scan: improper init",
                context=str(init),
                explanation=f"Expected init to be a list/tuple with at least one element but got {init.python_type()}",
                hints=[
                    *graph_break_hints.DYNAMO_BUG,
                ],
            )

        if len(init_vars) == 0:
            unimplemented_v2(
                gb_type="torch.scan: no init leaves",
                context="",
                explanation="Expected init leaves.",
                hints=[
                    *graph_break_hints.DYNAMO_BUG,
                ],
            )

        # additional_inputs input check
        if not isinstance(additional_inputs, (ListVariable, TupleVariable)):
            unimplemented_v2(
                gb_type="torch.scan: improper additional_inputs",
                context=str(additional_inputs),
                explanation=f"Expected additional_inputs to be a list/tuple but got {additional_inputs.python_type()}",
                hints=[
                    *graph_break_hints.DYNAMO_BUG,
                ],
            )
        # scan_length check
        scan_length = get_fake_value(xs_vars[0].as_proxy().node, tx).size()[0]
        if scan_length == 0:
            unimplemented_v2(
                gb_type="torch.scan: zero-sized tensor",
                context=str(xs_vars[0]),
                explanation="associative_scan() operator doesn't support zero-sized tensors during tracing.",
                hints=[
                    *graph_break_hints.USER_ERROR,
                    *graph_break_hints.SUPPORTABLE,
                ],
            )
        _check_all_tensorvariable(init_vars)
        _check_all_tensorvariable(xs_vars)
        _check_all_tensorvariable(additional_inputs_vars)

        with discard_graph_changes(tx):
            sub_args_init = [
                ini.call_method(tx, "clone", args=(), kwargs={}) for ini in init_vars
            ]
            # The sub_args_inp is a slice of original input, e.g. if input.size is (3, 4), and scan dim=0
            # the sub_args_inp shape will be (4, ).
            sub_args_inp = [_make_inlined(tx, first_slice_copy)(inp) for inp in xs_vars]
            sub_args_additional_inputs = [
                t.call_method(tx, "clone", args=(), kwargs={})
                for t in additional_inputs_vars
            ]

        sub_args = sub_args_init + sub_args_inp + sub_args_additional_inputs
        (
            (combine_result, _combine_spec),
            combine_graph,
            combine_lifted_freevars,
        ) = speculate_subgraph(
            tx,
            combine_fn,
            sub_args,
            sub_kwargs={},
            description="scan_combine_fn",
            source_target=self.value,
            set_subgraph_inputs="flatten_manual",
            supports_input_mutation=self.supports_input_mutation,
            supports_aliasing=self.supports_aliasing,
        )

        # Ensure that the output of scan is a flattened list of elements,
        # because downstream operations assume that the output of HOPs
        # is flattened
        output_node = combine_graph.find_nodes(op="output")[0]
        output_node.args = (pytree.tree_leaves(output_node.args),)
        combine_graph.lint()
        combine_freevars_proxy = list(combine_lifted_freevars.keys())
        combine_result_vars = combine_result.unpack_var_sequence(tx)

        if combine_fn_is_normalized:
            carry_vars, out_vars = _extract_carry_and_out(
                combine_result_vars, len(init_vars)
            )
        else:
            if len(combine_result_vars) != 2:
                unimplemented_v2(
                    gb_type="torch.scan: improper combine_fn number of returns",
                    context=str(combine_result_vars),
                    explanation=f"Expect combine_fn to return a tuple (next_carry, y) but got {combine_result_vars}.",
                    hints=[
                        *graph_break_hints.USER_ERROR,
                    ],
                )
            carry_tree, out_vars = combine_result_vars
            carry_vars, _ = _make_inlined(tx, pytree.tree_flatten)(
                carry_tree
            ).unpack_var_sequence(tx)
            carry_vars = carry_vars.unpack_var_sequence(tx)
            out_vars = _make_inlined(tx, pytree.tree_leaves)(
                out_vars
            ).unpack_var_sequence(tx)

            # additional output checking
            _combine_spec = OutputSpec(
                _make_inlined(tx, pytree.tree_structure)(combine_result)
            )

            check_meta_consistency_vt(
                init_vars,
                carry_vars,
                "init",
                "carry",
            )

        # Check meta data of carries and inits. If we pass this stage, we are sure that the init and carries
        # have the same tree structure.
        # We set include contiguity=False because we have vmap x HOP tests, where if
        # include_contiguity=True will call t.is_contiguous inside of vmap and get an error
        # "querying is_contiguous inside of vmap for memory_format other than
        # torch.contiguous_format is not yet implemented". This is okay because stride
        # is still checked.
        check_meta_consistency_vt(
            init_vars,
            carry_vars,
            "init",
            "carry",
            include_contiguity=False,
        )

        xs_proxy = xs.as_proxy()
        init_proxy = init.as_proxy()
        additional_inputs_proxy = list(additional_inputs.as_proxy()) + list(
            combine_freevars_proxy
        )

        combine_gm = torch.fx.GraphModule(dict(tx.output.nn_modules), combine_graph)
        combine_fn_name = tx.output.install_subgraph("scan_combine_fn", combine_gm)

        p_args = (
            make_attr(tx, combine_fn_name),
            init_proxy,
            xs_proxy,
            additional_inputs_proxy,
        )

        return _call_function_and_unflatten_output(
            tx,
            torch.ops.higher_order.scan,
            p_args,
            {},
            None,
            _combine_spec,
            None,
        )


def non_single_tensor_return_unsupported(api, ret):
    from . import TensorVariable

    if not isinstance(ret, TensorVariable):
        raise Unsupported(
            f"{api} over function that returns something other than one Tensor"
        )


class MapHigherOrderVariable(TorchHigherOrderOperatorVariable):
    supports_input_mutation = False
    supports_aliasing = False

    @raise_hard_error_if_graph_break(
        reason="map doesn't work unless it is captured completely with torch.compile."
    )
    def _call_function(
        self,
        tx: "InstructionTranslator",
        args: list[VariableTracker],
        kwargs: dict[str, VariableTracker],
    ) -> VariableTracker:
        args, kwargs = LazyVariableTracker.realize_all((args, kwargs))

        if len(kwargs) > 0:
            unimplemented_v2(
                gb_type="torch.map: kwargs not supported",
                context=f"args: {args}, kwargs: {kwargs}",
                explanation=f"torch.map expects no keyword arguments (got {len(kwargs)})",
                hints=[
                    *graph_break_hints.USER_ERROR,
                ],
            )

        _check_supported_callable_arg(tx, args[0], "map_fn")

        # args = f, flat_xs, flat_args
        assert isinstance(args[1], (ListVariable, TupleVariable)), args[1]
        assert isinstance(args[2], (ListVariable, TupleVariable)), args[2]
        unpacked_xs = args[1].unpack_var_sequence(tx)
        unpacked_args = args[2].unpack_var_sequence(tx)

        sample_shape = get_fake_value(unpacked_xs[0].as_proxy().node, tx).size()

        if len(sample_shape) < 1 or sample_shape[0] == 0:
            unimplemented_v2(
                gb_type="torch.map: improper inputs",
                context=str(sample_shape),
                explanation="torch.map doesn't support scalar or non-zero sized tensors during tracing.",
                hints=[
                    *graph_break_hints.USER_ERROR,
                ],
            )

        # To get the example output from map() we will need to provide at least one sample to
        # the loop body. In our case we will always use xs[0], and our map() won't support zero
        # sized tensor during tracing.
        with discard_graph_changes(tx):
            sliced_xs = [
                xs.call_method(
                    tx,
                    "select",
                    args=(VariableTracker.build(tx, 0), VariableTracker.build(tx, 0)),
                    kwargs={},
                )
                for xs in unpacked_xs
            ]

        # TODO: Support kwargs
        (
            (body_r, body_spec),
            body_graph,
            body_lifted_freevars,
        ) = speculate_subgraph(
            tx,
            args[0],
            [
                *sliced_xs,
                *unpacked_args,
            ],
            {},
            "torch.ops.higher_order.map",
            source_target=self.value,
            set_subgraph_inputs="flatten_manual",
            should_flatten_outputs=True,
            # TODO - removing consts from control flow ops need more work
            remove_consts_from_outputs=False,
            supports_input_mutation=self.supports_input_mutation,
            supports_aliasing=self.supports_aliasing,
        )

        # Check all outputs of map are tensors.
        # For map, outputting None is OK, thus ignore None values in the check
        body_r_vars = body_r.unpack_var_sequence(tx)
        none_mask = [
            type(x.realize()) is ConstantVariable and x.as_python_constant() is None
            for x in body_r_vars
        ]
        _check_all_tensorvariable(
            [br for bm, br in zip(none_mask, body_r_vars) if not bm]
        )

        body_nn_modules = dict(tx.output.nn_modules)

        body_name = tx.output.install_subgraph(
            "map_body",
            torch.fx.GraphModule(body_nn_modules, body_graph),
        )

        body_node = make_attr(tx, body_name)

        p_args = (
            body_node,
            [xs.as_proxy() for xs in unpacked_xs],
            [arg.as_proxy() for arg in unpacked_args]
            + list(body_lifted_freevars.keys()),
        )

        return _call_function_and_unflatten_output(
            tx, torch.ops.higher_order.map_impl, p_args, {}, None, body_spec, body_r
        )


class ExecutorchCallDelegateHigherOrderVariable(TorchHigherOrderOperatorVariable):
    def _call_function(
        self,
        tx: "InstructionTranslator",
        args: "list[VariableTracker]",
        kwargs: "dict[str, VariableTracker]",
    ) -> "VariableTracker":
        from .builder import wrap_fx_proxy

        # This is operator for delegation within Executorch which calls a
        # specific function in the given lowered module with the given
        # operators. The actual operator is defined in the Executorch codebase.
        # This is a bad hierarchical violation since
        # executorch_call_delegate sits at a higher level than dynamo, but
        # there's no real solution to this issue yet.
        if len(kwargs) > 0:
            unimplemented_v2(
                gb_type="executorch_call_delegate: kwargs not supported",
                context=f"args: {args}, kwargs: {kwargs}",
                explanation=f"executorch_call_delegate expects no keyword arguments (got {len(kwargs)})",
                hints=[],
            )
        if isinstance(args[0], variables.NNModuleVariable):
            lowered_module = tx.output.get_submodule(args[0].module_key)
            lowered_node = make_attr(tx, args[0].module_key)
        elif isinstance(args[0], variables.UnspecializedNNModuleVariable):
            # This nn module is special sa delegated by executorch. Just
            # install it as a attr in the graph.
            lowered_module = args[0].value
            lowered_node = tx.output.register_static_attr_and_return_proxy(
                "delegate", lowered_module
            )

        p_args = tuple(arg.as_proxy() for arg in args[1:])
        real_sub_args = pytree.tree_map_only(
            torch.fx.Proxy, lambda a: get_fake_value(a.node, tx), p_args
        )

        with tx.fake_mode:
            example_value = lowered_module.original_module.module()(*real_sub_args)

        # NOTE [Guaranteeing the 1-1 correspondence of FakeTensors and real tensors]:
        # executorch modules promise not to alias inputs and outputs.
        # Thus, output FakeTensors will correctly not alias input FakeTensors.
        _assert_tensors_nonaliasing(real_sub_args, example_value)

        p_args = (lowered_node,) + p_args

        # Store the invocation as a call
        return wrap_fx_proxy(
            tx=tx,
            proxy=tx.output.create_proxy(
                "call_function",
                self.value,
                args=tuple(p_args),
                kwargs={},
            ),
            example_value=example_value,
        )


class FunctorchHigherOrderVariable(UserFunctionVariable):
    def call_function(
        self,
        tx: "InstructionTranslator",
        args: "list[VariableTracker]",
        kwargs: "dict[str, VariableTracker]",
    ) -> "VariableTracker":
        return super().call_function(tx, args, kwargs)


class FunctionalCallVariable(FunctorchHigherOrderVariable):
    def call_function(
        self, tx, args: list[VariableTracker], kwargs: dict[str, VariableTracker]
    ) -> VariableTracker:
        if not torch._dynamo.config.inline_inbuilt_nn_modules:
            unimplemented_v2(
                gb_type="torch.func.functional_call capture is disabled",
                context="",
                explanation="torch.func.functional_call capture is disabled",
                hints=[
                    "Set `torch._dynamo.config.inline_inbuilt_nn_modules=True` to enable.",
                ],
            )
        return super().call_function(tx, args, kwargs)


class ReparametrizeModuleCallVariable(FunctorchHigherOrderVariable):
    def __init__(self, *args, **kwargs):
        super().__init__(*args, **kwargs)

    def call_function(
        self, tx, args: list[VariableTracker], kwargs: dict[str, VariableTracker]
    ) -> VariableTracker:
        ctx_manager_vt = super().call_function(tx, args, kwargs)
        return RepararametrizeModuleContextVariable(ctx_manager_vt, args[0])


class WrapHigherOrderVariable(TorchHigherOrderOperatorVariable):
    supports_input_mutation = True
    supports_aliasing = True
    # TODO - Go through all subclasses of WrapHigherOrderVariable to see if
    # restore_side_effects can be ignored. For now, this is conservative.
    restore_side_effects = True

    def install_subgraph_in_output_graph(
        self, tx, fn_vt, fn_args_vt, kwargs, body_gmod, attr_name="wrap_body"
    ):
        return tx.output.install_subgraph(
            f"{attr_name}",
            body_gmod,
        )

    def create_wrapped_node(
        self,
        tx: "InstructionTranslator",
        fn_vt,
        fn_args_vt,
        kwargs,
        description,
        under_activation_checkpoint=False,
        *,
        subgraph_name="wrap_body",
    ):
        # See NOTE [HigherOrderOperator tracing design] for more details

        (
            (body_r, treespec),
            body_graph,
            body_lifted_freevars,
        ) = speculate_subgraph(
            tx,
            fn_vt,
            fn_args_vt,
            kwargs,
            description,
            source_target=self.value,
            restore_side_effects=self.restore_side_effects,
            should_flatten_outputs=True,
            under_activation_checkpoint=under_activation_checkpoint,
            supports_input_mutation=self.supports_input_mutation,
            supports_aliasing=self.supports_aliasing,
        )

        body_gmod = torch.fx.GraphModule(tx.output.nn_modules, body_graph)
        body_name = self.install_subgraph_in_output_graph(
            tx,
            fn_vt,
            fn_args_vt,
            kwargs,
            body_gmod,
            attr_name=subgraph_name,
        )
        body_node = make_attr(tx, body_name)

        # Since, we call `speculate_subgraph` with `set_subgraph_inputs="automatic`,
        # all the arguments are lifted.
        lifted_args = tuple(arg for arg in body_lifted_freevars)

        proxy_args = (body_node,) + lifted_args
        example_value = pytree.tree_map_only(
            torch.fx.Proxy,
            lambda a: a.node.meta["example_value"],
            body_r.as_proxy(),
        )

        return proxy_args, {}, example_value, body_r, treespec, body_gmod, body_name

    def _call_function(
        self,
        tx: "InstructionTranslator",
        args: "list[VariableTracker]",
        kwargs: "dict[str, VariableTracker]",
    ) -> "VariableTracker":
        # This flattens the kwargs into lifted args
        (
            p_args,
            p_kwargs,
            _example_value,
            body_r,
            treespec,
            _,
            _,
        ) = self.create_wrapped_node(tx, args[0], args[1:], kwargs, "wrap")

        if len(p_kwargs) > 0:
            unimplemented_v2(
                gb_type="WrapHigherOrderVariable: kwargs unexpected",
                context=f"args: {args}, kwargs: {kwargs}",
                explanation="kwargs should have been flattened into lifted args.",
                hints=[
                    *graph_break_hints.DYNAMO_BUG,
                ],
            )

        flat_example_value = pytree.tree_map_only(
            torch.fx.Proxy,
            lambda a: a.node.meta["example_value"],
            body_r.as_proxy(),
        )

        return _call_function_and_unflatten_output(
            tx,
            self.value,
            tuple(p_args),
            p_kwargs,
            flat_example_value,
            treespec,
            body_r,
        )


class WrapWithSetGradEnabledHigherOrderVariable(TorchHigherOrderOperatorVariable):
    """
    This hop is not exposed to users but is inserted into the graph
    after export as a post-processing step.
    """

    def call_function(
        self,
        tx: "InstructionTranslator",
        args: "list[VariableTracker]",
        kwargs: "dict[str, VariableTracker]",
    ) -> "VariableTracker":
        args, kwargs = LazyVariableTracker.realize_all((args, kwargs))

        if kwargs:
            unimplemented_v2(
                gb_type="wrap_with_set_grad_enabled: unexpected kwargs",
                context=f"args: {args}, kwargs: {kwargs}",
                explanation=f"wrap_with_set_grad_enabled expects no keyword arguments (got {len(kwargs)}).",
                hints=[
                    *graph_break_hints.DYNAMO_BUG,
                ],
            )

        grad_enabled, fn_var, *rest_args = args

        if not isinstance(grad_enabled, ConstantVariable):
            unimplemented_v2(
                gb_type="wrap_with_set_grad_enabled: non-constant grad_enabled",
                context=str(grad_enabled),
                explanation="wrap_with_set_grad_enabled expects grad_enabled argument to be a constant.",
                hints=[
                    *graph_break_hints.DYNAMO_BUG,
                ],
            )

        _check_supported_callable_arg(tx, fn_var, "enable_grad_fn")

        with torch.set_grad_enabled(grad_enabled.as_python_constant()):
            (
                (body_r, treespec),
                body_graph,
                body_lifted_freevars,
            ) = speculate_subgraph(
                tx,
                fn_var,
                [*rest_args],
                {},
                "torch.ops.higher_order.wrap_with_set_grad_enabled",
                source_target=self.value,
                set_subgraph_inputs="manual",
                should_flatten_outputs=True,
            )

        if len(body_lifted_freevars) > 0:
            unimplemented_v2(
                gb_type="wrap_with_set_grad_enabled: unexpected freevars",
                context=str(body_lifted_freevars),
                explanation="wrap_with_set_grad_enabled expects no freevars.",
                hints=[],
            )

        body_gmod = torch.fx.GraphModule(tx.output.nn_modules, body_graph)
        body_name = tx.output.install_subgraph(
            "wrap_body",
            body_gmod,
        )

        body_node = make_attr(tx, body_name)

        proxy_args = tuple(
            [
                grad_enabled.as_python_constant(),
                body_node,
            ]
            + [operand.as_proxy() for operand in rest_args]
        )
        example_value = pytree.tree_map_only(
            torch.fx.Proxy,
            lambda a: a.node.meta["example_value"],
            body_r.as_proxy(),
        )
        return _call_function_and_unflatten_output(
            tx, self.value, proxy_args, {}, example_value, treespec, body_r
        )


class WrapWithAutocastHigherOrderVariable(TorchHigherOrderOperatorVariable):
    """
    This hop is not exposed to users but is inserted into the graph
    after export as a post-processing step.
    """

    def call_function(
        self,
        tx: "InstructionTranslator",
        args: "list[VariableTracker]",
        kwargs: "dict[str, VariableTracker]",
    ) -> "VariableTracker":
        args, kwargs = LazyVariableTracker.realize_all((args, kwargs))

        if kwargs:
            unimplemented_v2(
                gb_type="wrap_with_autocast: unexpected kwargs",
                context=f"args: {args}, kwargs: {kwargs}",
                explanation=f"wrap_with_autocast expects no keyword arguments (got {len(kwargs)}).",
                hints=[
                    *graph_break_hints.DYNAMO_BUG,
                ],
            )

        device_type, dtype, enabled, cache_enabled, fn_var, *rest_args = args

        for arg in [device_type, dtype, enabled, cache_enabled]:
            if not isinstance(arg, ConstantVariable):
                unimplemented_v2(
                    gb_type="wrap_with_autocast: expected constant arg",
                    context=str(args),
                    explanation="wrap_with_autocast expects device_type, dtype, enabled, "
                    "and cache_enabled arguments to be constants.",
                    hints=[
                        *graph_break_hints.DYNAMO_BUG,
                    ],
                )

        _check_supported_callable_arg(tx, fn_var, "autocast")

        python_constants = [
            arg.as_python_constant()
            for arg in [device_type, dtype, enabled, cache_enabled]
        ]

        with torch.autocast(*python_constants):
            (
                (body_r, treespec),
                body_graph,
                body_lifted_freevars,
            ) = speculate_subgraph(
                tx,
                fn_var,
                [*rest_args],
                {},
                "torch.ops.higher_order.wrap_with_autocast",
                source_target=self.value,
                set_subgraph_inputs="manual",
                should_flatten_outputs=True,
            )

        if len(body_lifted_freevars) > 0:
            unimplemented_v2(
                gb_type="wrap_with_autocast: unexpected freevars",
                context=str(body_lifted_freevars),
                explanation="wrap_with_autocast expects no freevars.",
                hints=[],
            )

        body_gmod = torch.fx.GraphModule(tx.output.nn_modules, body_graph)
        body_name = tx.output.install_subgraph(
            "wrap_body",
            body_gmod,
        )

        body_node = make_attr(tx, body_name)

        proxy_args = tuple(
            [
                *python_constants,
                body_node,
            ]
            + [operand.as_proxy() for operand in rest_args]
        )
        example_value = pytree.tree_map_only(
            torch.fx.Proxy,
            lambda a: a.node.meta["example_value"],
            body_r.as_proxy(),
        )

        return _call_function_and_unflatten_output(
            tx, self.value, proxy_args, {}, example_value, treespec, body_r
        )


class HintsWrapperHigherOrderVariable(TorchHigherOrderOperatorVariable):
    @raise_hard_error_if_graph_break(
        reason="hints_wrapper doesn't work unless it is captured completely with torch.compile."
    )
    def _call_function(
        self, tx, args: "list[VariableTracker]", kwargs: "dict[str, VariableTracker]"
    ) -> "VariableTracker":
        _check_supported_callable_arg(tx, args[0], "body_fn")

        # inputs
        if (
            len(args) != 3
            or not isinstance(args[1], (ListVariable, TupleVariable))
            or not isinstance(args[2], ConstDictVariable)
            or len(kwargs) != 1
            or "hints" not in kwargs
        ):
            unimplemented_v2(
                gb_type="hints_wrapper: improper args/kwargs",
                context=f"args: {args}, kwargs: {kwargs}",
                explanation=f"hints_wrapper expects 3 positional arguments (got {len(args)}) "
                f"and 1 keyword argument (got {len(kwargs)}). "
                "Usage: hints_wrapper(body_fn, args, kwargs, hints=...). "
                "args is expected to be list/tuple and kwargs is expected to be a dict.",
                hints=[
                    *graph_break_hints.USER_ERROR,
                ],
            )

        operands = args[1].unpack_var_sequence(tx)

        (
            (body_r, treespec),
            body_graph,
            body_lifted_freevars,
        ) = speculate_subgraph(
            tx,
            args[0],  # function
            operands,
            args[2].as_python_constant(),
            "hints_wrapper",
            source_target=self.value,
            should_flatten_outputs=True,
        )

        body_gmod = torch.fx.GraphModule(tx.output.nn_modules, body_graph)
        body_name = tx.output.install_subgraph(
            "hints_wrapper_body",
            body_gmod,
        )

        body_node = make_attr(tx, body_name)

        # Since, we call `speculate_subgraph` with `set_subgraph_inputs="automatic`,
        # all the arguments are lifted.
        lifted_args = tuple(body_lifted_freevars.keys())
        p_args = (body_node, lifted_args, {})

        p_kwargs = {}
        # add hints into p_kwargs
        p_kwargs["hints"] = kwargs["hints"].as_python_constant()

        flat_example_value = pytree.tree_map_only(
            torch.fx.Proxy,
            lambda a: a.node.meta["example_value"],
            body_r.as_proxy(),
        )

        return _call_function_and_unflatten_output(
            tx, self.value, p_args, p_kwargs, flat_example_value, treespec, body_r
        )


class OutDtypeHigherOrderVariable(TorchHigherOrderOperatorVariable):
    def _call_function(
        self,
        tx: "InstructionTranslator",
        args: "list[VariableTracker]",
        kwargs: "dict[str, VariableTracker]",
    ) -> "VariableTracker":
        from .builder import wrap_fx_proxy

        if len(kwargs) > 0:
            unimplemented_v2(
                gb_type="out_dtype: unexpected kwargs",
                context=f"args: {args}, kwargs: {kwargs}",
                explanation=f"out_dtype expects no keyword arguments (got {len(kwargs)}).",
                hints=[
                    *graph_break_hints.USER_ERROR,
                ],
            )

        p_args = tuple(arg.as_proxy() for arg in args)
        op = p_args[0]
        output_dtype = p_args[1]
        fake_sub_args = pytree.tree_map_only(
            torch.fx.Proxy, lambda a: a.node.meta["example_value"], p_args[2:]
        )
        # This is a simplified implementation of this operator just for tracing.
        # Actual implementation may also first promote the arguments
        example_value = op(*fake_sub_args).to(dtype=output_dtype)

        # Store the invocation as a call
        return wrap_fx_proxy(
            tx=tx,
            proxy=tx.output.create_proxy(
                "call_function",
                self.value,
                args=tuple(p_args),
                kwargs={},
            ),
            example_value=example_value,
        )


class StrictModeHigherOrderVariable(TorchHigherOrderOperatorVariable):
    @raise_hard_error_if_graph_break(
        reason="strict_mode HOO doesn't work unless it is captured completely with torch.compile."
    )
    def _call_function(
        self,
        tx: "InstructionTranslator",
        args: "list[VariableTracker]",
        kwargs: "dict[str, VariableTracker]",
    ) -> "VariableTracker":
        unpacked_sequence = args[1].unpack_var_sequence(tx)
        # TODO (tmanlaibaatar) support pytree here
        for arg in unpacked_sequence:
            if isinstance(arg, (ListVariable, TupleVariable, ConstDictVariable)):
                unimplemented_v2(
                    gb_type="strict_mode: improper args",
                    context=f"args: {args}, kwargs: {kwargs}",
                    explanation="strict_mode higher order op expects flat inputs (list/tuple/dict)",
                    hints=[
                        *graph_break_hints.USER_ERROR,
                    ],
                )

        if kwargs:
            unimplemented_v2(
                gb_type="strict_mode: unexpected kwargs",
                context=f"args: {args}, kwargs: {kwargs}",
                explanation=f"strict_mode higher order op expects no keyword arguments (got {len(kwargs)}).",
                hints=[
                    *graph_break_hints.USER_ERROR,
                ],
            )

        (
            (ret_val, ret_spec),
            ret_graph,
            ret_lifted_freevars,
        ) = speculate_subgraph(
            tx,
            args[0],
            unpacked_sequence,
            {},
            "strict_mode",
            source_target=self.value,
            should_flatten_outputs=True,
        )

        strict_mode_nn_modules = dict(tx.output.nn_modules)

        strict_mode_name = tx.output.install_subgraph(
            "strict_mode_body",
            torch.fx.GraphModule(strict_mode_nn_modules, ret_graph),
        )

        strict_mode_node = make_attr(tx, strict_mode_name)
        p_args = (
            strict_mode_node,
            tuple(ret_lifted_freevars.keys()),
        )

        flat_example_value = pytree.tree_map_only(
            torch.fx.Proxy,
            lambda a: a.node.meta["example_value"],
            ret_val.as_proxy(),
        )

        return _call_function_and_unflatten_output(
            tx,
            torch.ops.higher_order.strict_mode,
            p_args,
            {},
            flat_example_value,
            ret_spec,
            ret_val,
        )


class CheckpointHigherOrderVariable(WrapHigherOrderVariable):
    def __init__(self, *args, **kwargs) -> None:
        super().__init__(*args, **kwargs)
        # If side effects are allowed under checkpoint, we should not restore
        # the side effects after speculate subgraph.
        self.restore_side_effects = (
            not torch._dynamo.config.skip_fwd_side_effects_in_bwd_under_checkpoint
        )

    def _call_function(
        self,
        tx: "InstructionTranslator",
        args: list[VariableTracker],
        kwargs: dict[str, VariableTracker],
    ) -> VariableTracker:
        from torch._higher_order_ops.wrap import TagActivationCheckpoint
        from torch.utils.checkpoint import noop_context_fn

        context_fn = None
        if "context_fn" in kwargs and kwargs["context_fn"] is not noop_context_fn:
            ctx = kwargs.pop("context_fn")
            if isinstance(ctx, torch._dynamo.variables.UserFunctionVariable):
                context_fn = ctx.fn
            elif isinstance(
                ctx, torch._dynamo.variables.functions.FunctoolsPartialVariable
            ):
                context_fn = ctx.guard_as_python_constant()
            else:
                raise NotImplementedError(
                    f"checkpoint not implemented for {type(ctx)} context_fn"
                )

        checkpoint_kwargs, gmod_kwargs = TagActivationCheckpoint.divide_kwargs(kwargs)

        # Here we use checkpoint_kwargs (and not gmod kwargs). gmod_kwargs are
        # already flattened above and managed inside the fx graph.
        (
            p_args,
            _,
            example_value,
            _body_r,
            out_spec,
            checkpointed_gmod,
            _,
        ) = self.create_wrapped_node(
            tx,
            args[0],
            args[1:],
            gmod_kwargs,
            "torch.utils.checkpoint.checkpoint",
            under_activation_checkpoint=True,
        )
        if context_fn is not None:
            checkpointed_gmod.meta["_checkpoint_context_fn"] = context_fn

        _, checkpoint_kwargs = proxy_args_kwargs([], checkpoint_kwargs)

        return _call_function_and_unflatten_output(
            tx,
            self.value,
            p_args,
            checkpoint_kwargs,
            example_value,
            out_spec,
            _body_r,
        )


class DynamoBypassingWrapperHigherOrderVariable(WrapHigherOrderVariable):
    def __init__(self, hop, source) -> None:
        super().__init__(hop, source)

    def _call_function(
        self,
        tx: "InstructionTranslator",
        args: list[VariableTracker],
        kwargs: dict[str, VariableTracker],
    ) -> VariableTracker:
        func_var = args[0]

        if isinstance(func_var, torch._dynamo.variables.UserFunctionVariable):
            func = func_var.fn
        elif isinstance(
            func_var, torch._dynamo.variables.functions.FunctoolsPartialVariable
        ):
            func = func_var.as_python_constant()
        else:
            raise RuntimeError(
                f"DynamoBypassingWrapperHigherOrderVariable: Unsupported function {type(func_var)}"
            )
        (
            p_args,
            _,
            example_value,
            _body_r,
            out_spec,
            gmod,
            _,
        ) = self.create_wrapped_node(
            tx,
            args[1],
            args[2:],
            kwargs,
            str(func),
        )

        # Alternatively, we could've stored only the function's fqn and
        # reconstructed, but that requires the function to be a global.
        gmod_meta_key = "_dynamo_bypassing_wrapper_fn"
        gmod.meta[gmod_meta_key] = func

        return _call_function_and_unflatten_output(
            tx,
            self.value,
            (gmod_meta_key,) + tuple(p_args),
            {},
            example_value,
            out_spec,
            _body_r,
        )


class ExportTracepointHigherOrderVariable(TorchHigherOrderOperatorVariable):
    def call_function(
        self,
        tx: "InstructionTranslator",
        args: "list[VariableTracker]",
        kwargs: "dict[str, VariableTracker]",
    ) -> "VariableTracker":
        from .builder import wrap_fx_proxy

        p_args = tuple(arg.as_proxy() for arg in args)
        p_kwargs = {key: arg.as_proxy() for key, arg in kwargs.items()}
        return wrap_fx_proxy(
            tx=tx,
            proxy=tx.output.create_proxy(
                "call_function",
                self.value,
                args=p_args,
                kwargs=p_kwargs,
            ),
            example_value=None,
        )


class RunWithRNGStateHigherOrderVariable(TorchHigherOrderOperatorVariable):
    def _call_function(
        self,
        tx: "InstructionTranslator",
        args: "list[VariableTracker]",
        kwargs: "dict[str, VariableTracker]",
    ) -> "VariableTracker":
        from .builder import wrap_fx_proxy

        p_args = tuple(arg.as_proxy() for arg in args)
        p_kwargs = {key: arg.as_proxy() for key, arg in kwargs.items()}
        return wrap_fx_proxy(
            tx=tx,
            proxy=tx.output.create_proxy(
                "call_function",
                self.value,
                args=p_args,
                kwargs=p_kwargs,
            ),
            example_value=None,
        )


class AutoFunctionalizeHigherOrderVariable(TorchHigherOrderOperatorVariable):
    def _call_function(
        self, tx, args: "list[VariableTracker]", kwargs: "dict[str, VariableTracker]"
    ) -> "VariableTracker":
        from .builder import wrap_fx_proxy

        p_args = tuple(arg.as_proxy() for arg in args)
        p_kwargs = {key: arg.as_proxy() for key, arg in kwargs.items()}
        return wrap_fx_proxy(
            tx=tx,
            proxy=tx.output.create_proxy(
                "call_function",
                self.value,
                args=p_args,
                kwargs=p_kwargs,
            ),
            example_value=None,
        )


class FlexAttentionBackwardHighOrderVariable(TorchHigherOrderOperatorVariable):
    def proxy_submod(self, tx, arg):
        assert isinstance(arg.source.base, DictGetItemSource)
        submod_name = tx.output.install_subgraph(arg.source.base.index, arg.value)
        p_submod = make_attr(tx, submod_name)
        set_example_value(p_submod.node, arg.value)
        return p_submod

    def to_proxy(self, tx, arg):
        if isinstance(arg, UnspecializedNNModuleVariable):
            return self.proxy_submod(tx, arg)
        elif isinstance(arg, (ListVariable, TupleVariable)):
            return arg.python_type()(
                self.to_proxy(tx, nested_arg) for nested_arg in arg.items
            )
        else:
            return arg.as_proxy()

    def _call_function(
        self, tx, args: "list[VariableTracker]", kwargs: "dict[str, VariableTracker]"
    ) -> "VariableTracker":
        from .builder import wrap_fx_proxy

        try:
            p_args = tuple(self.to_proxy(tx, arg) for arg in args)
            p_kwargs = {key: self.to_proxy(tx, arg) for key, arg in kwargs.items()}
        except (NotImplementedError, Unsupported) as err:
            raise Unsupported(
                "Missing Dynamo support for FlexAttentionBackward HOP argument. Please file an issue."
            ) from err
        return wrap_fx_proxy(
            tx=tx,
            proxy=tx.output.create_proxy(
                "call_function",
                self.value,
                args=p_args,
                kwargs=p_kwargs,
            ),
            example_value=None,
        )


class TraceWrappedHigherOrderOperatorVariable(TorchHigherOrderOperatorVariable):
    """
    Handles torch._dynamo._trace_wrapped_higher_order_op.inner_trace
    by unwrapping the higher order op and inlining through it.  This op
    is created by dynamo to survive through AotAutograd, then unwrapped
    here in the call to dynamo from compiled autograd.
    """

    def _call_function(
        self,
        tx: "InstructionTranslator",
        args: "list[VariableTracker]",
        kwargs: "dict[str, VariableTracker]",
    ) -> "VariableTracker":
        kwargs = dict(kwargs)
        fn = kwargs.pop("fn")
        return fn.call_function(tx, args, kwargs)


class FlexAttentionHigherOrderVariable(TorchHigherOrderOperatorVariable):
    @staticmethod
    def normalize_to_args(args, kwargs):
        # input signature is (query, key, value, score_mod, block_mask, *other_buffers),
        # block_mask is a tuple, and we don't want to flatten it.
        # only flatten kwargs into lists
        flat_kwargs = pytree.tree_flatten(kwargs)[0]

        # Combine the flattened lists
        all_args = args + flat_kwargs
        return all_args

    def create_wrapped_node(
        self,
        tx: "InstructionTranslator",
        query: "VariableTracker",
        fn: "VariableTracker",
        fn_name: str,
    ):
        from .._trace_wrapped_higher_order_op import TransformGetItemToIndex

        def create_scalar():
            return query.call_method(
                tx,
                "new_empty",
                (VariableTracker.build(tx, []),),
                {
                    "dtype": VariableTracker.build(tx, torch.int32),
                },
            )

        with discard_graph_changes(tx):
            bhmn = [create_scalar() for _ in range(4)]
            if fn_name == "score_mod":
                scores_require_grad: bool = query.requires_grad
                score = query.call_method(
                    tx,
                    "new_empty",
                    (VariableTracker.build(tx, []),),
                    {"requires_grad": VariableTracker.build(tx, scores_require_grad)},
                )
                new_args = [score, *bhmn]
            else:
                assert fn_name == "mask_fn", "Illegal function name: " + fn_name
                new_args = [*bhmn]

        with TransformGetItemToIndex():
            (
                (_body_output, _body_spec),
                body_graph,
                body_lifted_freevars,
            ) = speculate_subgraph(
                tx,
                fn,
                new_args,
                {},  # expect only args no kwargs for now
                description=fn_name,
                source_target=self.value,
                set_subgraph_inputs="flatten_manual",
            )

        body_name = tx.output.install_subgraph(
            fn_name,
            torch.fx.GraphModule(tx.output.nn_modules, body_graph),
        )

        body_node = make_attr(tx, body_name)

        # It is possible that the score-mod function captures some free variables that are not
        # passed in as arguments. In this case, we need to lift them, which is handled by speculate_subgraph.
        # We then need to create proxies for this + the inputs.

        lifted_args = tuple(arg for arg in body_lifted_freevars)

        proxy_args = (body_node, lifted_args)

        return proxy_args

    def _call_function(
        self,
        tx: "InstructionTranslator",
        args: "list[VariableTracker]",
        kwargs: "dict[str, VariableTracker]",
    ) -> "VariableTracker":
        from .builder import wrap_fx_proxy

        (
            query,
            key,
            value,
            score_mod,
            block_mask,
            scale,
            kernel_options,
        ) = self.normalize_to_args(args, kwargs)

        score_mod_node, score_mod_lifted_args = self.create_wrapped_node(
            tx, query, score_mod, "score_mod"
        )
        mask_fn = block_mask.items[-1]
        if isinstance(mask_fn, ConstantVariable):
            mask_fn = UserFunctionVariable(torch.nn.attention._flex_attention._no_mask)
        mask_fn_node, mask_fn_lifted_args = self.create_wrapped_node(
            tx, query, mask_fn, "mask_fn"
        )

        proxied_args = [
            query,
            key,
            value,
            TupleVariable(block_mask.items[:-1], source=block_mask.source),
            scale,
            kernel_options,
        ]

        # Store the invocation as a call
        # Norm_kwargs contains the score_function and we dont want to proxy this because
        # Proxying user defined functions is not supported.
        inp_args, _ = proxy_args_kwargs(proxied_args, {})

        # Compose the ordered HOO args:
        # - inp_args: [query, key, value, block_mask, scale, kernel_options]
        # - subgraph node: [score_mod, mask_fn_node]
        # - lifted args from tracing subgraph: [score_mod_other_buffers, mask_fn_other_buffers]
        _, _, _, inp_arg_block_mask, inp_arg_scale, inp_arg_kernel_options = inp_args
        block_mask = tuple(inp_arg_block_mask + (mask_fn_node,))
        return wrap_fx_proxy(
            tx=tx,
            proxy=tx.output.create_proxy(
                "call_function",
                self.value,
                args=inp_args[:3]
                + (
                    score_mod_node,
                    block_mask,
                    inp_arg_scale,
                    inp_arg_kernel_options,
                    score_mod_lifted_args,
                    mask_fn_lifted_args,
                ),
                kwargs={},
            ),
            example_value=None,
        )


class AutogradFunctionApplyVariable(VariableTracker):
    def __init__(self, fwd_graph, bwd_graph, parent_source, **kwargs) -> None:
        super().__init__(**kwargs)
        self.fwd_graph = fwd_graph
        self.bwd_graph = bwd_graph
        self.parent_source = parent_source

    def call_function(
        self,
        tx: "InstructionTranslator",
        args: "list[VariableTracker]",
        kwargs: "dict[str, VariableTracker]",
    ) -> "VariableTracker":
        from . import (
            AutogradFunctionContextVariable,
            UserDefinedClassVariable,
            UserFunctionVariable,
            UserMethodVariable,
        )
        from .builder import wrap_fx_proxy

        """
        Consider the following:
        class MySin(torch.autograd.Function):
            @staticmethod
            def forward(ctx, x):
                ctx.save_for_backward(x)
                return x.sin()
            @staticmethod
            def backward(ctx, grad):
                x, = ctx.saved_tensors
                return grad * x.cos()
        We want the resulting graphs to look like:
        def fwd(ctx, x):
            # (output, saved tensors / attrs)
            return (x.sin(), [x])
        # bwd(ctx, grad0, grad1, ..., gradn, *saved_tensors_or_attrs)
        def bwd(ctx, grad, x):
            return grad * x.cos()
        To accomplish this, we're going to:
        1. Construct a ctx object
        2. (fwd_out, _), fwd_graph, fwd_freevars = speculate_subgraph on MySin.forward (manually_set_inputs=True)
        3. (bwd_out, _), bwd_graph, bwd_freevars = speculate_subgraph on MySin.backward, while manually setting
        the ctx and grad inputs.
        4. Manually rewriting the fwd graph's output to be (output, stuff_that_gets_used in bwd_graph)
        Getting from 3 to 4 is pretty elegant: stuff_that_gets_used in bwd graph is
        just the bwd_freevars returned from speculate_subgraph, assuming MySin.backward
        doesn't capture any arguments.
        All these steps work if MySin.backward doesn't capture any values. This is a
        limitation in general that we should check for.
        """

        prev_side_effects = tx.output.side_effects.clone()
        fwd_tracer = torch._dynamo.output_graph.SubgraphTracer(
            tx.output,
            parent=tx.output.current_tracer,
            source_target="autograd.Function",
        )

        ctx = AutogradFunctionContextVariable.create(tx, args, kwargs)
        with discard_graph_changes(tx):
            # A little hacky, but we need a dummy ctx proxy for speculate_subgraph.
            # We should clean this up at some point.
            proxy = tx.output.create_proxy(
                "call_function", torch.autograd.function.FunctionCtx, (), {}
            )
            set_example_value(proxy.node, ctx.value)
            ctx.proxy = proxy

        if isinstance(self.fwd_graph, types.FunctionType):
            fwd_fn = UserFunctionVariable(self.fwd_graph)
            fwd_args = [ctx, *args]
        elif isinstance(self.fwd_graph, types.MethodType):
            fwd_fn = UserMethodVariable(
                self.fwd_graph.__func__,
                UserDefinedClassVariable(self.fwd_graph.__class__),
            )
            fwd_args = [fwd_fn.obj, ctx, *args]
        else:
            unimplemented_v2(
                gb_type="autograd.Function.apply: non-function or method forward",
                context=str(self.fwd_graph),
                explanation="Expected forward function to be a function or method.",
                hints=[],
            )

        # Speculate subgraph on the fwd
        (fwd_out, _), fwd_graph, fwd_freevars = speculate_subgraph(
            tx,
            fwd_fn,
            fwd_args,
            kwargs,
            "autograd.Function",
            enable_grad=False,
            set_subgraph_inputs="semi_automatic",
            restore_side_effects=False,
            tracer=fwd_tracer,
        )

        if ctx in tx.output.side_effects.store_attr_mutations:
            if (
                "_materialize_non_diff_grads"
                in tx.output.side_effects.store_attr_mutations[ctx]
            ):
                unimplemented_v2(
                    gb_type="autograd.Function.apply: _materialize_non_diff_grads mutation",
                    context="",
                    explanation="Mutations to autograd.Function.ctx._materialize_non_diff_grads are not supported.",
                    hints=[
                        *graph_break_hints.SUPPORTABLE,
                    ],
                )

        bwd_tracer = torch._dynamo.output_graph.SubgraphTracer(
            tx.output,
            parent=fwd_tracer,
            source_target="autograd.Function",
        )

        # Speculate subgraph on the backward. We make the
        # bwd tracer a child of the fwd tracer, because backward may rely on
        # tensors/attrs created in the fwd tracer.

        if isinstance(fwd_out, variables.BaseListVariable):
            bwd_args = [ctx, *fwd_out.items]
        else:
            bwd_args = [ctx, fwd_out]

        bwd_src = AttrSource(self.parent_source, member="backward")
        if isinstance(self.bwd_graph, types.FunctionType):
            bwd_fn = UserFunctionVariable(self.bwd_graph, source=bwd_src)
        elif isinstance(self.bwd_graph, types.MethodType):
            bwd_fn = UserMethodVariable(
                self.bwd_graph.__func__,
                UserDefinedClassVariable(self.bwd_graph.__class__),
                source=bwd_src,
            )
            bwd_args = [bwd_fn.obj, *bwd_args]
        else:
            unimplemented_v2(
                gb_type="autograd.Function.apply: non-function or method backward",
                context=str(self.bwd_graph),
                explanation="Expected backward function to be a function or method.",
                hints=[],
            )

        def is_strict_for(v: VariableTracker):
            if isinstance(v, variables.TensorVariable):
                # we can be more lax for stuff from forward
                return v.proxy.tracer is not fwd_tracer
            return True

        with (
            tx.output.subtracer(fwd_fn, fwd_tracer),
            tx.strict_translation_mode(is_strict_for),
        ):
            try:
                (bwd_out, _), bwd_graph, bwd_freevars = speculate_subgraph(
                    tx,
                    bwd_fn,
                    bwd_args,
                    kwargs,
                    "autograd.Function",
                    enable_grad=False,
                    set_subgraph_inputs="manual",
                    restore_side_effects=False,
                    tracer=bwd_tracer,
                )
            except torch._dynamo.exc.Unsupported as e:
                if isinstance(
                    e, torch._dynamo.exc.UnknownPropertiesDuringBackwardTrace
                ):
                    from unittest import mock

                    bwd_tracer = torch._dynamo.output_graph.SubgraphTracer(
                        tx.output,
                        parent=fwd_tracer,
                        source_target="autograd.Function",
                    )
                    from .._trace_wrapped_higher_order_op import (
                        autograd_function_backward_rewritten,
                    )

                    if isinstance(self.bwd_graph, types.FunctionType):
                        bwd_fn = UserFunctionVariable(
                            autograd_function_backward_rewritten(self.bwd_graph)
                        )
                    elif isinstance(self.bwd_graph, types.MethodType):
                        bwd_fn = UserMethodVariable(
                            autograd_function_backward_rewritten(
                                self.bwd_graph.__func__
                            ),
                            UserDefinedClassVariable(self.bwd_graph.__class__),
                        )
                    else:
                        unimplemented_v2(
                            gb_type="autograd.Function.apply: non-function or method backward (2)",
                            context=str(self.bwd_graph),
                            explanation="Expected backward function to be a function or method.",
                            hints=[],
                        )

                    with mock.patch(
                        "torch._dynamo.config._autograd_backward_strict_mode_conditional_banned_ops",
                        [],
                    ):
                        (bwd_out, _), bwd_graph, bwd_freevars = speculate_subgraph(
                            tx,
                            bwd_fn,
                            bwd_args,
                            kwargs,
                            "autograd.Function",
                            enable_grad=False,
                            set_subgraph_inputs="manual",
                            restore_side_effects=False,
                            tracer=bwd_tracer,
                        )
                else:
                    raise e

        # TODO: assert that bwd_graph didn't capture values that were
        # not created inside fwd_graph.

        # TODO(oulgen): Ideally, we would not do a linear search for output
        # node but as things currently are there could be nodes after the
        # output node
        # This is bug prone as if there's code after the output node, then
        # graph.output will append the output at the very end
        # This might be a behavior difference

        # If users call ctx.mark_non_differentiable, we should capture these output tensors who
        # are marked as non-differentiable and pass them to ApplyTemplate
        # at torch._functorch.autograd_function.AutogradFunctionApply for reconstruction.
        non_differentiable_idx = []
        if ctx.non_differentiable is not None:
            non_differentiable_set = set(ctx.non_differentiable)
            assert isinstance(fwd_out, variables.BaseListVariable)
            for i, x in enumerate(fwd_out.items):
                if (
                    isinstance(x, variables.TensorVariable)
                    and x.as_proxy() in non_differentiable_set
                ):
                    non_differentiable_idx.append(i)

        # Rewrite the output of fwd_graph to (output, stuff_necessary_for_bwd)
        for node in fwd_graph.find_nodes(op="output"):
            fwd_graph.erase_node(node)
            break

        # Because we lift the bwd_freevars as inputs of the bwd_graph,
        # we have to manually add the bwd_freevars as output of fwd_graph.
        # However, the bwd_freevars got from speculate_subgraph use the Proxies in the bwd_graph,
        # we need to convert them to Proxies in the fwd_graph and then generate new fwd_graph output.
        fwd_proxy_of_bwd_freevars = []
        for k in bwd_freevars:
            if k in fwd_freevars:
                fwd_proxy_of_bwd_freevars.append(fwd_freevars[k])
            else:
                fwd_proxy_of_bwd_freevars.append(k)

        def unwrap_proxy(x):
            if isinstance(x, torch.fx.Proxy):
                return x.node
            else:
                assert variables.ConstantVariable.is_literal(x), (
                    f"Only constant is allowed. Got {x}"
                )
                return x

        new_fwd_graph_outputs = (fwd_out.as_proxy(), fwd_proxy_of_bwd_freevars)
        new_fwd_graph_outputs = pytree.tree_map(unwrap_proxy, new_fwd_graph_outputs)
        fwd_graph.output(new_fwd_graph_outputs)
        fwd_graph.lint()

        # Store fwd_body
        fwd_nn_modules = tx.output.tracing_context.module_context.copy_graphstate()
        fwd_name = tx.output.install_subgraph(
            "fwd_body",
            torch.fx.GraphModule(fwd_nn_modules.nn_modules, fwd_graph),
        )

        fwd_node = make_attr(tx, fwd_name)

        # The type of original args can be arbitrary, but we only support basic type in FX graph.
        # So the speculated subgraph input includes original tensor args and the lifted freevars.
        # We need to filter out the original tensor args and concat them with the lifted freevars
        # to generate the proxy args for the FX call_function node.
        filtered_args = []
        # A boolean list to mark if the type of corresponding argument is tensor.
        # This is used to determine if a FX node's argument should be an argument of
        # ApplyTemplate.forward and if we should skip the output from ApplyTemplate.backward
        # at torch._functorch.autograd_function.AutogradFunctionApply.
        args_tensor_mask = [False] * len(args)
        for i, arg in enumerate(args):
            if isinstance(arg, (variables.TensorVariable, variables.SymNodeVariable)):
                filtered_args.append(arg)
                args_tensor_mask[i] = True

        # Rewrite the output of bwd_graph to remove the grad output for the non-Tensor args.
        new_bwd_graph_outputs = None
        for node in bwd_graph.find_nodes(op="output"):
            bwd_graph.erase_node(node)
            break

        # The same as the above fwd proxies, we need to use the bwd proxies in the bwd_graph
        # if some of the output is from fwd_freevars.
        bwd_out_proxy = bwd_out.as_proxy()
        bwd_proxy_of_fwd_freevars = []
        if isinstance(bwd_out_proxy, (tuple, list)):
            for k in bwd_out_proxy:
                if k in bwd_freevars:
                    bwd_proxy_of_fwd_freevars.append(bwd_freevars[k])
                else:
                    bwd_proxy_of_fwd_freevars.append(k)
        else:
            if bwd_out_proxy in bwd_freevars:
                bwd_proxy_of_fwd_freevars = bwd_freevars[bwd_out_proxy]
            else:
                bwd_proxy_of_fwd_freevars = bwd_out_proxy

        # Remove bwd output for non-Tensor args.
        output_proxy = bwd_proxy_of_fwd_freevars
        if isinstance(output_proxy, (tuple, list)):
            new_bwd_graph_outputs = ()
            for x, mask in zip(output_proxy, args_tensor_mask):
                if mask:
                    new_bwd_graph_outputs = new_bwd_graph_outputs + (x,)
                else:
                    assert x is None, f"Grad of non-Tensor arg {x} is not None."
        else:
            new_bwd_graph_outputs = output_proxy

        # Update the bwd graph output.
        new_bwd_graph_outputs = pytree.tree_map(
            lambda x: None if x is None else x.node, new_bwd_graph_outputs
        )
        bwd_graph.output(new_bwd_graph_outputs)
        bwd_graph.lint()

        # Store bwd_body
        bwd_nn_modules = tx.output.tracing_context.module_context.copy_graphstate()
        bwd_name = tx.output.install_subgraph(
            "bwd_body",
            torch.fx.GraphModule(bwd_nn_modules.nn_modules, bwd_graph),
        )

        bwd_node = make_attr(tx, bwd_name)

        tx.output.side_effects = prev_side_effects

        p_args = (
            fwd_node,
            bwd_node,
            *([arg.as_proxy() for arg in filtered_args] + list(fwd_freevars.keys())),
        )
        kwargs = {
            "args_tensor_mask": args_tensor_mask,
            "non_differentiable_idx": non_differentiable_idx,
        }

        # Store the invocation as a call
        from torch._functorch.autograd_function import autograd_function_apply

        # We use speculate_subgraph to get the fwd graph, but it's always under no grad mode like what eager mode does.
        # The fwd outputs (tensor's example_value) need to be inferred from fake tensor prop to get the correct attributes
        # (e.g, tensor.requires_grad), which would be used by downstream Dynamo tracing.
        # Since there can be other ops like Triton kernels, which depends on python dispatcher, we have to enable it.
        with enable_python_dispatcher():
            with tx.output.fake_mode:
                fake_args = (
                    tx.output.nn_modules[fwd_node.node.name],
                    tx.output.nn_modules[bwd_node.node.name],
                    *(
                        [
                            _get_fake_value(arg)
                            for arg in filtered_args + list(fwd_freevars.keys())
                        ]
                    ),
                )
                example_value = autograd_function_apply(*fake_args, **kwargs)

        return wrap_fx_proxy(
            tx=tx,
            proxy=tx.output.create_proxy(
                "call_function",
                autograd_function_apply,
                args=p_args,
                kwargs=kwargs,
            ),
            example_value=example_value,
        )


def _get_fake_value(x):
    if isinstance(x, variables.VariableTracker):
        return x.as_proxy().node.meta["example_value"]
    elif isinstance(x, torch.fx.Proxy):
        return x.node.meta["example_value"]
    else:
        return x


def maybe_positional_arg_names(func):
    result = []
    if not hasattr(func, "get_function"):
        return None
    try:
        fn = func.get_function()
    except (Unsupported, NotImplementedError):
        return None
    try:
        sig = inspect.signature(fn)
    except ValueError:
        return None
    for name, param in sig.parameters.items():
        if param.kind is inspect.Parameter.VAR_POSITIONAL:
            return None
        if (
            param.kind is inspect.Parameter.POSITIONAL_ONLY
            or param.kind is inspect.Parameter.POSITIONAL_OR_KEYWORD
        ):
            if name == "self":
                # FX graphs can't have a placeholder named self
                result.append("self_")
            else:
                result.append(name)
    return result


class BaseHOPVariable(WrapHigherOrderVariable):
    supports_input_mutation = False
    supports_aliasing = False

    def python_type(self):
        return type(self.value)

    def _call_function(
        self,
        tx: "InstructionTranslator",
        args: "list[VariableTracker]",
        kwargs: "dict[str, VariableTracker]",
    ) -> "VariableTracker":
        (
            p_args,
            p_kwargs,
            example_value,
            body_r,
            treespec,
            body_gmod,
            body_name,
        ) = self.create_wrapped_node(
            tx, args[0], args[1:], {}, self.value._name, subgraph_name="subgraph"
        )
        assert len(p_kwargs) == 0

        flat_example_value = pytree.tree_map_only(
            torch.fx.Proxy,
            lambda a: a.node.meta["example_value"],
            body_r.as_proxy(),
        )

        p_kwargs = {key: value.as_proxy() for key, value in kwargs.items()}
        return _call_function_and_unflatten_output(
            tx,
            self.value,
            p_args,
            p_kwargs,
            flat_example_value,
            treespec,
            body_r,
        )


class InvokeSubgraphHigherOrderVariable(WrapHigherOrderVariable):
    supports_input_mutation = True
    supports_aliasing = False

    def install_subgraph_in_output_graph(
        self, tx, fn_vt, fn_args_vt, kwargs, body_gmod, attr_name
    ):
        # Check if the subgraph from speculate_subgraph (body_gmod) and the fake
        # inputs have already been seen before. If yes, the subgraph is already
        # installed in the output graph and we can just access the subgraph
        # using the saved attr name.

        if not isinstance(fn_vt, (UnspecializedNNModuleVariable, UserFunctionVariable)):
            unimplemented_v2(
                gb_type="Encountered non user function variable during invoke_subgraph HOP tracing",
                context=str(fn_vt),
                explanation="invoke_subgraph does not support non user function variable",
                hints=[*graph_break_hints.SUPPORTABLE],
            )

        invoke_subgraph_cache = (
            tx.output.tracing_context.hop_dispatch_set_cache.get_cache(
                torch._higher_order_ops.invoke_subgraph
            )
        )

        if isinstance(fn_vt, UserFunctionVariable):
            fn_id = id(fn_vt.get_function())
            fn_name = fn_vt.get_function().__name__
        else:
            assert isinstance(fn_vt, UnspecializedNNModuleVariable)
            fn_id = id(fn_vt.value.forward.__func__)
            fn_name = fn_vt.value.forward.__name__
        previously_installed_submodules = []
        if invoke_subgraph_cache:
            previously_installed_submodules = (
                invoke_subgraph_cache.get_dynamo_installed_submodules(fn_id)
            )
            current_mod = body_gmod
            # NB - reverse is more likely to cause a hit sooner because first
            # graph can have requires_grad=False for a few inputs
            for submodule_name in reversed(previously_installed_submodules):
                assert submodule_name in tx.output.nn_modules
                previous_mod = tx.output.nn_modules[submodule_name]
                if are_same_graph_modules(
                    fn_name, previous_mod, current_mod, tx.fake_mode
                ):
                    return submodule_name

        body_name = super().install_subgraph_in_output_graph(
            tx, fn_vt, fn_args_vt, kwargs, body_gmod, "subgraph"
        )
        hc_log.debug(
            "%s: Installing subgraph with identifier '%s', bringing total count for '%s' function to %s",
            fn_name,
            body_name,
            fn_name,
            len(previously_installed_submodules) + 1,
        )
        if invoke_subgraph_cache:
            invoke_subgraph_cache.add_dynamo_installed_submodule(fn_id, body_name)

        return body_name

    @raise_hard_error_if_graph_break(
        reason="torch.compile requires the `nested_compile_region` decorated function to be capturable into a single graph",
    )
    def _call_function(
        self,
        tx: "InstructionTranslator",
        args: "list[VariableTracker]",
        kwargs: "dict[str, VariableTracker]",
    ) -> "VariableTracker":
        # This flattens the kwargs into lifted args
        (
            p_args,
            p_kwargs,
            example_value,
            body_r,
            treespec,
            body_gmod,
            body_name,
        ) = self.create_wrapped_node(tx, args[0], args[1:], kwargs, "invoke_subgraph")

        if len(p_kwargs) > 0:
            unimplemented_v2(
                gb_type="invoke_subgraph: kwargs unexpected",
                context=f"args: {args}, kwargs: {kwargs}",
                explanation="kwargs should have been flattened into lifted args.",
                hints=[
                    *graph_break_hints.DYNAMO_BUG,
                ],
            )

        flat_example_value = pytree.tree_map_only(
            torch.fx.Proxy,
            lambda a: a.node.meta["example_value"],
            body_r.as_proxy(),
        )

        p_args = (
            p_args[0],
            body_name,
            *p_args[1:],
        )
        return _call_function_and_unflatten_output(
            tx,
            torch._higher_order_ops.invoke_subgraph,
            tuple(p_args),
            p_kwargs,
            flat_example_value,
            treespec,
            body_r,
        )


class LocalMapWrappedHigherOrderVariable(WrapHigherOrderVariable):
    supports_input_mutation = False
    supports_aliasing = False

    # Subclasses aren't supported by speculate_subgraph yet
    # So this HOP is only usable with plain tensors
    _enabled = False

    @classmethod
    @contextlib.contextmanager
    def enable(cls):
        """Context manager to temporarily enable local map wrapping.
        Will be removed when speculate_subgraph supports subclass inputs:
        https://github.com/pytorch/pytorch/issues/161456.

        Usage:
            with LocalMapWrappedHigherOrderVariable.enable_wrapping():
                # Code where should_wrap_in_hop will return True
                pass
        """
        old_value = cls._enabled
        cls._enabled = True
        try:
            yield
        finally:
            cls._enabled = old_value

    @classmethod
    def should_wrap_in_hop(cls, value):
        if not torch.distributed.is_available():
            return False

        from torch.distributed.tensor.experimental._func_map import _local_map_wrapped

        # check is important to avoid subclass dispatch
        if type(value) is not type(_local_map_wrapped):
            return False

        return value is _local_map_wrapped and cls._enabled

    @staticmethod
    def build(**options):
        return TorchHigherOrderOperatorVariable.make(
            torch._higher_order_ops.local_map_hop,
            **options,
        )

    def python_type(self):
        return type(self.value)

    def _call_function(
        self,
        tx: "InstructionTranslator",
        args: "list[VariableTracker]",
        kwargs: "dict[str, VariableTracker]",
    ) -> "VariableTracker":
        """
        Goal of this function is to rewrite local_map usage as a HOP:
            local_map(func, ...) -> local_map_hop(gm, ...)
        """

        (
            user_func,
            out_placements,
            in_placements,
            in_grad_placements,
            device_mesh,
            redistribute_inputs,
            *user_args,
        ) = args

        # None placements are used to pass non-Tensors into the local_map function.
        # Containers passed this way can not hold tensors. Thus, Dynamo would have inlined
        # into them, and we handle None placements by assuming they will be desugared away.
        # This will need to be adjusted for dynamic shapes support.
        def check_none_last(placements):
            seen_none = 0
            for p in placements:
                if p is None:
                    seen_none += 1
                else:
                    assert seen_none == 0, (
                        "Tracing local_map is only currently supported with None placements last."
                    )
            return seen_none

        inputs_none_placements = check_none_last(in_placements.value)
        output_none_placements = check_none_last(out_placements.value)

        local_map_kwargs = {
            "out_placements": out_placements.value,
            "in_placements": in_placements.value,
            "redistribute_inputs": redistribute_inputs.value,
            "in_grad_placements": in_grad_placements.value,
            "device_mesh": device_mesh.value,
        }
        assert local_map_kwargs["device_mesh"] is not None, (
            "Not yet implemented, please manually provide a device_mesh to local_map."
        )
        mesh = local_map_kwargs["device_mesh"]

        # For Autoparallel, the initial trace is done with global shapes, then we decide model weights sharding,
        # and reuse the graph. Since the sharding decision is after the initial trace, we can't trace with local shapes.
        # For local_map however, since we specify all placements, we can trace with local shapes.

        # Step 1: Validate the annotated function matches the input_placements (i.e. that it can run in eager)
        template = (
            "Expecting {expected} {inputs_or_outputs} to local_map function based on placements"
            ", but found {actual}. Please ensure the count matches for eager. "
        )
        assert len(in_placements.value) == len(user_args), template.format(
            expected=len(in_placements.value),
            inputs_or_outputs="inputs",
            actual=len(user_args),
        )

        from torch._higher_order_ops.local_map import (
            redistribute_fw_inputs,
            redistribute_fw_outputs,
        )

        # Step 2: Convert inputs to local shapes
        priors = {}
        for placements, vt in zip(in_placements.value, user_args):
            if isinstance(vt, variables.lazy.LazyVariableTracker):
                vt = variables.lazy.LazyVariableTracker.realize_all(vt)

            if not isinstance(vt, variables.TensorVariable):
                assert placements is None
                continue

            global_tensor = vt.as_proxy().node.meta["example_value"]
            # NOTE: We don't support local_map region relying on exact grad_fn information
            # This is okay since accessing grad_fn is a graph break.
            local_tensor = redistribute_fw_inputs(
                (global_tensor,),
                (placements,),
                mesh,
            )
            local_tensor = local_tensor[0]

            priors[vt] = global_tensor
            vt.as_proxy().node.meta["example_value"] = local_tensor
            vt.synchronize_attributes(tx)

        # Step 3: Trace local_map subgraph with local tensors
        (
            p_args,
            p_kwargs,
            example_value,
            body_r,
            treespec,
            body_gmod,
            body_name,
        ) = self.create_wrapped_node(
            tx, user_func, user_args, kwargs, self.value._name, subgraph_name="subgraph"
        )

        # Step 4: Validate traced graph signature still matches placement information
        expected_num_inputs = len(in_placements.value) - inputs_none_placements
        actual_num_inputs = len(body_gmod.graph.find_nodes(op="placeholder"))
        expected_num_outputs = len(out_placements.value) - output_none_placements
        assert len(body_gmod.graph.find_nodes(op="output")) == 1
        actual_num_outputs = len(body_gmod.graph.find_nodes(op="output")[0].args[0])

        template = (
            "Expecting {expected} {inputs_or_outputs} to local_map function based on placements"
            ", but found {actual}. If the count matches for eager, "
            "Dynamo may have flattened {inputs_or_outputs} to the function or found additional "
            "tensors used via closures. "
            "Please adjust the input placements to match what the traced graph sees: \n{gm_str}."
        )

        def make_error_msg(*args):
            expected_num, actual_num, inputs_or_outputs = args
            gm_str = body_gmod.print_readable(print_output=False)
            return template.format(
                expected=expected_num,
                inputs_or_outputs=inputs_or_outputs,
                actual=actual_num,
                gm_str=gm_str,
            )

        if expected_num_inputs != actual_num_inputs:
            raise AssertionError(
                make_error_msg(expected_num_inputs, actual_num_inputs, "inputs")
            )
        if expected_num_outputs != actual_num_outputs:
            raise AssertionError(
                make_error_msg(expected_num_outputs, actual_num_outputs, "outputs")
            )

        if inputs_none_placements > 0:
            expected_input_nodes = [
                arg.as_proxy().node for arg in user_args[:-inputs_none_placements]
            ]
        else:
            expected_input_nodes = [arg.as_proxy().node for arg in user_args]
        actual_input_nodes = [proxy.node for proxy in p_args]
        assert actual_input_nodes[0].op == "get_attr"
        assert "subgraph" in actual_input_nodes[0].target
        assert len(expected_input_nodes) == len(actual_input_nodes) - 1
        for expected_order, actual_order in zip(
            expected_input_nodes, actual_input_nodes[1:]
        ):
            assert expected_order == actual_order, (
                "Dynamo changed the order of inputs to the local_map function, please adjust "
                f"the order of inputs and input_placements from {expected_input_nodes}, to: {actual_input_nodes[1:]}"
            )
        assert len(p_kwargs) == 0

        flat_example_value = pytree.tree_map_only(
            torch.fx.Proxy,
            lambda a: a.node.meta["example_value"],
            body_r.as_proxy(),
        )

        # Step 5: Install local_map subgraph
        p_kwargs = {key: value.as_proxy() for key, value in kwargs.items()}
        out = _call_function_and_unflatten_output(
            tx, self.value, p_args, p_kwargs, flat_example_value, treespec, body_r
        )

        # Step 6: Restore inputs and outputs to global shapes
        for vt, global_tensor in priors.items():
            vt.as_proxy().node.meta["example_value"] = global_tensor
            vt.synchronize_attributes(tx)

        outs = out.items if isinstance(out, TupleVariable) else [out]
        assert len(outs) == len(out_placements.value)
        for placements, vt in zip(out_placements.value, outs):
            if not isinstance(vt, variables.TensorVariable):
                assert placements is None
                continue

            local_tensor = vt.as_proxy().node.meta["example_value"]

            # NOTE: We don't support code after the local_map region relying on exact grad_fn information
            # This is okay since accessing grad_fn is a graph break.
            global_tensor = redistribute_fw_outputs(
                (local_tensor,),
                (placements,),
                mesh,
                num_activations=0,  # this is not the joint
            )
            global_tensor = global_tensor[0]

            vt.as_proxy().node.meta["example_value"] = global_tensor
            vt.synchronize_attributes(tx)

        # TODO: Figure out how to handle output order diverging from eager

        # Treat as const, so we don't have to deal with Placement types in fx IR
        # Guarded with EQUALS_MATCH on local_map call's arguments
        body_gmod.meta["local_map_kwargs"] = {
            "out_placements": out_placements.value[:expected_num_outputs],
            "in_placements": in_placements.value[:expected_num_inputs],
            "redistribute_inputs": redistribute_inputs.value,
            "in_grad_placements": in_grad_placements.value,
            "device_mesh": device_mesh.value,
        }

        return out


# Map operator names to their corresponding variable for fast TorchHigherOrderOperatorVariable.make()
_hop_name_to_variable_class = {
    "cond": CondHigherOrderVariable,
    "while_loop": WhileLoopHigherOrderVariable,
    "while_loop_stack_output": WhileLoopStackOutputHigherOrderVariable,
    "map_impl": MapHigherOrderVariable,
    "executorch_call_delegate": ExecutorchCallDelegateHigherOrderVariable,
    "out_dtype": OutDtypeHigherOrderVariable,
    "wrap": WrapHigherOrderVariable,
    "hints_wrapper": HintsWrapperHigherOrderVariable,
    "flex_attention": FlexAttentionHigherOrderVariable,
    "flex_attention_backward": FlexAttentionBackwardHighOrderVariable,
    "wrap_activation_checkpoint": CheckpointHigherOrderVariable,
    "tag_activation_checkpoint": CheckpointHigherOrderVariable,
    "_export_tracepoint": ExportTracepointHigherOrderVariable,
    "trace_wrapped": TraceWrappedHigherOrderOperatorVariable,
    "strict_mode": StrictModeHigherOrderVariable,
    "run_with_rng_state": RunWithRNGStateHigherOrderVariable,
    "associative_scan": AssociativeScanHigherOrderVariable,
    "scan": ScanHigherOrderVariable,
    "call_torchbind": CallTorchbindHigherOrderVariable,
    "wrap_with_set_grad_enabled": WrapWithSetGradEnabledHigherOrderVariable,
    "wrap_with_autocast": WrapWithAutocastHigherOrderVariable,
    "dynamo_bypassing_wrapper": DynamoBypassingWrapperHigherOrderVariable,
    "auto_functionalized": AutoFunctionalizeHigherOrderVariable,
    "auto_functionalized_v2": AutoFunctionalizeHigherOrderVariable,
    "invoke_subgraph": InvokeSubgraphHigherOrderVariable,
    "custom_function_call": CustomFunctionHigherOrderOperatorVariable,
    "local_map_hop": LocalMapWrappedHigherOrderVariable,
}<|MERGE_RESOLUTION|>--- conflicted
+++ resolved
@@ -280,7 +280,6 @@
                 )
                 orig_vt.proxy = subgraph_vt.proxy
 
-<<<<<<< HEAD
     if ret_spec.num_intermediate_nodes_as_outputs:
         # The treespec was computed w/o any extra intermediate outputs. At this
         # point, it is safe to just get rid of the extra outputs
@@ -288,8 +287,6 @@
             flat_variable.items[: -ret_spec.num_intermediate_nodes_as_outputs]
         )
 
-=======
->>>>>>> 31d6d3ef
     if ret_spec.masks_to_filter_const_values:
         from torch._dynamo.external_utils import insert_const_values_with_mask
 
