# mypy: ignore-errors

"""
This module contains classes and utilities for handling higher-order operators in Dynamo.
It provides functionality for tracing and transforming control flow constructs like
conditions (torch.cond), loops (torch.while_loop), maps (torch.ops.higher_order.map),
and other higher-order operations.

The module includes specialized VariableTracker classes for different types of
higher-order operations, along with utilities for:
- Speculating and capturing subgraphs
- Managing control flow
- Handling autograd function applications
- Supporting function transformations
- Processing activation checkpoints

These classes work together to enable Dynamo to correctly trace and compile code
containing complex control flow patterns and higher-order functions while preserving
their semantic behavior.
"""

import contextlib
import copy
import functools
import inspect
import itertools
import logging
import types
import warnings
from typing import Optional, TYPE_CHECKING

import torch._C
import torch.fx
import torch.nn
from torch._dispatch.python import enable_python_dispatcher
from torch._dynamo.utils import get_fake_value
from torch._dynamo.variables.builtin import BuiltinVariable
from torch._dynamo.variables.constant import ConstantVariable
from torch._dynamo.variables.functions import UserFunctionVariable
from torch._dynamo.variables.nn_module import UnspecializedNNModuleVariable
from torch._dynamo.variables.tensor import SymNodeVariable
from torch._guards import Source
from torch._ops import HigherOrderOperator
from torch.fx.node import map_arg
from torch.fx.passes.shape_prop import _extract_tensor_metadata
from torch.utils import _pytree as pytree

from .. import variables
from ..exc import (
    IncorrectUsage,
    UncapturedHigherOrderOpError,
    unimplemented,
    Unsupported,
)
from ..source import AttrSource, DictGetItemSource
from ..utils import proxy_args_kwargs, set_example_value
from .base import VariableTracker
from .dicts import ConstDictVariable
from .lazy import LazyVariableTracker
from .lists import ListVariable, TupleVariable


if TYPE_CHECKING:
    from torch._dynamo.symbolic_convert import InstructionTranslator


log = logging.getLogger(__name__)


def raise_hard_error_if_graph_break(reason):
    def deco(fn):
        @functools.wraps(fn)
        def graph_break_as_hard_error(*args, **kwargs):
            try:
                return fn(*args, **kwargs)
            except Unsupported as e:
                msg = " Scroll up to find out what causes the graph break."
                raise UncapturedHigherOrderOpError(reason + msg) from e

        return graph_break_as_hard_error

    return deco


# This function is a syntax sugar for creating a dummy new subtracer so that
# newly added nodes are added to a separate subgraph in this subtracer instead of affecting
# the main graph. This is useful for creating sample inputs for tracing the subgraph.
# For example, in FlexAttentionHigherOrderVariable, we want to create several scalars
# to trace the score_mod function but we don't want the operators that creates the scalar to
# show up in the graph, we could this function to discard the graph changes.
# Example usage:
# with discard_graph_changes():
#   sample_input= create_sample_inputs()
# speculate_subgraph(tx, f, sample_inputs, {})
@contextlib.contextmanager
def discard_graph_changes(tx):
    ctx = tx.output.subtracer("subgraph_wrapper", None)
    try:
        ctx.__enter__()
        yield
    finally:
        ctx.__exit__(None, None, None)


def check_meta_consistency_vt(
    vars1: list[VariableTracker],
    vars2: list[VariableTracker],
    lhs_name: str,
    rhs_name: str,
) -> None:
    from torch._higher_order_ops.while_loop import check_meta_consistency

    from . import TensorVariable

    def _unwrap_var(var):
        if isinstance(var, TensorVariable):
            return var.proxy.node.meta["example_value"]
        elif isinstance(var, SymNodeVariable):
            return var.sym_num
        elif isinstance(var, ConstantVariable):
            return var.as_python_constant()
        else:
            unimplemented(f"Cannot unwrap var {var}")

    unwrapped1 = [_unwrap_var(var) for var in vars1]
    unwrapped2 = [_unwrap_var(var) for var in vars2]

    return check_meta_consistency(unwrapped1, unwrapped2, lhs_name, rhs_name)


@contextlib.contextmanager
def dynamo_enable_grad(tx: "InstructionTranslator", enable=True):
    from . import GradModeVariable

    org_value = torch.is_grad_enabled()
    try:
        GradModeVariable.create(tx, enable, initialized=True)
        yield
    finally:
        GradModeVariable.create(tx, org_value, initialized=True)


@contextlib.contextmanager
def dynamo_under_activation_checkpoint(tx: "InstructionTranslator"):
    orig_val = tx.output.current_tracer.under_activation_checkpoint
    try:
        tx.output.current_tracer.under_activation_checkpoint = True
        yield
    finally:
        tx.output.current_tracer.under_activation_checkpoint = orig_val


def find_mismatched_vars(var, types, allow_none=False):
    """
    Recursively finds variables whose type is not an instance of the specified types.
    Args:
        var: The variable to check.
        types: A tuple of allowed types.
        allow_none (bool): Whether to allow None values. Defaults to False.
    Returns:
        A set of variables whose type is not an instance of the specified types.
    """
    mismatched_vars = set()
    if isinstance(var, (TupleVariable, ListVariable)):
        for item in var.items:
            mismatched_vars.update(find_mismatched_vars(item, types, allow_none))
    elif isinstance(var, ConstDictVariable):
        for value in var.items.values():
            mismatched_vars.update(find_mismatched_vars(value, types, allow_none))
    else:

        def _is_none(var):
            return var.is_python_constant() and var.as_python_constant() is None

        if not isinstance(var, types) and not (allow_none and _is_none(var)):
            mismatched_vars.add(var)
    return mismatched_vars


def only_consist_of(var, types, allow_none=False):
    mismatch_vars = find_mismatched_vars(var, types, allow_none=allow_none)
    return len(mismatch_vars) == 0


# A more read-able syntax sugar for creating a UserFunctionVariable for f
# and run call_function on it. Make it return a function to preserve the calling
# convention of the original f.
def _make_inlined(tx: "InstructionTranslator", f):
    assert callable(f), "Expect f to be a python callable."

    def inline_call(*args, **kwargs):
        return UserFunctionVariable(f).call_function(tx, args, kwargs)

    return inline_call


def _call_function_and_unflatten_output(
    tx, fn, args, kwargs, flat_example_value, ret_treespec
):
    from .builder import wrap_fx_proxy

    # Store the invocation as a call
    flat_variable = wrap_fx_proxy(
        tx=tx,
        proxy=tx.output.create_proxy(
            "call_function",
            fn,
            args=args,
            kwargs=kwargs,
        ),
        example_value=flat_example_value,
    )

    # Transform variable back into a list (previously made into a tuple by
    # speculate_subgraph function) so as to respect the pytree API typing.
    flat_list_variable = BuiltinVariable(list).call_function(tx, [flat_variable], {})
    return (
        _make_inlined(tx, pytree.tree_unflatten)(flat_list_variable, ret_treespec)
        if ret_treespec
        else flat_variable
    )


def _assert_tensors_nonaliasing(inputs, outputs):
    input_tensor_ids = {
        id(t) for t in pytree.tree_leaves(inputs) if isinstance(t, torch.Tensor)
    }
    output_tensor_ids = {
        id(t) for t in pytree.tree_leaves(outputs) if isinstance(t, torch.Tensor)
    }
    assert input_tensor_ids.isdisjoint(output_tensor_ids), (
        "inputs to function body cannot alias outputs"
    )


def _check_all_tensorvariable(args):
    from . import TensorVariable

    if not all(type(a.realize()) is TensorVariable for a in args):
        unimplemented(
            f"Expected all leaves to be of torch.Tensor type, but got {[type(a.realize()) for a in args]}."
        )


def _check_supported_callable_arg(
    tx: "InstructionTranslator", func_var: VariableTracker, arg_name
):
    is_callable = (
        BuiltinVariable(callable).call_function(tx, [func_var], {}).as_python_constant()
    )
    if not is_callable:
        unimplemented(
            f"{arg_name} should be a Callable but is of type {str(func_var)}."
        )


def validate_args_and_maybe_create_graph_inputs(
    sub_args,
    tracer,
    tx,
    set_subgraph_inputs,
    description,
    sub_args_names=None,
):
    from . import AutogradFunctionContextVariable
    from .builder import wrap_fx_proxy_cls

    assert tracer.parent is not None

    if set_subgraph_inputs == "flatten_manual":
        flat_args, tree_spec = _make_inlined(tx, pytree.tree_flatten)(
            ListVariable(sub_args)
        ).unpack_var_sequence(tx)

        flat_inputs = validate_args_and_maybe_create_graph_inputs(
            flat_args.unpack_var_sequence(tx),
            tracer,
            tx,
            set_subgraph_inputs="manual",
            description=description,
        )

        return _make_inlined(tx, pytree.tree_unflatten)(
            ListVariable(flat_inputs), tree_spec
        ).unpack_var_sequence(tx)
    else:
        if sub_args_names is not None:
            # Can be greater if user passes some args as kwargs
            assert len(sub_args_names) >= len(sub_args)
        args = []
        for idx, a in enumerate(sub_args):
            assert isinstance(a, VariableTracker)
            if set_subgraph_inputs == "automatic":
                args.append(a)
                continue
            elif set_subgraph_inputs == "semi_automatic":
                if isinstance(a, AutogradFunctionContextVariable):
                    example_value = a.as_proxy().node.meta["example_value"]
                    arg_name = (
                        a.as_proxy().node.name
                        if sub_args_names is None
                        else sub_args_names[idx]
                    )
                    tracer.create_graph_input(arg_name, a.python_type(), example_value)
                elif a.maybe_fx_node() is not None:
                    node = a.maybe_fx_node()
                    example_value = node.meta["example_value"]
                    arg_name = (
                        a.as_proxy().node.name
                        if sub_args_names is None
                        else sub_args_names[idx]
                    )
                    new_proxy = tracer.create_graph_input(
                        arg_name, a.python_type(), example_value
                    )
                    example_value = (
                        node.meta["example_value"]
                        if "example_value" in node.meta
                        else None
                    )
                    a = wrap_fx_proxy_cls(
                        target_cls=type(a),
                        tx=tx,
                        proxy=new_proxy,
                        example_value=example_value,
                    )
                args.append(a)
                continue

            if a.is_python_constant():
                # This arg is not used in the body of the higher order op.
                # Currently, this new input is added to make the calls
                # happy, which expect a fixed number of arguments. In
                # future, we can clean this up.
                arg_name = (
                    "const_unused"
                    if sub_args_names is None
                    else f"const_unused_{sub_args_names[idx]}"
                )
                tracer.create_graph_input(
                    arg_name, a.python_type(), a.as_python_constant()
                )
                new_arg = a
            # Weird special case, we probably want to delete it or fold it
            # into the next case (of `a` being placeable into a graph)
            elif isinstance(a, AutogradFunctionContextVariable):
                example_value = a.as_proxy().node.meta["example_value"]
                arg_name = (
                    a.as_proxy().node.name
                    if sub_args_names is None
                    else sub_args_names[idx]
                )
                tracer.create_graph_input(arg_name, a.python_type(), example_value)
                new_arg = a
            # If `a` can be put into a graph
            elif a.maybe_fx_node() is not None:
                node = a.maybe_fx_node()
                example_value = (
                    node.meta["example_value"] if "example_value" in node.meta else None
                )
                arg_name = node.name if sub_args_names is None else sub_args_names[idx]
                new_proxy = tracer.create_graph_input(
                    arg_name, a.python_type(), example_value
                )
                new_arg = wrap_fx_proxy_cls(
                    target_cls=type(a),
                    tx=tx,
                    proxy=new_proxy,
                    example_value=example_value,
                )
            # If `a` cannot be put into a graph
            else:
                # HOPs work much better if they use speculate_subgraph(set_subgraph_inputs="automatic").
                unimplemented(
                    f"{description} with body that accepts non-Tensors as input. "
                    f"Got: {a.python_type()}"
                )
            args.append(new_arg)
        return args


# This helper function is used to make sure two graphs share the same input signature. For example,
# in torch.cond, two branches might lift different set of tensors as inputs. This function helps to
# dedup the inputs and modify the graphs to take the same set of inputs.
def _merge_graph_inputs(
    l_graph, l_lifted_freevars, l_name, r_graph, r_lifted_freevars, r_name
):
    def dedup_and_sort_lifted_freevars(l_lifted_freevars, r_lifted_freevars):
        # The nn module attributes are guaranteed to be registered into the top-level graph module during
        # higher order op speculation. Therefore, get_attr nodes in two branches with the same
        # target refer to the same attribute and we can safely deduplicate them with their target.
        #
        # Note: ideally, dynamo should just create a single proxy for the same attribute of a nn module. But
        # true_branch and false_branch belong to two separate tracing contexts, they may register the same
        # attribute to top level seperately. This creates two get_attr proxies for the same attribute
        # that have different meta data such as stack_trace (one stack trace for the true_branch,
        # and the other for false_branch). It seems better to discard the proxy explicitly in cond
        # than make dynamo create a single proxy for the same get_attr target.
        def shared_getattrs(l_lifted_proxies, r_lifted_proxies):
            true_targets = {
                proxy.node.target: proxy
                for proxy in l_lifted_proxies
                if proxy.node.op == "get_attr"
            }
            l_shared_getattrs = {}
            r_shared_getattrs = {}

            for false_proxy in r_lifted_proxies:
                if (
                    false_proxy.node.op == "get_attr"
                    and false_proxy.node.target in true_targets
                ):
                    true_proxy = true_targets[false_proxy.node.target]
                    l_shared_getattrs[true_proxy] = true_proxy
                    r_shared_getattrs[false_proxy] = true_proxy
            return l_shared_getattrs, r_shared_getattrs

        l_shared_getattrs, r_shared_getattrs = shared_getattrs(
            l_lifted_freevars.keys(), r_lifted_freevars.keys()
        )

        l_shared_freevars = (l_lifted_freevars.keys() & r_lifted_freevars.keys()).union(
            l_shared_getattrs.keys()
        )
        r_shared_freevars = (l_lifted_freevars.keys() & r_lifted_freevars.keys()).union(
            r_shared_getattrs.keys()
        )
        unique_l_freevars = l_lifted_freevars.keys() - l_shared_freevars
        unique_r_freevars = r_lifted_freevars.keys() - r_shared_freevars

        def _sort_by_name(vars):
            return sorted(vars, key=lambda var: var.node.name)

        return (
            list(_sort_by_name(list(l_shared_freevars))),
            list(_sort_by_name(list(r_shared_freevars))),
            list(_sort_by_name(list(unique_l_freevars))),
            list(_sort_by_name(list(unique_r_freevars))),
        )

    (l_shared, r_shared, unique_l, unique_r) = dedup_and_sort_lifted_freevars(
        l_lifted_freevars, r_lifted_freevars
    )

    # Let's say we capture cond(pred, true_fn, false_fn, (x,))
    # With set_graph_input set to automatic,
    # true_fn has lifted variables x, a, b, c
    # false_fn has lifted variables x, a, b, d
    # Then fixup_branch_inps make sure both branches have the same signature, i.e.:
    # - true_fn(x, a, b, c_true_branch, d_false_branch)
    # - false_fn(x, a, b, c_true_branch, d_false_branch)
    #
    # More formally, the signature has three parts in the following order:
    # 1. used in both branches: x, a, b
    # 2. only used in true branches: c, suffixed with _true_branch
    # 3. only used in false branches: d, suffixed with _false_branch
    # Within each part, we re-order the nodes by name to have a derterministic ordering for testing.
    def fixup_branch_inps(graph, lifted_freevars, shared, unique_l, unique_r):
        def _insert_or_replace_phs(new_args, name_suffix):
            for arg in new_args:
                new_ph = graph.placeholder(arg.node.name + name_suffix)
                # Override with new_ph if there exists a old placeholder.
                if arg in lifted_freevars:
                    old_ph = lifted_freevars[arg].node
                    old_ph.replace_all_uses_with(new_ph)
                    # replace_all_uses_with doesn't clean users. Clean it mannually so that we could erase it.
                    old_ph.users = {}
                    graph.erase_node(old_ph)

        first_not_ph_node = next(
            node for node in graph.nodes if node.op != "placeholder"
        )
        with graph.inserting_before(first_not_ph_node):
            _insert_or_replace_phs(shared, "")
            _insert_or_replace_phs(unique_l, "_" + l_name)
            _insert_or_replace_phs(unique_r, "_" + r_name)

    fixup_branch_inps(l_graph, l_lifted_freevars, l_shared, unique_l, unique_r)
    fixup_branch_inps(r_graph, r_lifted_freevars, r_shared, unique_l, unique_r)
    return l_graph, r_graph, l_shared, r_shared, unique_l, unique_r


# See NOTE [HigherOrderOperator tracing design] for details of the design
def speculate_subgraph(
    tx,
    f,
    sub_args,
    sub_kwargs,
    description,
    *,
    # source_target is the .value of HigherOrderOpVariable and is the
    # target of the proxy that we created for the higherOrderOperator.
    source_target=None,
    always_restore=False,
    enable_grad=None,
    # NOTE [argument `set_subgraph_inputs`]
    # set_subgraph_inputs controls what how to construct subgraphs' placeholders from sub_args.
    # 1. if your HOP supports arbitrary inputs, use set_subgraph_inputs="automatic" (most recommended).
    # 2. if your HOP supports only Tensor and symnode inputs, use set_subgraph_inputs="flatten_manual" (recommended).
    # If sub_args contain Pytree structure (e.g. dict/list/tuple/set), the sub_args will be flattened first.
    # Then the flattened args are manually set as subgraph's placeholders.
    # 3. if your HOP must preserve inputs that are not tensor or symnode as placeholders e.g. AutogradFunctionContextVariable
    # use set_subgraph_inputs="manual" (not recommended). We do not recommend it in general because it has the
    # restriction that user need to manually control how to create placeholders and VariableTrackers for the args.
    set_subgraph_inputs="automatic",
    restore_side_effects=True,
    should_flatten_outputs=False,
    under_activation_checkpoint=False,
    # Pass in an originating tracer - this is needed for preserving context
    # across fwd-bwd for autograd.Function
    tracer=None,
):
    if sub_kwargs is None:
        sub_kwargs = {}

    assert set_subgraph_inputs in {
        "automatic",
        "semi_automatic",
        "flatten_manual",
        "manual",
    }, "Please use one of the supported set_subgraph_inputs options."

    # See NOTE [Temporary argument `set_subgraph_inputs`]
    if sub_kwargs and set_subgraph_inputs != "automatic":
        unimplemented("Use `set_subgraph_inputs=automatic` when passing `sub_kwargs`.")

    try:
        # ensure guards on args get installed in parent subgraph
        f, sub_args, sub_kwargs = LazyVariableTracker.realize_all(
            (f, sub_args, sub_kwargs),
        )

        with tx.output.subtracer(source_target, tracer) as subtracer:
            sub_args_names = maybe_positional_arg_names(f)
            # User mismatch in the number of args. Will eventually lead to an error.
            if sub_args_names is not None and len(sub_args_names) < len(sub_args):
                sub_args_names = None
            args = validate_args_and_maybe_create_graph_inputs(
                sub_args,
                subtracer,
                tx,
                set_subgraph_inputs,
                description,
                sub_args_names,
            )

            validate_args_and_maybe_create_graph_inputs(
                sub_kwargs.values(),
                subtracer,
                tx,
                set_subgraph_inputs="automatic",
                description=description,
            )

            autograd_ctx = (
                dynamo_enable_grad(tx, enable_grad)
                if enable_grad is not None
                else contextlib.nullcontext()
            )
            checkpoint_ctx = (
                dynamo_under_activation_checkpoint(tx)
                if under_activation_checkpoint
                else contextlib.nullcontext()
            )

            # For handling side effects, we can make an argument that we don't
            # have to do anything here. The side effects infra does a good job
            # of graph breaking if we mutate any nonlocal or global variable
            # while subtracing. As a result if tracing succeeds, side effects
            # data structure will only contain read-only data structures that
            # are put there for tracking purposes.
            # But on the other hand, there is an argument that if we ever write
            # a new side effect in Dynamo which does not go through the side
            # effect infra, we can end up in bad state.
            # Therefore we restore the side effects after tracing. The catch is
            # that we have to special handle tensor variables. If we have seen a
            # nonlocal variable tensor during subtracing, we want to keep a
            # track of that tensor, so that later subtracing or the root tracer
            # itself does not create a new proxy for the already observed tensor
            # variable.
            if restore_side_effects:
                prev_side_effects = tx.output.side_effects.clone()

            with autograd_ctx, checkpoint_ctx:
                output = f.call_function(tx, args, sub_kwargs)

            if restore_side_effects:
                new_side_effects = tx.output.side_effects.clone()
                prev_side_effects.track_tensor_variables_from_runahead_side_effects(
                    new_side_effects
                )
                tx.output.side_effects = prev_side_effects

            treespec = None
            if should_flatten_outputs:
                # Flatten the speculated subgraph output.
                output, treespec = _make_inlined(tx, pytree.tree_flatten)(
                    output
                ).unpack_var_sequence(tx)
                # Actually, transform the list (returned by flatten) into a tuple
                # for dynamo consistency.
                output = BuiltinVariable(tuple).call_function(tx, [output], {})

            # Register output to graph
            # Modeled off of compile_and_call_fx_graph
            # TODO: support pytree output
            # We check always_restore because we dont use the output or side effects of always_restore code,
            # like bwd.
            if always_restore:
                # Nothing left to do here
                return (output, treespec), tx.output.graph, subtracer.lifted_freevars
            else:
                validate_subgraph_output_types(output)

                # The output proxies might not belong to this SubgraphTracer
                # (if they are free variables that were never lifted)
                # so lift them here.
                output_proxies = output.as_proxy()
                output_proxies = pytree.tree_map(
                    subtracer.maybe_lift_tracked_freevar_to_input, output_proxies
                )

                tx.output.create_node(
                    "output",
                    "output",
                    (subtracer.create_arg((output_proxies,))),
                    {},
                )
                graph = tx.output.graph
                graph.lint()
                lifted_freevars = subtracer.lifted_freevars

                # NOTE: [HigherOrderOperator subgraph input ordering]
                # The input ordering of the higher order ops is determined by the order of
                # the creatation of the placehoder.
                # Mannually created inputs are created in validate_args_and_maybe_create_graph_inputs before
                # speculating subgraph.
                # During subgraph speculation, we may lift closured tensors and free symbols as inputs,
                # their ordering is determined by the time they are lifted: earlier lifted ones precede later
                # lifted ones.
                #
                # Suppose the placeholders are
                # O1, O2, X1, O3, O4, X2, X3, O5 where Xs are lifted phs
                # The following code re-order the placeholders to
                # O1, O2, O3, O4, O5, X1, X2, X3
                def move_lifted_freevars_phs_to_end(
                    graph: torch.fx.Graph, lifted_freevars: tuple[torch.fx.Node]
                ):
                    lifted_ph_set = {
                        child_p.node for child_p in lifted_freevars.values()
                    }

                    prev_phs = [n for n in graph.nodes if n.op == "placeholder"]

                    # No need to reorder when graph doesn't have args or doesn't
                    # have lifted freevars or all inputs are lifted freevars.
                    if (
                        len(prev_phs) == 0
                        or len(lifted_ph_set) == 0
                        or len(prev_phs) == len(lifted_ph_set)
                    ):
                        return

                    # Step 1: find first X1
                    for x1 in prev_phs:
                        if x1 in lifted_ph_set:
                            break

                    assert x1 is not None and x1.op == "placeholder"
                    # Step 2: starting from the X1, skip Xs and prepend Os before X1.
                    cand_x = x1.next
                    while cand_x is not None and cand_x.op == "placeholder":
                        if cand_x in lifted_ph_set:
                            cand_x = cand_x.next
                        else:
                            nxt = cand_x.next
                            cand_x._remove_from_list()
                            x1.prepend(cand_x)
                            cand_x = nxt

                    # Step 3: assert that all placeholders are in the correct order as .
                    # in lifted_freevars
                    after_phs = [
                        node for node in graph.nodes if node.op == "placeholder"
                    ][-len(lifted_freevars) :]
                    assert len(after_phs) == len(lifted_freevars)
                    for child_proxy, ph in zip(lifted_freevars.values(), after_phs):
                        assert child_proxy.node is ph, (
                            "The order of placeholders is different from the order of lifted_freevars"
                        )

                    graph.lint()

                if len(lifted_freevars) > 0:
                    move_lifted_freevars_phs_to_end(graph, lifted_freevars)

                return (
                    (output, treespec),
                    graph,
                    lifted_freevars,
                )

    except Unsupported as ex:
        f_name = f"{type(f).__name__}"
        if isinstance(f, UserFunctionVariable):
            f_name = f.get_name()
        msg = (
            f"speculate_subgraph: while introspecting {description}, we were unable "
            f"to trace function `{f_name}` into a single graph. This means "
            f"that Dynamo was unable to prove safety for this API and will "
            f"fall back to eager-mode PyTorch, which could lead to a slowdown."
        )
        log.info(msg)
        log.info(ex)
        raise ex


def make_attr(tx: "InstructionTranslator", name):
    node = tx.output.create_proxy(
        "get_attr",
        name,
        (),
        {},
    )
    return node


class TorchHigherOrderOperatorVariable(VariableTracker):
    def __init__(
        self, value: HigherOrderOperator, source: Optional[Source] = None, **kwargs
    ) -> None:
        super().__init__(**kwargs)
        self.value = value
        self.source = source

    @staticmethod
    def make(value, source=None, **kwargs):
        from torch._higher_order_ops import BaseHOP

        if value.__name__ == "cond":
            return CondHigherOrderVariable(value, source, **kwargs)
        elif value.__name__ == "while_loop":
            return WhileLoopHigherOrderVariable(value, source, **kwargs)
        elif value.__name__ in ("map", "map_impl"):
            return MapHigherOrderVariable(value, source, **kwargs)
        elif value.__name__ == "executorch_call_delegate":
            return ExecutorchCallDelegateHigherOrderVariable(value, source, **kwargs)
        elif value.__name__ == "out_dtype":
            return OutDtypeHigherOrderVariable(value, source, **kwargs)
        elif value.__name__ == "wrap":
            return WrapHigherOrderVariable(value, source, **kwargs)
        elif value.__name__ == "hints_wrapper":
            return HintsWrapperHigherOrderVariable(value, source, **kwargs)
        elif value.__name__ == "flex_attention":
            return FlexAttentionHigherOrderVariable(value, source, **kwargs)
        elif value.__name__ in (
            "wrap_activation_checkpoint",
            "tag_activation_checkpoint",
        ):
            return CheckpointHigherOrderVariable(value, source, **kwargs)
        elif value.__name__ == "_export_tracepoint":
            return ExportTracepointHigherOrderVariable(value, source, **kwargs)
        elif value.__name__ == "trace_wrapped":
            return TraceWrappedHigherOrderOperatorVariable(value, source, **kwargs)
        elif value.__name__ == "strict_mode":
            return StrictModeHigherOrderVariable(value, source, **kwargs)
        elif value.__name__ == "run_with_rng_state":
            return RunWithRNGStateHigherOrderVariable(value, source, **kwargs)
        elif value.__name__ == "associative_scan":
            return AssociativeScanHigherOrderVariable(value, source, **kwargs)
        elif value.__name__ == "scan":
            return ScanHigherOrderVariable(value, source, **kwargs)
        elif value.__name__ == "call_torchbind":
            return CallTorchbindHigherOrderVariable(value, source, **kwargs)
        elif value.__name__ == "wrap_with_set_grad_enabled":
            return WrapWithSetGradEnabledHigherOrderVariable(value, source, **kwargs)
        elif value.__name__ == "wrap_with_autocast":
            return WrapWithAutocastHigherOrderVariable(value, source, **kwargs)
        elif (
            value.__name__ == "auto_functionalized"
            or value.__name__ == "auto_functionalized_v2"
        ):
            return AutoFunctionalizeHigherOrderVariable(value, source, **kwargs)
        elif value.__name__ == "invoke_subgraph":
            return InvokeSubgraphHigherOrderVariable(value, source, **kwargs)
        elif isinstance(value, BaseHOP):
            return BaseHOPVariable(value, source, **kwargs)
        elif value.__name__ == "custom_function_call":
            return CustomFunctionHigherOrderOperatorVariable(value, source, **kwargs)
        else:
            unimplemented(f"HigherOrderOperator {value.__name__}")

    def call_function(
        self,
        tx: "InstructionTranslator",
        args: list[VariableTracker],
        kwargs: dict[str, VariableTracker],
    ) -> VariableTracker:
        unimplemented(f"HigherOrderOperator {self.value.__name__}")


class CustomFunctionHigherOrderOperatorVariable(TorchHigherOrderOperatorVariable):
    """
    Wraps torch._functorch.autograd_function.custom_function_call
    """

    def call_function(
        self,
        tx: "InstructionTranslator",
        args: "list[VariableTracker]",
        kwargs: "dict[str, VariableTracker]",
    ) -> "VariableTracker":
        return torch._dynamo.variables.UserMethodVariable(
            self.value.__call__.__func__,
            torch._dynamo.variables.UserDefinedObjectVariable(
                self.value, source=self.source
            ),
            source=AttrSource(AttrSource(self.source, "__call__"), "__func__"),
        ).call_function(tx, args, kwargs)


class CondHigherOrderVariable(TorchHigherOrderOperatorVariable):
    @raise_hard_error_if_graph_break(
        reason="Cond doesn't work unless it is captured completely with torch.compile."
    )
    def call_function(
        self,
        tx: "InstructionTranslator",
        args: "list[VariableTracker]",
        kwargs: "dict[str, VariableTracker]",
    ) -> "VariableTracker":
        from . import ListVariable, TensorVariable

        args, kwargs = LazyVariableTracker.realize_all((args, kwargs))

        for i, k in enumerate(["pred", "true_fn", "false_fn", "operands"]):
            if v := kwargs.pop(k, None):
                assert i == len(args), (
                    "did not provide the right number of non-keyword args"
                )
                args.append(v)

        if kwargs:
            unimplemented(f"torch.cond: Got unexpected kwargs: {list(kwargs.keys())}")

        # TODO(voz): Support fake tensor dispatch for recursive
        # ops - see torch/dispatch/_dispatcher.py
        if len(args) != 4:
            unimplemented(
                f"Expected 4 arguments but got {len(args)}.\n"
                f"Usage: cond(pred, true_fn, false_fn, operands)",
            )

        # Specialize into one of the branches since pred is constant
        pred, true_fn, false_fn, operands = args
        if type(args[0]) is ConstantVariable:
            warnings.warn(
                "Pred is a Python constant. When used with torch.cond, it specializes on one of the branches."
                " If you want torch.cond to preserve two branches, please make the predicate a boolean tensor or a SymBool.",
                UserWarning,
            )
            if pred.as_python_constant():
                return true_fn.call_function(tx, operands.unpack_var_sequence(tx), {})
            else:
                return false_fn.call_function(tx, operands.unpack_var_sequence(tx), {})

        # predicate
        if type(pred) not in (ConstantVariable, TensorVariable, SymNodeVariable):
            unimplemented(
                f"Expected pred to be bool or a boolean tensor with single "
                f"item but got {str(type(pred))} "
                f"with original python type {str(pred.python_type())}.",
            )

        # operands
        if not isinstance(operands, (ListVariable, TupleVariable)):
            unimplemented(
                f"Expected operands to be a list/tuple but got "
                f"{operands.python_type()}",
            )
        operands_seq = operands.unpack_var_sequence(tx)
        if not only_consist_of(operands, (TensorVariable, ConstantVariable)):
            unimplemented(
                "Expect operands to be a tuple of pytrees that only consists of tensor leaves."
            )

        # branches
        _check_supported_callable_arg(tx, true_fn, "true_fn")
        _check_supported_callable_arg(tx, false_fn, "false_fn")

        # Our strategy for tracing the true/false branches of cond
        # are to checkpoint our graphstate, run the true branch,
        # roll it back to the checkpoint, and run the false
        # branch, and then merge the graphstates.  Well, perhaps
        # "merge" is too strong a word: we mostly assert that
        # the resulting graphstates have to be the same.
        #
        # We only permit guards to diverge (we union the guards from
        # both branches).  In particular, this means that side
        # effects are NOT permitted inside true/false branches; this
        # would be difficult to implement, because of the path
        # explosion problem.

        def speculate_branch(branch):
            # NB: 0 is predicate
            ix = 1 if branch else 2
            # TODO: Support kwargs
            (
                (ret_val, ret_treespec),
                ret_graph,
                ret_lifted_freevars,
            ) = speculate_subgraph(
                tx,
                args[ix],
                operands_seq,
                {},
                "cond",
                source_target=self.value,
                should_flatten_outputs=True,
            )

            if not only_consist_of(ret_val, (TensorVariable,)):
                unimplemented(
                    "Expected branches to return a possibly nested list/tuple/dict of tensors but it consists of non tensors.",
                )
            return ret_val, ret_treespec, ret_graph, ret_lifted_freevars

        (true_r, true_treespec, true_graph, true_lifted_freevars) = speculate_branch(
            True
        )
        true_nn_modules = dict(tx.output.nn_modules)

        (
            false_r,
            false_treespec,
            false_graph,
            false_lifted_freevars,
        ) = speculate_branch(False)
        false_nn_modules = dict(tx.output.nn_modules)

        same_treespec = _make_inlined(tx, pytree.TreeSpec.__eq__)(
            true_treespec, false_treespec
        )
        if not same_treespec.as_python_constant():
            unimplemented("Expected branches to return the same pytree structure.")

        (
            true_graph,
            false_graph,
            true_shared,
            _false_shared,
            unique_true,
            unique_false,
        ) = _merge_graph_inputs(
            true_graph,
            true_lifted_freevars,
            "true_branch",
            false_graph,
            false_lifted_freevars,
            "false_branch",
        )

        true_name = tx.output.install_subgraph(
            "cond_true",
            torch.fx.GraphModule(true_nn_modules, true_graph),
        )
        false_name = tx.output.install_subgraph(
            "cond_false",
            torch.fx.GraphModule(false_nn_modules, false_graph),
        )

        true_node = make_attr(tx, true_name)
        false_node = make_attr(tx, false_name)

        p_args = (
            pred.as_proxy(),
            true_node,
            false_node,
            # We pick true_shared but it shouldn't matter
            true_shared + unique_true + unique_false,
        )

        return _call_function_and_unflatten_output(
            tx,
            torch.ops.higher_order.cond,
            p_args,
            {},
            None,
            true_treespec,
        )


class CallTorchbindHigherOrderVariable(TorchHigherOrderOperatorVariable):
    def __init__(self, hop, source, script_obj_var, method_name) -> None:
        super().__init__(hop, source)
        self.script_obj_var = script_obj_var
        self.method_name = method_name

    def call_function(
        self,
        tx: "InstructionTranslator",
        args: list[VariableTracker],
        kwargs: dict[str, VariableTracker],
    ) -> VariableTracker:
        from .builder import wrap_fx_proxy

        args, kwargs = LazyVariableTracker.realize_all((args, kwargs))

        args_proxy = [arg.as_proxy() for arg in args]
        kwargs_proxy = {k: v.as_proxy() for k, v in kwargs.items()}
        return wrap_fx_proxy(
            tx=tx,
            proxy=tx.output.create_proxy(
                "call_function",
                self.value,
                args=tuple(
                    [self.script_obj_var.as_proxy(), self.method_name] + args_proxy
                ),
                kwargs=kwargs_proxy,
            ),
        )


def validate_subgraph_output_types(output: VariableTracker):
    """Verify that that the output of the subgraph is a tensor,
    int, bool, SymBool, or SymInt.
    """
    from . import TensorVariable

    if non_tensor_output := find_mismatched_vars(
        output, TensorVariable, allow_none=True
    ):
        for out in non_tensor_output:
            if (
                isinstance(out, SymNodeVariable) and out.python_type() in (int, bool)
            ) or (
                isinstance(out, ConstantVariable) and out.python_type() in (int, bool)
            ):
                continue
            unimplemented(
                f"HigherOrderOperator body's output must consist of tensors or ints only but got {out.python_type()}"
            )


class WhileLoopHigherOrderVariable(TorchHigherOrderOperatorVariable):
    @raise_hard_error_if_graph_break(
        reason="while_loop doesn't work unless it is captured completely with torch.compile."
    )
    def call_function(
        self,
        tx: "InstructionTranslator",
        args: list[VariableTracker],
        kwargs: dict[str, VariableTracker],
    ) -> VariableTracker:
        from torch._higher_order_ops.while_loop import _create_unbacked_symint

        from . import TensorVariable

        args, kwargs = LazyVariableTracker.realize_all((args, kwargs))
        cond_fn, body_fn, operands, additional_inputs = args

        # Input checks
        for i, k in enumerate(["cond_fn", "body_fn", "operands"]):
            if v := kwargs.pop(k, None):
                assert i == len(args), (
                    "did not provide the right number of non-keyword args"
                )
                args.append(v)

        if kwargs:
            unimplemented(
                f"torch.while_loop: Got unexpected kwargs: {list(kwargs.keys())}"
            )

        if len(args) != 4:
            unimplemented(
                f"Expected 4 arguments but got {len(args)}.\n"
                f"Usage: while_loop(cond_fn, body_fn, operands)",
            )

        # cond_fn and body_fn input check
        _check_supported_callable_arg(tx, cond_fn, "cond_fn")
        _check_supported_callable_arg(tx, body_fn, "body_fn")

        # operands input check
        operands_seq = operands.unpack_var_sequence(tx)

        # additional_inputs input check
        if not isinstance(additional_inputs, (ListVariable, TupleVariable)):
            unimplemented(
                f"Expected additional_inputs to be a list/tuple but got "
                f"{additional_inputs.python_type()}. It seems to be an "
                f"internal error, please report an issue to PyTorch."
            )
        additional_inputs_seq = additional_inputs.unpack_var_sequence(tx)

        with discard_graph_changes(tx):
            # See NOTE [unspecialize int carry with unbacked symints]
            # Note: this must be run under discard graph changes.
            def create_unbacked_sym_node_var(tx) -> SymNodeVariable:
                example_value = _create_unbacked_symint(
                    tx.output.fake_mode, ignore_fresh_unbacked_symbols=True
                )
                proxy = tx.output.current_tracer.create_graph_input(
                    "unbacked_symint", type(example_value), example_value
                )
                return SymNodeVariable.create(tx, proxy, example_value)

            new_operands_seq = [
                (
                    create_unbacked_sym_node_var(tx)
                    if (
                        isinstance(carry, ConstantVariable)
                        and carry.python_type() is int
                    )
                    or (isinstance(carry, SymNodeVariable))
                    else carry
                )
                for carry in operands_seq
            ]

        # create cond subgrpahs
        (
            (cond_r, _cond_treespec),
            cond_graph,
            cond_lifted_freevars,
        ) = speculate_subgraph(
            tx,
            cond_fn,
            new_operands_seq + additional_inputs_seq,
            {},
            "while_loop",
            source_target=self.value,
            # NOTE [why we cannot use "automatic" for while_loop]:
            # The reason is that we want to enforce
            # the ordering of inputs and outputs to be consistent and the the ordering
            # of cond_fn and body_fn to the consistent.
            # e.g. suppose we use "automatic" and we have:
            #
            # def body_fn(ph1, ph2):
            #   new_a, new_b = ph2.cos(), ph1.sin()
            #   return new_a, new_b
            #
            # a, b = torch.randn(3), torch.randn(3)
            # new_a, new_b = body_fn(a, b)
            #
            # Using automatic, the ordering of arguments will be the order that they're
            # used. In this example, the capture graph looks like:
            #
            # def captured_body(ph1, ph2):
            #   new_a, new_b = ph1.cos(), ph2.add_(1)
            #   return new_a, new_b
            #
            # This is fine when we change the calling convention of captured_body to be
            # new_a, new_b = captured_body(b, a).
            # But for while_loop, the next iteration's input is previous iteration output
            # we'll end up feeding captured_body(new_a, new_b) instead.
            # So it's best we always enforce the ordering of carried_inputs the same as outputs
            # with "flatten_manual".
            set_subgraph_inputs="flatten_manual",
        )
        cond_nn_modules = dict(tx.output.nn_modules)
        validate_subgraph_output_types(cond_r)
        if isinstance(cond_r, TensorVariable):
            cond_r_meta = _extract_tensor_metadata(
                cond_r.proxy.node.meta["example_value"], include_contiguity=False
            )
            if (
                not cond_r_meta.dtype == torch.bool
                or not cond_r_meta.shape == torch.Size([])
            ):
                unimplemented(
                    f"Expected cond_fn to return a scalar tensor or a bool but got {cond_r_meta.shape}"
                )
        elif isinstance(cond_r, ConstantVariable):
            # short-circuiting while_loop when cond_fn returns a constant such as 0, 1 True or False
            pred = cond_r.as_python_constant()
            if pred:
                unimplemented(
                    f"Infinite loop detected because while_loop's cond_fn always returns the same value {pred}"
                )
            else:
                return operands

        # create body subgraph
        (
            (body_r, body_treespec),
            body_graph,
            body_lifted_freevars,
        ) = speculate_subgraph(
            tx,
            body_fn,
            new_operands_seq + additional_inputs_seq,
            {},
            "while_loop",
            source_target=self.value,
            set_subgraph_inputs="flatten_manual",
            should_flatten_outputs=True,
        )
        validate_subgraph_output_types(body_r)

        check_meta_consistency_vt(
            body_r.unpack_var_sequence(tx),
            operands_seq,
            "body_fn_output",
            "carried_inputs",
        )

        (
            cond_graph,
            body_graph,
            cond_shared,
            _body_shared,
            cond_unique,
            body_unique,
        ) = _merge_graph_inputs(
            cond_graph,
            cond_lifted_freevars,
            "cond_fn",
            body_graph,
            body_lifted_freevars,
            "body_fn",
        )

        # Note: cond_shared and body_shared refer to the same proxy in parent graph
        # so using either of them is OK. Use cond_shared as it doesnt matter.
        additional_lifted_inputs = cond_shared + cond_unique + body_unique

        body_nn_modules = dict(tx.output.nn_modules)

        cond_name = tx.output.install_subgraph(
            "cond_fn",
            torch.fx.GraphModule(cond_nn_modules, cond_graph),
        )
        body_name = tx.output.install_subgraph(
            "body_fn",
            torch.fx.GraphModule(body_nn_modules, body_graph),
        )

        cond_node = make_attr(tx, cond_name)
        body_node = make_attr(tx, body_name)

        p_args = (
            cond_node,
            body_node,
            tuple([operand.as_proxy() for operand in operands_seq]),
            tuple(
                [inp.as_proxy() for inp in additional_inputs_seq]
                + additional_lifted_inputs
            ),
        )

        flat_example_value = pytree.tree_map_only(
            torch.fx.Proxy,
            lambda a: a.node.meta["example_value"],
            body_r.as_proxy(),
        )
        unspecialized_flat_example_value = pytree.tree_map_only(
            (int, torch.SymInt),
            lambda _: _create_unbacked_symint(
                tx.output.fake_mode, ignore_fresh_unbacked_symbols=False
            ),
            flat_example_value,
        )
        return _call_function_and_unflatten_output(
            tx,
            torch.ops.higher_order.while_loop,
            p_args,
            {},
            unspecialized_flat_example_value,
            body_treespec,
        )


class AssociativeScanHigherOrderVariable(TorchHigherOrderOperatorVariable):
    @raise_hard_error_if_graph_break(
        reason="associative_scan must be captured completely with torch.compile."
    )
    def call_function(
        self,
        tx: "InstructionTranslator",
        args: list[VariableTracker],
        kwargs: dict[str, VariableTracker],
    ) -> VariableTracker:
        from torch._higher_order_ops.utils import first_slice_copy

        from . import TensorVariable
        from .builder import wrap_fx_proxy

        args, kwargs = LazyVariableTracker.realize_all((args, kwargs))

        def arg_extractor(combine_fn, xs, additional_inputs):
            return combine_fn, xs, additional_inputs

        combine_fn, xs, additional_inputs = arg_extractor(*args, **kwargs)

        if xs.python_type() != list:
            unimplemented(
                f"Expected xs to be a list of tensors but got {xs.python_type()}",
            )
        assert isinstance(xs, torch._dynamo.variables.lists.BaseListVariable)

        # Ensure that all additional_inputs are TensorVariables and no
        # ints or SymInts as this is not yet supported
        assert all(isinstance(t, TensorVariable) for t in additional_inputs.items)

        # Trace the subgraph
        # The sub_args is a slice of original input, e.g. if input.size is (3, 4), and scan dim=0
        # the sub_args shape will be (4, ).
        with discard_graph_changes(tx):
            sub_args = [
                _make_inlined(tx, first_slice_copy)(leaf)
                for leaf in itertools.chain(xs.items, xs.items)
            ]
            sub_args_additional_inputs = [
                t.call_method(tx, "clone", args=(), kwargs={})
                for t in additional_inputs.items
            ]

        sub_args = sub_args + sub_args_additional_inputs
        (
            (combine_result, _combine_treespec),
            combine_graph,
            combine_lifted_freevars,
        ) = speculate_subgraph(
            tx,
            combine_fn,
            sub_args,
            sub_kwargs={},
            description="associative_scan_combine_fn",
            source_target=self.value,
            set_subgraph_inputs="flatten_manual",
        )

        combine_gm = torch.fx.GraphModule(dict(tx.output.nn_modules), combine_graph)

        from torch._higher_order_ops.utils import (
            _has_potential_branch_input_alias,
            _has_potential_branch_input_mutation,
            _maybe_fake_tracing,
        )
        from torch._inductor.utils import is_pointwise_use

        with tx.fake_mode:
            xs_fake = [
                first_slice_copy(leaf.proxy.node.meta["example_value"].clone())
                for leaf in itertools.chain(xs.items, xs.items)
            ]
            additional_fake = [
                leaf.proxy.node.meta["example_value"].clone()
                for leaf in additional_inputs.items
            ]
            sub_args_fake = xs_fake + additional_fake
            pre_dispatch = False

            fx = _maybe_fake_tracing(
                combine_gm, sub_args_fake, pre_dispatch=pre_dispatch
            )

            for node in fx.graph.nodes:
                # Check that the combine_fn is pointwise, if combine_mode='pointwise'
                if not all(
                    is_pointwise_use(use) or use.op == "output" for use in node.users
                ):
                    raise RuntimeError(
                        "For combine_mode='pointwise', the combine_fn needs to be pointwise"
                    )

            if _has_potential_branch_input_mutation(
                combine_gm, sub_args_fake, pre_dispatch=pre_dispatch
            ):
                raise RuntimeError("Combine_fn might be modifying the input!")  # noqa: F541
            if _has_potential_branch_input_alias(
                combine_gm, sub_args_fake, pre_dispatch=pre_dispatch
            ):
                raise RuntimeError("Combine_fn might be aliasing the input!")  # noqa: F541

        combine_freevars_proxy = tuple(combine_lifted_freevars.keys())

        if combine_result.python_type() != list:
            unimplemented(
                f"Expected combine_fn to return a list if tensor but got {combine_result.python_type()}",
            )

        xs_proxy = xs.as_proxy()
        additional_inputs_proxy = additional_inputs.as_proxy() + combine_freevars_proxy
        check_meta_consistency_vt(
            [_make_inlined(tx, first_slice_copy)(t) for t in xs.items],
            combine_result.unpack_var_sequence(tx),
            "initial_xs",
            "combine_fn_output",
        )

        combine_fn_name = tx.output.install_subgraph(
            "associative_scan_combine_fn", combine_gm
        )

        p_args = (
            make_attr(tx, combine_fn_name),
            xs_proxy,
            additional_inputs_proxy,
        )

        with tx.fake_mode:
            out_meta = tuple(
                inp_proxy.node.meta["example_value"].clone() for inp_proxy in xs_proxy
            )
        return wrap_fx_proxy(
            tx=tx,
            proxy=tx.output.create_proxy(
                "call_function", torch.ops.higher_order.associative_scan, p_args, {}
            ),
            example_value=out_meta,
        )


class ScanHigherOrderVariable(TorchHigherOrderOperatorVariable):
    @raise_hard_error_if_graph_break(
        reason="scan must be captured completely with torch.compile."
    )
    def call_function(
        self,
        tx: "InstructionTranslator",
        args: list[VariableTracker],
        kwargs: dict[str, VariableTracker],
    ) -> VariableTracker:
        import functools

<<<<<<< HEAD
        from torch._higher_order_ops.scan import first_slice_copy, stack_y
=======
        from . import TensorVariable
        from .builder import wrap_fx_proxy
>>>>>>> e4c558be

        args, kwargs = LazyVariableTracker.realize_all((args, kwargs))

        def arg_extractor(combine_fn, init, xs, additional_inputs):
            return combine_fn, init, xs, additional_inputs

        if len(args) != 3:
            unimplemented(
                f"Expected 3 positional arguments but got {len(args)}.\n"
                f"Usage: scan(combine_fn, init, xs)",
            )

        combine_fn, init, xs, additional_inputs = arg_extractor(*args, **kwargs)
<<<<<<< HEAD
=======
        assert isinstance(additional_inputs, variables.TupleVariable)

        # Ensure that all additional_inputs are TensorVariables and no
        # ints or SymInts as this is not yet supported
        assert all(isinstance(t, TensorVariable) for t in additional_inputs.items)
>>>>>>> e4c558be

        # combine_fn input check
        # We need to get the pure combine_fn from the functools.partial
        _check_supported_callable_arg(
            tx, combine_fn.keywords["combine_fn"], "combine_fn"
        )

        # init input check
        if not isinstance(init, (ListVariable, TupleVariable)):
            unimplemented(
                f"Expected init to be a list/tuple with at least one element but got "
                f"{init.python_type()}. It seems to be an "
                f"internal error, please report an issue to PyTorch."
            )
        init_len = len(init.items)
        if init_len == 0:
            unimplemented(
                "scan() operator requires init leaves.  It seems to be an "
                "internal error, please report an issue to PyTorch."
            )
        init_vars = init.unpack_var_sequence(tx)
        _check_all_tensorvariable(init_vars)

        if args[0].python_type() is not functools.partial:
            unimplemented(
                f"Expected args[0], aka, inits to be a FunctoolsPartialVariable but got "
                f"{args[0].python_type()}. It seems to be an "
                f"internal error, please report an issue to PyTorch."
            )
        init_treespec = args[0].keywords["spec_init"]

        # xs input check
        if not isinstance(xs, (ListVariable, TupleVariable)):
            unimplemented(
                f"Expected xs to be a list/tuple but got "
                f"{xs.python_type()}. It seems to be an "
                f"internal error, please report an issue to PyTorch."
            )
        xs_vars = xs.unpack_var_sequence(tx)
        _check_all_tensorvariable(xs_vars)

        # additional_inputs input check
        if not isinstance(additional_inputs, (ListVariable, TupleVariable)):
            unimplemented(
                f"Expected additional_inputs to be a list/tuple but got "
                f"{additional_inputs.python_type()}. It seems to be an "
                f"internal error, please report an issue to PyTorch."
            )
<<<<<<< HEAD
        additional_inputs_vars = additional_inputs.unpack_var_sequence(tx)
        _check_all_tensorvariable(additional_inputs_vars)

        scan_length = get_fake_value(xs_vars[0].as_proxy().node, tx).size()[0]
=======
        assert isinstance(init, variables.BaseListVariable)

        scan_length = get_fake_value(xs.items[0].as_proxy().node, tx).size()[0]
>>>>>>> e4c558be
        if scan_length == 0:
            unimplemented(
                "scan() operator doesn't support zero-sized tensors during tracing."
            )

        # Trace the subgraph
        with discard_graph_changes(tx):
            sub_args_init = [
                ini.call_method(tx, "clone", args=(), kwargs={}) for ini in init_vars
            ]
            # The sub_args_inp is a slice of original input, e.g. if input.size is (3, 4), and scan dim=0
            # the sub_args_inp shape will be (4, ).
<<<<<<< HEAD
            sub_args_inp = [_make_inlined(tx, first_slice_copy)(inp) for inp in xs_vars]
=======
            sub_args_inp = [
                _make_inlined(tx, first_slice_copy)(inp) for inp in xs.items
            ]
>>>>>>> e4c558be
            sub_args_additional_inputs = [
                t.call_method(tx, "clone", args=(), kwargs={})
                for t in additional_inputs_vars
            ]

        sub_args = sub_args_init + sub_args_inp + sub_args_additional_inputs
        (
            (combine_result, _combine_treespec),
            combine_graph,
            combine_lifted_freevars,
        ) = speculate_subgraph(
            tx,
            combine_fn,
            sub_args,
            sub_kwargs={},
            description="scan_combine_fn",
            source_target=self.value,
            set_subgraph_inputs="flatten_manual",
        )
<<<<<<< HEAD
        combine_freevars_proxy = list(combine_lifted_freevars.keys())
=======
        combine_freevars_proxy = tuple(combine_lifted_freevars.keys())
>>>>>>> e4c558be

        # Collect the results from the comnbine_fn
        results = combine_result.unpack_var_sequence(tx)
        _combine_treespec = _make_inlined(tx, pytree.tree_structure)(combine_result)

        # Check whether the combine_fn returns two child trees.
        # One for the carries and one for the outputs
        if len(results) != 2:
            unimplemented(
                f"combine_fn needs to produce two pytrees, one for the carries and one for the outputs "
                f"but combine_fn produces the pytree {_combine_treespec.as_python_constant()}."
            )

        carry_tree, out_tree = results
        carry_vars, carry_treespec = _make_inlined(tx, pytree.tree_flatten)(
            carry_tree
        ).unpack_var_sequence(tx)
        carry_vars = carry_vars.unpack_var_sequence(tx)
        out_vars = _make_inlined(tx, pytree.tree_leaves)(out_tree).unpack_var_sequence(
            tx
        )

        # Check whether the carries produced by combine_fn has the same treespec as the init
        # We need to have this check this way, because in case init is a TreeSpec and carry
        # but carry is only a LeafSpec, these two cannot be compared correctly.
        if (
            isinstance(init_treespec.as_python_constant(), pytree.LeafSpec)
            != isinstance(carry_treespec.as_python_constant(), pytree.LeafSpec)
        ) or not _make_inlined(tx, pytree.TreeSpec.__eq__)(
            init_treespec, carry_treespec
        ).as_python_constant():
            unimplemented(
                f"The tree structure of the inits and the carries produced by the combine_fn "
                f"are expected to be identical, but got "
                f"init: {init_treespec.as_python_constant()} vs carry: {carry_treespec.as_python_constant()}."
            )

        # Check meta data of carries and inits. If we pass this stage, we are sure that the init and carries
        # have the same tree structure
        check_meta_consistency_vt(
            init_vars,
            carry_vars,
            "init",
            "carry",
        )

        # Compute the proxies
        xs_proxy = xs.as_proxy()
        init_proxy = init.as_proxy()
        additional_inputs_proxy = list(additional_inputs.as_proxy()) + list(
            combine_freevars_proxy
        )
        y_proxies = [out_var.as_proxy() for out_var in out_vars]

        combine_gm = torch.fx.GraphModule(dict(tx.output.nn_modules), combine_graph)
        combine_fn_name = tx.output.install_subgraph("scan_combine_fn", combine_gm)

        p_args = (
            make_attr(tx, combine_fn_name),
            init_proxy,
            xs_proxy,
            additional_inputs_proxy,
        )

        with tx.fake_mode:
            example_carry = [
                init_p.node.meta["example_value"].clone() for init_p in init_proxy
            ]
            # For the fake mode, we need to duplicate the init tensor along the dim
            # to have the same size as the xs arguments
            example_stacked_out = [
                stack_y(y.node.meta["example_value"], scan_length) for y in y_proxies
            ]
            out_meta = [*example_carry, *example_stacked_out]

        return _call_function_and_unflatten_output(
            tx, torch.ops.higher_order.scan, p_args, {}, out_meta, _combine_treespec
        )


def non_single_tensor_return_unsupported(api, ret):
    from . import TensorVariable

    if not isinstance(ret, TensorVariable):
        raise Unsupported(
            f"{api} over function that returns something other than one Tensor"
        )


class MapHigherOrderVariable(TorchHigherOrderOperatorVariable):
    def call_function(
        self,
        tx: "InstructionTranslator",
        args: list[VariableTracker],
        kwargs: dict[str, VariableTracker],
    ) -> VariableTracker:
        from . import TensorVariable
        from .builder import wrap_fx_proxy_cls

        if len(kwargs) > 0:
            unimplemented(
                "torch.ops.higher_order.map: kwargs are not supported in the map operator."
            )

        _check_supported_callable_arg(tx, args[0].realize(), "map_fn")

        assert type(args[1].realize()) is TensorVariable

        sample_shape = get_fake_value(args[1].as_proxy().node, tx).size()

        if len(sample_shape) < 1 or sample_shape[0] == 0:
            unimplemented(
                "map() operator doesn't support scalar or zero-sized tensors during tracing."
            )

        # To get the example output from map() we will need to provide at least one sample to
        # the loop body. In our case we will always use xs[0], and our map() won't support zero
        # sized tensor during tracing.
        with discard_graph_changes(tx):
            first_dim = wrap_fx_proxy_cls(
                target_cls=TensorVariable, tx=tx, proxy=args[1].as_proxy()[0]
            )

        # TODO: Support kwargs
        (
            (body_r, body_spec),
            body_graph,
            body_lifted_freevars,
        ) = speculate_subgraph(
            tx,
            args[0],
            [
                first_dim,
                *args[2:],
            ],
            {},
            "torch.ops.higher_order.map",
            source_target=self.value,
            set_subgraph_inputs="flatten_manual",
            should_flatten_outputs=True,
        )

        subgraph_example_value = [
            proxy.node.meta["example_value"] for proxy in body_r.as_proxy()
        ]

        with tx.output.fake_mode:
            # We need to expand the example output from map() so that it has
            # the same first dimension as the mapped input.
            # We also do a clone with contiguous_format. This is to be consistent with
            # eager semantic of map, which stacks the outputs. The result is contiguous
            # as a result of the stack operation.
            map_example_out = [
                t.expand(sample_shape[0], *t.size()).clone(
                    memory_format=torch.contiguous_format
                )
                for t in subgraph_example_value
            ]

        body_nn_modules = dict(tx.output.nn_modules)

        body_name = tx.output.install_subgraph(
            "map_body",
            torch.fx.GraphModule(body_nn_modules, body_graph),
        )

        body_node = make_attr(tx, body_name)

        p_args = (
            body_node,
            [args[1].as_proxy()],
            [arg.as_proxy() for arg in args[2:]] + list(body_lifted_freevars.keys()),
        )

        return _call_function_and_unflatten_output(
            tx, torch.ops.higher_order.map_impl, p_args, {}, map_example_out, body_spec
        )


class ExecutorchCallDelegateHigherOrderVariable(TorchHigherOrderOperatorVariable):
    def call_function(
        self,
        tx: "InstructionTranslator",
        args: "list[VariableTracker]",
        kwargs: "dict[str, VariableTracker]",
    ) -> "VariableTracker":
        from .builder import wrap_fx_proxy

        # This is operator for delegation within Executorch which calls a
        # specific function in the given lowered module with the given
        # operators. The actual operator is defined in the Executorch codebase.
        # This is a bad hierarchical violation since
        # executorch_call_delegate sits at a higher level than dynamo, but
        # there's no real solution to this issue yet.
        if len(kwargs) > 0:
            unimplemented(
                "executorch_call_delegate: kwargs arguments were not enabled."
            )
        lowered_module = tx.output.get_submodule(args[0].module_key)

        lowered_node = make_attr(tx, args[0].module_key)

        p_args = tuple(arg.as_proxy() for arg in args[1:])
        real_sub_args = pytree.tree_map_only(
            torch.fx.Proxy, lambda a: get_fake_value(a.node, tx), p_args
        )

        with tx.fake_mode:
            example_value = lowered_module.original_module.module()(*real_sub_args)

        # NOTE [Guaranteeing the 1-1 correspondence of FakeTensors and real tensors]:
        # executorch modules promise not to alias inputs and outputs.
        # Thus, output FakeTensors will correctly not alias input FakeTensors.
        _assert_tensors_nonaliasing(real_sub_args, example_value)

        p_args = (lowered_node,) + p_args

        # Store the invocation as a call
        return wrap_fx_proxy(
            tx=tx,
            proxy=tx.output.create_proxy(
                "call_function",
                self.value,
                args=tuple(p_args),
                kwargs={},
            ),
            example_value=example_value,
        )


class FunctorchHigherOrderVariable(UserFunctionVariable):
    def call_function(
        self,
        tx: "InstructionTranslator",
        args: "list[VariableTracker]",
        kwargs: "dict[str, VariableTracker]",
    ) -> "VariableTracker":
        return super().call_function(tx, args, kwargs)


class FunctionalCallVariable(FunctorchHigherOrderVariable):
    def call_function(
        self, tx, args: list[VariableTracker], kwargs: dict[str, VariableTracker]
    ) -> VariableTracker:
        if not torch._dynamo.config.inline_inbuilt_nn_modules:
            unimplemented(
                "torch.func.functional_call capture is disabled, "
                "it can be turned on by setting "
                "`torch._dynamo.config.inline_inbuilt_nn_modules=True`"
            )
        return super().call_function(tx, args, kwargs)


class WrapHigherOrderVariable(TorchHigherOrderOperatorVariable):
    def install_subgraph_in_output_graph(
        self, tx, fn_vt, fn_args_vt, kwargs, body_gmod, attr_name="wrap_body"
    ):
        return tx.output.install_subgraph(
            f"{attr_name}",
            body_gmod,
        )

    def create_wrapped_node(
        self,
        tx: "InstructionTranslator",
        fn_vt,
        fn_args_vt,
        kwargs,
        description,
        under_activation_checkpoint=False,
        *,
        subgraph_name="wrap_body",
    ):
        # See NOTE [HigherOrderOperator tracing design] for more details

        (
            (body_r, treespec),
            body_graph,
            body_lifted_freevars,
        ) = speculate_subgraph(
            tx,
            fn_vt,
            fn_args_vt,
            kwargs,
            description,
            source_target=self.value,
            should_flatten_outputs=True,
            under_activation_checkpoint=under_activation_checkpoint,
        )

        body_gmod = torch.fx.GraphModule(tx.output.nn_modules, body_graph)
        body_name = self.install_subgraph_in_output_graph(
            tx,
            fn_vt,
            fn_args_vt,
            kwargs,
            body_gmod,
            attr_name=subgraph_name,
        )
        body_node = make_attr(tx, body_name)

        # Since, we call `speculate_subgraph` with `set_subgraph_inputs="automatic`,
        # all the arguments are lifted.
        lifted_args = tuple(arg for arg in body_lifted_freevars.keys())

        proxy_args = (body_node,) + lifted_args
        example_value = pytree.tree_map_only(
            torch.fx.Proxy,
            lambda a: a.node.meta["example_value"],
            body_r.as_proxy(),
        )

        return proxy_args, {}, example_value, body_r, treespec, body_gmod, body_name

    def call_function(
        self,
        tx: "InstructionTranslator",
        args: "list[VariableTracker]",
        kwargs: "dict[str, VariableTracker]",
    ) -> "VariableTracker":
        # This flattens the kwargs into lifted args
        (
            p_args,
            p_kwargs,
            _example_value,
            body_r,
            treespec,
            _,
            _,
        ) = self.create_wrapped_node(tx, args[0], args[1:], kwargs, "wrap")

        if len(p_kwargs) > 0:
            unimplemented("kwargs should have been flattened into lifted args")

        flat_example_value = pytree.tree_map_only(
            torch.fx.Proxy,
            lambda a: a.node.meta["example_value"],
            body_r.as_proxy(),
        )

        return _call_function_and_unflatten_output(
            tx, self.value, tuple(p_args), p_kwargs, flat_example_value, treespec
        )


class WrapWithSetGradEnabledHigherOrderVariable(TorchHigherOrderOperatorVariable):
    """
    This hop is not exposed to users but is inserted into the graph
    after export as a post-processing step.
    """

    def call_function(
        self,
        tx: "InstructionTranslator",
        args: "list[VariableTracker]",
        kwargs: "dict[str, VariableTracker]",
    ) -> "VariableTracker":
        args, kwargs = LazyVariableTracker.realize_all((args, kwargs))

        if kwargs:
            unimplemented(
                f"wrap_with_set_grad_enabled: Got unexpected kwargs: {list(kwargs.keys())}"
            )

        grad_enabled, fn_var, *rest_args = args

        if not isinstance(grad_enabled, ConstantVariable):
            unimplemented("grad_enabled must be a constant")

        _check_supported_callable_arg(tx, fn_var, "enable_grad_fn")

        with torch.set_grad_enabled(grad_enabled.as_python_constant()):
            (
                (body_r, treespec),
                body_graph,
                body_lifted_freevars,
            ) = speculate_subgraph(
                tx,
                fn_var,
                [*rest_args],
                {},
                "torch.ops.higher_order.wrap_with_set_grad_enabled",
                source_target=self.value,
                set_subgraph_inputs="manual",
                should_flatten_outputs=True,
            )

        if len(body_lifted_freevars) > 0:
            unimplemented(
                f"wrap_with_set_grad_enabled: Got unexpected freevars {body_lifted_freevars}"
            )

        body_gmod = torch.fx.GraphModule(tx.output.nn_modules, body_graph)
        body_name = tx.output.install_subgraph(
            "wrap_body",
            body_gmod,
        )

        body_node = make_attr(tx, body_name)

        proxy_args = tuple(
            [
                grad_enabled.as_python_constant(),
                body_node,
            ]
            + [operand.as_proxy() for operand in rest_args]
        )
        example_value = pytree.tree_map_only(
            torch.fx.Proxy,
            lambda a: a.node.meta["example_value"],
            body_r.as_proxy(),
        )
        return _call_function_and_unflatten_output(
            tx, self.value, proxy_args, {}, example_value, treespec
        )


class WrapWithAutocastHigherOrderVariable(TorchHigherOrderOperatorVariable):
    """
    This hop is not exposed to users but is inserted into the graph
    after export as a post-processing step.
    """

    def call_function(
        self,
        tx: "InstructionTranslator",
        args: "list[VariableTracker]",
        kwargs: "dict[str, VariableTracker]",
    ) -> "VariableTracker":
        args, kwargs = LazyVariableTracker.realize_all((args, kwargs))

        if kwargs:
            unimplemented(
                f"wrap_with_autocast: Got unexpected kwargs: {list(kwargs.keys())}"
            )

        device_type, dtype, enabled, cache_enabled, fn_var, *rest_args = args

        for arg in [device_type, dtype, enabled, cache_enabled]:
            if not isinstance(arg, ConstantVariable):
                unimplemented(
                    "device_type, dtype, enabled, cache_enabled must be constants"
                )

        _check_supported_callable_arg(tx, fn_var, "autocast")

        python_constants = [
            arg.as_python_constant()
            for arg in [device_type, dtype, enabled, cache_enabled]
        ]

        with torch.autocast(*python_constants):
            (
                (body_r, treespec),
                body_graph,
                body_lifted_freevars,
            ) = speculate_subgraph(
                tx,
                fn_var,
                [*rest_args],
                {},
                "torch.ops.higher_order.wrap_with_autocast",
                source_target=self.value,
                set_subgraph_inputs="manual",
                should_flatten_outputs=True,
            )

        if len(body_lifted_freevars) > 0:
            unimplemented(
                f"wrap_with_autocast: Got unexpected freevars {body_lifted_freevars}"
            )

        body_gmod = torch.fx.GraphModule(tx.output.nn_modules, body_graph)
        body_name = tx.output.install_subgraph(
            "wrap_body",
            body_gmod,
        )

        body_node = make_attr(tx, body_name)

        proxy_args = tuple(
            [
                *python_constants,
                body_node,
            ]
            + [operand.as_proxy() for operand in rest_args]
        )
        example_value = pytree.tree_map_only(
            torch.fx.Proxy,
            lambda a: a.node.meta["example_value"],
            body_r.as_proxy(),
        )

        return _call_function_and_unflatten_output(
            tx, self.value, proxy_args, {}, example_value, treespec
        )


class HintsWrapperHigherOrderVariable(TorchHigherOrderOperatorVariable):
    @raise_hard_error_if_graph_break(
        reason="Hints_wrapper doesn't work unless it is captured completely with torch.compile."
    )
    def call_function(
        self, tx, args: "list[VariableTracker]", kwargs: "dict[str, VariableTracker]"
    ) -> "VariableTracker":
        _check_supported_callable_arg(tx, args[0], "body_fn")

        # inputs
        if len(args) != 3:
            unimplemented(
                f"Expected 3 arguments but got {len(args)}.\n"
                f"Usage: hints_wrapper(body_fn, args, kwargs, hints).\n"
                f"kwargs required to be provided explicitly."
            )

        if not isinstance(args[1], (ListVariable, TupleVariable)):
            unimplemented(
                f"Expected a tuple but got {args[1].python_type()}",
            )
        operands = args[1].unpack_var_sequence(tx)

        if not isinstance(args[2], ConstDictVariable):
            unimplemented(
                f"Expected a dict but got {args[2].python_type()}",
            )

        if "hints" not in kwargs:
            raise IncorrectUsage("hints_wrapper - key hints not provided")

        (
            (body_r, treespec),
            body_graph,
            body_lifted_freevars,
        ) = speculate_subgraph(
            tx,
            args[0],  # function
            operands,
            args[2].as_python_constant(),
            "hints_wrapper",
            source_target=self.value,
            should_flatten_outputs=True,
        )

        body_gmod = torch.fx.GraphModule(tx.output.nn_modules, body_graph)
        body_name = tx.output.install_subgraph(
            "hints_wrapper_body",
            body_gmod,
        )

        body_node = make_attr(tx, body_name)

        # Since, we call `speculate_subgraph` with `set_subgraph_inputs="automatic`,
        # all the arguments are lifted.
        lifted_args = tuple(arg for arg in body_lifted_freevars.keys())
        p_args = (body_node, lifted_args, {})

        p_kwargs = {}
        # add hints into p_kwargs
        p_kwargs["hints"] = kwargs["hints"].as_python_constant()

        flat_example_value = pytree.tree_map_only(
            torch.fx.Proxy,
            lambda a: a.node.meta["example_value"],
            body_r.as_proxy(),
        )

        return _call_function_and_unflatten_output(
            tx, self.value, p_args, p_kwargs, flat_example_value, treespec
        )


class OutDtypeHigherOrderVariable(TorchHigherOrderOperatorVariable):
    def call_function(
        self,
        tx: "InstructionTranslator",
        args: "list[VariableTracker]",
        kwargs: "dict[str, VariableTracker]",
    ) -> "VariableTracker":
        from .builder import wrap_fx_proxy

        if len(kwargs) > 0:
            unimplemented("out_dtype does not handle kwargs")

        p_args = tuple(arg.as_proxy() for arg in args)
        op = p_args[0]
        output_dtype = p_args[1]
        fake_sub_args = pytree.tree_map_only(
            torch.fx.Proxy, lambda a: a.node.meta["example_value"], p_args[2:]
        )
        # This is a simplified implementation of this operator just for tracing.
        # Actual implementation may also first promote the arguments
        example_value = op(*fake_sub_args).to(dtype=output_dtype)

        # Store the invocation as a call
        return wrap_fx_proxy(
            tx=tx,
            proxy=tx.output.create_proxy(
                "call_function",
                self.value,
                args=tuple(p_args),
                kwargs={},
            ),
            example_value=example_value,
        )


class StrictModeHigherOrderVariable(TorchHigherOrderOperatorVariable):
    @raise_hard_error_if_graph_break(
        reason="strict_mode HOO doesn't work unless it is captured completely with torch.compile."
    )
    def call_function(
        self,
        tx: "InstructionTranslator",
        args: "list[VariableTracker]",
        kwargs: "dict[str, VariableTracker]",
    ) -> "VariableTracker":
        unpacked_sequence = args[1].unpack_var_sequence(tx)
        # TODO (tmanlaibaatar) support pytree here
        for arg in unpacked_sequence:
            if isinstance(arg, (ListVariable, TupleVariable, ConstDictVariable)):
                unimplemented("strict_mode HOO only works for flat inputs for now")

        if kwargs:
            unimplemented(
                f"strict_mode HOO received unexpected kwargs: {list(kwargs.keys())}"
            )

        (
            (ret_val, ret_treespec),
            ret_graph,
            ret_lifted_freevars,
        ) = speculate_subgraph(
            tx,
            args[0],
            unpacked_sequence,
            {},
            "strict_mode",
            source_target=self.value,
            should_flatten_outputs=True,
        )

        strict_mode_nn_modules = dict(tx.output.nn_modules)

        strict_mode_name = tx.output.install_subgraph(
            "strict_mode_body",
            torch.fx.GraphModule(strict_mode_nn_modules, ret_graph),
        )

        strict_mode_node = make_attr(tx, strict_mode_name)
        p_args = (
            strict_mode_node,
            tuple(arg for arg in ret_lifted_freevars.keys()),
        )

        flat_example_value = pytree.tree_map_only(
            torch.fx.Proxy,
            lambda a: a.node.meta["example_value"],
            ret_val.as_proxy(),
        )

        return _call_function_and_unflatten_output(
            tx,
            torch.ops.higher_order.strict_mode,
            p_args,
            {},
            flat_example_value,
            ret_treespec,
        )


class CheckpointHigherOrderVariable(WrapHigherOrderVariable):
    def call_function(
        self,
        tx: "InstructionTranslator",
        args: list[VariableTracker],
        kwargs: dict[str, VariableTracker],
    ) -> VariableTracker:
        from torch._higher_order_ops.wrap import TagActivationCheckpoint
        from torch.utils.checkpoint import noop_context_fn

        from .builder import wrap_fx_proxy

        context_fn = None
        if "context_fn" in kwargs and kwargs["context_fn"] != noop_context_fn:
            ctx = kwargs.pop("context_fn")
            if isinstance(ctx, torch._dynamo.variables.UserFunctionVariable):
                context_fn = ctx.fn
            elif isinstance(
                ctx, torch._dynamo.variables.functions.FunctoolsPartialVariable
            ):
                context_fn = ctx.as_python_constant()
            else:
                raise NotImplementedError(
                    f"checkpoint not implemented for {type(ctx)} context_fn"
                )

        checkpoint_kwargs, gmod_kwargs = TagActivationCheckpoint.divide_kwargs(kwargs)

        # Here we use checkpoint_kwargs (and not gmod kwargs). gmod_kwargs are
        # already flattened above and managed inside the fx graph.
        (
            p_args,
            _,
            example_value,
            _body_r,
            treespec,
            checkpointed_gmod,
            _,
        ) = self.create_wrapped_node(
            tx,
            args[0],
            args[1:],
            gmod_kwargs,
            "torch.utils.checkpoint.checkpoint",
            under_activation_checkpoint=True,
        )
        if context_fn is not None:
            checkpointed_gmod.meta["_checkpoint_context_fn"] = context_fn

        _, checkpoint_kwargs = proxy_args_kwargs([], checkpoint_kwargs)

        # Store the invocation as a call
        variable = wrap_fx_proxy(
            tx=tx,
            proxy=tx.output.create_proxy(
                "call_function",
                self.value,
                args=tuple(p_args),
                kwargs=checkpoint_kwargs,
            ),
            example_value=example_value,
        )

        if treespec is None:
            return variable

        # Transform variable back into a list (previously made into a tuple by
        # speculate_subgraph function) so as to respect the pytree API typing.
        variable = BuiltinVariable(list).call_function(tx, [variable], {})

        return _make_inlined(tx, pytree.tree_unflatten)(variable, treespec)


class ExportTracepointHigherOrderVariable(TorchHigherOrderOperatorVariable):
    def call_function(
        self,
        tx: "InstructionTranslator",
        args: "list[VariableTracker]",
        kwargs: "dict[str, VariableTracker]",
    ) -> "VariableTracker":
        from .builder import wrap_fx_proxy

        p_args = tuple(arg.as_proxy() for arg in args)
        p_kwargs = {key: arg.as_proxy() for key, arg in kwargs.items()}
        return wrap_fx_proxy(
            tx=tx,
            proxy=tx.output.create_proxy(
                "call_function",
                self.value,
                args=p_args,
                kwargs=p_kwargs,
            ),
            example_value=None,
        )


class RunWithRNGStateHigherOrderVariable(TorchHigherOrderOperatorVariable):
    def call_function(
        self,
        tx: "InstructionTranslator",
        args: "list[VariableTracker]",
        kwargs: "dict[str, VariableTracker]",
    ) -> "VariableTracker":
        from .builder import wrap_fx_proxy

        p_args = tuple(arg.as_proxy() for arg in args)
        p_kwargs = {key: arg.as_proxy() for key, arg in kwargs.items()}
        return wrap_fx_proxy(
            tx=tx,
            proxy=tx.output.create_proxy(
                "call_function",
                self.value,
                args=p_args,
                kwargs=p_kwargs,
            ),
            example_value=None,
        )


class AutoFunctionalizeHigherOrderVariable(TorchHigherOrderOperatorVariable):
    def call_function(
        self, tx, args: "list[VariableTracker]", kwargs: "dict[str, VariableTracker]"
    ) -> "VariableTracker":
        from .builder import wrap_fx_proxy

        p_args = tuple(arg.as_proxy() for arg in args)
        p_kwargs = {key: arg.as_proxy() for key, arg in kwargs.items()}
        return wrap_fx_proxy(
            tx=tx,
            proxy=tx.output.create_proxy(
                "call_function",
                self.value,
                args=p_args,
                kwargs=p_kwargs,
            ),
            example_value=None,
        )


class FlexAttentionBackwardHighOrderVariable(TorchHigherOrderOperatorVariable):
    def proxy_submod(self, tx, arg):
        assert isinstance(arg.source, DictGetItemSource)
        submod_name = tx.output.install_subgraph(arg.source.index, arg.value)
        p_submod = make_attr(tx, submod_name)
        set_example_value(p_submod.node, arg.value)
        return p_submod

    def to_proxy(self, tx, arg):
        if isinstance(arg, UnspecializedNNModuleVariable):
            return self.proxy_submod(tx, arg)
        elif isinstance(arg, (ListVariable, TupleVariable)):
            return arg.python_type()(
                self.to_proxy(tx, nested_arg) for nested_arg in arg.items
            )
        else:
            return arg.as_proxy()

    def call_function(
        self, tx, args: "list[VariableTracker]", kwargs: "dict[str, VariableTracker]"
    ) -> "VariableTracker":
        from .builder import wrap_fx_proxy

        try:
            p_args = tuple(self.to_proxy(tx, arg) for arg in args)
            p_kwargs = {key: self.to_proxy(tx, arg) for key, arg in kwargs.items()}
        except (NotImplementedError, Unsupported) as err:
            raise Unsupported(
                "Missing Dynamo support for FlexAttentionBackward HOP argument. Please file an issue."
            ) from err
        return wrap_fx_proxy(
            tx=tx,
            proxy=tx.output.create_proxy(
                "call_function",
                self.value,
                args=p_args,
                kwargs=p_kwargs,
            ),
            example_value=None,
        )


class TraceWrappedHigherOrderOperatorVariable(TorchHigherOrderOperatorVariable):
    """
    Handles torch._dynamo._trace_wrapped_higher_order_op.inner_trace
    by unwrapping the higher order op and inlining through it.  This op
    is created by dynamo to survive through AotAutograd, then unwrapped
    here in the call to dynamo from compiled autograd.
    """

    def call_function(
        self,
        tx: "InstructionTranslator",
        args: "list[VariableTracker]",
        kwargs: "dict[str, VariableTracker]",
    ) -> "VariableTracker":
        kwargs = dict(kwargs)
        fn = kwargs.pop("fn")
        return fn.call_function(tx, args, kwargs)


class FlexAttentionHigherOrderVariable(TorchHigherOrderOperatorVariable):
    @staticmethod
    def normalize_to_args(args, kwargs):
        # input signature is (query, key, value, score_mod, block_mask, *other_buffers),
        # block_mask is a tuple, and we don't want to flatten it.
        # only flatten kwargs into lists
        flat_kwargs = pytree.tree_flatten(kwargs)[0]

        # Combine the flattened lists
        all_args = args + flat_kwargs
        return all_args

    def create_wrapped_node(
        self,
        tx: "InstructionTranslator",
        query: "VariableTracker",
        fn: "VariableTracker",
        fn_name: str,
    ):
        from .._trace_wrapped_higher_order_op import TransformGetItemToIndex

        tx: InstructionTranslator = tx

        def create_scalar():
            return query.call_method(
                tx,
                "new_empty",
                (VariableTracker.build(tx, []),),
                {
                    "dtype": VariableTracker.build(tx, torch.int32),
                },
            )

        with discard_graph_changes(tx):
            bhmn = [create_scalar() for _ in range(4)]
            if fn_name == "score_mod":
                scores_require_grad: bool = query.requires_grad
                score = query.call_method(
                    tx,
                    "new_empty",
                    (VariableTracker.build(tx, []),),
                    {"requires_grad": VariableTracker.build(tx, scores_require_grad)},
                )
                new_args = [score, *bhmn]
            else:
                assert fn_name == "mask_fn", "Illegal function name: " + fn_name
                new_args = [*bhmn]

        with TransformGetItemToIndex():
            (
                (_body_output, _body_treespec),
                body_graph,
                body_lifted_freevars,
            ) = speculate_subgraph(
                tx,
                fn,
                new_args,
                {},  # expect only args no kwargs for now
                description=fn_name,
                source_target=self.value,
                set_subgraph_inputs="flatten_manual",
            )

        body_name = tx.output.install_subgraph(
            fn_name,
            torch.fx.GraphModule(tx.output.nn_modules, body_graph),
        )

        body_node = make_attr(tx, body_name)

        # It is possible that the score-mod function captures some free variables that are not
        # passed in as arguments. In this case, we need to lift them, which is handled by speculate_subgraph.
        # We then need to create proxies for this + the inputs.

        lifted_args = tuple(arg for arg in body_lifted_freevars.keys())

        proxy_args = (body_node, lifted_args)

        return proxy_args

    def call_function(
        self,
        tx: "InstructionTranslator",
        args: "list[VariableTracker]",
        kwargs: "dict[str, VariableTracker]",
    ) -> "VariableTracker":
        from torch._higher_order_ops.flex_attention import flex_attention_fake_impl

        from .builder import wrap_fx_proxy

        (
            query,
            key,
            value,
            score_mod,
            block_mask,
            scale,
            kernel_options,
        ) = self.normalize_to_args(args, kwargs)

        score_mod_node, score_mod_lifted_args = self.create_wrapped_node(
            tx, query, score_mod, "score_mod"
        )
        mask_fn = block_mask.items[-1]
        if isinstance(mask_fn, ConstantVariable):
            mask_fn = UserFunctionVariable(torch.nn.attention._flex_attention._no_mask)
        mask_fn_node, mask_fn_lifted_args = self.create_wrapped_node(
            tx, query, mask_fn, "mask_fn"
        )

        proxied_args = [
            query,
            key,
            value,
            TupleVariable(block_mask.items[:-1], source=block_mask.source),
            scale,
            kernel_options,
        ]

        # Store the invocation as a call
        # Norm_kwargs contains the score_function and we dont want to proxy this because
        # Proxying user defined functions is not supported.
        inp_args, _ = proxy_args_kwargs(proxied_args, {})

        query_meta = query.as_proxy().node.meta["example_value"]
        value_meta = value.as_proxy().node.meta["example_value"]
        with torch._guards.TracingContext.try_get().fake_mode:
            out_meta, lse_meta = flex_attention_fake_impl(query_meta, value_meta)
        example_value = (out_meta, lse_meta)

        # Compose the ordered HOO args:
        # - inp_args: [query, key, value, block_mask, scale, kernel_options]
        # - subgraph node: [score_mod, mask_fn_node]
        # - lifted args from tracing subgraph: [score_mod_other_buffers, mask_fn_other_buffers]
        _, _, _, inp_arg_block_mask, inp_arg_scale, inp_arg_kernel_options = inp_args
        block_mask = tuple(inp_arg_block_mask + (mask_fn_node,))
        return wrap_fx_proxy(
            tx=tx,
            proxy=tx.output.create_proxy(
                "call_function",
                self.value,
                args=inp_args[:3]
                + (
                    score_mod_node,
                    block_mask,
                    inp_arg_scale,
                    inp_arg_kernel_options,
                    score_mod_lifted_args,
                    mask_fn_lifted_args,
                ),
                kwargs={},
            ),
            example_value=example_value,
        )


class AutogradFunctionApplyVariable(VariableTracker):
    def __init__(self, fwd_graph, bwd_graph, parent_source, **kwargs) -> None:
        super().__init__(**kwargs)
        self.fwd_graph = fwd_graph
        self.bwd_graph = bwd_graph
        self.parent_source = parent_source

    def call_function(
        self,
        tx: "InstructionTranslator",
        args: "list[VariableTracker]",
        kwargs: "dict[str, VariableTracker]",
    ) -> "VariableTracker":
        from . import (
            AutogradFunctionContextVariable,
            UserDefinedClassVariable,
            UserFunctionVariable,
            UserMethodVariable,
        )
        from .builder import wrap_fx_proxy

        """
        Consider the following:
        class MySin(torch.autograd.Function):
            @staticmethod
            def forward(ctx, x):
                ctx.save_for_backward(x)
                return x.sin()
            @staticmethod
            def backward(ctx, grad):
                x, = ctx.saved_tensors
                return grad * x.cos()
        We want the resulting graphs to look like:
        def fwd(ctx, x):
            # (output, saved tensors / attrs)
            return (x.sin(), [x])
        # bwd(ctx, grad0, grad1, ..., gradn, *saved_tensors_or_attrs)
        def bwd(ctx, grad, x):
            return grad * x.cos()
        To accomplish this, we're going to:
        1. Construct a ctx object
        2. (fwd_out, _), fwd_graph, fwd_freevars = speculate_subgraph on MySin.forward (manually_set_inputs=True)
        3. (bwd_out, _), bwd_graph, bwd_freevars = speculate_subgraph on MySin.backward, while manually setting
        the ctx and grad inputs.
        4. Manually rewriting the fwd graph's output to be (output, stuff_that_gets_used in bwd_graph)
        Getting from 3 to 4 is pretty elegant: stuff_that_gets_used in bwd graph is
        just the bwd_freevars returned from speculate_subgraph, assuming MySin.backward
        doesn't capture any arguments.
        All these steps work if MySin.backward doesn't capture any values. This is a
        limitation in general that we should check for.
        """

        prev_side_effects = tx.output.side_effects.clone()
        fwd_tracer = torch._dynamo.output_graph.SubgraphTracer(
            tx.output,
            parent=tx.output.current_tracer,
            source_target="autograd.Function",
        )

        ctx = AutogradFunctionContextVariable.create(tx, args, kwargs)
        if isinstance(self.fwd_graph, types.FunctionType):
            fwd_fn = UserFunctionVariable(self.fwd_graph)
            fwd_args = [ctx, *args]
        elif isinstance(self.fwd_graph, types.MethodType):
            fwd_fn = UserMethodVariable(
                self.fwd_graph.__func__,
                UserDefinedClassVariable(self.fwd_graph.__class__),
            )
            fwd_args = [fwd_fn.obj, ctx, *args]
        else:
            unimplemented("non-function or method")

        # Speculate subgraph on the fwd
        (fwd_out, _), fwd_graph, fwd_freevars = speculate_subgraph(
            tx,
            fwd_fn,
            fwd_args,
            kwargs,
            "autograd.Function",
            enable_grad=False,
            set_subgraph_inputs="semi_automatic",
            restore_side_effects=False,
            tracer=fwd_tracer,
        )

        if ctx in tx.output.side_effects.store_attr_mutations:
            if (
                "_materialize_non_diff_grads"
                in tx.output.side_effects.store_attr_mutations[ctx]
            ):
                unimplemented("NYI")

        bwd_tracer = torch._dynamo.output_graph.SubgraphTracer(
            tx.output,
            parent=fwd_tracer,
            source_target="autograd.Function",
        )

        # Speculate subgraph on the backward. We make the
        # bwd tracer a child of the fwd tracer, because backward may rely on
        # tensors/attrs created in the fwd tracer.

        if isinstance(fwd_out, variables.BaseListVariable):
            bwd_args = [ctx, *fwd_out.items]
        else:
            bwd_args = [ctx, fwd_out]

        bwd_src = AttrSource(self.parent_source, member="backward")
        if isinstance(self.bwd_graph, types.FunctionType):
            bwd_fn = UserFunctionVariable(self.bwd_graph, source=bwd_src)
        elif isinstance(self.bwd_graph, types.MethodType):
            bwd_fn = UserMethodVariable(
                self.bwd_graph.__func__,
                UserDefinedClassVariable(self.bwd_graph.__class__),
                source=bwd_src,
            )
            bwd_args = [bwd_fn.obj, *bwd_args]
        else:
            unimplemented("non-function or method")

        def is_strict_for(v: VariableTracker):
            if isinstance(v, variables.TensorVariable):
                # we can be more lax for stuff from forward
                return v.proxy.tracer is not fwd_tracer
            return True

        with (
            tx.output.subtracer(fwd_fn, fwd_tracer),
            tx.strict_translation_mode(is_strict_for),
        ):
            try:
                (bwd_out, _), bwd_graph, bwd_freevars = speculate_subgraph(
                    tx,
                    bwd_fn,
                    bwd_args,
                    kwargs,
                    "autograd.Function",
                    enable_grad=False,
                    set_subgraph_inputs="manual",
                    restore_side_effects=False,
                    tracer=bwd_tracer,
                )
            except torch._dynamo.exc.Unsupported as e:
                if isinstance(
                    e, torch._dynamo.exc.UnknownPropertiesDuringBackwardTrace
                ):
                    from unittest import mock

                    bwd_tracer = torch._dynamo.output_graph.SubgraphTracer(
                        tx.output,
                        parent=fwd_tracer,
                        source_target="autograd.Function",
                    )
                    from .._trace_wrapped_higher_order_op import (
                        autograd_function_backward_rewritten,
                    )

                    if isinstance(self.bwd_graph, types.FunctionType):
                        bwd_fn = UserFunctionVariable(
                            autograd_function_backward_rewritten(self.bwd_graph)
                        )
                    elif isinstance(self.bwd_graph, types.MethodType):
                        bwd_fn = UserMethodVariable(
                            autograd_function_backward_rewritten(
                                self.bwd_graph.__func__
                            ),
                            UserDefinedClassVariable(self.bwd_graph.__class__),
                        )
                    else:
                        unimplemented("non-function or method")

                    with mock.patch(
                        "torch._dynamo.config._autograd_backward_strict_mode_conditional_banned_ops",
                        [],
                    ):
                        (bwd_out, _), bwd_graph, bwd_freevars = speculate_subgraph(
                            tx,
                            bwd_fn,
                            bwd_args,
                            kwargs,
                            "autograd.Function",
                            enable_grad=False,
                            set_subgraph_inputs="manual",
                            restore_side_effects=False,
                            tracer=bwd_tracer,
                        )
                else:
                    raise e

        # TODO: assert that bwd_graph didn't capture values that were
        # not created inside fwd_graph.

        # TODO(oulgen): Ideally, we would not do a linear search for output
        # node but as things currently are there could be nodes after the
        # output node
        # This is bug prone as if there's code after the output node, then
        # graph.output will append the output at the very end
        # This might be a behavior difference

        # If users call ctx.mark_non_differentiable, we should capture these output tensors who
        # are marked as non-differentiable and pass them to ApplyTemplate
        # at torch._functorch.autograd_function.AutogradFunctionApply for reconstruction.
        non_differentiable_idx = []
        if ctx.non_differentiable is not None:
            non_differentiable_set = set(ctx.non_differentiable)
            assert isinstance(fwd_out, variables.BaseListVariable)
            for i, x in enumerate(fwd_out.items):
                if (
                    isinstance(x, variables.TensorVariable)
                    and x.as_proxy() in non_differentiable_set
                ):
                    non_differentiable_idx.append(i)

        # Rewrite the output of fwd_graph to (output, stuff_necessary_for_bwd)
        for node in fwd_graph.find_nodes(op="output"):
            fwd_graph.erase_node(node)
            break

        # Because we lift the bwd_freevars as inputs of the bwd_graph,
        # we have to manually add the bwd_freevars as output of fwd_graph.
        # However, the bwd_freevars got from speculate_subgraph use the Proxies in the bwd_graph,
        # we need to convert them to Proxies in the fwd_graph and then generate new fwd_graph output.
        fwd_proxy_of_bwd_freevars = []
        for k in bwd_freevars.keys():
            if k in fwd_freevars:
                fwd_proxy_of_bwd_freevars.append(fwd_freevars[k])
            else:
                fwd_proxy_of_bwd_freevars.append(k)

        def unwrap_proxy(x):
            if isinstance(x, torch.fx.Proxy):
                return x.node
            else:
                assert variables.ConstantVariable.is_literal(x), (
                    f"Only constant is allowed. Got {x}"
                )
                return x

        new_fwd_graph_outputs = (fwd_out.as_proxy(), fwd_proxy_of_bwd_freevars)
        new_fwd_graph_outputs = pytree.tree_map(unwrap_proxy, new_fwd_graph_outputs)
        fwd_graph.output(new_fwd_graph_outputs)
        fwd_graph.lint()

        # Store fwd_body
        fwd_nn_modules = tx.output.tracing_context.module_context.copy_graphstate()
        fwd_name = tx.output.install_subgraph(
            "fwd_body",
            torch.fx.GraphModule(fwd_nn_modules.nn_modules, fwd_graph),
        )

        fwd_node = make_attr(tx, fwd_name)

        # The type of original args can be arbitrary, but we only support basic type in FX graph.
        # So the speculated subgraph input includes original tensor args and the lifted freevars.
        # We need to filter out the original tensor args and concat them with the lifted freevars
        # to generate the proxy args for the FX call_function node.
        filtered_args = []
        # A boolean list to mark if the type of corresponding argument is tensor.
        # This is used to determine if a FX node's argument should be an argument of
        # ApplyTemplate.forward and if we should skip the output from ApplyTemplate.backward
        # at torch._functorch.autograd_function.AutogradFunctionApply.
        args_tensor_mask = [False] * len(args)
        for i, arg in enumerate(args):
            if isinstance(arg, (variables.TensorVariable, variables.SymNodeVariable)):
                filtered_args.append(arg)
                args_tensor_mask[i] = True

        # Rewrite the output of bwd_graph to remove the grad output for the non-Tensor args.
        new_bwd_graph_outputs = None
        for node in bwd_graph.find_nodes(op="output"):
            bwd_graph.erase_node(node)
            break

        # The same as the above fwd proxies, we need to use the bwd proxies in the bwd_graph
        # if some of the output is from fwd_freevars.
        bwd_out_proxy = bwd_out.as_proxy()
        bwd_proxy_of_fwd_freevars = []
        if isinstance(bwd_out_proxy, (tuple, list)):
            for k in bwd_out_proxy:
                if k in bwd_freevars:
                    bwd_proxy_of_fwd_freevars.append(bwd_freevars[k])
                else:
                    bwd_proxy_of_fwd_freevars.append(k)
        else:
            if bwd_out_proxy in bwd_freevars:
                bwd_proxy_of_fwd_freevars = bwd_freevars[bwd_out_proxy]
            else:
                bwd_proxy_of_fwd_freevars = bwd_out_proxy

        # Remove bwd output for non-Tensor args.
        output_proxy = bwd_proxy_of_fwd_freevars
        if isinstance(output_proxy, (tuple, list)):
            new_bwd_graph_outputs = ()
            for x, mask in zip(output_proxy, args_tensor_mask):
                if mask:
                    new_bwd_graph_outputs = new_bwd_graph_outputs + (x,)
                else:
                    assert x is None, f"Grad of non-Tensor arg {x} is not None."
        else:
            new_bwd_graph_outputs = output_proxy

        # Update the bwd graph output.
        new_bwd_graph_outputs = pytree.tree_map(
            lambda x: None if x is None else x.node, new_bwd_graph_outputs
        )
        bwd_graph.output(new_bwd_graph_outputs)
        bwd_graph.lint()

        # Store bwd_body
        bwd_nn_modules = tx.output.tracing_context.module_context.copy_graphstate()
        bwd_name = tx.output.install_subgraph(
            "bwd_body",
            torch.fx.GraphModule(bwd_nn_modules.nn_modules, bwd_graph),
        )

        bwd_node = make_attr(tx, bwd_name)

        tx.output.side_effects = prev_side_effects

        p_args = (
            fwd_node,
            bwd_node,
            *([arg.as_proxy() for arg in filtered_args] + list(fwd_freevars.keys())),
        )
        kwargs = {
            "args_tensor_mask": args_tensor_mask,
            "non_differentiable_idx": non_differentiable_idx,
        }

        # Store the invocation as a call
        from torch._functorch.autograd_function import autograd_function_apply

        # We use speculate_subgraph to get the fwd graph, but it's alway under no grad mode like what eager mode does.
        # The fwd outputs (tensor's example_value) need to be inferred from fake tensor prop to get the correct attributes
        # (e.g, tensor.requires_grad), which would be used by downstream Dynamo tracing.
        # Since there can be other ops like Triton kernels, which depends on python dispatcher, we have to enable it.
        with enable_python_dispatcher():
            with tx.output.fake_mode:
                fake_args = (
                    tx.output.nn_modules[fwd_node.node.name],
                    tx.output.nn_modules[bwd_node.node.name],
                    *(
                        [
                            _get_fake_value(arg)
                            for arg in filtered_args + list(fwd_freevars.keys())
                        ]
                    ),
                )
                example_value = autograd_function_apply(*fake_args, **kwargs)

        return wrap_fx_proxy(
            tx=tx,
            proxy=tx.output.create_proxy(
                "call_function",
                autograd_function_apply,
                args=p_args,
                kwargs=kwargs,
            ),
            example_value=example_value,
        )


def _get_fake_value(x):
    if isinstance(x, variables.VariableTracker):
        return x.as_proxy().node.meta["example_value"]
    elif isinstance(x, torch.fx.Proxy):
        return x.node.meta["example_value"]
    else:
        return x


def maybe_positional_arg_names(func):
    result = []
    if not hasattr(func, "get_function"):
        return None
    try:
        fn = func.get_function()
    except (Unsupported, NotImplementedError):
        return None
    try:
        sig = inspect.signature(fn)
    except ValueError:
        return None
    for name, param in sig.parameters.items():
        if param.kind is inspect.Parameter.VAR_POSITIONAL:
            return None
        if (
            param.kind is inspect.Parameter.POSITIONAL_ONLY
            or param.kind is inspect.Parameter.POSITIONAL_OR_KEYWORD
        ):
            if name == "self":
                # FX graphs can't have a placeholder named self
                result.append("self_")
            else:
                result.append(name)
    return result


def canonicalize(gmod, root_gmod):
    # autograd_cache_key is sensitive to the name of the placeholder and intermediate nodes.
    # So, we first canonicalize it.
    new_graph = torch.fx.Graph()
    env = {}

    placeholder_counter = itertools.count(0)

    def next_placeholder_name():
        nonlocal placeholder_counter
        return f"placeholder_{next(placeholder_counter)}"

    node_counter = itertools.count(0)

    def next_node_name():
        nonlocal node_counter
        return f"node_{next(node_counter)}"

    for node in gmod.graph.nodes:
        if node.op == "placeholder":
            env[node] = new_graph.placeholder(next_placeholder_name())
        else:
            # Can't use node_copy because node.name will not be unique.
            args = map_arg(node.args, lambda x: env[x])
            kwargs = map_arg(node.kwargs, lambda x: env[x])
            env[node] = new_graph.create_node(
                node.op, node.target, args, kwargs, next_node_name(), node.type
            )
        env[node].meta = copy.copy(node.meta)

    new_graph.lint()
    new_gmod = torch.fx.GraphModule(root_gmod, new_graph)
    return new_gmod


@functools.lru_cache(None)
def get_dummy_aot_autograd_config():
    from torch._functorch._aot_autograd.schemas import AOTConfig

    return AOTConfig(
        fw_compiler=None,
        bw_compiler=None,
        inference_compiler=None,
        partition_fn=None,
        decompositions={},
        num_params_buffers=0,
        aot_id=0,
        keep_inference_input_mutations=False,
        dynamic_shapes=True,
        aot_autograd_arg_pos_to_source=None,
        is_export=False,
        no_tangents=False,
        enable_log=False,
    )


def hash_graph_and_inputs(tx, gmod, fake_inputs):
    # Here, we use the existing autograd_cache_key infrastructure to hash the
    # graph and fake inputs.

    # TODO(anijain2305) - Consider reorganizing autograd_cache_key such that the
    # namespaces seem more intuitive. It seems somewhat confusing that we are
    # calling an API from aot_autograd here.
    from torch._functorch._aot_autograd.autograd_cache import autograd_cache_key

    # autograd_cache_key is sensitive to the name of the placeholder nodes.
    # So, we first canonicalize it.
    canonicalized_gmod = canonicalize(gmod, tx.output.nn_modules)
    config = get_dummy_aot_autograd_config()

    key, _ = autograd_cache_key(canonicalized_gmod, fake_inputs, config, {})
    return key


class BaseHOPVariable(WrapHigherOrderVariable):
    def python_type(self):
        return type(self.value)

    def call_function(
        self,
        tx: "InstructionTranslator",
        args: "list[VariableTracker]",
        kwargs: "dict[str, VariableTracker]",
    ) -> "VariableTracker":
        (
            p_args,
            p_kwargs,
            example_value,
            body_r,
            treespec,
            body_gmod,
            body_name,
        ) = self.create_wrapped_node(
            tx, args[0], args[1:], {}, self.value._name, subgraph_name="subgraph"
        )
        assert len(p_kwargs) == 0

        from torch._higher_order_ops.utils import has_potential_input_alias_or_mutation

        fake_inputs = [
            node.meta["example_value"]
            for node in body_gmod.graph.nodes
            if node.op == "placeholder"
        ]
        if has_potential_input_alias_or_mutation(body_gmod, fake_inputs):
            raise RuntimeError(
                f"{self.value._name} where the inputs are mutated or the "
                f"outputs are aliases of the inputs. Please ensure that this doesn't happen."
            )

        flat_example_value = pytree.tree_map_only(
            torch.fx.Proxy,
            lambda a: a.node.meta["example_value"],
            body_r.as_proxy(),
        )
        p_kwargs = {key: value.as_proxy() for key, value in kwargs.items()}
        return _call_function_and_unflatten_output(
            tx, self.value, p_args, p_kwargs, flat_example_value, treespec
        )


class InvokeSubgraphHigherOrderVariable(WrapHigherOrderVariable):
    def install_subgraph_in_output_graph(
        self, tx, fn_vt, fn_args_vt, kwargs, body_gmod, attr_name
    ):
        # Check if the subgraph from speculate_subgraph (body_gmod) and the fake
        # inputs have already been seen before. If yes, the subgraph is already
        # installed in the output graph and we can just access the subgraph
        # using the saved attr name.
        from torch._higher_order_ops.utils import has_potential_input_alias_or_mutation

        fake_inputs = [
            node.meta["example_value"]
            for node in body_gmod.graph.nodes
            if node.op == "placeholder"
        ]

        # TODO(anijain2305) - This might be too big of a limitation. Consider
        # supporting mutation/aliasing in HOP itself to remove this restriction.
        if has_potential_input_alias_or_mutation(body_gmod, fake_inputs):
            unimplemented("NYI: invoke_subgraph with aliasing/mutation")

        key = hash_graph_and_inputs(tx, body_gmod, fake_inputs)

        invoke_subgraph_cache = (
            tx.output.tracing_context.hop_dispatch_set_cache.get_cache(
                torch._higher_order_ops.invoke_subgraph
            )
        )

        if invoke_subgraph_cache:
            if identifier := invoke_subgraph_cache.get_dynamo_identifier(key):
                return identifier

        body_name = super().install_subgraph_in_output_graph(
            tx, fn_vt, fn_args_vt, kwargs, body_gmod, "invoke_subgraph"
        )
        if invoke_subgraph_cache:
            invoke_subgraph_cache.add_dynamo_identifier(key, body_name)

        return body_name

    def call_function(
        self,
        tx: "InstructionTranslator",
        args: "list[VariableTracker]",
        kwargs: "dict[str, VariableTracker]",
    ) -> "VariableTracker":
        # This flattens the kwargs into lifted args
        (
            p_args,
            p_kwargs,
            example_value,
            body_r,
            treespec,
            body_gmod,
            body_name,
        ) = self.create_wrapped_node(tx, args[0], args[1:], kwargs, "invoke_subgraph")

        if len(p_kwargs) > 0:
            unimplemented("kwargs should have been flattened into lifted args")

        flat_example_value = pytree.tree_map_only(
            torch.fx.Proxy,
            lambda a: a.node.meta["example_value"],
            body_r.as_proxy(),
        )

        p_args = (
            p_args[0],
            body_name,
            p_args[1:],
        )
        return _call_function_and_unflatten_output(
            tx,
            torch._higher_order_ops.invoke_subgraph,
            tuple(p_args),
            p_kwargs,
            flat_example_value,
            treespec,
        )<|MERGE_RESOLUTION|>--- conflicted
+++ resolved
@@ -1426,12 +1426,7 @@
     ) -> VariableTracker:
         import functools
 
-<<<<<<< HEAD
         from torch._higher_order_ops.scan import first_slice_copy, stack_y
-=======
-        from . import TensorVariable
-        from .builder import wrap_fx_proxy
->>>>>>> e4c558be
 
         args, kwargs = LazyVariableTracker.realize_all((args, kwargs))
 
@@ -1445,14 +1440,6 @@
             )
 
         combine_fn, init, xs, additional_inputs = arg_extractor(*args, **kwargs)
-<<<<<<< HEAD
-=======
-        assert isinstance(additional_inputs, variables.TupleVariable)
-
-        # Ensure that all additional_inputs are TensorVariables and no
-        # ints or SymInts as this is not yet supported
-        assert all(isinstance(t, TensorVariable) for t in additional_inputs.items)
->>>>>>> e4c558be
 
         # combine_fn input check
         # We need to get the pure combine_fn from the functools.partial
@@ -1501,16 +1488,10 @@
                 f"{additional_inputs.python_type()}. It seems to be an "
                 f"internal error, please report an issue to PyTorch."
             )
-<<<<<<< HEAD
         additional_inputs_vars = additional_inputs.unpack_var_sequence(tx)
         _check_all_tensorvariable(additional_inputs_vars)
 
         scan_length = get_fake_value(xs_vars[0].as_proxy().node, tx).size()[0]
-=======
-        assert isinstance(init, variables.BaseListVariable)
-
-        scan_length = get_fake_value(xs.items[0].as_proxy().node, tx).size()[0]
->>>>>>> e4c558be
         if scan_length == 0:
             unimplemented(
                 "scan() operator doesn't support zero-sized tensors during tracing."
@@ -1523,13 +1504,7 @@
             ]
             # The sub_args_inp is a slice of original input, e.g. if input.size is (3, 4), and scan dim=0
             # the sub_args_inp shape will be (4, ).
-<<<<<<< HEAD
             sub_args_inp = [_make_inlined(tx, first_slice_copy)(inp) for inp in xs_vars]
-=======
-            sub_args_inp = [
-                _make_inlined(tx, first_slice_copy)(inp) for inp in xs.items
-            ]
->>>>>>> e4c558be
             sub_args_additional_inputs = [
                 t.call_method(tx, "clone", args=(), kwargs={})
                 for t in additional_inputs_vars
@@ -1549,11 +1524,7 @@
             source_target=self.value,
             set_subgraph_inputs="flatten_manual",
         )
-<<<<<<< HEAD
         combine_freevars_proxy = list(combine_lifted_freevars.keys())
-=======
-        combine_freevars_proxy = tuple(combine_lifted_freevars.keys())
->>>>>>> e4c558be
 
         # Collect the results from the comnbine_fn
         results = combine_result.unpack_var_sequence(tx)
