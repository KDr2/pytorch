--- conflicted
+++ resolved
@@ -4245,7 +4245,6 @@
         # at torch._functorch.autograd_function.AutogradFunctionApply.
         args_tensor_mask = [False] * len(args)
         for i, arg in enumerate(args):
-<<<<<<< HEAD
             # Use is_symnode_like() with maybe_fx_node() check instead of
             # isinstance(arg, SymNodeVariable) to handle LazyConstantVariable
             # that wraps SymNodeVariable after graph breaks. The maybe_fx_node()
@@ -4254,9 +4253,6 @@
             if arg.is_tensor() or (
                 arg.is_symnode_like() and arg.maybe_fx_node() is not None
             ):
-=======
-            if arg.is_tensor() or isinstance(arg, SymNodeVariable):
->>>>>>> ea5f15dc
                 filtered_args.append(arg)
                 args_tensor_mask[i] = True
 
