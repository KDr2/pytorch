--- conflicted
+++ resolved
@@ -1246,7 +1246,6 @@
         # Trace the subgraph
         # The sub_args is a slice of original input, e.g. if input.size is (3, 4), and scan dim=0
         # the sub_args shape will be (4, ).
-<<<<<<< HEAD
         sub_args = [
             _make_inlined(tx, first_slice_copy)(leaf, dim)
             for leaf in itertools.chain(xs.items, xs.items)
@@ -1256,13 +1255,6 @@
             for t in additional_inputs.items
         ]
         sub_args = sub_args + sub_args_additional_inputs
-=======
-        with discard_graph_changes(tx):
-            sub_args = [
-                _make_inlined(tx, first_slice_copy)(leaf, dim)
-                for leaf in itertools.chain(xs.items, xs.items)
-            ]
->>>>>>> e924ddbe
         (
             (combine_result, _combine_treespec),
             combine_graph,
@@ -1300,30 +1292,13 @@
             )
 
         xs_proxy = xs.as_proxy()
-<<<<<<< HEAD
-        combine_result_proxy = combine_result.as_proxy()
         additional_inputs_proxy = additional_inputs.as_proxy() + combine_freevars_proxy
-        for result, inp_proxy in zip(combine_result_proxy, xs_proxy):
-            inp_meta = inp_proxy.node.meta["example_value"]
-            combine_result_meta = result.node.meta["example_value"]
-            if combine_result_meta.device != inp_meta.device:
-                unimplemented(
-                    f"Expected combine_fn to return a tensor on device {inp_meta.device} but "
-                    + f"got {combine_result_meta.device}"
-                )
-            if combine_result_meta.dtype != inp_meta.dtype:
-                unimplemented(
-                    f"Expected combine_fn to return a tensor of {inp_meta.dtype} but "
-                    + f"got {combine_result_meta.dtype}"
-                )
-=======
         check_meta_consistency_vt(
             [_make_inlined(tx, first_slice_copy)(t, dim) for t in xs.items],
             combine_result.unpack_var_sequence(tx),
             "initial_xs",
             "combine_fn_output",
         )
->>>>>>> e924ddbe
 
         combine_gm = torch.fx.GraphModule(dict(tx.output.nn_modules), combine_graph)
         combine_fn_name = tx.output.install_subgraph(
