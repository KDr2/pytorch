# mypy: ignore-errors

"""
This module contains classes and utilities for handling higher-order operators in Dynamo.
It provides functionality for tracing and transforming control flow constructs like
conditions (torch.cond), loops (torch.while_loop), maps (torch.ops.higher_order.map),
and other higher-order operations.

The module includes specialized VariableTracker classes for different types of
higher-order operations, along with utilities for:
- Speculating and capturing subgraphs
- Managing control flow
- Handling autograd function applications
- Supporting function transformations
- Processing activation checkpoints

These classes work together to enable Dynamo to correctly trace and compile code
containing complex control flow patterns and higher-order functions while preserving
their semantic behavior.
"""

import contextlib
import functools
import inspect
import itertools
import logging
import types
import warnings
from collections.abc import Sequence
from typing import Any, Literal, Optional, TYPE_CHECKING

import torch._C
import torch.fx
import torch.nn
from torch._dispatch.python import enable_python_dispatcher
from torch._dynamo.utils import get_fake_value
from torch._dynamo.variables.builtin import BuiltinVariable
from torch._dynamo.variables.constant import ConstantVariable
from torch._dynamo.variables.ctx_manager import RepararametrizeModuleContextVariable
from torch._dynamo.variables.functions import UserFunctionVariable
from torch._dynamo.variables.nn_module import UnspecializedNNModuleVariable
from torch._dynamo.variables.tensor import SymNodeVariable
from torch._guards import Source
from torch._ops import HigherOrderOperator
from torch.fx.passes.shape_prop import _extract_tensor_metadata
from torch.utils import _pytree as pytree

from .. import graph_break_hints, variables
from ..exc import (
    ObservedException,
    UncapturedHigherOrderOpError,
    unimplemented_v2,
    Unsupported,
)
from ..source import AttrSource, DictGetItemSource
from ..utils import proxy_args_kwargs, set_example_value
from .base import VariableTracker
from .dicts import ConstDictVariable
from .lazy import LazyVariableTracker
from .lists import ListVariable, TupleVariable


if TYPE_CHECKING:
    from torch._dynamo.output_graph import SubgraphTracer
    from torch._dynamo.symbolic_convert import InstructionTranslator


log = logging.getLogger(__name__)
hc_log = torch._logging.getArtifactLogger(__name__, "hierarchical_compile")


def raise_hard_error_if_graph_break(reason):
    def deco(fn):
        @functools.wraps(fn)
        def graph_break_as_hard_error(*args, **kwargs):
            try:
                return fn(*args, **kwargs)
            except (Unsupported, ObservedException) as e:
                import sys

                if isinstance(e, Unsupported):
                    exc = UncapturedHigherOrderOpError(
                        f"{reason} Got {e.msg}", e.real_stack
                    )
                else:
                    msg = e.msg if hasattr(e, "msg") else type(e)
                    real_stack = e.real_stack if hasattr(e, "real_stack") else None
                    exc = UncapturedHigherOrderOpError(
                        f"{reason} Got {msg}", real_stack
                    )
                raise exc.with_traceback(sys.exc_info()[2]) from None

        return graph_break_as_hard_error

    return deco


# This function is a syntax sugar for creating a dummy new subtracer so that
# newly added nodes are added to a separate subgraph in this subtracer instead of affecting
# the main graph. This is useful for creating sample inputs for tracing the subgraph.
# For example, in FlexAttentionHigherOrderVariable, we want to create several scalars
# to trace the score_mod function but we don't want the operators that creates the scalar to
# show up in the graph, we could this function to discard the graph changes.
# Example usage:
# with discard_graph_changes():
#   sample_input= create_sample_inputs()
# speculate_subgraph(tx, f, sample_inputs, {})
@contextlib.contextmanager
def discard_graph_changes(tx):
    ctx = tx.output.subtracer("subgraph_wrapper", None)
    try:
        ctx.__enter__()
        yield
    finally:
        ctx.__exit__(None, None, None)


def check_meta_consistency_vt(
    vars1: list[VariableTracker],
    vars2: list[VariableTracker],
    lhs_name: str,
    rhs_name: str,
    include_contiguity: bool = True,
) -> None:
    from torch._higher_order_ops.utils import check_meta_consistency

    from . import TensorVariable

    def _unwrap_var(var):
        if isinstance(var, TensorVariable):
            return var.proxy.node.meta["example_value"]
        elif isinstance(var, SymNodeVariable):
            return var.sym_num
        elif isinstance(var, ConstantVariable):
            return var.as_python_constant()
        else:
            unimplemented_v2(
                gb_type="cannot unwrap variable for check_meta_consistency",
                context=str(var),
                explanation=f"Expected {var} to be TensorVariable, SymNodeVariable, or ConstantVariable",
                hints=[],
            )

    unwrapped1 = [_unwrap_var(var) for var in vars1]
    unwrapped2 = [_unwrap_var(var) for var in vars2]

    return check_meta_consistency(
        unwrapped1,
        unwrapped2,
        lhs_name,
        rhs_name,
        include_contiguity=include_contiguity,
    )


@contextlib.contextmanager
def dynamo_enable_grad(tx: "InstructionTranslator", enable=True):
    from . import GradModeVariable

    org_value = torch.is_grad_enabled()
    try:
        GradModeVariable.create(tx, enable, initialized=True)
        yield
    finally:
        GradModeVariable.create(tx, org_value, initialized=True)


@contextlib.contextmanager
def dynamo_under_activation_checkpoint(tx: "InstructionTranslator"):
    orig_val = tx.output.current_tracer.under_activation_checkpoint
    try:
        tx.output.current_tracer.under_activation_checkpoint = True
        yield
    finally:
        tx.output.current_tracer.under_activation_checkpoint = orig_val


def find_mismatched_vars(var, types, allow_none=False):
    """
    Recursively finds variables whose type is not an instance of the specified types.
    Args:
        var: The variable to check.
        types: A tuple of allowed types.
        allow_none (bool): Whether to allow None values. Defaults to False.
    Returns:
        A set of variables whose type is not an instance of the specified types.
    """
    mismatched_vars = set()
    if isinstance(var, (list, tuple)):
        for item in var:
            mismatched_vars.update(find_mismatched_vars(item, types, allow_none))
    elif isinstance(var, (TupleVariable, ListVariable)):
        for item in var.items:
            mismatched_vars.update(find_mismatched_vars(item, types, allow_none))
    elif isinstance(var, ConstDictVariable):
        for value in var.items.values():
            mismatched_vars.update(find_mismatched_vars(value, types, allow_none))
    else:

        def _is_none(var):
            return var.is_python_constant() and var.as_python_constant() is None

        if not isinstance(var, types) and not (allow_none and _is_none(var)):
            mismatched_vars.add(var)
    return mismatched_vars


def only_consist_of(var, types, allow_none=False):
    mismatch_vars = find_mismatched_vars(var, types, allow_none=allow_none)
    return len(mismatch_vars) == 0


# A more read-able syntax sugar for creating a UserFunctionVariable for f
# and run call_function on it. Make it return a function to preserve the calling
# convention of the original f.
def _make_inlined(tx: "InstructionTranslator", f):
    assert callable(f), "Expect f to be a python callable."

    def inline_call(*args, **kwargs):
        return UserFunctionVariable(f).call_function(tx, args, kwargs)

    return inline_call


def _call_function_and_unflatten_output(
    tx: "InstructionTranslator",
    fn: Any,
    args: tuple[Any, ...],
    kwargs: dict[str, Any],
    flat_example_value: Any,
    body_r: Optional[VariableTracker],
    graph_output_vts: VariableTracker | tuple[VariableTracker, ...],
) -> Optional[VariableTracker]:
    from .builder import wrap_fx_proxy

    # Store the invocation as a call
    flat_variable = wrap_fx_proxy(
        tx=tx,
        proxy=tx.output.create_proxy(
            "call_function",
            fn,
            args=args,
            kwargs=kwargs,
        ),
        example_value=flat_example_value,
    )

    # wrap_fx_proxy creates fresh variable trackers. However, the main program
    # after the speculate subgraph can still use the original tensor vts that
    # are still pointing to the nodes present in the subgraph. So, we reproxify
    # the original tensor vts with the subgraph outputs. This way, whenever the
    # outer graph uses an original vt, it uses the subgraph output.
    #
    # This is critical for maintaining the separation between:
    # - `body_r`: The output VT structure that Dynamo continues tracing (may
    #   contain non-proxyable objects, nested structures, etc.)
    # - `graph_output_vts`: Only the tensor/symint VTs that were actual graph
    #   outputs from speculate_subgraph
    #
    # By overwriting the proxies of VTs in `body_r` with the proxies from the
    # HOP call, we ensure the outer graph correctly references the HOP outputs
    # while still allowing `body_r` to contain arbitrary Python objects.
    if body_r is not None:
        for orig_vt, subgraph_vt in zip(graph_output_vts, flat_variable.items):
            if isinstance(
                orig_vt, (variables.SymNodeVariable, variables.TensorVariable)
            ):
                assert isinstance(
                    subgraph_vt, (variables.SymNodeVariable, variables.TensorVariable)
                )
                orig_vt.proxy = subgraph_vt.proxy
    return body_r


def _assert_tensors_nonaliasing(inputs, outputs):
    input_tensor_ids = {
        id(t) for t in pytree.tree_leaves(inputs) if isinstance(t, torch.Tensor)
    }
    output_tensor_ids = {
        id(t) for t in pytree.tree_leaves(outputs) if isinstance(t, torch.Tensor)
    }
    assert input_tensor_ids.isdisjoint(output_tensor_ids), (
        "inputs to function body cannot alias outputs"
    )


def _check_all_tensorvariable(args):
    from . import TensorVariable

    if not all(type(a.realize()) is TensorVariable for a in args):
        unimplemented_v2(
            gb_type="HOP: non torch.Tensor leaf",
            context=f"args types: {[type(a.realize()) for a in args]}",
            explanation="Expected all leaves to be of torch.Tensor type.",
            hints=[],
        )


def _check_supported_callable_arg(
    tx: "InstructionTranslator", func_var: VariableTracker, arg_name
):
    is_callable = (
        BuiltinVariable(callable).call_function(tx, [func_var], {}).as_python_constant()
    )
    if not is_callable:
        unimplemented_v2(
            gb_type="HOP: non-callable variable",
            context=f"arg name: {arg_name}, func_var type: {str(func_var)}",
            explanation=f"{arg_name} should be a callable but is of type {str(func_var)}.",
            hints=[],
        )


def _call_while_loop(
    self: VariableTracker,
    tx: "InstructionTranslator",
    args: list[VariableTracker],
    kwargs: dict[str, VariableTracker],
    stack_output: bool,
) -> VariableTracker:
    from torch._higher_order_ops.while_loop import _create_unbacked_symint

    from . import TensorVariable

    args, kwargs = LazyVariableTracker.realize_all((args, kwargs))
    cond_fn, body_fn, operands, additional_inputs = args

    # Input checks
    for i, k in enumerate(["cond_fn", "body_fn", "operands"]):
        if v := kwargs.pop(k, None):
            assert i == len(args), (
                "did not provide the right number of non-keyword args"
            )
            args.append(v)

    if kwargs or len(args) != 4:
        unimplemented_v2(
            gb_type="torch.while_loop: improper args/kwargs",
            context=f"args: {args}, kwargs: {kwargs}",
            explanation=f"torch.while_loop expects 4 positional arguments (got {len(args)}) "
            f"and no keyword arguments (got {len(kwargs)}) "
            "Usage: while_loop(cond_fn, body_fn, operands)",
            hints=[
                *graph_break_hints.USER_ERROR,
            ],
        )

    # cond_fn and body_fn input check
    _check_supported_callable_arg(tx, cond_fn, "cond_fn")
    _check_supported_callable_arg(tx, body_fn, "body_fn")

    # operands input check
    operands_seq = operands.unpack_var_sequence(tx)

    # additional_inputs input check
    if not isinstance(additional_inputs, (ListVariable, TupleVariable)):
        unimplemented_v2(
            gb_type="torch.while_loop: improper additional_inputs",
            context=str(additional_inputs),
            explanation=f"Expected additional_inputs to be a list/tuple but got {additional_inputs.python_type()}",
            hints=[
                *graph_break_hints.DYNAMO_BUG,
            ],
        )
    additional_inputs_seq = additional_inputs.unpack_var_sequence(tx)

    with discard_graph_changes(tx):
        # Note: this must be run under discard graph changes.
        def unspecialize_carried_inputs(tx, carry) -> VariableTracker:
            # See NOTE [unspecialize int carry with unbacked symints]
            if (
                isinstance(carry, ConstantVariable) and carry.python_type() is int
            ) or isinstance(carry, SymNodeVariable):
                example_value = _create_unbacked_symint(
                    tx.output.fake_mode, ignore_fresh_unbacked_symbols=True
                )
                proxy = tx.output.current_tracer.create_graph_input(
                    "unbacked_symint", type(example_value), example_value
                )
                return SymNodeVariable.create(tx, proxy, example_value)
            else:
                # See NOTE [unspecialize constant tensor carry]
                assert isinstance(carry, TensorVariable)
                cloned_carry = carry.clone()
                cloned_carry.proxy.node.meta["example_value"].constant = None
                return cloned_carry

        # clone inputs across subgraphs, to avoid unbacked memoization in fake prop
        cond_operands_seq = [
            unspecialize_carried_inputs(
                tx,
                (
                    carry.call_method(tx, "clone", args=(), kwargs={})
                    if isinstance(carry, TensorVariable)
                    else carry
                ),
            )
            for carry in operands_seq
        ]
        body_operands_seq = [
            unspecialize_carried_inputs(
                tx,
                (
                    carry.call_method(tx, "clone", args=(), kwargs={})
                    if isinstance(carry, TensorVariable)
                    else carry
                ),
            )
            for carry in operands_seq
        ]

    # create cond subgrpahs
    (
        cond_r,
        cond_graph,
        cond_lifted_freevars,
        cond_graph_output_vts,
    ) = speculate_subgraph(
        tx,
        cond_fn,
        cond_operands_seq + additional_inputs_seq,
        {},
        "while_loop",
        source_target=self.value,
        # NOTE [why we cannot use "automatic" for while_loop]:
        # The reason is that we want to enforce
        # the ordering of inputs and outputs to be consistent and the ordering
        # of cond_fn and body_fn to the consistent.
        # e.g. suppose we use "automatic" and we have:
        #
        # def body_fn(ph1, ph2):
        #   new_a, new_b = ph2.cos(), ph1.sin()
        #   return new_a, new_b
        #
        # a, b = torch.randn(3), torch.randn(3)
        # new_a, new_b = body_fn(a, b)
        #
        # Using automatic, the ordering of arguments will be the order that they're
        # used. In this example, the capture graph looks like:
        #
        # def captured_body(ph1, ph2):
        #   new_a, new_b = ph1.cos(), ph2.add_(1)
        #   return new_a, new_b
        #
        # This is fine when we change the calling convention of captured_body to be
        # new_a, new_b = captured_body(b, a).
        # But for while_loop, the next iteration's input is previous iteration output
        # we'll end up feeding captured_body(new_a, new_b) instead.
        # So it's best we always enforce the ordering of carried_inputs the same as outputs
        # with "flatten_manual".
        set_subgraph_inputs="flatten_manual",
        supports_input_mutation=self.supports_input_mutation,
        supports_aliasing=self.supports_aliasing,
        remove_consts_from_outputs=False,
    )
    cond_nn_modules = dict(tx.output.nn_modules)
    validate_subgraph_output_types(cond_r)
    if isinstance(cond_r, TensorVariable):
        cond_r_meta = _extract_tensor_metadata(
            cond_r.proxy.node.meta["example_value"], include_contiguity=False
        )
        if cond_r_meta.dtype != torch.bool or cond_r_meta.shape != torch.Size([]):
            unimplemented_v2(
                gb_type="torch.while_loop: unsupported cond_fn return type",
                context=str(cond_r),
                explanation=f"Expected cond_fn to return a scalar tensor or a bool but got {cond_r_meta.shape}.",
                hints=[
                    *graph_break_hints.USER_ERROR,
                ],
            )
    elif isinstance(cond_r, ConstantVariable):
        # short-circuiting while_loop when cond_fn returns a constant such as 0, 1 True or False
        pred = cond_r.as_python_constant()
        if pred:
            unimplemented_v2(
                gb_type="torch.while_loop: infinite loop detected",
                context=str(cond_r),
                explanation=f"Infinite loop detected because while_loop's cond_fn always returns the same value {pred}.",
                hints=[
                    *graph_break_hints.USER_ERROR,
                ],
            )
        else:
            return operands

    # create body subgraph
    (
        body_r,
        body_graph,
        body_lifted_freevars,
        body_graph_output_vts,
    ) = speculate_subgraph(
        tx,
        body_fn,
        body_operands_seq + additional_inputs_seq,
        {},
        "while_loop",
        source_target=self.value,
        set_subgraph_inputs="flatten_manual",
        should_flatten_outputs=True,
        supports_input_mutation=False,
        supports_aliasing=False,
        remove_consts_from_outputs=False,
    )
    validate_subgraph_output_types(body_r)

    # We set include contiguity=False because we have vmap x HOP tests, where if
    # include_contiguity=True will call t.is_contiguous inside of vmap and get an error
    # "querying is_contiguous inside of vmap for memory_format other than
    # torch.contiguous_format is not yet implemented". This is okay because stride
    # is still checked.
    check_meta_consistency_vt(
        body_r.unpack_var_sequence(tx),
        operands_seq,
        "body_fn_output",
        "carried_inputs",
        include_contiguity=False,
    )

    (
        cond_graph,
        body_graph,
        cond_shared,
        _body_shared,
        cond_unique,
        body_unique,
    ) = _merge_graph_inputs(
        cond_graph,
        cond_lifted_freevars,
        "cond_fn",
        body_graph,
        body_lifted_freevars,
        "body_fn",
    )

    # Note: cond_shared and body_shared refer to the same proxy in parent graph
    # so using either of them is OK. Use cond_shared as it doesn't matter.
    additional_lifted_inputs = cond_shared + cond_unique + body_unique

    body_nn_modules = dict(tx.output.nn_modules)

    cond_gm = torch.fx.GraphModule(cond_nn_modules, cond_graph)
    body_gm = torch.fx.GraphModule(body_nn_modules, body_graph)
    cond_name = tx.output.install_subgraph("cond_fn", cond_gm)
    body_name = tx.output.install_subgraph("body_fn", body_gm)

    cond_node = make_attr(tx, cond_name)
    body_node = make_attr(tx, body_name)

    operands_proxy = tuple(operand.as_proxy() for operand in operands_seq)
    additional_inputs_proxy = tuple(
        [inp.as_proxy() for inp in additional_inputs_seq] + additional_lifted_inputs
    )
    p_args = (
        cond_node,
        body_node,
        operands_proxy,
        additional_inputs_proxy,
    )
    return _call_function_and_unflatten_output(
        tx,
        self.value,
        p_args,
        {},
        None,
        body_r,
        body_graph_output_vts,
    )


def are_same_graph_modules(fn_name, a_mod, b_mod, fake_mode):
    from torch._subclasses._fake_tensor_utils import _CacheKeyState
    from torch._subclasses.fake_tensor import extract_tensor_metadata

    # Maps the equivalent nodes from a to b
    node_map = {}

    def check_all_args(a_nodes, b_nodes):
        for arg_a, arg_b in zip(a_nodes, b_nodes):
            if isinstance(arg_a, torch.fx.Node):
                if node_map[arg_a] != arg_b:
                    return False
            elif isinstance(arg_a, slice):
                if not isinstance(arg_b, slice):
                    return False
                if not check_all_args(
                    (arg_a.start, arg_a.stop, arg_a.step),
                    (arg_b.start, arg_b.stop, arg_b.step),
                ):
                    return False
            elif arg_a != arg_b:
                # This is a catch-all for everything else. `slice` was a
                # surprise but can there be other data structures that can
                # contain fx.Nodes in them?
                return False
        return True

    for a_node, b_node in zip(a_mod.graph.nodes, b_mod.graph.nodes):
        if a_node.op != b_node.op:
            return False

        if a_node.op == "placeholder":
            a_value = a_node.meta["example_value"]
            b_value = b_node.meta["example_value"]

            if isinstance(a_value, torch.Tensor):
                if not isinstance(b_value, torch.Tensor):
                    return False
                # Extract fake tensor metadata for a and b and then compare
                a_result = []
                state = _CacheKeyState(fake_mode.shape_env)
                a_metadata = extract_tensor_metadata(a_value)
                a_metadata._flatten_into(a_result, fake_mode, state)

                b_result = []
                state = _CacheKeyState(fake_mode.shape_env)
                b_metadata = extract_tensor_metadata(b_value)
                b_metadata._flatten_into(b_result, fake_mode, state)
                if a_result != b_result:
                    return False
            elif isinstance(a_value, torch.SymInt):
                if not isinstance(b_value, torch.SymInt):
                    return False
                if a_value is not b_value:
                    return False
        elif a_node.op == "call_function":
            if a_node.target is not b_node.target:
                return False
            a_flat, _ = pytree.tree_flatten((a_node.args, a_node.kwargs))
            b_flat, _ = pytree.tree_flatten((b_node.args, b_node.kwargs))
            if not check_all_args(a_flat, b_flat):
                hc_log.debug(
                    "%s: Graph comparison failed at node (call_function): %s",
                    fn_name,
                    a_node,
                )
                return False
        elif a_node.op == "call_method":
            if a_node.target != b_node.target:
                return False
            a_flat, _ = pytree.tree_flatten((a_node.args, a_node.kwargs))
            b_flat, _ = pytree.tree_flatten((b_node.args, b_node.kwargs))
            if not check_all_args(a_flat, b_flat):
                hc_log.debug(
                    "%s: Graph comparison failed at node (call_method) : %s",
                    fn_name,
                    a_node,
                )
                return False
        elif a_node.op == "output":
            a_flat, _ = pytree.tree_flatten((a_node.args, a_node.kwargs))
            b_flat, _ = pytree.tree_flatten((b_node.args, b_node.kwargs))
            if not check_all_args(a_flat, b_flat):
                hc_log.debug("%s: Graph comparison failed at the output node", fn_name)
                return False
        elif a_node.op == "get_attr":
            a_attr = getattr(a_mod, a_node.target)
            b_attr = getattr(b_mod, b_node.target)
            if isinstance(a_attr, torch.fx.GraphModule):
                if not isinstance(b_attr, torch.fx.GraphModule):
                    return False
                # This is an example of a HOP inside a HOP
                if not are_same_graph_modules(fn_name, a_attr, b_attr, fake_mode):
                    return False
            else:
                # TODO - write an example with tensor as a graph attribute in
                # the Fx graph
                raise NotImplementedError(f"get_attr with {type(a_attr)}")
        else:
            # TODO - call_module is not supported because Dynamo Fx graph does
            # not install a call_module
            raise NotImplementedError(f"Graph equivalence check saw a {a_node.op}")

        # Two nodes are equal - add them to them map
        node_map[a_node] = b_node

    return True


def validate_args_and_maybe_create_graph_inputs(
    sub_args,
    tracer,
    tx,
    set_subgraph_inputs,
    description,
    sub_args_names=None,
):
    from . import AutogradFunctionContextVariable
    from .builder import wrap_fx_proxy_cls

    assert tracer.parent is not None

    if set_subgraph_inputs == "flatten_manual":
        flat_args, tree_spec = _make_inlined(tx, pytree.tree_flatten)(
            ListVariable(sub_args)
        ).unpack_var_sequence(tx)

        flat_inputs = validate_args_and_maybe_create_graph_inputs(
            flat_args.unpack_var_sequence(tx),
            tracer,
            tx,
            set_subgraph_inputs="manual",
            description=description,
        )

        return _make_inlined(tx, pytree.tree_unflatten)(
            ListVariable(flat_inputs), tree_spec
        ).unpack_var_sequence(tx)
    else:
        if sub_args_names is not None:
            # Can be greater if user passes some args as kwargs
            assert len(sub_args_names) >= len(sub_args)
        args = []
        for idx, a in enumerate(sub_args):
            assert isinstance(a, VariableTracker)
            if set_subgraph_inputs == "automatic":
                args.append(a)
                continue
            elif set_subgraph_inputs == "semi_automatic":
                if isinstance(a, AutogradFunctionContextVariable):
                    example_value = a.as_proxy().node.meta["example_value"]
                    arg_name = (
                        a.as_proxy().node.name
                        if sub_args_names is None
                        else sub_args_names[idx]
                    )
                    tracer.create_graph_input(arg_name, a.python_type(), example_value)
                elif a.maybe_fx_node() is not None:
                    node = a.maybe_fx_node()
                    example_value = node.meta["example_value"]
                    arg_name = (
                        a.as_proxy().node.name
                        if sub_args_names is None
                        else sub_args_names[idx]
                    )
                    new_proxy = tracer.create_graph_input(
                        arg_name, a.python_type(), example_value
                    )
                    example_value = node.meta.get("example_value", None)
                    a = wrap_fx_proxy_cls(
                        target_cls=type(a),
                        tx=tx,
                        proxy=new_proxy,
                        example_value=example_value,
                    )
                args.append(a)
                continue

            if a.is_python_constant():
                # This arg is not used in the body of the higher order op.
                # Currently, this new input is added to make the calls
                # happy, which expect a fixed number of arguments. In
                # future, we can clean this up.
                arg_name = (
                    "const_unused"
                    if sub_args_names is None
                    else f"const_unused_{sub_args_names[idx]}"
                )
                tracer.create_graph_input(
                    arg_name, a.python_type(), a.as_python_constant()
                )
                new_arg = a
            # Weird special case, we probably want to delete it or fold it
            # into the next case (of `a` being placeable into a graph)
            elif isinstance(a, AutogradFunctionContextVariable):
                example_value = a.as_proxy().node.meta["example_value"]
                arg_name = (
                    a.as_proxy().node.name
                    if sub_args_names is None
                    else sub_args_names[idx]
                )
                tracer.create_graph_input(arg_name, a.python_type(), example_value)
                new_arg = a
            # If `a` can be put into a graph
            elif a.maybe_fx_node() is not None:
                node = a.maybe_fx_node()
                example_value = node.meta.get("example_value", None)
                arg_name = node.name if sub_args_names is None else sub_args_names[idx]
                new_proxy = tracer.create_graph_input(
                    arg_name, a.python_type(), example_value
                )
                new_arg = wrap_fx_proxy_cls(
                    target_cls=type(a),
                    tx=tx,
                    proxy=new_proxy,
                    example_value=example_value,
                )
            # If `a` cannot be put into a graph
            else:
                # HOPs work much better if they use speculate_subgraph(set_subgraph_inputs="automatic").
                unimplemented_v2(
                    gb_type="HOP body taking non-Tensor as input",
                    context=str(sub_args),
                    explanation=f"{description} with body that accepts non-Tensors as input. "
                    f"Got type {a.python_type()} at index {idx}.",
                    hints=[
                        *graph_break_hints.USER_ERROR,
                    ],
                )
            args.append(new_arg)
        return args


# This helper function is used to make sure two graphs share the same input signature. For example,
# in torch.cond, two branches might lift different set of tensors as inputs. This function helps to
# dedup the inputs and modify the graphs to take the same set of inputs.
def _merge_graph_inputs(
    l_graph, l_lifted_freevars, l_name, r_graph, r_lifted_freevars, r_name
):
    def dedup_and_sort_lifted_freevars(l_lifted_freevars, r_lifted_freevars):
        # The nn module attributes are guaranteed to be registered into the top-level graph module during
        # higher order op speculation. Therefore, get_attr nodes in two branches with the same
        # target refer to the same attribute and we can safely deduplicate them with their target.
        #
        # Note: ideally, dynamo should just create a single proxy for the same attribute of a nn module. But
        # true_branch and false_branch belong to two separate tracing contexts, they may register the same
        # attribute to top level separately. This creates two get_attr proxies for the same attribute
        # that have different meta data such as stack_trace (one stack trace for the true_branch,
        # and the other for false_branch). It seems better to discard the proxy explicitly in cond
        # than make dynamo create a single proxy for the same get_attr target.
        def shared_getattrs(l_lifted_proxies, r_lifted_proxies):
            true_targets = {
                proxy.node.target: proxy
                for proxy in l_lifted_proxies
                if proxy.node.op == "get_attr"
            }
            l_shared_getattrs = {}
            r_shared_getattrs = {}

            for false_proxy in r_lifted_proxies:
                if (
                    false_proxy.node.op == "get_attr"
                    and false_proxy.node.target in true_targets
                ):
                    true_proxy = true_targets[false_proxy.node.target]
                    l_shared_getattrs[true_proxy] = true_proxy
                    r_shared_getattrs[false_proxy] = true_proxy
            return l_shared_getattrs, r_shared_getattrs

        l_shared_getattrs, r_shared_getattrs = shared_getattrs(
            l_lifted_freevars.keys(), r_lifted_freevars.keys()
        )

        l_shared_freevars = (l_lifted_freevars.keys() & r_lifted_freevars.keys()).union(
            l_shared_getattrs.keys()
        )
        r_shared_freevars = (l_lifted_freevars.keys() & r_lifted_freevars.keys()).union(
            r_shared_getattrs.keys()
        )
        unique_l_freevars = l_lifted_freevars.keys() - l_shared_freevars
        unique_r_freevars = r_lifted_freevars.keys() - r_shared_freevars

        def _sort_by_name(vars):
            return sorted(vars, key=lambda var: var.node.name)

        return (
            list(_sort_by_name(list(l_shared_freevars))),
            list(_sort_by_name(list(r_shared_freevars))),
            list(_sort_by_name(list(unique_l_freevars))),
            list(_sort_by_name(list(unique_r_freevars))),
        )

    (l_shared, r_shared, unique_l, unique_r) = dedup_and_sort_lifted_freevars(
        l_lifted_freevars, r_lifted_freevars
    )

    # Let's say we capture cond(pred, true_fn, false_fn, (x,))
    # With set_graph_input set to automatic,
    # true_fn has lifted variables x, a, b, c
    # false_fn has lifted variables x, a, b, d
    # Then fixup_branch_inps make sure both branches have the same signature, i.e.:
    # - true_fn(x, a, b, c_true_branch, d_false_branch)
    # - false_fn(x, a, b, c_true_branch, d_false_branch)
    #
    # More formally, the signature has three parts in the following order:
    # 1. used in both branches: x, a, b
    # 2. only used in true branches: c, suffixed with _true_branch
    # 3. only used in false branches: d, suffixed with _false_branch
    # Within each part, we re-order the nodes by name to have a derterministic ordering for testing.
    def fixup_branch_inps(graph, lifted_freevars, shared, unique_l, unique_r):
        def _insert_or_replace_phs(new_args, name_suffix):
            for arg in new_args:
                new_ph = graph.placeholder(arg.node.name + name_suffix)
                new_ph.meta = arg.node.meta
                # Override with new_ph if there exists a old placeholder.
                if arg in lifted_freevars:
                    old_ph = lifted_freevars[arg].node
                    old_ph.replace_all_uses_with(new_ph)
                    # replace_all_uses_with doesn't clean users. Clean it manually so that we could erase it.
                    old_ph.users = {}
                    graph.erase_node(old_ph)

        first_not_ph_node = next(
            node for node in graph.nodes if node.op != "placeholder"
        )
        with graph.inserting_before(first_not_ph_node):
            _insert_or_replace_phs(shared, "")
            _insert_or_replace_phs(unique_l, "_" + l_name)
            _insert_or_replace_phs(unique_r, "_" + r_name)

    fixup_branch_inps(l_graph, l_lifted_freevars, l_shared, unique_l, unique_r)
    fixup_branch_inps(r_graph, r_lifted_freevars, r_shared, unique_l, unique_r)
    return l_graph, r_graph, l_shared, r_shared, unique_l, unique_r


# See NOTE [HigherOrderOperator tracing design] for details of the design
def speculate_subgraph(
    tx: "InstructionTranslator",
    f: VariableTracker,
    sub_args: Sequence[VariableTracker],
    sub_kwargs: Optional[dict[str, Any]],
    description: str,
    *,
    # source_target is the .value of HigherOrderOpVariable and is the
    # target of the proxy that we created for the higherOrderOperator.
    source_target: Optional[Any] = None,
    always_restore: bool = False,
    enable_grad: Optional[bool] = None,
    # NOTE [argument `set_subgraph_inputs`]
    # set_subgraph_inputs controls what how to construct subgraphs' placeholders from sub_args.
    # 1. if your HOP supports arbitrary inputs, use set_subgraph_inputs="automatic" (most recommended).
    # 2. if your HOP supports only Tensor and symnode inputs, use set_subgraph_inputs="flatten_manual" (recommended).
    # If sub_args contain Pytree structure (e.g. dict/list/tuple/set), the sub_args will be flattened first.
    # Then the flattened args are manually set as subgraph's placeholders.
    # 3. if your HOP must preserve inputs that are not tensor or symnode as placeholders e.g. AutogradFunctionContextVariable
    # use set_subgraph_inputs="manual" (not recommended). We do not recommend it in general because it has the
    # restriction that user need to manually control how to create placeholders and VariableTrackers for the args.
    set_subgraph_inputs: Literal["automatic", "flatten_manual", "manual"] = "automatic",
    restore_side_effects: bool = True,
    should_flatten_outputs: bool = False,
    # if should_flatten_outputs is True, `remove_consts_from_outputs` remove the
    # const outputs from the subgraph output.
    remove_consts_from_outputs: bool = True,
    under_activation_checkpoint: bool = False,
    # TODO - supports input_mutation and aliasing should be False by default for strictness
    supports_input_mutation: bool = True,
    supports_aliasing: bool = True,
    # Pass in an originating tracer - this is needed for preserving context
    # across fwd-bwd for autograd.Function
    tracer: Optional["SubgraphTracer"] = None,
) -> tuple[
    VariableTracker,
    torch.fx.Graph,
    dict[torch.fx.Proxy, torch.fx.Proxy],
    VariableTracker | tuple[VariableTracker, ...],
]:
    if sub_kwargs is None:
        sub_kwargs = {}

    assert set_subgraph_inputs in {
        "automatic",
        "semi_automatic",
        "flatten_manual",
        "manual",
    }, "Please use one of the supported set_subgraph_inputs options."

    # See NOTE [Temporary argument `set_subgraph_inputs`]
    if sub_kwargs and set_subgraph_inputs != "automatic":
        unimplemented_v2(
            gb_type="invalid set_subgraph_inputs and sub_kwargs settings",
            context=f"set_subgraph_inputs: {set_subgraph_inputs}, sub_kwargs: {sub_kwargs}",
            explanation="`sub_kwargs` cannot be used when `set_subgraph_inputs` is not set to 'automatic'.",
            hints=[
                "Use `set_subgraph_inputs='automatic'` when passing `sub_kwargs`.",
                *graph_break_hints.USER_ERROR,
            ],
        )

    try:
        # ensure guards on args get installed in parent subgraph
        f, sub_args, sub_kwargs = LazyVariableTracker.realize_all(
            (f, sub_args, sub_kwargs),
        )

        with tx.output.subtracer(source_target, tracer) as subtracer:
            sub_args_names = maybe_positional_arg_names(f)
            # User mismatch in the number of args. Will eventually lead to an error.
            if sub_args_names is not None and len(sub_args_names) < len(sub_args):
                sub_args_names = None
            args = validate_args_and_maybe_create_graph_inputs(
                sub_args,
                subtracer,
                tx,
                set_subgraph_inputs,
                description,
                sub_args_names,
            )

            validate_args_and_maybe_create_graph_inputs(
                sub_kwargs.values(),
                subtracer,
                tx,
                set_subgraph_inputs="automatic",
                description=description,
            )

            autograd_ctx = (
                dynamo_enable_grad(tx, enable_grad)
                if enable_grad is not None
                else contextlib.nullcontext()
            )
            checkpoint_ctx = (
                dynamo_under_activation_checkpoint(tx)
                if under_activation_checkpoint
                else contextlib.nullcontext()
            )

            # For handling side effects, we can make an argument that we don't
            # have to do anything here. The side effects infra does a good job
            # of graph breaking if we mutate any nonlocal or global variable
            # while subtracing. As a result if tracing succeeds, side effects
            # data structure will only contain read-only data structures that
            # are put there for tracking purposes.
            # But on the other hand, there is an argument that if we ever write
            # a new side effect in Dynamo which does not go through the side
            # effect infra, we can end up in bad state.
            # Therefore we restore the side effects after tracing. The catch is
            # that we have to special handle tensor variables. If we have seen a
            # nonlocal variable tensor during subtracing, we want to keep a
            # track of that tensor, so that later subtracing or the root tracer
            # itself does not create a new proxy for the already observed tensor
            # variable.
            if restore_side_effects:
                prev_side_effects = tx.output.side_effects.clone()

            with autograd_ctx, checkpoint_ctx:
                output = f.call_function(tx, args, sub_kwargs)

            if restore_side_effects:
                new_side_effects = tx.output.side_effects.clone()
                prev_side_effects.track_runahead_tensor_and_symvar_side_effects(
                    new_side_effects
                )
                tx.output.side_effects = prev_side_effects

            # NOTE: [Separation of graph outputs and output VTs]
            # In Dynamo (outside of speculate_subgraph), VTs and the graph are
            # separate concepts:
            # - VTs (VariableTrackers) can "run ahead" and continue Dynamo tracing
            # - The graph is just a side data structure tracking computation seen so far
            #
            # This separation is crucial for HOPs with non-proxyable outputs (e.g.,
            # custom user-defined objects containing tensors). The function may return
            # complex Python objects for Dynamo to continue tracing, but only the
            # tensor/symint VTs need to be registered as actual graph outputs.
            #
            # Example:
            #   class Foo:
            #       def __init__(self, a, b):
            #           self.a = a  # tensor
            #           self.b = b  # tensor
            #
            #   def gn(x):
            #       return Foo(torch.sin(x), torch.cos(x))
            #
            # Here, `output` VT is a UserDefinedObjectVariable wrapping Foo, but
            # `graph_output_vts` contains only the tensor VTs (a and b) that should
            # be actual FX graph outputs.
            if should_flatten_outputs:
                # Collect only tensor and symint VTs that should be graph outputs.
                # We walk the output structure and extract proxyable VTs.
                graph_output_vts = []

                def visit(vt):
                    if isinstance(
                        vt, (variables.TensorVariable, variables.SymNodeVariable)
                    ):
                        graph_output_vts.append(vt)

                VariableTracker.visit(visit, output)
                graph_output_vts = tuple(graph_output_vts)
            else:
                graph_output_vts = output

            # NOTE - [Return subgraph intermediates as subgraph outputs]
            # This helps HOPs which allow side effects. Consider the
            # following example
            #
            # def gn(x, z):
            #     o = torch.matmul(x, x) @ x
            #     out = x.sin()
            #     z.append(out)
            #     return torch.cos(torch.sin(o))

            # def fn(x):
            #     z = []
            #     out1 = torch.utils.checkpoint.checkpoint(
            #         gn,
            #         x,
            #         z,
            #         use_reentrant=False,
            #     )
            #     return out1, z[0]
            #
            # In this example, list `z` is in outer scope and gets appended
            # in the subgraph with `out`. But `out` is not an output of the
            # subgraph. This can cause issue because later on when the outer
            # graph returns `z[0]` it needs to have access to the graph node
            # `out`. To solve this problem, we just return all intermediates
            # from the subgraph.

            # TODO - Today this is supported only for AC. AC HOP gets
            # desugared in AOTDispatcher so even though subgraph has extra
            # unused outputs in Dynamo, its ok even if we don't DCE them in
            # Dynamo. As AOTDispatcher desugars/inlines the subgraph, the
            # subgraph boundary disappears. And even for AC, today this only
            # works when the skip_fwd_side_effects_in_bwd_under_checkpoint
            # flag is True, i.e., only when we allow side-effects. But, we
            # want this to be supported for other Hops as well, specifically
            # nested_compile_region and autograd.Function. Today, its safe
            # because we error out on seeing a side-effect.
            if under_activation_checkpoint and should_flatten_outputs:
                extra_outputs = []
                for out in subtracer.tracked_tensor_or_symint_vt:
                    if out not in set(graph_output_vts):
                        extra_outputs.append(out)
                graph_output_vts = graph_output_vts + tuple(extra_outputs)

            # Register output to graph
            # Modeled off of compile_and_call_fx_graph
            # TODO: support pytree output
            # We check always_restore because we dont use the output or side effects of always_restore code,
            # like bwd.
            if always_restore:
                # Nothing left to do here
                return (
                    (output,),
                    tx.output.graph,
                    subtracer.lifted_freevars,
                )
            else:
                validate_subgraph_output_types(graph_output_vts)

                # The output proxies might not belong to this SubgraphTracer
                # (if they are free variables that were never lifted)
                # so lift them here.
                # output_proxies = output.as_proxy()
                if isinstance(graph_output_vts, tuple):
                    output_proxies = [a.as_proxy() for a in graph_output_vts]
                    output_proxies = pytree.tree_map(
                        subtracer.maybe_lift_tracked_freevar_to_input, output_proxies
                    )
                    output_proxies = tuple(output_proxies)
                else:
                    output_proxies = output.as_proxy()
                    output_proxies = pytree.tree_map(
                        subtracer.maybe_lift_tracked_freevar_to_input, output_proxies
                    )

                tx.output.create_node(
                    "output",
                    "output",
                    (subtracer.create_arg((output_proxies,))),
                    {},
                )
                graph = tx.output.graph
                graph.lint()
                lifted_freevars = subtracer.lifted_freevars

                # NOTE: [HigherOrderOperator subgraph input ordering]
                # The input ordering of the higher order ops is determined by the order of
                # the creation of the placeholder.
                # Manually created inputs are created in validate_args_and_maybe_create_graph_inputs before
                # speculating subgraph.
                # During subgraph speculation, we may lift closured tensors and free symbols as inputs,
                # their ordering is determined by the time they are lifted: earlier lifted ones precede later
                # lifted ones.
                #
                # Suppose the placeholders are
                # O1, O2, X1, O3, O4, X2, X3, O5 where Xs are lifted phs
                # The following code re-order the placeholders to
                # O1, O2, O3, O4, O5, X1, X2, X3
                def move_lifted_freevars_phs_to_end(
                    graph: torch.fx.Graph, lifted_freevars: tuple[torch.fx.Node]
                ):
                    lifted_ph_set = {
                        child_p.node for child_p in lifted_freevars.values()
                    }

                    prev_phs = [n for n in graph.nodes if n.op == "placeholder"]

                    # No need to reorder when graph doesn't have args or doesn't
                    # have lifted freevars or all inputs are lifted freevars.
                    if (
                        len(prev_phs) == 0
                        or len(lifted_ph_set) == 0
                        or len(prev_phs) == len(lifted_ph_set)
                    ):
                        return

                    # Step 1: find first X1
                    for x1 in prev_phs:
                        if x1 in lifted_ph_set:
                            break

                    assert x1 is not None and x1.op == "placeholder"
                    # Step 2: starting from the X1, skip Xs and prepend Os before X1.
                    cand_x = x1.next
                    while cand_x is not None and cand_x.op == "placeholder":
                        if cand_x in lifted_ph_set:
                            cand_x = cand_x.next
                        else:
                            nxt = cand_x.next
                            cand_x._remove_from_list()
                            x1.prepend(cand_x)
                            cand_x = nxt

                    # Step 3: assert that all placeholders are in the correct order as .
                    # in lifted_freevars
                    after_phs = [
                        node for node in graph.nodes if node.op == "placeholder"
                    ][-len(lifted_freevars) :]
                    assert len(after_phs) == len(lifted_freevars)
                    for child_proxy, ph in zip(lifted_freevars.values(), after_phs):
                        assert child_proxy.node is ph, (
                            "The order of placeholders is different from the order of lifted_freevars"
                        )

                    graph.lint()

                if len(lifted_freevars) > 0:
                    move_lifted_freevars_phs_to_end(graph, lifted_freevars)

                if not supports_input_mutation:
                    mutation_info = subtracer.has_input_mutation()
                    if mutation_info.has_mutation:
                        context = f"{mutation_info.msg} in\n {graph}"
                        unimplemented_v2(
                            gb_type="Encountered input mutation during higher order op tracing",
                            context=context,
                            explanation=f"Higher order ops do not support input mutation. Found in {source_target.name()}",
                            hints=[
                                "Consider using the debug context to change user code to avoid mutation.",
                                "Please open an issue.",
                            ],
                        )

                if not supports_aliasing:
                    aliasing_info = subtracer.has_aliasing()
                    if aliasing_info.has_aliasing:
                        context = f"{aliasing_info.msg} in\n {graph}"
                        unimplemented_v2(
                            gb_type="Encountered aliasing during higher order op tracing",
                            context=context,
                            explanation=f"Higher order ops do not support aliasing. Found in {source_target.name()}",
                            hints=[
                                "Replace `return input` with `return input.clone()` to avoid aliasing.",
                                "Consider using the debug context to change user code to avoid aliasing.",
                                "Please open an issue.",
                            ],
                        )

                # Return both the output VT and the graph output VTs separately:
                # - `output`: The VT that Dynamo continues tracing with (may be
                #   complex Python objects, tuples, dicts, etc.)
                # - `graph`: The FX graph representing the subgraph computation
                # - `lifted_freevars`: Free variables lifted as inputs to the subgraph
                # - `graph_output_vts`: Only the tensor/symint VTs that are actual
                #   FX graph outputs (basically the vts associated with graph outputs)
                return (
                    output,
                    graph,
                    lifted_freevars,
                    graph_output_vts,
                )

    except Unsupported as ex:
        f_name = f"{type(f).__name__}"
        if isinstance(f, UserFunctionVariable):
            f_name = f.get_name()
        msg = (
            f"speculate_subgraph: while introspecting {description}, we were unable "
            f"to trace function `{f_name}` into a single graph. This means "
            f"that Dynamo was unable to prove safety for this API and will "
            f"fall back to eager-mode PyTorch, which could lead to a slowdown."
        )
        log.info(msg)
        log.info(ex)  # noqa: G200
        raise ex


def make_attr(tx: "InstructionTranslator", name):
    node = tx.output.create_proxy(
        "get_attr",
        name,
        (),
        {},
    )
    return node


class TorchHigherOrderOperatorVariable(VariableTracker):
    def __init__(
        self, value: HigherOrderOperator, source: Optional[Source] = None, **kwargs
    ) -> None:
        super().__init__(**kwargs)
        self.value = value
        self.source = source

    @staticmethod
    def make(value, source=None, **kwargs):
        variable_class = _hop_name_to_variable_class.get(value.__name__)
        if variable_class is not None:
            return variable_class(value, source, **kwargs)

        from torch._higher_order_ops import BaseHOP

        if isinstance(value, BaseHOP):
            return BaseHOPVariable(value, source, **kwargs)
        unimplemented_v2(
            gb_type="unsupported HigherOrderOperator",
            context=str(value),
            explanation=f"Unable to create higher order operator variable for {value.__name__}.",
            hints=[
                *graph_break_hints.DYNAMO_BUG,
            ],
        )

    def call_function(
        self,
        tx: "InstructionTranslator",
        args: Sequence[VariableTracker],
        kwargs: dict[str, VariableTracker],
    ) -> VariableTracker:
        from .torch_function import can_dispatch_torch_function, dispatch_torch_function

        if can_dispatch_torch_function(tx, args, kwargs):
            return dispatch_torch_function(tx, self, args, kwargs)

        return self._call_function(tx, args, kwargs)

    def _call_function(
        self,
        tx: "InstructionTranslator",
        args: Sequence[VariableTracker],
        kwargs: dict[str, VariableTracker],
    ) -> VariableTracker:
        unimplemented_v2(
            gb_type="unsupported HigherOrderOperator function call",
            context=str(self.value),
            explanation=f"Unable to trace calling higher order operator variable for {self.value.__name__}.",
            hints=[
                *graph_break_hints.DYNAMO_BUG,
            ],
        )

    def as_python_constant(self):
        return self.value


class CustomFunctionHigherOrderOperatorVariable(TorchHigherOrderOperatorVariable):
    """
    Wraps torch._functorch.autograd_function.custom_function_call
    """

    def _call_function(
        self,
        tx: "InstructionTranslator",
        args: "list[VariableTracker]",
        kwargs: "dict[str, VariableTracker]",
    ) -> "VariableTracker":
        return torch._dynamo.variables.UserMethodVariable(
            self.value.__call__.__func__,
            torch._dynamo.variables.UserDefinedObjectVariable(
                self.value, source=self.source
            ),
            source=AttrSource(self.source, "__call__"),
        ).call_function(tx, args, kwargs)


class CondHigherOrderVariable(TorchHigherOrderOperatorVariable):
    supports_input_mutation = False
    supports_aliasing = False

    @raise_hard_error_if_graph_break(
        reason="Cond doesn't work unless it is captured completely with torch.compile."
    )
    def _call_function(
        self,
        tx: "InstructionTranslator",
        args: "list[VariableTracker]",
        kwargs: "dict[str, VariableTracker]",
    ) -> "VariableTracker":
        from . import ListVariable, TensorVariable

        args, kwargs = LazyVariableTracker.realize_all((args, kwargs))

        for i, k in enumerate(["pred", "true_fn", "false_fn", "operands"]):
            if v := kwargs.pop(k, None):
                assert i == len(args), (
                    "did not provide the right number of non-keyword args"
                )
                args.append(v)

        # TODO(voz): Support fake tensor dispatch for recursive
        # ops - see torch/dispatch/_dispatcher.py
        if len(args) != 4 or kwargs:
            unimplemented_v2(
                gb_type="torch.cond: improper args/kwargs",
                context=f"args: {args}, kwargs: {kwargs}",
                explanation=f"torch.cond expects 4 positional arguments (got {len(args)}) "
                f"and no keyword arguments (got {len(kwargs)}) "
                "Usage: cond(pred, cond_fn, body_fn, operands)",
                hints=[
                    *graph_break_hints.USER_ERROR,
                ],
            )

        # Specialize into one of the branches since pred is constant
        pred, true_fn, false_fn, operands = args
        if type(args[0]) is ConstantVariable:
            warnings.warn(
                "Pred is a Python constant. When used with torch.cond, it specializes on one of the branches."
                " If you want torch.cond to preserve two branches, please make the predicate a boolean tensor or a SymBool.",
                UserWarning,
            )
            if pred.as_python_constant():
                return true_fn.call_function(tx, operands.unpack_var_sequence(tx), {})
            else:
                return false_fn.call_function(tx, operands.unpack_var_sequence(tx), {})

        # predicate
        if type(pred) not in (ConstantVariable, TensorVariable, SymNodeVariable):
            unimplemented_v2(
                gb_type="torch.cond: improper predicate",
                context=str(pred),
                explanation="Expected `pred` to be a bool or a boolean tensor with a single item "
                f"but got {str(type(pred))} with original python type {str(pred.python_type())}.",
                hints=[
                    *graph_break_hints.USER_ERROR,
                ],
            )

        # operands
        if not isinstance(operands, (ListVariable, TupleVariable)):
            unimplemented_v2(
                gb_type="torch.cond: improper operands",
                context=str(operands),
                explanation="Expected `operands` to be a list/tuple "
                f"but got {operands.python_type()}.",
                hints=[
                    *graph_break_hints.USER_ERROR,
                ],
            )

        operands_seq = operands.unpack_var_sequence(tx)
        if not only_consist_of(
            operands, (TensorVariable, ConstantVariable, SymNodeVariable)
        ):
            unimplemented_v2(
                gb_type="torch.cond: improper operands contents",
                context=str(operands),
                explanation="Expected `operands` to be a list/tuple of pytrees that only consists of tensor leaves.",
                hints=[
                    *graph_break_hints.USER_ERROR,
                ],
            )

        # branches
        _check_supported_callable_arg(tx, true_fn, "true_fn")
        _check_supported_callable_arg(tx, false_fn, "false_fn")

        # Our strategy for tracing the true/false branches of cond
        # are to checkpoint our graphstate, run the true branch,
        # roll it back to the checkpoint, and run the false
        # branch, and then merge the graphstates.  Well, perhaps
        # "merge" is too strong a word: we mostly assert that
        # the resulting graphstates have to be the same.
        #
        # We only permit guards to diverge (we union the guards from
        # both branches).  In particular, this means that side
        # effects are NOT permitted inside true/false branches; this
        # would be difficult to implement, because of the path
        # explosion problem.

        def speculate_branch(branch):
            # NB: 0 is predicate
            ix = 1 if branch else 2
            # TODO: Support kwargs
            (
                ret_val,
                ret_graph,
                ret_lifted_freevars,
                ret_graph_output_vts,
            ) = speculate_subgraph(
                tx,
                args[ix],
                operands_seq,
                {},
                "cond",
                source_target=self.value,
                should_flatten_outputs=True,
                # TODO - removing consts from control flow ops need more work
                remove_consts_from_outputs=False,
                supports_input_mutation=self.supports_input_mutation,
                supports_aliasing=self.supports_aliasing,
            )

            # need to ensure we increase epoch so we don't memoize unbacked bindings
            # across different subgraphs which can interfere with runtime assertion
            # generation.
            tx.fake_mode.epoch += 1

<<<<<<< HEAD
            flattened_ret_val = _make_inlined(tx, pytree.tree_flatten)(ret_val).items[0]
            if not only_consist_of(
                flattened_ret_val, (TensorVariable, ConstantVariable)
            ):
                unimplemented(
                    "Expected branches to return a possibly nested pytree of tensors "
                    "or constant ints but it consists of others.",
=======
            if not only_consist_of(ret_val, (TensorVariable, ConstantVariable)):
                unimplemented_v2(
                    gb_type="torch.cond: unsupported branch return type",
                    context=str(ret_val),
                    explanation="Expected branches to return a possibly nested pytree of tensors or constant ints.",
                    hints=[
                        *graph_break_hints.USER_ERROR,
                    ],
>>>>>>> a76728ca
                )
            for ret in flattened_ret_val.unpack_var_sequence(tx):
                if isinstance(ret, ConstantVariable) and ret.python_type() is not int:
                    unimplemented_v2(
                        gb_type="torch.cond: unsupported branch return type (constant non-int)",
                        context=str(ret_val),
                        explanation="Constants returned from branches must be ints.",
                        hints=[
                            *graph_break_hints.USER_ERROR,
                        ],
                    )
            return ret_val, ret_graph, ret_lifted_freevars, ret_graph_output_vts

        (true_r, true_graph, true_lifted_freevars, true_graph_output_vts) = (
            speculate_branch(True)
        )
        true_nn_modules = dict(tx.output.nn_modules)

        (
            false_r,
            false_graph,
            false_lifted_freevars,
            false_graph_output_vts,
        ) = speculate_branch(False)
        false_nn_modules = dict(tx.output.nn_modules)

<<<<<<< HEAD
=======
        same_spec = _make_inlined(tx, pytree.TreeSpec.__eq__)(
            true_spec.treespec, false_spec.treespec
        ).as_python_constant()
        # 3.14: NotImplemented cannot be converted to bool
        if same_spec is not NotImplemented and not same_spec:
            unimplemented_v2(
                gb_type="torch.cond: differing branch outputs",
                context=f"true_spec: {true_spec.treespec}, false_spec: {false_spec.treespec}, same_spec: {same_spec}",
                explanation="Expected branches to return the same pytree structure.",
                hints=[
                    *graph_break_hints.USER_ERROR,
                ],
            )

>>>>>>> a76728ca
        (
            true_graph,
            false_graph,
            true_shared,
            _false_shared,
            unique_true,
            unique_false,
        ) = _merge_graph_inputs(
            true_graph,
            true_lifted_freevars,
            "true_branch",
            false_graph,
            false_lifted_freevars,
            "false_branch",
        )

        true_name = tx.output.install_subgraph(
            "cond_true",
            torch.fx.GraphModule(true_nn_modules, true_graph),
        )
        false_name = tx.output.install_subgraph(
            "cond_false",
            torch.fx.GraphModule(false_nn_modules, false_graph),
        )

        true_node = make_attr(tx, true_name)
        false_node = make_attr(tx, false_name)

        p_args = (
            pred.as_proxy(),
            true_node,
            false_node,
            # We pick true_shared but it shouldn't matter
            tuple(true_shared + unique_true + unique_false),
        )

        return _call_function_and_unflatten_output(
            tx,
            torch.ops.higher_order.cond,
            p_args,
            {},
            None,
            true_r,
            true_graph_output_vts,
        )


class CallTorchbindHigherOrderVariable(TorchHigherOrderOperatorVariable):
    def __init__(self, hop, source, script_obj_var, method_name) -> None:
        super().__init__(hop, source)
        self.script_obj_var = script_obj_var
        self.method_name = method_name

    def _call_function(
        self,
        tx: "InstructionTranslator",
        args: list[VariableTracker],
        kwargs: dict[str, VariableTracker],
    ) -> VariableTracker:
        from .builder import wrap_fx_proxy

        args, kwargs = LazyVariableTracker.realize_all((args, kwargs))

        args_proxy = [arg.as_proxy() for arg in args]
        kwargs_proxy = {k: v.as_proxy() for k, v in kwargs.items()}
        return wrap_fx_proxy(
            tx=tx,
            proxy=tx.output.create_proxy(
                "call_function",
                self.value,
                args=tuple(
                    [self.script_obj_var.as_proxy(), self.method_name] + args_proxy
                ),
                kwargs=kwargs_proxy,
            ),
        )


def validate_subgraph_output_types(output: VariableTracker):
    """Verify that that the output of the subgraph is a tensor,
    int, bool, SymBool, or SymInt.
    """
    from . import TensorVariable

    if non_tensor_output := find_mismatched_vars(
        output, TensorVariable, allow_none=True
    ):
        for out in non_tensor_output:
            if (
                isinstance(out, SymNodeVariable) and out.python_type() in (int, bool)
            ) or (
                isinstance(out, ConstantVariable) and out.python_type() in (int, bool)
            ):
                continue
            unimplemented_v2(
                gb_type="HOP body output unsupported",
                context=f"non-tensor outputs: {non_tensor_output}",
                explanation="HigherOrderOperator body's output must consist of tensors or ints/bools only "
                f"but got {out.python_type()}.",
                hints=[
                    *graph_break_hints.USER_ERROR,
                ],
            )


class WhileLoopHigherOrderVariable(TorchHigherOrderOperatorVariable):
    supports_input_mutation = False
    supports_aliasing = False

    @raise_hard_error_if_graph_break(
        reason="while_loop doesn't work unless it is captured completely with torch.compile."
    )
    def _call_function(
        self,
        tx: "InstructionTranslator",
        args: list[VariableTracker],
        kwargs: dict[str, VariableTracker],
    ) -> VariableTracker:
        return _call_while_loop(self, tx, args, kwargs, stack_output=False)


class WhileLoopStackOutputHigherOrderVariable(TorchHigherOrderOperatorVariable):
    supports_input_mutation = False
    supports_aliasing = False

    @raise_hard_error_if_graph_break(
        reason="while_loop_stack_output doesn't work unless it is captured completely with torch.compile."
    )
    def _call_function(
        self,
        tx: "InstructionTranslator",
        args: list[VariableTracker],
        kwargs: dict[str, VariableTracker],
    ) -> VariableTracker:
        return _call_while_loop(self, tx, args, kwargs, stack_output=True)


class AssociativeScanHigherOrderVariable(TorchHigherOrderOperatorVariable):
    supports_input_mutation = False
    supports_aliasing = False

    @raise_hard_error_if_graph_break(
        reason="associative_scan must be captured completely with torch.compile."
    )
    def _call_function(
        self,
        tx: "InstructionTranslator",
        args: list[VariableTracker],
        kwargs: dict[str, VariableTracker],
    ) -> VariableTracker:
        from torch._higher_order_ops.utils import first_slice_copy

        args, kwargs = LazyVariableTracker.realize_all((args, kwargs))

        def arg_extractor(combine_fn, xs, additional_inputs):
            return combine_fn, xs, additional_inputs

        combine_fn, xs, additional_inputs = arg_extractor(*args, **kwargs)

        if args[0].python_type() is functools.partial:
            # This is the standard case when the user calls the frontend
            # and the frontend invokes dynamo
            if len(args) != 2:
                unimplemented_v2(
                    gb_type="torch.associative_scan: improper args",
                    context=f"args: {args}",
                    explanation=f"torch.associative_scan expects 2 positional arguments (got {len(args)}) "
                    "Usage: associative_scan(combine_fn, xs)",
                    hints=[
                        *graph_break_hints.USER_ERROR,
                    ],
                )

            xs_treespec = args[0].keywords["spec"]

            # combine_fn input check
            # We need to get the pure combine_fn from the functools.partial
            _check_supported_callable_arg(
                tx, combine_fn.keywords["combine_fn"], "combine_fn"
            )
        else:
            # This case is hit during re-tracing, for example in export tests
            # In this case, the combine_fn is a callable and not a functools.partial
            xs_treespec = _make_inlined(tx, pytree.tree_structure)(xs)

            _check_supported_callable_arg(tx, combine_fn, "combine_fn")

        # xs input check
        if not isinstance(xs, (ListVariable, TupleVariable)):
            unimplemented_v2(
                gb_type="torch.associative_scan: improper xs",
                context=str(xs),
                explanation=f"Expected xs to be a list/tuple but got {xs.python_type()}",
                hints=[
                    *graph_break_hints.DYNAMO_BUG,
                ],
            )
        xs_vars = xs.unpack_var_sequence(tx)
        _check_all_tensorvariable(xs_vars)

        # additional_inputs input check
        if not isinstance(additional_inputs, (ListVariable, TupleVariable)):
            unimplemented_v2(
                gb_type="torch.associative_scan: improper additional_inputs",
                context=str(additional_inputs),
                explanation=f"Expected additional_inputs to be a list/tuple but got {additional_inputs.python_type()}",
                hints=[
                    *graph_break_hints.DYNAMO_BUG,
                ],
            )
        additional_inputs_vars = additional_inputs.unpack_var_sequence(tx)
        _check_all_tensorvariable(additional_inputs_vars)

        scan_length = get_fake_value(xs_vars[0].as_proxy().node, tx).size()[0]
        if scan_length == 0:
            unimplemented_v2(
                gb_type="torch.associative_scan: zero-sized tensor",
                context=str(xs_vars[0]),
                explanation="associative_scan() operator doesn't support zero-sized tensors during tracing.",
                hints=[
                    *graph_break_hints.USER_ERROR,
                ],
            )

        # Trace the subgraph
        # The sub_args is a slice of original input, e.g. if input.size is (3, 4), and scan dim=0
        # the sub_args shape will be (4, ).
        with discard_graph_changes(tx):
            sub_args = [
                _make_inlined(tx, first_slice_copy)(leaf)
                for leaf in itertools.chain(xs_vars, xs_vars)
            ]
            sub_args_additional_inputs = [
                t.call_method(tx, "clone", args=(), kwargs={})
                for t in additional_inputs_vars
            ]

        sub_args = sub_args + sub_args_additional_inputs
        (
            combine_result,
            combine_graph,
            combine_lifted_freevars,
            combine_graph_output_vts,
        ) = speculate_subgraph(
            tx,
            combine_fn,
            sub_args,
            sub_kwargs={},
            description="associative_scan_combine_fn",
            source_target=self.value,
            set_subgraph_inputs="flatten_manual",
            supports_input_mutation=self.supports_input_mutation,
            supports_aliasing=self.supports_aliasing,
        )

        # Ensure that the output of scan is a flattened list of elements,
        # because downstream operations assume that the output of HOPs
        # is flattened
        output_node = combine_graph.find_nodes(op="output")[0]
        output_node.args = (pytree.tree_leaves(output_node.args),)
        combine_graph.lint()

        # Collect the results from the combine_fn
        results, _combine_treespec = _make_inlined(tx, pytree.tree_flatten)(
            combine_result
        ).unpack_var_sequence(tx)

        # Check whether the combine_fn returns one child tree for the output.
        if _combine_treespec.as_python_constant().num_leaves < 1:
            unimplemented_v2(
                gb_type="torch.associative_scan: combine_fn improper number of leaves",
                context=str(_combine_treespec.as_python_constant()),
                explanation="combine_fn needs to produce one pytree for the output "
                f"but combine_fn produces the pytree {_combine_treespec.as_python_constant()}.",
                hints=[
                    *graph_break_hints.USER_ERROR,
                ],
            )

        # Check whether the outs produced by combine_fn has the same treespec as xs
        # We need to have this check this way, because in case init is a TreeSpec and carry
        # but carry is only a LeafSpec, these two cannot be compared correctly.
        if (
            xs_treespec.as_python_constant().is_leaf()
            != _combine_treespec.as_python_constant().is_leaf()
        ) or not _make_inlined(tx, pytree.TreeSpec.__eq__)(
            xs_treespec, _combine_treespec
        ).as_python_constant():
            unimplemented_v2(
                gb_type="torch.associative_scan: mismatched input/output tree structure",
                context=f"xs: {xs_treespec.as_python_constant()}, output: {_combine_treespec.as_python_constant()}",
                explanation="The tree structure of the xs and the outs of the combine_fn are are expected to be identical, but got "
                f"xs: {xs_treespec.as_python_constant()} vs output: {_combine_treespec.as_python_constant()}.",
                hints=[
                    *graph_break_hints.USER_ERROR,
                ],
            )

        # We set include contiguity=False because we have vmap x HOP tests, where if
        # include_contiguity=True will call t.is_contiguous inside of vmap and get an error
        # "querying is_contiguous inside of vmap for memory_format other than
        # torch.contiguous_format is not yet implemented". This is okay because stride
        # is still checked.
        check_meta_consistency_vt(
            [_make_inlined(tx, first_slice_copy)(t) for t in xs_vars],
            results.items,
            "initial_xs",
            "combine_fn_output",
            include_contiguity=False,
        )

        combine_gm = torch.fx.GraphModule(dict(tx.output.nn_modules), combine_graph)
        combine_freevars_proxy = tuple(combine_lifted_freevars.keys())

        # Compute the proxies for the input check
        proxy_vars_inputcheck = (
            tuple(sarg.as_proxy() for sarg in sub_args) + combine_freevars_proxy
        )

        from torch._higher_order_ops.utils import _maybe_fake_tracing
        from torch._inductor.utils import is_pointwise_use

        with tx.fake_mode:
            sub_args_fake = [
                (
                    leaf.node.meta["example_value"].clone()
                    if hasattr(leaf.node.meta["example_value"], "clone")
                    else leaf.node.meta["example_value"]
                )
                for leaf in pytree.tree_leaves(proxy_vars_inputcheck)
            ]
            pre_dispatch = False

            fx = _maybe_fake_tracing(
                combine_gm, sub_args_fake, pre_dispatch=pre_dispatch
            )

            for node in fx.graph.nodes:
                # Check that the combine_fn is pointwise, if combine_mode='pointwise'
                if not all(
                    is_pointwise_use(use) or use.op == "output" for use in node.users
                ):
                    raise RuntimeError(
                        "For combine_mode='pointwise', the combine_fn needs to be pointwise"
                    )

        combine_fn_name = tx.output.install_subgraph(
            "associative_scan_combine_fn", combine_gm
        )

        # Compute the proxies
        xs_proxy = xs.as_proxy()
        combine_freevars_proxy = tuple(combine_lifted_freevars.keys())
        additional_inputs_proxy = additional_inputs.as_proxy() + combine_freevars_proxy

        p_args = (
            make_attr(tx, combine_fn_name),
            xs_proxy,
            additional_inputs_proxy,
        )

        from .builder import wrap_fx_proxy

        flat_variable = wrap_fx_proxy(
            tx=tx,
            proxy=tx.output.create_proxy(
                "call_function",
                torch.ops.higher_order.associative_scan,
                args=p_args,
                kwargs={},
            ),
            example_value=None,
        )

        if xs_treespec:
            flat_list_variable = BuiltinVariable(list).call_function(
                tx, [flat_variable], {}
            )
            return _make_inlined(tx, pytree.tree_unflatten)(
                flat_list_variable, xs_treespec
            )
        else:
            return flat_variable


class ScanHigherOrderVariable(TorchHigherOrderOperatorVariable):
    supports_input_mutation = False
    supports_aliasing = False

    @raise_hard_error_if_graph_break(
        reason="scan must be captured completely with torch.compile."
    )
    def _call_function(
        self,
        tx: "InstructionTranslator",
        args: list[VariableTracker],
        kwargs: dict[str, VariableTracker],
    ) -> VariableTracker:
        from torch._higher_order_ops.scan import _extract_carry_and_out
        from torch._higher_order_ops.utils import first_slice_copy

        args, kwargs = LazyVariableTracker.realize_all((args, kwargs))

        # combine_fn input check
        def _check_combine_fn_is_normalized(combine_fn_var):
            if not isinstance(
                combine_fn_var,
                (
                    variables.nn_module.NNModuleVariable,
                    variables.nn_module.UnspecializedNNModuleVariable,
                    variables.FunctoolsPartialVariable,
                ),
            ):
                unimplemented_v2(
                    gb_type="torch.scan: improper combine_fn",
                    context=str(combine_fn_var),
                    explanation="Expected combine_fn to be wrapped as functools.partial in scan user-facing api "
                    f"or a graph module if we're re-exporting but got {combine_fn_var.python_type()}.",
                    hints=[
                        *graph_break_hints.DIFFICULT,
                    ],
                )
            return isinstance(
                combine_fn_var,
                (
                    variables.nn_module.NNModuleVariable,
                    variables.nn_module.UnspecializedNNModuleVariable,
                ),
            )

        def arg_extractor(combine_fn, init, xs, additional_inputs):
            return combine_fn, init, xs, additional_inputs

        combine_fn, init, xs, additional_inputs = arg_extractor(*args, **kwargs)
        init_vars = init.unpack_var_sequence(tx)
        xs_vars = xs.unpack_var_sequence(tx)
        additional_inputs_vars = additional_inputs.unpack_var_sequence(tx)

        # combine_fn input check
        combine_fn_is_normalized = _check_combine_fn_is_normalized(combine_fn)
        if combine_fn_is_normalized:
            combine_gm = combine_fn.value
            assert isinstance(combine_gm, torch.fx.GraphModule), (
                combine_fn,
                combine_gm,
            )
        else:
            # combine_fn input check
            # We need to get the pure combine_fn from the functools.partial
            _check_supported_callable_arg(
                tx, combine_fn.keywords["combine_fn"], "combine_fn"
            )
        # xs input check
        if not isinstance(xs, (ListVariable, TupleVariable)):
            unimplemented_v2(
                gb_type="torch.scan: improper xs",
                context=str(xs),
                explanation=f"Expected xs to be a list/tuple but got {xs.python_type()}",
                hints=[
                    *graph_break_hints.DYNAMO_BUG,
                ],
            )
        # init input check
        if not isinstance(init, (ListVariable, TupleVariable)):
            unimplemented_v2(
                gb_type="torch.scan: improper init",
                context=str(init),
                explanation=f"Expected init to be a list/tuple with at least one element but got {init.python_type()}",
                hints=[
                    *graph_break_hints.DYNAMO_BUG,
                ],
            )

        if len(init_vars) == 0:
            unimplemented_v2(
                gb_type="torch.scan: no init leaves",
                context="",
                explanation="Expected init leaves.",
                hints=[
                    *graph_break_hints.DYNAMO_BUG,
                ],
            )

        # additional_inputs input check
        if not isinstance(additional_inputs, (ListVariable, TupleVariable)):
            unimplemented_v2(
                gb_type="torch.scan: improper additional_inputs",
                context=str(additional_inputs),
                explanation=f"Expected additional_inputs to be a list/tuple but got {additional_inputs.python_type()}",
                hints=[
                    *graph_break_hints.DYNAMO_BUG,
                ],
            )
        # scan_length check
        scan_length = get_fake_value(xs_vars[0].as_proxy().node, tx).size()[0]
        if scan_length == 0:
            unimplemented_v2(
                gb_type="torch.scan: zero-sized tensor",
                context=str(xs_vars[0]),
                explanation="associative_scan() operator doesn't support zero-sized tensors during tracing.",
                hints=[
                    *graph_break_hints.USER_ERROR,
                    *graph_break_hints.SUPPORTABLE,
                ],
            )
        _check_all_tensorvariable(init_vars)
        _check_all_tensorvariable(xs_vars)
        _check_all_tensorvariable(additional_inputs_vars)

        with discard_graph_changes(tx):
            sub_args_init = [
                ini.call_method(tx, "clone", args=(), kwargs={}) for ini in init_vars
            ]
            # The sub_args_inp is a slice of original input, e.g. if input.size is (3, 4), and scan dim=0
            # the sub_args_inp shape will be (4, ).
            sub_args_inp = [_make_inlined(tx, first_slice_copy)(inp) for inp in xs_vars]
            sub_args_additional_inputs = [
                t.call_method(tx, "clone", args=(), kwargs={})
                for t in additional_inputs_vars
            ]

        sub_args = sub_args_init + sub_args_inp + sub_args_additional_inputs
        (
            combine_result,
            combine_graph,
            combine_lifted_freevars,
            combile_graph_output_vts,
        ) = speculate_subgraph(
            tx,
            combine_fn,
            sub_args,
            sub_kwargs={},
            description="scan_combine_fn",
            source_target=self.value,
            set_subgraph_inputs="flatten_manual",
            supports_input_mutation=self.supports_input_mutation,
            supports_aliasing=self.supports_aliasing,
        )

        # Ensure that the output of scan is a flattened list of elements,
        # because downstream operations assume that the output of HOPs
        # is flattened
        output_node = combine_graph.find_nodes(op="output")[0]
        output_node.args = (pytree.tree_leaves(output_node.args),)
        combine_graph.lint()
        combine_freevars_proxy = list(combine_lifted_freevars.keys())
        combine_result_vars = combine_result.unpack_var_sequence(tx)

        _combine_spec = None
        if combine_fn_is_normalized:
            carry_vars, out_vars = _extract_carry_and_out(
                combine_result_vars, len(init_vars)
            )
        else:
            if len(combine_result_vars) != 2:
                unimplemented_v2(
                    gb_type="torch.scan: improper combine_fn number of returns",
                    context=str(combine_result_vars),
                    explanation=f"Expect combine_fn to return a tuple (next_carry, y) but got {combine_result_vars}.",
                    hints=[
                        *graph_break_hints.USER_ERROR,
                    ],
                )
            carry_tree, out_vars = combine_result_vars
            carry_vars, _ = _make_inlined(tx, pytree.tree_flatten)(
                carry_tree
            ).unpack_var_sequence(tx)
            carry_vars = carry_vars.unpack_var_sequence(tx)
            out_vars = _make_inlined(tx, pytree.tree_leaves)(
                out_vars
            ).unpack_var_sequence(tx)

            _combine_spec = _make_inlined(tx, pytree.tree_structure)(combine_result)
            check_meta_consistency_vt(
                init_vars,
                carry_vars,
                "init",
                "carry",
            )

        # Check meta data of carries and inits. If we pass this stage, we are sure that the init and carries
        # have the same tree structure.
        # We set include contiguity=False because we have vmap x HOP tests, where if
        # include_contiguity=True will call t.is_contiguous inside of vmap and get an error
        # "querying is_contiguous inside of vmap for memory_format other than
        # torch.contiguous_format is not yet implemented". This is okay because stride
        # is still checked.
        check_meta_consistency_vt(
            init_vars,
            carry_vars,
            "init",
            "carry",
            include_contiguity=False,
        )

        xs_proxy = xs.as_proxy()
        init_proxy = init.as_proxy()
        additional_inputs_proxy = list(additional_inputs.as_proxy()) + list(
            combine_freevars_proxy
        )

        combine_gm = torch.fx.GraphModule(dict(tx.output.nn_modules), combine_graph)
        combine_fn_name = tx.output.install_subgraph("scan_combine_fn", combine_gm)

        p_args = (
            make_attr(tx, combine_fn_name),
            init_proxy,
            xs_proxy,
            additional_inputs_proxy,
        )

        from .builder import wrap_fx_proxy

        flat_variable = wrap_fx_proxy(
            tx=tx,
            proxy=tx.output.create_proxy(
                "call_function",
                torch.ops.higher_order.scan,
                args=p_args,
                kwargs={},
            ),
            example_value=None,
        )

        if _combine_spec:
            flat_list_variable = BuiltinVariable(list).call_function(
                tx, [flat_variable], {}
            )
            return _make_inlined(tx, pytree.tree_unflatten)(
                flat_list_variable, _combine_spec
            )
        else:
            return flat_variable


def non_single_tensor_return_unsupported(api, ret):
    from . import TensorVariable

    if not isinstance(ret, TensorVariable):
        raise Unsupported(
            f"{api} over function that returns something other than one Tensor"
        )


class MapHigherOrderVariable(TorchHigherOrderOperatorVariable):
    supports_input_mutation = False
    supports_aliasing = False

    @raise_hard_error_if_graph_break(
        reason="map doesn't work unless it is captured completely with torch.compile."
    )
    def _call_function(
        self,
        tx: "InstructionTranslator",
        args: list[VariableTracker],
        kwargs: dict[str, VariableTracker],
    ) -> VariableTracker:
        args, kwargs = LazyVariableTracker.realize_all((args, kwargs))

        if len(kwargs) > 0:
            unimplemented_v2(
                gb_type="torch.map: kwargs not supported",
                context=f"args: {args}, kwargs: {kwargs}",
                explanation=f"torch.map expects no keyword arguments (got {len(kwargs)})",
                hints=[
                    *graph_break_hints.USER_ERROR,
                ],
            )

        _check_supported_callable_arg(tx, args[0], "map_fn")

        # args = f, flat_xs, flat_args
        assert isinstance(args[1], (ListVariable, TupleVariable)), args[1]
        assert isinstance(args[2], (ListVariable, TupleVariable)), args[2]
        unpacked_xs = args[1].unpack_var_sequence(tx)
        unpacked_args = args[2].unpack_var_sequence(tx)

        sample_shape = get_fake_value(unpacked_xs[0].as_proxy().node, tx).size()

        if len(sample_shape) < 1 or sample_shape[0] == 0:
            unimplemented_v2(
                gb_type="torch.map: improper inputs",
                context=str(sample_shape),
                explanation="torch.map doesn't support scalar or non-zero sized tensors during tracing.",
                hints=[
                    *graph_break_hints.USER_ERROR,
                ],
            )

        # To get the example output from map() we will need to provide at least one sample to
        # the loop body. In our case we will always use xs[0], and our map() won't support zero
        # sized tensor during tracing.
        with discard_graph_changes(tx):
            sliced_xs = [
                xs.call_method(
                    tx,
                    "select",
                    args=(VariableTracker.build(tx, 0), VariableTracker.build(tx, 0)),
                    kwargs={},
                )
                for xs in unpacked_xs
            ]

        # TODO: Support kwargs
        (
            body_r,
            body_graph,
            body_lifted_freevars,
            body_graph_output_vts,
        ) = speculate_subgraph(
            tx,
            args[0],
            [
                *sliced_xs,
                *unpacked_args,
            ],
            {},
            "torch.ops.higher_order.map",
            source_target=self.value,
            set_subgraph_inputs="flatten_manual",
            should_flatten_outputs=True,
            # TODO - removing consts from control flow ops need more work
            remove_consts_from_outputs=False,
            supports_input_mutation=self.supports_input_mutation,
            supports_aliasing=self.supports_aliasing,
        )
        # Check all outputs of map are tensors.
        # For map, outputting None is OK, thus ignore None values in the check
        body_r_vars = (
            _make_inlined(tx, pytree.tree_flatten)(body_r)
            .items[0]
            .unpack_var_sequence(tx)
        )
        none_mask = [
            type(x.realize()) is ConstantVariable and x.as_python_constant() is None
            for x in body_r_vars
        ]
        _check_all_tensorvariable(
            [br for bm, br in zip(none_mask, body_r_vars) if not bm]
        )

        body_nn_modules = dict(tx.output.nn_modules)

        body_name = tx.output.install_subgraph(
            "map_body",
            torch.fx.GraphModule(body_nn_modules, body_graph),
        )

        body_node = make_attr(tx, body_name)

        p_args = (
            body_node,
            [xs.as_proxy() for xs in unpacked_xs],
            [arg.as_proxy() for arg in unpacked_args]
            + list(body_lifted_freevars.keys()),
        )

        return _call_function_and_unflatten_output(
            tx,
            torch.ops.higher_order.map_impl,
            p_args,
            {},
            None,
            body_r,
            body_graph_output_vts,
        )


class ExecutorchCallDelegateHigherOrderVariable(TorchHigherOrderOperatorVariable):
    def _call_function(
        self,
        tx: "InstructionTranslator",
        args: "list[VariableTracker]",
        kwargs: "dict[str, VariableTracker]",
    ) -> "VariableTracker":
        from .builder import wrap_fx_proxy

        # This is operator for delegation within Executorch which calls a
        # specific function in the given lowered module with the given
        # operators. The actual operator is defined in the Executorch codebase.
        # This is a bad hierarchical violation since
        # executorch_call_delegate sits at a higher level than dynamo, but
        # there's no real solution to this issue yet.
        if len(kwargs) > 0:
            unimplemented_v2(
                gb_type="executorch_call_delegate: kwargs not supported",
                context=f"args: {args}, kwargs: {kwargs}",
                explanation=f"executorch_call_delegate expects no keyword arguments (got {len(kwargs)})",
                hints=[],
            )
        if isinstance(args[0], variables.NNModuleVariable):
            lowered_module = tx.output.get_submodule(args[0].module_key)
            lowered_node = make_attr(tx, args[0].module_key)
        elif isinstance(args[0], variables.UnspecializedNNModuleVariable):
            # This nn module is special sa delegated by executorch. Just
            # install it as a attr in the graph.
            lowered_module = args[0].value
            lowered_node = tx.output.register_static_attr_and_return_proxy(
                "delegate", lowered_module
            )

        p_args = tuple(arg.as_proxy() for arg in args[1:])
        real_sub_args = pytree.tree_map_only(
            torch.fx.Proxy, lambda a: get_fake_value(a.node, tx), p_args
        )

        with tx.fake_mode:
            example_value = lowered_module.original_module.module()(*real_sub_args)

        # NOTE [Guaranteeing the 1-1 correspondence of FakeTensors and real tensors]:
        # executorch modules promise not to alias inputs and outputs.
        # Thus, output FakeTensors will correctly not alias input FakeTensors.
        _assert_tensors_nonaliasing(real_sub_args, example_value)

        p_args = (lowered_node,) + p_args

        # Store the invocation as a call
        return wrap_fx_proxy(
            tx=tx,
            proxy=tx.output.create_proxy(
                "call_function",
                self.value,
                args=tuple(p_args),
                kwargs={},
            ),
            example_value=example_value,
        )


class FunctorchHigherOrderVariable(UserFunctionVariable):
    def call_function(
        self,
        tx: "InstructionTranslator",
        args: "list[VariableTracker]",
        kwargs: "dict[str, VariableTracker]",
    ) -> "VariableTracker":
        return super().call_function(tx, args, kwargs)


class FunctionalCallVariable(FunctorchHigherOrderVariable):
    def call_function(
        self, tx, args: list[VariableTracker], kwargs: dict[str, VariableTracker]
    ) -> VariableTracker:
        if not torch._dynamo.config.inline_inbuilt_nn_modules:
            unimplemented_v2(
                gb_type="torch.func.functional_call capture is disabled",
                context="",
                explanation="torch.func.functional_call capture is disabled",
                hints=[
                    "Set `torch._dynamo.config.inline_inbuilt_nn_modules=True` to enable.",
                ],
            )
        return super().call_function(tx, args, kwargs)


class ReparametrizeModuleCallVariable(FunctorchHigherOrderVariable):
    def __init__(self, *args, **kwargs):
        super().__init__(*args, **kwargs)

    def call_function(
        self, tx, args: list[VariableTracker], kwargs: dict[str, VariableTracker]
    ) -> VariableTracker:
        ctx_manager_vt = super().call_function(tx, args, kwargs)
        return RepararametrizeModuleContextVariable(ctx_manager_vt, args[0])


class WrapHigherOrderVariable(TorchHigherOrderOperatorVariable):
    supports_input_mutation = True
    supports_aliasing = True
    # TODO - Go through all subclasses of WrapHigherOrderVariable to see if
    # restore_side_effects can be ignored. For now, this is conservative.
    restore_side_effects = True

    def install_subgraph_in_output_graph(
        self, tx, fn_vt, fn_args_vt, kwargs, body_gmod, attr_name="wrap_body"
    ):
        return tx.output.install_subgraph(
            f"{attr_name}",
            body_gmod,
        )

    def create_wrapped_node(
        self,
        tx: "InstructionTranslator",
        fn_vt,
        fn_args_vt,
        kwargs,
        description,
        under_activation_checkpoint=False,
        *,
        subgraph_name="wrap_body",
    ):
        # See NOTE [HigherOrderOperator tracing design] for more details

        (
            body_r,
            body_graph,
            body_lifted_freevars,
            body_graph_output_vts,
        ) = speculate_subgraph(
            tx,
            fn_vt,
            fn_args_vt,
            kwargs,
            description,
            source_target=self.value,
            restore_side_effects=self.restore_side_effects,
            should_flatten_outputs=True,
            under_activation_checkpoint=under_activation_checkpoint,
            supports_input_mutation=self.supports_input_mutation,
            supports_aliasing=self.supports_aliasing,
        )

        body_gmod = torch.fx.GraphModule(tx.output.nn_modules, body_graph)
        body_name = self.install_subgraph_in_output_graph(
            tx,
            fn_vt,
            fn_args_vt,
            kwargs,
            body_gmod,
            attr_name=subgraph_name,
        )
        body_node = make_attr(tx, body_name)

        # Since, we call `speculate_subgraph` with `set_subgraph_inputs="automatic`,
        # all the arguments are lifted.
        lifted_args = tuple(arg for arg in body_lifted_freevars)

        proxy_args = (body_node,) + lifted_args

        example_value = pytree.tree_map_only(
            torch.fx.Node,
            lambda a: a.meta["example_value"],
            body_graph.find_nodes(op="output")[0].args[0],
        )

        return (
            proxy_args,
            {},
            example_value,
            body_r,
            body_gmod,
            body_name,
            body_graph_output_vts,
        )

    def _call_function(
        self,
        tx: "InstructionTranslator",
        args: "list[VariableTracker]",
        kwargs: "dict[str, VariableTracker]",
    ) -> "VariableTracker":
        # This flattens the kwargs into lifted args
        (
            p_args,
            p_kwargs,
            _example_value,
            body_r,
            _,
            _,
            body_graph_output_vts,
        ) = self.create_wrapped_node(tx, args[0], args[1:], kwargs, "wrap")

        if len(p_kwargs) > 0:
            unimplemented_v2(
                gb_type="WrapHigherOrderVariable: kwargs unexpected",
                context=f"args: {args}, kwargs: {kwargs}",
                explanation="kwargs should have been flattened into lifted args.",
                hints=[
                    *graph_break_hints.DYNAMO_BUG,
                ],
            )

        return _call_function_and_unflatten_output(
            tx,
            self.value,
            tuple(p_args),
            p_kwargs,
            _example_value,
            body_r,
            body_graph_output_vts,
        )


class WrapWithSetGradEnabledHigherOrderVariable(TorchHigherOrderOperatorVariable):
    """
    This hop is not exposed to users but is inserted into the graph
    after export as a post-processing step.
    """

    def call_function(
        self,
        tx: "InstructionTranslator",
        args: "list[VariableTracker]",
        kwargs: "dict[str, VariableTracker]",
    ) -> "VariableTracker":
        args, kwargs = LazyVariableTracker.realize_all((args, kwargs))

        if kwargs:
            unimplemented_v2(
                gb_type="wrap_with_set_grad_enabled: unexpected kwargs",
                context=f"args: {args}, kwargs: {kwargs}",
                explanation=f"wrap_with_set_grad_enabled expects no keyword arguments (got {len(kwargs)}).",
                hints=[
                    *graph_break_hints.DYNAMO_BUG,
                ],
            )

        grad_enabled, fn_var, *rest_args = args

        if not isinstance(grad_enabled, ConstantVariable):
            unimplemented_v2(
                gb_type="wrap_with_set_grad_enabled: non-constant grad_enabled",
                context=str(grad_enabled),
                explanation="wrap_with_set_grad_enabled expects grad_enabled argument to be a constant.",
                hints=[
                    *graph_break_hints.DYNAMO_BUG,
                ],
            )

        _check_supported_callable_arg(tx, fn_var, "enable_grad_fn")

        with torch.set_grad_enabled(grad_enabled.as_python_constant()):
            (
                body_r,
                body_graph,
                body_lifted_freevars,
                body_graph_output_vts,
            ) = speculate_subgraph(
                tx,
                fn_var,
                [*rest_args],
                {},
                "torch.ops.higher_order.wrap_with_set_grad_enabled",
                source_target=self.value,
                set_subgraph_inputs="manual",
                should_flatten_outputs=True,
            )

        if len(body_lifted_freevars) > 0:
            unimplemented_v2(
                gb_type="wrap_with_set_grad_enabled: unexpected freevars",
                context=str(body_lifted_freevars),
                explanation="wrap_with_set_grad_enabled expects no freevars.",
                hints=[],
            )

        body_gmod = torch.fx.GraphModule(tx.output.nn_modules, body_graph)
        body_name = tx.output.install_subgraph(
            "wrap_body",
            body_gmod,
        )

        body_node = make_attr(tx, body_name)

        proxy_args = tuple(
            [
                grad_enabled.as_python_constant(),
                body_node,
            ]
            + [operand.as_proxy() for operand in rest_args]
        )
        example_value = pytree.tree_map_only(
            torch.fx.Proxy,
            lambda a: a.node.meta["example_value"],
            body_r.as_proxy(),
        )
        return _call_function_and_unflatten_output(
            tx, self.value, proxy_args, {}, example_value, body_r, body_graph_output_vts
        )


class WrapWithAutocastHigherOrderVariable(TorchHigherOrderOperatorVariable):
    """
    This hop is not exposed to users but is inserted into the graph
    after export as a post-processing step.
    """

    def call_function(
        self,
        tx: "InstructionTranslator",
        args: "list[VariableTracker]",
        kwargs: "dict[str, VariableTracker]",
    ) -> "VariableTracker":
        args, kwargs = LazyVariableTracker.realize_all((args, kwargs))

        if kwargs:
            unimplemented_v2(
                gb_type="wrap_with_autocast: unexpected kwargs",
                context=f"args: {args}, kwargs: {kwargs}",
                explanation=f"wrap_with_autocast expects no keyword arguments (got {len(kwargs)}).",
                hints=[
                    *graph_break_hints.DYNAMO_BUG,
                ],
            )

        device_type, dtype, enabled, cache_enabled, fn_var, *rest_args = args

        for arg in [device_type, dtype, enabled, cache_enabled]:
            if not isinstance(arg, ConstantVariable):
                unimplemented_v2(
                    gb_type="wrap_with_autocast: expected constant arg",
                    context=str(args),
                    explanation="wrap_with_autocast expects device_type, dtype, enabled, "
                    "and cache_enabled arguments to be constants.",
                    hints=[
                        *graph_break_hints.DYNAMO_BUG,
                    ],
                )

        _check_supported_callable_arg(tx, fn_var, "autocast")

        python_constants = [
            arg.as_python_constant()
            for arg in [device_type, dtype, enabled, cache_enabled]
        ]

        with torch.autocast(*python_constants):
            (
                body_r,
                body_graph,
                body_lifted_freevars,
                body_graph_output_vts,
            ) = speculate_subgraph(
                tx,
                fn_var,
                [*rest_args],
                {},
                "torch.ops.higher_order.wrap_with_autocast",
                source_target=self.value,
                set_subgraph_inputs="manual",
                should_flatten_outputs=True,
            )

        if len(body_lifted_freevars) > 0:
            unimplemented_v2(
                gb_type="wrap_with_autocast: unexpected freevars",
                context=str(body_lifted_freevars),
                explanation="wrap_with_autocast expects no freevars.",
                hints=[],
            )

        body_gmod = torch.fx.GraphModule(tx.output.nn_modules, body_graph)
        body_name = tx.output.install_subgraph(
            "wrap_body",
            body_gmod,
        )

        body_node = make_attr(tx, body_name)

        proxy_args = tuple(
            [
                *python_constants,
                body_node,
            ]
            + [operand.as_proxy() for operand in rest_args]
        )
        example_value = pytree.tree_map_only(
            torch.fx.Proxy,
            lambda a: a.node.meta["example_value"],
            body_r.as_proxy(),
        )

        return _call_function_and_unflatten_output(
            tx, self.value, proxy_args, {}, example_value, body_r, body_graph_output_vts
        )


class HintsWrapperHigherOrderVariable(TorchHigherOrderOperatorVariable):
    @raise_hard_error_if_graph_break(
        reason="hints_wrapper doesn't work unless it is captured completely with torch.compile."
    )
    def _call_function(
        self, tx, args: "list[VariableTracker]", kwargs: "dict[str, VariableTracker]"
    ) -> "VariableTracker":
        _check_supported_callable_arg(tx, args[0], "body_fn")

        # inputs
        if (
            len(args) != 3
            or not isinstance(args[1], (ListVariable, TupleVariable))
            or not isinstance(args[2], ConstDictVariable)
            or len(kwargs) != 1
            or "hints" not in kwargs
        ):
            unimplemented_v2(
                gb_type="hints_wrapper: improper args/kwargs",
                context=f"args: {args}, kwargs: {kwargs}",
                explanation=f"hints_wrapper expects 3 positional arguments (got {len(args)}) "
                f"and 1 keyword argument (got {len(kwargs)}). "
                "Usage: hints_wrapper(body_fn, args, kwargs, hints=...). "
                "args is expected to be list/tuple and kwargs is expected to be a dict.",
                hints=[
                    *graph_break_hints.USER_ERROR,
                ],
            )

        operands = args[1].unpack_var_sequence(tx)

        (
            body_r,
            body_graph,
            body_lifted_freevars,
            body_graph_output_vts,
        ) = speculate_subgraph(
            tx,
            args[0],  # function
            operands,
            args[2].as_python_constant(),
            "hints_wrapper",
            source_target=self.value,
            should_flatten_outputs=True,
        )

        body_gmod = torch.fx.GraphModule(tx.output.nn_modules, body_graph)
        body_name = tx.output.install_subgraph(
            "hints_wrapper_body",
            body_gmod,
        )

        body_node = make_attr(tx, body_name)

        # Since, we call `speculate_subgraph` with `set_subgraph_inputs="automatic`,
        # all the arguments are lifted.
        lifted_args = tuple(body_lifted_freevars.keys())
        p_args = (body_node, lifted_args, {})

        p_kwargs = {}
        # add hints into p_kwargs
        p_kwargs["hints"] = kwargs["hints"].as_python_constant()

        flat_example_value = pytree.tree_map_only(
            torch.fx.Node,
            lambda a: a.meta["example_value"],
            body_graph.find_nodes(op="output")[0].args[0],
        )

        return _call_function_and_unflatten_output(
            tx,
            self.value,
            p_args,
            p_kwargs,
            flat_example_value,
            body_r,
            body_graph_output_vts,
        )


class OutDtypeHigherOrderVariable(TorchHigherOrderOperatorVariable):
    def _call_function(
        self,
        tx: "InstructionTranslator",
        args: "list[VariableTracker]",
        kwargs: "dict[str, VariableTracker]",
    ) -> "VariableTracker":
        from .builder import wrap_fx_proxy

        if len(kwargs) > 0:
            unimplemented_v2(
                gb_type="out_dtype: unexpected kwargs",
                context=f"args: {args}, kwargs: {kwargs}",
                explanation=f"out_dtype expects no keyword arguments (got {len(kwargs)}).",
                hints=[
                    *graph_break_hints.USER_ERROR,
                ],
            )

        p_args = tuple(arg.as_proxy() for arg in args)
        op = p_args[0]
        output_dtype = p_args[1]
        fake_sub_args = pytree.tree_map_only(
            torch.fx.Proxy, lambda a: a.node.meta["example_value"], p_args[2:]
        )
        # This is a simplified implementation of this operator just for tracing.
        # Actual implementation may also first promote the arguments
        example_value = op(*fake_sub_args).to(dtype=output_dtype)

        # Store the invocation as a call
        return wrap_fx_proxy(
            tx=tx,
            proxy=tx.output.create_proxy(
                "call_function",
                self.value,
                args=tuple(p_args),
                kwargs={},
            ),
            example_value=example_value,
        )


class StrictModeHigherOrderVariable(TorchHigherOrderOperatorVariable):
    @raise_hard_error_if_graph_break(
        reason="strict_mode HOO doesn't work unless it is captured completely with torch.compile."
    )
    def _call_function(
        self,
        tx: "InstructionTranslator",
        args: "list[VariableTracker]",
        kwargs: "dict[str, VariableTracker]",
    ) -> "VariableTracker":
        unpacked_sequence = args[1].unpack_var_sequence(tx)
        # TODO (tmanlaibaatar) support pytree here
        for arg in unpacked_sequence:
            if isinstance(arg, (ListVariable, TupleVariable, ConstDictVariable)):
                unimplemented_v2(
                    gb_type="strict_mode: improper args",
                    context=f"args: {args}, kwargs: {kwargs}",
                    explanation="strict_mode higher order op expects flat inputs (list/tuple/dict)",
                    hints=[
                        *graph_break_hints.USER_ERROR,
                    ],
                )

        if kwargs:
            unimplemented_v2(
                gb_type="strict_mode: unexpected kwargs",
                context=f"args: {args}, kwargs: {kwargs}",
                explanation=f"strict_mode higher order op expects no keyword arguments (got {len(kwargs)}).",
                hints=[
                    *graph_break_hints.USER_ERROR,
                ],
            )

        (
            ret_val,
            ret_graph,
            ret_lifted_freevars,
            body_graph_output_vts,
        ) = speculate_subgraph(
            tx,
            args[0],
            unpacked_sequence,
            {},
            "strict_mode",
            source_target=self.value,
            should_flatten_outputs=True,
        )

        strict_mode_nn_modules = dict(tx.output.nn_modules)

        strict_mode_name = tx.output.install_subgraph(
            "strict_mode_body",
            torch.fx.GraphModule(strict_mode_nn_modules, ret_graph),
        )

        strict_mode_node = make_attr(tx, strict_mode_name)
        p_args = (
            strict_mode_node,
            tuple(ret_lifted_freevars.keys()),
        )

        flat_example_value = pytree.tree_map_only(
            torch.fx.Proxy,
            lambda a: a.node.meta["example_value"],
            ret_val.as_proxy(),
        )

        return _call_function_and_unflatten_output(
            tx,
            torch.ops.higher_order.strict_mode,
            p_args,
            {},
            flat_example_value,
            ret_val,
            body_graph_output_vts,
        )


class CheckpointHigherOrderVariable(WrapHigherOrderVariable):
    def __init__(self, *args, **kwargs) -> None:
        super().__init__(*args, **kwargs)
        # If side effects are allowed under checkpoint, we should not restore
        # the side effects after speculate subgraph.
        self.restore_side_effects = (
            not torch._dynamo.config.skip_fwd_side_effects_in_bwd_under_checkpoint
        )

    def _call_function(
        self,
        tx: "InstructionTranslator",
        args: list[VariableTracker],
        kwargs: dict[str, VariableTracker],
    ) -> VariableTracker:
        from torch._higher_order_ops.wrap import TagActivationCheckpoint
        from torch.utils.checkpoint import noop_context_fn

        context_fn = None
        if "context_fn" in kwargs and kwargs["context_fn"] is not noop_context_fn:
            ctx = kwargs.pop("context_fn")
            if isinstance(ctx, torch._dynamo.variables.UserFunctionVariable):
                context_fn = ctx.fn
            elif isinstance(
                ctx, torch._dynamo.variables.functions.FunctoolsPartialVariable
            ):
                context_fn = ctx.guard_as_python_constant()
            else:
                raise NotImplementedError(
                    f"checkpoint not implemented for {type(ctx)} context_fn"
                )

        checkpoint_kwargs, gmod_kwargs = TagActivationCheckpoint.divide_kwargs(kwargs)

        # Here we use checkpoint_kwargs (and not gmod kwargs). gmod_kwargs are
        # already flattened above and managed inside the fx graph.
        (
            p_args,
            _,
            example_value,
            _body_r,
            checkpointed_gmod,
            _,
            graph_output_vts,
        ) = self.create_wrapped_node(
            tx,
            args[0],
            args[1:],
            gmod_kwargs,
            "torch.utils.checkpoint.checkpoint",
            under_activation_checkpoint=True,
        )
        if context_fn is not None:
            checkpointed_gmod.meta["_checkpoint_context_fn"] = context_fn

        _, checkpoint_kwargs = proxy_args_kwargs([], checkpoint_kwargs)

        return _call_function_and_unflatten_output(
            tx,
            self.value,
            p_args,
            checkpoint_kwargs,
            example_value,
            _body_r,
            graph_output_vts,
        )


class DynamoBypassingWrapperHigherOrderVariable(WrapHigherOrderVariable):
    def __init__(self, hop, source) -> None:
        super().__init__(hop, source)

    def _call_function(
        self,
        tx: "InstructionTranslator",
        args: list[VariableTracker],
        kwargs: dict[str, VariableTracker],
    ) -> VariableTracker:
        func_var = args[0]

        if isinstance(func_var, torch._dynamo.variables.UserFunctionVariable):
            func = func_var.fn
        elif isinstance(
            func_var, torch._dynamo.variables.functions.FunctoolsPartialVariable
        ):
            func = func_var.as_python_constant()
        else:
            raise RuntimeError(
                f"DynamoBypassingWrapperHigherOrderVariable: Unsupported function {type(func_var)}"
            )
        (
            p_args,
            _,
            example_value,
            _body_r,
            gmod,
            _,
            graph_output_vts,
        ) = self.create_wrapped_node(
            tx,
            args[1],
            args[2:],
            kwargs,
            str(func),
        )

        # Alternatively, we could've stored only the function's fqn and
        # reconstructed, but that requires the function to be a global.
        gmod_meta_key = "_dynamo_bypassing_wrapper_fn"
        gmod.meta[gmod_meta_key] = func

        return _call_function_and_unflatten_output(
            tx,
            self.value,
            (gmod_meta_key,) + tuple(p_args),
            {},
            example_value,
            _body_r,
            graph_output_vts,
        )


class ExportTracepointHigherOrderVariable(TorchHigherOrderOperatorVariable):
    def call_function(
        self,
        tx: "InstructionTranslator",
        args: "list[VariableTracker]",
        kwargs: "dict[str, VariableTracker]",
    ) -> "VariableTracker":
        from .builder import wrap_fx_proxy

        p_args = tuple(arg.as_proxy() for arg in args)
        p_kwargs = {key: arg.as_proxy() for key, arg in kwargs.items()}
        return wrap_fx_proxy(
            tx=tx,
            proxy=tx.output.create_proxy(
                "call_function",
                self.value,
                args=p_args,
                kwargs=p_kwargs,
            ),
            example_value=None,
        )


class RunWithRNGStateHigherOrderVariable(TorchHigherOrderOperatorVariable):
    def _call_function(
        self,
        tx: "InstructionTranslator",
        args: "list[VariableTracker]",
        kwargs: "dict[str, VariableTracker]",
    ) -> "VariableTracker":
        from .builder import wrap_fx_proxy

        p_args = tuple(arg.as_proxy() for arg in args)
        p_kwargs = {key: arg.as_proxy() for key, arg in kwargs.items()}
        return wrap_fx_proxy(
            tx=tx,
            proxy=tx.output.create_proxy(
                "call_function",
                self.value,
                args=p_args,
                kwargs=p_kwargs,
            ),
            example_value=None,
        )


class AutoFunctionalizeHigherOrderVariable(TorchHigherOrderOperatorVariable):
    def _call_function(
        self, tx, args: "list[VariableTracker]", kwargs: "dict[str, VariableTracker]"
    ) -> "VariableTracker":
        from .builder import wrap_fx_proxy

        p_args = tuple(arg.as_proxy() for arg in args)
        p_kwargs = {key: arg.as_proxy() for key, arg in kwargs.items()}
        return wrap_fx_proxy(
            tx=tx,
            proxy=tx.output.create_proxy(
                "call_function",
                self.value,
                args=p_args,
                kwargs=p_kwargs,
            ),
            example_value=None,
        )


class FlexAttentionBackwardHighOrderVariable(TorchHigherOrderOperatorVariable):
    def proxy_submod(self, tx, arg):
        assert isinstance(arg.source.base, DictGetItemSource)
        submod_name = tx.output.install_subgraph(arg.source.base.index, arg.value)
        p_submod = make_attr(tx, submod_name)
        set_example_value(p_submod.node, arg.value)
        return p_submod

    def to_proxy(self, tx, arg):
        if isinstance(arg, UnspecializedNNModuleVariable):
            return self.proxy_submod(tx, arg)
        elif isinstance(arg, (ListVariable, TupleVariable)):
            return arg.python_type()(
                self.to_proxy(tx, nested_arg) for nested_arg in arg.items
            )
        else:
            return arg.as_proxy()

    def _call_function(
        self, tx, args: "list[VariableTracker]", kwargs: "dict[str, VariableTracker]"
    ) -> "VariableTracker":
        from .builder import wrap_fx_proxy

        try:
            p_args = tuple(self.to_proxy(tx, arg) for arg in args)
            p_kwargs = {key: self.to_proxy(tx, arg) for key, arg in kwargs.items()}
        except (NotImplementedError, Unsupported) as err:
            raise Unsupported(
                "Missing Dynamo support for FlexAttentionBackward HOP argument. Please file an issue."
            ) from err
        return wrap_fx_proxy(
            tx=tx,
            proxy=tx.output.create_proxy(
                "call_function",
                self.value,
                args=p_args,
                kwargs=p_kwargs,
            ),
            example_value=None,
        )


class TraceWrappedHigherOrderOperatorVariable(TorchHigherOrderOperatorVariable):
    """
    Handles torch._dynamo._trace_wrapped_higher_order_op.inner_trace
    by unwrapping the higher order op and inlining through it.  This op
    is created by dynamo to survive through AotAutograd, then unwrapped
    here in the call to dynamo from compiled autograd.
    """

    def _call_function(
        self,
        tx: "InstructionTranslator",
        args: "list[VariableTracker]",
        kwargs: "dict[str, VariableTracker]",
    ) -> "VariableTracker":
        kwargs = dict(kwargs)
        fn = kwargs.pop("fn")
        return fn.call_function(tx, args, kwargs)


class FlexAttentionHigherOrderVariable(TorchHigherOrderOperatorVariable):
    @staticmethod
    def normalize_to_args(args, kwargs):
        # input signature is (query, key, value, score_mod, block_mask, *other_buffers),
        # block_mask is a tuple, and we don't want to flatten it.
        # only flatten kwargs into lists
        flat_kwargs = pytree.tree_flatten(kwargs)[0]

        # Combine the flattened lists
        all_args = args + flat_kwargs
        return all_args

    def create_wrapped_node(
        self,
        tx: "InstructionTranslator",
        query: "VariableTracker",
        fn: "VariableTracker",
        fn_name: str,
    ):
        from .._trace_wrapped_higher_order_op import TransformGetItemToIndex

        def create_scalar():
            return query.call_method(
                tx,
                "new_empty",
                (VariableTracker.build(tx, []),),
                {
                    "dtype": VariableTracker.build(tx, torch.int32),
                },
            )

        with discard_graph_changes(tx):
            bhmn = [create_scalar() for _ in range(4)]
            if fn_name == "score_mod":
                scores_require_grad: bool = query.requires_grad
                score = query.call_method(
                    tx,
                    "new_empty",
                    (VariableTracker.build(tx, []),),
                    {"requires_grad": VariableTracker.build(tx, scores_require_grad)},
                )
                new_args = [score, *bhmn]
            else:
                assert fn_name == "mask_fn", "Illegal function name: " + fn_name
                new_args = [*bhmn]

        with TransformGetItemToIndex():
            (
                _body_output,
                body_graph,
                body_lifted_freevars,
                body_graph_output_vts,
            ) = speculate_subgraph(
                tx,
                fn,
                new_args,
                {},  # expect only args no kwargs for now
                description=fn_name,
                source_target=self.value,
                set_subgraph_inputs="flatten_manual",
            )

        body_name = tx.output.install_subgraph(
            fn_name,
            torch.fx.GraphModule(tx.output.nn_modules, body_graph),
        )

        body_node = make_attr(tx, body_name)

        # It is possible that the score-mod function captures some free variables that are not
        # passed in as arguments. In this case, we need to lift them, which is handled by speculate_subgraph.
        # We then need to create proxies for this + the inputs.

        lifted_args = tuple(arg for arg in body_lifted_freevars)

        proxy_args = (body_node, lifted_args)

        return proxy_args

    def _call_function(
        self,
        tx: "InstructionTranslator",
        args: "list[VariableTracker]",
        kwargs: "dict[str, VariableTracker]",
    ) -> "VariableTracker":
        from .builder import wrap_fx_proxy

        (
            query,
            key,
            value,
            score_mod,
            block_mask,
            scale,
            kernel_options,
        ) = self.normalize_to_args(args, kwargs)

        score_mod_node, score_mod_lifted_args = self.create_wrapped_node(
            tx, query, score_mod, "score_mod"
        )
        mask_fn = block_mask.items[-1]
        if isinstance(mask_fn, ConstantVariable):
            mask_fn = UserFunctionVariable(torch.nn.attention._flex_attention._no_mask)
        mask_fn_node, mask_fn_lifted_args = self.create_wrapped_node(
            tx, query, mask_fn, "mask_fn"
        )

        proxied_args = [
            query,
            key,
            value,
            TupleVariable(block_mask.items[:-1], source=block_mask.source),
            scale,
            kernel_options,
        ]

        # Store the invocation as a call
        # Norm_kwargs contains the score_function and we dont want to proxy this because
        # Proxying user defined functions is not supported.
        inp_args, _ = proxy_args_kwargs(proxied_args, {})

        # Compose the ordered HOO args:
        # - inp_args: [query, key, value, block_mask, scale, kernel_options]
        # - subgraph node: [score_mod, mask_fn_node]
        # - lifted args from tracing subgraph: [score_mod_other_buffers, mask_fn_other_buffers]
        _, _, _, inp_arg_block_mask, inp_arg_scale, inp_arg_kernel_options = inp_args
        block_mask = tuple(inp_arg_block_mask + (mask_fn_node,))
        return wrap_fx_proxy(
            tx=tx,
            proxy=tx.output.create_proxy(
                "call_function",
                self.value,
                args=inp_args[:3]
                + (
                    score_mod_node,
                    block_mask,
                    inp_arg_scale,
                    inp_arg_kernel_options,
                    score_mod_lifted_args,
                    mask_fn_lifted_args,
                ),
                kwargs={},
            ),
            example_value=None,
        )


class AutogradFunctionApplyVariable(VariableTracker):
    def __init__(self, fwd_graph, bwd_graph, parent_source, **kwargs) -> None:
        super().__init__(**kwargs)
        self.fwd_graph = fwd_graph
        self.bwd_graph = bwd_graph
        self.parent_source = parent_source

    def call_function(
        self,
        tx: "InstructionTranslator",
        args: "list[VariableTracker]",
        kwargs: "dict[str, VariableTracker]",
    ) -> "VariableTracker":
        from . import (
            AutogradFunctionContextVariable,
            UserDefinedClassVariable,
            UserFunctionVariable,
            UserMethodVariable,
        )
        from .builder import wrap_fx_proxy

        """
        Consider the following:
        class MySin(torch.autograd.Function):
            @staticmethod
            def forward(ctx, x):
                ctx.save_for_backward(x)
                return x.sin()
            @staticmethod
            def backward(ctx, grad):
                x, = ctx.saved_tensors
                return grad * x.cos()
        We want the resulting graphs to look like:
        def fwd(ctx, x):
            # (output, saved tensors / attrs)
            return (x.sin(), [x])
        # bwd(ctx, grad0, grad1, ..., gradn, *saved_tensors_or_attrs)
        def bwd(ctx, grad, x):
            return grad * x.cos()
        To accomplish this, we're going to:
        1. Construct a ctx object
        2. (fwd_out, _), fwd_graph, fwd_freevars = speculate_subgraph on MySin.forward (manually_set_inputs=True)
        3. (bwd_out, _), bwd_graph, bwd_freevars = speculate_subgraph on MySin.backward, while manually setting
        the ctx and grad inputs.
        4. Manually rewriting the fwd graph's output to be (output, stuff_that_gets_used in bwd_graph)
        Getting from 3 to 4 is pretty elegant: stuff_that_gets_used in bwd graph is
        just the bwd_freevars returned from speculate_subgraph, assuming MySin.backward
        doesn't capture any arguments.
        All these steps work if MySin.backward doesn't capture any values. This is a
        limitation in general that we should check for.
        """

        prev_side_effects = tx.output.side_effects.clone()
        fwd_tracer = torch._dynamo.output_graph.SubgraphTracer(
            tx.output,
            parent=tx.output.current_tracer,
            source_target="autograd.Function",
        )

        ctx = AutogradFunctionContextVariable.create(tx, args, kwargs)
        with discard_graph_changes(tx):
            # A little hacky, but we need a dummy ctx proxy for speculate_subgraph.
            # We should clean this up at some point.
            proxy = tx.output.create_proxy(
                "call_function", torch.autograd.function.FunctionCtx, (), {}
            )
            set_example_value(proxy.node, ctx.value)
            ctx.proxy = proxy

        if isinstance(self.fwd_graph, types.FunctionType):
            fwd_fn = UserFunctionVariable(self.fwd_graph)
            fwd_args = [ctx, *args]
        elif isinstance(self.fwd_graph, types.MethodType):
            fwd_fn = UserMethodVariable(
                self.fwd_graph.__func__,
                UserDefinedClassVariable(self.fwd_graph.__class__),
            )
            fwd_args = [fwd_fn.obj, ctx, *args]
        else:
            unimplemented_v2(
                gb_type="autograd.Function.apply: non-function or method forward",
                context=str(self.fwd_graph),
                explanation="Expected forward function to be a function or method.",
                hints=[],
            )

        # Speculate subgraph on the fwd
        fwd_out, fwd_graph, fwd_freevars, fwd_graph_output_vts = speculate_subgraph(
            tx,
            fwd_fn,
            fwd_args,
            kwargs,
            "autograd.Function",
            enable_grad=False,
            set_subgraph_inputs="semi_automatic",
            restore_side_effects=False,
            tracer=fwd_tracer,
        )

        if ctx in tx.output.side_effects.store_attr_mutations:
            if (
                "_materialize_non_diff_grads"
                in tx.output.side_effects.store_attr_mutations[ctx]
            ):
                unimplemented_v2(
                    gb_type="autograd.Function.apply: _materialize_non_diff_grads mutation",
                    context="",
                    explanation="Mutations to autograd.Function.ctx._materialize_non_diff_grads are not supported.",
                    hints=[
                        *graph_break_hints.SUPPORTABLE,
                    ],
                )

        bwd_tracer = torch._dynamo.output_graph.SubgraphTracer(
            tx.output,
            parent=fwd_tracer,
            source_target="autograd.Function",
        )

        # Speculate subgraph on the backward. We make the
        # bwd tracer a child of the fwd tracer, because backward may rely on
        # tensors/attrs created in the fwd tracer.

        if isinstance(fwd_out, variables.BaseListVariable):
            bwd_args = [ctx, *fwd_out.items]
        else:
            bwd_args = [ctx, fwd_out]

        bwd_src = AttrSource(self.parent_source, member="backward")
        if isinstance(self.bwd_graph, types.FunctionType):
            bwd_fn = UserFunctionVariable(self.bwd_graph, source=bwd_src)
        elif isinstance(self.bwd_graph, types.MethodType):
            bwd_fn = UserMethodVariable(
                self.bwd_graph.__func__,
                UserDefinedClassVariable(self.bwd_graph.__class__),
                source=bwd_src,
            )
            bwd_args = [bwd_fn.obj, *bwd_args]
        else:
            unimplemented_v2(
                gb_type="autograd.Function.apply: non-function or method backward",
                context=str(self.bwd_graph),
                explanation="Expected backward function to be a function or method.",
                hints=[],
            )

        def is_strict_for(v: VariableTracker):
            if isinstance(v, variables.TensorVariable):
                # we can be more lax for stuff from forward
                return v.proxy.tracer is not fwd_tracer
            return True

        with (
            tx.output.subtracer(fwd_fn, fwd_tracer),
            tx.strict_translation_mode(is_strict_for),
        ):
            try:
                bwd_out, bwd_graph, bwd_freevars, bwd_graph_output_vts = (
                    speculate_subgraph(
                        tx,
                        bwd_fn,
                        bwd_args,
                        kwargs,
                        "autograd.Function",
                        enable_grad=False,
                        set_subgraph_inputs="manual",
                        restore_side_effects=False,
                        tracer=bwd_tracer,
                    )
                )
            except torch._dynamo.exc.Unsupported as e:
                if isinstance(
                    e, torch._dynamo.exc.UnknownPropertiesDuringBackwardTrace
                ):
                    from unittest import mock

                    bwd_tracer = torch._dynamo.output_graph.SubgraphTracer(
                        tx.output,
                        parent=fwd_tracer,
                        source_target="autograd.Function",
                    )
                    from .._trace_wrapped_higher_order_op import (
                        autograd_function_backward_rewritten,
                    )

                    if isinstance(self.bwd_graph, types.FunctionType):
                        bwd_fn = UserFunctionVariable(
                            autograd_function_backward_rewritten(self.bwd_graph)
                        )
                    elif isinstance(self.bwd_graph, types.MethodType):
                        bwd_fn = UserMethodVariable(
                            autograd_function_backward_rewritten(
                                self.bwd_graph.__func__
                            ),
                            UserDefinedClassVariable(self.bwd_graph.__class__),
                        )
                    else:
                        unimplemented_v2(
                            gb_type="autograd.Function.apply: non-function or method backward (2)",
                            context=str(self.bwd_graph),
                            explanation="Expected backward function to be a function or method.",
                            hints=[],
                        )

                    with mock.patch(
                        "torch._dynamo.config._autograd_backward_strict_mode_conditional_banned_ops",
                        [],
                    ):
                        bwd_out, bwd_graph, bwd_freevars, bwd_graph_output_vts = (
                            speculate_subgraph(
                                tx,
                                bwd_fn,
                                bwd_args,
                                kwargs,
                                "autograd.Function",
                                enable_grad=False,
                                set_subgraph_inputs="manual",
                                restore_side_effects=False,
                                tracer=bwd_tracer,
                            )
                        )
                else:
                    raise e

        # TODO: assert that bwd_graph didn't capture values that were
        # not created inside fwd_graph.

        # TODO(oulgen): Ideally, we would not do a linear search for output
        # node but as things currently are there could be nodes after the
        # output node
        # This is bug prone as if there's code after the output node, then
        # graph.output will append the output at the very end
        # This might be a behavior difference

        # If users call ctx.mark_non_differentiable, we should capture these output tensors who
        # are marked as non-differentiable and pass them to ApplyTemplate
        # at torch._functorch.autograd_function.AutogradFunctionApply for reconstruction.
        non_differentiable_idx = []
        if ctx.non_differentiable is not None:
            non_differentiable_set = set(ctx.non_differentiable)
            assert isinstance(fwd_out, variables.BaseListVariable)
            for i, x in enumerate(fwd_out.items):
                if (
                    isinstance(x, variables.TensorVariable)
                    and x.as_proxy() in non_differentiable_set
                ):
                    non_differentiable_idx.append(i)

        # Rewrite the output of fwd_graph to (output, stuff_necessary_for_bwd)
        for node in fwd_graph.find_nodes(op="output"):
            fwd_graph.erase_node(node)
            break

        # Because we lift the bwd_freevars as inputs of the bwd_graph,
        # we have to manually add the bwd_freevars as output of fwd_graph.
        # However, the bwd_freevars got from speculate_subgraph use the Proxies in the bwd_graph,
        # we need to convert them to Proxies in the fwd_graph and then generate new fwd_graph output.
        fwd_proxy_of_bwd_freevars = []
        for k in bwd_freevars:
            if k in fwd_freevars:
                fwd_proxy_of_bwd_freevars.append(fwd_freevars[k])
            else:
                fwd_proxy_of_bwd_freevars.append(k)

        def unwrap_proxy(x):
            if isinstance(x, torch.fx.Proxy):
                return x.node
            else:
                assert variables.ConstantVariable.is_literal(x), (
                    f"Only constant is allowed. Got {x}"
                )
                return x

        new_fwd_graph_outputs = (fwd_out.as_proxy(), fwd_proxy_of_bwd_freevars)
        new_fwd_graph_outputs = pytree.tree_map(unwrap_proxy, new_fwd_graph_outputs)
        fwd_graph.output(new_fwd_graph_outputs)
        fwd_graph.lint()

        # Store fwd_body
        fwd_nn_modules = tx.output.tracing_context.module_context.copy_graphstate()
        fwd_name = tx.output.install_subgraph(
            "fwd_body",
            torch.fx.GraphModule(fwd_nn_modules.nn_modules, fwd_graph),
        )

        fwd_node = make_attr(tx, fwd_name)

        # The type of original args can be arbitrary, but we only support basic type in FX graph.
        # So the speculated subgraph input includes original tensor args and the lifted freevars.
        # We need to filter out the original tensor args and concat them with the lifted freevars
        # to generate the proxy args for the FX call_function node.
        filtered_args = []
        # A boolean list to mark if the type of corresponding argument is tensor.
        # This is used to determine if a FX node's argument should be an argument of
        # ApplyTemplate.forward and if we should skip the output from ApplyTemplate.backward
        # at torch._functorch.autograd_function.AutogradFunctionApply.
        args_tensor_mask = [False] * len(args)
        for i, arg in enumerate(args):
            if isinstance(arg, (variables.TensorVariable, variables.SymNodeVariable)):
                filtered_args.append(arg)
                args_tensor_mask[i] = True

        # Rewrite the output of bwd_graph to remove the grad output for the non-Tensor args.
        new_bwd_graph_outputs = None
        for node in bwd_graph.find_nodes(op="output"):
            bwd_graph.erase_node(node)
            break

        # The same as the above fwd proxies, we need to use the bwd proxies in the bwd_graph
        # if some of the output is from fwd_freevars.
        bwd_out_proxy = bwd_out.as_proxy()
        bwd_proxy_of_fwd_freevars = []
        if isinstance(bwd_out_proxy, (tuple, list)):
            for k in bwd_out_proxy:
                if k in bwd_freevars:
                    bwd_proxy_of_fwd_freevars.append(bwd_freevars[k])
                else:
                    bwd_proxy_of_fwd_freevars.append(k)
        else:
            if bwd_out_proxy in bwd_freevars:
                bwd_proxy_of_fwd_freevars = bwd_freevars[bwd_out_proxy]
            else:
                bwd_proxy_of_fwd_freevars = bwd_out_proxy

        # Remove bwd output for non-Tensor args.
        output_proxy = bwd_proxy_of_fwd_freevars
        if isinstance(output_proxy, (tuple, list)):
            new_bwd_graph_outputs = ()
            for x, mask in zip(output_proxy, args_tensor_mask):
                if mask:
                    new_bwd_graph_outputs = new_bwd_graph_outputs + (x,)
                else:
                    assert x is None, f"Grad of non-Tensor arg {x} is not None."
        else:
            new_bwd_graph_outputs = output_proxy

        # Update the bwd graph output.
        new_bwd_graph_outputs = pytree.tree_map(
            lambda x: None if x is None else x.node, new_bwd_graph_outputs
        )
        bwd_graph.output(new_bwd_graph_outputs)
        bwd_graph.lint()

        # Store bwd_body
        bwd_nn_modules = tx.output.tracing_context.module_context.copy_graphstate()
        bwd_name = tx.output.install_subgraph(
            "bwd_body",
            torch.fx.GraphModule(bwd_nn_modules.nn_modules, bwd_graph),
        )

        bwd_node = make_attr(tx, bwd_name)

        tx.output.side_effects = prev_side_effects

        p_args = (
            fwd_node,
            bwd_node,
            *([arg.as_proxy() for arg in filtered_args] + list(fwd_freevars.keys())),
        )
        kwargs = {
            "args_tensor_mask": args_tensor_mask,
            "non_differentiable_idx": non_differentiable_idx,
        }

        # Store the invocation as a call
        from torch._functorch.autograd_function import autograd_function_apply

        # We use speculate_subgraph to get the fwd graph, but it's always under no grad mode like what eager mode does.
        # The fwd outputs (tensor's example_value) need to be inferred from fake tensor prop to get the correct attributes
        # (e.g, tensor.requires_grad), which would be used by downstream Dynamo tracing.
        # Since there can be other ops like Triton kernels, which depends on python dispatcher, we have to enable it.
        with enable_python_dispatcher():
            with tx.output.fake_mode:
                fake_args = (
                    tx.output.nn_modules[fwd_node.node.name],
                    tx.output.nn_modules[bwd_node.node.name],
                    *(
                        [
                            _get_fake_value(arg)
                            for arg in filtered_args + list(fwd_freevars.keys())
                        ]
                    ),
                )
                example_value = autograd_function_apply(*fake_args, **kwargs)

        return wrap_fx_proxy(
            tx=tx,
            proxy=tx.output.create_proxy(
                "call_function",
                autograd_function_apply,
                args=p_args,
                kwargs=kwargs,
            ),
            example_value=example_value,
        )


def _get_fake_value(x):
    if isinstance(x, variables.VariableTracker):
        return x.as_proxy().node.meta["example_value"]
    elif isinstance(x, torch.fx.Proxy):
        return x.node.meta["example_value"]
    else:
        return x


def maybe_positional_arg_names(func):
    result = []
    if not hasattr(func, "get_function"):
        return None
    try:
        fn = func.get_function()
    except (Unsupported, NotImplementedError):
        return None
    try:
        sig = inspect.signature(fn)
    except ValueError:
        return None
    for name, param in sig.parameters.items():
        if param.kind is inspect.Parameter.VAR_POSITIONAL:
            return None
        if (
            param.kind is inspect.Parameter.POSITIONAL_ONLY
            or param.kind is inspect.Parameter.POSITIONAL_OR_KEYWORD
        ):
            if name == "self":
                # FX graphs can't have a placeholder named self
                result.append("self_")
            else:
                result.append(name)
    return result


class BaseHOPVariable(WrapHigherOrderVariable):
    supports_input_mutation = False
    supports_aliasing = False

    def python_type(self):
        return type(self.value)

    def _call_function(
        self,
        tx: "InstructionTranslator",
        args: "list[VariableTracker]",
        kwargs: "dict[str, VariableTracker]",
    ) -> "VariableTracker":
        (
            p_args,
            p_kwargs,
            example_value,
            body_r,
            body_gmod,
            body_name,
            body_graph_output_vts,
        ) = self.create_wrapped_node(
            tx, args[0], args[1:], {}, self.value._name, subgraph_name="subgraph"
        )
        assert len(p_kwargs) == 0

        flat_example_value = pytree.tree_map_only(
            torch.fx.Proxy,
            lambda a: a.node.meta["example_value"],
            body_r.as_proxy(),
        )

        p_kwargs = {key: value.as_proxy() for key, value in kwargs.items()}
        return _call_function_and_unflatten_output(
            tx,
            self.value,
            p_args,
            p_kwargs,
            flat_example_value,
            body_r,
            body_graph_output_vts,
        )


class InvokeSubgraphHigherOrderVariable(WrapHigherOrderVariable):
    supports_input_mutation = True
    supports_aliasing = False
    restore_side_effects = False

    def install_subgraph_in_output_graph(
        self, tx, fn_vt, fn_args_vt, kwargs, body_gmod, attr_name
    ):
        # Check if the subgraph from speculate_subgraph (body_gmod) and the fake
        # inputs have already been seen before. If yes, the subgraph is already
        # installed in the output graph and we can just access the subgraph
        # using the saved attr name.

        if not isinstance(fn_vt, (UnspecializedNNModuleVariable, UserFunctionVariable)):
            unimplemented_v2(
                gb_type="Encountered non user function variable during invoke_subgraph HOP tracing",
                context=str(fn_vt),
                explanation="invoke_subgraph does not support non user function variable",
                hints=[*graph_break_hints.SUPPORTABLE],
            )

        invoke_subgraph_cache = (
            tx.output.tracing_context.hop_dispatch_set_cache.get_cache(
                torch._higher_order_ops.invoke_subgraph
            )
        )

        if isinstance(fn_vt, UserFunctionVariable):
            fn_id = id(fn_vt.get_function())
            fn_name = fn_vt.get_function().__name__
        else:
            assert isinstance(fn_vt, UnspecializedNNModuleVariable)
            fn_id = id(fn_vt.value.forward.__func__)
            fn_name = fn_vt.value.forward.__name__
        previously_installed_submodules = []
        if invoke_subgraph_cache:
            previously_installed_submodules = (
                invoke_subgraph_cache.get_dynamo_installed_submodules(fn_id)
            )
            current_mod = body_gmod
            # NB - reverse is more likely to cause a hit sooner because first
            # graph can have requires_grad=False for a few inputs
            for submodule_name in reversed(previously_installed_submodules):
                assert submodule_name in tx.output.nn_modules
                previous_mod = tx.output.nn_modules[submodule_name]
                if are_same_graph_modules(
                    fn_name, previous_mod, current_mod, tx.fake_mode
                ):
                    return submodule_name

        body_name = super().install_subgraph_in_output_graph(
            tx, fn_vt, fn_args_vt, kwargs, body_gmod, "subgraph"
        )
        hc_log.debug(
            "%s: Installing subgraph with identifier '%s', bringing total count for '%s' function to %s",
            fn_name,
            body_name,
            fn_name,
            len(previously_installed_submodules) + 1,
        )
        if invoke_subgraph_cache:
            invoke_subgraph_cache.add_dynamo_installed_submodule(fn_id, body_name)

        return body_name

    @raise_hard_error_if_graph_break(
        reason="torch.compile requires the `nested_compile_region` decorated function to be capturable into a single graph",
    )
    def _call_function(
        self,
        tx: "InstructionTranslator",
        args: "list[VariableTracker]",
        kwargs: "dict[str, VariableTracker]",
    ) -> "VariableTracker":
        # This flattens the kwargs into lifted args
        (
            p_args,
            p_kwargs,
            example_value,
            body_r,
            body_gmod,
            body_name,
            body_graph_output_vts,
        ) = self.create_wrapped_node(tx, args[0], args[1:], kwargs, "invoke_subgraph")

        if len(p_kwargs) > 0:
            unimplemented_v2(
                gb_type="invoke_subgraph: kwargs unexpected",
                context=f"args: {args}, kwargs: {kwargs}",
                explanation="kwargs should have been flattened into lifted args.",
                hints=[
                    *graph_break_hints.DYNAMO_BUG,
                ],
            )

        p_args = (
            p_args[0],
            body_name,
            *p_args[1:],
        )
        return _call_function_and_unflatten_output(
            tx,
            torch._higher_order_ops.invoke_subgraph,
            tuple(p_args),
            p_kwargs,
            example_value,
            body_r,
            body_graph_output_vts,
        )


class LocalMapWrappedHigherOrderVariable(WrapHigherOrderVariable):
    supports_input_mutation = False
    supports_aliasing = False

    # Subclasses aren't supported by speculate_subgraph yet
    # So this HOP is only usable with plain tensors
    _enabled = False

    @classmethod
    @contextlib.contextmanager
    def enable(cls):
        """Context manager to temporarily enable local map wrapping.
        Will be removed when speculate_subgraph supports subclass inputs:
        https://github.com/pytorch/pytorch/issues/161456.

        Usage:
            with LocalMapWrappedHigherOrderVariable.enable_wrapping():
                # Code where should_wrap_in_hop will return True
                pass
        """
        old_value = cls._enabled
        cls._enabled = True
        try:
            yield
        finally:
            cls._enabled = old_value

    @classmethod
    def should_wrap_in_hop(cls, value):
        if not torch.distributed.is_available():
            return False

        from torch.distributed.tensor.experimental._func_map import _local_map_wrapped

        # check is important to avoid subclass dispatch
        if type(value) is not type(_local_map_wrapped):
            return False

        return value is _local_map_wrapped and cls._enabled

    @staticmethod
    def build(**options):
        return TorchHigherOrderOperatorVariable.make(
            torch._higher_order_ops.local_map_hop,
            **options,
        )

    def python_type(self):
        return type(self.value)

    def _call_function(
        self,
        tx: "InstructionTranslator",
        args: "list[VariableTracker]",
        kwargs: "dict[str, VariableTracker]",
    ) -> "VariableTracker":
        """
        Goal of this function is to rewrite local_map usage as a HOP:
            local_map(func, ...) -> local_map_hop(gm, ...)
        """

        (
            user_func,
            out_placements,
            in_placements,
            in_grad_placements,
            device_mesh,
            redistribute_inputs,
            *user_args,
        ) = args

        # None placements are used to pass non-Tensors into the local_map function.
        # Containers passed this way can not hold tensors. Thus, Dynamo would have inlined
        # into them, and we handle None placements by assuming they will be desugared away.
        # This will need to be adjusted for dynamic shapes support.
        def check_none_last(placements):
            seen_none = 0
            for p in placements:
                if p is None:
                    seen_none += 1
                else:
                    assert seen_none == 0, (
                        "Tracing local_map is only currently supported with None placements last."
                    )
            return seen_none

        inputs_none_placements = check_none_last(in_placements.value)
        output_none_placements = check_none_last(out_placements.value)

        local_map_kwargs = {
            "out_placements": out_placements.value,
            "in_placements": in_placements.value,
            "redistribute_inputs": redistribute_inputs.value,
            "in_grad_placements": in_grad_placements.value,
            "device_mesh": device_mesh.value,
        }
        assert local_map_kwargs["device_mesh"] is not None, (
            "Not yet implemented, please manually provide a device_mesh to local_map."
        )
        mesh = local_map_kwargs["device_mesh"]

        # For Autoparallel, the initial trace is done with global shapes, then we decide model weights sharding,
        # and reuse the graph. Since the sharding decision is after the initial trace, we can't trace with local shapes.
        # For local_map however, since we specify all placements, we can trace with local shapes.

        # Step 1: Validate the annotated function matches the input_placements (i.e. that it can run in eager)
        template = (
            "Expecting {expected} {inputs_or_outputs} to local_map function based on placements"
            ", but found {actual}. Please ensure the count matches for eager. "
        )
        assert len(in_placements.value) == len(user_args), template.format(
            expected=len(in_placements.value),
            inputs_or_outputs="inputs",
            actual=len(user_args),
        )

        from torch._higher_order_ops.local_map import (
            redistribute_fw_inputs,
            redistribute_fw_outputs,
        )

        # Step 2: Convert inputs to local shapes
        priors = {}
        for placements, vt in zip(in_placements.value, user_args):
            if isinstance(vt, variables.lazy.LazyVariableTracker):
                vt = variables.lazy.LazyVariableTracker.realize_all(vt)

            if not isinstance(vt, variables.TensorVariable):
                assert placements is None
                continue

            global_tensor = vt.as_proxy().node.meta["example_value"]
            # NOTE: We don't support local_map region relying on exact grad_fn information
            # This is okay since accessing grad_fn is a graph break.
            local_tensor = redistribute_fw_inputs(
                (global_tensor,),
                (placements,),
                mesh,
            )
            local_tensor = local_tensor[0]

            priors[vt] = global_tensor
            vt.as_proxy().node.meta["example_value"] = local_tensor
            vt.synchronize_attributes(tx)

        # Step 3: Trace local_map subgraph with local tensors
        (
            p_args,
            p_kwargs,
            example_value,
            body_r,
            body_gmod,
            body_name,
            body_graph_output_vts,
        ) = self.create_wrapped_node(
            tx, user_func, user_args, kwargs, self.value._name, subgraph_name="subgraph"
        )

        # Step 4: Validate traced graph signature still matches placement information
        expected_num_inputs = len(in_placements.value) - inputs_none_placements
        actual_num_inputs = len(body_gmod.graph.find_nodes(op="placeholder"))
        expected_num_outputs = len(out_placements.value) - output_none_placements
        assert len(body_gmod.graph.find_nodes(op="output")) == 1
        actual_num_outputs = len(body_gmod.graph.find_nodes(op="output")[0].args[0])

        template = (
            "Expecting {expected} {inputs_or_outputs} to local_map function based on placements"
            ", but found {actual}. If the count matches for eager, "
            "Dynamo may have flattened {inputs_or_outputs} to the function or found additional "
            "tensors used via closures. "
            "Please adjust the input placements to match what the traced graph sees: \n{gm_str}."
        )

        def make_error_msg(*args):
            expected_num, actual_num, inputs_or_outputs = args
            gm_str = body_gmod.print_readable(print_output=False)
            return template.format(
                expected=expected_num,
                inputs_or_outputs=inputs_or_outputs,
                actual=actual_num,
                gm_str=gm_str,
            )

        if expected_num_inputs != actual_num_inputs:
            raise AssertionError(
                make_error_msg(expected_num_inputs, actual_num_inputs, "inputs")
            )
        if expected_num_outputs != actual_num_outputs:
            raise AssertionError(
                make_error_msg(expected_num_outputs, actual_num_outputs, "outputs")
            )

        if inputs_none_placements > 0:
            expected_input_nodes = [
                arg.as_proxy().node for arg in user_args[:-inputs_none_placements]
            ]
        else:
            expected_input_nodes = [arg.as_proxy().node for arg in user_args]
        actual_input_nodes = [proxy.node for proxy in p_args]
        assert actual_input_nodes[0].op == "get_attr"
        assert "subgraph" in actual_input_nodes[0].target
        assert len(expected_input_nodes) == len(actual_input_nodes) - 1
        for expected_order, actual_order in zip(
            expected_input_nodes, actual_input_nodes[1:]
        ):
            assert expected_order == actual_order, (
                "Dynamo changed the order of inputs to the local_map function, please adjust "
                f"the order of inputs and input_placements from {expected_input_nodes}, to: {actual_input_nodes[1:]}"
            )
        assert len(p_kwargs) == 0

        flat_example_value = pytree.tree_map_only(
            torch.fx.Proxy,
            lambda a: a.node.meta["example_value"],
            body_r.as_proxy(),
        )

        # Step 5: Install local_map subgraph
        p_kwargs = {key: value.as_proxy() for key, value in kwargs.items()}
        out = _call_function_and_unflatten_output(
            tx,
            self.value,
            p_args,
            p_kwargs,
            flat_example_value,
            body_r,
            body_graph_output_vts,
        )

        # Step 6: Restore inputs and outputs to global shapes
        for vt, global_tensor in priors.items():
            vt.as_proxy().node.meta["example_value"] = global_tensor
            vt.synchronize_attributes(tx)

        outs = out.items if isinstance(out, TupleVariable) else [out]
        assert len(outs) == len(out_placements.value)
        for placements, vt in zip(out_placements.value, outs):
            if not isinstance(vt, variables.TensorVariable):
                assert placements is None
                continue

            local_tensor = vt.as_proxy().node.meta["example_value"]

            # NOTE: We don't support code after the local_map region relying on exact grad_fn information
            # This is okay since accessing grad_fn is a graph break.
            global_tensor = redistribute_fw_outputs(
                (local_tensor,),
                (placements,),
                mesh,
                num_activations=0,  # this is not the joint
            )
            global_tensor = global_tensor[0]

            vt.as_proxy().node.meta["example_value"] = global_tensor
            vt.synchronize_attributes(tx)

        # TODO: Figure out how to handle output order diverging from eager

        # Treat as const, so we don't have to deal with Placement types in fx IR
        # Guarded with EQUALS_MATCH on local_map call's arguments
        body_gmod.meta["local_map_kwargs"] = {
            "out_placements": out_placements.value[:expected_num_outputs],
            "in_placements": in_placements.value[:expected_num_inputs],
            "redistribute_inputs": redistribute_inputs.value,
            "in_grad_placements": in_grad_placements.value,
            "device_mesh": device_mesh.value,
        }

        return out


# Map operator names to their corresponding variable for fast TorchHigherOrderOperatorVariable.make()
_hop_name_to_variable_class = {
    "cond": CondHigherOrderVariable,
    "while_loop": WhileLoopHigherOrderVariable,
    "while_loop_stack_output": WhileLoopStackOutputHigherOrderVariable,
    "map_impl": MapHigherOrderVariable,
    "executorch_call_delegate": ExecutorchCallDelegateHigherOrderVariable,
    "out_dtype": OutDtypeHigherOrderVariable,
    "wrap": WrapHigherOrderVariable,
    "hints_wrapper": HintsWrapperHigherOrderVariable,
    "flex_attention": FlexAttentionHigherOrderVariable,
    "flex_attention_backward": FlexAttentionBackwardHighOrderVariable,
    "wrap_activation_checkpoint": CheckpointHigherOrderVariable,
    "tag_activation_checkpoint": CheckpointHigherOrderVariable,
    "_export_tracepoint": ExportTracepointHigherOrderVariable,
    "trace_wrapped": TraceWrappedHigherOrderOperatorVariable,
    "strict_mode": StrictModeHigherOrderVariable,
    "run_with_rng_state": RunWithRNGStateHigherOrderVariable,
    "associative_scan": AssociativeScanHigherOrderVariable,
    "scan": ScanHigherOrderVariable,
    "call_torchbind": CallTorchbindHigherOrderVariable,
    "wrap_with_set_grad_enabled": WrapWithSetGradEnabledHigherOrderVariable,
    "wrap_with_autocast": WrapWithAutocastHigherOrderVariable,
    "dynamo_bypassing_wrapper": DynamoBypassingWrapperHigherOrderVariable,
    "auto_functionalized": AutoFunctionalizeHigherOrderVariable,
    "auto_functionalized_v2": AutoFunctionalizeHigherOrderVariable,
    "invoke_subgraph": InvokeSubgraphHigherOrderVariable,
    "custom_function_call": CustomFunctionHigherOrderOperatorVariable,
    "local_map_hop": LocalMapWrappedHigherOrderVariable,
}<|MERGE_RESOLUTION|>--- conflicted
+++ resolved
@@ -1501,16 +1501,10 @@
             # generation.
             tx.fake_mode.epoch += 1
 
-<<<<<<< HEAD
             flattened_ret_val = _make_inlined(tx, pytree.tree_flatten)(ret_val).items[0]
             if not only_consist_of(
                 flattened_ret_val, (TensorVariable, ConstantVariable)
             ):
-                unimplemented(
-                    "Expected branches to return a possibly nested pytree of tensors "
-                    "or constant ints but it consists of others.",
-=======
-            if not only_consist_of(ret_val, (TensorVariable, ConstantVariable)):
                 unimplemented_v2(
                     gb_type="torch.cond: unsupported branch return type",
                     context=str(ret_val),
@@ -1518,7 +1512,6 @@
                     hints=[
                         *graph_break_hints.USER_ERROR,
                     ],
->>>>>>> a76728ca
                 )
             for ret in flattened_ret_val.unpack_var_sequence(tx):
                 if isinstance(ret, ConstantVariable) and ret.python_type() is not int:
@@ -1545,23 +1538,6 @@
         ) = speculate_branch(False)
         false_nn_modules = dict(tx.output.nn_modules)
 
-<<<<<<< HEAD
-=======
-        same_spec = _make_inlined(tx, pytree.TreeSpec.__eq__)(
-            true_spec.treespec, false_spec.treespec
-        ).as_python_constant()
-        # 3.14: NotImplemented cannot be converted to bool
-        if same_spec is not NotImplemented and not same_spec:
-            unimplemented_v2(
-                gb_type="torch.cond: differing branch outputs",
-                context=f"true_spec: {true_spec.treespec}, false_spec: {false_spec.treespec}, same_spec: {same_spec}",
-                explanation="Expected branches to return the same pytree structure.",
-                hints=[
-                    *graph_break_hints.USER_ERROR,
-                ],
-            )
-
->>>>>>> a76728ca
         (
             true_graph,
             false_graph,
