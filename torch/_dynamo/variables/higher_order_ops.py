# mypy: ignore-errors

"""
This module contains classes and utilities for handling higher-order operators in Dynamo.
It provides functionality for tracing and transforming control flow constructs like
conditions (torch.cond), loops (torch.while_loop), maps (torch.ops.higher_order.map),
and other higher-order operations.

The module includes specialized VariableTracker classes for different types of
higher-order operations, along with utilities for:
- Speculating and capturing subgraphs
- Managing control flow
- Handling autograd function applications
- Supporting function transformations
- Processing activation checkpoints

These classes work together to enable Dynamo to correctly trace and compile code
containing complex control flow patterns and higher-order functions while preserving
their semantic behavior.
"""

import contextlib
import functools
import inspect
import itertools
import logging
import types
import warnings
from typing import Optional, TYPE_CHECKING

import torch._C
import torch.fx
import torch.nn
from torch._dispatch.python import enable_python_dispatcher
from torch._dynamo.utils import get_fake_value
from torch._dynamo.variables.builtin import BuiltinVariable
from torch._dynamo.variables.constant import ConstantVariable
from torch._dynamo.variables.functions import UserFunctionVariable
from torch._dynamo.variables.nn_module import UnspecializedNNModuleVariable
from torch._dynamo.variables.tensor import SymNodeVariable
from torch._guards import Source
from torch._ops import HigherOrderOperator
from torch.fx.passes.shape_prop import _extract_tensor_metadata
from torch.utils import _pytree as pytree

from .. import graph_break_hints, variables
from ..exc import (
    IncorrectUsage,
    UncapturedHigherOrderOpError,
    unimplemented,
    unimplemented_v2,
    Unsupported,
)
from ..source import AttrSource, DictGetItemSource
from ..utils import proxy_args_kwargs, set_example_value
from .base import VariableTracker
from .dicts import ConstDictVariable
from .lazy import LazyVariableTracker
from .lists import ListVariable, TupleVariable


if TYPE_CHECKING:
    from torch._dynamo.symbolic_convert import InstructionTranslator


log = logging.getLogger(__name__)


def raise_hard_error_if_graph_break(reason):
    def deco(fn):
        @functools.wraps(fn)
        def graph_break_as_hard_error(*args, **kwargs):
            try:
                return fn(*args, **kwargs)
            except Unsupported as e:
                msg = " Scroll up to find out what causes the graph break."
                raise UncapturedHigherOrderOpError(reason + msg) from e

        return graph_break_as_hard_error

    return deco


# This function is a syntax sugar for creating a dummy new subtracer so that
# newly added nodes are added to a separate subgraph in this subtracer instead of affecting
# the main graph. This is useful for creating sample inputs for tracing the subgraph.
# For example, in FlexAttentionHigherOrderVariable, we want to create several scalars
# to trace the score_mod function but we don't want the operators that creates the scalar to
# show up in the graph, we could this function to discard the graph changes.
# Example usage:
# with discard_graph_changes():
#   sample_input= create_sample_inputs()
# speculate_subgraph(tx, f, sample_inputs, {})
@contextlib.contextmanager
def discard_graph_changes(tx):
    ctx = tx.output.subtracer("subgraph_wrapper", None)
    try:
        ctx.__enter__()
        yield
    finally:
        ctx.__exit__(None, None, None)


def check_meta_consistency_vt(
    vars1: list[VariableTracker],
    vars2: list[VariableTracker],
    lhs_name: str,
    rhs_name: str,
    include_contiguity: bool = True
) -> None:
    from torch._higher_order_ops.utils import check_meta_consistency

    from . import TensorVariable

    def _unwrap_var(var):
        if isinstance(var, TensorVariable):
            return var.proxy.node.meta["example_value"]
        elif isinstance(var, SymNodeVariable):
            return var.sym_num
        elif isinstance(var, ConstantVariable):
            return var.as_python_constant()
        else:
            unimplemented(f"Cannot unwrap var {var}")

    unwrapped1 = [_unwrap_var(var) for var in vars1]
    unwrapped2 = [_unwrap_var(var) for var in vars2]

    return check_meta_consistency(unwrapped1, unwrapped2, lhs_name, rhs_name, include_contiguity=include_contiguity)


@contextlib.contextmanager
def dynamo_enable_grad(tx: "InstructionTranslator", enable=True):
    from . import GradModeVariable

    org_value = torch.is_grad_enabled()
    try:
        GradModeVariable.create(tx, enable, initialized=True)
        yield
    finally:
        GradModeVariable.create(tx, org_value, initialized=True)


@contextlib.contextmanager
def dynamo_under_activation_checkpoint(tx: "InstructionTranslator"):
    orig_val = tx.output.current_tracer.under_activation_checkpoint
    try:
        tx.output.current_tracer.under_activation_checkpoint = True
        yield
    finally:
        tx.output.current_tracer.under_activation_checkpoint = orig_val


def find_mismatched_vars(var, types, allow_none=False):
    """
    Recursively finds variables whose type is not an instance of the specified types.
    Args:
        var: The variable to check.
        types: A tuple of allowed types.
        allow_none (bool): Whether to allow None values. Defaults to False.
    Returns:
        A set of variables whose type is not an instance of the specified types.
    """
    mismatched_vars = set()
    if isinstance(var, (TupleVariable, ListVariable)):
        for item in var.items:
            mismatched_vars.update(find_mismatched_vars(item, types, allow_none))
    elif isinstance(var, ConstDictVariable):
        for value in var.items.values():
            mismatched_vars.update(find_mismatched_vars(value, types, allow_none))
    else:

        def _is_none(var):
            return var.is_python_constant() and var.as_python_constant() is None

        if not isinstance(var, types) and not (allow_none and _is_none(var)):
            mismatched_vars.add(var)
    return mismatched_vars


def only_consist_of(var, types, allow_none=False):
    mismatch_vars = find_mismatched_vars(var, types, allow_none=allow_none)
    return len(mismatch_vars) == 0


# A more read-able syntax sugar for creating a UserFunctionVariable for f
# and run call_function on it. Make it return a function to preserve the calling
# convention of the original f.
def _make_inlined(tx: "InstructionTranslator", f):
    assert callable(f), "Expect f to be a python callable."

    def inline_call(*args, **kwargs):
        return UserFunctionVariable(f).call_function(tx, args, kwargs)

    return inline_call


def _call_function_and_unflatten_output(
    tx, fn, args, kwargs, flat_example_value, ret_treespec
):
    from .builder import wrap_fx_proxy

    # Store the invocation as a call
    flat_variable = wrap_fx_proxy(
        tx=tx,
        proxy=tx.output.create_proxy(
            "call_function",
            fn,
            args=args,
            kwargs=kwargs,
        ),
        example_value=flat_example_value,
    )

    # Transform variable back into a list (previously made into a tuple by
    # speculate_subgraph function) so as to respect the pytree API typing.
    flat_list_variable = BuiltinVariable(list).call_function(tx, [flat_variable], {})
    return (
        _make_inlined(tx, pytree.tree_unflatten)(flat_list_variable, ret_treespec)
        if ret_treespec
        else flat_variable
    )


def _assert_tensors_nonaliasing(inputs, outputs):
    input_tensor_ids = {
        id(t) for t in pytree.tree_leaves(inputs) if isinstance(t, torch.Tensor)
    }
    output_tensor_ids = {
        id(t) for t in pytree.tree_leaves(outputs) if isinstance(t, torch.Tensor)
    }
    assert input_tensor_ids.isdisjoint(output_tensor_ids), (
        "inputs to function body cannot alias outputs"
    )


def _check_all_tensorvariable(args):
    from . import TensorVariable

    if not all(type(a.realize()) is TensorVariable for a in args):
        unimplemented(
            f"Expected all leaves to be of torch.Tensor type, but got {[type(a.realize()) for a in args]}."
        )


def _check_supported_callable_arg(
    tx: "InstructionTranslator", func_var: VariableTracker, arg_name
):
    is_callable = (
        BuiltinVariable(callable).call_function(tx, [func_var], {}).as_python_constant()
    )
    if not is_callable:
        unimplemented(
            f"{arg_name} should be a Callable but is of type {str(func_var)}."
        )


def are_same_graph_modules(a_mod, b_mod, fake_mode):
    from torch._subclasses._fake_tensor_utils import _CacheKeyState
    from torch._subclasses.fake_tensor import extract_tensor_metadata

    # Maps the equivalent nodes from a to b
    node_map = {}

    def check_all_args(a_nodes, b_nodes):
        for arg_a, arg_b in zip(a_nodes, b_nodes):
            if isinstance(arg_a, torch.fx.Node):
                if node_map[arg_a] != arg_b:
                    return False
            elif isinstance(arg_a, slice):
                if not isinstance(arg_b, slice):
                    return False
                if not check_all_args(
                    (arg_a.start, arg_a.stop, arg_a.step),
                    (arg_b.start, arg_b.stop, arg_b.step),
                ):
                    return False
            elif arg_a != arg_b:
                # This is a catch-all for everything else. `slice` was a
                # surprise but can there be other data structures that can
                # contain fx.Nodes in them?
                return False
        return True

    for a_node, b_node in zip(a_mod.graph.nodes, b_mod.graph.nodes):
        if a_node.op != b_node.op:
            return False

        if a_node.op == "placeholder":
            a_value = a_node.meta["example_value"]
            b_value = b_node.meta["example_value"]

            if isinstance(a_value, torch.Tensor):
                if not isinstance(b_value, torch.Tensor):
                    return False
                # Extract fake tensor metadata for a and b and then compare
                a_result = []
                state = _CacheKeyState(fake_mode.shape_env)
                a_metadata = extract_tensor_metadata(a_value)
                a_metadata._flatten_into(a_result, fake_mode, state)

                b_result = []
                state = _CacheKeyState(fake_mode.shape_env)
                b_metadata = extract_tensor_metadata(b_value)
                b_metadata._flatten_into(b_result, fake_mode, state)
                if a_result != b_result:
                    return False
            elif isinstance(a_value, torch.SymInt):
                if not isinstance(b_value, torch.SymInt):
                    return False
                if a_value is not b_value:
                    return False
        elif a_node.op == "call_function":
            if a_node.target is not b_node.target:
                return False
            a_flat, _ = pytree.tree_flatten((a_node.args, a_node.kwargs))
            b_flat, _ = pytree.tree_flatten((b_node.args, b_node.kwargs))
            if not check_all_args(a_flat, b_flat):
                # print("call_function args failed")
                return False
        elif a_node.op == "call_method":
            if a_node.target != b_node.target:
                return False
            a_flat, _ = pytree.tree_flatten((a_node.args, a_node.kwargs))
            b_flat, _ = pytree.tree_flatten((b_node.args, b_node.kwargs))
            if not check_all_args(a_flat, b_flat):
                # print("call_method args failed")
                return False
        elif a_node.op == "output":
            a_flat, _ = pytree.tree_flatten((a_node.args, a_node.kwargs))
            b_flat, _ = pytree.tree_flatten((b_node.args, b_node.kwargs))
            if not check_all_args(a_flat, b_flat):
                # print("output args failed")
                return False
        elif a_node.op == "get_attr":
            a_attr = getattr(a_mod, a_node.target)
            b_attr = getattr(b_mod, b_node.target)
            if isinstance(a_attr, torch.fx.GraphModule):
                if not isinstance(b_attr, torch.fx.GraphModule):
                    return False
                # This is an example of a HOP inside a HOP
                if not are_same_graph_modules(a_attr, b_attr, fake_mode):
                    return False
            else:
                # TODO - write an example with tensor as a graph attribute in
                # the Fx graph
                raise NotImplementedError(f"get_attr with {type(a_attr)}")
        else:
            # TODO - call_module is not supported because Dynamo Fx graph does
            # not install a call_module
            raise NotImplementedError(f"Graph equivalence check saw a {a_node.op}")

        # Two nodes are equal - add them to them map
        node_map[a_node] = b_node

    return True


def validate_args_and_maybe_create_graph_inputs(
    sub_args,
    tracer,
    tx,
    set_subgraph_inputs,
    description,
    sub_args_names=None,
):
    from . import AutogradFunctionContextVariable
    from .builder import wrap_fx_proxy_cls

    assert tracer.parent is not None

    if set_subgraph_inputs == "flatten_manual":
        flat_args, tree_spec = _make_inlined(tx, pytree.tree_flatten)(
            ListVariable(sub_args)
        ).unpack_var_sequence(tx)

        flat_inputs = validate_args_and_maybe_create_graph_inputs(
            flat_args.unpack_var_sequence(tx),
            tracer,
            tx,
            set_subgraph_inputs="manual",
            description=description,
        )

        return _make_inlined(tx, pytree.tree_unflatten)(
            ListVariable(flat_inputs), tree_spec
        ).unpack_var_sequence(tx)
    else:
        if sub_args_names is not None:
            # Can be greater if user passes some args as kwargs
            assert len(sub_args_names) >= len(sub_args)
        args = []
        for idx, a in enumerate(sub_args):
            assert isinstance(a, VariableTracker)
            if set_subgraph_inputs == "automatic":
                args.append(a)
                continue
            elif set_subgraph_inputs == "semi_automatic":
                if isinstance(a, AutogradFunctionContextVariable):
                    example_value = a.as_proxy().node.meta["example_value"]
                    arg_name = (
                        a.as_proxy().node.name
                        if sub_args_names is None
                        else sub_args_names[idx]
                    )
                    tracer.create_graph_input(arg_name, a.python_type(), example_value)
                elif a.maybe_fx_node() is not None:
                    node = a.maybe_fx_node()
                    example_value = node.meta["example_value"]
                    arg_name = (
                        a.as_proxy().node.name
                        if sub_args_names is None
                        else sub_args_names[idx]
                    )
                    new_proxy = tracer.create_graph_input(
                        arg_name, a.python_type(), example_value
                    )
                    example_value = (
                        node.meta["example_value"]
                        if "example_value" in node.meta
                        else None
                    )
                    a = wrap_fx_proxy_cls(
                        target_cls=type(a),
                        tx=tx,
                        proxy=new_proxy,
                        example_value=example_value,
                    )
                args.append(a)
                continue

            if a.is_python_constant():
                # This arg is not used in the body of the higher order op.
                # Currently, this new input is added to make the calls
                # happy, which expect a fixed number of arguments. In
                # future, we can clean this up.
                arg_name = (
                    "const_unused"
                    if sub_args_names is None
                    else f"const_unused_{sub_args_names[idx]}"
                )
                tracer.create_graph_input(
                    arg_name, a.python_type(), a.as_python_constant()
                )
                new_arg = a
            # Weird special case, we probably want to delete it or fold it
            # into the next case (of `a` being placeable into a graph)
            elif isinstance(a, AutogradFunctionContextVariable):
                example_value = a.as_proxy().node.meta["example_value"]
                arg_name = (
                    a.as_proxy().node.name
                    if sub_args_names is None
                    else sub_args_names[idx]
                )
                tracer.create_graph_input(arg_name, a.python_type(), example_value)
                new_arg = a
            # If `a` can be put into a graph
            elif a.maybe_fx_node() is not None:
                node = a.maybe_fx_node()
                example_value = (
                    node.meta["example_value"] if "example_value" in node.meta else None
                )
                arg_name = node.name if sub_args_names is None else sub_args_names[idx]
                new_proxy = tracer.create_graph_input(
                    arg_name, a.python_type(), example_value
                )
                new_arg = wrap_fx_proxy_cls(
                    target_cls=type(a),
                    tx=tx,
                    proxy=new_proxy,
                    example_value=example_value,
                )
            # If `a` cannot be put into a graph
            else:
                # HOPs work much better if they use speculate_subgraph(set_subgraph_inputs="automatic").
                unimplemented(
                    f"{description} with body that accepts non-Tensors as input. "
                    f"Got: {a.python_type()}"
                )
            args.append(new_arg)
        return args


# This helper function is used to make sure two graphs share the same input signature. For example,
# in torch.cond, two branches might lift different set of tensors as inputs. This function helps to
# dedup the inputs and modify the graphs to take the same set of inputs.
def _merge_graph_inputs(
    l_graph, l_lifted_freevars, l_name, r_graph, r_lifted_freevars, r_name
):
    def dedup_and_sort_lifted_freevars(l_lifted_freevars, r_lifted_freevars):
        # The nn module attributes are guaranteed to be registered into the top-level graph module during
        # higher order op speculation. Therefore, get_attr nodes in two branches with the same
        # target refer to the same attribute and we can safely deduplicate them with their target.
        #
        # Note: ideally, dynamo should just create a single proxy for the same attribute of a nn module. But
        # true_branch and false_branch belong to two separate tracing contexts, they may register the same
        # attribute to top level seperately. This creates two get_attr proxies for the same attribute
        # that have different meta data such as stack_trace (one stack trace for the true_branch,
        # and the other for false_branch). It seems better to discard the proxy explicitly in cond
        # than make dynamo create a single proxy for the same get_attr target.
        def shared_getattrs(l_lifted_proxies, r_lifted_proxies):
            true_targets = {
                proxy.node.target: proxy
                for proxy in l_lifted_proxies
                if proxy.node.op == "get_attr"
            }
            l_shared_getattrs = {}
            r_shared_getattrs = {}

            for false_proxy in r_lifted_proxies:
                if (
                    false_proxy.node.op == "get_attr"
                    and false_proxy.node.target in true_targets
                ):
                    true_proxy = true_targets[false_proxy.node.target]
                    l_shared_getattrs[true_proxy] = true_proxy
                    r_shared_getattrs[false_proxy] = true_proxy
            return l_shared_getattrs, r_shared_getattrs

        l_shared_getattrs, r_shared_getattrs = shared_getattrs(
            l_lifted_freevars.keys(), r_lifted_freevars.keys()
        )

        l_shared_freevars = (l_lifted_freevars.keys() & r_lifted_freevars.keys()).union(
            l_shared_getattrs.keys()
        )
        r_shared_freevars = (l_lifted_freevars.keys() & r_lifted_freevars.keys()).union(
            r_shared_getattrs.keys()
        )
        unique_l_freevars = l_lifted_freevars.keys() - l_shared_freevars
        unique_r_freevars = r_lifted_freevars.keys() - r_shared_freevars

        def _sort_by_name(vars):
            return sorted(vars, key=lambda var: var.node.name)

        return (
            list(_sort_by_name(list(l_shared_freevars))),
            list(_sort_by_name(list(r_shared_freevars))),
            list(_sort_by_name(list(unique_l_freevars))),
            list(_sort_by_name(list(unique_r_freevars))),
        )

    (l_shared, r_shared, unique_l, unique_r) = dedup_and_sort_lifted_freevars(
        l_lifted_freevars, r_lifted_freevars
    )

    # Let's say we capture cond(pred, true_fn, false_fn, (x,))
    # With set_graph_input set to automatic,
    # true_fn has lifted variables x, a, b, c
    # false_fn has lifted variables x, a, b, d
    # Then fixup_branch_inps make sure both branches have the same signature, i.e.:
    # - true_fn(x, a, b, c_true_branch, d_false_branch)
    # - false_fn(x, a, b, c_true_branch, d_false_branch)
    #
    # More formally, the signature has three parts in the following order:
    # 1. used in both branches: x, a, b
    # 2. only used in true branches: c, suffixed with _true_branch
    # 3. only used in false branches: d, suffixed with _false_branch
    # Within each part, we re-order the nodes by name to have a derterministic ordering for testing.
    def fixup_branch_inps(graph, lifted_freevars, shared, unique_l, unique_r):
        def _insert_or_replace_phs(new_args, name_suffix):
            for arg in new_args:
                new_ph = graph.placeholder(arg.node.name + name_suffix)
                # Override with new_ph if there exists a old placeholder.
                if arg in lifted_freevars:
                    old_ph = lifted_freevars[arg].node
                    old_ph.replace_all_uses_with(new_ph)
                    # replace_all_uses_with doesn't clean users. Clean it mannually so that we could erase it.
                    old_ph.users = {}
                    graph.erase_node(old_ph)

        first_not_ph_node = next(
            node for node in graph.nodes if node.op != "placeholder"
        )
        with graph.inserting_before(first_not_ph_node):
            _insert_or_replace_phs(shared, "")
            _insert_or_replace_phs(unique_l, "_" + l_name)
            _insert_or_replace_phs(unique_r, "_" + r_name)

    fixup_branch_inps(l_graph, l_lifted_freevars, l_shared, unique_l, unique_r)
    fixup_branch_inps(r_graph, r_lifted_freevars, r_shared, unique_l, unique_r)
    return l_graph, r_graph, l_shared, r_shared, unique_l, unique_r


# See NOTE [HigherOrderOperator tracing design] for details of the design
def speculate_subgraph(
    tx,
    f,
    sub_args,
    sub_kwargs,
    description,
    *,
    # source_target is the .value of HigherOrderOpVariable and is the
    # target of the proxy that we created for the higherOrderOperator.
    source_target=None,
    always_restore=False,
    enable_grad=None,
    # NOTE [argument `set_subgraph_inputs`]
    # set_subgraph_inputs controls what how to construct subgraphs' placeholders from sub_args.
    # 1. if your HOP supports arbitrary inputs, use set_subgraph_inputs="automatic" (most recommended).
    # 2. if your HOP supports only Tensor and symnode inputs, use set_subgraph_inputs="flatten_manual" (recommended).
    # If sub_args contain Pytree structure (e.g. dict/list/tuple/set), the sub_args will be flattened first.
    # Then the flattened args are manually set as subgraph's placeholders.
    # 3. if your HOP must preserve inputs that are not tensor or symnode as placeholders e.g. AutogradFunctionContextVariable
    # use set_subgraph_inputs="manual" (not recommended). We do not recommend it in general because it has the
    # restriction that user need to manually control how to create placeholders and VariableTrackers for the args.
    set_subgraph_inputs="automatic",
    restore_side_effects=True,
    should_flatten_outputs=False,
    under_activation_checkpoint=False,
    # TODO - supports input_mutation and aliasing should be False by default for strictness
    supports_input_mutation=True,
    supports_aliasing=True,
    # Pass in an originating tracer - this is needed for preserving context
    # across fwd-bwd for autograd.Function
    tracer=None,
):
    if sub_kwargs is None:
        sub_kwargs = {}

    assert set_subgraph_inputs in {
        "automatic",
        "semi_automatic",
        "flatten_manual",
        "manual",
    }, "Please use one of the supported set_subgraph_inputs options."

    # See NOTE [Temporary argument `set_subgraph_inputs`]
    if sub_kwargs and set_subgraph_inputs != "automatic":
        unimplemented("Use `set_subgraph_inputs=automatic` when passing `sub_kwargs`.")

    try:
        # ensure guards on args get installed in parent subgraph
        f, sub_args, sub_kwargs = LazyVariableTracker.realize_all(
            (f, sub_args, sub_kwargs),
        )

        with tx.output.subtracer(source_target, tracer) as subtracer:
            sub_args_names = maybe_positional_arg_names(f)
            # User mismatch in the number of args. Will eventually lead to an error.
            if sub_args_names is not None and len(sub_args_names) < len(sub_args):
                sub_args_names = None
            args = validate_args_and_maybe_create_graph_inputs(
                sub_args,
                subtracer,
                tx,
                set_subgraph_inputs,
                description,
                sub_args_names,
            )

            validate_args_and_maybe_create_graph_inputs(
                sub_kwargs.values(),
                subtracer,
                tx,
                set_subgraph_inputs="automatic",
                description=description,
            )

            autograd_ctx = (
                dynamo_enable_grad(tx, enable_grad)
                if enable_grad is not None
                else contextlib.nullcontext()
            )
            checkpoint_ctx = (
                dynamo_under_activation_checkpoint(tx)
                if under_activation_checkpoint
                else contextlib.nullcontext()
            )

            # For handling side effects, we can make an argument that we don't
            # have to do anything here. The side effects infra does a good job
            # of graph breaking if we mutate any nonlocal or global variable
            # while subtracing. As a result if tracing succeeds, side effects
            # data structure will only contain read-only data structures that
            # are put there for tracking purposes.
            # But on the other hand, there is an argument that if we ever write
            # a new side effect in Dynamo which does not go through the side
            # effect infra, we can end up in bad state.
            # Therefore we restore the side effects after tracing. The catch is
            # that we have to special handle tensor variables. If we have seen a
            # nonlocal variable tensor during subtracing, we want to keep a
            # track of that tensor, so that later subtracing or the root tracer
            # itself does not create a new proxy for the already observed tensor
            # variable.
            if restore_side_effects:
                prev_side_effects = tx.output.side_effects.clone()

            with autograd_ctx, checkpoint_ctx:
                output = f.call_function(tx, args, sub_kwargs)

            if restore_side_effects:
                new_side_effects = tx.output.side_effects.clone()
                prev_side_effects.track_tensor_variables_from_runahead_side_effects(
                    new_side_effects
                )
                tx.output.side_effects = prev_side_effects

            treespec = None
            if should_flatten_outputs:
                # Flatten the speculated subgraph output.
                output, treespec = _make_inlined(tx, pytree.tree_flatten)(
                    output
                ).unpack_var_sequence(tx)
                # Actually, transform the list (returned by flatten) into a tuple
                # for dynamo consistency.
                output = BuiltinVariable(tuple).call_function(tx, [output], {})

            # Register output to graph
            # Modeled off of compile_and_call_fx_graph
            # TODO: support pytree output
            # We check always_restore because we dont use the output or side effects of always_restore code,
            # like bwd.
            if always_restore:
                # Nothing left to do here
                return (output, treespec), tx.output.graph, subtracer.lifted_freevars
            else:
                validate_subgraph_output_types(output)

                # The output proxies might not belong to this SubgraphTracer
                # (if they are free variables that were never lifted)
                # so lift them here.
                output_proxies = output.as_proxy()
                output_proxies = pytree.tree_map(
                    subtracer.maybe_lift_tracked_freevar_to_input, output_proxies
                )

                tx.output.create_node(
                    "output",
                    "output",
                    (subtracer.create_arg((output_proxies,))),
                    {},
                )
                graph = tx.output.graph
                graph.lint()
                lifted_freevars = subtracer.lifted_freevars

                # NOTE: [HigherOrderOperator subgraph input ordering]
                # The input ordering of the higher order ops is determined by the order of
                # the creatation of the placehoder.
                # Mannually created inputs are created in validate_args_and_maybe_create_graph_inputs before
                # speculating subgraph.
                # During subgraph speculation, we may lift closured tensors and free symbols as inputs,
                # their ordering is determined by the time they are lifted: earlier lifted ones precede later
                # lifted ones.
                #
                # Suppose the placeholders are
                # O1, O2, X1, O3, O4, X2, X3, O5 where Xs are lifted phs
                # The following code re-order the placeholders to
                # O1, O2, O3, O4, O5, X1, X2, X3
                def move_lifted_freevars_phs_to_end(
                    graph: torch.fx.Graph, lifted_freevars: tuple[torch.fx.Node]
                ):
                    lifted_ph_set = {
                        child_p.node for child_p in lifted_freevars.values()
                    }

                    prev_phs = [n for n in graph.nodes if n.op == "placeholder"]

                    # No need to reorder when graph doesn't have args or doesn't
                    # have lifted freevars or all inputs are lifted freevars.
                    if (
                        len(prev_phs) == 0
                        or len(lifted_ph_set) == 0
                        or len(prev_phs) == len(lifted_ph_set)
                    ):
                        return

                    # Step 1: find first X1
                    for x1 in prev_phs:
                        if x1 in lifted_ph_set:
                            break

                    assert x1 is not None and x1.op == "placeholder"
                    # Step 2: starting from the X1, skip Xs and prepend Os before X1.
                    cand_x = x1.next
                    while cand_x is not None and cand_x.op == "placeholder":
                        if cand_x in lifted_ph_set:
                            cand_x = cand_x.next
                        else:
                            nxt = cand_x.next
                            cand_x._remove_from_list()
                            x1.prepend(cand_x)
                            cand_x = nxt

                    # Step 3: assert that all placeholders are in the correct order as .
                    # in lifted_freevars
                    after_phs = [
                        node for node in graph.nodes if node.op == "placeholder"
                    ][-len(lifted_freevars) :]
                    assert len(after_phs) == len(lifted_freevars)
                    for child_proxy, ph in zip(lifted_freevars.values(), after_phs):
                        assert child_proxy.node is ph, (
                            "The order of placeholders is different from the order of lifted_freevars"
                        )

                    graph.lint()

                if len(lifted_freevars) > 0:
                    move_lifted_freevars_phs_to_end(graph, lifted_freevars)

                if not supports_input_mutation:
                    mutation_info = subtracer.has_input_mutation()
                    if mutation_info.has_mutation:
                        context = f"{mutation_info.msg} in\n {graph}"
                        unimplemented_v2(
                            gb_type=f"Encountered input mutation during higher order op tracing for HOP - {source_target.name()}",
                            context=context,
                            explanation="Higher order ops do not support input mutation",
                            hints=[
                                "Consider using the debug context to change user code to avoid mutation.",
                                "Please open an issue.",
                            ],
                        )

                if not supports_aliasing:
                    aliasing_info = subtracer.has_aliasing()
                    if aliasing_info.has_aliasing:
                        context = f"{aliasing_info.msg} in\n {graph}"
                        unimplemented_v2(
                            gb_type=f"Encountered aliasing during higher order op tracing for HOP - {source_target.name()}",
                            context=context,
                            explanation="Higher order ops do not support aliasing",
                            hints=[
                                "Consider using the debug context to change user code to avoid aliasing.",
                                "Please open an issue.",
                            ],
                        )

                return (
                    (output, treespec),
                    graph,
                    lifted_freevars,
                )

    except Unsupported as ex:
        f_name = f"{type(f).__name__}"
        if isinstance(f, UserFunctionVariable):
            f_name = f.get_name()
        msg = (
            f"speculate_subgraph: while introspecting {description}, we were unable "
            f"to trace function `{f_name}` into a single graph. This means "
            f"that Dynamo was unable to prove safety for this API and will "
            f"fall back to eager-mode PyTorch, which could lead to a slowdown."
        )
        log.info(msg)
        log.info(ex)
        raise ex


def make_attr(tx: "InstructionTranslator", name):
    node = tx.output.create_proxy(
        "get_attr",
        name,
        (),
        {},
    )
    return node


class TorchHigherOrderOperatorVariable(VariableTracker):
    def __init__(
        self, value: HigherOrderOperator, source: Optional[Source] = None, **kwargs
    ) -> None:
        super().__init__(**kwargs)
        self.value = value
        self.source = source

    @staticmethod
    def make(value, source=None, **kwargs):
        from torch._higher_order_ops import BaseHOP

        if value.__name__ == "cond":
            return CondHigherOrderVariable(value, source, **kwargs)
        elif value.__name__ == "while_loop":
            return WhileLoopHigherOrderVariable(value, source, **kwargs)
        elif value.__name__ in ("map", "map_impl"):
            return MapHigherOrderVariable(value, source, **kwargs)
        elif value.__name__ == "executorch_call_delegate":
            return ExecutorchCallDelegateHigherOrderVariable(value, source, **kwargs)
        elif value.__name__ == "out_dtype":
            return OutDtypeHigherOrderVariable(value, source, **kwargs)
        elif value.__name__ == "wrap":
            return WrapHigherOrderVariable(value, source, **kwargs)
        elif value.__name__ == "hints_wrapper":
            return HintsWrapperHigherOrderVariable(value, source, **kwargs)
        elif value.__name__ == "flex_attention":
            return FlexAttentionHigherOrderVariable(value, source, **kwargs)
        elif value.__name__ in (
            "wrap_activation_checkpoint",
            "tag_activation_checkpoint",
        ):
            return CheckpointHigherOrderVariable(value, source, **kwargs)
        elif value.__name__ == "_export_tracepoint":
            return ExportTracepointHigherOrderVariable(value, source, **kwargs)
        elif value.__name__ == "trace_wrapped":
            return TraceWrappedHigherOrderOperatorVariable(value, source, **kwargs)
        elif value.__name__ == "strict_mode":
            return StrictModeHigherOrderVariable(value, source, **kwargs)
        elif value.__name__ == "run_with_rng_state":
            return RunWithRNGStateHigherOrderVariable(value, source, **kwargs)
        elif value.__name__ == "associative_scan":
            return AssociativeScanHigherOrderVariable(value, source, **kwargs)
        elif value.__name__ == "scan":
            return ScanHigherOrderVariable(value, source, **kwargs)
        elif value.__name__ == "call_torchbind":
            return CallTorchbindHigherOrderVariable(value, source, **kwargs)
        elif value.__name__ == "wrap_with_set_grad_enabled":
            return WrapWithSetGradEnabledHigherOrderVariable(value, source, **kwargs)
        elif value.__name__ == "wrap_with_autocast":
            return WrapWithAutocastHigherOrderVariable(value, source, **kwargs)
        elif (
            value.__name__ == "auto_functionalized"
            or value.__name__ == "auto_functionalized_v2"
        ):
            return AutoFunctionalizeHigherOrderVariable(value, source, **kwargs)
        elif value.__name__ == "invoke_subgraph":
            return InvokeSubgraphHigherOrderVariable(value, source, **kwargs)
        elif isinstance(value, BaseHOP):
            return BaseHOPVariable(value, source, **kwargs)
        elif value.__name__ == "custom_function_call":
            return CustomFunctionHigherOrderOperatorVariable(value, source, **kwargs)
        else:
            unimplemented(f"HigherOrderOperator {value.__name__}")

    def call_function(
        self,
        tx: "InstructionTranslator",
        args: list[VariableTracker],
        kwargs: dict[str, VariableTracker],
    ) -> VariableTracker:
        unimplemented(f"HigherOrderOperator {self.value.__name__}")


class CustomFunctionHigherOrderOperatorVariable(TorchHigherOrderOperatorVariable):
    """
    Wraps torch._functorch.autograd_function.custom_function_call
    """

    def call_function(
        self,
        tx: "InstructionTranslator",
        args: "list[VariableTracker]",
        kwargs: "dict[str, VariableTracker]",
    ) -> "VariableTracker":
        return torch._dynamo.variables.UserMethodVariable(
            self.value.__call__.__func__,
            torch._dynamo.variables.UserDefinedObjectVariable(
                self.value, source=self.source
            ),
            source=AttrSource(AttrSource(self.source, "__call__"), "__func__"),
        ).call_function(tx, args, kwargs)


class CondHigherOrderVariable(TorchHigherOrderOperatorVariable):
    @raise_hard_error_if_graph_break(
        reason="Cond doesn't work unless it is captured completely with torch.compile."
    )
    def call_function(
        self,
        tx: "InstructionTranslator",
        args: "list[VariableTracker]",
        kwargs: "dict[str, VariableTracker]",
    ) -> "VariableTracker":
        from . import ListVariable, TensorVariable

        args, kwargs = LazyVariableTracker.realize_all((args, kwargs))

        for i, k in enumerate(["pred", "true_fn", "false_fn", "operands"]):
            if v := kwargs.pop(k, None):
                assert i == len(args), (
                    "did not provide the right number of non-keyword args"
                )
                args.append(v)

        if kwargs:
            unimplemented(f"torch.cond: Got unexpected kwargs: {list(kwargs.keys())}")

        # TODO(voz): Support fake tensor dispatch for recursive
        # ops - see torch/dispatch/_dispatcher.py
        if len(args) != 4:
            unimplemented(
                f"Expected 4 arguments but got {len(args)}.\n"
                f"Usage: cond(pred, true_fn, false_fn, operands)",
            )

        # Specialize into one of the branches since pred is constant
        pred, true_fn, false_fn, operands = args
        if type(args[0]) is ConstantVariable:
            warnings.warn(
                "Pred is a Python constant. When used with torch.cond, it specializes on one of the branches."
                " If you want torch.cond to preserve two branches, please make the predicate a boolean tensor or a SymBool.",
                UserWarning,
            )
            if pred.as_python_constant():
                return true_fn.call_function(tx, operands.unpack_var_sequence(tx), {})
            else:
                return false_fn.call_function(tx, operands.unpack_var_sequence(tx), {})

        # predicate
        if type(pred) not in (ConstantVariable, TensorVariable, SymNodeVariable):
            unimplemented(
                f"Expected pred to be bool or a boolean tensor with single "
                f"item but got {str(type(pred))} "
                f"with original python type {str(pred.python_type())}.",
            )

        # operands
        if not isinstance(operands, (ListVariable, TupleVariable)):
            unimplemented(
                f"Expected operands to be a list/tuple but got "
                f"{operands.python_type()}",
            )
        operands_seq = operands.unpack_var_sequence(tx)
        if not only_consist_of(operands, (TensorVariable, ConstantVariable)):
            unimplemented(
                "Expect operands to be a tuple of pytrees that only consists of tensor leaves."
            )

        # branches
        _check_supported_callable_arg(tx, true_fn, "true_fn")
        _check_supported_callable_arg(tx, false_fn, "false_fn")

        # Our strategy for tracing the true/false branches of cond
        # are to checkpoint our graphstate, run the true branch,
        # roll it back to the checkpoint, and run the false
        # branch, and then merge the graphstates.  Well, perhaps
        # "merge" is too strong a word: we mostly assert that
        # the resulting graphstates have to be the same.
        #
        # We only permit guards to diverge (we union the guards from
        # both branches).  In particular, this means that side
        # effects are NOT permitted inside true/false branches; this
        # would be difficult to implement, because of the path
        # explosion problem.

        def speculate_branch(branch):
            # NB: 0 is predicate
            ix = 1 if branch else 2
            # TODO: Support kwargs
            (
                (ret_val, ret_treespec),
                ret_graph,
                ret_lifted_freevars,
            ) = speculate_subgraph(
                tx,
                args[ix],
                operands_seq,
                {},
                "cond",
                source_target=self.value,
                should_flatten_outputs=True,
            )

            if not only_consist_of(ret_val, (TensorVariable,)):
                unimplemented(
                    "Expected branches to return a possibly nested list/tuple/dict of tensors but it consists of non tensors.",
                )
            return ret_val, ret_treespec, ret_graph, ret_lifted_freevars

        (true_r, true_treespec, true_graph, true_lifted_freevars) = speculate_branch(
            True
        )
        true_nn_modules = dict(tx.output.nn_modules)

        (
            false_r,
            false_treespec,
            false_graph,
            false_lifted_freevars,
        ) = speculate_branch(False)
        false_nn_modules = dict(tx.output.nn_modules)

        same_treespec = _make_inlined(tx, pytree.TreeSpec.__eq__)(
            true_treespec, false_treespec
        )
        if not same_treespec.as_python_constant():
            unimplemented("Expected branches to return the same pytree structure.")

        (
            true_graph,
            false_graph,
            true_shared,
            _false_shared,
            unique_true,
            unique_false,
        ) = _merge_graph_inputs(
            true_graph,
            true_lifted_freevars,
            "true_branch",
            false_graph,
            false_lifted_freevars,
            "false_branch",
        )

        true_name = tx.output.install_subgraph(
            "cond_true",
            torch.fx.GraphModule(true_nn_modules, true_graph),
        )
        false_name = tx.output.install_subgraph(
            "cond_false",
            torch.fx.GraphModule(false_nn_modules, false_graph),
        )

        true_node = make_attr(tx, true_name)
        false_node = make_attr(tx, false_name)

        p_args = (
            pred.as_proxy(),
            true_node,
            false_node,
            # We pick true_shared but it shouldn't matter
            tuple(true_shared + unique_true + unique_false),
        )

        return _call_function_and_unflatten_output(
            tx,
            torch.ops.higher_order.cond,
            p_args,
            {},
            None,
            true_treespec,
        )


class CallTorchbindHigherOrderVariable(TorchHigherOrderOperatorVariable):
    def __init__(self, hop, source, script_obj_var, method_name) -> None:
        super().__init__(hop, source)
        self.script_obj_var = script_obj_var
        self.method_name = method_name

    def call_function(
        self,
        tx: "InstructionTranslator",
        args: list[VariableTracker],
        kwargs: dict[str, VariableTracker],
    ) -> VariableTracker:
        from .builder import wrap_fx_proxy

        args, kwargs = LazyVariableTracker.realize_all((args, kwargs))

        args_proxy = [arg.as_proxy() for arg in args]
        kwargs_proxy = {k: v.as_proxy() for k, v in kwargs.items()}
        return wrap_fx_proxy(
            tx=tx,
            proxy=tx.output.create_proxy(
                "call_function",
                self.value,
                args=tuple(
                    [self.script_obj_var.as_proxy(), self.method_name] + args_proxy
                ),
                kwargs=kwargs_proxy,
            ),
        )


def validate_subgraph_output_types(output: VariableTracker):
    """Verify that that the output of the subgraph is a tensor,
    int, bool, SymBool, or SymInt.
    """
    from . import TensorVariable

    if non_tensor_output := find_mismatched_vars(
        output, TensorVariable, allow_none=True
    ):
        for out in non_tensor_output:
            if (
                isinstance(out, SymNodeVariable) and out.python_type() in (int, bool)
            ) or (
                isinstance(out, ConstantVariable) and out.python_type() in (int, bool)
            ):
                continue
            unimplemented(
                f"HigherOrderOperator body's output must consist of tensors or ints only but got {out.python_type()}"
            )


class WhileLoopHigherOrderVariable(TorchHigherOrderOperatorVariable):
    @raise_hard_error_if_graph_break(
        reason="while_loop doesn't work unless it is captured completely with torch.compile."
    )
    def call_function(
        self,
        tx: "InstructionTranslator",
        args: list[VariableTracker],
        kwargs: dict[str, VariableTracker],
    ) -> VariableTracker:
        from torch._higher_order_ops.while_loop import _create_unbacked_symint

        from . import TensorVariable

        args, kwargs = LazyVariableTracker.realize_all((args, kwargs))
        cond_fn, body_fn, operands, additional_inputs = args

        # Input checks
        for i, k in enumerate(["cond_fn", "body_fn", "operands"]):
            if v := kwargs.pop(k, None):
                assert i == len(args), (
                    "did not provide the right number of non-keyword args"
                )
                args.append(v)

        if kwargs:
            unimplemented(
                f"torch.while_loop: Got unexpected kwargs: {list(kwargs.keys())}"
            )

        if len(args) != 4:
            unimplemented(
                f"Expected 4 arguments but got {len(args)}.\n"
                f"Usage: while_loop(cond_fn, body_fn, operands)",
            )

        # cond_fn and body_fn input check
        _check_supported_callable_arg(tx, cond_fn, "cond_fn")
        _check_supported_callable_arg(tx, body_fn, "body_fn")

        # operands input check
        operands_seq = operands.unpack_var_sequence(tx)

        # additional_inputs input check
        if not isinstance(additional_inputs, (ListVariable, TupleVariable)):
            unimplemented(
                f"Expected additional_inputs to be a list/tuple but got "
                f"{additional_inputs.python_type()}. It seems to be an "
                f"internal error, please report an issue to PyTorch."
            )
        additional_inputs_seq = additional_inputs.unpack_var_sequence(tx)

        with discard_graph_changes(tx):
            # See NOTE [unspecialize int carry with unbacked symints]
            # Note: this must be run under discard graph changes.
            def create_unbacked_sym_node_var(tx) -> SymNodeVariable:
                example_value = _create_unbacked_symint(
                    tx.output.fake_mode, ignore_fresh_unbacked_symbols=True
                )
                proxy = tx.output.current_tracer.create_graph_input(
                    "unbacked_symint", type(example_value), example_value
                )
                return SymNodeVariable.create(tx, proxy, example_value)

            new_operands_seq = [
                (
                    create_unbacked_sym_node_var(tx)
                    if (
                        isinstance(carry, ConstantVariable)
                        and carry.python_type() is int
                    )
                    or (isinstance(carry, SymNodeVariable))
                    else carry
                )
                for carry in operands_seq
            ]

        # create cond subgrpahs
        (
            (cond_r, _cond_treespec),
            cond_graph,
            cond_lifted_freevars,
        ) = speculate_subgraph(
            tx,
            cond_fn,
            new_operands_seq + additional_inputs_seq,
            {},
            "while_loop",
            source_target=self.value,
            # NOTE [why we cannot use "automatic" for while_loop]:
            # The reason is that we want to enforce
            # the ordering of inputs and outputs to be consistent and the the ordering
            # of cond_fn and body_fn to the consistent.
            # e.g. suppose we use "automatic" and we have:
            #
            # def body_fn(ph1, ph2):
            #   new_a, new_b = ph2.cos(), ph1.sin()
            #   return new_a, new_b
            #
            # a, b = torch.randn(3), torch.randn(3)
            # new_a, new_b = body_fn(a, b)
            #
            # Using automatic, the ordering of arguments will be the order that they're
            # used. In this example, the capture graph looks like:
            #
            # def captured_body(ph1, ph2):
            #   new_a, new_b = ph1.cos(), ph2.add_(1)
            #   return new_a, new_b
            #
            # This is fine when we change the calling convention of captured_body to be
            # new_a, new_b = captured_body(b, a).
            # But for while_loop, the next iteration's input is previous iteration output
            # we'll end up feeding captured_body(new_a, new_b) instead.
            # So it's best we always enforce the ordering of carried_inputs the same as outputs
            # with "flatten_manual".
            set_subgraph_inputs="flatten_manual",
        )
        cond_nn_modules = dict(tx.output.nn_modules)
        validate_subgraph_output_types(cond_r)
        if isinstance(cond_r, TensorVariable):
            cond_r_meta = _extract_tensor_metadata(
                cond_r.proxy.node.meta["example_value"], include_contiguity=False
            )
            if (
                not cond_r_meta.dtype == torch.bool
                or not cond_r_meta.shape == torch.Size([])
            ):
                unimplemented(
                    f"Expected cond_fn to return a scalar tensor or a bool but got {cond_r_meta.shape}"
                )
        elif isinstance(cond_r, ConstantVariable):
            # short-circuiting while_loop when cond_fn returns a constant such as 0, 1 True or False
            pred = cond_r.as_python_constant()
            if pred:
                unimplemented(
                    f"Infinite loop detected because while_loop's cond_fn always returns the same value {pred}"
                )
            else:
                return operands

        # create body subgraph
        (
            (body_r, body_treespec),
            body_graph,
            body_lifted_freevars,
        ) = speculate_subgraph(
            tx,
            body_fn,
            new_operands_seq + additional_inputs_seq,
            {},
            "while_loop",
            source_target=self.value,
            set_subgraph_inputs="flatten_manual",
            should_flatten_outputs=True,
        )
        validate_subgraph_output_types(body_r)

        # We set include contiguity=False because we have vmap x HOP tests, where if
        # include_contiguity=True will call t.is_contiguous inside of vmap and get an error
        # "querying is_contiguous inside of vmap for memory_format other than
        # torch.contiguous_format is not yet implemented". This is okay because stride
        # is still checked.
        check_meta_consistency_vt(
            body_r.unpack_var_sequence(tx),
            operands_seq,
            "body_fn_output",
            "carried_inputs",
            include_contiguity=False
        )

        (
            cond_graph,
            body_graph,
            cond_shared,
            _body_shared,
            cond_unique,
            body_unique,
        ) = _merge_graph_inputs(
            cond_graph,
            cond_lifted_freevars,
            "cond_fn",
            body_graph,
            body_lifted_freevars,
            "body_fn",
        )

        # Note: cond_shared and body_shared refer to the same proxy in parent graph
        # so using either of them is OK. Use cond_shared as it doesnt matter.
        additional_lifted_inputs = cond_shared + cond_unique + body_unique

        body_nn_modules = dict(tx.output.nn_modules)

        cond_name = tx.output.install_subgraph(
            "cond_fn",
            torch.fx.GraphModule(cond_nn_modules, cond_graph),
        )
        body_name = tx.output.install_subgraph(
            "body_fn",
            torch.fx.GraphModule(body_nn_modules, body_graph),
        )

        cond_node = make_attr(tx, cond_name)
        body_node = make_attr(tx, body_name)

        p_args = (
            cond_node,
            body_node,
            tuple([operand.as_proxy() for operand in operands_seq]),
            tuple(
                [inp.as_proxy() for inp in additional_inputs_seq]
                + additional_lifted_inputs
            ),
        )

        flat_example_value = pytree.tree_map_only(
            torch.fx.Proxy,
            lambda a: a.node.meta["example_value"],
            body_r.as_proxy(),
        )
        unspecialized_flat_example_value = pytree.tree_map_only(
            (int, torch.SymInt),
            lambda _: _create_unbacked_symint(
                tx.output.fake_mode, ignore_fresh_unbacked_symbols=False
            ),
            flat_example_value,
        )
        return _call_function_and_unflatten_output(
            tx,
            torch.ops.higher_order.while_loop,
            p_args,
            {},
            unspecialized_flat_example_value,
            body_treespec,
        )


class AssociativeScanHigherOrderVariable(TorchHigherOrderOperatorVariable):
    @raise_hard_error_if_graph_break(
        reason="associative_scan must be captured completely with torch.compile."
    )
    def call_function(
        self,
        tx: "InstructionTranslator",
        args: list[VariableTracker],
        kwargs: dict[str, VariableTracker],
    ) -> VariableTracker:
        from torch._higher_order_ops.utils import first_slice_copy

        from . import TensorVariable

        args, kwargs = LazyVariableTracker.realize_all((args, kwargs))

        def arg_extractor(combine_fn, xs, additional_inputs):
            return combine_fn, xs, additional_inputs

        combine_fn, xs, additional_inputs = arg_extractor(*args, **kwargs)

        if args[0].python_type() is functools.partial:
            # This is the standard case when the user calls the frontend
            # and the frontend invokes dynamo
            if len(args) != 2:
                unimplemented(
                    f"Expected 2 positional arguments but got {len(args)}.\n"
                    f"Usage: associative_scan(combine_fn, xs)",
                )

            xs_treespec = args[0].keywords["spec"]

            # combine_fn input check
            # We need to get the pure combine_fn from the functools.partial
            _check_supported_callable_arg(
                tx, combine_fn.keywords["combine_fn"], "combine_fn"
            )
        else:
            # This case is hit during re-tracing, for example in export tests
            # In this case, the combine_fn is a callable and not a functools.partial
            xs_treespec = _make_inlined(tx, pytree.tree_structure)(xs)

            _check_supported_callable_arg(tx, combine_fn, "combine_fn")

        # xs input check
        if not isinstance(xs, (ListVariable, TupleVariable)):
            unimplemented(
                f"Expected xs to be a list/tuple but got "
                f"{xs.python_type()}. It seems to be an "
                f"internal error, please report an issue to PyTorch."
            )
        xs_vars = xs.unpack_var_sequence(tx)
        _check_all_tensorvariable(xs_vars)

        # additional_inputs input check
        if not isinstance(additional_inputs, (ListVariable, TupleVariable)):
            unimplemented(
                f"Expected additional_inputs to be a list/tuple but got "
                f"{additional_inputs.python_type()}. It seems to be an "
                f"internal error, please report an issue to PyTorch."
            )
        additional_inputs_vars = additional_inputs.unpack_var_sequence(tx)
        _check_all_tensorvariable(additional_inputs_vars)

        scan_length = get_fake_value(xs_vars[0].as_proxy().node, tx).size()[0]
        if scan_length == 0:
            unimplemented(
                "associative_scan() operator doesn't support zero-sized tensors during tracing."
            )

        # Trace the subgraph
        # The sub_args is a slice of original input, e.g. if input.size is (3, 4), and scan dim=0
        # the sub_args shape will be (4, ).
        with discard_graph_changes(tx):
            sub_args = [
                _make_inlined(tx, first_slice_copy)(leaf)
                for leaf in itertools.chain(xs_vars, xs_vars)
            ]
            sub_args_additional_inputs = [
                t.call_method(tx, "clone", args=(), kwargs={})
                for t in additional_inputs_vars
            ]

        sub_args = sub_args + sub_args_additional_inputs
        (
            (combine_result, _combine_treespec),
            combine_graph,
            combine_lifted_freevars,
        ) = speculate_subgraph(
            tx,
            combine_fn,
            sub_args,
            sub_kwargs={},
            description="associative_scan_combine_fn",
            source_target=self.value,
            set_subgraph_inputs="flatten_manual",
        )

        # Ensure that the output of scan is a flattened list of elements,
        # because downstream operations assume that the output of HOPs
        # is flattened
        output_node = combine_graph.find_nodes(op="output")[0]
        output_node.args = (pytree.tree_leaves(output_node.args),)
        combine_graph.lint()

        # Collect the results from the comnbine_fn
        results, _combine_treespec = _make_inlined(tx, pytree.tree_flatten)(
            combine_result
        ).unpack_var_sequence(tx)

        # Check whether the combine_fn returns one child tree for the output.
        if _combine_treespec.as_python_constant().num_leaves < 1:
            unimplemented(
                f"combine_fn needs to produce one pytree for the output "
                f"but combine_fn produces the pytree {_combine_treespec.as_python_constant()}."
            )

        # Check whether the outs produced by combine_fn has the same treespec as xs
        # We need to have this check this way, because in case init is a TreeSpec and carry
        # but carry is only a LeafSpec, these two cannot be compared correctly.
        if (
            isinstance(xs_treespec.as_python_constant(), pytree.LeafSpec)
            != isinstance(_combine_treespec.as_python_constant(), pytree.LeafSpec)
        ) or not _make_inlined(tx, pytree.TreeSpec.__eq__)(
            xs_treespec, _combine_treespec
        ).as_python_constant():
            unimplemented(
                f"The tree structure of the xs and the outs of the combine_fn are are expected to be identical, but got "
                f"xs: {xs_treespec.as_python_constant()} vs output: {_combine_treespec.as_python_constant()}."
            )

        # We set include contiguity=False because we have vmap x HOP tests, where if
        # include_contiguity=True will call t.is_contiguous inside of vmap and get an error
        # "querying is_contiguous inside of vmap for memory_format other than
        # torch.contiguous_format is not yet implemented". This is okay because stride
        # is still checked.
        check_meta_consistency_vt(
            [_make_inlined(tx, first_slice_copy)(t) for t in xs_vars],
            results.items,
            "initial_xs",
            "combine_fn_output",
            include_contiguity=False
        )

        combine_gm = torch.fx.GraphModule(dict(tx.output.nn_modules), combine_graph)

        from torch._higher_order_ops.utils import (
            _has_potential_branch_input_alias,
            _has_potential_branch_input_mutation,
            _maybe_fake_tracing,
        )
        from torch._inductor.utils import is_pointwise_use

        with tx.fake_mode:
            xs_fake = [
                first_slice_copy(leaf.proxy.node.meta["example_value"].clone())
                for leaf in itertools.chain(xs_vars, xs_vars)
            ]
            additional_fake = [
                leaf.proxy.node.meta["example_value"].clone()
                for leaf in additional_inputs_vars
            ] + [
                leaf.node.meta["example_value"].clone()
                if isinstance(leaf.node.meta["example_value"], TensorVariable)
                else leaf.node.meta["example_value"]
                for leaf in combine_lifted_freevars.keys()
            ]
            sub_args_fake = xs_fake + additional_fake
            pre_dispatch = False

            fx = _maybe_fake_tracing(
                combine_gm, sub_args_fake, pre_dispatch=pre_dispatch
            )

            for node in fx.graph.nodes:
                # Check that the combine_fn is pointwise, if combine_mode='pointwise'
                if not all(
                    is_pointwise_use(use) or use.op == "output" for use in node.users
                ):
                    raise RuntimeError(
                        "For combine_mode='pointwise', the combine_fn needs to be pointwise"
                    )

            if _has_potential_branch_input_mutation(
                combine_gm, sub_args_fake, pre_dispatch=pre_dispatch
            ):
                raise RuntimeError("Combine_fn might be modifying the input!")  # noqa: F541
            if _has_potential_branch_input_alias(
                combine_gm, sub_args_fake, pre_dispatch=pre_dispatch
            ):
                raise RuntimeError("Combine_fn might be aliasing the input!")  # noqa: F541

        combine_fn_name = tx.output.install_subgraph(
            "associative_scan_combine_fn", combine_gm
        )

        # Compute the proxies
        xs_proxy = xs.as_proxy()
        combine_freevars_proxy = tuple(combine_lifted_freevars.keys())
        additional_inputs_proxy = additional_inputs.as_proxy() + combine_freevars_proxy

        p_args = (
            make_attr(tx, combine_fn_name),
            xs_proxy,
            additional_inputs_proxy,
        )

        with tx.fake_mode:
            out_meta = tuple(
                inp_proxy.node.meta["example_value"].clone() for inp_proxy in xs_proxy
            )

        return _call_function_and_unflatten_output(
            tx,
            torch.ops.higher_order.associative_scan,
            p_args,
            {},
            out_meta,
            xs_treespec,
        )


class ScanHigherOrderVariable(TorchHigherOrderOperatorVariable):
    @raise_hard_error_if_graph_break(
        reason="scan must be captured completely with torch.compile."
    )
    def call_function(
        self,
        tx: "InstructionTranslator",
        args: list[VariableTracker],
        kwargs: dict[str, VariableTracker],
    ) -> VariableTracker:
        from torch._higher_order_ops.scan import _extract_carry_and_out, stack_y
        from torch._higher_order_ops.utils import first_slice_copy

        args, kwargs = LazyVariableTracker.realize_all((args, kwargs))

        # combine_fn input check
        def _check_combine_fn_is_normalized(combine_fn_var):
            if not isinstance(
                combine_fn_var,
                (
                    variables.nn_module.NNModuleVariable,
                    variables.FunctoolsPartialVariable,
                ),
            ):
                unimplemented(
                    f"Expected combine_fn to be wrapped as functools.partial in scan user-facing api "
                    f"or a graph module if we're re-exporting but got "
                    f"{combine_fn.python_type()}. Please report an issue to PyTorch if you're seeing this."
                )
            return isinstance(combine_fn_var, variables.nn_module.NNModuleVariable)

        def arg_extractor(combine_fn, init, xs, additional_inputs):
            return combine_fn, init, xs, additional_inputs

        combine_fn, init, xs, additional_inputs = arg_extractor(*args, **kwargs)
        init_vars = init.unpack_var_sequence(tx)
        xs_vars = xs.unpack_var_sequence(tx)
        additional_inputs_vars = additional_inputs.unpack_var_sequence(tx)

        # combine_fn input check
        combine_fn_is_normalized = _check_combine_fn_is_normalized(combine_fn)
        if combine_fn_is_normalized:
            combine_gm = combine_fn.value
            assert isinstance(combine_gm, torch.fx.GraphModule), (
                combine_fn,
                combine_gm,
            )
        else:
            # combine_fn input check
            # We need to get the pure combine_fn from the functools.partial
            _check_supported_callable_arg(
                tx, combine_fn.keywords["combine_fn"], "combine_fn"
            )
        # xs input check
        if not isinstance(xs, (ListVariable, TupleVariable)):
            unimplemented(
                f"Expected xs to be a list/tuple but got "
                f"{xs.python_type()}. It seems to be an "
                f"internal error, please report an issue to PyTorch."
            )
        # init input check
        if not isinstance(init, (ListVariable, TupleVariable)):
            unimplemented(
                f"Expected init to be a list/tuple with at least one element but got "
                f"{init.python_type()}. It seems to be an "
                f"internal error, please report an issue to PyTorch."
            )
        if len(init_vars) == 0:
            unimplemented(
                "scan() operator requires init leaves.  It seems to be an "
                "internal error, please report an issue to PyTorch."
            )
        # additional_inputs input check
        if not isinstance(additional_inputs, (ListVariable, TupleVariable)):
            unimplemented(
                f"Expected additional_inputs to be a list/tuple but got "
                f"{additional_inputs.python_type()}. It seems to be an "
                f"internal error, please report an issue to PyTorch."
            )
        # scan_length check
        scan_length = get_fake_value(xs_vars[0].as_proxy().node, tx).size()[0]
        if scan_length == 0:
            unimplemented("NYI: scan() operator doesn't support zero scan_length.")
        _check_all_tensorvariable(init_vars)
        _check_all_tensorvariable(xs_vars)
        _check_all_tensorvariable(additional_inputs_vars)

        with discard_graph_changes(tx):
            sub_args_init = [
                ini.call_method(tx, "clone", args=(), kwargs={}) for ini in init_vars
            ]
            # The sub_args_inp is a slice of original input, e.g. if input.size is (3, 4), and scan dim=0
            # the sub_args_inp shape will be (4, ).
            sub_args_inp = [_make_inlined(tx, first_slice_copy)(inp) for inp in xs_vars]
            sub_args_additional_inputs = [
                t.call_method(tx, "clone", args=(), kwargs={})
                for t in additional_inputs_vars
            ]

        sub_args = sub_args_init + sub_args_inp + sub_args_additional_inputs
        (
            (combine_result, _combine_treespec),
            combine_graph,
            combine_lifted_freevars,
        ) = speculate_subgraph(
            tx,
            combine_fn,
            sub_args,
            sub_kwargs={},
            description="scan_combine_fn",
            source_target=self.value,
            set_subgraph_inputs="flatten_manual",
        )
        # Ensure that the output of scan is a flattened list of elements,
        # because downstream operations assume that the output of HOPs
        # is flattened
        output_node = combine_graph.find_nodes(op="output")[0]
        output_node.args = (pytree.tree_leaves(output_node.args),)
        combine_graph.lint()
        combine_freevars_proxy = list(combine_lifted_freevars.keys())
        combine_result_vars = combine_result.unpack_var_sequence(tx)

        if combine_fn_is_normalized:
            carry_vars, out_vars = _extract_carry_and_out(
                combine_result_vars, len(init_vars)
            )
        else:
            if len(combine_result_vars) != 2:
                unimplemented(
                    f"Expect combine_fn to return a tuple (next_carry, y) but got {combine_result_vars}"
                )
            carry_tree, out_vars = combine_result_vars
            carry_vars, carry_treespec = _make_inlined(tx, pytree.tree_flatten)(
                carry_tree
            ).unpack_var_sequence(tx)
            carry_vars = carry_vars.unpack_var_sequence(tx)
            out_vars = _make_inlined(tx, pytree.tree_leaves)(
                out_vars
            ).unpack_var_sequence(tx)
            # additional output checking
            init_treespec = args[0].keywords["spec_init"]
            _combine_treespec = _make_inlined(tx, pytree.tree_structure)(combine_result)

            check_meta_consistency_vt(
                init_vars,
                carry_vars,
                "init",
                "carry",
            )

<<<<<<< HEAD
        # Check meta data of carries and inits. If we pass this stage, we are sure that the init and carries
        # have the same tree structure.
        # We set include contiguity=False because we have vmap x HOP tests, where if
        # include_contiguity=True will call t.is_contiguous inside of vmap and get an error
        # "querying is_contiguous inside of vmap for memory_format other than
        # torch.contiguous_format is not yet implemented". This is okay because stride
        # is still checked.
        check_meta_consistency_vt(
            init_vars,
            carry_vars,
            "init",
            "carry",
            include_contiguity=False
        )
=======
            # Check whether the combine_fn returns two child trees.
            # One for the carries and one for the outputs
            if len(combine_result_vars) != 2:
                unimplemented(
                    f"combine_fn needs to produce two pytrees, one for the carries and one for the outputs "
                    f"but combine_fn produces the pytree {_combine_treespec.as_python_constant()}."
                )

            # Check whether the carries produced by combine_fn has the same treespec as the init
            # We need to have this check this way, because in case init is a TreeSpec and carry
            # but carry is only a LeafSpec, these two cannot be compared correctly.
            if (
                isinstance(init_treespec.as_python_constant(), pytree.LeafSpec)
                != isinstance(carry_treespec.as_python_constant(), pytree.LeafSpec)
            ) or not _make_inlined(tx, pytree.TreeSpec.__eq__)(
                init_treespec, carry_treespec
            ).as_python_constant():
                unimplemented(
                    f"The tree structure of the inits and the carries produced by the combine_fn "
                    f"are expected to be identical, but got "
                    f"init: {init_treespec.as_python_constant()} vs carry: {carry_treespec.as_python_constant()}."
                )
>>>>>>> a756c503

        xs_proxy = xs.as_proxy()
        init_proxy = init.as_proxy()
        additional_inputs_proxy = list(additional_inputs.as_proxy()) + list(
            combine_freevars_proxy
        )
        y_proxies = [out_var.as_proxy() for out_var in out_vars]

        combine_gm = torch.fx.GraphModule(dict(tx.output.nn_modules), combine_graph)
        combine_fn_name = tx.output.install_subgraph("scan_combine_fn", combine_gm)

        p_args = (
            make_attr(tx, combine_fn_name),
            init_proxy,
            xs_proxy,
            additional_inputs_proxy,
        )

        with tx.fake_mode:
            example_carry = [
                init_p.node.meta["example_value"].clone() for init_p in init_proxy
            ]
            # For the fake mode, we need to duplicate the init tensor along the dim
            # to have the same size as the xs arguments
            example_stacked_out = [
                stack_y(y.node.meta["example_value"], scan_length) for y in y_proxies
            ]
            out_meta = [*example_carry, *example_stacked_out]

        return _call_function_and_unflatten_output(
            tx, torch.ops.higher_order.scan, p_args, {}, out_meta, _combine_treespec
        )


def non_single_tensor_return_unsupported(api, ret):
    from . import TensorVariable

    if not isinstance(ret, TensorVariable):
        raise Unsupported(
            f"{api} over function that returns something other than one Tensor"
        )


class MapHigherOrderVariable(TorchHigherOrderOperatorVariable):
    def call_function(
        self,
        tx: "InstructionTranslator",
        args: list[VariableTracker],
        kwargs: dict[str, VariableTracker],
    ) -> VariableTracker:
        from . import TensorVariable
        from .builder import wrap_fx_proxy_cls

        if len(kwargs) > 0:
            unimplemented(
                "torch.ops.higher_order.map: kwargs are not supported in the map operator."
            )

        _check_supported_callable_arg(tx, args[0].realize(), "map_fn")

        assert type(args[1].realize()) is TensorVariable

        sample_shape = get_fake_value(args[1].as_proxy().node, tx).size()

        if len(sample_shape) < 1 or sample_shape[0] == 0:
            unimplemented(
                "map() operator doesn't support scalar or zero-sized tensors during tracing."
            )

        # To get the example output from map() we will need to provide at least one sample to
        # the loop body. In our case we will always use xs[0], and our map() won't support zero
        # sized tensor during tracing.
        with discard_graph_changes(tx):
            first_dim = wrap_fx_proxy_cls(
                target_cls=TensorVariable, tx=tx, proxy=args[1].as_proxy()[0]
            )

        # TODO: Support kwargs
        (
            (body_r, body_spec),
            body_graph,
            body_lifted_freevars,
        ) = speculate_subgraph(
            tx,
            args[0],
            [
                first_dim,
                *args[2:],
            ],
            {},
            "torch.ops.higher_order.map",
            source_target=self.value,
            set_subgraph_inputs="flatten_manual",
            should_flatten_outputs=True,
        )

        subgraph_example_value = [
            proxy.node.meta["example_value"] for proxy in body_r.as_proxy()
        ]

        with tx.output.fake_mode:
            # We need to expand the example output from map() so that it has
            # the same first dimension as the mapped input.
            # We also do a clone with contiguous_format. This is to be consistent with
            # eager semantic of map, which stacks the outputs. The result is contiguous
            # as a result of the stack operation.
            map_example_out = [
                t.expand(sample_shape[0], *t.size()).clone(
                    memory_format=torch.contiguous_format
                )
                for t in subgraph_example_value
            ]

        body_nn_modules = dict(tx.output.nn_modules)

        body_name = tx.output.install_subgraph(
            "map_body",
            torch.fx.GraphModule(body_nn_modules, body_graph),
        )

        body_node = make_attr(tx, body_name)

        p_args = (
            body_node,
            [args[1].as_proxy()],
            [arg.as_proxy() for arg in args[2:]] + list(body_lifted_freevars.keys()),
        )

        return _call_function_and_unflatten_output(
            tx, torch.ops.higher_order.map_impl, p_args, {}, map_example_out, body_spec
        )


class ExecutorchCallDelegateHigherOrderVariable(TorchHigherOrderOperatorVariable):
    def call_function(
        self,
        tx: "InstructionTranslator",
        args: "list[VariableTracker]",
        kwargs: "dict[str, VariableTracker]",
    ) -> "VariableTracker":
        from .builder import wrap_fx_proxy

        # This is operator for delegation within Executorch which calls a
        # specific function in the given lowered module with the given
        # operators. The actual operator is defined in the Executorch codebase.
        # This is a bad hierarchical violation since
        # executorch_call_delegate sits at a higher level than dynamo, but
        # there's no real solution to this issue yet.
        if len(kwargs) > 0:
            unimplemented(
                "executorch_call_delegate: kwargs arguments were not enabled."
            )
        lowered_module = tx.output.get_submodule(args[0].module_key)

        lowered_node = make_attr(tx, args[0].module_key)

        p_args = tuple(arg.as_proxy() for arg in args[1:])
        real_sub_args = pytree.tree_map_only(
            torch.fx.Proxy, lambda a: get_fake_value(a.node, tx), p_args
        )

        with tx.fake_mode:
            example_value = lowered_module.original_module.module()(*real_sub_args)

        # NOTE [Guaranteeing the 1-1 correspondence of FakeTensors and real tensors]:
        # executorch modules promise not to alias inputs and outputs.
        # Thus, output FakeTensors will correctly not alias input FakeTensors.
        _assert_tensors_nonaliasing(real_sub_args, example_value)

        p_args = (lowered_node,) + p_args

        # Store the invocation as a call
        return wrap_fx_proxy(
            tx=tx,
            proxy=tx.output.create_proxy(
                "call_function",
                self.value,
                args=tuple(p_args),
                kwargs={},
            ),
            example_value=example_value,
        )


class FunctorchHigherOrderVariable(UserFunctionVariable):
    def call_function(
        self,
        tx: "InstructionTranslator",
        args: "list[VariableTracker]",
        kwargs: "dict[str, VariableTracker]",
    ) -> "VariableTracker":
        return super().call_function(tx, args, kwargs)


class FunctionalCallVariable(FunctorchHigherOrderVariable):
    def call_function(
        self, tx, args: list[VariableTracker], kwargs: dict[str, VariableTracker]
    ) -> VariableTracker:
        if not torch._dynamo.config.inline_inbuilt_nn_modules:
            unimplemented(
                "torch.func.functional_call capture is disabled, "
                "it can be turned on by setting "
                "`torch._dynamo.config.inline_inbuilt_nn_modules=True`"
            )
        return super().call_function(tx, args, kwargs)


class WrapHigherOrderVariable(TorchHigherOrderOperatorVariable):
    def __init__(self, *args, **kwargs):
        super().__init__(*args, **kwargs)
        self.supports_input_mutation = True
        self.supports_aliasing = True

    def install_subgraph_in_output_graph(
        self, tx, fn_vt, fn_args_vt, kwargs, body_gmod, attr_name="wrap_body"
    ):
        return tx.output.install_subgraph(
            f"{attr_name}",
            body_gmod,
        )

    def create_wrapped_node(
        self,
        tx: "InstructionTranslator",
        fn_vt,
        fn_args_vt,
        kwargs,
        description,
        under_activation_checkpoint=False,
        *,
        subgraph_name="wrap_body",
    ):
        # See NOTE [HigherOrderOperator tracing design] for more details

        (
            (body_r, treespec),
            body_graph,
            body_lifted_freevars,
        ) = speculate_subgraph(
            tx,
            fn_vt,
            fn_args_vt,
            kwargs,
            description,
            source_target=self.value,
            should_flatten_outputs=True,
            under_activation_checkpoint=under_activation_checkpoint,
            supports_input_mutation=self.supports_input_mutation,
            supports_aliasing=self.supports_aliasing,
        )

        body_gmod = torch.fx.GraphModule(tx.output.nn_modules, body_graph)
        body_name = self.install_subgraph_in_output_graph(
            tx,
            fn_vt,
            fn_args_vt,
            kwargs,
            body_gmod,
            attr_name=subgraph_name,
        )
        body_node = make_attr(tx, body_name)

        # Since, we call `speculate_subgraph` with `set_subgraph_inputs="automatic`,
        # all the arguments are lifted.
        lifted_args = tuple(arg for arg in body_lifted_freevars.keys())

        proxy_args = (body_node,) + lifted_args
        example_value = pytree.tree_map_only(
            torch.fx.Proxy,
            lambda a: a.node.meta["example_value"],
            body_r.as_proxy(),
        )

        return proxy_args, {}, example_value, body_r, treespec, body_gmod, body_name

    def call_function(
        self,
        tx: "InstructionTranslator",
        args: "list[VariableTracker]",
        kwargs: "dict[str, VariableTracker]",
    ) -> "VariableTracker":
        # This flattens the kwargs into lifted args
        (
            p_args,
            p_kwargs,
            _example_value,
            body_r,
            treespec,
            _,
            _,
        ) = self.create_wrapped_node(tx, args[0], args[1:], kwargs, "wrap")

        if len(p_kwargs) > 0:
            unimplemented("kwargs should have been flattened into lifted args")

        flat_example_value = pytree.tree_map_only(
            torch.fx.Proxy,
            lambda a: a.node.meta["example_value"],
            body_r.as_proxy(),
        )

        return _call_function_and_unflatten_output(
            tx, self.value, tuple(p_args), p_kwargs, flat_example_value, treespec
        )


class WrapWithSetGradEnabledHigherOrderVariable(TorchHigherOrderOperatorVariable):
    """
    This hop is not exposed to users but is inserted into the graph
    after export as a post-processing step.
    """

    def call_function(
        self,
        tx: "InstructionTranslator",
        args: "list[VariableTracker]",
        kwargs: "dict[str, VariableTracker]",
    ) -> "VariableTracker":
        args, kwargs = LazyVariableTracker.realize_all((args, kwargs))

        if kwargs:
            unimplemented(
                f"wrap_with_set_grad_enabled: Got unexpected kwargs: {list(kwargs.keys())}"
            )

        grad_enabled, fn_var, *rest_args = args

        if not isinstance(grad_enabled, ConstantVariable):
            unimplemented("grad_enabled must be a constant")

        _check_supported_callable_arg(tx, fn_var, "enable_grad_fn")

        with torch.set_grad_enabled(grad_enabled.as_python_constant()):
            (
                (body_r, treespec),
                body_graph,
                body_lifted_freevars,
            ) = speculate_subgraph(
                tx,
                fn_var,
                [*rest_args],
                {},
                "torch.ops.higher_order.wrap_with_set_grad_enabled",
                source_target=self.value,
                set_subgraph_inputs="manual",
                should_flatten_outputs=True,
            )

        if len(body_lifted_freevars) > 0:
            unimplemented(
                f"wrap_with_set_grad_enabled: Got unexpected freevars {body_lifted_freevars}"
            )

        body_gmod = torch.fx.GraphModule(tx.output.nn_modules, body_graph)
        body_name = tx.output.install_subgraph(
            "wrap_body",
            body_gmod,
        )

        body_node = make_attr(tx, body_name)

        proxy_args = tuple(
            [
                grad_enabled.as_python_constant(),
                body_node,
            ]
            + [operand.as_proxy() for operand in rest_args]
        )
        example_value = pytree.tree_map_only(
            torch.fx.Proxy,
            lambda a: a.node.meta["example_value"],
            body_r.as_proxy(),
        )
        return _call_function_and_unflatten_output(
            tx, self.value, proxy_args, {}, example_value, treespec
        )


class WrapWithAutocastHigherOrderVariable(TorchHigherOrderOperatorVariable):
    """
    This hop is not exposed to users but is inserted into the graph
    after export as a post-processing step.
    """

    def call_function(
        self,
        tx: "InstructionTranslator",
        args: "list[VariableTracker]",
        kwargs: "dict[str, VariableTracker]",
    ) -> "VariableTracker":
        args, kwargs = LazyVariableTracker.realize_all((args, kwargs))

        if kwargs:
            unimplemented(
                f"wrap_with_autocast: Got unexpected kwargs: {list(kwargs.keys())}"
            )

        device_type, dtype, enabled, cache_enabled, fn_var, *rest_args = args

        for arg in [device_type, dtype, enabled, cache_enabled]:
            if not isinstance(arg, ConstantVariable):
                unimplemented(
                    "device_type, dtype, enabled, cache_enabled must be constants"
                )

        _check_supported_callable_arg(tx, fn_var, "autocast")

        python_constants = [
            arg.as_python_constant()
            for arg in [device_type, dtype, enabled, cache_enabled]
        ]

        with torch.autocast(*python_constants):
            (
                (body_r, treespec),
                body_graph,
                body_lifted_freevars,
            ) = speculate_subgraph(
                tx,
                fn_var,
                [*rest_args],
                {},
                "torch.ops.higher_order.wrap_with_autocast",
                source_target=self.value,
                set_subgraph_inputs="manual",
                should_flatten_outputs=True,
            )

        if len(body_lifted_freevars) > 0:
            unimplemented(
                f"wrap_with_autocast: Got unexpected freevars {body_lifted_freevars}"
            )

        body_gmod = torch.fx.GraphModule(tx.output.nn_modules, body_graph)
        body_name = tx.output.install_subgraph(
            "wrap_body",
            body_gmod,
        )

        body_node = make_attr(tx, body_name)

        proxy_args = tuple(
            [
                *python_constants,
                body_node,
            ]
            + [operand.as_proxy() for operand in rest_args]
        )
        example_value = pytree.tree_map_only(
            torch.fx.Proxy,
            lambda a: a.node.meta["example_value"],
            body_r.as_proxy(),
        )

        return _call_function_and_unflatten_output(
            tx, self.value, proxy_args, {}, example_value, treespec
        )


class HintsWrapperHigherOrderVariable(TorchHigherOrderOperatorVariable):
    @raise_hard_error_if_graph_break(
        reason="Hints_wrapper doesn't work unless it is captured completely with torch.compile."
    )
    def call_function(
        self, tx, args: "list[VariableTracker]", kwargs: "dict[str, VariableTracker]"
    ) -> "VariableTracker":
        _check_supported_callable_arg(tx, args[0], "body_fn")

        # inputs
        if len(args) != 3:
            unimplemented(
                f"Expected 3 arguments but got {len(args)}.\n"
                f"Usage: hints_wrapper(body_fn, args, kwargs, hints).\n"
                f"kwargs required to be provided explicitly."
            )

        if not isinstance(args[1], (ListVariable, TupleVariable)):
            unimplemented(
                f"Expected a tuple but got {args[1].python_type()}",
            )
        operands = args[1].unpack_var_sequence(tx)

        if not isinstance(args[2], ConstDictVariable):
            unimplemented(
                f"Expected a dict but got {args[2].python_type()}",
            )

        if "hints" not in kwargs:
            raise IncorrectUsage("hints_wrapper - key hints not provided")

        (
            (body_r, treespec),
            body_graph,
            body_lifted_freevars,
        ) = speculate_subgraph(
            tx,
            args[0],  # function
            operands,
            args[2].as_python_constant(),
            "hints_wrapper",
            source_target=self.value,
            should_flatten_outputs=True,
        )

        body_gmod = torch.fx.GraphModule(tx.output.nn_modules, body_graph)
        body_name = tx.output.install_subgraph(
            "hints_wrapper_body",
            body_gmod,
        )

        body_node = make_attr(tx, body_name)

        # Since, we call `speculate_subgraph` with `set_subgraph_inputs="automatic`,
        # all the arguments are lifted.
        lifted_args = tuple(arg for arg in body_lifted_freevars.keys())
        p_args = (body_node, lifted_args, {})

        p_kwargs = {}
        # add hints into p_kwargs
        p_kwargs["hints"] = kwargs["hints"].as_python_constant()

        flat_example_value = pytree.tree_map_only(
            torch.fx.Proxy,
            lambda a: a.node.meta["example_value"],
            body_r.as_proxy(),
        )

        return _call_function_and_unflatten_output(
            tx, self.value, p_args, p_kwargs, flat_example_value, treespec
        )


class OutDtypeHigherOrderVariable(TorchHigherOrderOperatorVariable):
    def call_function(
        self,
        tx: "InstructionTranslator",
        args: "list[VariableTracker]",
        kwargs: "dict[str, VariableTracker]",
    ) -> "VariableTracker":
        from .builder import wrap_fx_proxy

        if len(kwargs) > 0:
            unimplemented("out_dtype does not handle kwargs")

        p_args = tuple(arg.as_proxy() for arg in args)
        op = p_args[0]
        output_dtype = p_args[1]
        fake_sub_args = pytree.tree_map_only(
            torch.fx.Proxy, lambda a: a.node.meta["example_value"], p_args[2:]
        )
        # This is a simplified implementation of this operator just for tracing.
        # Actual implementation may also first promote the arguments
        example_value = op(*fake_sub_args).to(dtype=output_dtype)

        # Store the invocation as a call
        return wrap_fx_proxy(
            tx=tx,
            proxy=tx.output.create_proxy(
                "call_function",
                self.value,
                args=tuple(p_args),
                kwargs={},
            ),
            example_value=example_value,
        )


class StrictModeHigherOrderVariable(TorchHigherOrderOperatorVariable):
    @raise_hard_error_if_graph_break(
        reason="strict_mode HOO doesn't work unless it is captured completely with torch.compile."
    )
    def call_function(
        self,
        tx: "InstructionTranslator",
        args: "list[VariableTracker]",
        kwargs: "dict[str, VariableTracker]",
    ) -> "VariableTracker":
        unpacked_sequence = args[1].unpack_var_sequence(tx)
        # TODO (tmanlaibaatar) support pytree here
        for arg in unpacked_sequence:
            if isinstance(arg, (ListVariable, TupleVariable, ConstDictVariable)):
                unimplemented("strict_mode HOO only works for flat inputs for now")

        if kwargs:
            unimplemented(
                f"strict_mode HOO received unexpected kwargs: {list(kwargs.keys())}"
            )

        (
            (ret_val, ret_treespec),
            ret_graph,
            ret_lifted_freevars,
        ) = speculate_subgraph(
            tx,
            args[0],
            unpacked_sequence,
            {},
            "strict_mode",
            source_target=self.value,
            should_flatten_outputs=True,
        )

        strict_mode_nn_modules = dict(tx.output.nn_modules)

        strict_mode_name = tx.output.install_subgraph(
            "strict_mode_body",
            torch.fx.GraphModule(strict_mode_nn_modules, ret_graph),
        )

        strict_mode_node = make_attr(tx, strict_mode_name)
        p_args = (
            strict_mode_node,
            tuple(arg for arg in ret_lifted_freevars.keys()),
        )

        flat_example_value = pytree.tree_map_only(
            torch.fx.Proxy,
            lambda a: a.node.meta["example_value"],
            ret_val.as_proxy(),
        )

        return _call_function_and_unflatten_output(
            tx,
            torch.ops.higher_order.strict_mode,
            p_args,
            {},
            flat_example_value,
            ret_treespec,
        )


class CheckpointHigherOrderVariable(WrapHigherOrderVariable):
    def call_function(
        self,
        tx: "InstructionTranslator",
        args: list[VariableTracker],
        kwargs: dict[str, VariableTracker],
    ) -> VariableTracker:
        from torch._higher_order_ops.wrap import TagActivationCheckpoint
        from torch.utils.checkpoint import noop_context_fn

        from .builder import wrap_fx_proxy

        context_fn = None
        if "context_fn" in kwargs and kwargs["context_fn"] != noop_context_fn:
            ctx = kwargs.pop("context_fn")
            if isinstance(ctx, torch._dynamo.variables.UserFunctionVariable):
                context_fn = ctx.fn
            elif isinstance(
                ctx, torch._dynamo.variables.functions.FunctoolsPartialVariable
            ):
                context_fn = ctx.as_python_constant()
            else:
                raise NotImplementedError(
                    f"checkpoint not implemented for {type(ctx)} context_fn"
                )

        checkpoint_kwargs, gmod_kwargs = TagActivationCheckpoint.divide_kwargs(kwargs)

        # Here we use checkpoint_kwargs (and not gmod kwargs). gmod_kwargs are
        # already flattened above and managed inside the fx graph.
        (
            p_args,
            _,
            example_value,
            _body_r,
            treespec,
            checkpointed_gmod,
            _,
        ) = self.create_wrapped_node(
            tx,
            args[0],
            args[1:],
            gmod_kwargs,
            "torch.utils.checkpoint.checkpoint",
            under_activation_checkpoint=True,
        )
        if context_fn is not None:
            checkpointed_gmod.meta["_checkpoint_context_fn"] = context_fn

        _, checkpoint_kwargs = proxy_args_kwargs([], checkpoint_kwargs)

        # Store the invocation as a call
        variable = wrap_fx_proxy(
            tx=tx,
            proxy=tx.output.create_proxy(
                "call_function",
                self.value,
                args=tuple(p_args),
                kwargs=checkpoint_kwargs,
            ),
            example_value=example_value,
        )

        if treespec is None:
            return variable

        # Transform variable back into a list (previously made into a tuple by
        # speculate_subgraph function) so as to respect the pytree API typing.
        variable = BuiltinVariable(list).call_function(tx, [variable], {})

        return _make_inlined(tx, pytree.tree_unflatten)(variable, treespec)


class ExportTracepointHigherOrderVariable(TorchHigherOrderOperatorVariable):
    def call_function(
        self,
        tx: "InstructionTranslator",
        args: "list[VariableTracker]",
        kwargs: "dict[str, VariableTracker]",
    ) -> "VariableTracker":
        from .builder import wrap_fx_proxy

        p_args = tuple(arg.as_proxy() for arg in args)
        p_kwargs = {key: arg.as_proxy() for key, arg in kwargs.items()}
        return wrap_fx_proxy(
            tx=tx,
            proxy=tx.output.create_proxy(
                "call_function",
                self.value,
                args=p_args,
                kwargs=p_kwargs,
            ),
            example_value=None,
        )


class RunWithRNGStateHigherOrderVariable(TorchHigherOrderOperatorVariable):
    def call_function(
        self,
        tx: "InstructionTranslator",
        args: "list[VariableTracker]",
        kwargs: "dict[str, VariableTracker]",
    ) -> "VariableTracker":
        from .builder import wrap_fx_proxy

        p_args = tuple(arg.as_proxy() for arg in args)
        p_kwargs = {key: arg.as_proxy() for key, arg in kwargs.items()}
        return wrap_fx_proxy(
            tx=tx,
            proxy=tx.output.create_proxy(
                "call_function",
                self.value,
                args=p_args,
                kwargs=p_kwargs,
            ),
            example_value=None,
        )


class AutoFunctionalizeHigherOrderVariable(TorchHigherOrderOperatorVariable):
    def call_function(
        self, tx, args: "list[VariableTracker]", kwargs: "dict[str, VariableTracker]"
    ) -> "VariableTracker":
        from .builder import wrap_fx_proxy

        p_args = tuple(arg.as_proxy() for arg in args)
        p_kwargs = {key: arg.as_proxy() for key, arg in kwargs.items()}
        return wrap_fx_proxy(
            tx=tx,
            proxy=tx.output.create_proxy(
                "call_function",
                self.value,
                args=p_args,
                kwargs=p_kwargs,
            ),
            example_value=None,
        )


class FlexAttentionBackwardHighOrderVariable(TorchHigherOrderOperatorVariable):
    def proxy_submod(self, tx, arg):
        assert isinstance(arg.source, DictGetItemSource)
        submod_name = tx.output.install_subgraph(arg.source.index, arg.value)
        p_submod = make_attr(tx, submod_name)
        set_example_value(p_submod.node, arg.value)
        return p_submod

    def to_proxy(self, tx, arg):
        if isinstance(arg, UnspecializedNNModuleVariable):
            return self.proxy_submod(tx, arg)
        elif isinstance(arg, (ListVariable, TupleVariable)):
            return arg.python_type()(
                self.to_proxy(tx, nested_arg) for nested_arg in arg.items
            )
        else:
            return arg.as_proxy()

    def call_function(
        self, tx, args: "list[VariableTracker]", kwargs: "dict[str, VariableTracker]"
    ) -> "VariableTracker":
        from .builder import wrap_fx_proxy

        try:
            p_args = tuple(self.to_proxy(tx, arg) for arg in args)
            p_kwargs = {key: self.to_proxy(tx, arg) for key, arg in kwargs.items()}
        except (NotImplementedError, Unsupported) as err:
            raise Unsupported(
                "Missing Dynamo support for FlexAttentionBackward HOP argument. Please file an issue."
            ) from err
        return wrap_fx_proxy(
            tx=tx,
            proxy=tx.output.create_proxy(
                "call_function",
                self.value,
                args=p_args,
                kwargs=p_kwargs,
            ),
            example_value=None,
        )


class TraceWrappedHigherOrderOperatorVariable(TorchHigherOrderOperatorVariable):
    """
    Handles torch._dynamo._trace_wrapped_higher_order_op.inner_trace
    by unwrapping the higher order op and inlining through it.  This op
    is created by dynamo to survive through AotAutograd, then unwrapped
    here in the call to dynamo from compiled autograd.
    """

    def call_function(
        self,
        tx: "InstructionTranslator",
        args: "list[VariableTracker]",
        kwargs: "dict[str, VariableTracker]",
    ) -> "VariableTracker":
        kwargs = dict(kwargs)
        fn = kwargs.pop("fn")
        return fn.call_function(tx, args, kwargs)


class FlexAttentionHigherOrderVariable(TorchHigherOrderOperatorVariable):
    @staticmethod
    def normalize_to_args(args, kwargs):
        # input signature is (query, key, value, score_mod, block_mask, *other_buffers),
        # block_mask is a tuple, and we don't want to flatten it.
        # only flatten kwargs into lists
        flat_kwargs = pytree.tree_flatten(kwargs)[0]

        # Combine the flattened lists
        all_args = args + flat_kwargs
        return all_args

    def create_wrapped_node(
        self,
        tx: "InstructionTranslator",
        query: "VariableTracker",
        fn: "VariableTracker",
        fn_name: str,
    ):
        from .._trace_wrapped_higher_order_op import TransformGetItemToIndex

        tx: InstructionTranslator = tx

        def create_scalar():
            return query.call_method(
                tx,
                "new_empty",
                (VariableTracker.build(tx, []),),
                {
                    "dtype": VariableTracker.build(tx, torch.int32),
                },
            )

        with discard_graph_changes(tx):
            bhmn = [create_scalar() for _ in range(4)]
            if fn_name == "score_mod":
                scores_require_grad: bool = query.requires_grad
                score = query.call_method(
                    tx,
                    "new_empty",
                    (VariableTracker.build(tx, []),),
                    {"requires_grad": VariableTracker.build(tx, scores_require_grad)},
                )
                new_args = [score, *bhmn]
            else:
                assert fn_name == "mask_fn", "Illegal function name: " + fn_name
                new_args = [*bhmn]

        with TransformGetItemToIndex():
            (
                (_body_output, _body_treespec),
                body_graph,
                body_lifted_freevars,
            ) = speculate_subgraph(
                tx,
                fn,
                new_args,
                {},  # expect only args no kwargs for now
                description=fn_name,
                source_target=self.value,
                set_subgraph_inputs="flatten_manual",
            )

        body_name = tx.output.install_subgraph(
            fn_name,
            torch.fx.GraphModule(tx.output.nn_modules, body_graph),
        )

        body_node = make_attr(tx, body_name)

        # It is possible that the score-mod function captures some free variables that are not
        # passed in as arguments. In this case, we need to lift them, which is handled by speculate_subgraph.
        # We then need to create proxies for this + the inputs.

        lifted_args = tuple(arg for arg in body_lifted_freevars.keys())

        proxy_args = (body_node, lifted_args)

        return proxy_args

    def call_function(
        self,
        tx: "InstructionTranslator",
        args: "list[VariableTracker]",
        kwargs: "dict[str, VariableTracker]",
    ) -> "VariableTracker":
        from torch._higher_order_ops.flex_attention import flex_attention_fake_impl

        from .builder import wrap_fx_proxy

        (
            query,
            key,
            value,
            score_mod,
            block_mask,
            scale,
            kernel_options,
        ) = self.normalize_to_args(args, kwargs)

        score_mod_node, score_mod_lifted_args = self.create_wrapped_node(
            tx, query, score_mod, "score_mod"
        )
        mask_fn = block_mask.items[-1]
        if isinstance(mask_fn, ConstantVariable):
            mask_fn = UserFunctionVariable(torch.nn.attention._flex_attention._no_mask)
        mask_fn_node, mask_fn_lifted_args = self.create_wrapped_node(
            tx, query, mask_fn, "mask_fn"
        )

        proxied_args = [
            query,
            key,
            value,
            TupleVariable(block_mask.items[:-1], source=block_mask.source),
            scale,
            kernel_options,
        ]

        # Store the invocation as a call
        # Norm_kwargs contains the score_function and we dont want to proxy this because
        # Proxying user defined functions is not supported.
        inp_args, _ = proxy_args_kwargs(proxied_args, {})

        query_meta = query.as_proxy().node.meta["example_value"]
        value_meta = value.as_proxy().node.meta["example_value"]
        with torch._guards.TracingContext.try_get().fake_mode:
            out_meta, lse_meta = flex_attention_fake_impl(query_meta, value_meta)
        example_value = (out_meta, lse_meta)

        # Compose the ordered HOO args:
        # - inp_args: [query, key, value, block_mask, scale, kernel_options]
        # - subgraph node: [score_mod, mask_fn_node]
        # - lifted args from tracing subgraph: [score_mod_other_buffers, mask_fn_other_buffers]
        _, _, _, inp_arg_block_mask, inp_arg_scale, inp_arg_kernel_options = inp_args
        block_mask = tuple(inp_arg_block_mask + (mask_fn_node,))
        return wrap_fx_proxy(
            tx=tx,
            proxy=tx.output.create_proxy(
                "call_function",
                self.value,
                args=inp_args[:3]
                + (
                    score_mod_node,
                    block_mask,
                    inp_arg_scale,
                    inp_arg_kernel_options,
                    score_mod_lifted_args,
                    mask_fn_lifted_args,
                ),
                kwargs={},
            ),
            example_value=example_value,
        )


class AutogradFunctionApplyVariable(VariableTracker):
    def __init__(self, fwd_graph, bwd_graph, parent_source, **kwargs) -> None:
        super().__init__(**kwargs)
        self.fwd_graph = fwd_graph
        self.bwd_graph = bwd_graph
        self.parent_source = parent_source

    def call_function(
        self,
        tx: "InstructionTranslator",
        args: "list[VariableTracker]",
        kwargs: "dict[str, VariableTracker]",
    ) -> "VariableTracker":
        from . import (
            AutogradFunctionContextVariable,
            UserDefinedClassVariable,
            UserFunctionVariable,
            UserMethodVariable,
        )
        from .builder import wrap_fx_proxy

        """
        Consider the following:
        class MySin(torch.autograd.Function):
            @staticmethod
            def forward(ctx, x):
                ctx.save_for_backward(x)
                return x.sin()
            @staticmethod
            def backward(ctx, grad):
                x, = ctx.saved_tensors
                return grad * x.cos()
        We want the resulting graphs to look like:
        def fwd(ctx, x):
            # (output, saved tensors / attrs)
            return (x.sin(), [x])
        # bwd(ctx, grad0, grad1, ..., gradn, *saved_tensors_or_attrs)
        def bwd(ctx, grad, x):
            return grad * x.cos()
        To accomplish this, we're going to:
        1. Construct a ctx object
        2. (fwd_out, _), fwd_graph, fwd_freevars = speculate_subgraph on MySin.forward (manually_set_inputs=True)
        3. (bwd_out, _), bwd_graph, bwd_freevars = speculate_subgraph on MySin.backward, while manually setting
        the ctx and grad inputs.
        4. Manually rewriting the fwd graph's output to be (output, stuff_that_gets_used in bwd_graph)
        Getting from 3 to 4 is pretty elegant: stuff_that_gets_used in bwd graph is
        just the bwd_freevars returned from speculate_subgraph, assuming MySin.backward
        doesn't capture any arguments.
        All these steps work if MySin.backward doesn't capture any values. This is a
        limitation in general that we should check for.
        """

        prev_side_effects = tx.output.side_effects.clone()
        fwd_tracer = torch._dynamo.output_graph.SubgraphTracer(
            tx.output,
            parent=tx.output.current_tracer,
            source_target="autograd.Function",
        )

        ctx = AutogradFunctionContextVariable.create(tx, args, kwargs)
        if isinstance(self.fwd_graph, types.FunctionType):
            fwd_fn = UserFunctionVariable(self.fwd_graph)
            fwd_args = [ctx, *args]
        elif isinstance(self.fwd_graph, types.MethodType):
            fwd_fn = UserMethodVariable(
                self.fwd_graph.__func__,
                UserDefinedClassVariable(self.fwd_graph.__class__),
            )
            fwd_args = [fwd_fn.obj, ctx, *args]
        else:
            unimplemented("non-function or method")

        # Speculate subgraph on the fwd
        (fwd_out, _), fwd_graph, fwd_freevars = speculate_subgraph(
            tx,
            fwd_fn,
            fwd_args,
            kwargs,
            "autograd.Function",
            enable_grad=False,
            set_subgraph_inputs="semi_automatic",
            restore_side_effects=False,
            tracer=fwd_tracer,
        )

        if ctx in tx.output.side_effects.store_attr_mutations:
            if (
                "_materialize_non_diff_grads"
                in tx.output.side_effects.store_attr_mutations[ctx]
            ):
                unimplemented("NYI")

        bwd_tracer = torch._dynamo.output_graph.SubgraphTracer(
            tx.output,
            parent=fwd_tracer,
            source_target="autograd.Function",
        )

        # Speculate subgraph on the backward. We make the
        # bwd tracer a child of the fwd tracer, because backward may rely on
        # tensors/attrs created in the fwd tracer.

        if isinstance(fwd_out, variables.BaseListVariable):
            bwd_args = [ctx, *fwd_out.items]
        else:
            bwd_args = [ctx, fwd_out]

        bwd_src = AttrSource(self.parent_source, member="backward")
        if isinstance(self.bwd_graph, types.FunctionType):
            bwd_fn = UserFunctionVariable(self.bwd_graph, source=bwd_src)
        elif isinstance(self.bwd_graph, types.MethodType):
            bwd_fn = UserMethodVariable(
                self.bwd_graph.__func__,
                UserDefinedClassVariable(self.bwd_graph.__class__),
                source=bwd_src,
            )
            bwd_args = [bwd_fn.obj, *bwd_args]
        else:
            unimplemented("non-function or method")

        def is_strict_for(v: VariableTracker):
            if isinstance(v, variables.TensorVariable):
                # we can be more lax for stuff from forward
                return v.proxy.tracer is not fwd_tracer
            return True

        with (
            tx.output.subtracer(fwd_fn, fwd_tracer),
            tx.strict_translation_mode(is_strict_for),
        ):
            try:
                (bwd_out, _), bwd_graph, bwd_freevars = speculate_subgraph(
                    tx,
                    bwd_fn,
                    bwd_args,
                    kwargs,
                    "autograd.Function",
                    enable_grad=False,
                    set_subgraph_inputs="manual",
                    restore_side_effects=False,
                    tracer=bwd_tracer,
                )
            except torch._dynamo.exc.Unsupported as e:
                if isinstance(
                    e, torch._dynamo.exc.UnknownPropertiesDuringBackwardTrace
                ):
                    from unittest import mock

                    bwd_tracer = torch._dynamo.output_graph.SubgraphTracer(
                        tx.output,
                        parent=fwd_tracer,
                        source_target="autograd.Function",
                    )
                    from .._trace_wrapped_higher_order_op import (
                        autograd_function_backward_rewritten,
                    )

                    if isinstance(self.bwd_graph, types.FunctionType):
                        bwd_fn = UserFunctionVariable(
                            autograd_function_backward_rewritten(self.bwd_graph)
                        )
                    elif isinstance(self.bwd_graph, types.MethodType):
                        bwd_fn = UserMethodVariable(
                            autograd_function_backward_rewritten(
                                self.bwd_graph.__func__
                            ),
                            UserDefinedClassVariable(self.bwd_graph.__class__),
                        )
                    else:
                        unimplemented("non-function or method")

                    with mock.patch(
                        "torch._dynamo.config._autograd_backward_strict_mode_conditional_banned_ops",
                        [],
                    ):
                        (bwd_out, _), bwd_graph, bwd_freevars = speculate_subgraph(
                            tx,
                            bwd_fn,
                            bwd_args,
                            kwargs,
                            "autograd.Function",
                            enable_grad=False,
                            set_subgraph_inputs="manual",
                            restore_side_effects=False,
                            tracer=bwd_tracer,
                        )
                else:
                    raise e

        # TODO: assert that bwd_graph didn't capture values that were
        # not created inside fwd_graph.

        # TODO(oulgen): Ideally, we would not do a linear search for output
        # node but as things currently are there could be nodes after the
        # output node
        # This is bug prone as if there's code after the output node, then
        # graph.output will append the output at the very end
        # This might be a behavior difference

        # If users call ctx.mark_non_differentiable, we should capture these output tensors who
        # are marked as non-differentiable and pass them to ApplyTemplate
        # at torch._functorch.autograd_function.AutogradFunctionApply for reconstruction.
        non_differentiable_idx = []
        if ctx.non_differentiable is not None:
            non_differentiable_set = set(ctx.non_differentiable)
            assert isinstance(fwd_out, variables.BaseListVariable)
            for i, x in enumerate(fwd_out.items):
                if (
                    isinstance(x, variables.TensorVariable)
                    and x.as_proxy() in non_differentiable_set
                ):
                    non_differentiable_idx.append(i)

        # Rewrite the output of fwd_graph to (output, stuff_necessary_for_bwd)
        for node in fwd_graph.find_nodes(op="output"):
            fwd_graph.erase_node(node)
            break

        # Because we lift the bwd_freevars as inputs of the bwd_graph,
        # we have to manually add the bwd_freevars as output of fwd_graph.
        # However, the bwd_freevars got from speculate_subgraph use the Proxies in the bwd_graph,
        # we need to convert them to Proxies in the fwd_graph and then generate new fwd_graph output.
        fwd_proxy_of_bwd_freevars = []
        for k in bwd_freevars.keys():
            if k in fwd_freevars:
                fwd_proxy_of_bwd_freevars.append(fwd_freevars[k])
            else:
                fwd_proxy_of_bwd_freevars.append(k)

        def unwrap_proxy(x):
            if isinstance(x, torch.fx.Proxy):
                return x.node
            else:
                assert variables.ConstantVariable.is_literal(x), (
                    f"Only constant is allowed. Got {x}"
                )
                return x

        new_fwd_graph_outputs = (fwd_out.as_proxy(), fwd_proxy_of_bwd_freevars)
        new_fwd_graph_outputs = pytree.tree_map(unwrap_proxy, new_fwd_graph_outputs)
        fwd_graph.output(new_fwd_graph_outputs)
        fwd_graph.lint()

        # Store fwd_body
        fwd_nn_modules = tx.output.tracing_context.module_context.copy_graphstate()
        fwd_name = tx.output.install_subgraph(
            "fwd_body",
            torch.fx.GraphModule(fwd_nn_modules.nn_modules, fwd_graph),
        )

        fwd_node = make_attr(tx, fwd_name)

        # The type of original args can be arbitrary, but we only support basic type in FX graph.
        # So the speculated subgraph input includes original tensor args and the lifted freevars.
        # We need to filter out the original tensor args and concat them with the lifted freevars
        # to generate the proxy args for the FX call_function node.
        filtered_args = []
        # A boolean list to mark if the type of corresponding argument is tensor.
        # This is used to determine if a FX node's argument should be an argument of
        # ApplyTemplate.forward and if we should skip the output from ApplyTemplate.backward
        # at torch._functorch.autograd_function.AutogradFunctionApply.
        args_tensor_mask = [False] * len(args)
        for i, arg in enumerate(args):
            if isinstance(arg, (variables.TensorVariable, variables.SymNodeVariable)):
                filtered_args.append(arg)
                args_tensor_mask[i] = True

        # Rewrite the output of bwd_graph to remove the grad output for the non-Tensor args.
        new_bwd_graph_outputs = None
        for node in bwd_graph.find_nodes(op="output"):
            bwd_graph.erase_node(node)
            break

        # The same as the above fwd proxies, we need to use the bwd proxies in the bwd_graph
        # if some of the output is from fwd_freevars.
        bwd_out_proxy = bwd_out.as_proxy()
        bwd_proxy_of_fwd_freevars = []
        if isinstance(bwd_out_proxy, (tuple, list)):
            for k in bwd_out_proxy:
                if k in bwd_freevars:
                    bwd_proxy_of_fwd_freevars.append(bwd_freevars[k])
                else:
                    bwd_proxy_of_fwd_freevars.append(k)
        else:
            if bwd_out_proxy in bwd_freevars:
                bwd_proxy_of_fwd_freevars = bwd_freevars[bwd_out_proxy]
            else:
                bwd_proxy_of_fwd_freevars = bwd_out_proxy

        # Remove bwd output for non-Tensor args.
        output_proxy = bwd_proxy_of_fwd_freevars
        if isinstance(output_proxy, (tuple, list)):
            new_bwd_graph_outputs = ()
            for x, mask in zip(output_proxy, args_tensor_mask):
                if mask:
                    new_bwd_graph_outputs = new_bwd_graph_outputs + (x,)
                else:
                    assert x is None, f"Grad of non-Tensor arg {x} is not None."
        else:
            new_bwd_graph_outputs = output_proxy

        # Update the bwd graph output.
        new_bwd_graph_outputs = pytree.tree_map(
            lambda x: None if x is None else x.node, new_bwd_graph_outputs
        )
        bwd_graph.output(new_bwd_graph_outputs)
        bwd_graph.lint()

        # Store bwd_body
        bwd_nn_modules = tx.output.tracing_context.module_context.copy_graphstate()
        bwd_name = tx.output.install_subgraph(
            "bwd_body",
            torch.fx.GraphModule(bwd_nn_modules.nn_modules, bwd_graph),
        )

        bwd_node = make_attr(tx, bwd_name)

        tx.output.side_effects = prev_side_effects

        p_args = (
            fwd_node,
            bwd_node,
            *([arg.as_proxy() for arg in filtered_args] + list(fwd_freevars.keys())),
        )
        kwargs = {
            "args_tensor_mask": args_tensor_mask,
            "non_differentiable_idx": non_differentiable_idx,
        }

        # Store the invocation as a call
        from torch._functorch.autograd_function import autograd_function_apply

        # We use speculate_subgraph to get the fwd graph, but it's alway under no grad mode like what eager mode does.
        # The fwd outputs (tensor's example_value) need to be inferred from fake tensor prop to get the correct attributes
        # (e.g, tensor.requires_grad), which would be used by downstream Dynamo tracing.
        # Since there can be other ops like Triton kernels, which depends on python dispatcher, we have to enable it.
        with enable_python_dispatcher():
            with tx.output.fake_mode:
                fake_args = (
                    tx.output.nn_modules[fwd_node.node.name],
                    tx.output.nn_modules[bwd_node.node.name],
                    *(
                        [
                            _get_fake_value(arg)
                            for arg in filtered_args + list(fwd_freevars.keys())
                        ]
                    ),
                )
                example_value = autograd_function_apply(*fake_args, **kwargs)

        return wrap_fx_proxy(
            tx=tx,
            proxy=tx.output.create_proxy(
                "call_function",
                autograd_function_apply,
                args=p_args,
                kwargs=kwargs,
            ),
            example_value=example_value,
        )


def _get_fake_value(x):
    if isinstance(x, variables.VariableTracker):
        return x.as_proxy().node.meta["example_value"]
    elif isinstance(x, torch.fx.Proxy):
        return x.node.meta["example_value"]
    else:
        return x


def maybe_positional_arg_names(func):
    result = []
    if not hasattr(func, "get_function"):
        return None
    try:
        fn = func.get_function()
    except (Unsupported, NotImplementedError):
        return None
    try:
        sig = inspect.signature(fn)
    except ValueError:
        return None
    for name, param in sig.parameters.items():
        if param.kind is inspect.Parameter.VAR_POSITIONAL:
            return None
        if (
            param.kind is inspect.Parameter.POSITIONAL_ONLY
            or param.kind is inspect.Parameter.POSITIONAL_OR_KEYWORD
        ):
            if name == "self":
                # FX graphs can't have a placeholder named self
                result.append("self_")
            else:
                result.append(name)
    return result


class BaseHOPVariable(WrapHigherOrderVariable):
    def __init__(self, *args, **kwargs):
        super().__init__(*args, **kwargs)
        self.supports_input_mutation = False
        self.supports_aliasing = False

    def python_type(self):
        return type(self.value)

    def call_function(
        self,
        tx: "InstructionTranslator",
        args: "list[VariableTracker]",
        kwargs: "dict[str, VariableTracker]",
    ) -> "VariableTracker":
        (
            p_args,
            p_kwargs,
            example_value,
            body_r,
            treespec,
            body_gmod,
            body_name,
        ) = self.create_wrapped_node(
            tx, args[0], args[1:], {}, self.value._name, subgraph_name="subgraph"
        )
        assert len(p_kwargs) == 0

        flat_example_value = pytree.tree_map_only(
            torch.fx.Proxy,
            lambda a: a.node.meta["example_value"],
            body_r.as_proxy(),
        )
        p_kwargs = {key: value.as_proxy() for key, value in kwargs.items()}
        return _call_function_and_unflatten_output(
            tx, self.value, p_args, p_kwargs, flat_example_value, treespec
        )


class InvokeSubgraphHigherOrderVariable(WrapHigherOrderVariable):
    def __init__(self, *args, **kwargs):
        super().__init__(*args, **kwargs)
        self.supports_input_mutation = False
        self.supports_aliasing = False

    def install_subgraph_in_output_graph(
        self, tx, fn_vt, fn_args_vt, kwargs, body_gmod, attr_name
    ):
        # Check if the subgraph from speculate_subgraph (body_gmod) and the fake
        # inputs have already been seen before. If yes, the subgraph is already
        # installed in the output graph and we can just access the subgraph
        # using the saved attr name.

        if not isinstance(fn_vt, (UnspecializedNNModuleVariable, UserFunctionVariable)):
            unimplemented_v2(
                gb_type=f"Encountered non user function variable during invoke_subgraph HOP tracing : {fn_vt}",
                context="",
                explanation="invoke_subgraph does not support non user function variable",
                hints=graph_break_hints.SUPPORTABLE,
            )

        invoke_subgraph_cache = (
            tx.output.tracing_context.hop_dispatch_set_cache.get_cache(
                torch._higher_order_ops.invoke_subgraph
            )
        )

        if isinstance(fn_vt, UserFunctionVariable):
            fn_id = id(fn_vt.get_function())
        else:
            assert isinstance(fn_vt, UnspecializedNNModuleVariable)
            fn_id = id(fn_vt.value.forward.__func__)
        previously_installed_submodules = []
        if invoke_subgraph_cache:
            previously_installed_submodules = (
                invoke_subgraph_cache.get_dynamo_installed_submodules(fn_id)
            )
            current_mod = body_gmod
            # NB - reverse is more likely to cause a hit sooner because first
            # graph can have requires_grad=False for a few inputs
            for submodule_name in reversed(previously_installed_submodules):
                assert submodule_name in tx.output.nn_modules
                previous_mod = tx.output.nn_modules[submodule_name]
                if are_same_graph_modules(previous_mod, current_mod, tx.fake_mode):
                    return submodule_name

        body_name = super().install_subgraph_in_output_graph(
            tx, fn_vt, fn_args_vt, kwargs, body_gmod, "invoke_subgraph"
        )
        if invoke_subgraph_cache:
            invoke_subgraph_cache.add_dynamo_installed_submodule(fn_id, body_name)

        return body_name

    def call_function(
        self,
        tx: "InstructionTranslator",
        args: "list[VariableTracker]",
        kwargs: "dict[str, VariableTracker]",
    ) -> "VariableTracker":
        # This flattens the kwargs into lifted args
        (
            p_args,
            p_kwargs,
            example_value,
            body_r,
            treespec,
            body_gmod,
            body_name,
        ) = self.create_wrapped_node(tx, args[0], args[1:], kwargs, "invoke_subgraph")

        if len(p_kwargs) > 0:
            unimplemented("kwargs should have been flattened into lifted args")

        flat_example_value = pytree.tree_map_only(
            torch.fx.Proxy,
            lambda a: a.node.meta["example_value"],
            body_r.as_proxy(),
        )

        p_args = (
            p_args[0],
            body_name,
            p_args[1:],
        )
        return _call_function_and_unflatten_output(
            tx,
            torch._higher_order_ops.invoke_subgraph,
            tuple(p_args),
            p_kwargs,
            flat_example_value,
            treespec,
        )<|MERGE_RESOLUTION|>--- conflicted
+++ resolved
@@ -1782,7 +1782,6 @@
                 "carry",
             )
 
-<<<<<<< HEAD
         # Check meta data of carries and inits. If we pass this stage, we are sure that the init and carries
         # have the same tree structure.
         # We set include contiguity=False because we have vmap x HOP tests, where if
@@ -1797,30 +1796,6 @@
             "carry",
             include_contiguity=False
         )
-=======
-            # Check whether the combine_fn returns two child trees.
-            # One for the carries and one for the outputs
-            if len(combine_result_vars) != 2:
-                unimplemented(
-                    f"combine_fn needs to produce two pytrees, one for the carries and one for the outputs "
-                    f"but combine_fn produces the pytree {_combine_treespec.as_python_constant()}."
-                )
-
-            # Check whether the carries produced by combine_fn has the same treespec as the init
-            # We need to have this check this way, because in case init is a TreeSpec and carry
-            # but carry is only a LeafSpec, these two cannot be compared correctly.
-            if (
-                isinstance(init_treespec.as_python_constant(), pytree.LeafSpec)
-                != isinstance(carry_treespec.as_python_constant(), pytree.LeafSpec)
-            ) or not _make_inlined(tx, pytree.TreeSpec.__eq__)(
-                init_treespec, carry_treespec
-            ).as_python_constant():
-                unimplemented(
-                    f"The tree structure of the inits and the carries produced by the combine_fn "
-                    f"are expected to be identical, but got "
-                    f"init: {init_treespec.as_python_constant()} vs carry: {carry_treespec.as_python_constant()}."
-                )
->>>>>>> a756c503
 
         xs_proxy = xs.as_proxy()
         init_proxy = init.as_proxy()
