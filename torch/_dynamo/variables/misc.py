import collections
import functools
import inspect
import itertools
import operator
import sys
import types
from typing import Dict, List

import torch._C
import torch._numpy as tnp
from .. import config, polyfill, variables
from ..bytecode_transformation import create_call_function, create_instruction
from ..exc import unimplemented
from ..guards import GuardBuilder, install_guard
from ..source import AttrSource, GetItemSource, ODictGetItemSource, TypeSource
from ..utils import (
    check_constant_args,
    identity,
    is_tensor_base_attr_getter,
    proxy_args_kwargs,
)
from .base import MutableLocal, VariableTracker
from .dicts import DefaultDictVariable
from .functions import (
    NestedUserFunctionVariable,
    UserFunctionVariable,
    UserMethodVariable,
)
from .user_defined import UserDefinedObjectVariable


class SuperVariable(VariableTracker):
    def __init__(self, typevar, objvar=None, specialized=False, **kwargs):
        super().__init__(**kwargs)
        self.typevar = typevar
        self.objvar = objvar
        self.specialized = specialized  # directly get attr from self.typevar if true

    def reconstruct(self, codegen):
        codegen(variables.BuiltinVariable(super))
        codegen(self.typevar)
        if self.objvar is not None:
            codegen(self.objvar)
            return create_call_function(2, True)
        else:
            return create_call_function(1, True)

    def _resolved_getattr_and_source(self, tx, name):
        assert self.objvar, "1-arg super not implemented"
        if self.specialized:
            return getattr(self.typevar.as_python_constant(), name)
        search_type = self.typevar.as_python_constant()

        # We default to the python type of the object. However, if this is
        # a `type` or subclass of `type`, then the original object represents
        # the user defined type.
        type_to_use = self.objvar.python_type()
        type_to_use_source = (
            TypeSource(self.objvar.source) if self.objvar.source else None
        )
        if issubclass(type_to_use, type):
            type_to_use = self.objvar.value
            type_to_use_source = self.objvar.source

        source = None
        if self.objvar.source is not None:
            # Walk the mro tuple to find out the actual class where the
            # attribute resides.
            search_mro = type_to_use.__mro__
            start_index = search_mro.index(search_type) + 1
            for index in range(start_index, len(search_mro)):
                if hasattr(search_mro[index], name):
                    # Equivalent of something like type(L['self']).__mro__[1].attr_name
                    source = AttrSource(
                        GetItemSource(AttrSource(type_to_use_source, "__mro__"), index),
                        name,
                    )
                    break

        # TODO(jansel): there is a small chance this could trigger user code, prevent that
        return getattr(super(search_type, type_to_use), name), source

    def var_getattr(self, tx, name: str) -> "VariableTracker":
        # Check if getattr is a constant. If not, delay the actual work by
        # wrapping the result in GetAttrVariable. Mostly super is called with a
        # method, so most of the work is delayed to call_function.
        #
        # We could have just implemented a const_getattr. However, super is
        # special when it comes to finding sources. Compared to other VTs, super
        # requires the attr name to walk the mro and find the actual source (and
        # not just AttrSource).
        value, source = self._resolved_getattr_and_source(self, name)
        if not variables.ConstantVariable.is_literal(value):
            return GetAttrVariable(self, name)
        if source:
            install_guard(source.make_guard(GuardBuilder.CONSTANT_MATCH))
            return variables.ConstantVariable.create(value, source=source)
        return variables.ConstantVariable.create(value)

    def call_method(
        self,
        tx,
        name,
        args: "List[VariableTracker]",
        kwargs: "Dict[str, VariableTracker]",
    ) -> "VariableTracker":
        inner_fn, source = self._resolved_getattr_and_source(self, name)

<<<<<<< HEAD
        # This variable is True when it corresponds to user code such as
        #
        #   super().__torch_function__(...)
        #
        # and the super().__torch_function__ attribute resolves
        # to torch.Tensor.__torch_function__.
        is_original_tensor_torch_function = (
            name == "__torch_function__"
            # for now, only support one level of inheritance
            and len(self.objvar.value.__mro__) > 1
            and self.objvar.value.__mro__[1] == torch.Tensor
        )
        if is_original_tensor_torch_function:
            # Instead of tracing inside torch.Tensor.__torch_function__,
            # record the `call_function` or `call_method` call into the graph.
            from . import ConstantVariable, ConstDictVariable, TorchVariable
            from .builder import wrap_fx_proxy

            original_torch_or_getattr_variable = args[0]
            new_args = args[2].items
            # TODO (mlazos): this is a hack to handle kwargs properly for a test
            # we assume that kwargs is either a dict or None.
            # Rather than inserting the base torch function impl into the graph
            # we should trace it properly. We should be able to remove all of this
            # code starting from "is_original_tensor_torch_function" above.
            if not isinstance(args[3], ConstantVariable):
                new_kwargs = args[3].items
            else:
                new_kwargs = ConstDictVariable(dict(), dict).items
            new_kwargs = args[3].items
            # Disable __torch_function__ here to prevent the clone of the
            # example tensor from going into the override.
            with torch._C.DisableTorchFunctionSubclass():
                if isinstance(args[0], TorchVariable):
                    return wrap_fx_proxy(
                        tx=tx,
                        proxy=tx.output.create_proxy(
                            "call_function",
                            original_torch_or_getattr_variable.value,
                            *proxy_args_kwargs(new_args, new_kwargs),
                        ),
                    )
                elif isinstance(args[0], GetAttrVariable):
                    return wrap_fx_proxy(
                        tx=tx,
                        proxy=tx.output.create_proxy(
                            "call_method",
                            original_torch_or_getattr_variable.name,
                            *proxy_args_kwargs(new_args, new_kwargs),
                        ),
                    )
                else:
                    unimplemented(
                        f"GetAttrVariable.call_function original __torch_function__ {args}"
                    )
        elif inner_fn is object.__init__:
            return LambdaVariable(identity)
=======
        if inner_fn is object.__init__:
            return LambdaVariable(identity, **options)
>>>>>>> 8ae7542c
        elif inner_fn is torch.nn.Module.__init__:
            objvar = self.objvar
            from ..side_effects import AttributeMutationNew

            if (
                isinstance(objvar, variables.UserDefinedObjectVariable)
                and isinstance(objvar.mutable_local, AttributeMutationNew)
                and not (args or kwargs)
            ):
                tx.output.side_effects.store_attr(
                    objvar,
                    "__call_nn_module_init",
                    variables.ConstantVariable.create(True),
                )
                return variables.ConstantVariable.create(None)
            else:
                unimplemented("super() nn.Module.__init__")
        elif isinstance(inner_fn, types.FunctionType):
            return variables.UserFunctionVariable(
                inner_fn, source=source
            ).call_function(tx, [self.objvar] + args, kwargs)
        elif isinstance(inner_fn, types.MethodType):
            return variables.UserMethodVariable(
                inner_fn.__func__, self.objvar, source=source
            ).call_function(tx, args, kwargs)
        elif (
            inner_fn is collections.OrderedDict.__getitem__
            and isinstance(self.objvar, variables.UserDefinedObjectVariable)
            and self.objvar.source
            and len(args) == 1
            and len(kwargs) == 0
            and args[0].is_python_constant()
        ):
            from .builder import VariableBuilder

            key = args[0].as_python_constant()
            return VariableBuilder(tx, ODictGetItemSource(self.objvar.source, key))(
                collections.OrderedDict.__getitem__(self.objvar.value, key)
            )
        elif (
            inner_fn in (collections.OrderedDict.__setitem__, object.__setattr__)
            and isinstance(self.objvar, variables.CustomizedDictVariable)
            and args
            and variables.ConstDictVariable.is_valid_key(args[0])
            and self.objvar.mutable_local
        ):
            assert not kwargs and len(args) == 2
            k = variables.ConstDictVariable.get_key(args[0])

            newval = collections.OrderedDict(self.objvar.items)
            newval[k] = args[1]

            new_rec_contains = self.objvar.recursively_contains.union(
                args[1].recursively_contains
            )
            if args[1].mutable_local is not None:
                new_rec_contains.add(args[1].mutable_local)

            return tx.replace_all(
                self.objvar,
                self.objvar.modifed(newval, new_rec_contains),
            )
        else:
            unimplemented(f"non-function or method super: {inner_fn}")


class UnknownVariable(VariableTracker):
    """
    It could be anything!
    """


class DelayGraphBreakVariable(UnknownVariable):
    """
    Used to insert a dummy variable in the stack to do the graph break at CALL_FUNCTION.
    """


class ComptimeVariable(VariableTracker):
    """
    This variable is special, it lets you execute arbitrary code at
    Dynamo compile time
    """

    def reconstruct(self, codegen):
        raise NotImplementedError("comptime is special form")

    def var_getattr(self, tx, name: str) -> "VariableTracker":
        from ..comptime import comptime

        # To support the comptime.print_graph convenience accessors
        from .functions import UserFunctionVariable

        return UserFunctionVariable(
            getattr(comptime, name), source=AttrSource(self.source, name)
        )

    def call_function(
        self, tx, args: "List[VariableTracker]", kwargs: "Dict[str, VariableTracker]"
    ) -> "VariableTracker":
        from ..comptime import ComptimeContext

        # TODO: support an expression form as well

        assert not kwargs
        assert len(args) == 1
        fn = args[0]
        if isinstance(fn, UserFunctionVariable):
            fn.get_function()(ComptimeContext(tx))
        elif isinstance(fn, NestedUserFunctionVariable):
            # We have to manually bind the freevars ourselves
            code = fn.get_code()
            assert not fn.closure, (
                "comptime function must not have free variables, "
                f"but these variables were free: {code.co_freevars}"
            )
            func = types.FunctionType(
                code,
                fn.f_globals,
                fn.fn_name.as_python_constant(),
                tuple(fn.defaults.items) if fn.defaults else None,
                # We could automatically promote free variables into
                # ComptimeVar but this is confusing if you access
                # a free variable that we actually DO have the runtime
                # value for
                # tuple(make_cell(ComptimeVar(i)) for i in fn.closure.items)
                tuple(),
            )
            func(ComptimeContext(tx))
        else:
            raise RuntimeError(f"unsupported argument to comptime: {type(fn)}")

        return variables.ConstantVariable.create(None)


class ClosureVariable(UnknownVariable):
    def __init__(self, name, **kwargs):
        super().__init__(**kwargs)
        self.name = name

    def reconstruct(self, codegen):
        return [codegen.create_load_closure(self.name)]


# closure variable created by an inlined function
class InlinedClosureVariable(UnknownVariable):
    def __init__(self, name, **kwargs):
        super().__init__(**kwargs)
        self.name = name

    def reconstruct(self, codegen):
        return [codegen.create_load_closure(self.name)]


class NewCellVariable(VariableTracker):
    def __init__(self, **kwargs):
        super().__init__(**kwargs)


class NewGlobalVariable(VariableTracker):
    def __init__(self, **kwargs):
        super().__init__(**kwargs)


class InspectSignatureVariable(VariableTracker):
    """represents inspect.signature(...)"""

    @staticmethod
    def create(callable, **kwargs):
        if kwargs:
            unimplemented(f"inspect.signature with {kwargs}")
        return InspectSignatureVariable(callable)

    def __init__(self, inspected, **kwargs):
        super().__init__(**kwargs)
        self.inspected = inspected


def produce_trampoline_autograd_fwd(fn_cls):
    def trampoline_autograd_fwd(*args, **kwargs):
        return fn_cls.forward(*args, **kwargs)

    trampoline_autograd_fwd._origin = produce_trampoline_autograd_fwd
    return trampoline_autograd_fwd


def produce_trampoline_autograd_bwd(fn_cls):
    def trampoline_autograd_bwd(*args, **kwargs):
        return fn_cls.backward(*args, **kwargs)

    trampoline_autograd_bwd._origin = produce_trampoline_autograd_bwd
    return trampoline_autograd_bwd


def produce_trampoline_autograd_apply(fn_cls):
    def trampoline_autograd_apply(*args, **kwargs):
        return fn_cls.apply(*args, **kwargs)

    trampoline_autograd_apply._origin = produce_trampoline_autograd_apply
    return trampoline_autograd_apply


class AutogradFunctionVariable(VariableTracker):
    """represents a torch.autograd.Function subclass"""

    def __init__(self, fn_cls, **kwargs):
        super().__init__(**kwargs)
        self.fn_cls = fn_cls

    def call_apply(self, tx, args, kwargs):
        requires_grad = False

        def visit(node):
            nonlocal requires_grad
            if isinstance(node, variables.TensorVariable):
                if node.requires_grad is not False:
                    requires_grad = True
            if isinstance(node, variables.NNModuleVariable):
                if node.is_training(tx):
                    requires_grad = True
            return node

        VariableTracker.apply(visit, (args, kwargs))

        ctx = AutogradFunctionContextVariable.create(tx)
        args = [ctx, *args]

        if (
            requires_grad
            and torch.is_grad_enabled()
            and config.capture_autograd_function
        ):
            # Note - this is the same check used in autograd/function.py, except inverted.
            # If we want to support functorch transforms here, we will need to enable this.
            if (
                self.fn_cls.setup_context
                != torch.autograd.function._SingleLevelFunction.setup_context
            ):
                unimplemented(
                    "NYI - autograd.Function with custom setup_context method"
                )

            vjp_fn = self.fn_cls.vjp  # type: ignore[attr-defined]
            if vjp_fn is not torch.autograd.Function.vjp:
                unimplemented("NYI - User defind vjp")

            jvp_fn = self.fn_cls.jvp  # type: ignore[attr-defined]
            if jvp_fn is not torch.autograd.Function.jvp:
                unimplemented("NYI - User defind jvp")

            from .higher_order_ops import (
                safe_or_raise_always_restore,
                TorchHigherOrderOperatorVariable,
            )

            trampoline_autograd_apply = produce_trampoline_autograd_apply(self.fn_cls)
            trampoline_autograd_fwd = produce_trampoline_autograd_fwd(self.fn_cls)
            trampoline_autograd_bwd = produce_trampoline_autograd_bwd(self.fn_cls)

            # NOTE [On Tracing autograd.Function w/ grad]
            # The complex system described here revolves around the soundness evaluation of an autograd.Function in
            # PyTorch. The system follows a well-defined strategy for tracing, which involves three key steps: tracing
            # forward, tracing backward, and if both are sound the potential recording of an "apply" operation into the
            # graph.We trace forward, and evaluate soundness. Soundness, in this context, refers to the absence of side
            # effects, the avoidance of lifting new arguments into the trace, the production of a single tensor output,
            # and a limited input scope confined to contexts, tensors, and constants. If the forward trace is sound,
            # we install any guards accumulated from tracing. If not, we graph break. We trace backward, and evaluate
            # for soundness, same as forward, except with more strictness. We enable a strict mode on the tx, and
            # reject certain ops when running under this strict mode. If the backward trace is sound, we discard the
            # trace by restoring. Otherwise, we raise.

            # if both the forward and backward traces are sound, we write the autograd function’s apply into the graph.

            # For tracing forward and backward, we use UserFunctionVariable. Although it does not directly contribute
            # to soundness evaluation, it plus a  GlobalSource makes sure we can produce valid guards,
            # and that we can inline properly here. Inlining is required in order to be able to ensure that the
            # soundness evaluation works as described above.
            graph_checkpoint, checkpoint = tx.output.graph, tx.copy_graphstate()

            module_source = AttrSource(
                tx.import_source(self.fn_cls.__module__), self.fn_cls.__name__
            )
            fwd_bwd_tracer = torch._dynamo.output_graph.SubgraphTracer(
                tx.output,
                parent=tx.output.current_tracer,
                source_target="autograd.Function",
            )
            higher_order_autograd_fn = TorchHigherOrderOperatorVariable.make(
                trampoline_autograd_fwd,
                source=AttrSource(module_source, "forward"),
                fwd_bwd_tracer=fwd_bwd_tracer,
            )
            speculated_fwd_result = higher_order_autograd_fn.call_function(
                tx, args, kwargs
            )

            bwd_args = [ctx, speculated_fwd_result]
            safe_or_raise_always_restore(
                tx,
                graph_checkpoint,
                checkpoint,
                TorchHigherOrderOperatorVariable.make(
                    trampoline_autograd_bwd,
                    source=AttrSource(module_source, "backward"),
                    fwd_bwd_tracer=fwd_bwd_tracer,
                ),
                bwd_args,
            )
            # If fwd and backward are sound, we want apply in the graph.
            # And we don't want backwards for the obvious reasons.
            args = args[1:]
            return TorchHigherOrderOperatorVariable.make(
                trampoline_autograd_apply,
                fwd_bwd_tracer=None,
            ).call_function(tx, args, kwargs)

        source = AttrSource(AttrSource(self.source, "__class__"), "forward")
        fn = self.fn_cls.forward
        if isinstance(fn, types.FunctionType):
            return variables.UserFunctionVariable(fn, source=source).call_function(
                tx, args, kwargs
            )
        elif isinstance(fn, types.MethodType):
            return variables.UserMethodVariable(
                fn.__func__,
                variables.UserDefinedClassVariable(self.fn_cls),
                source=source,
            ).call_function(tx, args, kwargs)
        else:
            unimplemented(
                f"non-function or method in subclass of torch.autograd.Function: {fn}"
            )

    def call_function(self, tx, args, kwargs):
        # TODO(jansel): BUG! the source here seems wrong, I believe it should just be None
        return AutogradFunctionVariable(self.fn_cls, source=self.source)

    def call_method(
        self,
        tx,
        name,
        args: "List[VariableTracker]",
        kwargs: "Dict[str, VariableTracker]",
    ):
        if name == "apply":
            return self.call_apply(tx, args, kwargs)
        elif name == "backward":
            with tx.strict_translation_mode():
                if isinstance(self.fn_cls.backward, types.FunctionType):
                    backward = UserFunctionVariable(self.fn_cls.backward)
                elif isinstance(self.fn_cls.backward, types.MethodType):
                    backward = UserMethodVariable(
                        self.fn_cls.backward.__func__,
                        variables.UserDefinedClassVariable(self.fn_cls),
                    )
                    args = [backward.obj] + args
                else:
                    unimplemented(
                        f"backward is a non-function or method: {self.fn_cls.backward}"
                    )

                return tx.inline_call(tx, backward, args, kwargs)

        elif name == "forward":
            if isinstance(self.fn_cls.forward, types.FunctionType):
                forward = UserFunctionVariable(self.fn_cls.forward)
            elif isinstance(self.fn_cls.forward, types.MethodType):
                forward = UserMethodVariable(
                    self.fn_cls.forward.__func__,
                    variables.UserDefinedClassVariable(self.fn_cls),
                )
                args = [forward.obj] + args
            else:
                unimplemented(
                    f"forward is a non-function or method: {self.fn_cls.forward}"
                )

            return tx.inline_call(tx, forward, args, kwargs)

        else:
            unimplemented(f"Unsupported method: {name}")


class AutogradFunctionContextVariable(UserDefinedObjectVariable):
    """
    Tracks an autograd.Function() context using mutation tracking in side_effects.py
    """

    def __init__(self, value, value_type=None, inference=False, **kwargs):
        saved_tensors = kwargs.pop("_saved_tensors", [])
        super().__init__(value=value, value_type=value_type, **kwargs)
        self._saved_tensors = saved_tensors
        self.inference = inference

    @staticmethod
    def create(tx):
        out = tx.output.side_effects.track_object_new(
            None,
            torch.autograd.function.FunctionCtx,
            functools.partial(AutogradFunctionContextVariable, inference=True),
            {},
        )
        proxy = tx.output.create_proxy(
            "call_function", torch.autograd.function.FunctionCtx, tuple(), {}
        )
        proxy.node.meta["example_value"] = out.value

        out.proxy = proxy
        return out

    def as_proxy(self):
        return self.proxy

    def call_method(
        self,
        tx,
        name,
        args: "List[VariableTracker]",
        kwargs: "Dict[str, VariableTracker]",
    ) -> "VariableTracker":
        if name != "save_for_backward":
            unimplemented(f"autograd.Function context method: {name}")

        if not self.inference:
            assert self.source and not kwargs
            tx.output.side_effects.track_save_for_backward(self, args)

        if not hasattr(self, "_saved_tensors"):
            self._saved_tensors = []
        for arg in args:
            # as_proxy can return constant values or other non proxy values
            if isinstance(arg.as_proxy(), torch.fx.Proxy):
                arg.as_proxy().node.meta["saved_tensor_marked"] = True
            self._saved_tensors.append(arg)
        return variables.ConstantVariable.create(None)

    def var_getattr(self, tx, name):
        if name == "save_for_backward":
            return LambdaVariable(
                lambda *args, **kwargs: self.call_method(tx, name, args, kwargs)
            )
        if name == "saved_tensors":
            return variables.TupleVariable(list(self._saved_tensors))
        return super().var_getattr(tx, name)


class LambdaVariable(VariableTracker):
    def __init__(self, fn, **kwargs):
        super().__init__(**kwargs)
        self.fn = fn

    def call_function(
        self, tx, args: "List[VariableTracker]", kwargs: "Dict[str, VariableTracker]"
    ) -> "VariableTracker":
        return self.fn(*args, **kwargs)


class GetAttrVariable(VariableTracker):
    def __init__(self, obj, name, **kwargs):
        super().__init__(**kwargs)
        assert isinstance(obj, VariableTracker)
        assert isinstance(name, str)
        self.obj = obj
        self.name = name

    def __str__(self):
        return f"{self.__class__.__name__}({self.obj}, {self.name})"

    @staticmethod
    def create_getattr_proxy(base_proxy: torch.fx.Proxy, attr):
        return getattr(base_proxy, attr)

    def as_proxy(self):
        return GetAttrVariable.create_getattr_proxy(self.obj.as_proxy(), self.name)

    def const_getattr(self, tx, name):
        if not isinstance(self.obj, variables.NNModuleVariable):
            raise NotImplementedError()
        step1 = tx.output.get_submodule(self.obj.module_key)
        if self.name not in step1.__dict__:
            raise NotImplementedError()
        step2 = inspect.getattr_static(step1, self.name)
        if name not in step2.__dict__:
            raise NotImplementedError()
        return inspect.getattr_static(step2, name)

    def reconstruct(self, codegen):
        codegen(self.obj)
        return codegen.create_load_attrs(self.name)

    def call_function(
        self, tx, args: "List[VariableTracker]", kwargs: "Dict[str, VariableTracker]"
    ) -> "VariableTracker":
        return self.obj.call_method(tx, self.name, args, kwargs)

    def call_method(
        self,
        tx,
        name,
        args: "List[VariableTracker]",
        kwargs: "Dict[str, VariableTracker]",
    ) -> "VariableTracker":
        if (
            name == "__len__"
            and isinstance(self.obj, InspectSignatureVariable)
            and self.name == "parameters"
        ):
            return variables.ConstantVariable.create(
                self.obj.inspected.num_parameters(),
            )
        return super().call_method(tx, name, args, kwargs)


class MethodWrapperVariable(VariableTracker):
    def __init__(self, method_wrapper, **kwargs):
        super().__init__(**kwargs)
        self.method_wrapper = method_wrapper

    def call_function(
        self, tx, args: "List[VariableTracker]", kwargs: "Dict[str, VariableTracker]"
    ) -> "VariableTracker":
        if is_tensor_base_attr_getter(self.method_wrapper) and isinstance(
            args[0], variables.TensorVariable
        ):
            assert len(args) == 1 and len(kwargs) == 0

            return args[0].var_getattr(tx, self.method_wrapper.__self__.__name__)

        super().call_function(tx, args, kwargs)

    def is_python_constant(self):
        return True

    def as_python_constant(self):
        return self.method_wrapper


class GetSetDescriptorVariable(VariableTracker):
    def __init__(self, desc, **kwargs):
        super().__init__(**kwargs)
        self.desc = desc

    def var_getattr(self, tx, name):
        if name == "__get__" and self.source:
            from .builder import VariableBuilder

            return VariableBuilder(tx, AttrSource(self.source, "__get__"))(
                self.desc.__get__
            )
        else:
            return super().var_getattr(tx, name)

    def is_python_constant(self):
        return True

    def as_python_constant(self):
        return self.desc


class PythonModuleVariable(VariableTracker):
    def __init__(self, value: types.ModuleType, **kwargs):
        super().__init__(**kwargs)
        self.value = value

    def python_type(self):
        return types.ModuleType


class SkipFilesVariable(VariableTracker):
    def __init__(self, value, reason, **kwargs):
        super().__init__(**kwargs)
        self.value = value
        self.reason = reason

    def python_type(self):
        return type(self.value)

    def as_python_constant(self):
        return self.value

    @staticmethod
    @functools.lru_cache(None)
    def fold_through_function_to_wrapper():
        return {
            collections.namedtuple: variables.UserDefinedClassVariable,
        }

    def call_function(
        self, tx, args: "List[VariableTracker]", kwargs: "Dict[str, VariableTracker]"
    ) -> "VariableTracker":
        from .builtin import BuiltinVariable

        if inspect.getattr_static(self.value, "_torchdynamo_disable", False):
            unimplemented(f"call torch._dynamo.disable() wrapped function {self.value}")
        # Allowlist a few popular classes(e.g, collections.OrderedDict) calls in skip files.
        elif self.value is collections.OrderedDict and (
            len(args) == 0
            or len(args) == 1
            and BuiltinVariable.is_supported_call_dict_arg(tx, args[0])
        ):
            if len(args) == 0:
                args = dict(kwargs) if kwargs else None
            else:
                args = args[0]

            return BuiltinVariable.call_dict_helper(
                tx,
                collections.OrderedDict,
                args,
            )
        elif (
            self.value is collections.defaultdict
            and len(args) <= 1
            and DefaultDictVariable.is_supported_arg(args[0])
        ):
            return DefaultDictVariable(
                {},
                collections.defaultdict,
                args[0],
                mutable_local=MutableLocal(),
            )
        # Fold through the functions(e.g, collections.namedtuple)
        # that inputs & outputs are all python constants
        elif (
            self.value in self.fold_through_function_to_wrapper().keys()
            and check_constant_args(args, kwargs)
        ):
            value = self.value(
                *[x.as_python_constant() for x in args],
                **{k: v.as_python_constant() for k, v in kwargs.items()},
            )
            return self.fold_through_function_to_wrapper().get(self.value)(
                value, mutable_local=MutableLocal()
            )
        elif (
            self.value is itertools.product
            and not kwargs
            and all(arg.has_unpack_var_sequence(tx) for arg in args)
        ):
            seqs = [arg.unpack_var_sequence(tx) for arg in args]
            items = []
            for item in itertools.product(*seqs):
                items.append(variables.TupleVariable(list(item)))
            return variables.ListIteratorVariable(items, mutable_local=MutableLocal())
        elif (
            self.value is itertools.chain
            and not kwargs
            and all(arg.has_unpack_var_sequence(tx) for arg in args)
        ):
            seqs = [arg.unpack_var_sequence(tx) for arg in args]
            items = []
            for item in itertools.chain(*seqs):
                items.append(item)
            return variables.ListIteratorVariable(items, mutable_local=MutableLocal())
        elif self.value is itertools.accumulate:
            from .builtin import BuiltinVariable

            if any(key not in ["initial", "func"] for key in kwargs.keys()):
                unimplemented(
                    "Unsupported kwargs for itertools.accumulate: "
                    f"{','.join(set(kwargs.keys()) - {'initial', 'func'})}"
                )

            acc = kwargs.get("initial")

            if len(args) in [1, 2] and args[0].has_unpack_var_sequence(tx):
                seq = args[0].unpack_var_sequence(tx)

                if "func" in kwargs and len(args) == 1:
                    func = kwargs["func"].call_function
                elif len(args) == 2:
                    func = args[1].call_function
                elif len(args) == 1:
                    # Default to operator.add
                    func = BuiltinVariable(operator.add).call_function
                else:
                    unimplemented(
                        "itertools.accumulate can only accept one of: `func` kwarg, pos 2 arg"
                    )
            else:
                unimplemented("Unsupported arguments for itertools.accumulate")

            items = []
            if acc is not None:
                items.append(acc)
            for item in seq:
                if acc is None:
                    acc = item
                else:
                    try:
                        acc = func(tx, [acc, item], {})
                    except Exception:
                        raise unimplemented(  # noqa: TRY200
                            f"Unexpected failure in invoking function during accumulate. Failed running func {func}({item}{acc})"
                        )
                items.append(acc)

            return variables.ListIteratorVariable(items, mutable_local=MutableLocal())
        elif (
            self.value is itertools.combinations
            and not kwargs
            and len(args) == 2
            and args[0].has_unpack_var_sequence(tx)
            and args[1].is_python_constant()
        ):
            iterable = args[0].unpack_var_sequence(tx)
            r = args[1].as_python_constant()

            items = []
            for item in itertools.combinations(iterable, r):
                items.append(variables.TupleVariable(list(item)))
            return variables.ListIteratorVariable(items, mutable_local=MutableLocal())
        elif (
            self.value is functools.wraps
            and not kwargs
            and len(args) == 1
            and args[0].source
        ):

            def wraps(fn):
                if isinstance(fn, variables.NestedUserFunctionVariable):
                    return fn.clone(wraps_source=args[0].source)
                unimplemented(f"functools.wraps({fn})")

            return variables.LambdaVariable(wraps)
        elif self.value is collections.deque and not kwargs:
            if len(args) == 0:
                items = []
            elif len(args) == 1 and args[0].has_unpack_var_sequence(tx):
                items = args[0].unpack_var_sequence(tx)
            else:
                unimplemented("deque() with more than 1 arg not supported")
            return variables.lists.DequeVariable(items, mutable_local=MutableLocal())
        elif self.value is functools.partial:
            if not args:
                unimplemented("functools.partial malformed")
            # The first arg, a callable (the ctor below will assert on types)
            fn = args[0]
            rest_args = args[1:]
            # guards for the produced FunctoolsPartialVariable are installed in FunctoolsPartialVariable ctor from the
            # args and keywords
            return variables.functions.FunctoolsPartialVariable(
                fn, args=rest_args, keywords=kwargs
            )
        elif self.value is itertools.repeat:
            from .builder import SourcelessBuilder

            if len(args) < 2:
                # We cannot risk infinite generator being consumed to exhaustion by dynamo
                # (i.e. infinite loop)
                unimplemented("Infinite repeat is not supported")

            return tx.inline_user_function_return(
                SourcelessBuilder()(tx, polyfill.repeat), args, kwargs
            )
        else:
            try:
                path = inspect.getfile(self.value)
            except TypeError:
                path = f"Builtin {self.value.__name__}"
            unimplemented(
                f"'call_function {self.value.__qualname__} in skip_files {path}, {self.reason}'"
            )


class TypingVariable(VariableTracker):
    def __init__(self, value, **kwargs):
        super().__init__(**kwargs)
        self.value = value

    def call_method(
        self,
        tx,
        name,
        args: "List[VariableTracker]",
        kwargs: "Dict[str, VariableTracker]",
    ) -> "VariableTracker":
        if name == "__getitem__" and len(args) == 1:
            return variables.ConstantVariable.create(
                self.value[args[0].as_python_constant()],
            )
        unimplemented("typing")

    def python_type(self):
        return type(self.value)

    def as_python_constant(self):
        return self.value


@functools.lru_cache(maxsize=1)
def get_np_to_tnp_map():
    from ..utils import NP_TO_TNP_MODULE

    np_fn_to_tnp_fn = {}

    for np_mod, tnp_mod in NP_TO_TNP_MODULE.items():
        for fn_name, tnp_fn in tnp_mod.__dict__.items():
            if callable(tnp_fn):
                # some internal details do leak from tnp
                # which are not part of numpy API.
                if np_fn := getattr(np_mod, fn_name, None):
                    np_fn_to_tnp_fn[np_fn] = tnp_fn

    return np_fn_to_tnp_fn


class NumpyVariable(VariableTracker):
    """
    Wrapper around `numpy.*`. Currently, is able to trace a small subset of numpy functions as well as numpy dtypes.
    """

    def __init__(self, value, **kwargs):
        super().__init__(**kwargs)
        self.value = value

    def call_function(
        self, tx, args: "List[VariableTracker]", kwargs: "Dict[str, VariableTracker]"
    ) -> "VariableTracker":
        if not config.trace_numpy:
            unimplemented(f"numpy.{self.value}()")

        from ..utils import numpy_to_tensor_wrapper

        from .tensor import NumpyNdarrayVariable

        # lookup method name in tnp. Things like np.dtype(float) are not supported yet.
        if self.value.__name__ == "dtype":
            unimplemented(
                f"numpy dtype function is not supported yet. Got type {type(self.value)}."
            )
        else:  # We are dealing with a callable.
            func = get_np_to_tnp_map().get(self.value)
            if func is None:
                unimplemented(
                    f"Can't find numpy function {self.value} in torch._numpy. "
                    " Please file an issue to request support for this function."
                )

            # TODO(larryliu0820): currently assuming all numpy.* functions are returning a ndarray that can be
            #  wrapped by NumpyNdarrayVariable which is wrong!
            proxy = tx.output.create_proxy(
                "call_function",
                numpy_to_tensor_wrapper(func),
                *proxy_args_kwargs(args, kwargs),
            )
            return NumpyNdarrayVariable.create(tx, proxy)

    def call_method(
        self,
        tx,
        name,
        args: "List[VariableTracker]",
        kwargs: "Dict[str, VariableTracker]",
    ) -> "VariableTracker":
        unimplemented("numpy")

    def python_type(self):
        return type(self.value)

    def as_python_constant(self):
        return self.value

    def as_proxy(self):
        # this handles numpy dtype attribute such as np.float32. TODO(larryliu0820): we should split NumpyVariable
        #  into NumpyVariable for instances/objects and NumpyVariable for types.
        if config.trace_numpy and isinstance(self.value, type):
            # retrieve attribute str. E.g., "float32" if given np.float32

            attr = self.value.__name__
            # get tnp equivalent
            tnp_dtype = tnp.dtype(attr)
            # returning a string here because we are assuming all `dtype` kwargs for numpy
            # functions can take an equivalent string and the behavior of the function would
            # be the same as taking a numpy dtype.
            return tnp_dtype.name

        return super().as_proxy()


# Used to keep track of NULLs pushed on the stack for Python 3.11 function calls
class NullVariable(VariableTracker):
    def __init__(self, **kwargs):
        super().__init__(**kwargs)

    def __str__(self):
        return "NullVariable"

    def reconstruct(self, codegen):
        if sys.version_info < (3, 11):
            unimplemented("cannot reconstruct NullVariable in < Python 3.11")
        return [create_instruction("PUSH_NULL")]


class DeletedVariable(VariableTracker):
    """Marker used to implement delattr()"""<|MERGE_RESOLUTION|>--- conflicted
+++ resolved
@@ -107,68 +107,8 @@
     ) -> "VariableTracker":
         inner_fn, source = self._resolved_getattr_and_source(self, name)
 
-<<<<<<< HEAD
-        # This variable is True when it corresponds to user code such as
-        #
-        #   super().__torch_function__(...)
-        #
-        # and the super().__torch_function__ attribute resolves
-        # to torch.Tensor.__torch_function__.
-        is_original_tensor_torch_function = (
-            name == "__torch_function__"
-            # for now, only support one level of inheritance
-            and len(self.objvar.value.__mro__) > 1
-            and self.objvar.value.__mro__[1] == torch.Tensor
-        )
-        if is_original_tensor_torch_function:
-            # Instead of tracing inside torch.Tensor.__torch_function__,
-            # record the `call_function` or `call_method` call into the graph.
-            from . import ConstantVariable, ConstDictVariable, TorchVariable
-            from .builder import wrap_fx_proxy
-
-            original_torch_or_getattr_variable = args[0]
-            new_args = args[2].items
-            # TODO (mlazos): this is a hack to handle kwargs properly for a test
-            # we assume that kwargs is either a dict or None.
-            # Rather than inserting the base torch function impl into the graph
-            # we should trace it properly. We should be able to remove all of this
-            # code starting from "is_original_tensor_torch_function" above.
-            if not isinstance(args[3], ConstantVariable):
-                new_kwargs = args[3].items
-            else:
-                new_kwargs = ConstDictVariable(dict(), dict).items
-            new_kwargs = args[3].items
-            # Disable __torch_function__ here to prevent the clone of the
-            # example tensor from going into the override.
-            with torch._C.DisableTorchFunctionSubclass():
-                if isinstance(args[0], TorchVariable):
-                    return wrap_fx_proxy(
-                        tx=tx,
-                        proxy=tx.output.create_proxy(
-                            "call_function",
-                            original_torch_or_getattr_variable.value,
-                            *proxy_args_kwargs(new_args, new_kwargs),
-                        ),
-                    )
-                elif isinstance(args[0], GetAttrVariable):
-                    return wrap_fx_proxy(
-                        tx=tx,
-                        proxy=tx.output.create_proxy(
-                            "call_method",
-                            original_torch_or_getattr_variable.name,
-                            *proxy_args_kwargs(new_args, new_kwargs),
-                        ),
-                    )
-                else:
-                    unimplemented(
-                        f"GetAttrVariable.call_function original __torch_function__ {args}"
-                    )
-        elif inner_fn is object.__init__:
-            return LambdaVariable(identity)
-=======
         if inner_fn is object.__init__:
             return LambdaVariable(identity, **options)
->>>>>>> 8ae7542c
         elif inner_fn is torch.nn.Module.__init__:
             objvar = self.objvar
             from ..side_effects import AttributeMutationNew
