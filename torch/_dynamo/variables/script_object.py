"""
This module implements variable tracking for TorchScript objects during Dynamo tracing.

The TorchScriptObjectVariable class provides specialized handling for TorchScript
objects with strong safety guarantees by:
- Enforcing method-call-only access to prevent unsafe attribute manipulation
- Converting graph breaks into hard errors via _raise_hard_error_if_graph_break
- Proper proxy and source tracking for TorchScript method calls
- Integration with higher-order operators for method call handling

Key safety features:
- Strict validation that only method calls are allowed (no direct attribute access)
- Immediate error reporting for potentially unsafe operations
- Proper source tracking for debugging and guard installation
- Safe handling of TorchScript object method calls through torchbind

The module ensures that TorchScript objects are handled safely during tracing
by limiting operations to known-safe patterns and failing fast for unsafe usage.
"""

import functools
from collections.abc import Callable, Iterable
from typing import Any, TYPE_CHECKING, TypeVar
from typing_extensions import ParamSpec

import torch
<<<<<<< HEAD
from torch._library.opaque_object import is_opaque_type
=======
from torch._guards import Source
from torch.fx.proxy import Proxy
>>>>>>> 3c6ef8b0

from .. import graph_break_hints
from ..exc import unimplemented_v2, UnsafeScriptObjectError, Unsupported
from .base import VariableTracker
from .user_defined import UserDefinedObjectVariable


if TYPE_CHECKING:
    from torch._dynamo.symbolic_convert import InstructionTranslator

_P = ParamSpec("_P")
_T = TypeVar("_T")


def _raise_hard_error_if_graph_break(
    reason: str,
) -> Callable[[Callable[_P, _T]], Callable[_P, _T]]:
    def deco(fn: Callable[_P, _T]) -> Callable[_P, _T]:
        @functools.wraps(fn)
        def graph_break_as_hard_error(*args: _P.args, **kwargs: _P.kwargs) -> _T:
            try:
                return fn(*args, **kwargs)
            except Unsupported as e:
                raise UnsafeScriptObjectError(e.msg) from e

        return graph_break_as_hard_error

    return deco


class TorchScriptObjectVariable(UserDefinedObjectVariable):
    _fake_script_object_cache: dict[int, "TorchScriptObjectVariable"] = {}

    @classmethod
<<<<<<< HEAD
    def is_matching_cls(cls, user_cls: type):
        return issubclass(user_cls, torch.ScriptObject) or is_opaque_type(user_cls)
=======
    def is_matching_cls(cls, user_cls: type) -> bool:
        return issubclass(user_cls, torch.ScriptObject)
>>>>>>> 3c6ef8b0

    @staticmethod
    def create(proxy: Proxy, value: Any, **options: Any) -> "TorchScriptObjectVariable":
        return TorchScriptObjectVariable(proxy, value, **options)

    def __init__(self, proxy: Proxy, value: Any, source: Source, **kwargs: Any) -> None:
        super().__init__(value, **kwargs)
        self.proxy = proxy
        self.proxy.node.meta["example_value"] = value
        self.source = source

    def as_proxy(self) -> Proxy:
        return self.proxy

    @_raise_hard_error_if_graph_break(
        "Dynamo cannot safely trace script object due to graph break."
    )
    def var_getattr(self, tx: "InstructionTranslator", name: str) -> VariableTracker:
        from torch._higher_order_ops.torchbind import call_torchbind

        from ..source import AttrSource
        from .higher_order_ops import TorchHigherOrderOperatorVariable

        method = getattr(self.value, name, None)
        if method is None:
            unimplemented_v2(
                gb_type="FakeScriptObject missing method implementation",
                context=f"value={self.value}, method={name}",
                explanation=f"TorchScript object {self.value} doesn't define the method {name}.",
                hints=[
                    f"Ensure the method {name} is implemented in {self.value}.",
                    *graph_break_hints.USER_ERROR,
                ],
            )

        if not callable(method):
            unimplemented_v2(
                gb_type="Attempted to access non-callable attribute of TorchScript object",
                context=f"value={self.value}, method={name}",
                explanation="Attribute accesses of TorchScript objects to non-callable attributes are not supported.",
                hints=[
                    "Use method calls instead of attribute access.",
                ],
            )
        assert self.source is not None
        return TorchHigherOrderOperatorVariable.make(
            call_torchbind,
            source=AttrSource(self.source, name),
            script_obj_var=self,
            method_name=name,
        )

    # We only support method calls on script objects. Interpreting the bytecodes
    # should go through var_getattr then call_function instead of call_method.
    #
    # However, it's possible for call_method to be used directly e.g. for __setattr__.
    @_raise_hard_error_if_graph_break(
        "Dynamo cannot safely trace script object due to graph break."
    )
    def call_method(
        self,
        tx: "InstructionTranslator",
        name: str,
        args: Iterable[Any],
        kwargs: dict[str, Any],
    ) -> VariableTracker:
        unimplemented_v2(
            gb_type="Weird method call on TorchScript object",
            context=f"value={self.value}, method={name}",
            explanation=(
                f"This particular method call ({name}) is not supported (e.g. calling `__setattr__`). "
                "Most method calls to TorchScript objects should be supported."
            ),
            hints=[
                "Avoid calling this method.",
            ],
        )<|MERGE_RESOLUTION|>--- conflicted
+++ resolved
@@ -24,12 +24,9 @@
 from typing_extensions import ParamSpec
 
 import torch
-<<<<<<< HEAD
+from torch._guards import Source
 from torch._library.opaque_object import is_opaque_type
-=======
-from torch._guards import Source
 from torch.fx.proxy import Proxy
->>>>>>> 3c6ef8b0
 
 from .. import graph_break_hints
 from ..exc import unimplemented_v2, UnsafeScriptObjectError, Unsupported
@@ -64,13 +61,8 @@
     _fake_script_object_cache: dict[int, "TorchScriptObjectVariable"] = {}
 
     @classmethod
-<<<<<<< HEAD
-    def is_matching_cls(cls, user_cls: type):
+    def is_matching_cls(cls, user_cls: type) -> bool:
         return issubclass(user_cls, torch.ScriptObject) or is_opaque_type(user_cls)
-=======
-    def is_matching_cls(cls, user_cls: type) -> bool:
-        return issubclass(user_cls, torch.ScriptObject)
->>>>>>> 3c6ef8b0
 
     @staticmethod
     def create(proxy: Proxy, value: Any, **options: Any) -> "TorchScriptObjectVariable":
