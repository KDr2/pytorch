--- conflicted
+++ resolved
@@ -251,14 +251,9 @@
         elif inspect.isfunction(value):
             install_guard(source.make_guard(GuardBuilder.CLOSURE_MATCH))
         elif inspect.isbuiltin(value):
-<<<<<<< HEAD
-            # We can skip guards here, because we dont expect torch.* builtins to change id
-            pass
+            install_guard(source.make_guard(GuardBuilder.BUILTIN_MATCH))
         else:
             assert False
-=======
-            install_guard(source.make_guard(GuardBuilder.BUILTIN_MATCH))
->>>>>>> cefd269c
         return cls(value, source=source)
 
     def __init__(self, value, **kwargs) -> None:
