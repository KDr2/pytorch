--- conflicted
+++ resolved
@@ -1007,20 +1007,15 @@
         ],
         VariableTracker | None,
     ]:
-<<<<<<< HEAD
         from .lazy import (
             ComputedLazyConstantVariable,
             LazyConstantVariable,
             LazyVariableTracker,
         )
-=======
-        from .lazy import LazyConstantVariable, LazyVariableTracker
->>>>>>> c07d6e18
 
         obj = BuiltinVariable(fn)
         handlers: list[_HandlerCallback] = []
 
-<<<<<<< HEAD
         if any(issubclass(t, LazyVariableTracker) for t in arg_types):
             # Check if we can handle this lazily (all args are lazy/computed lazy constants
             # or regular constants, and the op can be constant-folded)
@@ -1034,30 +1029,6 @@
                     ),
                 )
                 for t in arg_types
-=======
-        # Check for non-LazyConstantVariable lazy types that need realization.
-        # LazyConstantVariable is mapped to ConstantVariable in call_function's
-        # get_handler_type_for_dispatch, so it won't appear in arg_types here.
-        # But regular LazyVariableTracker still needs to be realized before handling.
-        if any(
-            issubclass(t, LazyVariableTracker)
-            and not issubclass(t, LazyConstantVariable)
-            for t in arg_types
-        ):
-            # Realize lazy args except LazyConstantVariable.
-            # Only realize top-level args, not nested VariableTracker fields.
-            def realize_arg(arg: VariableTracker) -> VariableTracker:
-                if isinstance(arg, LazyVariableTracker) and not isinstance(
-                    arg, LazyConstantVariable
-                ):
-                    return arg.realize()
-                return arg
-
-            return lambda tx, args, kwargs: obj.call_function(
-                tx,
-                [realize_arg(a) for a in args],
-                kwargs,
->>>>>>> c07d6e18
             )
             # Comparison operators should NOT be lazy - they typically affect control flow
             # and need to trigger realization to install guards
@@ -1111,13 +1082,18 @@
 
                 return handle_lazy_constant
             else:
-                # Fall back to realizing all args
+                # Fall back to realizing non-constant lazy args.
+                # LazyConstantVariable stays lazy to avoid installing CONSTANT_MATCH guards.
+                def realize_non_constant(v: VariableTracker) -> VariableTracker:
+                    if isinstance(v, LazyVariableTracker) and not isinstance(
+                        v, LazyConstantVariable
+                    ):
+                        return v.realize()
+                    return v
+
                 return lambda tx, args, kwargs: obj.call_function(
                     tx,
-                    [
-                        v.realize() if isinstance(v, LazyVariableTracker) else v
-                        for v in args
-                    ],
+                    [realize_non_constant(v) for v in args],
                     kwargs,
                 )
 
@@ -1309,7 +1285,6 @@
                                 ComputedLazyConstantVariable,
                                 LazyConstantVariable,
                             )
-
                             from .lists import BaseListVariable
 
                             # Collect all LazyConstantVariables from args
