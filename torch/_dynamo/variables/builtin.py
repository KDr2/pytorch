--- conflicted
+++ resolved
@@ -26,7 +26,13 @@
 )
 from ..guards import GuardBuilder, install_guard
 from ..replay_record import DummyModule
-from ..source import AttrSource, GetItemSource, is_constant_source, TypeSource
+from ..source import (
+    AttrSource,
+    GetItemSource,
+    GlobalSource,
+    is_constant_source,
+    TypeSource,
+)
 from ..utils import (
     check_constant_args,
     check_numpy_ndarray_args,
@@ -42,7 +48,7 @@
     proxy_args_kwargs,
     tensortype_to_dtype,
 )
-from .base import MutableLocal, VariableTracker
+from .base import ValueMutationNew, VariableTracker
 from .constant import ConstantVariable
 from .ctx_manager import EventVariable, StreamVariable
 from .dicts import (
@@ -398,7 +404,8 @@
                     (BaseListVariable, ConstantVariable, ListIteratorVariable),
                 ),
                 lambda tx, a, b: ListVariable(
-                    [*a.items, *b.unpack_var_sequence(tx)], mutable_local=MutableLocal()
+                    [*a.items, *b.unpack_var_sequence(tx)],
+                    mutation_type=ValueMutationNew(),
                 ),
             ),
             (
@@ -409,7 +416,7 @@
         op_handlers[operator.add].extend(list_like_addition_handlers)
 
         def list_iadd_handler(tx: "InstructionTranslator", a, b):
-            if not a.mutable_local or not b.has_unpack_var_sequence(tx):
+            if a.is_immutable() or not b.has_unpack_var_sequence(tx):
                 # Handler doesn't apply
                 return None
 
@@ -440,7 +447,7 @@
                 lst, const = const, lst
             return lst.__class__(
                 items=lst.items * const.as_python_constant(),
-                mutable_local=MutableLocal(),
+                mutation_type=ValueMutationNew(),
             )
 
         list_like_expansion_handlers = [
@@ -1268,7 +1275,7 @@
         if obj is None:
             return cls(
                 [],
-                mutable_local=MutableLocal(),
+                mutation_type=ValueMutationNew(),
             )
         elif obj.has_unpack_var_sequence(tx):
             if obj.source and not is_constant_source(obj.source):
@@ -1288,7 +1295,7 @@
 
             return cls(
                 list(obj.unpack_var_sequence(tx)),
-                mutable_local=MutableLocal(),
+                mutation_type=ValueMutationNew(),
             )
 
     def _call_tuple_list(self, tx, obj=None, *args, **kwargs):
@@ -1296,7 +1303,7 @@
             cls = variables.BaseListVariable.cls_for(self.fn)
             return cls(
                 list(obj.force_unpack_var_sequence(tx)),
-                mutable_local=MutableLocal(),
+                mutation_type=ValueMutationNew(),
             )
         else:
             return self._call_iter_tuple_list(tx, obj, *args, **kwargs)
@@ -1363,15 +1370,13 @@
             assert len(args) == 1
             arg = args[0]
             if isinstance(arg, dict):
-                return ConstDictVariable(arg, user_cls, mutable_local=MutableLocal())
+                return ConstDictVariable(
+                    arg, user_cls, mutation_type=ValueMutationNew()
+                )
             elif isinstance(arg, variables.ConstDictVariable):
-<<<<<<< HEAD
-                return arg.clone(user_cls=user_cls, mutable_local=MutableLocal())
-=======
                 return arg.clone(
                     user_cls=user_cls, source=None, mutation_type=ValueMutationNew()
                 )
->>>>>>> fcf9dc3b
             elif isinstance(
                 arg,
                 (
@@ -1385,13 +1390,6 @@
                     x.force_unpack_var_sequence(tx)
                     for x in arg.force_unpack_var_sequence(tx)
                 )
-<<<<<<< HEAD
-                return ConstDictVariable(items, user_cls, mutable_local=MutableLocal())
-            elif isinstance(arg, variables.MutableMappingVariable):
-                # This is applicable for user defined objects which seem like dict, but are not really dicts. For
-                # example, TensorDict derives from MutableMapping. For such cases, we can directly inline the .items
-                # method and create a new dict.
-=======
                 return ConstDictVariable(
                     items, user_cls, mutation_type=ValueMutationNew()
                 )
@@ -1404,7 +1402,6 @@
                 # use `isinstance(arg, MutableMappingVariable)` here because
                 # `arg` could be, e.g., a `UnspecializedNNModuleVariable` when
                 # `arg.value` has multiple inheritace.
->>>>>>> fcf9dc3b
                 if does_not_override_dict_iter_methods(type(arg.value)):
                     # In this case, `arg.value.items()` uses the default impls,
                     # which are implemented in C and cannot be traced, so we
@@ -1431,7 +1428,7 @@
         elif not args and kwargs:
             items = {ConstantVariable.create(k): v for k, v in kwargs.items()}
             return variables.ConstDictVariable(
-                items, user_cls=user_cls, mutable_local=MutableLocal()
+                items, user_cls=user_cls, mutation_type=ValueMutationNew()
             )
         unimplemented(f"{user_cls.__name__}(): {args} {kwargs}")
 
@@ -1458,13 +1455,15 @@
         if isinstance(arg, dict):
             arg = [ConstantVariable.create(k) for k in arg.keys()]
             return DictVariableType(
-                dict.fromkeys(arg, value), user_cls, mutable_local=MutableLocal()
+                dict.fromkeys(arg, value), user_cls, mutation_type=ValueMutationNew()
             )
         elif arg.has_force_unpack_var_sequence(tx):
             keys = arg.force_unpack_var_sequence(tx)
             if all(is_hashable(v) for v in keys):
                 return DictVariableType(
-                    dict.fromkeys(keys, value), user_cls, mutable_local=MutableLocal()
+                    dict.fromkeys(keys, value),
+                    user_cls,
+                    mutation_type=ValueMutationNew(),
                 )
         unimplemented(f"{user_cls.__name__}.fromkeys(): {args} {kwargs}")
 
@@ -1472,14 +1471,14 @@
         # Can we merge this implementation and call_dict's one?
         assert not kwargs
         if not args:
-            return SetVariable([], mutable_local=MutableLocal())
+            return SetVariable([], mutation_type=ValueMutationNew())
         assert len(args) == 1
         arg = args[0]
         if isinstance(arg, variables.SetVariable):
-            return arg.clone(mutable_local=MutableLocal())
+            return arg.clone(mutation_type=ValueMutationNew())
         elif arg.has_force_unpack_var_sequence(tx):
             items = arg.force_unpack_var_sequence(tx)
-            return SetVariable(items, mutable_local=MutableLocal())
+            return SetVariable(items, mutation_type=ValueMutationNew())
         elif isinstance(arg, variables.UserDefinedObjectVariable) and isinstance(
             arg.value, KeysView
         ):
@@ -1516,7 +1515,9 @@
             arg.unpack_var_sequence(tx) if arg.has_unpack_var_sequence(tx) else arg
             for arg in args
         ]
-        return variables.ZipVariable(args, strict=strict, mutable_local=MutableLocal())
+        return variables.ZipVariable(
+            args, strict=strict, mutation_type=ValueMutationNew()
+        )
 
     def call_len(self, tx: "InstructionTranslator", *args, **kwargs):
         return args[0].call_method(tx, "__len__", args[1:], kwargs)
@@ -1621,7 +1622,7 @@
             seq.unpack_var_sequence(tx) if seq.has_unpack_var_sequence(tx) else seq
             for seq in seqs
         ]
-        return variables.MapVariable(fn, seqs, mutable_local=MutableLocal())
+        return variables.MapVariable(fn, seqs, mutation_type=ValueMutationNew())
 
     def call_filter(self, tx: "InstructionTranslator", fn, seq):
         seq = seq.unpack_var_sequence(tx) if seq.has_unpack_var_sequence(tx) else seq
@@ -1866,6 +1867,11 @@
             ) from None
 
         source = obj.source and TypeSource(obj.source)
+        if py_type is torch.Tensor:
+            # In some cases torch isn't available in globals
+            name = tx.output.install_global_by_id("", torch)
+            source = AttrSource(GlobalSource(name), "Tensor")
+
         return VariableTracker.build(tx, py_type, source)
 
     def call_reversed(self, tx: "InstructionTranslator", obj: VariableTracker):
