"""
Built-in function and type variable tracking for TorchDynamo's symbolic execution.

This module contains variable tracker classes for Python built-in functions, types,
and operations during graph compilation. It handles symbolic execution of:

- Built-in functions (len, getattr, isinstance, etc.)
- Type constructors (int, float, str, list, dict, etc.)
- Built-in operators and methods
- Special Python constructs (super, hasattr, etc.)

Key classes:
- BuiltinVariable: Tracks built-in functions and handles their execution
- TypeVariable: Manages type constructor calls and type checking
- SuperVariable: Handles super() calls in class hierarchies

These variable trackers ensure that built-in Python operations are correctly
handled during symbolic execution, either by executing them directly when safe
or by creating appropriate graph nodes when needed.
"""

import contextlib
import functools
import inspect
import itertools
import logging
import math
import operator
import sys
import types
import typing
import unittest
from collections import defaultdict, OrderedDict
from collections.abc import Callable, Iterable, KeysView, Sequence
from typing import Any, cast, TYPE_CHECKING, Union

import torch
from torch import sym_float, sym_int
from torch._subclasses.meta_utils import is_sparse_any
from torch.overrides import BaseTorchFunctionMode
from torch.utils._python_dispatch import is_traceable_wrapper_subclass

from .. import config, graph_break_hints, polyfills, variables
from ..exc import (
    AttributeMutationError,
    ObservedAttributeError,
    ObservedUserStopIteration,
    raise_observed_exception,
    unimplemented,
    Unsupported,
    UserError,
    UserErrorType,
)
from ..guards import GuardBuilder, install_guard
from ..replay_record import DummyModule
from ..source import (
    AttrSource,
    GetItemSource,
    GlobalSource,
    is_constant_source,
    Source,
    TypeSource,
)
from ..utils import (
    check_constant_args,
    check_numpy_ndarray_args,
    check_unspec_or_constant_args,
    check_unspec_python_args,
    cmp_name_to_op_mapping,
    dict_methods,
    extract_fake_example_value,
    frozenset_methods,
    get_fake_value,
    guard_if_dyn,
    is_tensor_getset_descriptor,
    is_wrapper_or_member_descriptor,
    istype,
    numpy_operator_wrapper,
    proxy_args_kwargs,
    raise_args_mismatch,
    set_methods,
    str_methods,
    tensortype_to_dtype,
)
from .base import AsPythonConstantNotImplementedError, ValueMutationNew, VariableTracker
from .constant import ConstantVariable
from .dicts import (
    ConstDictVariable,
    DefaultDictVariable,
    DictKeysVariable,
    DictViewVariable,
    FrozensetVariable,
    is_hashable,
    SetVariable,
)
from .lists import (
    BaseListVariable,
    ListIteratorVariable,
    ListVariable,
    SizeVariable,
    TupleIteratorVariable,
    TupleVariable,
)
from .streams import EventVariable, StreamVariable
from .tensor import (
    FakeItemVariable,
    supported_comparison_ops,
    SymNodeVariable,
    TensorVariable,
    UnspecializedPythonVariable,
)
from .user_defined import (
    MutableMappingVariable,
    UserDefinedDictVariable,
    UserDefinedObjectVariable,
    UserDefinedVariable,
)


if TYPE_CHECKING:
    # Cyclic dependency...
    from torch._dynamo.codegen import PyCodegen
    from torch._dynamo.symbolic_convert import InstructionTranslator

log = logging.getLogger(__name__)


IN_PLACE_DESUGARING_MAP = {
    operator.iadd: operator.add,
    operator.isub: operator.sub,
    operator.imul: operator.mul,
    operator.ifloordiv: operator.floordiv,
    operator.itruediv: operator.truediv,
    operator.imod: operator.mod,
    operator.imatmul: operator.imatmul,
    operator.ilshift: operator.lshift,
    operator.irshift: operator.rshift,
    operator.ipow: operator.pow,
    operator.iand: operator.and_,
    operator.ior: operator.or_,
    operator.ixor: operator.xor,
}


_HandlerCallback = Callable[
    ["InstructionTranslator", typing.Any, typing.Any], VariableTracker | None
]
_TrackersType = Union[type[VariableTracker], tuple[type[VariableTracker], ...]]
polyfill_fn_mapping = {
    operator.eq: polyfills.cmp_eq,
    operator.ne: polyfills.cmp_ne,
    operator.lt: polyfills.cmp_lt,
    operator.le: polyfills.cmp_le,
    operator.gt: polyfills.cmp_gt,
    operator.ge: polyfills.cmp_ge,
}

bin_ops = (
    operator.pow,
    operator.mul,
    operator.matmul,
    operator.floordiv,
    operator.truediv,
    operator.mod,
    operator.add,
    operator.lt,
    operator.gt,
    operator.ge,
    operator.le,
    operator.ne,
    operator.eq,
    operator.sub,
    operator.ipow,
    operator.imul,
    operator.imatmul,
    operator.ifloordiv,
    operator.itruediv,
    operator.imod,
    operator.iadd,
    operator.isub,
)

bin_int_ops = (
    operator.and_,
    operator.or_,
    operator.xor,
    operator.iand,
    operator.ixor,
    operator.ior,
)

un_int_ops = (operator.invert,)

tensor_and_int_ops = (
    operator.lshift,
    operator.rshift,
    operator.ilshift,
    operator.irshift,
    operator.getitem,
)

un_ops = (
    operator.abs,
    operator.pos,
    operator.neg,
    operator.not_,  # Note: this has a local scalar dense call
    operator.length_hint,
)

BUILTIN_TO_TENSOR_FN_MAP: dict[Callable[..., Any], Callable[..., Any]] = {}

# These functions represent the r* versions of the above ops
# Basically, if __add__(1, Tensor) is called, it is translated
# to __radd__(Tensor, 1).
# In the builtin var, we check if there is a tensor in the first args position,
# if not, we swap the args and use the r* version of the op.
BUILTIN_TO_TENSOR_RFN_MAP: dict[Callable[..., Any], Callable[..., Any]] = {}


def populate_builtin_to_tensor_fn_map() -> None:
    global BUILTIN_TO_TENSOR_FN_MAP
    if len(BUILTIN_TO_TENSOR_FN_MAP) > 0:
        # Only populate once; after there are elements present no need to
        # repopulate
        return
    most_recent_func: Callable[..., Any] | None = None

    class GetMethodMode(BaseTorchFunctionMode):
        """
        Mode to extract the correct methods from torch function invocations
        (Used to get the correct torch.Tensor methods from builtins)
        """

        def __torch_function__(
            self,
            func: Callable[..., Any],
            types: Any,
            args: Sequence[Any] = (),
            kwargs: dict[str, Any] | None = None,
        ) -> Any:
            kwargs = kwargs or {}
            nonlocal most_recent_func
            most_recent_func = func
            return func(*args, **kwargs)

    inp0 = torch.ones(1)
    inp1 = torch.ones(1)
    inp0_int = torch.ones(1, dtype=torch.int32)
    inp1_int = torch.ones(1, dtype=torch.int32)
    with GetMethodMode():
        setups_and_oplists: list[tuple[Callable[..., Any], Iterable[Any]]] = [
            (lambda o: o(inp0), un_ops),
            (lambda o: o(inp0_int), un_int_ops),
            (lambda o: o(inp0, inp1), bin_ops),
            (lambda o: o(inp0_int, inp1_int), bin_int_ops),
            (lambda o: o(inp0_int, 0), tensor_and_int_ops),
        ]
        for setup_fn, op_list in setups_and_oplists:
            for op in op_list:
                setup_fn(op)
                assert most_recent_func is not None
                BUILTIN_TO_TENSOR_FN_MAP[op] = most_recent_func

        # gather the reverse functions
        rsetups_and_oplists: list[tuple[Callable[..., Any], Iterable[Any]]] = [
            (
                lambda o: o(1, inp1),
                bin_ops,
            ),  # Get r* ops, (ex. __sub__(int, Tensor) -> __rsub__(Tensor, int))
            (lambda o: o(1, inp1_int), bin_int_ops),
            (lambda o: o(0, inp0_int), tensor_and_int_ops),
        ]

        rskips = {operator.matmul, operator.imatmul, operator.getitem}
        for setup_fn, op_list in rsetups_and_oplists:
            for op in op_list:
                if op in rskips:
                    continue
                setup_fn(op)
                assert most_recent_func is not None
                if most_recent_func != BUILTIN_TO_TENSOR_FN_MAP[op]:
                    BUILTIN_TO_TENSOR_RFN_MAP[op] = most_recent_func


class BuiltinVariable(VariableTracker):
    """
    A VariableTracker that represents a built-in value (functions and operators).
    A lot of the code here assumes it will be a function object.

    The BuiltinVariable class wraps Python built-in functions (like len, isinstance, etc.)
    and operators (like +, -, *, etc.) to enable symbolic execution during tracing. This allows
    Dynamo to properly handle these operations when converting Python code to FX graphs while
    maintaining correct semantics and enabling optimizations.
    """

    _SENTINEL = object()
    _nonvar_fields = {
        "fn",
        *VariableTracker._nonvar_fields,
    }

    @classmethod
    def create_with_source(cls, value: Any, source: Source) -> "BuiltinVariable":
        install_guard(source.make_guard(GuardBuilder.BUILTIN_MATCH))
        return cls(value, source=source)

    @staticmethod
    @functools.cache
    def _constant_fold_functions() -> set[Callable[..., Any]]:
        fns: set[Callable[..., Any]] = {
            abs,
            all,
            any,
            bool,
            callable,
            chr,
            complex,
            divmod,
            float,
            getattr,
            int,
            len,
            max,
            min,
            ord,
            pow,
            repr,
            round,
            str,
            str.format,
            sum,
            type,
            operator.abs,
            operator.pos,
            operator.neg,
            operator.not_,
            operator.truth,
            operator.invert,
            operator.pow,
            operator.mul,
            operator.matmul,
            operator.floordiv,
            operator.truediv,
            operator.mod,
            operator.add,
            operator.sub,
            operator.getitem,
            operator.length_hint,
            operator.lshift,
            operator.rshift,
            operator.and_,
            operator.or_,
            operator.xor,
            operator.ipow,
            operator.imul,
            operator.imatmul,
            operator.ifloordiv,
            operator.itruediv,
            operator.imod,
            operator.iadd,
            operator.isub,
            operator.ilshift,
            operator.irshift,
            operator.iand,
            operator.ixor,
            operator.ior,
            operator.index,
        }
        from .tensor import supported_comparison_ops

        fns.update(supported_comparison_ops.values())
        fns.update(x for x in math.__dict__.values() if isinstance(x, type(math.sqrt)))
        return fns

    def can_constant_fold_through(self) -> bool:
        return self.fn in self._constant_fold_functions()

    @staticmethod
    @functools.cache
    def _fx_graph_functions() -> set[Callable[..., Any]]:
        fns = {
            operator.abs,
            operator.pos,
            operator.neg,
            operator.not_,
            operator.invert,
            operator.pow,
            operator.mul,
            operator.matmul,
            operator.floordiv,
            operator.truediv,
            operator.mod,
            operator.add,
            operator.lt,
            operator.gt,
            operator.ge,
            operator.le,
            operator.ne,
            operator.eq,
            operator.sub,
            operator.length_hint,
            operator.lshift,
            operator.rshift,
            operator.and_,
            operator.or_,
            operator.xor,
            operator.ipow,
            operator.imul,
            operator.imatmul,
            operator.ifloordiv,
            operator.itruediv,
            operator.getitem,
            operator.imod,
            operator.iadd,
            operator.isub,
            operator.ilshift,
            operator.irshift,
            operator.iand,
            operator.ixor,
            operator.ior,
        }
        return fns  # type: ignore[return-value]

    @staticmethod
    @functools.cache
    def _binops() -> dict[
        Callable[..., object], tuple[list[str], Callable[..., object]]
    ]:
        # function -> ([forward name, reverse name, in-place name], in-place op)
        fns: dict[Callable[..., object], tuple[list[str], Callable[..., object]]] = {
            operator.add: (["__add__", "__radd__", "__iadd__"], operator.iadd),
            operator.sub: (["__sub__", "__rsub__", "__isub__"], operator.isub),
            operator.mul: (["__mul__", "__rmul__", "__imul__"], operator.imul),
            operator.truediv: (
                ["__truediv__", "__rtruediv__", "__itruediv__"],
                operator.itruediv,
            ),
            operator.floordiv: (
                ["__floordiv__", "__rfloordiv__", "__ifloordiv__"],
                operator.ifloordiv,
            ),
            operator.mod: (["__mod__", "__rmod__", "__imod__"], operator.imod),
            pow: (["__pow__", "__rpow__", "__ipow__"], operator.ipow),
            operator.pow: (["__pow__", "__rpow__", "__ipow__"], operator.ipow),
            operator.lshift: (
                ["__lshift__", "__rlshift__", "__ilshift__"],
                operator.ilshift,
            ),
            operator.rshift: (
                ["__rshift__", "__rrshift__", "__irshift__"],
                operator.irshift,
            ),
            operator.xor: (["__xor__", "__rxor__", "__ixor__"], operator.xor),
            # NB: The follow binary operators are not supported for now, since the
            # corresponding magic methods aren't defined on SymInt / SymFloat:
            # operator.matmul
            # divmod
            # operator.and_
            # operator.or_
        }
        return fns

    @staticmethod
    @functools.cache
    def _binop_handlers() -> dict[
        Callable[..., object],
        list[
            tuple[
                tuple[
                    type[VariableTracker],
                    _TrackersType,
                ],
                _HandlerCallback,
            ]
        ],
    ]:
        # Multiple dispatch mechanism defining custom binop behavior for certain type
        # combinations. Handlers are attempted in order, and will be used if the type checks
        # match. They are expected to have the signature:
        # fn(tx, arg0: VariableTracker, arg1: VariableTracker) -> VariableTracker
        from .functions import BaseUserFunctionVariable, UserFunctionVariable
        from .nn_module import NNModuleVariable
        from .tensor import supported_const_comparison_ops
        from .torch import BaseTorchVariable
        from .user_defined import (
            UserDefinedClassVariable,
            UserDefinedObjectVariable,
            UserDefinedVariable,
        )

        # Override table contains: op_fn -> [list of handlers]
        op_handlers: dict[Any, list[Any]] = {}
        for (
            op,
            (magic_method_names, in_place_op),
        ) in BuiltinVariable._binops().items():
            op_handlers[op] = []
            op_handlers[in_place_op] = []

            forward_name, reverse_name, inplace_name = magic_method_names

            # User-defined args (highest precedence)
            def user_defined_handler(
                tx: "InstructionTranslator",
                a: VariableTracker,
                b: VariableTracker,
                *,
                forward_name: str = forward_name,
                reverse_name: str = reverse_name,
            ) -> VariableTracker:
                # Manually handle reversing logic if needed (e.g. call __radd__)

                # TODO: If we expand this to handle tensor args, we need to manually
                # handle cases like this:
                #
                # class A(int):
                #     def __radd__(self, other):
                #         print("woof")
                # torch.randn(3) + A(3)
                #
                # In this example, A.__radd__() is not called -> nothing is printed, because
                # Tensor.__add__ only does a subtype test against int, ignoring the subclass.
                # To be fully correct, we should not call A.__radd__() here, and there may be
                # other cases to reason about and add exceptions for.
                if isinstance(a, UserDefinedVariable):
                    return a.call_method(tx, forward_name, [b], {})
                else:
                    return b.call_method(tx, reverse_name, [a], {})

            op_handlers[op].append(
                ((UserDefinedVariable, VariableTracker), user_defined_handler)
            )
            op_handlers[op].append(
                ((VariableTracker, UserDefinedVariable), user_defined_handler)
            )

            def user_defined_inplace_handler(
                tx: "InstructionTranslator",
                a: VariableTracker,
                b: VariableTracker,
                *,
                forward_name: str = inplace_name,
            ) -> VariableTracker:
                return a.call_method(tx, forward_name, [b], {})

            op_handlers[in_place_op].append(
                ((UserDefinedVariable, VariableTracker), user_defined_inplace_handler)
            )
            op_handlers[in_place_op].append(
                ((VariableTracker, UserDefinedVariable), user_defined_inplace_handler)
            )

            # Dynamic shape args
            def dynamic_handler(
                tx: "InstructionTranslator",
                a: VariableTracker,
                b: VariableTracker,
                *,
                fn: Callable[..., Any] = op,
            ) -> VariableTracker:
                from .builder import wrap_fx_proxy

                return wrap_fx_proxy(
                    tx,
                    tx.output.create_proxy(
                        "call_function", fn, *proxy_args_kwargs([a, b], {})
                    ),
                )

            op_handlers[op].append(
                ((SymNodeVariable, VariableTracker), dynamic_handler)
            )
            op_handlers[op].append(
                ((VariableTracker, SymNodeVariable), dynamic_handler)
            )

            # NB: Prefer out-of-place op when calling in-place op to generate valid graph
            op_handlers[in_place_op].append(
                ((SymNodeVariable, VariableTracker), dynamic_handler)
            )
            op_handlers[in_place_op].append(
                ((VariableTracker, SymNodeVariable), dynamic_handler)
            )

        # Special cases - lower precedence but still prefer these over constant folding

        # List-like addition (e.g. [1, 2] + [3, 4])
        def tuple_add_handler(
            tx: "InstructionTranslator", a: BaseListVariable, b: VariableTracker
        ) -> VariableTracker:
            return TupleVariable([*a.items, *b.unpack_var_sequence(tx)])

        def size_add_handler(
            tx: "InstructionTranslator", a: BaseListVariable, b: VariableTracker
        ) -> VariableTracker:
            return SizeVariable([*a.items, *b.unpack_var_sequence(tx)])

        list_like_addition_handlers: list[
            tuple[
                tuple[
                    type[VariableTracker],
                    _TrackersType,
                ],
                _HandlerCallback,
            ]
        ] = [
            # NB: Prefer the tuple-specific logic over base logic because of
            # some SizeVariable weirdness. Specifically, the tuple-specific logic
            # drops the subclass type (e.g. SizeVariable) and returns TupleVariables.
            (
                (SizeVariable, SizeVariable),
                size_add_handler,
            ),
            (
                (SizeVariable, TupleVariable),
                size_add_handler,
            ),
            (
                (TupleVariable, SizeVariable),
                size_add_handler,
            ),
            (
                (TupleVariable, TupleVariable),
                tuple_add_handler,
            ),
            (
                (TupleVariable, ConstantVariable),
                tuple_add_handler,
            ),
            (
                (ConstantVariable, TupleVariable),
                lambda tx, a, b: TupleVariable(
                    [
                        *a.unpack_var_sequence(tx),
                        *b.items,
                    ],
                ),
            ),
            (
                (
                    ListVariable,
                    (BaseListVariable, ConstantVariable, ListIteratorVariable),
                ),
                lambda tx, a, b: ListVariable(
                    [*a.items, *b.unpack_var_sequence(tx)],
                    mutation_type=ValueMutationNew(),
                ),
            ),
            (
                (BaseListVariable, BaseListVariable),
                lambda tx, a, b: type(a)(
                    [
                        *a.items,
                        *b.items,
                    ]
                ),
            ),
        ]
        op_handlers[operator.add].extend(list_like_addition_handlers)

        def list_iadd_handler(
            tx: "InstructionTranslator", a: BaseListVariable, b: VariableTracker
        ) -> Any:
            if a.is_immutable() or not b.has_unpack_var_sequence(tx):
                # Handler doesn't apply
                return None

            seq = b.unpack_var_sequence(tx)
            tx.output.side_effects.mutation(a)
            a.items.extend(seq)
            return a

        list_like_iadd_handlers: list[Any] = [
            (
                (ListVariable, VariableTracker),
                list_iadd_handler,
            ),
            (
                (TupleVariable, TupleVariable),
                tuple_add_handler,
            ),
            (
                (TupleVariable, ConstantVariable),
                tuple_add_handler,
            ),
        ]
        op_handlers[operator.iadd].extend(list_like_iadd_handlers)

        # List-like expansion (e.g. [1, 2, 3] * 3)
        def expand_list_like(
            tx: "InstructionTranslator", lst: VariableTracker, const: VariableTracker
        ) -> VariableTracker:
            if not isinstance(lst, BaseListVariable) and lst.is_python_constant():
                lst, const = const, lst
            try:
                assert isinstance(lst, BaseListVariable)
                return lst.__class__(
                    items=lst.items * const.as_python_constant(),
                    mutation_type=ValueMutationNew(),
                )
            except MemoryError as exc:
                raise_observed_exception(
                    type(exc),
                    tx,
                    args=list(map(ConstantVariable.create, exc.args)),
                )

        list_like_expansion_handlers: list[
            tuple[
                tuple[type[VariableTracker], type[VariableTracker]],
                _HandlerCallback,
            ]
        ] = [
            ((ListVariable, ConstantVariable), expand_list_like),
            ((TupleVariable, ConstantVariable), expand_list_like),
            ((ConstantVariable, ListVariable), expand_list_like),
            ((ConstantVariable, TupleVariable), expand_list_like),
        ]
        op_handlers[operator.mul].extend(list_like_expansion_handlers)

        def create_cmp_op_handlers(
            op: Callable[..., Any],
        ) -> list[tuple[tuple[_TrackersType, _TrackersType], _HandlerCallback]]:
            def compare_by_value(
                tx: "InstructionTranslator", a: VariableTracker, b: VariableTracker
            ) -> VariableTracker:
                try:
                    return ConstantVariable(op(a.value, b.value))  # type: ignore[attr-defined]
                except TypeError as exc:
                    raise_observed_exception(
                        type(exc),
                        tx,
                        args=list(map(ConstantVariable.create, exc.args)),
                    )

            result: list[
                tuple[
                    tuple[
                        _TrackersType,
                        _TrackersType,
                    ],
                    _HandlerCallback,
                ]
            ] = [((ConstantVariable, ConstantVariable), compare_by_value)]

            if op in polyfill_fn_mapping:
                # For constants, speedup the comparison instead of using
                # polyfill. Removing this line causes major regression for pr
                # time benchmark - add_loop_eager.
                result = [((ConstantVariable, ConstantVariable), compare_by_value)]

                op_var = BuiltinVariable(op)
                # Special handling of SymNode variable
                result.extend(
                    [
                        (
                            (SymNodeVariable, VariableTracker),
                            op_var._comparison_with_symnode,
                        ),
                        (
                            (VariableTracker, SymNodeVariable),
                            op_var._comparison_with_symnode,
                        ),
                    ]
                )

                def handler(
                    tx: "InstructionTranslator", a: VariableTracker, b: VariableTracker
                ) -> VariableTracker:
                    return tx.inline_user_function_return(
                        VariableTracker.build(tx, polyfill_fn_mapping[op]), [a, b], {}
                    )

                result.append(((VariableTracker, VariableTracker), handler))
                return result

            result = [((ConstantVariable, ConstantVariable), compare_by_value)]

            if op in supported_const_comparison_ops.values() and op.__name__.startswith(
                "is_"
            ):
                # Tensor is None, List is not None, etc
                none_result = op(object(), None)

                def never(
                    tx: "InstructionTranslator", a: VariableTracker, b: VariableTracker
                ) -> VariableTracker:
                    return ConstantVariable(none_result)

                obj_op_none = never
                none_op_obj = never

                types_that_are_never_none = (
                    TensorVariable,
                    SymNodeVariable,
                    NNModuleVariable,
                    BaseListVariable,
                    UserDefinedVariable,
                    BaseUserFunctionVariable,
                    ConstDictVariable,
                    BaseTorchVariable,
                )
                result.extend(
                    [
                        (
                            (types_that_are_never_none, ConstantVariable),
                            obj_op_none,
                        ),
                        (
                            (ConstantVariable, types_that_are_never_none),
                            none_op_obj,
                        ),
                    ]
                )

                op_var = BuiltinVariable(op)
                result.extend(
                    [
                        (
                            (
                                (UserFunctionVariable, BuiltinVariable),
                                (UserFunctionVariable, BuiltinVariable),
                            ),
                            lambda tx, a, b: ConstantVariable(op(a.fn, b.fn)),
                        ),
                        (
                            (
                                NNModuleVariable,
                                NNModuleVariable,
                            ),
                            lambda tx, a, b: ConstantVariable(
                                op(
                                    tx.output.get_submodule(a.module_key),
                                    tx.output.get_submodule(b.module_key),
                                )
                            ),
                        ),
                        (
                            (UserDefinedObjectVariable, UserDefinedObjectVariable),
                            compare_by_value,
                        ),
                        (
                            (UserDefinedClassVariable, UserDefinedClassVariable),
                            compare_by_value,
                        ),
                        (
                            (
                                (StreamVariable, EventVariable, ConstantVariable),
                                (StreamVariable, EventVariable, ConstantVariable),
                            ),
                            compare_by_value,
                        ),
                        (
                            (TensorVariable, VariableTracker),
                            op_var._comparison_with_tensor,
                        ),
                        (
                            (VariableTracker, TensorVariable),
                            op_var._comparison_with_tensor,
                        ),
                        (
                            (SymNodeVariable, VariableTracker),
                            op_var._comparison_with_symnode,
                        ),
                        (
                            (VariableTracker, SymNodeVariable),
                            op_var._comparison_with_symnode,
                        ),
                    ]
                )

                def handle_is(
                    tx: "InstructionTranslator",
                    left: VariableTracker,
                    right: VariableTracker,
                ) -> VariableTracker | None:
                    # If the two objects are of different type, we can safely return False
                    # and True for `is` and `is not`, respectively
                    if type(left) is not type(right):
                        return ConstantVariable.create(op.__name__ != "is_")
                    if left is right:
                        return ConstantVariable.create(op(left, right))
                    if (
                        istype(left, variables.ExceptionVariable)
                        and istype(right, variables.ExceptionVariable)
                        and left.exc_type is not right.exc_type
                    ):
                        return ConstantVariable.create(op(left, right))
                    return None

                result.append(((VariableTracker, VariableTracker), handle_is))  # type: ignore[arg-type]

            return result

        for op in supported_comparison_ops.values():
            assert callable(op)
            assert op not in op_handlers
            op_handlers[op] = create_cmp_op_handlers(op)

        return op_handlers

    @staticmethod
    def _find_binop_handler(
        op: Callable[..., Any], a_type: type[VariableTracker], b_type: type
    ) -> list[_HandlerCallback] | None:
        handlers = BuiltinVariable._binop_handlers().get(op)
        if handlers is None:
            return None

        matches = []
        for (type1, type2), handler in handlers:
            if issubclass(a_type, type1) and issubclass(b_type, type2):
                matches.append(handler)
        return matches

    def can_insert_in_graph(self) -> bool:
        return self.fn in self._fx_graph_functions()

    def __init__(self, fn: Any, **kwargs: Any) -> None:
        super().__init__(**kwargs)
        self.fn = fn

    def __repr__(self) -> str:
        if self.fn is None:
            name = "None"
        else:
            name = self.fn.__name__

        return f"{self.__class__.__name__}({name})"

    def as_python_constant(self) -> Any:
        return self.fn

    def as_proxy(self) -> Any:
        DTYPE = {
            bool: torch.bool,
            int: torch.int64,
            float: torch.float64,
        }
        if self.fn in DTYPE:
            return DTYPE[self.fn]
        return super().as_proxy()

    def reconstruct(self, codegen: "PyCodegen") -> None:
        name = self.fn.__name__
        assert self.fn.__module__ == "builtins"
        assert name not in codegen.tx.f_globals, "shadowed global"
        codegen.append_output(codegen.create_load_global(name, add=True))

    def constant_args(self, *args: VariableTracker, **kwargs: VariableTracker) -> bool:
        return check_constant_args(args, kwargs)

    def tensor_args(self, *args: VariableTracker) -> bool:
        any_tensor = False
        for arg in args:
            if isinstance(arg, variables.GetAttrVariable):
                return False
            any_tensor = any_tensor or arg.is_tensor()
        return any_tensor

    def tensor_args_type(self, arg_types: list[type]) -> bool:
        any_tensor = False
        for arg_type in arg_types:
            if issubclass(arg_type, variables.GetAttrVariable):
                return False
            any_tensor = any_tensor or issubclass(arg_type, variables.TensorVariable)
        return any_tensor

    def python_and_tensor_constant_only(
        self, *args: VariableTracker, **kwargs: VariableTracker
    ) -> bool:
        tensor_args = []
        non_tensor_args = []
        for i in itertools.chain(args, kwargs.values()):
            if i.is_tensor():
                tensor_args.append(i)
            else:
                non_tensor_args.append(i)
        return all(
            is_constant_source(t.source) if t.source is not None else False
            for t in tensor_args
        ) and self.constant_args(*non_tensor_args)

    @staticmethod
    def unwrap_unspec_args_kwargs(
        args: Sequence[VariableTracker], kwargs: dict[str, VariableTracker]
    ) -> tuple[list[Any], dict[str, Any]]:
        return [x.as_python_constant() for x in args], {
            k: v.as_python_constant() for k, v in kwargs.items()
        }

    def has_constant_handler(
        self, args: Sequence[VariableTracker], kwargs: dict[str, VariableTracker]
    ) -> bool:
        return self.can_constant_fold_through() and check_unspec_or_constant_args(
            args, kwargs
        )

    @staticmethod
    def _make_handler(
        fn: Callable[..., Any], arg_types: list[type], has_kwargs: bool
    ) -> Callable[
        [
            "InstructionTranslator",
            Sequence[VariableTracker],
            dict[str, VariableTracker],
        ],
        VariableTracker | None,
    ]:
        from .lazy import LazyVariableTracker

        obj = BuiltinVariable(fn)
        handlers: list[_HandlerCallback] = []

        if any(issubclass(t, LazyVariableTracker) for t in arg_types):
            return lambda tx, args, kwargs: obj.call_function(
                tx, [v.realize() for v in args], kwargs
            )

        if inspect.isclass(fn) and (
            issubclass(fn, Exception)
            # GeneratorExit doesn't inherit from Exception
            # >>> issubclass(GeneratorExit, Exception)
            # False
            or fn is GeneratorExit
        ):

            def create_exception_class_object(
                tx: "InstructionTranslator",
                args: Sequence[VariableTracker],
                kwargs: dict[str, VariableTracker],
            ) -> VariableTracker:
                if fn is AssertionError and not all(
                    x.is_python_constant() and isinstance(x.as_python_constant(), str)
                    for x in args
                ):
                    unimplemented(
                        gb_type="assert with non-string message",
                        context=str(args),
                        explanation="Dynamo only supports asserts with string messages",
                        hints=[*graph_break_hints.SUPPORTABLE],
                    )

                return variables.ExceptionVariable(fn, args, kwargs)

            return create_exception_class_object

        if obj.can_insert_in_graph() and not (
            fn is operator.getitem
            and not issubclass(arg_types[0], variables.TensorVariable)
        ):
            if obj.tensor_args_type(arg_types):
                return obj._handle_insert_op_in_graph
            elif has_kwargs:
                # need runtime check for kwargs
                handlers.append(obj._handle_insert_op_in_graph)

        # Handle binary ops (e.g. __add__ / __radd__, __iadd__, etc.)
        # NB: Tensor args are handled above and not here
        if len(arg_types) == 2 and not has_kwargs:
            # Try to find a handler for the arg types; otherwise, fall through to constant handler
            binop_handlers = BuiltinVariable._find_binop_handler(fn, *arg_types)
            if not binop_handlers:
                pass
            elif len(binop_handlers) == 1:
                (binop_handler,) = binop_handlers
                handlers.append(lambda tx, args, _: binop_handler(tx, *args))
            else:

                def call_binop_handlers(
                    tx: "InstructionTranslator", args: Any, _: Any
                ) -> Any:
                    # pyrefly: ignore [not-iterable]
                    for fn in binop_handlers:
                        rv = fn(tx, *args)
                        if rv:
                            return rv
                    return None

                handlers.append(call_binop_handlers)

        self_handler = getattr(obj, f"call_{fn.__name__}", None)
        if self_handler:

            def call_self_handler(
                tx: "InstructionTranslator",
                args: Sequence[VariableTracker],
                kwargs: dict[str, VariableTracker],
            ) -> VariableTracker | None:
                try:
                    # pyrefly: ignore [not-callable]
                    return self_handler(tx, *args, **kwargs)
                except TypeError:
                    # Check if binding is bad. inspect signature bind is expensive.
                    # So check only when handler call fails.
                    try:
                        # pyrefly: ignore [bad-argument-type]
                        inspect.signature(self_handler).bind(tx, *args, **kwargs)
                    except TypeError as e:
                        has_constant_handler = obj.has_constant_handler(args, kwargs)
                        if not has_constant_handler:
                            log.warning(  # noqa: G200
                                "incorrect arg count %s %s and no constant handler",
                                self_handler,
                                e,
                            )
                            unimplemented(
                                gb_type="invalid call to builtin op handler",
                                context=f"invalid args to {self_handler}: {args} {kwargs}",
                                explanation=f"Encountered TypeError when trying to handle op {fn.__name__}",
                                hints=[*graph_break_hints.DIFFICULT],
                            )
                    else:
                        raise
                except Unsupported as exc:
                    has_constant_handler = obj.has_constant_handler(args, kwargs)
                    if not has_constant_handler:
                        raise
                    # Actually, we will handle this just fine
                    exc.remove_from_stats()
                return None

            handlers.append(call_self_handler)

        if obj.can_constant_fold_through():
            if (
                all(issubclass(x, ConstantVariable) for x in arg_types)
                and not has_kwargs
            ):

                def constant_fold_handler(
                    tx: "InstructionTranslator",
                    args: Sequence[VariableTracker],
                    kwargs: dict[str, VariableTracker],
                ) -> VariableTracker | None:
                    # fast path
                    try:
                        res = fn(
                            *[x.as_python_constant() for x in args],
                        )
                    except Exception as exc:
                        raise_observed_exception(
                            type(exc),
                            tx,
                            args=list(map(ConstantVariable.create, exc.args)),
                        )
                    except AsPythonConstantNotImplementedError as exc:
                        unimplemented(
                            gb_type="constant fold exception",
                            context=f"attempted to run function {fn} with arguments {args}",
                            explanation="Encountered exception when attempting to constant fold.",
                            hints=[*graph_break_hints.DYNAMO_BUG],
                            from_exc=exc,
                        )
                    # pyrefly: ignore [unbound-name]
                    return VariableTracker.build(tx, res)

            else:

                def constant_fold_handler(
                    tx: "InstructionTranslator",
                    args: Sequence[VariableTracker],
                    kwargs: dict[str, VariableTracker],
                ) -> VariableTracker | None:
                    # path with a runtime check
                    if check_unspec_or_constant_args(args, kwargs):
                        try:
                            res = fn(
                                *[x.as_python_constant() for x in args],
                                **{
                                    k: v.as_python_constant() for k, v in kwargs.items()
                                },
                            )
                        except AsPythonConstantNotImplementedError as exc:
                            unimplemented(
                                gb_type="constant fold exception",
                                context=f"attempted to run function {fn} with arguments {args}",
                                explanation="Encountered exception when attempting to constant fold.",
                                hints=[*graph_break_hints.DYNAMO_BUG],
                                from_exc=exc,
                            )
                        except Exception as exc:
                            raise_observed_exception(
                                type(exc),
                                tx,
                                args=list(map(ConstantVariable.create, exc.args)),
                            )
                        # pyrefly: ignore [unbound-name]
                        return VariableTracker.build(tx, res)
                    return None

            handlers.append(constant_fold_handler)

        def call_unimplemented(args: Sequence[VariableTracker]) -> None:
            real_arg_types = [arg.python_type_name() for arg in args]
            unimplemented(
                gb_type="Failed to trace builtin operator",
                context=f"builtin {fn.__name__} {arg_types} {has_kwargs}",
                explanation=f"Dynamo does not know how to trace builtin operator `{fn.__name__}` "
                f"with argument types {real_arg_types} (has_kwargs {has_kwargs})",
                hints=[
                    f"Avoid calling builtin `{fn.__name__}` with argument types {real_arg_types}. "
                    f"Consider using an equivalent alternative function/method to `{fn.__name__}`.",
                    "If you are attempting to call a logging function (e.g. `print`), "
                    "you can try adding it to `torch._dynamo.config.reorderable_logging_functions`.",
                    "Please report an issue to PyTorch.",
                ],
            )

        if len(handlers) == 0:
            return lambda tx, args, kwargs: call_unimplemented(args)
        elif len(handlers) == 1:
            (handler,) = handlers

            def builtin_dispatch(
                tx: "InstructionTranslator",
                args: Sequence[VariableTracker],
                kwargs: dict[str, VariableTracker],
            ) -> VariableTracker | None:
                rv = handler(tx, args, kwargs)
                if rv:
                    return rv
                call_unimplemented(args)
                return rv

        else:

            def builtin_dispatch(
                tx: "InstructionTranslator",
                args: Sequence[VariableTracker],
                kwargs: dict[str, VariableTracker],
            ) -> VariableTracker | None:
                rv = None
                for fn in handlers:
                    rv = fn(tx, args, kwargs)
                    if rv:
                        return rv
                call_unimplemented(args)
                return rv

        return builtin_dispatch

    def call_vars(self, tx: "InstructionTranslator", *args: Any) -> VariableTracker:
        if len(args) == 0:
            unimplemented(
                gb_type="unimplemented builtin op vars() with no arguments",
                context=f"vars: {self} {args}",
                explanation=f"Dynamo does not know how to trace builtin operator {self.fn} with no arguments",
                hints=[*graph_break_hints.SUPPORTABLE],
            )
        assert len(args) == 1
        # vars(obj) is obj.__dict__ if __dict__ is present else TypeError
        try:
            return args[0].var_getattr(tx, "__dict__")
        except ObservedAttributeError:
            raise_observed_exception(TypeError, tx)

    def _handle_insert_op_in_graph(
        self,
        tx: "InstructionTranslator",
        args: Sequence[VariableTracker],
        kwargs: dict[str, VariableTracker],
    ) -> VariableTracker | None:
        from .builder import wrap_fx_proxy, wrap_fx_proxy_cls

        if kwargs and not self.tensor_args(*args, *kwargs.values()):
            return None

        # insert handling for torch function here
        from .builder import SourcelessBuilder
        from .torch_function import can_dispatch_torch_function, dispatch_torch_function

        global BUILTIN_TO_TENSOR_RFN_MAP, BUILTIN_TO_TENSOR_FN_MAP
        if can_dispatch_torch_function(tx, args, kwargs):
            # Only remap the fn to tensor methods if we aren't exporting
            # export serde does not handle method descriptors today
            if not tx.export:
                # Ensure the builtin maps are populated before accessing them
                populate_builtin_to_tensor_fn_map()
                # Use sourceless builder, we built the map ourselves
                if not args[0].is_tensor():
                    if self.fn in BUILTIN_TO_TENSOR_RFN_MAP:
                        func = BUILTIN_TO_TENSOR_RFN_MAP[self.fn]
                    else:
                        func = BUILTIN_TO_TENSOR_FN_MAP[self.fn]

                    tmp = args[0]
                    # swap args and call reverse version of func
                    args[0] = args[1]  # type: ignore[index]
                    args[1] = tmp  # type: ignore[index]
                else:
                    func = BUILTIN_TO_TENSOR_FN_MAP[self.fn]
            else:
                func = self.fn

            fn_var = SourcelessBuilder.create(tx, func)

            return dispatch_torch_function(tx, fn_var, args, kwargs)

        fn = self.fn
        try:
            # Constant fold for constant tensor and python constants
            if self.python_and_tensor_constant_only(*args, **kwargs):
                from ..bytecode_transformation import unique_id
                from .functions import invoke_and_store_as_constant

                return invoke_and_store_as_constant(
                    tx, fn, unique_id(fn.__name__), args, kwargs
                )

            if fn in IN_PLACE_DESUGARING_MAP and isinstance(
                args[0], variables.ConstantVariable
            ):
                # In-place operators like += usually mustate tensor
                # values, but in the edge case of immutable values they
                # re-bind the variable.
                #
                # The easiest way to keep the graph consistent in this
                # scenario is to de-sugar eagerly.
                fn = IN_PLACE_DESUGARING_MAP[fn]
                args = [args[0], args[1]]  # type: ignore[assignment]

            if fn is operator.getitem and isinstance(args[1], SymNodeVariable):
                # Standard indexing will force specialization due to
                # __index__.  Rewrite as a regular torch op which will
                # trace fine
                fn = torch.select
                args = [
                    args[0],
                    variables.ConstantVariable.create(0),
                    args[1],
                ]  # type: ignore[assignment]

            # Interaction between ndarray and tensors:
            #   We prefer the tensor op whenever there are tensors involved
            # NB: Use exact type check here - NumpyNdarrayVariable is a TensorVariable
            # subclass but should NOT trigger the tensor path
            if check_numpy_ndarray_args(args, kwargs) and not any(
                type(arg) is TensorVariable for arg in args
            ):
                proxy = tx.output.create_proxy(
                    "call_function",
                    numpy_operator_wrapper(fn),
                    *proxy_args_kwargs(args, kwargs),
                )

                return wrap_fx_proxy_cls(variables.NumpyNdarrayVariable, tx, proxy)

            if fn is operator.eq and len(args) == 2 and args[0].is_tensor():
                # Dynamo expects `__eq__` str while operator.eq gives just `eq`
                # TODO - supporting all comparison operators could also work but
                # it fails lots of tests because graph str changes.
                return args[0].call_method(tx, "__eq__", list(args[1:]), kwargs)
            proxy = tx.output.create_proxy(
                "call_function",
                fn,
                *proxy_args_kwargs(args, kwargs),
            )
            if any(isinstance(arg, FakeItemVariable) for arg in args):
                return wrap_fx_proxy_cls(
                    FakeItemVariable,
                    tx,
                    proxy,
                )
            elif check_unspec_python_args(args, kwargs):
                _args, _kwargs = self.unwrap_unspec_args_kwargs(args, kwargs)
                raw_value = fn(*_args, **_kwargs)

                need_unwrap = any(
                    x.need_unwrap
                    for x in itertools.chain(args, kwargs.values())
                    if isinstance(x, variables.UnspecializedPythonVariable)
                )

                return wrap_fx_proxy_cls(
                    UnspecializedPythonVariable,
                    tx,
                    proxy,
                    raw_value=raw_value,
                    need_unwrap=need_unwrap,
                )
            elif all(isinstance(x, SymNodeVariable) for x in args):
                return SymNodeVariable.create(tx, proxy, None)
            else:
                # Work around for vision_maskrcnn due to precision difference
                # specialize the dividend when float divide by tensor
                if fn is operator.truediv and isinstance(
                    args[0], variables.UnspecializedPythonVariable
                ):
                    args = list(args)
                    args[0] = args[0].as_python_constant()
                return wrap_fx_proxy(tx, proxy)

        except NotImplementedError:
            unimplemented(
                gb_type="unimplemented builtin op on tensor arguments",
                context=f"partial tensor op: {self} {args} {kwargs}",
                explanation=f"Dynamo does not know how to trace builtin operator {self.fn} with tensor arguments",
                hints=[*graph_break_hints.SUPPORTABLE],
            )

    call_function_handler_cache: dict[
        tuple[object, ...],
        Callable[
            [
                "InstructionTranslator",
                Sequence[VariableTracker],
                dict[str, VariableTracker],
            ],
            VariableTracker,
        ],
    ] = {}

    def call_function(
        self,
        tx: "InstructionTranslator",
        args: Sequence[VariableTracker],
        kwargs: dict[str, VariableTracker],
    ) -> VariableTracker:
        key: tuple[object, ...]
        if kwargs:
            kwargs = {k: v.realize() for k, v in kwargs.items()}
            key = (self.fn, *(type(x) for x in args), True)
        else:
            key = (self.fn, *(type(x) for x in args))

        handler = self.call_function_handler_cache.get(key)
        if not handler:
            self.call_function_handler_cache[key] = handler = self._make_handler(  # type: ignore[assignment]
                self.fn, [type(x) for x in args], bool(kwargs)
            )
        assert handler is not None
        return handler(tx, args, kwargs)  # type: ignore[return-value]

    def call_method(
        self,
        tx: "InstructionTranslator",
        name: str,
        args: list[VariableTracker],
        kwargs: dict[str, VariableTracker],
    ) -> VariableTracker:
        if self.fn is object and name == "__setattr__":
            assert len(args) == 3
            assert len(kwargs) == 0
            obj, name_var, val = args
            obj = obj.realize()
            if (
                isinstance(obj, UserDefinedObjectVariable)
                and tx.output.side_effects.is_attribute_mutation(obj)
                and name_var.is_python_constant()
            ):
                return obj.method_setattr_standard(tx, name_var, val)

        if name == "__new__":
            # Supported __new__ methods
            if self.fn is object and len(args) == 1:
                assert len(kwargs) == 0
                return tx.output.side_effects.track_new_user_defined_object(
                    self, args[0], args[1:]
                )

            if self.fn is dict and len(args) == 1 and not kwargs:
                dict_vt = ConstDictVariable({}, dict, mutation_type=ValueMutationNew())
                if isinstance(args[0], BuiltinVariable) and args[0].fn is dict:
                    return dict_vt
                # We don't have to set the underlying dict_vt in
                # UserDefinedDictVariable because it will be set to empty
                # ConstDictVariableTracker in the constructor.
                return tx.output.side_effects.track_new_user_defined_object(
                    self,
                    args[0],
                    args[1:],
                )

            if (
                self.fn is tuple
                and len(args) == 2
                and args[1].has_force_unpack_var_sequence(tx)
                and not kwargs
            ):
                if isinstance(args[0], BuiltinVariable) and args[0].fn is tuple:
                    init_args = args[1].force_unpack_var_sequence(tx)
                    return variables.TupleVariable(
                        init_args, mutation_type=ValueMutationNew()
                    )

                return tx.output.side_effects.track_new_user_defined_object(
                    self,
                    args[0],
                    args[1:],
                )

            if self.fn is list:
                list_vt = ListVariable([], mutation_type=ValueMutationNew())
                if isinstance(args[0], BuiltinVariable) and args[0].fn is list:
                    return list_vt
                return tx.output.side_effects.track_new_user_defined_object(
                    self,
                    args[0],
                    args[1:],
                )

<<<<<<< HEAD
        if self.fn is float and len(args) == 1 and name in ("fromhex", "hex"):
            if args[0].is_python_constant():
=======
        if (
            self.fn in (float, complex)
            and len(args) == 1
            and (
                (self.fn is float and name in ("fromhex", "hex"))
                or (name == "from_number" and sys.version_info >= (3, 14))
            )
        ):
            if isinstance(args[0], ConstantVariable):
>>>>>>> e92f1243
                try:
                    fn = getattr(self.fn, name)
                    res = fn(args[0].as_python_constant())
                    return variables.ConstantVariable.create(res)
                except (OverflowError, ValueError) as e:
                    raise_observed_exception(
                        type(e),
                        tx,
                        args=list(map(ConstantVariable.create, e.args)),
                    )

        if self.fn is object and name == "__init__":
            # object.__init__ is a no-op
            return variables.ConstantVariable(None)

        if self.fn is dict and name == "fromkeys":
            return BuiltinVariable.call_custom_dict_fromkeys(tx, dict, *args, **kwargs)

        if self.fn is dict:
            resolved_fn = getattr(self.fn, name)
            if resolved_fn in dict_methods:
                if isinstance(args[0], variables.UserDefinedDictVariable):
                    # pyrefly: ignore [missing-attribute]
                    return args[0]._dict_vt.call_method(tx, name, args[1:], kwargs)
                elif isinstance(args[0], variables.ConstDictVariable):
                    return args[0].call_method(tx, name, args[1:], kwargs)

        if self.fn is set:
            resolved_fn = getattr(self.fn, name)
            if resolved_fn in set_methods:
                if isinstance(args[0], variables.UserDefinedSetVariable):
                    # pyrefly: ignore [missing-attribute]
                    return args[0]._set_vt.call_method(tx, name, args[1:], kwargs)
                elif isinstance(args[0], variables.SetVariable):
                    return args[0].call_method(tx, name, args[1:], kwargs)

        if self.fn is frozenset:
            resolved_fn = getattr(self.fn, name)
            if resolved_fn in frozenset_methods:
                if isinstance(args[0], variables.FrozensetVariable):
                    return args[0].call_method(tx, name, args[1:], kwargs)

        if self.fn is str and len(args) >= 1:
            resolved_fn = getattr(self.fn, name)
            if resolved_fn in str_methods:
                # Only delegate to ConstantVariable, not other types that happen to be constants
                if isinstance(args[0], ConstantVariable):
                    return args[0].call_method(tx, name, args[1:], kwargs)

        if self.fn is float and len(args) >= 1:
            # Only delegate to ConstantVariable, not other types that happen to be constants
            if isinstance(args[0], ConstantVariable):
                return ConstantVariable.create(
                    getattr(float, name)(args[0].as_python_constant())
                )

        return super().call_method(tx, name, args, kwargs)

    def _call_int_float(
        self, tx: "InstructionTranslator", arg: VariableTracker
    ) -> VariableTracker | None:
        # Handle cases like int(torch.seed())
        # Also handle sym_float to sym_int cases
        if arg.is_tensor() or isinstance(arg, SymNodeVariable):
            if arg.is_tensor():
                item = arg.call_method(tx, "item", [], {})
            else:
                item = arg
            fn_ = sym_int if self.fn is int else sym_float
            from torch._dynamo.variables.builder import wrap_fx_proxy

            return wrap_fx_proxy(
                tx=tx,
                proxy=tx.output.create_proxy(
                    "call_function",
                    fn_,
                    (item.as_proxy(),),
                    {},
                ),
            )
        return None

    call_int = _call_int_float
    call_float = _call_int_float

    def call_bool(
        self, tx: "InstructionTranslator", arg: VariableTracker
    ) -> VariableTracker | None:
        # Emulate `PyBool_Type.tp_vectorcall` which boils down to `PyObject_IsTrue`.
        # https://github.com/python/cpython/blob/3.12/Objects/object.c#L1674-L1697
        if isinstance(arg, SymNodeVariable):
            # Note that we delay specializing on symbolic values to avoid
            # unnecessary guards. Specialization will happen later if, e.g., the
            # resulting boolean is used for branching.
            if isinstance(arg.sym_num, torch.SymBool):
                return arg

            # Emulate `nb_bool` of int/float objects
            # - https://github.com/python/cpython/blob/3.12/Objects/longobject.c#L4940-L4944
            # - https://github.com/python/cpython/blob/3.12/Objects/floatobject.c#L878-L882
            assert istype(arg.sym_num, (torch.SymInt, torch.SymFloat))
            return SymNodeVariable.create(tx, arg.as_proxy() != 0)

        # TODO handle more cases and merge this with this with `generic_jump`.
        return None

    def call_repr(self, tx: "InstructionTranslator", arg):
        """Handle repr() on user defined objects."""
        if isinstance(arg, variables.UserDefinedObjectVariable):
            repr_method = arg.value.__repr__

            if type(arg.value).__repr__ is object.__repr__:
                # Default repr - build and trace it
                fn_vt = VariableTracker.build(tx, repr_method)
                return fn_vt.call_function(tx, [], {})
            elif is_wrapper_or_member_descriptor(repr_method):
                # C/C++ based repr method - not supported, return None to graph break
                return None
            else:
                # Custom repr - inline the method for tracing
                bound_method = repr_method.__func__
                fn_vt = VariableTracker.build(tx, bound_method)
                return fn_vt.call_function(tx, [arg], {})

    def call_str(
        self, tx: "InstructionTranslator", arg: VariableTracker
    ) -> VariableTracker | None:
        # Handle `str` on a user defined function or object
        if isinstance(arg, (variables.UserFunctionVariable)):
            return variables.ConstantVariable.create(value=str(arg.fn))
        elif isinstance(arg, (variables.UserDefinedObjectVariable)):
            # Check if object has __str__ method
            if hasattr(arg.value, "__str__"):
                str_method = arg.value.__str__
            elif hasattr(arg.value, "__repr__"):
                # account for __repr__ functions when __str__ is absent
                str_method = arg.value.__repr__
            else:
                unimplemented(
                    gb_type="failed to call str() on user defined object",
                    context=str(arg),
                    explanation="User defined object has no __str__ or __repr__ method",
                    hints=[*graph_break_hints.USER_ERROR],
                )

            if type(arg.value).__str__ is object.__str__:
                # Rely on the object str method
                try:
                    # pyrefly: ignore [unbound-name]
                    return variables.ConstantVariable.create(value=str_method())
                except AttributeError:
                    # Graph break
                    return None
            # pyrefly: ignore [unbound-name]
            elif is_wrapper_or_member_descriptor(str_method):
                unimplemented(
                    gb_type="Attempted to a str() method implemented in C/C++",
                    context="",
                    explanation=f"{type(arg.value)} has a C/C++ based str method. This is not supported.",
                    hints=["Write the str method in Python"],
                )
            else:
                # Overrides for custom str method
                # Pass method as function to call tx.inline_user_function_return
                bound_method = str_method.__func__  # type: ignore[attr-defined]

                try:
                    # Only supports certain function types
                    user_func_variable = VariableTracker.build(tx, bound_method)
                except AssertionError:
                    # Won't be able to do inline the str method, return to avoid graph break
                    log.warning("Failed to create UserFunctionVariable", exc_info=True)
                    return None

                # Inline the user function
                return user_func_variable.call_function(tx, [arg], {})
        elif isinstance(arg, (variables.ExceptionVariable,)):
            if len(arg.args) == 0:
                value = f"{arg.exc_type}"
            else:
                value = ", ".join(a.as_python_constant() for a in arg.args)
            return variables.ConstantVariable.create(value=value)
        return None

    def _call_min_max(
        self, tx: "InstructionTranslator", *args: VariableTracker
    ) -> VariableTracker | None:
        if len(args) == 1 and args[0].has_force_unpack_var_sequence(tx):
            items = args[0].force_unpack_var_sequence(tx)
            return self._call_min_max_seq(tx, items)
        elif len(args) == 2:
            return self._call_min_max_binary(tx, args[0], args[1])
        elif len(args) > 2:
            return self._call_min_max_seq(tx, args)
        return None

    def _call_min_max_seq(
        self, tx: "InstructionTranslator", items: Sequence[VariableTracker]
    ) -> VariableTracker:
        assert len(items) > 0
        if len(items) == 1:
            return items[0]

        return functools.reduce(functools.partial(self._call_min_max_binary, tx), items)  # type: ignore[arg-type,return-value]

    def _call_min_max_binary(
        self,
        tx: "InstructionTranslator",
        a: VariableTracker | None,
        b: VariableTracker | None,
    ) -> VariableTracker | None:
        if a is None or b is None:
            # a or b could be none if we reduce and _call_min_max_binary failed
            # to return something
            return None
        if self.tensor_args(a, b):
            if not a.is_tensor():
                a, b = b, a
            assert a.is_tensor()

            # result of an item call is a scalar convert to a tensor
            if isinstance(a, FakeItemVariable):
                a = variables.TorchInGraphFunctionVariable(torch.tensor).call_function(
                    tx, [a], {}
                )

            # Dynamic input does not get resolved, rather, gets stored as call_function
            if isinstance(a, SymNodeVariable) or isinstance(b, SymNodeVariable):
                from .builder import wrap_fx_proxy_cls

                return wrap_fx_proxy_cls(
                    type(a),
                    tx=tx,
                    proxy=tx.output.create_proxy(
                        "call_function",
                        self.fn,
                        *proxy_args_kwargs([a, b], {}),
                    ),
                )

            # convert min/max to torch ops
            if b.is_python_constant():
                fn: VariableTracker
                if isinstance(a, variables.NumpyNdarrayVariable):
                    import numpy as np

                    fn = variables.NumpyVariable(np.clip)
                else:
                    fn = variables.TorchInGraphFunctionVariable(torch.clamp)
                kwargs = {"min": b} if (self.fn is max) else {"max": b}
                result = fn.call_function(tx, [a], kwargs)
            else:
                if isinstance(a, variables.NumpyNdarrayVariable):
                    import numpy as np

                    np_fn = {max: np.maximum, min: np.minimum}[self.fn]
                    fn = variables.NumpyVariable(np_fn)
                else:
                    torch_fn = {max: torch.maximum, min: torch.minimum}[self.fn]
                    fn = variables.TorchInGraphFunctionVariable(torch_fn)
                result = fn.call_function(tx, [a, b], {})

            # return unspec if both a, b are unspec or const
            if all(
                isinstance(
                    i,
                    (
                        variables.UnspecializedPythonVariable,
                        variables.ConstantVariable,
                    ),
                )
                for i in [a, b]
            ):
                if any(isinstance(val, FakeItemVariable) for val in [a, b]):
                    return variables.FakeItemVariable.from_tensor_variable(result)

                if b.is_python_constant():
                    raw_b = b.as_python_constant()
                else:
                    raw_b = b.raw_value  # type: ignore[attr-defined]
                if self.fn is max:
                    raw_res = max(a.raw_value, raw_b)  # type: ignore[attr-defined]
                else:
                    raw_res = min(a.raw_value, raw_b)  # type: ignore[attr-defined]

                need_unwrap = any(
                    x.need_unwrap
                    for x in [a, b]
                    if isinstance(x, variables.UnspecializedPythonVariable)
                )
                return variables.UnspecializedPythonVariable.from_tensor_variable(
                    result, raw_res, need_unwrap
                )
            # otherwise return tensor
            else:
                return result
        elif isinstance(a, SymNodeVariable) or isinstance(b, SymNodeVariable):
            py_fn = torch.sym_max if self.fn is max else torch.sym_min
            proxy = tx.output.create_proxy(
                "call_function", py_fn, *proxy_args_kwargs([a, b], {})
            )
            return SymNodeVariable.create(tx, proxy, None)
        elif isinstance(a, ConstantVariable) and isinstance(b, ConstantVariable):
            value = self.fn(
                a.as_python_constant(),
                b.as_python_constant(),
            )
            return ConstantVariable.create(value)
        return None

    call_min = _call_min_max
    call_max = _call_min_max

    def call_abs(
        self, tx: "InstructionTranslator", arg: VariableTracker
    ) -> VariableTracker:
        # Call arg.__abs__()
        abs_method = BuiltinVariable(getattr).call_function(
            tx, [arg, ConstantVariable.create("__abs__")], {}
        )
        return abs_method.call_function(tx, [], {})

    def call_pos(
        self, tx: "InstructionTranslator", arg: VariableTracker
    ) -> VariableTracker:
        # Call arg.__pos__()
        pos_method = BuiltinVariable(getattr).call_function(
            tx, [arg, ConstantVariable.create("__pos__")], {}
        )
        return pos_method.call_function(tx, [], {})

    def call_index(
        self, tx: "InstructionTranslator", arg: VariableTracker
    ) -> VariableTracker:
        if arg.is_tensor():
            unimplemented(
                gb_type="unsupported index(Tensor)",
                context="",
                explanation="Dynamo does not support tracing builtin index() on a Tensor",
                hints=[],
            )

        arg = guard_if_dyn(arg)
        constant_value = operator.index(arg)
        return variables.ConstantVariable.create(constant_value)

    def call_round(
        self,
        tx: "InstructionTranslator",
        arg: VariableTracker,
        *args: VariableTracker,
        **kwargs: VariableTracker,
    ) -> VariableTracker:
        # Call arg.__round__()
        round_method = BuiltinVariable(getattr).call_function(
            tx, [arg, ConstantVariable.create("__round__")], {}
        )
        return round_method.call_function(tx, args, kwargs)

    def call_range(
        self, tx: "InstructionTranslator", *args: VariableTracker
    ) -> VariableTracker | None:
        if check_unspec_or_constant_args(args, {}):
            return variables.RangeVariable(args)
        elif self._dynamic_args(*args):
            args = tuple(
                variables.ConstantVariable.create(guard_if_dyn(arg)) for arg in args
            )
            return variables.RangeVariable(args)
        # None no-ops this handler and lets the driving function proceed
        return None

    def _dynamic_args(self, *args: VariableTracker, **kwargs: VariableTracker) -> bool:
        return any(isinstance(x, SymNodeVariable) for x in args) or any(
            isinstance(x, SymNodeVariable) for x in kwargs.values()
        )

    def call_slice(
        self, tx: "InstructionTranslator", *args: VariableTracker
    ) -> VariableTracker:
        return variables.SliceVariable(args, tx)

    def _dyn_proxy(
        self, tx: "InstructionTranslator", *args: Any, **kwargs: Any
    ) -> VariableTracker:
        from .builder import wrap_fx_proxy

        return wrap_fx_proxy(
            tx,
            tx.output.create_proxy(
                "call_function", self.fn, *proxy_args_kwargs(args, kwargs)
            ),
        )

    # NOTE must handle IteratorVariable separately!
    def _call_iter_tuple_list(
        self,
        tx: "InstructionTranslator",
        obj: VariableTracker | None = None,
        *args: VariableTracker,
        **kwargs: VariableTracker,
    ) -> VariableTracker | None:
        assert not isinstance(obj, variables.IteratorVariable)

        if self._dynamic_args(*args, **kwargs):
            return self._dyn_proxy(tx, *args, **kwargs)

        cls = variables.BaseListVariable.cls_for(self.fn)
        if obj is None:
            return cls(
                [],
                mutation_type=ValueMutationNew(),
            )
        elif obj.has_unpack_var_sequence(tx):
            if obj.source and not is_constant_source(obj.source):
                if isinstance(obj, TupleIteratorVariable):
                    install_guard(
                        obj.source.make_guard(GuardBuilder.TUPLE_ITERATOR_LEN)
                    )
                else:
                    if (
                        getattr(obj, "source", False)
                        and isinstance(obj, ConstDictVariable)
                        and not istype(obj, (SetVariable, FrozensetVariable))
                    ):
                        tx.output.guard_on_key_order.add(obj.source)

                    if isinstance(obj, variables.MappingProxyVariable):
                        # This could be an overguarding, but its rare to iterate
                        # through a mapping proxy and not use the keys.
                        install_guard(
                            obj.source.make_guard(GuardBuilder.MAPPING_KEYS_CHECK)
                        )
                    elif not isinstance(obj, variables.UnspecializedNNModuleVariable):
                        # Prevent calling __len__ method for guards, the tracing
                        # of __iter__ will insert the right guards later.
                        install_guard(
                            obj.source.make_guard(GuardBuilder.SEQUENCE_LENGTH)
                        )

            return cls(
                list(obj.unpack_var_sequence(tx)),
                mutation_type=ValueMutationNew(),
            )
        return None

    def _call_iter_tuple_generator(
        self,
        tx: "InstructionTranslator",
        obj: VariableTracker,
        *args: VariableTracker,
        **kwargs: VariableTracker,
    ) -> VariableTracker:
        cls = variables.BaseListVariable.cls_for(self.fn)
        return cls(
            list(obj.force_unpack_var_sequence(tx)),  # exhaust generator
            mutation_type=ValueMutationNew(),
        )

    def _call_tuple_list(
        self,
        tx: "InstructionTranslator",
        obj: VariableTracker | None = None,
        *args: VariableTracker,
        **kwargs: VariableTracker,
    ) -> VariableTracker | None:
        if isinstance(obj, variables.IteratorVariable):
            cls = variables.BaseListVariable.cls_for(self.fn)
            return cls(
                list(obj.force_unpack_var_sequence(tx)),
                mutation_type=ValueMutationNew(),
            )
        elif isinstance(obj, variables.LocalGeneratorObjectVariable) or (
            isinstance(obj, UserDefinedObjectVariable)
            and obj.has_force_unpack_var_sequence(tx)
        ):
            return self._call_iter_tuple_generator(tx, obj, *args, **kwargs)
        else:
            return self._call_iter_tuple_list(tx, obj, *args, **kwargs)

    def call_iter(
        self,
        tx: "InstructionTranslator",
        obj: VariableTracker,
        *args: VariableTracker,
        **kwargs: VariableTracker,
    ) -> VariableTracker:
        # avoid the overhead of tracing the polyfill if we already know the class implemented __iter__
        if isinstance(
            obj,
            (
                variables.ListVariable,
                variables.RangeVariable,
                variables.IteratorVariable,
                variables.ConstDictVariable,
                variables.NNModuleVariable,
                variables.TensorVariable,
            ),
        ):
            return obj.call_method(tx, "__iter__", [], {})
        else:
            # If the object doesn't implement a __iter__ method, it will be an error in eager mode when calling iter on it anyway.
            # If the object implements a __iter__ method, inlining effectively forwards the call to another iter call
            # (e.g. when __iter__ just returns iter(self.list)) or return a user-defined iterator.
            # If the object implements a __getitem__ method, iter(...) will call obj.__getitem__()
            # with an integer argument starting at 0, until __getitem__ raises IndexError
            ret = variables.UserFunctionVariable(
                polyfills.builtins.iter_  # type: ignore[arg-type]
            ).call_function(tx, [obj, *args], {})

            if args:
                # iter(obj, sentinel) returns an object that implements
                # __iter__ and __next__ methods (UserDefinedObjectVariable)
                # Wrap the return value in a IteratorVariable subclass (LazyObjectIteratorVariable)
                # that forwards the next_variable call to the object.
                ret = variables.ObjectIteratorVariable(ret)
            return ret

    call_tuple = _call_tuple_list
    call_list = _call_tuple_list

    def call_callable(
        self, tx: "InstructionTranslator", arg: VariableTracker
    ) -> VariableTracker | None:
        from .functions import BaseUserFunctionVariable, FunctoolsPartialVariable
        from .nn_module import NNModuleVariable

        if isinstance(
            arg,
            (
                variables.UserDefinedClassVariable,
                BaseUserFunctionVariable,
                FunctoolsPartialVariable,
                NNModuleVariable,
            ),
        ):
            return variables.ConstantVariable.create(True)
        elif isinstance(arg, UserDefinedVariable):
            return variables.ConstantVariable.create(callable(arg.value))
        elif isinstance(
            arg,
            (
                ConstantVariable,
                SymNodeVariable,
                TensorVariable,
                ListVariable,
                TupleVariable,
                ListIteratorVariable,
            ),
        ):
            return variables.ConstantVariable.create(False)
        else:
            return None

    def call_cast(
        self, _: Any, *args: VariableTracker, **kwargs: VariableTracker
    ) -> VariableTracker | None:
        if len(args) == 2:
            return args[1]

        unimplemented(
            gb_type="bad args to builtin cast()",
            context=f"got args {args} {kwargs}",
            explanation="Dynamo expects exactly 2 args to builtin cast().",
            hints=["Ensure your call to cast() has exactly 2 arguments."],
        )

    def call_dir(
        self, tx: "InstructionTranslator", arg: VariableTracker
    ) -> VariableTracker | None:
        if isinstance(arg, variables.UserDefinedClassVariable):
            return VariableTracker.build(tx, dir(arg.value))
        if isinstance(arg, BuiltinVariable):
            return VariableTracker.build(tx, dir(arg.fn))
        return None

    def call_dict(
        self,
        tx: "InstructionTranslator",
        /,
        *args: VariableTracker,
        **kwargs: VariableTracker,
    ) -> VariableTracker:
        return BuiltinVariable.call_custom_dict(tx, dict, *args, **kwargs)

    @staticmethod
    def call_custom_dict(
        tx: "InstructionTranslator",
        user_cls: type,
        /,
        *args: VariableTracker,
        **kwargs: VariableTracker,
    ) -> VariableTracker:
        args_list = list(args)
        if (
            len(args_list) == 1
            and isinstance(args_list[0], variables.GetAttrVariable)
            and isinstance(args_list[0].obj, variables.UserDefinedClassVariable)
            and not tx.output.side_effects.has_pending_mutation(args_list[0].obj)
        ):
            # Forward the GetAttrVariable(foo, "__dict__") to a realized vt of
            # VT(foo.__dict__). This simplifies the construction of the new
            # dict.
            args_list[0] = args_list[0].get_forwarded_dict(tx)
        return tx.inline_user_function_return(
            VariableTracker.build(tx, polyfills.construct_dict),
            [VariableTracker.build(tx, user_cls), *args_list],
            kwargs,
        )

    @staticmethod
    def call_custom_dict_fromkeys(
        tx: "InstructionTranslator",
        user_cls: type,
        /,
        *args: VariableTracker,
        **kwargs: VariableTracker,
    ) -> VariableTracker:
        if user_cls not in {dict, OrderedDict, defaultdict}:
            unimplemented(
                gb_type="Unsupported dict type for fromkeys()",
                context=f"{user_cls.__name__}.fromkeys(): {args} {kwargs}",
                explanation=f"Failed to call {user_cls.__name__}.fromkeys() because "
                f"{user_cls.__name__} is not any type of dict, OrderedDict, or defaultdict",
                hints=[
                    f"Ensure {user_cls.__name__} is a type of dict, OrderedDict, or defaultdict.",
                ],
            )
        if kwargs:
            # Only `OrderedDict.fromkeys` accepts `value` passed by keyword
            if (
                user_cls is not OrderedDict
                or len(args) != 1
                or len(kwargs) != 1
                or "value" not in kwargs
            ):
                raise_args_mismatch(
                    tx,
                    f"{user_cls.__name__}.fromkeys",
                    "1 args and 1 kwargs (`value`)",
                    f"{len(args)} args and {len(kwargs)} kwargs",
                )
            args = (*args, kwargs.pop("value"))
        if len(args) == 0:
            raise_args_mismatch(
                tx,
                f"{user_cls.__name__}.fromkeys",
                "at least 1 args",
                f"{len(args)} args",
            )
        if len(args) == 1:
            args = (*args, ConstantVariable.create(None))
        if len(args) != 2:
            raise_args_mismatch(
                tx,
                f"{user_cls.__name__}.fromkeys",
                "2 args",
                f"{len(args)} args",
            )
        # pyrefly: ignore [bad-unpacking]
        arg, value = args
        DictVariableType = (
            ConstDictVariable if user_cls is not defaultdict else DefaultDictVariable
        )

        if isinstance(arg, dict):
            arg_list = [ConstantVariable.create(k) for k in arg]
            return DictVariableType(
                # pyrefly: ignore [bad-argument-type]
                dict.fromkeys(arg_list, value),
                user_cls,
                mutation_type=ValueMutationNew(),
            )
        elif arg.has_force_unpack_var_sequence(tx):
            keys = arg.force_unpack_var_sequence(tx)
            if all(is_hashable(v) for v in keys):
                return DictVariableType(
                    # pyrefly: ignore [bad-argument-type]
                    dict.fromkeys(keys, value),
                    user_cls,
                    mutation_type=ValueMutationNew(),
                )

        unimplemented(
            gb_type="failed to call dict.fromkeys()",
            context=f"{user_cls.__name__}.fromkeys(): {args} {kwargs}",
            explanation=f"Failed to call {user_cls.__name__}.fromkeys() because "
            "arguments could not be automatically converted to a list, "
            "or some dict key is not hashable.",
            hints=[
                "Manually convert the argument to a list.",
                "Ensure all keys are hashable.",
            ],
        )

    def call_set(
        self,
        tx: "InstructionTranslator",
        *args: VariableTracker,
        **kwargs: VariableTracker,
    ) -> VariableTracker:
        # Can we merge this implementation and call_dict's one?
        assert not kwargs
        if not args:
            return SetVariable([], mutation_type=ValueMutationNew())
        if len(args) != 1:
            raise_observed_exception(
                TypeError,
                tx,
                args=[
                    ConstantVariable.create(
                        f"set() takes 1 positional argument but {len(args)} were given"
                    )
                ],
            )
        arg = args[0]
        if istype(arg, variables.SetVariable):
            return arg.clone(mutation_type=ValueMutationNew())
        elif arg.has_force_unpack_var_sequence(tx):
            items = arg.force_unpack_var_sequence(tx)
            return SetVariable(items, mutation_type=ValueMutationNew())
        elif isinstance(arg, variables.UserDefinedObjectVariable) and isinstance(
            arg.value, KeysView
        ):
            iter_fn = arg.var_getattr(tx, "__iter__")
            if isinstance(iter_fn, variables.UserMethodVariable):
                out = tx.inline_user_function_return(iter_fn, args, kwargs)
                if isinstance(out, SetVariable):
                    return out
                return BuiltinVariable(set).call_set(tx, out)
        raise_observed_exception(
            TypeError,
            tx,
            args=[ConstantVariable.create("failed to construct builtin set()")],
        )

    def call_frozenset(
        self,
        tx: "InstructionTranslator",
        *args: VariableTracker,
        **kwargs: VariableTracker,
    ) -> VariableTracker:
        assert not kwargs
        if not args:
            return FrozensetVariable([])
        if len(args) != 1:
            raise_observed_exception(
                TypeError,
                tx,
                args=[
                    ConstantVariable.create(
                        f"frozenset() takes 1 positional argument but {len(args)} were given"
                    )
                ],
            )
        arg = args[0]
        if istype(arg, variables.FrozensetVariable):
            return FrozensetVariable([x.vt for x in arg.set_items])
        elif arg.has_force_unpack_var_sequence(tx):
            items = arg.force_unpack_var_sequence(tx)
            return FrozensetVariable(items)
        raise_observed_exception(
            TypeError,
            tx,
            args=[ConstantVariable.create("failed to construct builtin frozenset()")],
        )

    def call_zip(
        self,
        tx: "InstructionTranslator",
        *args: VariableTracker,
        **kwargs: VariableTracker,
    ) -> VariableTracker:
        if kwargs:
            if not (len(kwargs) == 1 and "strict" in kwargs):
                raise_args_mismatch(
                    tx,
                    "zip",
                    "1 kwargs (`strict`)",
                    f"{len(kwargs)} kwargs",
                )
        strict = kwargs.pop("strict", ConstantVariable.create(False))
        iter_args = [BuiltinVariable(iter).call_function(tx, [arg], {}) for arg in args]
        return variables.ZipVariable(
            iter_args,
            strict=strict.as_python_constant(),
            mutation_type=ValueMutationNew(),
        )

    def call_len(
        self,
        tx: "InstructionTranslator",
        *args: VariableTracker,
        **kwargs: VariableTracker,
    ) -> VariableTracker:
        try:
            return args[0].call_method(tx, "__len__", list(args[1:]), kwargs)
        except AttributeError as e:
            raise_observed_exception(type(e), tx, args=list(e.args))

    def call_getitem(
        self,
        tx: "InstructionTranslator",
        *args: VariableTracker,
        **kwargs: VariableTracker,
    ) -> VariableTracker:
        return args[0].call_method(tx, "__getitem__", list(args[1:]), kwargs)

    def call_isinstance(
        self,
        tx: "InstructionTranslator",
        arg: VariableTracker,
        isinstance_type_var: VariableTracker,
    ) -> VariableTracker:
        try:
            arg_type = arg.python_type()
        except NotImplementedError:
            unimplemented(
                gb_type="builtin isinstance() cannot determine type of argument",
                context=f"isinstance({arg}, {isinstance_type_var})",
                explanation=f"Dynamo doesn't have a rule to determine the type of argument {arg}",
                hints=[*graph_break_hints.DYNAMO_BUG],
            )
        isinstance_type = isinstance_type_var.as_python_constant()
        if isinstance(arg, variables.TensorVariable) and arg.dtype is not None:

            def _tensor_isinstance(
                tensor_var: VariableTracker, tensor_type: Any
            ) -> bool:
                def check_type(ty: Any) -> bool:
                    if ty not in tensortype_to_dtype:
                        example_val = arg.as_proxy().node.meta["example_value"]
                        if (
                            is_traceable_wrapper_subclass(example_val)
                            and ty is torch.nn.parameter.Parameter
                        ):
                            # N.B: we are calling isinstance directly on the example value.
                            # torch.nn.Parameter has a meta-class that overrides __isinstance__,
                            # the isinstance check here allows us to invoke that logic.
                            return isinstance(example_val, ty)
                        else:
                            return issubclass(arg.python_type(), ty)

                    dtypes = tensortype_to_dtype[ty]
                    # pyrefly: ignore [missing-attribute]
                    return arg.dtype in dtypes

                if type(tensor_type) is tuple:
                    return any(check_type(ty) for ty in tensor_type)
                else:
                    return check_type(tensor_type)

            return variables.ConstantVariable.create(
                _tensor_isinstance(arg, isinstance_type)
            )
        # UserDefinedObject with C extensions can have torch.Tensor attributes,
        # so break graph.
        if isinstance(arg, variables.UserDefinedObjectVariable) and isinstance(
            arg.value, types.MemberDescriptorType
        ):
            unimplemented(
                gb_type="isinstance() called on user defined object with C extensions",
                context=f"isinstance({arg}, {isinstance_type})",
                explanation="User-defined object with C extensions can have torch.Tensor "
                "attributes; intentionally graph breaking.",
                hints=[*graph_break_hints.SUPPORTABLE],
            )
        # handle __instancecheck__ defined in user class
        if (
            isinstance(arg, variables.UserDefinedObjectVariable)
            and "__instancecheck__" in isinstance_type.__class__.__dict__
        ):
            return variables.ConstantVariable.create(
                isinstance_type.__class__.__instancecheck__(isinstance_type, arg.value)
            )

        if isinstance(arg, variables.UserDefinedExceptionClassVariable):
            # pyrefly: ignore [unbound-name]
            return ConstantVariable.create(isinstance(arg_type, isinstance_type))

        isinstance_type_tuple: tuple[type, ...]
        if isinstance(isinstance_type, type) or callable(
            # E.g. isinstance(obj, typing.Sequence)
            getattr(isinstance_type, "__instancecheck__", None)
        ):
            isinstance_type_tuple = (isinstance_type,)
        elif isinstance(isinstance_type, types.UnionType):
            isinstance_type_tuple = isinstance_type.__args__
        elif isinstance(isinstance_type, tuple) and all(
            isinstance(tp, type) or callable(getattr(tp, "__instancecheck__", None))
            for tp in isinstance_type
        ):
            isinstance_type_tuple = isinstance_type
        else:
            raise_observed_exception(
                TypeError,
                tx,
                args=[
                    "isinstance() arg 2 must be a type, a tuple of types, or a union"
                ],
            )

        try:
            # NB: `isinstance()` does not call `__subclasscheck__` but use `__instancecheck__`.
            # But usually `isinstance(obj, type_info)` and `issubclass(type(obj), type_info)` gives
            # the same result.
            # WARNING: This might run arbitrary user code `__subclasscheck__` and we did not trace
            # through it. This is a limitation of the current implementation.
            # Usually `__subclasscheck__` and `__instancecheck__` can be constant fold through, it
            # might not be a big issue and we trade off it for performance.
            # pyrefly: ignore [unbound-name]
            val = issubclass(arg_type, isinstance_type_tuple)
        except TypeError:
            # pyrefly: ignore [unbound-name]
            val = arg_type in isinstance_type_tuple
        return variables.ConstantVariable.create(val)

    def call_issubclass(
        self,
        tx: "InstructionTranslator",
        left_ty: VariableTracker,
        right_ty: VariableTracker,
    ) -> VariableTracker:
        """Checks if first arg is subclass of right arg"""
        try:
            left_ty_py = left_ty.as_python_constant()
            right_ty_py = right_ty.as_python_constant()
        except NotImplementedError:
            unimplemented(
                gb_type="issubclass() with non-constant arguments",
                context=f"issubclass({left_ty}, {right_ty})",
                explanation="issubclass() with non-constant arguments not supported.",
                hints=[
                    "Make sure your arguments are types.",
                    *graph_break_hints.USER_ERROR,
                ],
            )

        # WARNING: This might run arbitrary user code `__subclasscheck__`.
        # See the comment in call_isinstance above.
        # pyrefly: ignore [unbound-name]
        return variables.ConstantVariable(issubclass(left_ty_py, right_ty_py))

    def call_super(
        self, tx: "InstructionTranslator", a: VariableTracker, b: VariableTracker
    ) -> VariableTracker:
        return variables.SuperVariable(a, b)

    def call_next(
        self, tx: "InstructionTranslator", *args: VariableTracker
    ) -> VariableTracker:
        arg = args[0]
        try:
            return arg.next_variable(tx)
        except ObservedUserStopIteration:
            if len(args) == 2:
                return args[1]
            raise
        except Unsupported as ex:
            if isinstance(arg, variables.BaseListVariable):
                ex.remove_from_stats()
                return arg.items[0]
            raise

    def call_hasattr(
        self, tx: "InstructionTranslator", obj: VariableTracker, attr: VariableTracker
    ) -> VariableTracker | None:
        if attr.is_python_constant():
            name = attr.as_python_constant()
            if isinstance(obj, variables.BuiltinVariable):
                return variables.ConstantVariable(hasattr(obj.fn, name))
            return obj.call_obj_hasattr(tx, name)
        return None

    def call_map(
        self,
        tx: "InstructionTranslator",
        fn: VariableTracker,
        *seqs: VariableTracker,
        **kwargs: VariableTracker,
    ) -> VariableTracker:
        strict = ConstantVariable.create(False)
        if kwargs:
            if sys.version_info >= (3, 14):
                if not (len(kwargs) == 1 and "strict" in kwargs):
                    raise_args_mismatch(
                        tx,
                        "map",
                        "1 kwargs (`strict`)",
                        f"{len(kwargs)} kwargs",
                    )
                strict = kwargs.pop("strict", ConstantVariable.create(False))
            else:
                raise_args_mismatch(
                    tx,
                    "map",
                    "0 kwargs",
                    f"{len(kwargs)} kwargs",
                )

        seq_list = [
            seq.unpack_var_sequence(tx) if seq.has_unpack_var_sequence(tx) else seq
            for seq in seqs
        ]
        return variables.MapVariable(
            fn,
            seq_list,  # type: ignore[arg-type]
            strict=strict.as_python_constant(),
            mutation_type=ValueMutationNew(),
        )

    def call_filter(
        self, tx: "InstructionTranslator", fn: VariableTracker, seq: VariableTracker
    ) -> VariableTracker:
        seq_or_list = (
            seq.unpack_var_sequence(tx) if seq.has_unpack_var_sequence(tx) else seq
        )
        return variables.FilterVariable(
            fn,
            seq_or_list,  # type: ignore[arg-type]
            mutation_type=ValueMutationNew(),
        )

    def var_getattr(self, tx: "InstructionTranslator", name: str) -> VariableTracker:
        source = self.source and AttrSource(self.source, name)
        if self.fn is object:
            # for object, we can just directly read the attribute
            try:
                value = getattr(self.fn, name)
            except AttributeError:
                raise_observed_exception(AttributeError, tx)
            # pyrefly: ignore [unbound-name]
            if not callable(value):
                # pyrefly: ignore [unbound-name]
                return VariableTracker.build(tx, value, source)
        return variables.GetAttrVariable(self, name, source=source)

    def call_getattr(
        self,
        tx: "InstructionTranslator",
        obj: VariableTracker,
        name_var: VariableTracker,
        default: VariableTracker | None = None,
    ) -> VariableTracker | None:
        if not name_var.is_python_constant():
            unimplemented(
                gb_type="getattr() with non-constant name argument",
                context=f"getattr({obj}, {name_var}, {default})",
                explanation="getattr() with non-constant name argument is not supported",
                hints=["Ensure the name argument of getattr() is a string"],
            )

        name = name_var.as_python_constant()

        # See NOTE [Tensor "grad" and "_grad" attr]
        if obj.is_tensor() and name == "_grad":
            name = "grad"

        if tx.output.side_effects.is_attribute_mutation(obj):
            if isinstance(obj, variables.UnspecializedNNModuleVariable):
                if (
                    name
                    in (
                        "named_parameters",
                        "parameters",
                        "named_buffers",
                        "buffers",
                        "named_modules",
                        "modules",
                    )
                    and obj.is_state_mutated
                    and tx.output.side_effects.has_pending_mutation(obj)
                ):
                    unimplemented(
                        gb_type="getattr() on nn.Module with pending mutation",
                        context=f"getattr({obj}, {name}, {default})",
                        explanation="Intentionally graph breaking on getattr() on a nn.Module "
                        "with a pending mutation",
                        hints=[],
                    )

        if tx.output.side_effects.has_pending_mutation_of_attr(obj, name):
            return tx.output.side_effects.load_attr(obj, name)

        if default is not None:
            hasattr_var = self.call_hasattr(tx, obj, name_var)
            if hasattr_var is not None:
                assert hasattr_var.is_constant_match(True, False)
                if not hasattr_var.as_python_constant():
                    return default
            else:
                return default

        source = obj.source and AttrSource(obj.source, name)
        if name in {"__bases__", "__base__", "__flags__"}:
            try:
                value = obj.as_python_constant()
                if isinstance(value, type):
                    if name == "__bases__":
                        tuple_args = [
                            VariableTracker.build(
                                tx, b, source and GetItemSource(source, i)
                            )
                            for i, b in enumerate(value.__bases__)
                        ]
                        return variables.TupleVariable(tuple_args, source=source)
                    if name == "__base__":
                        return VariableTracker.build(tx, value.__base__, source)
                    if name == "__flags__":
                        return ConstantVariable.create(value.__flags__)
            except NotImplementedError:
                pass

        if isinstance(obj, variables.NNModuleVariable):
            return obj.var_getattr(tx, name)
        elif isinstance(
            obj,
            (
                variables.TensorVariable,
                variables.NamedTupleVariable,
                variables.ConstantVariable,
                variables.DistributedVariable,
                variables.UserDefinedClassVariable,
                variables.UserDefinedObjectVariable,
            ),
        ):
            if (
                isinstance(obj, variables.UserDefinedObjectVariable)
                and issubclass(obj.value.__class__, unittest.TestCase)
                and config.enable_trace_unittest
                and name
                in (
                    "assertRaisesRegex",
                    "assertNotWarns",
                    "assertWarnsRegex",
                    "assertWarns",
                )
            ):
                unimplemented(
                    gb_type="Failed to trace unittest method",
                    context=f"function: unittest.TestCase.{name}",
                    explanation=f"Dynamo does not know how to trace unittest method `{name}` ",
                    hints=[
                        f"Avoid calling `TestCase.{name}`. "
                        "Please report an issue to PyTorch.",
                    ],
                )
            if obj.is_tensor():
                fake_val = obj.as_proxy().node.meta["example_value"]
                if (
                    isinstance(fake_val, torch.Tensor)
                    and is_sparse_any(fake_val)
                    and (not tx.export or not config.capture_sparse_compute)
                ):
                    unimplemented(
                        gb_type="Attempted to wrap sparse Tensor",
                        context="",
                        explanation="torch.compile does not support sparse Tensors",
                        hints=[*graph_break_hints.SUPPORTABLE],
                    )

            try:
                return obj.var_getattr(tx, name)
            except AsPythonConstantNotImplementedError:
                # dont fallback on as_python_constant error because this leads
                # to a failure later on, and leads to a wrong stacktrace
                raise
            except NotImplementedError:
                return variables.GetAttrVariable(obj, name, source=source)
        elif isinstance(obj, variables.TorchInGraphFunctionVariable):
            # Get OpOverload from an OpOverloadPacket, e.g., torch.ops.aten.add.default.
            member = getattr(obj.value, name)
            if isinstance(
                member, (torch._ops.OpOverloadPacket, torch._ops.OpOverload)
            ) and torch._dynamo.trace_rules.is_aten_op_or_tensor_method(member):
                return variables.TorchInGraphFunctionVariable(member, source=source)
            elif name in cmp_name_to_op_mapping:
                return variables.GetAttrVariable(obj, name, source=source)
            else:
                return None
        elif isinstance(obj, DummyModule):
            # TODO(mlazos) - Do we need this?
            if obj.is_torch or name not in obj.value.__dict__:
                member = getattr(obj.value, name)
            else:
                member = obj.value.__dict__[name]

            if config.replay_record_enabled:
                tx.exec_recorder.record_module_access(obj.value, name, member)  # type: ignore[arg-type, union-attr]
            return VariableTracker.build(tx, member, source)

        elif istype(obj, variables.UserFunctionVariable) and name in (
            "__name__",
            "__module__",
        ):
            return ConstantVariable.create(getattr(obj.fn, name))
        else:
            try:
                return obj.var_getattr(tx, name)
            except NotImplementedError:
                return variables.GetAttrVariable(obj, name, source=source)

    def call_setattr(
        self,
        tx: "InstructionTranslator",
        obj: VariableTracker,
        name_var: VariableTracker,
        val: VariableTracker,
    ) -> VariableTracker | None:
        if isinstance(
            obj,
            (
                variables.PlacementVariable,
                variables.NamedTupleVariable,
                variables.UserDefinedObjectVariable,
                variables.NestedUserFunctionVariable,
                variables.ExceptionVariable,
            ),
        ):
            return obj.call_method(tx, "__setattr__", [name_var, val], {})
        elif (
            tx.output.side_effects.is_attribute_mutation(obj)
            and name_var.is_python_constant()
        ):
            name = name_var.as_python_constant()
            if obj.is_tensor():
                from .builder import wrap_fx_proxy

                # Some special handling for tensor attributes.
                if name == "requires_grad":
                    # TODO(voz): Make it work properly
                    unimplemented(
                        gb_type="setattr() on Tensor.requires_grad",
                        context=f"setattr({obj}, {name}, {val})",
                        explanation="setattr() on Tensor.requires_grad not supported. "
                        "Mutating requires_grad can introduce a new leaf from non-leaf or vice versa in "
                        "the middle of the graph, which AOTAutograd does not currently know how to handle.",
                        hints=[*graph_break_hints.SUPPORTABLE],
                    )
                elif name == "data":
                    # See comments on `test_set_data_on_scoped_tensor` for plans
                    # to support this.
                    if obj.source is None:
                        unimplemented(
                            gb_type="Failed to mutate tensor data attribute",
                            context=f"setattr({obj}, {name}, {val})",
                            explanation="Dyanmo only supports mutating `.data`"
                            " of tensor created outside `torch.compile` region",
                            hints=[
                                "Don't mutate `.data` on this tensor, or move "
                                "the mutation out of `torch.compile` region",
                            ],
                        )
                    elif obj.dtype != val.dtype:  # type: ignore[attr-defined]
                        unimplemented(
                            gb_type="Failed to mutate tensor data attribute to different dtype",
                            context=f"setattr({obj}, {name}, {val})",
                            explanation="Dyanmo only supports mutating `.data`"
                            " of tensor to a new one with the same dtype",
                            hints=[
                                "Don't mutate `.data` on this tensor, or move "
                                "the mutation out of `torch.compile` region",
                            ],
                        )

                    # Remove the old reference in tracked fakes - if we don't do this
                    # new .data value size and shape differences will cause
                    # tracked fakes to produce incorrect guards. This is sound because the TensorVariable
                    # coming out of set_() below will be a new one, and get
                    # installed in tracked fakes.
                    to_remove = [
                        tf for tf in tx.output.tracked_fakes if tf.source == obj.source
                    ]
                    for tf in to_remove:
                        tx.output.tracked_fakes.remove(tf)

                    # Step 1 - disable grads
                    with dynamo_disable_grad(tx), torch.no_grad():
                        # Step 2 - call `set_`
                        out = wrap_fx_proxy(
                            tx,
                            tx.output.create_proxy(
                                "call_function",
                                torch.Tensor.set_,
                                *proxy_args_kwargs([obj, val], {}),
                            ),
                        )

                    # Step 3 - drop the version counter - this is a step required to get
                    # .data setting to play correctly with the autograd engine.
                    # Essentially, dynamo is trying to faithfully preserve the (absurd)
                    # behavior of .data= from eager mode
                    def _lower_version_count_by_1(x: torch.Tensor) -> torch.Tensor:
                        version = x._version
                        if version > 0:
                            version = version - 1
                        torch._C._autograd._unsafe_set_version_counter((x,), (version,))
                        return x

                    tx.output.create_proxy(
                        "call_function",
                        _lower_version_count_by_1,
                        (out.as_proxy(),),
                        {},
                    )
                    _lower_version_count_by_1(obj.as_proxy().node.meta["example_value"])
                    # This handles options prop, guards and ends with a clone
                    # Step 4 - replace all reference to the current object with the new one
                    return out
                elif name in ("_grad", "grad"):
                    # NOTE: [Tensor "grad" and "_grad" attr]
                    # _grad and grad share the same setter/getter, see
                    # THPVariable_properties, and here we make sure setting one
                    # enables reading `val` from the other, by routing all
                    # read/write to `grad`.
                    name = "grad"
                elif is_tensor_getset_descriptor(name):
                    # Attribute like `torch.Tensor.real` has special setters we
                    # don't yet support; it's not as simple adding an entry to
                    # the side effect mapping.
                    unimplemented(
                        gb_type="Failed to set tensor attribute",
                        context=f"setattr({obj}, {name}, {val})",
                        explanation="Dyanmo doesn't support setting these tensor attributes",
                        hints=[
                            f"Don't mutate attribute '{name}' on tensors, or "
                            "move the mutation out of `torch.compile` region",
                        ],
                    )

            tx.output.side_effects.store_attr(obj, name, val)
            return val
        elif isinstance(obj, variables.NNModuleVariable):
            if not tx.output.is_root_tracer():
                raise AttributeMutationError(
                    "Can't inplace modify module params/buffers inside HigherOrderOp"
                )
            if name_var.is_python_constant() and isinstance(
                val, variables.TensorVariable
            ):
                assigning_fake_val = get_fake_value(val.as_proxy().node, tx)

                try:
                    getattr_var = obj.var_getattr(tx, name_var.as_python_constant())
                except (AttributeError, ObservedAttributeError):
                    getattr_var = None

                if getattr_var is not None and getattr_var.is_tensor():
                    # get_fake_val will get the same fake tensor
                    existing_fake_attr = get_fake_value(getattr_var.as_proxy().node, tx)

                    # same tensor identity, setattr is a no-op
                    mod_setattr = inspect.getattr_static(obj.module_type, "__setattr__")
                    if (
                        existing_fake_attr is assigning_fake_val
                        and mod_setattr is torch.nn.Module.__setattr__
                    ):
                        return getattr_var

            obj.convert_to_unspecialized(tx)
        return None

    def call_delattr(
        self,
        tx: "InstructionTranslator",
        obj: VariableTracker,
        name_var: VariableTracker,
    ) -> VariableTracker:
        return obj.call_method(tx, "__delattr__", [name_var], {})

    def call_type(
        self, tx: "InstructionTranslator", obj: VariableTracker
    ) -> VariableTracker:
        try:
            py_type = obj.python_type()
        except NotImplementedError as error:
            raise UserError(
                UserErrorType.INVALID_INPUT,
                str(error),
                case_name="unknown_python_type",
            ) from None

        source = obj.source and TypeSource(obj.source)
        if (
            source is None
            and isinstance(obj, variables.UserDefinedObjectVariable)
            and obj.cls_source
        ):
            source = obj.cls_source
        if py_type is torch.Tensor:
            # In some cases torch isn't available in globals
            name = tx.output.install_global_by_id("", torch)
            source = AttrSource(GlobalSource(name), "Tensor")

        return VariableTracker.build(tx, py_type, source)

    def call_reversed(
        self, tx: "InstructionTranslator", obj: VariableTracker
    ) -> VariableTracker | None:
        if obj.has_unpack_var_sequence(tx):
            items = list(reversed(obj.unpack_var_sequence(tx)))
            return variables.TupleVariable(items)
        return None

    def call_sorted(
        self,
        tx: "InstructionTranslator",
        obj: VariableTracker,
        **kwargs: VariableTracker,
    ) -> VariableTracker | None:
        if obj.has_force_unpack_var_sequence(tx) and not isinstance(
            obj, variables.TensorVariable
        ):
            list_var = variables.ListVariable(
                obj.force_unpack_var_sequence(tx),
                mutation_type=ValueMutationNew(),
            )
            list_var.call_method(tx, "sort", [], kwargs)
            return list_var
        return None

    # neg is a constant fold function, so we only get here if constant fold is not valid
    def call_neg(
        self, tx: "InstructionTranslator", a: VariableTracker
    ) -> VariableTracker | None:
        if isinstance(a, SymNodeVariable):
            return SymNodeVariable.create(
                tx,
                (operator.neg)(a.as_proxy()),
                sym_num=None,
            )

        if (
            isinstance(a, UserDefinedObjectVariable)
            and a.call_obj_hasattr(tx, "__neg__").value  # type: ignore[attr-defined]
        ):
            return a.call_method(tx, "__neg__", [], {})

        # None no-ops this handler and lets the driving function proceed
        return None

    def call_format(
        self,
        tx: "InstructionTranslator",
        _format_string: VariableTracker,
        *args: VariableTracker,
        **kwargs: VariableTracker,
    ) -> VariableTracker:
        format_string = _format_string.as_python_constant()
        format_string = str(format_string)
        return variables.StringFormatVariable.create(format_string, args, kwargs)

    def call_id(
        self, tx: "InstructionTranslator", *args: VariableTracker
    ) -> VariableTracker:
        if len(args) > 0 and isinstance(args[0], variables.NNModuleVariable):
            nn_mod_variable = args[0]
            mod = tx.output.get_submodule(nn_mod_variable.module_key)
            return variables.ConstantVariable.create(id(mod))
        elif len(args) == 1 and isinstance(
            args[0],
            (variables.UserDefinedClassVariable, variables.UserDefinedObjectVariable),
        ):
            if args[0].source:
                if isinstance(args[0], variables.UserDefinedClassVariable):
                    install_guard(args[0].source.make_guard(GuardBuilder.CLASS_MATCH))
                else:
                    install_guard(args[0].source.make_guard(GuardBuilder.ID_MATCH))
            constant_result = id(args[0].value)
            return variables.ConstantVariable.create(constant_result)
        elif len(args) == 1 and args[0].is_tensor():
            tensor_variable = cast(TensorVariable, args[0])
            return tensor_variable.call_id(tx)
        elif istype(args[0], variables.UserFunctionVariable):
            return variables.ConstantVariable.create(id(args[0].fn))
        elif istype(args[0], variables.SkipFunctionVariable):
            return variables.ConstantVariable.create(id(args[0].value))
        elif istype(args[0], variables.FunctoolsPartialVariable):
            return variables.ConstantVariable.create(id(args[0].fake_value))
        else:
            unimplemented(
                gb_type="id() with unsupported args",
                context=str(args),
                explanation=f"Dynamo doesn't know how to trace id() call with args {args}",
                hints=[
                    "Supported args are Tensors, and functions/nn.Modules/user-defined objects "
                    "from outside the compiled region.",
                    *graph_break_hints.SUPPORTABLE,
                ],
            )

    def call_deepcopy(
        self, tx: "InstructionTranslator", x: VariableTracker
    ) -> VariableTracker:
        unimplemented(
            gb_type="copy.deepcopy()",
            context=f"copy.deepcopy({x})",
            explanation="Dynamo does not support copy.deepcopy()",
            hints=[
                "Avoid calling copy.deepcopy()",
                *graph_break_hints.SUPPORTABLE,
            ],
        )

    def _comparison_with_tensor(
        self, tx: "InstructionTranslator", left: VariableTracker, right: VariableTracker
    ) -> VariableTracker:
        from .builder import wrap_fx_proxy_cls
        from .tensor import supported_tensor_comparison_op_values

        op = self.fn

        if op in [operator.is_, operator.is_not]:
            is_result = (
                left.is_tensor()
                and right.is_tensor()
                and id(extract_fake_example_value(left.as_proxy().node))
                == id(extract_fake_example_value(right.as_proxy().node))
            )
            if op is operator.is_:
                return ConstantVariable.create(is_result)
            else:
                return ConstantVariable.create(not is_result)

        if op not in supported_tensor_comparison_op_values:
            unimplemented(
                gb_type="unsupported Tensor comparison op",
                context=f"{op.__name__}({left}, {right})",
                explanation=f"Dynamo does not support the comparison op {op.__name__} "
                f"with Tensor arguments {left}, {right}",
                hints=[*graph_break_hints.SUPPORTABLE],
            )
        if (
            isinstance(left, TensorVariable)
            and isinstance(right, TensorVariable)
            and (left.size and right.size) is not None
            and left.size != right.size
        ):
            try:
                torch.broadcast_shapes(left.size, right.size)
            except RuntimeError:
                # not broadcastable, can't be compared
                unimplemented(
                    gb_type="failed to broadcast when attempting Tensor comparison op",
                    context=f"{op.__name__}({left}, {right})",
                    explanation=f"Dynamo was unable to broad cast the arguments {left}, {right} "
                    f"when attempting to trace the comparison op {op.__name__}.",
                    hints=[*graph_break_hints.USER_ERROR],
                )
        tensor_cls = left if left.is_tensor() else right
        proxy = tx.output.create_proxy(
            "call_function", op, (left.as_proxy(), right.as_proxy()), {}
        )
        return wrap_fx_proxy_cls(
            type(tensor_cls),  # handle Ndarrays and Tensors
            tx,
            proxy,
        )

    def _comparison_with_symnode(
        self, tx: "InstructionTranslator", left: VariableTracker, right: VariableTracker
    ) -> VariableTracker:
        from .tensor import supported_tensor_comparison_op_values

        op = self.fn

        if op not in supported_tensor_comparison_op_values:
            unimplemented(
                gb_type="unsupported SymNode comparison op",
                context=f"{op.__name__}({left}, {right})",
                explanation=f"Dynamo does not support the comparison op {op.__name__} "
                f"with SymNode arguments {left}, {right}",
                hints=[*graph_break_hints.SUPPORTABLE],
            )

        # This is seen in inspect signature where we check if the value is a default value
        if isinstance(right, variables.UserDefinedClassVariable):
            return variables.ConstantVariable(op(object(), None))

        proxy = tx.output.create_proxy(
            "call_function", op, (left.as_proxy(), right.as_proxy()), {}
        )
        return SymNodeVariable.create(
            tx,
            proxy,
            sym_num=None,
        )

    def call_xor(
        self, tx: "InstructionTranslator", a: VariableTracker, b: VariableTracker
    ) -> VariableTracker | None:
        # Rely on constant_handler
        if isinstance(a, ConstantVariable) and isinstance(b, ConstantVariable):
            return None
        if a.is_symnode_like() and b.is_symnode_like():
            return SymNodeVariable.create(
                tx,
                tx.output.create_proxy(
                    "call_function", operator.xor, *proxy_args_kwargs([a, b], {})
                ),
                sym_num=None,
            )

        if isinstance(
            a,
            (DictKeysVariable, SetVariable, UserDefinedObjectVariable),
        ):
            return a.call_method(tx, "__xor__", [b], {})
        return None

    def call_ixor(
        self, tx: "InstructionTranslator", a: VariableTracker, b: VariableTracker
    ) -> VariableTracker | None:
        if isinstance(a, (DictKeysVariable, SetVariable, UserDefinedObjectVariable)):
            return a.call_method(tx, "__ixor__", [b], {})
        return None

    def call_sub(
        self, tx: "InstructionTranslator", a: VariableTracker, b: VariableTracker
    ) -> VariableTracker | None:
        if isinstance(a, (DictKeysVariable, SetVariable, UserDefinedObjectVariable)):
            return a.call_method(tx, "__sub__", [b], {})
        return None

    def call_isub(
        self, tx: "InstructionTranslator", a: VariableTracker, b: VariableTracker
    ) -> VariableTracker | None:
        if isinstance(a, (DictKeysVariable, SetVariable, UserDefinedObjectVariable)):
            return a.call_method(tx, "__isub__", [b], {})
        return None

    def call_and_(
        self, tx: "InstructionTranslator", a: VariableTracker, b: VariableTracker
    ) -> VariableTracker | None:
        # Rely on constant_handler
        if isinstance(a, ConstantVariable) and isinstance(b, ConstantVariable):
            return None
        if a.is_symnode_like() and b.is_symnode_like():
            return SymNodeVariable.create(
                tx,
                tx.output.create_proxy(
                    "call_function", operator.and_, *proxy_args_kwargs([a, b], {})
                ),
                sym_num=None,
            )
        if isinstance(a, (DictKeysVariable, SetVariable, UserDefinedObjectVariable)):
            return a.call_method(tx, "__and__", [b], {})
        # None no-ops this handler and lets the driving function proceed
        return None

    def call_iand(
        self, tx: "InstructionTranslator", a: VariableTracker, b: VariableTracker
    ) -> VariableTracker | None:
        # Rely on constant_handler
        if isinstance(a, ConstantVariable) and isinstance(b, ConstantVariable):
            return None
        if a.is_symnode_like() and b.is_symnode_like():
            return SymNodeVariable.create(
                tx,
                tx.output.create_proxy(
                    "call_function", operator.iand, *proxy_args_kwargs([a, b], {})
                ),
                sym_num=None,
            )
        if isinstance(a, (DictKeysVariable, SetVariable, UserDefinedObjectVariable)):
            return a.call_method(tx, "__iand__", [b], {})
        return None

    def call_or_(
        self, tx: "InstructionTranslator", a: VariableTracker, b: VariableTracker
    ) -> VariableTracker | None:
        # Rely on constant_handler
        if isinstance(a, ConstantVariable) and isinstance(b, ConstantVariable):
            return None
        if a.is_symnode_like() and b.is_symnode_like():
            return SymNodeVariable.create(
                tx,
                tx.output.create_proxy(
                    "call_function", operator.or_, *proxy_args_kwargs([a, b], {})
                ),
                sym_num=None,
            )

        # This call looks like `{"one": torch.ones(1)} | {"two": torch.ones(2)}`.
        if isinstance(
            a,
            (
                ConstDictVariable,
                DictKeysVariable,
                MutableMappingVariable,
                SetVariable,
                UserDefinedDictVariable,
                UserDefinedObjectVariable,
            ),
        ):
            # TODO(guilhermeleobas): forward the call to b.__ror__(a) if
            # a.__ror__(b) returns NotImplemented
            return a.call_method(tx, "__or__", [b], {})

        # None no-ops this handler and lets the driving function proceed
        return None

    def call_ior(
        self, tx: "InstructionTranslator", a: VariableTracker, b: VariableTracker
    ) -> VariableTracker | None:
        # Rely on constant_handler
        if isinstance(a, ConstantVariable) and isinstance(b, ConstantVariable):
            return None
        if a.is_symnode_like() and b.is_symnode_like():
            return SymNodeVariable.create(
                tx,
                tx.output.create_proxy(
                    "call_function", operator.ior, *proxy_args_kwargs([a, b], {})
                ),
                sym_num=None,
            )

        # This call looks like `{"one": torch.ones(1)} |= {"two": torch.ones(2)}`.
        if isinstance(
            a,
            (
                ConstDictVariable,
                DictKeysVariable,
                MutableMappingVariable,
                SetVariable,
                UserDefinedObjectVariable,
            ),
        ):
            return a.call_method(tx, "__ior__", [b], {})

        # None no-ops this handler and lets the driving function proceed
        return None

    def call_not_(
        self, tx: "InstructionTranslator", a: VariableTracker
    ) -> VariableTracker | None:
        if isinstance(a, SymNodeVariable):
            return SymNodeVariable.create(
                tx,
                tx.output.create_proxy(
                    "call_function", operator.not_, *proxy_args_kwargs([a], {})
                ),
                sym_num=None,
            )

        # Unwrap the underlying ConstDictVariable
        if isinstance(a, DictViewVariable):
            a = a.dv_dict
        if isinstance(a, (ListVariable, ConstDictVariable)):
            return ConstantVariable.create(len(a.items) == 0)

        return None

    def call_contains(
        self, tx: "InstructionTranslator", a: VariableTracker, b: VariableTracker
    ) -> VariableTracker:
        return a.call_method(tx, "__contains__", [b], {})

    def is_python_hashable(self):
        return True

    def get_python_hash(self):
        return hash(self.fn)

    def is_python_equal(self, other):
        return isinstance(other, variables.BuiltinVariable) and self.fn is other.fn


@contextlib.contextmanager
def dynamo_disable_grad(tx: "InstructionTranslator") -> typing.Iterator[None]:
    from . import GradModeVariable

    gmv = GradModeVariable.create(tx, False)
    try:
        gmv.enter(tx)
        yield
    finally:
        gmv.exit(tx)<|MERGE_RESOLUTION|>--- conflicted
+++ resolved
@@ -1500,10 +1500,6 @@
                     args[1:],
                 )
 
-<<<<<<< HEAD
-        if self.fn is float and len(args) == 1 and name in ("fromhex", "hex"):
-            if args[0].is_python_constant():
-=======
         if (
             self.fn in (float, complex)
             and len(args) == 1
@@ -1512,8 +1508,7 @@
                 or (name == "from_number" and sys.version_info >= (3, 14))
             )
         ):
-            if isinstance(args[0], ConstantVariable):
->>>>>>> e92f1243
+            if args[0].is_python_constant():
                 try:
                     fn = getattr(self.fn, name)
                     res = fn(args[0].as_python_constant())
