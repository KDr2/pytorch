import torch
from . import convert_frame, eval_frame, resume_execution
from .backends.registry import list_backends, lookup_backend, register_backend
from .callback import callback_handler, on_compile_end, on_compile_start
from .code_context import code_context
from .convert_frame import replay
from .decorators import (
    allow_in_graph,
    assume_constant_result,
    disable,
    disallow_in_graph,
    forbid_in_graph,
    graph_break,
    mark_dynamic,
    mark_static,
    mark_static_address,
    maybe_mark_dynamic,
    run,
)
from .eval_frame import (
    _reset_guarded_backend_cache,
    explain,
    export,
    is_dynamo_supported,
    is_inductor_supported,
    optimize,
    optimize_assert,
    OptimizedModule,
    reset_code,
)
from .external_utils import is_compiling
from .mutation_guard import GenerationTracker
from .utils import graph_break_reasons, guard_failures, orig_code_map, reset_frame_count

__all__ = [
    "allow_in_graph",
    "assume_constant_result",
    "disallow_in_graph",
    "forbid_in_graph",
    "graph_break",
    "mark_dynamic",
    "maybe_mark_dynamic",
    "mark_static",
    "mark_static_address",
    "optimize",
    "optimize_assert",
    "export",
    "explain",
    "run",
    "replay",
    "disable",
    "reset",
    "OptimizedModule",
    "is_compiling",
    "register_backend",
    "list_backends",
    "lookup_backend",
]

if torch.manual_seed is torch.random.manual_seed:
    import torch.jit._builtins

    # Wrap manual_seed with the disable decorator.
    # Can't do it at its implementation due to dependency issues.
    torch.manual_seed = torch._disable_dynamo(torch.manual_seed)
    # Add the new manual_seed to the builtin registry.
    torch.jit._builtins._register_builtin(torch.manual_seed, "aten::manual_seed")


def reset() -> None:
    """Clear all compile caches and restore initial state"""
    with convert_frame.compile_lock:
        reset_code_caches()
        convert_frame.input_codes.clear()
        convert_frame.output_codes.clear()
        orig_code_map.clear()
        guard_failures.clear()
        graph_break_reasons.clear()
        resume_execution.ContinueExecutionCache.cache.clear()
        _reset_guarded_backend_cache()
        reset_frame_count()
        torch._C._dynamo.compiled_autograd.clear_cache()
        convert_frame.FRAME_COUNTER = 0
        convert_frame.FRAME_COMPILE_COUNTER.clear()
        callback_handler.clear()
        GenerationTracker.clear()
<<<<<<< HEAD
        torch._C._autograd._saved_tensors_hooks_set_tracing(False)
=======
        torch._dynamo.utils.warn_once_cache.clear()
>>>>>>> 85a040fb


def reset_code_caches() -> None:
    """Clear compile caches that are keyed by code objects"""
    with convert_frame.compile_lock:
        for weak_code in (
            convert_frame.input_codes.seen + convert_frame.output_codes.seen
        ):
            code = weak_code()
            if code:
                reset_code(code)
        code_context.clear()<|MERGE_RESOLUTION|>--- conflicted
+++ resolved
@@ -84,11 +84,8 @@
         convert_frame.FRAME_COMPILE_COUNTER.clear()
         callback_handler.clear()
         GenerationTracker.clear()
-<<<<<<< HEAD
+        torch._dynamo.utils.warn_once_cache.clear()
         torch._C._autograd._saved_tensors_hooks_set_tracing(False)
-=======
-        torch._dynamo.utils.warn_once_cache.clear()
->>>>>>> 85a040fb
 
 
 def reset_code_caches() -> None:
