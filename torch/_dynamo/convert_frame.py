import collections
import functools
import itertools
import logging
import os
import random
import types
import typing
import weakref
from typing import Any, Callable, Dict, List, Optional, Set

try:
    import numpy as np
except ModuleNotFoundError:
    np = None  # type: ignore[assignment]

import torch
import torch._logging
from torch._guards import compile_context, CompileContext, CompileId, tracing
from torch._utils_internal import signpost_event
from torch.fx.experimental.symbolic_shapes import (
    ConstraintViolationError,
    GuardOnDataDependentSymNode,
)
from torch.fx.graph_module import _forward_from_src as original_forward_from_src
from torch.utils._traceback import format_traceback_short

from . import config, exc
from .backends.registry import CompilerFn
from .bytecode_analysis import remove_dead_code, remove_pointless_jumps
from .bytecode_transformation import (
    check_inst_exn_tab_entries_valid,
    Instruction,
    is_generator,
    propagate_inst_exn_table_entries,
    transform_code_object,
)
from .cache_size import (
    CacheSizeRelevantForFrame,
    compute_cache_size,
    exceeds_cache_size_limit,
    is_recompilation,
)
from .eval_frame import always_optimize_code_objects, skip_code, TorchPatcher
from .exc import (
    augment_exc_message,
    BackendCompilerFailed,
    format_error_msg,
    InternalTorchDynamoError,
    TorchRuntimeError,
    UncapturedHigherOrderOpError,
    unimplemented,
    Unsupported,
)
from .guards import (
    CheckFunctionManager,
    get_and_maybe_log_recompilation_reason,
    GuardedCode,
)
from .hooks import Hooks
from .output_graph import OutputGraph
from .replay_record import ExecutionRecord
from .symbolic_convert import InstructionTranslator, SpeculationLog
from .trace_rules import is_numpy
from .types import BytecodeHook
from .utils import (
    CleanupManager,
    CompilationMetrics,
    counters,
    cprofile_wrapper,
    dynamo_timed,
    format_bytecode,
    frame_phase_timing,
    gen_record_file_name,
    increment_frame,
    is_namedtuple,
    istype,
    LazyString,
    orig_code_map,
    record_compilation_metrics,
    reset_graph_break_dup_checker,
    setup_compile_debug,
    troubleshooting_url,
    write_record_to_file,
)

log = logging.getLogger(__name__)
bytecode_log = torch._logging.getArtifactLogger(__name__, "bytecode")
GlobalStateGuard = torch._C._dynamo.guards.GlobalStateGuard


class Tracker:
    def __init__(self):
        self.seen = []
        self.seen_ids = set()

    def add(self, strong_obj):
        idx = id(strong_obj)
        if idx not in self.seen_ids:
            obj = weakref.ref(strong_obj, lambda _: self.seen_ids.remove(idx))
            self.seen.append(obj)
            self.seen_ids.add(idx)

    def __contains__(self, item):
        return id(item) in self.seen_ids

    def clear(self):
        self.seen.clear()
        self.seen_ids.clear()


input_codes = Tracker()
output_codes = Tracker()

initial_global_state = None


@functools.wraps(original_forward_from_src)
def fx_forward_from_src_skip_result(*args, **kwargs):
    # we monkey patch FX to prevent infinite loop of trying to convert
    # our generated code
    result: types.FunctionType = original_forward_from_src(*args, **kwargs)
    skip_code(result.__code__)
    return result


def preserve_global_state(fn):
    """
    Context manager to:
        1) Save/restore torch.is_grad_enabled() state
        2) Save/restore python random state
        3) Save/restore torch random state
        4) Monkey patch torch.fx.graph_module._forward_from_src
    """

    @functools.wraps(fn)
    def _fn(*args, **kwargs):
        guards = GlobalStateGuard()
        prior_grad_mode = torch.is_grad_enabled()
        prior_inference_mode = torch.is_inference_mode_enabled()
        prior_deterministic = torch.are_deterministic_algorithms_enabled()
        prior_warn_only = torch.is_deterministic_algorithms_warn_only_enabled()
        py_rng_state = random.getstate()
        torch_rng_state = torch.random.get_rng_state()
        if torch.cuda.is_available():
            cuda_rng_state = torch.cuda.get_rng_state()
        prior_fwd_from_src = torch.fx.graph_module._forward_from_src
        torch.fx.graph_module._forward_from_src = fx_forward_from_src_skip_result
        cleanup = setup_compile_debug()
        try:
            return fn(*args, **kwargs)
        finally:
            cleanup.close()
            torch._C._set_grad_enabled(prior_grad_mode)
            torch.torch.autograd.grad_mode._enter_inference_mode(prior_inference_mode)
            torch.use_deterministic_algorithms(
                prior_deterministic, warn_only=prior_warn_only
            )
            random.setstate(py_rng_state)
            torch.random.set_rng_state(torch_rng_state)
            if torch.cuda.is_available():
                torch.cuda.set_rng_state(cuda_rng_state)
            torch.fx.graph_module._forward_from_src = prior_fwd_from_src
            assert (
                guards.check()
            ), "Global state changed while dynamo tracing, please report a bug"

    _fn._torchdynamo_orig_callable = fn  # type: ignore[attr-defined]
    return _fn


@TorchPatcher.suppress_torch_distributed_warnings
def has_tensor_in_frame(frame):
    """Check if the frame has torch.* related bits"""
    # Check if the function was decorated using torch._dynamo.optimize
    if frame.f_code in always_optimize_code_objects:
        return True

    # Check if there is global import of torch.*
    for co_name in frame.f_code.co_names:
        if co_name in frame.f_globals:
            obj = frame.f_globals[co_name]
            if isinstance(obj, types.ModuleType) and (
                obj.__name__.startswith("torch.") or obj is torch
            ):
                return True
            # ... or a global import of numpy.*
            if np and config.trace_numpy and (obj is np or is_numpy(obj)):
                return True

    seen_ids: Dict[int, bool] = dict()

    def has_tensor(obj):
        """Recursively check if the obj has a tensor"""
        obj_id = id(obj)
        if obj_id in seen_ids:
            return seen_ids[obj_id]
        seen_ids[obj_id] = False

        if isinstance(obj, (torch.Tensor, torch.nn.Module)) or (
            istype(obj, type) and issubclass(obj, torch.nn.Module)
        ):
            seen_ids[obj_id] = True
            return seen_ids[obj_id]
        elif (
            config.trace_numpy
            and np
            and (istype(obj, np.ndarray) or isinstance(obj, np.generic))
        ):
            seen_ids[obj_id] = True
            return seen_ids[obj_id]
        elif istype(obj, (list, tuple)):
            seen_ids[obj_id] = any(has_tensor(v) for v in obj)
            return seen_ids[obj_id]
        elif istype(obj, dict):
            # Some packages like pytest can be updated during runtime. So, make a
            # copy of values to avoid issues like "RuntimeError: dictionary
            # changed size during iteration"
            values = list(obj.values())
            seen_ids[obj_id] = any(has_tensor(v) for v in values)
            return seen_ids[obj_id]
        elif istype(obj, (str, int, float, type(None), bool)):
            seen_ids[obj_id] = False
            return seen_ids[obj_id]
        elif is_namedtuple(obj) and hasattr(obj, "_fields"):
            seen_ids[obj_id] = any(has_tensor(getattr(obj, v)) for v in obj._fields)
            return seen_ids[obj_id]
        else:
            # if config.debug:
            #     print(
            #         f"Assuming that object of type {type(obj)} does not have a tensor"
            #     )
            return False

    # Check if the passed arguments are of type Tensor
    for value in frame.f_locals.values():
        if has_tensor(value):
            return True

    log.debug(
        "skipping because no torch.* %s \
            %s %s",
        frame.f_code.co_name,
        frame.f_code.co_filename,
        frame.f_code.co_firstlineno,
    )

    return False


def exception_handler(e, code, frame=None, export=False):
    record_filename = None
    if hasattr(e, "exec_record"):
        record_filename = gen_record_file_name(e, code)
        write_record_to_file(record_filename, e.exec_record)
        e.record_filename = record_filename

    augment_exc_message(e, export=export)


FRAME_COUNTER = 0
FRAME_COMPILE_COUNTER: typing.Counter[int] = collections.Counter()


def convert_frame_assert(
    compiler_fn: CompilerFn,
    one_graph: bool = True,
    export: bool = False,
    export_constraints=None,
):
    """Fully convert a frame into an FX graph"""
    reset_graph_break_dup_checker()

    def _convert_frame_assert(
        frame: types.FrameType, cache_entry, hooks: Hooks, frame_state
    ):
        increment_frame()

        code = frame.f_code

        cache_size = compute_cache_size(frame, cache_entry)
        recompile_reasons = None
        if is_recompilation(cache_size):
            recompile_reasons = get_and_maybe_log_recompilation_reason(
                cache_entry, frame
            )

        input_codes.add(code)
        if code in output_codes:
            return None
        if (
            os.environ.get("TORCHDYNAMO_DEBUG_FUNCTION")
            and os.environ.get("TORCHDYNAMO_DEBUG_FUNCTION") != code.co_name
        ):
            return None
        if code.co_name == "<genexpr>" and code.co_filename.endswith(
            (
                "transformers/file_utils.py",
                "transformers/utils/generic.py",
                "diffusers/utils/outputs.py",
            )
        ):
            # not needed, but cleans up torchbench error stats
            return None
        if code.co_name == "__setattr__":
            # setattr could be tricky to handle generally,
            # but also not likely useful to compile- skip the whole frame
            return None
        if code.co_name == "__init__" and code.co_filename.startswith(
            os.path.dirname(torch.optim.__file__)
        ):
            # optimizer support is still incomplete see
            # test_state_dict in test/dynamo/test_optimizers.py
            return None

        # Check if the frame is generated by an exec builtin call
        # TODO - Running exec generated frame seems propagates f_globals to the
        # next frames.
        if code.co_name == "<module>" and code.co_filename == "<string>":
            return None

        if (
            code.co_name == "<lambda>"
            and code.co_filename == "<string>"
            and not bool(frame.f_builtins)
        ):
            # namedtuple subclass constructor. Empty builtins cause issue with
            # len keyword in LIST_LEN guard.
            return None

        if is_generator(code):
            unimplemented("generator")
        if exceeds_cache_size_limit(cache_size):

            def format_func_info(code):
                return f"'{code.co_name}' ({code.co_filename}:{code.co_firstlineno})"

            def format_guard_failures():
                assert recompile_reasons, "TODO(whc) any other recompile reasons?"
                return recompile_reasons[-1]

            log.warning(
                "torch._dynamo hit config.cache_size_limit (%s)\n"
                "   function: %s\n"
                "   last reason: %s\n"
                'To log all recompilation reasons, use TORCH_LOGS="recompiles".\n'
                "To diagnose recompilation issues, see %s.",
                config.cache_size_limit,
                format_func_info(code),
                format_guard_failures(),
                troubleshooting_url,
            )
            unimplemented("cache_size_limit reached")

        if not has_tensor_in_frame(frame):
            return None

        global initial_global_state
        initial_global_state = GlobalStateGuard()

        global FRAME_COUNTER
        if "_id" not in frame_state:
            frame_state["_id"] = FRAME_COUNTER
            FRAME_COUNTER += 1
        frame_id = frame_state["_id"]

        frame_compile_id = FRAME_COMPILE_COUNTER[frame_id]
        FRAME_COMPILE_COUNTER[frame_id] += 1

        compile_id = CompileId(frame_id, frame_compile_id)

        signpost_event(
            "dynamo",
            "_convert_frame_assert._compile",
            {
                "co_name": code.co_name,
                "co_filename": code.co_filename,
                "co_firstlineno": code.co_firstlineno,
                "cache_size": cache_size.num_cache_entries_with_same_id_matched_objs,
                "accumulated_cache_size": cache_size.num_cache_entries,
            },
        )

        return _compile(
            frame.f_code,
            frame.f_globals,
            frame.f_locals,
            frame.f_builtins,
            compiler_fn,
            one_graph,
            export,
            export_constraints,
            hooks,
            cache_size,
            frame,
            frame_state=frame_state,
            compile_id=compile_id,
        )

    _convert_frame_assert._torchdynamo_orig_callable = compiler_fn  # type: ignore[attr-defined]

    def _clone_with_backend(backend):
        return convert_frame_assert(backend, one_graph, export, export_constraints)

    _convert_frame_assert._clone_with_backend = _clone_with_backend  # type: ignore[attr-defined]
    return _convert_frame_assert


def maybe_cprofile(func):
    if config.cprofile:
        return cprofile_wrapper(func)
    return func


from collections import OrderedDict

from torch.utils.hooks import RemovableHandle

# we have to use `OrderedDict` to make `RemovableHandle` work.
_bytecode_hooks: Dict[int, BytecodeHook] = OrderedDict()


def register_bytecode_hook(hook: BytecodeHook) -> RemovableHandle:
    """Register hooks for bytecode generated by Dynamo. The hook can do some
    logging, as well as return a new code object to be used. Please refer
    to `BytecodeHook` for the hook signature.
    """
    handle = RemovableHandle(_bytecode_hooks)
    _bytecode_hooks[handle.id] = hook
    return handle


@maybe_cprofile
def _compile(
    code: types.CodeType,
    globals: Dict[str, object],
    locals: Dict[str, object],
    builtins: Dict[str, object],
    compiler_fn: CompilerFn,
    one_graph: bool,
    export: bool,
    export_constraints,
    hooks: Hooks,
    cache_size: CacheSizeRelevantForFrame,
    frame: Optional[types.FrameType] = None,
    frame_state=None,
    compile_id=None,
) -> Optional[GuardedCode]:
    from torch.fx.experimental.validator import (
        bisect,
        BisectValidationException,
        translation_validation_enabled,
        ValidationException,
    )

    output: Optional[OutputGraph] = None
    tracer: Optional[InstructionTranslator] = None
    # This is shared across restarts
    mutated_closure_cell_contents: Set[str] = set()
    fail_type: Optional[str] = None
    fail_reason: Optional[str] = None
    fail_user_frame_filename: Optional[str] = None
    fail_user_frame_lineno: Optional[int] = None
    speculation_log = SpeculationLog()

    @preserve_global_state
    def transform(instructions, code_options):
        nonlocal output
        nonlocal tracer
        speculation_log.restart()
        tracer = InstructionTranslator(
            instructions,
            code,
            locals,
            globals,
            builtins,
            code_options,
            compiler_fn,
            one_graph,
            export,
            export_constraints,
            mutated_closure_cell_contents,
            frame_state=frame_state,
            speculation_log=speculation_log,
        )

        try:
            with tracing(tracer.output.tracing_context), tracer.set_current_tx():
                tracer.run()
        except exc.UnspecializeRestartAnalysis:
            speculation_log.clear()
            raise
        except (exc.SpeculationRestartAnalysis, exc.SkipFrame):
            raise
        except Exception:
            if translation_validation_enabled():
                bisect(tracer.output.shape_env)
            raise
        finally:
            tracer.output.call_cleanup_hooks()

        output = tracer.output
        assert output is not None
        assert output.output_instructions
        instructions[:] = output.output_instructions
        code_options.update(output.code_options)

        if config.dead_code_elimination:
            propagate_inst_exn_table_entries(instructions)
            check_inst_exn_tab_entries_valid(instructions)
            instructions[:] = remove_pointless_jumps(remove_dead_code(instructions))

    @dynamo_timed(phase_name="entire_frame_compile")
    def compile_inner(
        code: types.CodeType,
        one_graph: bool,
        hooks: Hooks,
        transform: Callable[[List[Instruction], Dict[str, Any]], Any],
    ) -> Optional[GuardedCode]:
        nonlocal output
        for attempt in itertools.count():
            CompileContext.get().attempt = attempt
            try:
                out_code = transform_code_object(code, transform)
                break
            except exc.RestartAnalysis as e:
                log.info(
                    "Restarting analysis due to %s",
                    LazyString(format_traceback_short, e.__traceback__),
                )
                if attempt > 100:
                    unimplemented("100+ RestartAnalysis() calls")
            except exc.SkipFrame as e:
                log.debug(
                    "Skipping frame %s %s \
                    %s %s",
                    e,
                    code.co_name,
                    code.co_filename,
                    code.co_firstlineno,
                )
                if one_graph:
                    log.debug("No graph captured with one_graph=True")
                return None

        def log_bytecode(prefix, name, filename, line_no, code):
            if bytecode_log.isEnabledFor(logging.DEBUG):
                bytecode_log.debug(
                    format_bytecode(prefix, name, filename, line_no, code)
                )

        log_bytecode(
            "ORIGINAL BYTECODE",
            code.co_name,
            code.co_filename,
            code.co_firstlineno,
            code,
        )
        log_bytecode(
            "MODIFIED BYTECODE",
            code.co_name,
            code.co_filename,
            code.co_firstlineno,
            out_code,
        )

        for hook in _bytecode_hooks.values():
            hook_output = hook(code, out_code)
            if hook_output is not None:
                out_code = hook_output

        orig_code_map[out_code] = code
        output_codes.add(out_code)

        assert output is not None

        # Tests for new code objects.
        # The rationale for these tests can be found in torch/csrc/dynamo/eval_frame.c
        # Only test once the code object is created.
        # They are not tested during runtime.

        def count_args(code):
            import inspect

            return (
                code.co_argcount
                + code.co_kwonlyargcount
                + bool(code.co_flags & inspect.CO_VARARGS)
                + bool(code.co_flags & inspect.CO_VARKEYWORDS)
            )

        total_argcount_old = count_args(code)
        total_argcount_new = count_args(out_code)
        msg = "arg mismatch: "
        msg += f"old code object has args {code.co_varnames[:total_argcount_old]}, "
        msg += f"new code object has args {out_code.co_varnames[:total_argcount_new]}"
        assert (
            code.co_varnames[:total_argcount_old]
            == out_code.co_varnames[:total_argcount_new]
        ), msg

        msg = "free var mismatch: "
        msg += f"old code object has free var {code.co_freevars}, "
        msg += f"new code object has free var {out_code.co_freevars}"
        assert code.co_freevars == out_code.co_freevars, msg

        msg = "cell var mismatch: "
        msg += f"old code object has cell var {code.co_cellvars}, "
        msg += f"new code object has cell var {out_code.co_cellvars}"
        assert code.co_cellvars == out_code.co_cellvars, msg

        # Skipping Dynamo on a frame without any extracted graph.
        # This does not affect eager functionality. But this is necessary
        # for export for cases where Dynamo-reconstructed bytecode can create
        # new function frames, confusing export in thinking that there
        # are extra graphs now.

        if output.export and output.is_empty_graph():
            return None

        assert output.guards is not None
        CleanupManager.instance[out_code] = output.cleanups
        check_fn = CheckFunctionManager(
            output,
            hooks.guard_fail_fn if hooks else None,
        )

        guarded_code = GuardedCode(out_code, check_fn.check_fn)

        if not output.is_empty_graph() and hooks.guard_export_fn is not None:
            # We should not run the guard_export_fn when Dynamo does not
            # generate any graph. This can happen in export when TorchDynamo
            # generated bytecode has some reconstruction logic for mutated
            # variables which can trigger TorchDynamo on the children frames but
            # they are benign and do not generate any new graphs.
            hooks.guard_export_fn(output.guards)

        output.local_scope.clear()
        return guarded_code

    with compile_context(CompileContext(compile_id)):
        try:
            guarded_code = compile_inner(code, one_graph, hooks, transform)
            return guarded_code
        except (
            Unsupported,
            TorchRuntimeError,
            BackendCompilerFailed,
            AssertionError,
            ConstraintViolationError,
            GuardOnDataDependentSymNode,
            ValidationException,
            UncapturedHigherOrderOpError,
            BisectValidationException,
        ) as e:
            fail_type = str(type(e))
            fail_reason = str(e)
            exception_handler(e, code, frame, export=export)
            if e.innermost_user_frame_summary is not None:  # type: ignore[union-attr]
                fail_user_frame_filename = e.innermost_user_frame_summary.filename  # type: ignore[union-attr]
                fail_user_frame_lineno = e.innermost_user_frame_summary.lineno  # type: ignore[union-attr]
            raise
        except Exception as e:
            fail_type = str(type(e))
            fail_reason = str(e)
            exception_handler(e, code, frame, export=export)
            if e.innermost_user_frame_summary is not None:  # type: ignore[attr-defined]
                fail_user_frame_filename = e.innermost_user_frame_summary.filename  # type: ignore[attr-defined]
                fail_user_frame_lineno = e.innermost_user_frame_summary.lineno  # type: ignore[attr-defined]
            raise InternalTorchDynamoError(str(e)).with_traceback(
                e.__traceback__
            ) from None
        finally:
            if tracer:
                tracer.output.local_scope = {}
<<<<<<< HEAD
=======

>>>>>>> 30cee6d3
            from .utils import curr_frame

            frame_key = str(curr_frame)
            if (
                fail_reason is None
                and output is not None
                and frame_key in frame_phase_timing
            ):
                guard_count = len(output.guards)
                shape_env_guard_count = len(output.shape_env.guards)
                graph_op_count = output.count_calls()
                graph_node_count = len(output.graph.nodes)
                graph_input_count = len(output.placeholders)
                entire_frame_compile_time = frame_phase_timing[frame_key].get(
                    "entire_frame_compile", None
                )
                backend_compile_time = frame_phase_timing[frame_key].get(
                    "backend_compile", None
                )
                non_compliant_ops = {op.__qualname__ for op in output.non_compliant_ops}
                compliant_custom_ops = {
                    op.__qualname__ for op in output.compliant_custom_ops
                }
            else:
                guard_count = None
                shape_env_guard_count = None
                graph_op_count = None
                graph_node_count = None
                graph_input_count = None
                entire_frame_compile_time = None
                backend_compile_time = None
                non_compliant_ops = set({})
                compliant_custom_ops = set({})
            metrics = CompilationMetrics(
                frame_key,
                code.co_name,
                code.co_filename,
                code.co_firstlineno,
                cache_size.num_cache_entries_with_same_id_matched_objs,
                cache_size.num_cache_entries,
                guard_count,
                shape_env_guard_count,
                graph_op_count,
                graph_node_count,
                graph_input_count,
                entire_frame_compile_time,
                backend_compile_time,
                fail_type,
                fail_reason,
                fail_user_frame_filename,
                fail_user_frame_lineno,
                non_compliant_ops,
                compliant_custom_ops,
            )
            record_compilation_metrics(metrics)


def convert_frame(compiler_fn: CompilerFn, hooks: Hooks):
    """Try to convert a frame into an FX graph, if error leave frame unmodified"""
    inner_convert = convert_frame_assert(compiler_fn, one_graph=False)

    def _convert_frame(frame: types.FrameType, cache_entry, hooks: Hooks, frame_state):
        counters["frames"]["total"] += 1
        try:
            result = inner_convert(frame, cache_entry, hooks, frame_state)
            counters["frames"]["ok"] += 1
            return result
        except Exception as e:
            # These two exception types are "soft" failure, in the sense that
            # we know this is due to something we didn't implement all the
            # way, scare the user less about it.  That being said, if you
            # are trying to understand why a graph break happened, it's still
            # important to have this information, so offer it.
            #
            # NB: NotImplementedError used to be on this list, but actually
            # it is impossible for it to reach here, as it is converted into
            # InternalTorchDynamoError.  This behavior seemed reasonable
            # to me (ezyang, Aug 2023) so I kept it, but maybe at some point
            # someone wanted these to also get suppressed.  If so, you'll
            # need to make these exceptions not get wrapped

            # We intentionally don't want to suppress error here.
            if isinstance(e, UncapturedHigherOrderOpError):
                raise

            soft_fail = isinstance(e, Unsupported)
            if not config.suppress_errors and not soft_fail:
                raise

            # Suppress the error.  NB: It's very important to do the
            # suppression logging HERE, where the actual suppression
            # happens. Previously it was somewhere else and so it was
            # possible to accidentally not log at all.
            record_filename = getattr(e, "record_filename", None)
            code = frame.f_code
            error_msg = format_error_msg(e, code, record_filename, frame)

            if soft_fail:
                log.info(error_msg, exc_info=True)
            else:
                log.warning(error_msg, exc_info=True)
        return None

    _convert_frame._torchdynamo_orig_callable = compiler_fn  # type: ignore[attr-defined]
    _convert_frame._clone_with_backend = lambda backend: convert_frame(backend, hooks)  # type: ignore[attr-defined]
    return _convert_frame


# TODO mlazos: add support for same args, or record them
def replay(filename):
    from .backends.debugging import eager

    original_replay_val = config.replay_record_enabled
    config.replay_record_enabled = False
    with open(filename, "rb") as in_file:
        record = ExecutionRecord.load(in_file)
    record.globals = dict(itertools.chain(record.globals.items(), globals().items()))

    try:
        _compile(
            record.code,
            record.globals,
            record.locals,
            record.builtins,
            compiler_fn=eager,
            one_graph=False,
            export=False,
            export_constraints=None,
            hooks=Hooks(),
            cache_size=CacheSizeRelevantForFrame(0, 0),
            frame=None,
        )
    except Exception:
        pass
    finally:
        config.replay_record_enabled = original_replay_val<|MERGE_RESOLUTION|>--- conflicted
+++ resolved
@@ -673,10 +673,6 @@
         finally:
             if tracer:
                 tracer.output.local_scope = {}
-<<<<<<< HEAD
-=======
-
->>>>>>> 30cee6d3
             from .utils import curr_frame
 
             frame_key = str(curr_frame)
