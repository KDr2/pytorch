--- conflicted
+++ resolved
@@ -816,7 +816,36 @@
         t._dynamo_static_input_type = "unguarded"  # type: ignore[attr-defined]
 
 
-<<<<<<< HEAD
+# One day, Dynamo will support tracing into einops directly (no allow_in_graph needed)
+# Note that PyTorch supports multiple versions of einops, so when that day comes,
+# we still need to be really careful about version matches.
+def _allow_in_graph_einops() -> None:
+    import einops
+
+    if torch._dynamo.config.enable_einops_tracing:
+        _force_trace_einops(einops)
+
+    try:
+        # requires einops > 0.6.1, torch >= 2.0
+        from einops._torch_specific import (  # type: ignore[attr-defined]  # noqa: F401
+            _ops_were_registered_in_torchdynamo,
+        )
+
+        # einops > 0.6.1 will call the op registration logic as it is imported.
+    except ImportError:
+        # einops <= 0.6.1
+        allow_in_graph(einops.rearrange)
+        allow_in_graph(einops.reduce)
+        if hasattr(einops, "repeat"):
+            allow_in_graph(einops.repeat)  # available since einops 0.2.0
+        if hasattr(einops, "einsum"):
+            allow_in_graph(einops.einsum)  # available since einops 0.5.0
+        if hasattr(einops, "pack"):
+            allow_in_graph(einops.pack)  # available since einops 0.6.0
+        if hasattr(einops, "unpack"):
+            allow_in_graph(einops.unpack)  # available since einops 0.6.0
+
+
 def _force_trace_einops(einops):
     # einops register some of its methods using "allow_in_graph". Remove them
     # so Dynamo can trace it
@@ -839,71 +868,6 @@
             id(einops.unpack)
         )  # available since einops 0.6.0
 
-
-# Note: this carefully avoids eagerly import einops.
-# TODO: we should delete this whole _allow_in_graph_einops logic by approximately 2024 Q2
-def _allow_in_graph_einops():
-    mod = sys.modules.get("einops")
-    if mod is None:
-        return
-    else:
-        # version > 0.8.1 does allow_in_graph out of tree
-        # for BC we need to keep this in fbcode
-        # internal xref https://fb.workplace.com/groups/1026248852325474/permalink/1107135774236781/
-        if Version(mod.__version__) <= Version("0.8.1") or is_fbcode():
-            import einops
-
-            if torch._dynamo.config.enable_einops_tracing:
-                _force_trace_einops(einops)
-
-            try:
-                # requires einops > 0.6.1, torch >= 2.0
-                from einops._torch_specific import (  # type: ignore[attr-defined]  # noqa: F401
-                    _ops_were_registered_in_torchdynamo,
-                )
-
-                # einops > 0.6.1 will call the op registration logic as it is imported.
-            except ImportError:
-                # einops <= 0.6.1
-                allow_in_graph(einops.rearrange)
-                allow_in_graph(einops.reduce)
-                if hasattr(einops, "repeat"):
-                    allow_in_graph(einops.repeat)  # available since einops 0.2.0
-                if hasattr(einops, "einsum"):
-                    allow_in_graph(einops.einsum)  # available since einops 0.5.0
-                if hasattr(einops, "pack"):
-                    allow_in_graph(einops.pack)  # available since einops 0.6.0
-                if hasattr(einops, "unpack"):
-                    allow_in_graph(einops.unpack)  # available since einops 0.6.0
-=======
-# One day, Dynamo will support tracing into einops directly (no allow_in_graph needed)
-# Note that PyTorch supports multiple versions of einops, so when that day comes,
-# we still need to be really careful about version matches.
-def _allow_in_graph_einops() -> None:
-    import einops
-
-    try:
-        # requires einops > 0.6.1, torch >= 2.0
-        from einops._torch_specific import (  # type: ignore[attr-defined]  # noqa: F401
-            _ops_were_registered_in_torchdynamo,
-        )
-
-        # einops > 0.6.1 will call the op registration logic as it is imported.
-    except ImportError:
-        # einops <= 0.6.1
-        allow_in_graph(einops.rearrange)
-        allow_in_graph(einops.reduce)
-        if hasattr(einops, "repeat"):
-            allow_in_graph(einops.repeat)  # available since einops 0.2.0
-        if hasattr(einops, "einsum"):
-            allow_in_graph(einops.einsum)  # available since einops 0.5.0
-        if hasattr(einops, "pack"):
-            allow_in_graph(einops.pack)  # available since einops 0.6.0
-        if hasattr(einops, "unpack"):
-            allow_in_graph(einops.unpack)  # available since einops 0.6.0
->>>>>>> 7452ff2c
-
-
 # Note: this carefully avoids eagerly import einops.
 trace_rules.add_module_init_func("einops", _allow_in_graph_einops)
 
