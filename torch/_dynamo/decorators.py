--- conflicted
+++ resolved
@@ -1,12 +1,9 @@
 # mypy: allow-untyped-defs
 # ruff: noqa: TCH004
-<<<<<<< HEAD
-=======
 import functools
 import inspect
->>>>>>> 416a7894
 from dataclasses import dataclass
-from typing import TYPE_CHECKING
+from typing import Any, Callable, TYPE_CHECKING, TypeVar
 
 import torch
 from torch.utils._python_dispatch import is_traceable_wrapper_subclass
@@ -16,6 +13,7 @@
 from .eval_frame import DisableContext, innermost_fn, RunOnlyContext
 from .exc import IncorrectUsage
 from .external_utils import is_compiling
+from .utils import is_function
 
 
 if TYPE_CHECKING:
@@ -31,6 +29,9 @@
         if name.startswith("__"):
             continue
         globals()[name] = getattr(torch._C._dynamo.eval_frame, name)
+
+
+_F = TypeVar("_F", bound=Callable[..., Any])
 
 
 def run(fn=None):
@@ -164,8 +165,6 @@
     return fn
 
 
-<<<<<<< HEAD
-=======
 def substitute_in_graph(
     original_fn: _F,
     *,
@@ -346,7 +345,6 @@
     return wrapper
 
 
->>>>>>> 416a7894
 # Helper function to flatten a tensor subclass and apply a function to
 # all inner tensors that match the outer dim. Used to reduce duplication
 # across the various marking APIs.
