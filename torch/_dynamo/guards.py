from __future__ import annotations

import ast
import builtins
import collections
import dataclasses
import enum
import functools
import importlib
import inspect
import itertools
import logging
import math
import os
import re
import sys
import textwrap
import types
import weakref
from inspect import currentframe, getframeinfo
<<<<<<< HEAD
from typing import Any, Callable, Dict, List, Optional, Set, Tuple, Type, Union
=======
from typing import (
    Any,
    Callable,
    Dict,
    List,
    Optional,
    Set,
    Tuple,
    Type,
    TYPE_CHECKING,
    Union,
)
>>>>>>> faf00150
from weakref import ReferenceType


try:
    import numpy as np
except ModuleNotFoundError:
    np = None  # type: ignore[assignment]

import torch
import torch.utils._device
from torch._dynamo.source import (
    is_from_flatten_script_object_source,
    is_from_local_source,
    is_from_optimizer_source,
    TensorProperty,
    TensorPropertySource,
)
from torch._guards import (
    DuplicateInputs,
    Guard,
    GuardBuilderBase,
    GuardEnvExpr,
    GuardSource,
    Source,
)

from torch._logging import structured
from torch.fx.experimental.symbolic_shapes import (
    EqualityConstraint,
    is_symbolic,
    SYMPY_INTERP,
)
from torch.utils._traceback import format_frame, report_compile_source_on_error
from torch.utils.weak import TensorWeakRef

from . import config, convert_frame, exc, mutation_guard
from .eval_frame import set_guard_error_hook

from .source import (
    AttrSource,
    ChainedSource,
    ConstDictKeySource,
    DefaultsSource,
    FlattenScriptObjectSource,
    FSDPNNModuleSource,
    GetItemSource,
    GlobalSource,
    GlobalStateSource,
    GlobalWeakRefSource,
    GradSource,
    LocalSource,
    NNModuleSource,
    NotNNModuleSource,
    NumpyTensorSource,
    ODictGetItemSource,
    OptimizerSource,
    ScriptObjectQualifiedNameSource,
    ShapeEnvSource,
    TupleIteratorGetItemSource,
    TypeSource,
)
from .types import CacheEntry, ExtraState, GuardedCode, GuardFail, GuardFn  # noqa: F401
from .utils import (
    common_constant_types,
    dict_keys_repr,
    guard_failures,
    istype,
    key_is_id,
    key_to_id,
    orig_code_map,
    tensor_always_has_static_shape,
    tuple_iterator_getitem,
    tuple_iterator_len,
)

if TYPE_CHECKING:
    from sympy import Symbol

log = logging.getLogger(__name__)
guards_log = torch._logging.getArtifactLogger(__name__, "guards")
recompiles_log = torch._logging.getArtifactLogger(__name__, "recompiles")
recompiles_verbose_log = torch._logging.getArtifactLogger(
    __name__, "recompiles_verbose"
)
verbose_guards_log = torch._logging.getArtifactLogger(__name__, "verbose_guards")

TensorGuards = torch._C._dynamo.guards.TensorGuards
check_obj_id = torch._C._dynamo.guards.check_obj_id
check_type_id = torch._C._dynamo.guards.check_type_id
dict_version = torch._C._dynamo.guards.dict_version

RootGuardManager = torch._C._dynamo.guards.RootGuardManager
DictGuardManager = torch._C._dynamo.guards.DictGuardManager
install_tensor_aliasing_guard = torch._C._dynamo.guards.install_tensor_aliasing_guard
install_no_tensor_aliasing_guard = (
    torch._C._dynamo.guards.install_no_tensor_aliasing_guard
)


class GuardManager:
    """
    A helper class that contains the root guard manager. An instance of this
    class is stored in the Dynamo cache entry, so that the cache entry can
    access the RootGuardManager stored in the "root" attribute and directly call
    the check_nopybind from C++.
    """

    def __init__(self):
        self.root = RootGuardManager()

        self.closure_vars = None
        self.args = None
        self.code_parts = None
        self.verbose_code_parts = None
        self.global_scope = None
        self.guard_fail_fn = None
        self.cache_entry = None
        self.extra_state = None
        self.id_matched_objs = None
        self.no_tensor_aliasing_sources = []

    def get_guard_lines(self, guard):
        guard_name = guard.__class__.__name__
        parts = guard.verbose_code_parts()
        parts = [guard_name + ": " + part for part in parts]
        return parts

    def get_manager_line(self, guard_manager, accessor_str=None):
        source = guard_manager.get_source()
        t = guard_manager.__class__.__name__
        s = t + ": source=" + source
        if accessor_str:
            s += ", " + accessor_str
        return s

    def construct_dict_manager_string(self, mgr, body):
        for idx, (key_mgr, val_mgr) in sorted(mgr.get_key_value_managers().items()):
            body.writeline(f"KeyValueManager pair at index={idx}")
            with body.indent():
                if key_mgr:
                    body.writeline(f"KeyManager: {self.get_manager_line(key_mgr)}")
                    self.construct_manager_string(key_mgr, body)

                if val_mgr:
                    body.writeline(f"ValueManager: {self.get_manager_line(val_mgr)}")
                    self.construct_manager_string(val_mgr, body)

    def construct_manager_string(self, mgr, body):
        with body.indent():
            for guard in mgr.get_leaf_guards():
                body.writelines(self.get_guard_lines(guard))

            # This works for both DictGuardManager and SubclassedDictGuardManager
            if isinstance(mgr, DictGuardManager):
                self.construct_dict_manager_string(mgr, body)

            # General case of GuardManager/RootGuardManager
            for accessor, child_mgr in zip(
                mgr.get_accessors(), mgr.get_child_managers()
            ):
                body.writeline(
                    self.get_manager_line(child_mgr, f"accessed_by={accessor.repr()}")
                )
                self.construct_manager_string(child_mgr, body)

    def __str__(self):
        from torch._inductor.utils import IndentedBuffer

        class IndentedBufferWithPrefix(IndentedBuffer):
            def prefix(self):
                return "| " * (self._indent * self.tabwidth)

            def writeline(self, line, skip_prefix=False):
                if skip_prefix:
                    super().writeline(line)
                else:
                    super().writeline("+- " + line)

        body = IndentedBufferWithPrefix()
        body.tabwidth = 1
        body.writeline("", skip_prefix=True)
        body.writeline("TREE_GUARD_MANAGER:", skip_prefix=True)
        body.writeline("RootGuardManager")
        self.construct_manager_string(self.root, body)
        for guard in self.root.get_epilogue_lambda_guards():
            body.writelines(self.get_guard_lines(guard))
        return body.getvalue()

    def check(self, x):
        # Only needed for debugging purposes.
        return self.root.check(x)

    def check_verbose(self, x):
        # Only needed for debugging purposes.
        return self.root.check_verbose(x)


def from_numpy(a):
    # If not numpy array, piggy back on e.g. tensor guards to check type
    return torch.as_tensor(a) if isinstance(a, (np.generic, np.ndarray)) else a


# For user stack printing
@functools.lru_cache(None)
def uninteresting_files():
    import torch._dynamo.external_utils

    mods = [
        torch._dynamo.external_utils,
    ]
    return {inspect.getfile(m) for m in mods}


CLOSURE_VARS = {
    "___check_type_id": check_type_id,
    "___check_obj_id": check_obj_id,
    "___odict_getitem": collections.OrderedDict.__getitem__,
    "___key_to_id": key_to_id,
    "___dict_version": dict_version,
    "___dict_contains": lambda a, b: a in b,
    "___tuple_iterator_len": tuple_iterator_len,
    "___tuple_iterator_getitem": tuple_iterator_getitem,
    "__math_isnan": math.isnan,
    "__numpy_isnan": None if np is None else np.isnan,
    "inf": float("inf"),
    "__load_module": importlib.import_module,
    "utils_device": torch.utils._device,
    "device": torch.device,
    "___from_numpy": from_numpy,
    "torch": torch,
    "inspect": inspect,
}

if sys.version_info[:2] <= (3, 8):
    # [Note: Python Version <= 3.8]
    # This branch should be dropped when we drop support for Python 3.8.
    # Reason: 'ast.unparse' function was introduced in Python 3.9.

    try:
        import astunparse  # type: ignore[import]

        def _ast_unparse(node: ast.AST) -> str:
            return astunparse.unparse(node).replace("\n", "")

        HAS_UNPARSE_FUNCTIONS = True
    except ImportError:
        HAS_UNPARSE_FUNCTIONS = False
        pass
else:
    HAS_UNPARSE_FUNCTIONS = True

    def _ast_unparse(node: ast.AST) -> str:
        return ast.unparse(node).replace("\n", "")


def strip_function_call(name):
    """
    "___odict_getitem(a, 1)" => "a"
    "a.layers[slice(2)][0]._xyz" ==> "a"
    "getattr(a.layers[slice(2)][0]._abc, '0')" ==> "a"
    "getattr(getattr(a.x[3], '0'), '3')" ==> "a"
    "a.layers[slice(None, -1, None)][0]._xyz" ==> "a"
    """
    # recursively find valid object name in function
    valid_name = re.compile("[A-Za-z_].*")
    curr = ""
    for char in name:
        if char in " (":
            curr = ""
        elif char in "),[]":
            if curr and curr != "None" and valid_name.match(curr):
                return strip_function_call(curr)
        else:
            curr += char

    return strip_getattr_getitem(name)


def strip_getattr_getitem(name):
    """
    "a[1]" => "a"
    "a.foo" => "a"
    """
    return re.split(r"[.\[]", name)[0]


def get_verbose_code_part(code_part: str, guard: Guard) -> str:
    extra = ""
    if guard.user_stack:
        for fs in reversed(guard.user_stack):
            if fs.filename not in uninteresting_files():
                extra = f"  # {format_frame(fs, line=True)}"
                break
    elif guard.stack:
        extra = f"  # {format_frame(guard.stack.summary()[-1])}"

    return f"{code_part:<60}{extra}"


def get_verbose_code_parts(
    code_parts: Union[str | List[str]], guard: Guard
) -> List[str]:
    if not isinstance(code_parts, list):
        code_parts = [code_parts]
    return [get_verbose_code_part(code_part, guard) for code_part in code_parts]


def convert_to_concrete_values(size_or_stride):
    converted: List[Optional[int]] = []
    for dim in size_or_stride:
        if not is_symbolic(dim):
            converted.append(dim)
        else:
            assert isinstance(dim, torch.SymInt)
            converted.append(dim.node.maybe_as_int())
    return converted


def get_tensor_guard_code_part(value, name, sizes, strides):
    pytype = type(value)
    dispatch_key = (
        torch._C._dispatch_keys(value) | torch._C._dispatch_tls_local_include_set()
    ) - torch._C._dispatch_tls_local_exclude_set()
    dtype = value.dtype
    device_index = value.device.index
    requires_grad = value.requires_grad
    guard_str = (
        f"check_tensor({name}, {pytype.__qualname__}, {dispatch_key}, {dtype}, "
        f"device={device_index}, requires_grad={requires_grad}, size={sizes}, stride={strides})"
    )
    return guard_str


def get_key_index(dct, key):
    return list(dct.keys()).index(key)


def get_key_index_source(source, index):
    return f"list({source}.keys())[{index}]"


@dataclasses.dataclass(frozen=True)
class NNModuleAttrAccessorInfo:
    # Represents where is the attr name is present in the nn module attribute
    # access

    # Tells that the attribute can be accessed via __dict__
    present_in_generic_dict: bool = False

    # Either the actual name or _parameters/_buffers/_modules
    l1_key: Optional[str] = None

    # Actual paramter/buffer/submodule name
    l2_key: Optional[str] = None


def getitem_on_dict_manager(
    source, base_guard_manager, base_example_value, example_value, guard_manager_enum
):
    base_source_name = source.base.name()
    source_name = source.name()
    if isinstance(source.index, ConstDictKeySource):
        index = source.index.index
    else:
        assert isinstance(base_example_value, dict)
        index = get_key_index(base_example_value, source.index)

    key_source = get_key_index_source(base_source_name, index)
    key_example_value = list(base_example_value.keys())[index]
    if isinstance(key_example_value, (int, str)):
        value_source = f"{base_source_name}[{key_example_value!r}]"
    else:
        value_source = f"{base_source_name}[{key_source}]"
    if not isinstance(source.index, ConstDictKeySource):
        # We have to insert a key manager guard here
        # TODO - source debug string is probably wrong here.
        base_guard_manager.get_key_manager(
            index=index,
            source=key_source,
            example_value=source.index,
            guard_manager_enum=GuardManagerType.GUARD_MANAGER,
        ).add_equals_match_guard(
            source.index, [f"{key_source} == {key_example_value!r}"]
        )

    return base_guard_manager.get_value_manager(
        index=index,
        source=value_source,
        example_value=example_value,
        guard_manager_enum=guard_manager_enum,
    )


def match_on_id_for_tensor(guard):
    source = guard.originating_source
    return source.is_dict_key() and not isinstance(source, GradSource)


# The ready to eval generated code (possibly multiple parts) for a guard, plus
# the original guard object that created it for provenance
@dataclasses.dataclass
class GuardCodeList:
    code_list: List[str]
    guard: Guard


class GuardManagerType(enum.Enum):
    GUARD_MANAGER = 1
    DICT_GUARD_MANAGER = 2
    DICT_SUBCLASS_GUARD_MANAGER = 3


class GuardBuilder(GuardBuilderBase):
    def __init__(
        self,
        id_ref: Callable[[Any], str],
        source_ref: Callable[[Source], str],
        lookup_weakrefs: Callable[[object], ReferenceType[object]],
        local_scope: Dict[str, object],
        global_scope: Dict[str, object],
        guard_manager: Optional[GuardManager],
        check_fn_manager: CheckFunctionManager,
    ):
        self.id_ref = id_ref
        self.source_ref = source_ref
        self.lookup_weakrefs = lookup_weakrefs
        self.scope: Dict[str, Dict[str, object]] = {"L": local_scope, "G": global_scope}
        self.scope["__builtins__"] = builtins.__dict__.copy()
        for (
            name,
            package_module,
        ) in torch.package.package_importer._package_imported_modules.items():
            name = name.replace(">", "_").replace("<", "_").replace(".", "_dot_")
            # Write the package module into the scope so that we can import it
            self.scope["__builtins__"][name] = package_module
            # Write the demangled name to the scope so that we can use it
            self.scope[name] = package_module
        self.guard_manager = guard_manager

        self.argnames: List[str] = []
        # Code is python expression strings generated for each guard
        self.code: List[GuardCodeList] = []
        # shape_env_code is only used by builder and is used for
        # shape env code.  This exists only because we need to make sure
        # shape env guards get run after tensor match guards (since the
        # tensor match guards make sure we actually have tensors)
        self.shape_env_code: List[GuardCodeList] = []

        # [Note - On Eager Tensor Guards]
        # Most of the time, we generate Python code in a guard to directly
        # check various properties.  However, tensors are a bit special;
        # it is too slow to check their properties one-by-one in Python.
        # Instead, there is a C++ function TensorGuards.check which takes
        # all of the tensor arguments and checks them all against compile-time
        # examples entirely in C++.  Thus, every time we process a
        # TENSOR_MATCH guard, we just add another entry to
        # tensor_check_names/tensor_check_examples, saying "for this local,
        # check it against this example", and it all ends up getting
        # swept up into a single call to ___check_tensors.  Invariant:
        # len(tensor_check_names) == len(tensor_check_examples).
        # TODO: something here
        self.tensor_check_names: List[str] = []
        self.tensor_check_examples: List[torch.Tensor] = []
        self.tensor_check_guards: List[Guard] = []
        self.tensor_check_guard_managers: List[GuardManager] = []

        self.check_fn_manager: CheckFunctionManager = check_fn_manager

        # Collect the ids of dicts which need key order guarding. source_name is
        # not sufficient because for nn modules, we can have different sources
        # to access the same object - self._module["param"] is same as
        # self.param.
        self.key_order_guarded_dict_ids = set()
        for source_name in self.check_fn_manager.output_graph.guard_on_key_order:
            self.key_order_guarded_dict_ids.add(id(self.get(source_name)))

        # Keep track of weak references of objects with ID_MATCH guard. This
        # info is stored alongside optimized_code and check_fn and is used to
        # limit the number of cache entries with same ID_MATCH'd object.
        self.id_matched_objs: Dict[str, ReferenceType[object]] = {}

    def guard_on_dict_keys_and_ignore_order(self, example_value, guard):
        dict_mgr = self.get_guard_manager(guard)
        if isinstance(dict_mgr, DictGuardManager):
            raise NotImplementedError(
                "Not expecting a DictGuardManager. Seems like Dynamo incorrectly "
                f"added the dict to tx.output.guard_on_key_order for {guard.name}"
            )

        # Iterate over the dicts and install a dict_getitem_manager.
        dict_source = guard.originating_source.name()
        for key in example_value.keys():
            value = example_value[key]
            value_source = GetItemSource(guard.originating_source, index=key)
            guard_manager_enum = self.get_guard_manager_type(
                value_source, example_value
            )
            dict_mgr.dict_getitem_manager(
                key=key,
                source=f"{dict_source}[{key!r}]",
                example_value=value,
                guard_manager_enum=guard_manager_enum,
            )

    def guard_on_dict_keys_and_order(self, value, guard):
        # Add key managers for the DictGuardManager. Then add either an
        # ID_MATCH or EQUALS_MATCH guard on the key.
        dict_mgr = self.get_guard_manager(guard)
        if not isinstance(dict_mgr, DictGuardManager):
            raise NotImplementedError(
                "Expecting a DictGuardManager. Seems like Dynamo forgot "
                f"to set the right guard manager enum for {guard.name}"
            )
        assert isinstance(dict_mgr, DictGuardManager)

        for idx, key in enumerate(value.keys()):
            key_source = get_key_index_source(guard.name, idx)
            key_manager = dict_mgr.get_key_manager(
                index=idx,
                source=key_source,
                example_value=key,
                guard_manager_enum=GuardManagerType.GUARD_MANAGER,
            )
            if key_is_id(key):
                # Install ID_MATCH guard
                id_val = self.id_ref(key)
                key_manager.add_id_match_guard(
                    id_val,
                    get_verbose_code_parts(
                        f"__check_obj_id({key_source}, {id_val})", guard
                    ),
                )
            else:
                # Install EQUALS_MATCH guard
                key_manager.add_equals_match_guard(
                    key, get_verbose_code_parts(f"{key_source} == {key!r}", guard)
                )

    def getattr_on_nn_module(
        self,
        source,
        base_guard_manager,
        base_example_value,
        example_value,
        base_source_name,
        source_name,
        guard_manager_enum,
    ):
        """
        This tries to avoid calling the expensive nn module custom getattr method by
        checking if the attribute is accessible via __dict__. For attributes that
        are not accessible via __dict__ (like descriptors), we fallback to
        PyObject_GetAttr.

        There are two cases that we optimize for
        1) attributes present directly in __dict__, e.g training.
        2) parameters/buffers/modules - they can be accessed via _parameters,
        _buffers, _modules keys in __dict__. For example, mod.linear can be
        accessed as mod.__dict__["_parameters"]["linear"]

        The most common and expensive case for nn module guards is of type
        mod.submod1.submod2.submod3.training. We avoid the python getattr of nn
        modules by going through the __dict__.
        """

        def getitem_on_dict_mgr(
            mgr, key, source_name, base_example_value, example_value, guard_manager_enum
        ):
            if isinstance(mgr, DictGuardManager):
                # Case where the user code relies on key order, e.g.,
                # named_parameters
                index = get_key_index(base_example_value, key)

                # Install the key manager and add equals match guard
                key_source = f"list({source_name}.keys())[{index!r}]"
                mgr.get_key_manager(
                    index=index,
                    source=key_source,
                    example_value=key,
                    guard_manager_enum=GuardManagerType.GUARD_MANAGER,
                ).add_equals_match_guard(l2_key, [f"{key_source} == {l2_key!r}"])

                # Install the value manager
                return mgr.get_value_manager(
                    index=index,
                    source=source_name,
                    example_value=example_value,
                    guard_manager_enum=guard_manager_enum,
                )
            else:
                return mgr.dict_getitem_manager(
                    key=key,
                    source=source_name,
                    example_value=example_value,
                    guard_manager_enum=guard_manager_enum,
                )

        attr_name = source.member
        mod_dict = base_example_value.__dict__

        all_class_attribute_names: Set[str] = set()
        for x in inspect.getmro(base_example_value.__class__):
            all_class_attribute_names.update(x.__dict__.keys())

        accessor_info = NNModuleAttrAccessorInfo(False, None, None)

        if attr_name in mod_dict:
            accessor_info = NNModuleAttrAccessorInfo(True, attr_name, None)
        elif "_parameters" in mod_dict and attr_name in mod_dict["_parameters"]:
            accessor_info = NNModuleAttrAccessorInfo(True, "_parameters", attr_name)
        elif "_buffers" in mod_dict and attr_name in mod_dict["_buffers"]:
            accessor_info = NNModuleAttrAccessorInfo(True, "_buffers", attr_name)
        elif (
            attr_name not in all_class_attribute_names
            and "_modules" in mod_dict
            and attr_name in mod_dict["_modules"]
        ):
            # Check test_attr_precedence test - instance attributes always take precedence unless its an nn.Module.
            accessor_info = NNModuleAttrAccessorInfo(True, "_modules", attr_name)

        if not accessor_info.present_in_generic_dict:
            # The attribute can be accessed by __getattribute__ call, so rely on
            # PyObject_GetAttr
            return base_guard_manager.getattr_manager(
                attr=source.member,
                source=source_name,
                example_value=example_value,
                guard_manager_enum=guard_manager_enum,
            )
        else:
            assert accessor_info.l1_key
            l1_key = accessor_info.l1_key
            l2_key = accessor_info.l2_key

            # Set source strings for debug info
            mod_dict_source = f"{base_source_name}.__dict__"
            l1_source_name = l2_source_name = None
            l1_value = l2_value = None
            l1_guard_manager_enum = l2_guard_manager_enum = None
            if l2_key:
                l1_source = AttrSource(source.base, l1_key)
                l1_source_name = l1_source.name()
                l1_value = mod_dict[l1_key]
                # do not guard on key order for _parameters etc unless the user code
                # actually needs the key order (e.g. calling named_parameters)
                l1_guard_manager_enum = self.get_guard_manager_type(l1_source, l1_value)

                l2_source_name = source_name
                l2_value = example_value
                l2_guard_manager_enum = self.get_guard_manager_type(
                    source, example_value
                )
            else:
                l1_source_name = source_name
                l1_value = example_value
                l1_guard_manager_enum = self.get_guard_manager_type(
                    source, example_value
                )

            # Get __dict__ accessor. No need to guard on dict key order, so use base
            # Guard Manager
            mod_generic_dict_manager = base_guard_manager.get_generic_dict_manager(
                source=mod_dict_source,
                example_value=mod_dict,
                guard_manager_enum=GuardManagerType.GUARD_MANAGER,
            )

            l1_mgr = getitem_on_dict_mgr(
                mgr=mod_generic_dict_manager,
                key=l1_key,
                source_name=l1_source_name,
                base_example_value=mod_dict,
                example_value=l1_value,
                guard_manager_enum=l1_guard_manager_enum,
            )

            if l2_key:
                return getitem_on_dict_mgr(
                    mgr=l1_mgr,
                    key=l2_key,
                    source_name=l2_source_name,
                    base_example_value=l1_value,
                    example_value=l2_value,
                    guard_manager_enum=l2_guard_manager_enum,
                )
            return l1_mgr

    def requires_key_order_guarding(self, source):
        source_name = source.name()
        if source_name == "":
            return False
        obj_id = id(self.get(source_name))
        return obj_id in self.key_order_guarded_dict_ids

    def get_guard_manager_type(self, source, example_value):
        guard_manager_enum = GuardManagerType.GUARD_MANAGER
        if self.requires_key_order_guarding(source):
            assert isinstance(example_value, dict)
            # If keys method is not overriden, we can use PyDict_Next to get key
            # orderings. Read more in guards.cpp
            if type(example_value).keys is type({}).keys:
                guard_manager_enum = GuardManagerType.DICT_GUARD_MANAGER
            else:
                guard_manager_enum = GuardManagerType.DICT_SUBCLASS_GUARD_MANAGER
        return guard_manager_enum

    def manager_guards_on_keys(self, mgr_enum):
        return (
            mgr_enum == GuardManagerType.DICT_GUARD_MANAGER
            or mgr_enum == GuardManagerType.DICT_SUBCLASS_GUARD_MANAGER
        )

    def get_global_guard_manager(self):
        assert self.guard_manager  # to make mypy happy
        return self.guard_manager.root.globals_dict_manager(
            f_globals=self.scope["G"],
            source="G",
            example_value=self.scope["G"],
            guard_manager_enum=GuardManagerType.GUARD_MANAGER,
        )

    def get_guard_manager_from_source(self, source):
        assert self.guard_manager  # to make mypy happy
        root_guard_manager = self.guard_manager.root

        example_value = None
        source_name = source.name()
        if source_name != "":
            example_value = self.get(source_name)

        guard_manager_enum = self.get_guard_manager_type(source, example_value)

        # Get base manager related information
        base_source_name = None
        base_example_value = None
        base_guard_manager = None
        base_guard_manager_enum = GuardManagerType.GUARD_MANAGER
        if isinstance(source, ChainedSource):
            base_source_name = source.base.name()
            base_example_value = self.get(base_source_name)
            base_guard_manager = self.get_guard_manager_from_source(source.base)
            base_guard_manager_enum = self.get_guard_manager_type(
                source.base, base_example_value
            )

        # Use istype instead of isinstance to check for exact type of source.
        if istype(source, LocalSource):
            # RootGuardManager accepts a dict but still its not a
            # DictGuardManager because we will eventually move to
            # fastlocals.
            return root_guard_manager.dict_getitem_manager(
                key=source.local_name,
                source=source_name,
                example_value=example_value,
                guard_manager_enum=guard_manager_enum,
            )
        elif istype(source, GlobalSource):
            # Global manager accepts a dict but it is not a DictGuardManager
            # because globals dict is big and we typically guard on a very
            # selected items on globals.
            return self.get_global_guard_manager().dict_getitem_manager(
                key=source.global_name,
                source=source_name,
                example_value=example_value,
                guard_manager_enum=guard_manager_enum,
            )
        elif istype(source, GlobalWeakRefSource):
            return self.get_global_guard_manager().global_weakref_manager(
                global_name=source.global_name,
                source=source_name,
                example_value=example_value,
                guard_manager_enum=guard_manager_enum,
            )
        elif istype(source, GlobalStateSource):
            # Don't do anything here. We guard on global state completely in
            # C++. So just return the root mgr.
            return root_guard_manager
        elif istype(source, ShapeEnvSource):
            return root_guard_manager
        elif istype(source, TypeSource):
            assert base_guard_manager  # to make mypy happy
            return base_guard_manager.type_manager(
                source=source_name,
                example_value=example_value,
                guard_manager_enum=guard_manager_enum,
            )
        elif istype(
            source,
            (OptimizerSource, NNModuleSource, NotNNModuleSource, FSDPNNModuleSource),
        ):
            assert base_guard_manager  # to make mypy happy
            return base_guard_manager
        elif istype(source, GradSource):
            assert base_guard_manager  # to make mypy happy
            return base_guard_manager.grad_manager(
                source=source_name,
                example_value=example_value,
                guard_manager_enum=guard_manager_enum,
            )
        elif istype(source, AttrSource):
            assert base_guard_manager  # to make mypy happy

            if isinstance(base_example_value, torch.nn.Module):
                return self.getattr_on_nn_module(
                    source,
                    base_guard_manager,
                    base_example_value,
                    example_value,
                    base_source_name,
                    source_name,
                    guard_manager_enum,
                )

            return base_guard_manager.getattr_manager(
                attr=source.member,
                source=source_name,
                example_value=example_value,
                guard_manager_enum=guard_manager_enum,
            )
        elif istype(source, GetItemSource):
            assert base_guard_manager  # to make mypy happy
            if isinstance(base_example_value, (dict, collections.OrderedDict)):
                # TODO(anijain2305) - Consider isolating GetItemSource and
                # DictGetItemSource (or maybe use ODictGetItemSource for
                # dicts) so that GetItemSource is only for non dict objects.
                if isinstance(base_guard_manager, DictGuardManager):
                    assert self.manager_guards_on_keys(base_guard_manager_enum)
                    return getitem_on_dict_manager(
                        source,
                        base_guard_manager,
                        base_example_value,
                        example_value,
                        guard_manager_enum,
                    )
                else:
                    if isinstance(source.index, ConstDictKeySource):
                        raise RuntimeError(
                            "Expecting clean index here. Likely Dynamo forgot to mark"
                            " a dict as guard_on_key_order"
                        )
                    return base_guard_manager.dict_getitem_manager(
                        key=source.index,
                        source=source_name,
                        example_value=example_value,
                        guard_manager_enum=guard_manager_enum,
                    )
            elif isinstance(base_example_value, list) and not source.index_is_slice:
                return base_guard_manager.list_getitem_manager(
                    key=source.index,
                    source=source_name,
                    example_value=example_value,
                    guard_manager_enum=guard_manager_enum,
                )
            elif isinstance(base_example_value, tuple) and not source.index_is_slice:
                return base_guard_manager.tuple_getitem_manager(
                    key=source.index,
                    source=source_name,
                    example_value=example_value,
                    guard_manager_enum=guard_manager_enum,
                )

            index = source.index
            if source.index_is_slice:
                index = source.unpack_slice()
            return base_guard_manager.getitem_manager(
                key=index,
                source=source_name,
                example_value=example_value,
                guard_manager_enum=guard_manager_enum,
            )
        elif istype(source, ODictGetItemSource):
            if isinstance(base_guard_manager, DictGuardManager):
                assert self.manager_guards_on_keys(base_guard_manager_enum)
                return getitem_on_dict_manager(
                    source,
                    base_guard_manager,
                    base_example_value,
                    example_value,
                    guard_manager_enum,
                )
            else:
                assert base_guard_manager  # to make mypy happy
                return base_guard_manager.dict_getitem_manager(
                    key=source.index,
                    source=source_name,
                    example_value=example_value,
                    guard_manager_enum=guard_manager_enum,
                )
        elif istype(source, DefaultsSource):
            assert base_guard_manager  # to make mypy happy
            assert callable(base_example_value)
            if not source.is_kw:
                return base_guard_manager.func_defaults_manager(
                    source=base_source_name,
                    example_value=base_example_value.__defaults__,
                    guard_manager_enum=GuardManagerType.GUARD_MANAGER,
                ).getitem_manager(
                    key=source.idx_key,
                    source=source_name,
                    example_value=example_value,
                    guard_manager_enum=guard_manager_enum,
                )
            else:
                # kwdefauts is a dict, so use a DictGuardManager
                kwdefaults = base_example_value.__kwdefaults__
                assert base_source_name is not None
                kw_source = base_source_name + ".__kwdefaults__"

                # kwdefaults is a dict. No need to guard on dict order.
                dict_mgr = base_guard_manager.func_kwdefaults_manager(
                    source=kw_source,
                    example_value=kwdefaults,
                    guard_manager_enum=GuardManagerType.GUARD_MANAGER,
                )
                assert not isinstance(dict_mgr, DictGuardManager)

                return dict_mgr.dict_getitem_manager(
                    key=source.idx_key,
                    source=source_name,
                    example_value=example_value,
                    guard_manager_enum=guard_manager_enum,
                )
        elif istype(source, NumpyTensorSource):
            assert base_guard_manager  # to make mypy happy
            return base_guard_manager.lambda_manager(
                python_lambda=from_numpy,
                source=source_name,
                example_value=example_value,
                guard_manager_enum=guard_manager_enum,
            )
        elif istype(source, FlattenScriptObjectSource):
            assert base_guard_manager  # to make mypy happy
            return base_guard_manager.lambda_manager(
                python_lambda=lambda x: x.__obj_flatten__(),
                source=source_name,
                example_value=example_value,
                guard_manager_enum=guard_manager_enum,
            )
        elif istype(source, ScriptObjectQualifiedNameSource):
            assert base_guard_manager  # to make mypy happy
            return base_guard_manager.lambda_manager(
                python_lambda=lambda x: x._type().qualified_name(),
                source=source_name,
                example_value=example_value,
                guard_manager_enum=guard_manager_enum,
            )
        elif istype(source, TupleIteratorGetItemSource):
            assert base_guard_manager  # to make mypy happy
            return base_guard_manager.tuple_iterator_getitem_manager(
                index=source.index,
                source=source_name,
                example_value=example_value,
                guard_manager_enum=guard_manager_enum,
            )
        elif isinstance(source, ConstDictKeySource):
            if not isinstance(base_guard_manager, DictGuardManager):
                raise AssertionError(
                    "ConstDictKeySource can only work on DictGuardManager"
                )
            return base_guard_manager.get_key_manager(
                index=source.index,
                source=source_name,
                example_value=example_value,
                guard_manager_enum=guard_manager_enum,
            )
        else:
            raise AssertionError(
                f"missing guard manager builder {source} - {source.name()}"
            )

    def get_guard_manager(self, guard: Guard):
        return self.get_guard_manager_from_source(guard.originating_source)

    def add_python_lambda_leaf_guard_to_root(
        self,
        code_parts,
        verbose_code_parts,
        closure_vars=CLOSURE_VARS,
        is_epilogue=True,
    ):
        # Adds a lambda leaf guard to the root guard manager. It wraps the
        # code_parts in a function object which is then passed on to the leaf
        # guard.
        make_guard_fn_args = ", ".join(closure_vars.keys())
        guard_body, pycode = build_guard_function(code_parts, make_guard_fn_args)
        out: Dict[str, Any] = dict()
        globals_for_guard_fn = {"G": self.scope["G"]}
        exec(pycode, globals_for_guard_fn, out)
        guard_fn = out["___make_guard_fn"](*closure_vars.values())
        assert self.guard_manager  # to make mypy happy
        if is_epilogue:
            # Epilogue guards are run after all the other guards have finished.
            # If epilogue guards contain a getattr or getitem access, one of the
            # other guards would fail preventing the epilogue guards to run.
            self.guard_manager.root.add_epilogue_lambda_guard(
                guard_fn, verbose_code_parts
            )
        else:
            self.guard_manager.root.add_lambda_guard(guard_fn, verbose_code_parts)

    # Warning: use this with care!  This lets you access what the current
    # value of the value you are guarding on is.  You probably don't want
    # to actually durably save this value though (because it's specific
    # to this frame!)  Instead, you should be reading out some property
    # (like its type) which is what you permanently install into the
    # guard code.
    def get(self, name: str) -> Any:
        return eval(name, self.scope, CLOSURE_VARS)

    # Registers the usage of the source name referenced by the
    # string (or stored in the Guard) as being guarded upon.  It's important
    # to call this before generating some code that makes use of 'guard',
    # because without this call, we won't actually bind the variable
    # you reference in the actual guard closure (oops!)
    def arg_ref(self, guard: Union[str, Guard]) -> str:
        name: str
        if isinstance(guard, str):
            name = guard
        else:
            name = guard.name
        base = strip_getattr_getitem(strip_function_call(name))
        if base not in self.argnames:
            if re.match(r"[a-zA-Z0-9_]+", base):
                if re.match(r"^\d+$", base):
                    log.warning("invalid var name: %s", guard)
                self.argnames.append(base)

        return name

    def _guard_on_attribute(self, guard: Guard, attr_name: str, guard_fn):
        attr_source = AttrSource(guard.originating_source, attr_name)
        # Copy the stack info
        new_guard = Guard(
            attr_source, guard_fn, stack=guard.stack, user_stack=guard.user_stack
        )
        new_guard.create(self)

    # Note: the order of the guards in this file matters since we sort guards on the same object by lineno
    def HASATTR(self, guard: Guard):
        source = guard.originating_source
        if isinstance(source, NNModuleSource):
            source = source.base
        assert isinstance(source, AttrSource), f"invalid source {guard.name}"
        base_source = source.base
        base = base_source.name()
        attr = source.member

        ref = self.arg_ref(base)
        val = hasattr(self.get(base), attr)
        code = None
        if val:
            code = f"hasattr({ref}, {attr!r})"
        else:
            code = f"not hasattr({ref}, {attr!r})"
        self._set_guard_export_info(
            guard, [code], provided_guarded_object=self.get(base)
        )

        if config.enable_cpp_guard_manager:
            base_manager = self.get_guard_manager_from_source(base_source)
            if val:
                # Just install a getattr manager. GetAttrGuardAccessor itself
                # acts as hasattr guard.
                example_value = self.get(source.name())
                base_example_value = self.get(base)
                guard_manager_enum = self.get_guard_manager_type(source, example_value)

                # if the base value is nn.Module, check if we can speedup the
                # guard by going through __dict__ attrs.
                if isinstance(base_example_value, torch.nn.Module):
                    return self.getattr_on_nn_module(
                        source,
                        base_manager,
                        base_example_value,
                        example_value,
                        base,
                        source.name(),
                        guard_manager_enum,
                    )
                else:
                    base_manager.getattr_manager(
                        attr=attr,
                        source=guard.name,
                        example_value=example_value,
                        guard_manager_enum=guard_manager_enum,
                    )
            else:
                base_manager.add_no_hasattr_guard(
                    attr, get_verbose_code_parts(code, guard)
                )
        else:
            self._produce_guard_code(guard, [code])

    def TYPE_MATCH(self, guard: Guard) -> None:
        # ___check_type_id is same as `id(type(x)) == y`
        t = type(self.get(guard.name))
        obj_id = self.id_ref(t)
        code = f"___check_type_id({self.arg_ref(guard)}, {obj_id})"
        self._set_guard_export_info(guard, [code])

        if config.enable_cpp_guard_manager:
            self.get_guard_manager(guard).add_type_match_guard(
                obj_id, get_verbose_code_parts(code, guard)
            )
        else:
            self._produce_guard_code(guard, [code])

    def DICT_VERSION(self, guard: Guard):
        # ___check_dict_version is same as `dict_version(x) == y`
        ref = self.arg_ref(guard)
        val = self.get(guard.name)
        version = dict_version(self.get(guard.name))
        code = f"___dict_version({ref}) == {version}"
        self._set_guard_export_info(guard, [code])

        if config.enable_cpp_guard_manager:
            # TODO(anijain2305) - Delete this when DictGuardManager uses tags
            # for dicts.
            self.get_guard_manager(guard).add_dict_version_guard(
                val, get_verbose_code_parts(code, guard)
            )
        else:
            self._produce_guard_code(guard, [code])

    def DICT_CONTAINS(self, guard: Guard, key: str, invert: bool):
        dict_ref = self.arg_ref(guard)

        maybe_not = "not " if invert else ""
        code = f"{maybe_not}___dict_contains({key!r}, {dict_ref})"
        self._set_guard_export_info(guard, [code])

        if config.enable_cpp_guard_manager:
            self.get_guard_manager(guard).add_dict_contains_guard(
                not invert, key, get_verbose_code_parts(code, guard)
            )
        else:
            self._produce_guard_code(guard, [code])

    def BOOL_FALSE(self, guard: Guard):
        # Guard on the runtime value being 'False',
        # can be faster than seemingly equivalent checks like DICT_KEYS for empty dict
        #
        # WARNING: this guard is not safe to use generally.  It only works if the runtime
        # value is of a type that supports bool(), and some types e.g. Tensor do not.
        # Only use this guard in cases you can guarantee the runtime type will be friendly.
        # (e.g. Specialized NNModule with mutation protection via setattr)
        #
        # Why not simply check the runtime type inside this guard?  It's slow enough to defeat
        # the purpose of using this guard, which itself is supposed to be a faster alternative
        # to DICT_KEYS.
        ref = self.arg_ref(guard)
        code = f"not {ref}"
        self._set_guard_export_info(guard, [code])

        if config.enable_cpp_guard_manager:
            # BOOL_FALSE is a weird guard. It is used to effectively check
            # len(dict) == 0. Since it is used only and only for dicts, we don't
            # have to anything here. DictGuardManager internally stores the size
            # of the dict, and checks its size on every invocation. PyDict_Size
            # is very fast, so we don't need BOOL_FALSE optimization. Just
            # construct the dict guard manager to install a DictGuardManager.
            self.get_guard_manager(guard)
        else:
            self._produce_guard_code(guard, [code])

    def ID_MATCH(self, guard: Guard):
        # ___check_obj_id is same as `id(x) == y`
        if isinstance(guard.originating_source, TypeSource):
            # optional optimization to produce cleaner/faster guard code
            return self.TYPE_MATCH(
                Guard(guard.originating_source.base, GuardBuilder.TYPE_MATCH)  # type: ignore[arg-type]
            )

        ref = self.arg_ref(guard)
        val = self.get(guard.name)
        id_val = self.id_ref(val)
        code = f"___check_obj_id({ref}, {id_val})"
        self._set_guard_export_info(guard, [code])

        if config.enable_cpp_guard_manager:
            self.get_guard_manager(guard).add_id_match_guard(
                id_val, get_verbose_code_parts(code, guard)
            )
        else:
            self._produce_guard_code(guard, [code])

        # Keep track of ID_MATCH'd objects. This will be used to modify the
        # cache size logic
        if isinstance(guard.originating_source, LocalSource):
            # TODO(anijain2305) - This is currently restricted to nn.Module objects
            # because many other ID_MATCH'd objects fail - like DeviceMesh.
            # Increase the scope of ID_MATCH'd objects.
            if isinstance(val, torch.nn.Module):
                local_name = guard.originating_source.local_name
                weak_id = self.lookup_weakrefs(val)
                if weak_id is not None:
                    self.id_matched_objs[local_name] = weak_id

    def NOT_NONE_MATCH(self, guard: Guard, value=None):
        ref = self.arg_ref(guard)
        val = self.get(guard.name)
        assert isinstance(val, torch.Tensor)
        code = f"{ref} is not None"
        self._set_guard_export_info(guard, [code])

        if config.enable_cpp_guard_manager:
            self.get_guard_manager(guard).add_not_none_guard(
                get_verbose_code_parts(code, guard)
            )
        else:
            self._produce_guard_code(guard, [code])

    def NAME_MATCH(self, guard: Guard):
        self._guard_on_attribute(guard, "__name__", GuardBuilder.EQUALS_MATCH)

    def DATA_PTR_MATCH(self, guard: Guard):
        # Add a type check. C++ guard has the type check internally, so only
        # enable it for Python guards.
        if not config.enable_cpp_guard_manager:
            self.TYPE_MATCH(guard)

        obj = self.get(guard.name)
        code = f"{self.arg_ref(guard)}.data_ptr() == {obj.data_ptr()}"
        self._set_guard_export_info(guard, [code])

        if config.enable_cpp_guard_manager:
            self.get_guard_manager(guard).add_data_ptr_guard(
                obj, get_verbose_code_parts(code, guard)
            )
        else:
            self._produce_guard_code(guard, [code])

    def DUAL_LEVEL(self, guard: Guard):
        # Invalidate dual level if current dual level is different than the one
        # in the fx graph
        dual_level = torch.autograd.forward_ad._current_level
        code = [f"torch.autograd.forward_ad._current_level == {dual_level}"]
        self._set_guard_export_info(guard, [code])
        if config.enable_cpp_guard_manager:
            # TODO(anijain2305) - Consider this moving this guard to C++
            forward_ad = torch.autograd.forward_ad

            def fn(x):
                return forward_ad._current_level == dual_level

            assert self.guard_manager  # to make mypy happy
            self.guard_manager.root.add_lambda_guard(
                fn, get_verbose_code_parts(code, guard)
            )
        else:
            self._produce_guard_code(guard, code)

    def FUNCTORCH_STACK_MATCH(self, guard: Guard):
        # Invalidate functorch code if current level is different than
        # the one when FX graph was generated
        cis = torch._functorch.pyfunctorch.retrieve_all_functorch_interpreters()
        states = [ci.get_state() for ci in cis]
        code = [f"torch._functorch.pyfunctorch.compare_functorch_state({states})"]
        self._set_guard_export_info(guard, code)

        if config.enable_cpp_guard_manager:
            # TODO(anijain2305) - Consider this moving this guard to C++
            compare_fn = torch._functorch.pyfunctorch.compare_functorch_state

            def fn(x):
                return compare_fn(states)

            assert self.guard_manager  # to make mypy happy
            self.guard_manager.root.add_lambda_guard(
                fn, get_verbose_code_parts(code, guard)
            )
        else:
            self._produce_guard_code(guard, code)

    def EQUALS_MATCH(self, guard: Guard):
        ref = self.arg_ref(guard)
        val = self.get(guard.name)
        t = type(val)
        if np:
            np_types: Tuple[Type[Any], ...] = (
                np.int8,
                np.int16,
                np.int32,
                np.int64,
                np.uint8,
                np.uint16,
                np.uint32,
                np.uint64,
                np.float16,
                np.float32,
                np.float64,
            )
        else:
            np_types = ()
        ok_types = tuple(
            common_constant_types
            | {
                type,
                list,
                tuple,
                set,
                frozenset,
                slice,
                range,
                torch.Size,
                *np_types,
            }
        )
        if istype(val, dict):
            assert all(
                istype(x, ok_types) for x in itertools.chain(val.keys(), val.values())
            )
        else:
            assert istype(
                val,
                ok_types,
            ), f"Unexpected type {type(val)}, not in {ok_types}"

        # Special case for nan because float("nan") == float("nan") evaluates to False
        if istype(val, float) and math.isnan(val):
            self.TYPE_MATCH(guard)
            code = list()
            code.append(f"__math_isnan({ref})")
            self._set_guard_export_info(guard, code)

            if config.enable_cpp_guard_manager:
                self.get_guard_manager(guard).add_lambda_guard(
                    CLOSURE_VARS["__math_isnan"], get_verbose_code_parts(code, guard)
                )
            else:
                self._produce_guard_code(guard, code)
            return

        # Python math library doesn't support complex nan, so we need to use numpy
        if istype(val, complex) and np.isnan(val):
            self.TYPE_MATCH(guard)
            code = list()
            code.append(f"__numpy_isnan({ref})")
            self._set_guard_export_info(guard, code)

            if config.enable_cpp_guard_manager:
                self.get_guard_manager(guard).add_lambda_guard(
                    CLOSURE_VARS["__numpy_isnan"], get_verbose_code_parts(code, guard)
                )
            else:
                self._produce_guard_code(guard, code)
            return

        if config.enable_cpp_guard_manager:
            # Construct a debug string to put into the c++ equals match guard.
            code = [f"{ref} == {val!r}"]
            self.get_guard_manager(guard).add_equals_match_guard(
                val, get_verbose_code_parts(code, guard)
            )
            self._set_guard_export_info(guard, code)
            return

        code = list()

        # If matching equality against list/tuple, we must also check that
        # the internal types match.  (TODO: what about nested lists?)
        if istype(val, (list, tuple)):
            # NB: SEQUENCE_LENGTH takes care of the outer __check_type_id test
            self.SEQUENCE_LENGTH(guard)

            for idx, elem in enumerate(val):
                code.append(
                    f"___check_type_id({ref}[{idx}], {self.id_ref(type(elem))})"
                )
        else:
            # Add type check to prevent equality check between tensor and non-tensor.
            self.TYPE_MATCH(guard)

        if istype(val, torch.Size):
            val = tuple(val)

        # Code object can not be compared against their string representation
        # I.e `eval(f"{compile('2+2','','exec')!r}")` raises SyntaxError
        assert not istype(val, types.CodeType)

        # TODO: It feels like it would be better to just implement our own
        # equality test in C that handles all of the necessary type checking
        # and NaN tests
        code.append(f"{ref} == {val!r}")
        self._produce_guard_code(guard, code)
        self._set_guard_export_info(guard, code)

    def CONSTANT_MATCH(self, guard: Guard):
        val = self.get(guard.name)
        if istype(val, (bool, type(None), types.CodeType)):
            self.ID_MATCH(guard)
        else:
            self.EQUALS_MATCH(guard)

    def NN_MODULE(self, guard: Guard):
        self.ID_MATCH(guard)
        val = self.get(guard.name)
        if hasattr(val, "training"):
            assert istype(val.training, bool)
            self._guard_on_attribute(guard, "training", GuardBuilder.CONSTANT_MATCH)
        else:
            exc.unimplemented(f"Guard setup for uninitialized class {type(val)}")

    def FUNCTION_MATCH(self, guard: Guard):
        """things like torch.add and user defined functions"""
        return self.ID_MATCH(guard)

    def CLOSURE_MATCH(self, guard: Guard):
        """matches a closure by __code__ id."""
        val = self.get(guard.name)
        # Strictly only want user-defined functions
        if type(val) == types.FunctionType and hasattr(val, "__code__"):
            self._guard_on_attribute(guard, "__code__", GuardBuilder.HASATTR)
            self._guard_on_attribute(guard, "__code__", GuardBuilder.FUNCTION_MATCH)
        else:
            self.FUNCTION_MATCH(guard)

    def BUILTIN_MATCH(self, guard: Guard):
        return self.FUNCTION_MATCH(guard)

    def PYMODULE_MATCH(self, guard: Guard):
        return self.FUNCTION_MATCH(guard)

    def SEQUENCE_LENGTH(self, guard):
        # This guard is used to check lenght of PySequence objects like list,
        # tuple, collections.deque etc
        ref = self.arg_ref(guard)
        value = self.get(guard.name)
        t = type(value)

        self.TYPE_MATCH(guard)
        code = list()
        if len(value) == 0:
            code.append(f"not {ref}")
        else:
            code.append(f"len({ref}) == {len(value)}")

        self._set_guard_export_info(guard, code)
        if config.enable_cpp_guard_manager:
            if isinstance(value, dict):
                self.get_guard_manager(guard).add_dict_length_check_guard(
                    len(value), get_verbose_code_parts(code, guard)
                )
            else:
                self.get_guard_manager(guard).add_length_check_guard(
                    len(value), get_verbose_code_parts(code, guard)
                )
        else:
            self._produce_guard_code(guard, code)

    def TUPLE_ITERATOR_LEN(self, guard):
        ref = self.arg_ref(guard)
        value = self.get(guard.name)
        t = type(value)

        if not config.enable_cpp_guard_manager:
            # C++ guard already checks the type
            self.TYPE_MATCH(guard)

        code = list()
        code.append(f"___tuple_iterator_len({ref}) == {tuple_iterator_len(value)}")
        self._set_guard_export_info(guard, code)

        if config.enable_cpp_guard_manager:
            t = type(value)
            obj_id = self.id_ref(t)

            self.get_guard_manager(guard).add_tuple_iterator_length_guard(
                tuple_iterator_len(value), obj_id, get_verbose_code_parts(code, guard)
            )
        else:
            self._produce_guard_code(guard, code)

    # TODO(voz): Deduplicate w/ AOTAutograd dupe input guards
    def DUPLICATE_INPUT(self, guard, source_b):
        ref_a = self.arg_ref(guard)
        ref_b = self.arg_ref(source_b.name())

        if is_from_optimizer_source(
            guard.originating_source
        ) or is_from_optimizer_source(source_b):
            return

        code = [f"{ref_b} is {ref_a}"]
        self._set_guard_export_info(guard, code)

        if config.enable_cpp_guard_manager:
            install_tensor_aliasing_guard(
                self.get_guard_manager(guard),
                self.get_guard_manager_from_source(source_b),
                get_verbose_code_parts(code, guard),
            )
        else:
            self._produce_guard_code(guard, code)

    def DICT_KEYS(self, guard):
        # Guard on the keys and their order
        ref = self.arg_ref(guard)
        value = self.get(guard.name)
        t = type(value)

        self.TYPE_MATCH(guard)
        code = list()
        any_key_is_id = any(key_is_id(k) for k in value.keys())
        const_keys_repr = dict_keys_repr(
            key_to_id(value),
            local=is_from_local_source(guard.originating_source),
        )
        if any_key_is_id:
            code.append(f"___key_to_id({ref}) == {const_keys_repr}")
        else:
            code.append(f"list({ref}.keys()) == {const_keys_repr}")

        self._set_guard_export_info(guard, code)
        if config.enable_cpp_guard_manager:
            if self.requires_key_order_guarding(guard.originating_source):
                self.guard_on_dict_keys_and_order(value, guard)
            else:
                self.guard_on_dict_keys_and_ignore_order(value, guard)
        else:
            self._produce_guard_code(guard, code)

    def WEAKREF_ALIVE(self, guard):
        code = [f"{self.arg_ref(guard)} is not None"]

        self._set_guard_export_info(guard, code)
        if config.enable_cpp_guard_manager:
            self.get_guard_manager(guard).add_not_none_guard(
                get_verbose_code_parts(code, guard)
            )
        else:
            self._produce_guard_code(guard, code)

    def NN_MODULE_PARAM_NAMES(self, guard):
        ref = self.arg_ref(guard)
        value = self.get(guard.name)
        t = type(value)
        keys = {k for k, v in value.named_parameters()}

        self.TYPE_MATCH(guard)
        code = list()
        code.append(f"{{k for k, v in {ref}.named_parameters()}} == {keys!r}")

        self._set_guard_export_info(guard, code)
        if config.enable_cpp_guard_manager:
            # TODO(anijain2305) - Consider moving this guard to C++. anijain2305
            # tried but unable to come up with a testcase that installs this
            # guard.
            def fn(x):
                return {k for k, v in x.named_parameters()} == keys

            self.get_guard_manager(guard).add_lambda_guard(
                fn, get_verbose_code_parts(code, guard)
            )
        else:
            self._produce_guard_code(guard, code)

    def DICT_CONST_KEYS(self, guard):
        """Constant keys match"""
        ref = self.arg_ref(guard)
        value = self.get(guard.name)
        t = type(value)

        if not config.enable_cpp_guard_manager:
            # DictGuardManager supports TYPE_MATCH internally
            self.TYPE_MATCH(guard)

        code = list()
        code.append(f"list({ref}.keys()) == {list(value.keys())!r}")
        self._set_guard_export_info(guard, code)

        if config.enable_cpp_guard_manager:
            if self.requires_key_order_guarding(guard.originating_source):
                self.guard_on_dict_keys_and_order(value, guard)
            else:
                self.guard_on_dict_keys_and_ignore_order(value, guard)
        else:
            self._produce_guard_code(guard, code)

    def OBJECT_MUTATION(self, guard: Guard):
        mutation_guard.watch(self.get(guard.name), self.check_fn_manager)

    def GRAD_MODE(self, guard: Guard):
        pass  # we always guard on this via GlobalStateGuard()

    def DETERMINISTIC_ALGORITHMS(self, guard: Guard):
        pass  # we always guard on this via GlobalStateGuard()

    def TORCH_FUNCTION_STATE(self, guard: Guard):
        pass  # we always guard on this via GlobalStateGuard()

    def DEFAULT_DEVICE(self, guard: Guard):
        """Guard on CURRENT_DEVICE per torch.utils._device"""
        assert guard.source is GuardSource.GLOBAL
        import torch.utils._device as m

        code = [f"utils_device.CURRENT_DEVICE == {m.CURRENT_DEVICE!r}"]
        self._set_guard_export_info(guard, code)

        if config.enable_cpp_guard_manager:
            self.get_guard_manager(guard).add_default_device_guard(
                get_verbose_code_parts(code, guard)
            )
        else:
            self._produce_guard_code(guard, code)

    def SHAPE_ENV(self, guard: Guard):
        # Let's handle ShapeEnv guards.  To do this, we will resolve
        # shape variables to sources from tracked_fakes.  This must happen after
        # tensor checks.
        assert guard.name == ""
        output_graph = self.check_fn_manager.output_graph
        # NB: self.output_graph can be None in the debug_nops tests
        fs = output_graph.tracked_fakes
        input_contexts = [a.symbolic_context for a in fs]

        def get_sources(t_id, dim):
            # Looks up base sources mapped to a tensor id and uses them to create
            # sources for the corresponding tensor dimension.
            return [
                TensorPropertySource(source, TensorProperty.SIZE, dim)
                for source in output_graph.tracked_fakes_id_to_source[t_id]
            ]

        if output_graph.export_constraints:
            source_pairs: List[Tuple[Source, Source]] = []
            derived_equalities: List[  # type: ignore[type-arg]
                Tuple[Source, Union[Source, Symbol], Callable]
            ] = []
            phantom_symbols: Dict[str, Symbol] = {}
            for constraint in output_graph.export_constraints:
                if constraint.t_id in output_graph.tracked_fakes_id_to_source:
                    torch.export.dynamic_shapes._process_equalities(
                        constraint,
                        get_sources,
                        output_graph.shape_env,
                        source_pairs,
                        derived_equalities,
                        phantom_symbols,
                    )
                else:
                    log.warning("Untracked tensor used in export constraints")
            equalities_inputs = EqualityConstraint(
                source_pairs=source_pairs,
                derived_equalities=derived_equalities,
                phantom_symbols=list(phantom_symbols.values()),
                warn_only=False,
            )
        else:
            equalities_inputs = None
        guards = output_graph.shape_env.produce_guards(
            [a.fake for a in fs],
            [a.source for a in fs],
            input_contexts=input_contexts,
            equalities_inputs=equalities_inputs,
            source_ref=self.source_ref,
            # Export keeps static.
            ignore_static=(not self.check_fn_manager.output_graph.export),
        )
        # When exporting, we may work with the shape constraints some more in
        # postprocessing, so don't freeze yet
        if not self.check_fn_manager.output_graph.export:
            output_graph.shape_env.freeze()

        for shape_guard in guards:
            self._set_guard_export_info(guard, [shape_guard])

        if config.enable_cpp_guard_manager:
            # Install all the symbolic guards in one lambda guard. These are run
            # at the very end of the RootGuardManager via epilogue guards.
            # TODO(anijain2305,williamwen42) - Consider moving this to C++.
            code_parts = guards
            self.add_python_lambda_leaf_guard_to_root(
                code_parts,
                get_verbose_code_parts(code_parts, guard),
                closure_vars={**SYMPY_INTERP, **CLOSURE_VARS},
            )
        else:
            for shape_guard in guards:
                self._produce_guard_code(guard, [shape_guard], shape_env=True)

    def TENSOR_MATCH(self, guard: Guard, value=None):
        if (
            not torch._dynamo.config.guard_nn_modules and guard.is_nn_module()
        ) or match_on_id_for_tensor(guard):
            self.ID_MATCH(guard)
        else:
            if isinstance(value, TensorWeakRef):
                value = value()

            value = value if value is not None else self.get(guard.name)
            assert isinstance(value, torch.Tensor)

            tensor_name = self.arg_ref(guard)
            # [Note - On Export Tensor Guards]
            #
            # In eager mode, tensor guards are evaluated through C++, in guards.cpp
            # see [Note - On Eager Tensor Guards] for more info.
            #
            # In export mode, we instead maintain parallel logic between C++ and python
            # here, with an exception of checking the dispatch key - with the idea that a dispatch key
            # is an entirely runtime notion that would make no sense to keep in an exported graph.
            #
            # Now, this idea is okay, but to paraphrase @ezyang, this mental model is sufficient for now, although
            # not entirely true.
            # For example, suppose one of the input tensors had the negative dispatch key.
            # You should end up with a graph that is specialized for tensors that have a negative dispatch key.
            # If you allow a Tensor that does NOT have this bit set, you will accidentally run it "as if" it were negated.
            # Now, negative key only shows up for complex numbers, and most likely, the exported to target doesn't
            # support this feature at all, but the point stands that :some: tensor state only shows up on dispatch key.
            # TODO(voz): Either populate a dispatch_key check into the guards, or error on users passing in an unsupported
            # subset of keys during export.
            #
            # The list of tensor fields and calls we care about can be found in `terms` below.
            # TODO(voz): We are missing storage offset in all our tensor guards?
            code: List[str] = list()
            if self.check_fn_manager.output_graph.export:
                self.TYPE_MATCH(guard)
                terms = [
                    "dtype",
                    "device",
                    "requires_grad",
                    "ndimension()",
                ]

                for term in terms:
                    real_value = self.get(tensor_name + "." + term)
                    if istype(real_value, (torch.device, torch.dtype)):
                        # copy pasted from EQUALS_MATCH
                        code.append(f"str({tensor_name}.{term}) == {str(real_value)!r}")
                    else:
                        code.append(f"{tensor_name}.{term} == {real_value}")
            else:
                self.tensor_check_examples.append(value)
                self.tensor_check_names.append(tensor_name)
                self.tensor_check_guards.append(guard)

                if config.enable_cpp_guard_manager:
                    guard_manager = self.get_guard_manager(guard)
                    # Keep track of all the tensor guard managers to insert
                    # NoAliasing check at the end.
                    self.tensor_check_guard_managers.append(guard_manager)

                    output_graph = self.check_fn_manager.output_graph
                    metadata = output_graph.input_source_to_sizes_strides[
                        guard.originating_source
                    ]
                    size = convert_to_concrete_values(metadata["size"])
                    stride = convert_to_concrete_values(metadata["stride"])

                    verbose_code_parts = get_verbose_code_parts(
                        get_tensor_guard_code_part(value, tensor_name, size, stride),
                        guard,
                    )
                    guard_manager.add_tensor_match_guard(
                        value,
                        size,
                        stride,
                        tensor_name,
                        verbose_code_parts,
                    )

            # A frame is valid for reuse with dynamic dimensions if the new
            # (user-requested) dynamic dimensions are a subset of the old
            # (already compiled) dynamic dimensions.
            #
            # It's a little non-obvious why you'd want this: in particular,
            # if an already compiled frame matches all of the guards, why
            # not just use it, why force a recompile?
            #
            # We force it for two reasons:
            #
            #   - The user *required* us to compile with a new dynamic dimension,
            #     we should not ignore that and serve up the old, specialized
            #     frame.  Listen to the user!
            #
            #   - In fact, we are obligated to *raise an error* if we fail to
            #     make the requested dimension dynamic.  If we don't
            #     recompile, we can't tell if that dimension can actually be
            #     made dynamic.
            #
            # If the new dynamic dims are a subset of the old, we already know
            # we can make them dynamic (since we made them dynamic in old).
            # This is slightly unsound, because maybe your input size is
            # [s0, s0, s1] and so you can do it dynamic if you say dynamic
            # dims {0, 1, 2} but you can't if you only do {0, 2} (because now
            # the second s0 is specialized).  But we're not entirely sure if
            # this is a good idea anyway lol... (if you want to try removing
            # this logic, be my guest!  -- ezyang 2024)
            #
            assert guard.source is not None
            static, reason = tensor_always_has_static_shape(
                value, is_tensor=True, guard_source=guard.source
            )

            if not static:
                if hasattr(value, "_dynamo_dynamic_indices"):
                    dynamic_indices = value._dynamo_dynamic_indices
                    code_part = f"(({tensor_name}._dynamo_dynamic_indices.issubset({dynamic_indices})) if hasattr({tensor_name}, '_dynamo_dynamic_indices') else True)"  # noqa: B950
                    code.append(code_part)
                    if config.enable_cpp_guard_manager:
                        self.get_guard_manager(guard).add_dynamic_indices_guard(
                            dynamic_indices, get_verbose_code_parts(code_part, guard)
                        )
                # In the case of us not having any dynamic dimension indices, we compiled the frame with no chance of
                # raising for this specific tensor - and any inputs with more dynamic user directives specified must be recompiled.
                else:
                    code_part = (
                        f"hasattr({tensor_name}, '_dynamo_dynamic_indices') == False"
                    )
                    code.append(code_part)
                    if config.enable_cpp_guard_manager:
                        self.get_guard_manager(guard).add_no_hasattr_guard(
                            "_dynamo_dynamic_indices",
                            get_verbose_code_parts(code_part, guard),
                        )
            if len(code) > 0:
                self._set_guard_export_info(guard, code)
                if not config.enable_cpp_guard_manager:
                    self._produce_guard_code(guard, code)

    # A util that appends guarded code
    def _produce_guard_code(self, guard, code_list, shape_env=False):
        assert not config.enable_cpp_guard_manager
        if shape_env:
            self.shape_env_code.append(GuardCodeList(code_list, guard))
        else:
            self.code.append(GuardCodeList(code_list, guard))

    # A util that in the case of export, adds data onto guards
    def _set_guard_export_info(self, guard, code_list, provided_guarded_object=None):
        # WARNING: It is important that cur_frame/caller do NOT stay in
        # the current frame, because they will keep things live longer
        # than they should.  See TestMisc.test_release_module_memory
        cur_frame = currentframe()
        assert cur_frame is not None
        caller = cur_frame.f_back
        del cur_frame
        assert caller is not None
        func_name = getframeinfo(caller)[2]
        del caller
        # We use func_name for export, so might as well get a nice defensive check out of it
        assert func_name in dir(
            self.__class__
        ), f"_produce_guard_code must be called from inside GuardedCode. Called from {func_name}"

        # Not all guards have names, some can be installed globally (see asserts on HAS_GRAD)
        if provided_guarded_object is None:
            name_valid = guard.name is not None and guard.name != ""

            guarded_object = self.get(guard.name) if name_valid else None
        else:
            guarded_object = provided_guarded_object

        guarded_object_type = (
            weakref.ref(type(guarded_object)) if guarded_object is not None else None
        )
        obj_ref = None
        # Not necessary to have weakref for Enum type, but there is a bug that
        # makes hasattr(guarded_object.__class__, "__weakref__") return True.
        if hasattr(guarded_object.__class__, "__weakref__") and not isinstance(
            guarded_object, enum.Enum
        ):
            obj_ref = weakref.ref(guarded_object)

        guard.set_export_info(
            func_name,
            guarded_object_type,
            code_list,
            obj_ref,
        )


# Common Sub-Expression Elimination for Python expressions.
#
# There are 2 steps to this pass:
#     1. Count the frequency of each sub-expression (i.e. inner
#        node in the AST tree)
#
#     2. Replace those that occur more than once by a fresh variable 'v'.
#        'v' will be defined in the 'preface' list (output argument to
#        'NodeTransformer')
#
# NB: the use of 'ast.unparse' while visiting the nodes makes this pass
# quadratic on the depth of the tree.
#
# NB: this pass creates a new variable for each AST node that is repeated
# more than 'USE_THRESHOLD'. e.g. if 'a.b.c.d' is used 10 times, 'a.b.c'
# and 'a.b' are also used 10 times. So, there will be a new variable for
# each of them.
class PyExprCSEPass:
    # Maximum number of times a given expression can be used without being
    # replaced by a fresh variable.
    USE_THRESHOLD = 1

    # Ad-Hoc: AST nodes this pass focuses on.
    ALLOWED_NODE_TYPES = (ast.Attribute, ast.Call, ast.Subscript)

    @dataclasses.dataclass
    class Config:
        expr_count: Dict[str, int]
        expr_to_name: Dict[str, str]

    class ExprCounter(ast.NodeVisitor):
        def __init__(self, config: PyExprCSEPass.Config) -> None:
            self._config = config

        def visit(self, node: ast.AST) -> Any:
            if isinstance(node, PyExprCSEPass.ALLOWED_NODE_TYPES):
                self._config.expr_count[_ast_unparse(node)] += 1
            super().visit(node)

    class Replacer(ast.NodeTransformer):
        def __init__(
            self,
            config: PyExprCSEPass.Config,
            gen_name: Callable[[], str],
        ) -> None:
            super().__init__()
            self._config = config
            self._gen_name = gen_name
            self.preface: List[str] = []

        def visit(self, node: ast.AST) -> Any:
            if isinstance(node, PyExprCSEPass.ALLOWED_NODE_TYPES):
                expr = _ast_unparse(node)

                # Replacement only occurs if a given expression is used more
                # than once.
                if self._config.expr_count[expr] > PyExprCSEPass.USE_THRESHOLD:
                    if expr not in self._config.expr_to_name:
                        # Parent 'visit' is called so that we CSE the inner expressions first.
                        #
                        # The resulting expression is used as right-hand-side of the variable
                        # assignment. i.e. we are CSE-ing the children before the parents.
                        #
                        # Indexing still uses the old 'node', since that's what was counted
                        # by the 'NodeVisitor'.
                        node_ = super().visit(node)
                        expr_ = _ast_unparse(node_)
                        var_name = self._gen_name()
                        self.preface.append(f"{var_name} = {expr_}")
                        self._config.expr_to_name[expr] = var_name
                    else:
                        var_name = self._config.expr_to_name[expr]
                    return ast.Name(var_name, ast.Load())

            return super().visit(node)

    def __init__(self) -> None:
        self._counter = 0
        self._config = self.Config(
            expr_count=collections.defaultdict(lambda: 0), expr_to_name={}
        )

    def _new_var(self, prefix: str = "_var") -> str:
        name = f"{prefix}{self._counter}"
        self._counter += 1
        return name

    def count(self, exprs: List[str]) -> None:
        counter = self.ExprCounter(self._config)
        for e in exprs:
            try:
                counter.visit(ast.parse(e))
            except SyntaxError as ex:
                log.exception("Failed to visit expr at line %s.\n%s", ex.lineno, e)
                raise

    def replace(self, expr: str) -> Tuple[List[str], str]:
        replacer = self.Replacer(self._config, self._new_var)
        new_node = replacer.visit(ast.parse(expr))
        return replacer.preface, _ast_unparse(new_node)


def must_add_nn_module_guards(guard):
    # For config.guard_nn_modules=False, we can skip all the guards that
    # originate from inside of nn module except for a few categories.
    return (
        # Guard for defaults
        isinstance(guard.originating_source, DefaultsSource)
        # Guard using dict tags if the config flag is set
        or (
            config.guard_nn_modules_using_dict_tags
            and guard.create_fn is GuardBuilder.NN_MODULE
        )
    )


class DeletedGuardFn:
    pass


# NB: Naively, you'd expect this to only be a function that produces
# the callable that constitutes the guard.  However, there is some
# delicate handling for invalidating this check function when the
# locals/globals get invalidated, so there's some extra state
# we have to hold in this manager class.
class CheckFunctionManager:
    def __init__(
        self,
        output_graph=None,
        guard_fail_fn: Optional[Callable[[GuardFail], None]] = None,
    ):
        guards = output_graph.guards if output_graph else None
        self._weakrefs: Dict[int, ReferenceType[object]] = {}
        self.guard_manager = None
        if config.enable_cpp_guard_manager:
            self.guard_manager = GuardManager()
        self.output_graph = output_graph
        w_builder = None

        def source_ref(source):
            guard_source = source.guard_source()
            if guard_source is GuardSource.CONSTANT:
                # No need to track constants
                return source.name()
            assert w_builder
            r_builder = w_builder()
            assert r_builder is not None
            return r_builder.arg_ref(source.name())

        builder = GuardBuilder(
            self.id_ref,
            source_ref,
            self.lookup_weakrefs,
            output_graph.local_scope,
            output_graph.global_scope,
            self.guard_manager,
            self,
        )

        # Break retain cycle. See test_release_scope_memory
        def cleanup_builder(weak_b):
            b = weak_b()
            if b:
                b.scope = None

        # Break retain cycle. See test_release_input_memory
        w_builder = weakref.ref(builder, cleanup_builder)

        for guard in sorted(guards or [], key=Guard.sort_key):
            if (
                not config.guard_nn_modules
                and guard.is_nn_module()
                # Default func args must be guarded on.
                # TODO: we could make use of 'DefaultsSource' and offer a .guard.is_defaults() API
                and "__defaults__" not in guard.name
                and "__kwdefaults__" not in guard.name
                and (config.skip_nnmodule_hook_guards or "hooks" not in guard.name)
            ):
                continue

            guard.create(builder)

        self.check_fn = self.compile_check_fn(builder, guards, guard_fail_fn)
        # Keep track of weak references of objects with ID_MATCH guard. This
        # info is stored alongside optimized_code and check_fn and is used to
        # limit the number of cache entries with same ID_MATCH'd object.
        # TODO(anijain2305) - Currently this information is stored as an attr on
        # the check_fn itself to avoid changing CacehEntry datastructure in
        # eval_frame.c. In future, we should probably replace check_fn with a
        # queryable data structure such that this information is already present
        # in some form.
        self.check_fn.id_matched_objs = builder.id_matched_objs

        if config.enable_cpp_guard_manager:
            # TODO: don't do the string rep, do something more structured here
            torch._logging.trace_structured(
                "dynamo_cpp_guards_str", payload_fn=lambda: str(self.guard_manager)
            )
            guards_log.debug("%s", self.guard_manager)
            assert self.guard_manager  # to make mypy happy
            self.guard_manager.id_matched_objs = builder.id_matched_objs
            self.check_fn = self.guard_manager

        # NB - We have to very careful of cleaning up here. Because of the
        # invalidate function, we can create a weakref finalizer that keeps
        # `self` alive for very long. Sometimes by mistake, we can run
        # invalidate for a type/object (check id_ref method) that Python can
        # leak by design, preventing us from calling the finalizer. In that
        # case, the `self` will be alive even though the cache entry will be
        # deleted (check invalidate method), which can cause a memory leak,
        # e.g., not setting output_graph = None can keep hold of nn_modules.
        self._weakrefs.clear()
        self.output_graph = None

    def compile_check_fn(self, builder, guards_out, guard_fail_fn):
        # see parallel handling of ".0" / "___implicit0" in _eval_frame.c
        largs = builder.argnames
        largs += ["**___kwargs_ignored"]

        guards_log.debug("GUARDS:")

        code_parts = []
        verbose_code_parts = []
        structured_guard_fns = []

        if config.enable_cpp_guard_manager:
            # Insert the global_state guard
            assert self.guard_manager  # to make mypy happy
            self.guard_manager.root.add_global_state_guard(["___check_global_state()"])
        else:
            # Don't report this guard, it's always the same, useless!
            global_guard = "___check_global_state()"
            code_parts.append(global_guard)
            verbose_code_parts.append(global_guard)

        def add_code_part(code_part, guard, log_only=False):
            verbose_code_part = get_verbose_code_part(code_part, guard)
            guards_log.debug("%s", verbose_code_part)

            structured_guard_fns.append(
                lambda: {
                    "code": code_part,
                    "stack": structured.from_traceback(guard.stack.summary())
                    if guard.stack
                    else None,
                    "user_stack": structured.from_traceback(guard.user_stack)
                    if guard.user_stack
                    else None,
                }
            )

            if verbose_guards_log.isEnabledFor(logging.DEBUG):
                maybe_stack = ""
                maybe_user_stack = ""
                if guard is not None:
                    if guard.stack:
                        maybe_stack = f"\nStack:\n{''.join(guard.stack.format())}"
                    if guard.user_stack:
                        maybe_user_stack = (
                            f"\nUser stack:\n{''.join(guard.user_stack.format())}"
                        )
                verbose_guards_log.debug(
                    "Guard: %s%s%s",
                    code_part,
                    maybe_stack,
                    maybe_user_stack,
                )

            if not log_only:
                code_parts.append(code_part)
                verbose_code_parts.append(verbose_code_part)

        seen = set()
        for gcl in builder.code:
            for code in gcl.code_list:
                if code not in seen:
                    # If Cpp guard manager is enabled, we don't need to add to
                    # code_parts.
                    add_code_part(code, gcl.guard, config.enable_cpp_guard_manager)
                    seen.add(code)

        tensor_check_names = builder.tensor_check_names
        check_tensors_fn = None
        check_tensors_verbose_fn = None
        if tensor_check_names and not config.enable_cpp_guard_manager:
            tensor_check_guards = builder.tensor_check_guards
            assert (
                not self.output_graph.export
            ), "Illegal to set tensor_check_names in export."
            tensor_check_examples = builder.tensor_check_examples

            dynamic_dims_sizes = []
            dynamic_dims_strides = []
            for t, g in zip(tensor_check_examples, tensor_check_guards):
                metadata = self.output_graph.input_source_to_sizes_strides[
                    g.originating_source
                ]
                dynamic_dims_sizes.append(convert_to_concrete_values(metadata["size"]))
                dynamic_dims_strides.append(
                    convert_to_concrete_values(metadata["stride"])
                )

            tensor_guards = TensorGuards(
                *tensor_check_examples,
                dynamic_dims_sizes=dynamic_dims_sizes,
                dynamic_dims_strides=dynamic_dims_strides,
            )
            check_tensors_fn = tensor_guards.check
            check_tensors_verbose_fn = tensor_guards.check_verbose
            tensor_check_args = ", ".join(
                tensor_check_names + ["tensor_check_names=tensor_check_names"]
            )
            # Do this manually, to un-stagger the guards in log message
            code_parts.append(f"___check_tensors({tensor_check_args})")
            verbose_code_parts.append(f"___check_tensors({tensor_check_args})")

            for i, name in enumerate(tensor_check_names):
                # This is a copy of what guards.cpp checks against
                # Keep this in sync with TensorCheck constructor
                t = tensor_check_examples[i]
                sizes = dynamic_dims_sizes[i]
                strides = dynamic_dims_strides[i]
                code_part = get_tensor_guard_code_part(t, name, sizes, strides)
                add_code_part(code_part, tensor_check_guards[i], log_only=True)

        if len(tensor_check_names) > 1 and config.enable_cpp_guard_manager:
            # Install tensor aliasing guard. TENSOR_MATCH guards are already
            # installed for cpp guard manager.
            install_no_tensor_aliasing_guard(
                builder.tensor_check_guard_managers,
                tensor_check_names,
                ["check_no_aliasing(" + ", ".join(tensor_check_names) + ")"],
            )

        aotautograd_guards: List[GuardEnvExpr] = (
            self.output_graph.tracing_context.guards_context.aotautograd_guards
            if self.output_graph
            else []
        )

        # TODO(anijain2305) - There is a duplicate logic in Dynamo to find
        # aliased input tensors. So most probably we don't need this here.
        # Revisit.
        for guard in aotautograd_guards:
            if isinstance(guard, DuplicateInputs):
                source_a = guard.input_source_a
                source_b = guard.input_source_b
                code_part = f"{source_a.name()} is {source_b.name()}"
                if config.enable_cpp_guard_manager:
                    install_tensor_aliasing_guard(
                        builder.get_guard_manager_from_source(source_a),
                        builder.get_guard_manager_from_source(source_b),
                        [code_part],
                    )
                add_code_part(code_part, None, config.enable_cpp_guard_manager)
            else:
                raise RuntimeError(f"Unknown GuardEnvExpr: {guard}")

        # TODO: the "guard" here is actually just the top level SHAPE_ENV
        # which is useless.  Get ShapeEnv to pass in more provenance.
        for gcl in builder.shape_env_code:
            for code in gcl.code_list:
                # Shape env guards are already added for CPP guard manager in
                # SHAPE_ENV implementation.
                add_code_part(code, gcl.guard, config.enable_cpp_guard_manager)

        # OK, all done generating guards
        torch._logging.trace_structured(
            "dynamo_guards", payload_fn=lambda: [f() for f in structured_guard_fns]
        )

        global_state = convert_frame.initial_global_state
        if global_state is None:
            # we should only hit this case in NopTests()
            global_state = convert_frame.GlobalStateGuard()
        closure_vars = {
            "___check_tensors": check_tensors_fn,
            "___check_tensors_verbose": check_tensors_verbose_fn,
            "___check_global_state": global_state.check,
            "tensor_check_names": tensor_check_names,
            **SYMPY_INTERP,
            **CLOSURE_VARS,
        }

        globals_for_guard_fn = {"G": builder.scope["G"]}
        if config.enable_cpp_guard_manager:
            # Guard manager construction is complete
            assert self.guard_manager  # to make mypy happy
            # TODO (anijain2305) - When enable_cpp_guard_manager is ON by
            # default, change the guard_fn name to be guard_manager everywhere
            # to avoid confusion.
            guard_fn = self.guard_manager
            # Ensure we did not miss to insert a guard in cpp guard manager.
            assert len(code_parts) == 0
        else:
            unique_code_parts = list(unique(code_parts))
            make_guard_fn_args = ", ".join(closure_vars.keys())
            guard_body, pycode = build_guard_function(
                unique_code_parts, make_guard_fn_args
            )

            if os.environ.get("TORCHDYNAMO_PRINT_GUARDS", None) == "1":
                print("GUARDS\n", guard_body)

            out: Dict[str, Any] = dict()

            # We don't put builder.scope as the globals in exec call because
            # guard_fn.__globals__ becomes equal to builder.scope. This causes
            # guard_fn to hold a referece to f_locals sitting in builder.scope["L"]
            try:
                exec(pycode, globals_for_guard_fn, out)
            except SyntaxError as ex:
                log.exception("Failed to exec guard at line %s.\n%s", ex.lineno, pycode)
                raise
            guard_fn = out["___make_guard_fn"](*closure_vars.values())

        guard_fn.closure_vars = closure_vars
        # TODO(whc) maybe '.code_parts' was only kept around for the guard callback? so we don't need both
        guard_fn.args = largs
        guard_fn.code_parts = code_parts
        guard_fn.verbose_code_parts = verbose_code_parts
        # Grab only G, but preserve "G" because guards access it as "G"
        guard_fn.global_scope = globals_for_guard_fn
        guard_fn.guard_fail_fn = guard_fail_fn
        # will be populated by a non-owning reference to CacheEntry/ExtraState
        # when the CacheEntry is constructed
        guard_fn.cache_entry = None
        guard_fn.extra_state = None
        guard_fn.no_tensor_aliasing_sources = tensor_check_names
        return guard_fn

    def invalidate(self):
        # Some tests reveal that CheckFunctionManager has no attribute
        # check_fn, but this case should not be of any concern.
        # This case doesn't seem easy to repro.
        if (
            hasattr(self, "check_fn")
            and self.check_fn is not DeletedGuardFn
            and (cache_entry := self.check_fn.cache_entry) is not None
            and (extra_state := self.check_fn.extra_state) is not None
        ):
            assert isinstance(cache_entry, CacheEntry)
            assert isinstance(extra_state, ExtraState)
            extra_state.invalidate(cache_entry)
            self.check_fn.cache_entry = None
            self.check_fn.extra_state = None
            self.check_fn = DeletedGuardFn

    def id_ref(self, obj):
        """add a weakref, return the id"""
        try:
            if id(obj) not in self._weakrefs:
                # We will clear the _weakrefs dict at the end of __init__
                # function, which will delete the callbacks as well. Therefore,
                # we are using a finalizer which is kept alive.
                self._weakrefs[id(obj)] = weakref.ref(obj)
                weakref.finalize(obj, self.invalidate)
        except TypeError:
            pass  # cannot weakref bool object
        return id(obj)

    def lookup_weakrefs(self, obj):
        """Lookup the _weakrefs created in id_ref function for ID_MATCH'd objects"""
        if id(obj) in self._weakrefs:
            return self._weakrefs[id(obj)]
        return None


def build_guard_function(code_parts, closure_args) -> Tuple[str, str]:
    from torch._inductor.utils import IndentedBuffer

    if HAS_UNPARSE_FUNCTIONS:
        csepass = PyExprCSEPass()
        csepass.count(code_parts)

        def replace(expr: str) -> Tuple[List[str], str]:
            return csepass.replace(expr)

    else:

        def replace(expr: str) -> Tuple[List[str], str]:
            return [], expr

    # Generate the inner body of the guard function.
    # i.e. if-chain of the guard expressions.
    guard_body = IndentedBuffer()
    for expr in code_parts:
        preface, expr = replace(expr)
        guard_body.writelines(preface)
        guard_body.writeline(f"if not ({expr}):")
        with guard_body.indent():
            guard_body.writeline("return False")

    # Wrap the inner body into the actual guard function.
    guard = IndentedBuffer()
    guard.writeline("def guard(L):")
    with guard.indent():
        guard.splice(guard_body)
        guard.writeline("return True")

    # Wrap the whole guard function into another function
    # with the closure variables.
    make_guard_fn = IndentedBuffer()
    make_guard_fn.writeline(f"def ___make_guard_fn({closure_args}):")
    with make_guard_fn.indent():
        make_guard_fn.splice(guard)
        make_guard_fn.writeline("return guard")

    return guard_body.getvalue(), make_guard_fn.getvalue()


def is_recompiles_enabled():
    return torch._logging._internal.log_state.is_artifact_enabled("recompiles")


def is_recompiles_verbose_enabled():
    return torch._logging._internal.log_state.is_artifact_enabled("recompiles_verbose")


def recompilation_reason_for_no_tensor_aliasing_guard(guard_manager, scope):
    duplicate_tensors = []
    global_scope = dict(guard_manager.global_scope)
    ids_to_source = collections.defaultdict(list)
    for tensor_source in guard_manager.no_tensor_aliasing_sources:  # type: ignore[attr-defined]
        global_scope["__compile_source__"] = tensor_source
        tensor_id = id(eval(tensor_source, global_scope, scope))
        ids_to_source[tensor_id].append(tensor_source)

    for key in ids_to_source:
        if len(ids_to_source[key]) > 1:
            duplicate_tensors.append(f"{ids_to_source[key]}")

    reason = ", ".join(duplicate_tensors)
    return [f"Duplicate tensors found: {reason}"]


def get_guard_fail_reason(
    guard_fn: GuardFn,
    code: types.CodeType,
    f_locals: Dict[str, object],
) -> str:
    """
    Return the reason why `guard_fn` failed.
    Updates `guard_failures` with the generated reason.
    Only the first failed check of guard_fn is reported.
    """
    scope = {"L": f_locals, "G": guard_fn.global_scope["G"]}
    scope.update(guard_fn.closure_vars)
    reasons: List[str] = []

    no_tensor_aliasing_check_failed = False

    verbose_code_parts: List[str] = []
    if config.enable_cpp_guard_manager:
        guard_manager = guard_fn
        guard_debug_info = guard_manager.check_verbose(f_locals)  # type: ignore[attr-defined]
        # For test_export_with_map_cond, the check_verbose fail even without the
        # C++ guard manager. We need to fix the issue to remove the comment.
        # assert not guard_debug_info.result
        if not guard_debug_info.result:
            verbose_code_parts = guard_debug_info.verbose_code_parts
            # verbose_code_parts is either the actual reason (e.g. in case of
            # TENSOR_MATCH) or it could be a list of verbose_code_part that we
            # passed to the leaf guard at construction time. If its a list, we
            # walk through this list and find the guard that failed. This is
            # very important for symbolic shape guards which are currently
            # installed as a lambda guard and can encompass a long list of code_parts.

            if len(verbose_code_parts) == 1:
                if "Duplicate tensor found" in verbose_code_parts[0]:
                    no_tensor_aliasing_check_failed = True
                else:
                    reasons = verbose_code_parts
                    verbose_code_parts = []
    else:
        verbose_code_parts = guard_fn.verbose_code_parts
        # This is not needed for CPP guard because the verbose check is already
        # run in C++.
        scope["___check_tensors"] = scope["___check_tensors_verbose"]

    if no_tensor_aliasing_check_failed:
        reasons = recompilation_reason_for_no_tensor_aliasing_guard(guard_fn, scope)
    else:
        for part in verbose_code_parts:
            global_scope = dict(guard_fn.global_scope)
            global_scope["__compile_source__"] = part
            with report_compile_source_on_error():
                try:
                    fail_reason = eval(part, global_scope, scope)
                except Exception as e:
                    if is_recompiles_verbose_enabled():
                        continue
                    else:
                        raise
            # Only ___check_tensors knows how to return a fancy fail reason;
            # for everything else we just report the code that failed

            if isinstance(fail_reason, bool) and not fail_reason:
                fail_reason = part
            if isinstance(fail_reason, str):
                reasons.append(fail_reason)
                if not is_recompiles_verbose_enabled():
                    break

    reason_str = "\n".join(reasons)
    guard_failures[orig_code_map[code]].append(reason_str)

    try:
        if guard_fn.guard_fail_fn is not None:
            guard_fn.guard_fail_fn(
                GuardFail(reason_str or "unknown reason", orig_code_map[code])
            )
    except Exception as e:
        log.exception(
            "Failure in guard_fail_fn callback - raising here will cause a NULL Error on guard eval",
        )

    return reason_str


def get_and_maybe_log_recompilation_reason(
    cache_entry, frame: types.FrameType
) -> List[str]:
    """
    Return the list of guard failure reasons using cache_entry.
    Logs the recompilation reason if `recompiles` logging is enabled.
    Raises a RecompileError if `config.error_on_recompile` is enabled.
    """
    reasons = []
    while cache_entry is not None:
        reason = get_guard_fail_reason(
            cache_entry.check_fn, cache_entry.code, frame.f_locals
        )
        if reason:
            reasons.append(reason)
        cache_entry = cache_entry.next

    code = frame.f_code

    # at least one of "recompiles" or "recompiles_verbose" is enabled
    do_recompiles_log = is_recompiles_enabled() or is_recompiles_verbose_enabled()

    if do_recompiles_log or config.error_on_recompile:
        if is_recompiles_verbose_enabled():
            failures = "\n\n".join(
                f"guard {i} failures:\n" + textwrap.indent(reason, "- ")
                for i, reason in enumerate(reasons)
            )
        else:
            failures = textwrap.indent("\n".join(reasons), "- ")
        guard_failure_details = (
            f"triggered by the following guard failure(s):\n{failures}"
        )
        message = (
            f"Recompiling function {code.co_name} in {code.co_filename}:{code.co_firstlineno}\n"
            f"{textwrap.indent(guard_failure_details, '    ')}"
        )
        if do_recompiles_log:
            if is_recompiles_verbose_enabled():
                recompiles_verbose_log.debug(message)
            else:
                recompiles_log.debug(message)
        if config.error_on_recompile:
            raise exc.RecompileError(message)

    return reasons


def guard_error_hook(
    guard_fn: GuardFn,
    code: types.CodeType,
    f_locals: Dict[str, object],
    index: int,
    last: bool,
):
    print(
        f"ERROR RUNNING GUARDS {code.co_name} {code.co_filename}:{code.co_firstlineno}"
    )
    print("lambda " + ", ".join(guard_fn.args) + ":")
    print(" ", " and\n  ".join(guard_fn.code_parts))

    if config.enable_cpp_guard_manager:
        print(guard_fn)

    local_scope = {"L": f_locals, **guard_fn.closure_vars}
    for guard in guard_fn.code_parts:
        try:
            eval(guard, guard_fn.global_scope, local_scope)
        except:  # noqa: B001,E722
            print(f"Malformed guard:\n{guard}")


set_guard_error_hook(guard_error_hook)


def unique(seq):
    seen = set()
    for x in seq:
        if x not in seen:
            yield x
            seen.add(x)


def make_dupe_guard(obj_source, dupe_source):
    # Note - we may end up in a situation where we invoke something like
    # def fn(x, y)
    # with fn(x, x)
    # Prior to the addition of tracking to all relevant objects, we would handle this just fine by
    # eagerly re-entering VB and rewrapping inputs, correctly creating graphargs and placeholders. However,
    # with tracking on inputs, duplicate inputs or aliased relationships may end up getting erased here -
    # In the fn(x, x) example call above look like a graph with a single input.
    # In order to ensure that we do not reuse fn(x, x) for fn(x, y), we create a duplicate input guard.

    # Note - we may not have a source, that is fine, it just means we had an object that is safe to have
    # leave unsourced - like a local list created and discharged entirely within a local scope.
    if dupe_source and dupe_source != obj_source:
        ser_source_is_local = is_from_local_source(dupe_source)
        source_is_local = is_from_local_source(obj_source)
        if is_from_flatten_script_object_source(
            dupe_source
        ) or is_from_flatten_script_object_source(obj_source):
            raise exc.UnsafeScriptObjectError(
                f"{obj_source.name()} is alising {dupe_source.name()}. This is not supported."
                f" Please do a clone for corresponding input."
            )

        # Note - both must be local, or global, or we will run afoul of a lack of merging in how we currently
        # reconcile guards builder scopes in compile_check_fn. This technically means we miss a guard here,
        # so maybe we should do this refactor before we land this...
        # TODO(voz): Combine local and global guard builders.
        if ser_source_is_local == source_is_local:
            # Note - this is a little aggressive - these being duplicate input does not always matter.
            # However, this should always be a sound guard to add here.
            return functools.partial(GuardBuilder.DUPLICATE_INPUT, source_b=dupe_source)
    return None


def install_guard(*guards, skip=0):
    """
    Add dynamo guards to the current tracing context.

    Args:
        guards: guard(s) to add
        skip: number of stack frames to ignore for debug stack trace
    """
    from torch._guards import TracingContext

    collect_debug_stack = guards_log.isEnabledFor(
        logging.DEBUG
    ) or verbose_guards_log.isEnabledFor(logging.DEBUG)
    add = TracingContext.get().guards_context.dynamo_guards.add
    for guard in guards:
        assert isinstance(guard, Guard)
        add(guard, collect_debug_stack=collect_debug_stack, skip=skip + 1)<|MERGE_RESOLUTION|>--- conflicted
+++ resolved
@@ -18,9 +18,6 @@
 import types
 import weakref
 from inspect import currentframe, getframeinfo
-<<<<<<< HEAD
-from typing import Any, Callable, Dict, List, Optional, Set, Tuple, Type, Union
-=======
 from typing import (
     Any,
     Callable,
@@ -33,7 +30,6 @@
     TYPE_CHECKING,
     Union,
 )
->>>>>>> faf00150
 from weakref import ReferenceType
 
 
