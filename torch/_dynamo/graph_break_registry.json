--- conflicted
+++ resolved
@@ -3992,22 +3992,11 @@
     },
     {
       "Gb_type": "autograd.grad with compiled autograd",
-<<<<<<< HEAD
       "Context": "torch.autograd.grad()",
       "Explanation": "torch.autograd.grad() inside torch.compile is not supported when compiled autograd is enabled.",
       "Hints": [
         "Disable compiled autograd, or move the autograd.grad() call outside the compiled region."
       ]
-    },
-    {
-      "Gb_type": "autograd.grad with compiled autograd",
-=======
->>>>>>> 84dc9c2d
-      "Context": "",
-      "Explanation": "torch.autograd.grad() inside torch.compile is not supported when compiled autograd is enabled.",
-      "Hints": [
-        "Disable compiled autograd, or move the autograd.grad() call outside the compiled region."
-      ]
     }
   ],
   "GB0373": [
