--- conflicted
+++ resolved
@@ -3606,14 +3606,6 @@
       ]
     }
   ],
-  "GB2750": [
-    {
-      "Gb_type": "sparse_grad_accumulate_grad",
-      "Context": "accumulate_grad_ with sparse gradient",
-      "Explanation": "Sparse gradients are not supported in compiled autograd",
-      "Hints": []
-    }
-  ],
   "GB0341": [
     {
       "Gb_type": "torch.associative_scan: improper args",
@@ -3975,23 +3967,8 @@
     },
     {
       "Gb_type": "autograd.grad with compiled autograd",
-<<<<<<< HEAD
       "Context": "torch.autograd.grad()",
-      "Explanation": "torch.autograd.grad() inside torch.compile is not supported when compiled autograd is enabled.",
-      "Hints": [
-        "Disable compiled autograd, or move the autograd.grad() call outside the compiled region."
-      ]
-    }
-  ],
-  "GB0373": [
-    {
-      "Gb_type": "autograd.grad with external grad_fn (arg)",
-      "Context": "",
-      "Explanation": "torch.autograd.grad() cannot be used when the compiled function receives tensors with grad_fn created outside the compiled region. The autograd graph cannot extend beyond the compiled region boundary.",
-=======
-      "Context": "",
       "Explanation": "torch.autograd.grad() inside torch.compile is not supported when compiled autograd is enabled. These two features have conflicting requirements for how the autograd graph is traced.",
->>>>>>> 07f8f82d
       "Hints": [
         "Disable compiled autograd by removing the compiled_autograd context manager.",
         "Or move the autograd.grad() call outside the torch.compile region."
