--- conflicted
+++ resolved
@@ -2735,7 +2735,24 @@
   ],
   "GB0272": [
     {
-<<<<<<< HEAD
+      "Gb_type": "Failed to make weakref to User Object",
+      "Context": "user_objected: {obj}",
+      "Explanation": "Object does not allow us to make a weakref to it",
+      "Hints": []
+    }
+  ],
+  "GB0273": [
+    {
+      "Gb_type": "Keyword args passed to exception constructor",
+      "Context": "{self} with kwargs {init_kwargs}",
+      "Explanation": "Dynamo does not know how to handle keyword args passed to an exception constructor",
+      "Hints": [
+        "It may be possible to write Dynamo tracing rules for this code. Please report an issue to PyTorch if you encounter this graph break often and it is causing performance issues."
+      ]
+    }
+  ],
+  "GB0274": [
+    {
       "Gb_type": "Attempted to reconstruct context manager's __enter__ method",
       "Context": "str(self.ctx)",
       "Explanation": "Attempted to reconstruct context manager {type_str} while tracing `with ...:`",
@@ -2744,21 +2761,6 @@
         "but outside the actual `ctx.__enter__()` method. ",
         "`torch.compile` does not expect this to happen.",
         "This is likely to be a Dynamo bug. Please report an issue to PyTorch."
-=======
-      "Gb_type": "Failed to make weakref to User Object",
-      "Context": "user_objected: {obj}",
-      "Explanation": "Object does not allow us to make a weakref to it",
-      "Hints": []
-    }
-  ],
-  "GB0273": [
-    {
-      "Gb_type": "Keyword args passed to exception constructor",
-      "Context": "{self} with kwargs {init_kwargs}",
-      "Explanation": "Dynamo does not know how to handle keyword args passed to an exception constructor",
-      "Hints": [
-        "It may be possible to write Dynamo tracing rules for this code. Please report an issue to PyTorch if you encounter this graph break often and it is causing performance issues."
->>>>>>> 77b9aac6
       ]
     }
   ]
