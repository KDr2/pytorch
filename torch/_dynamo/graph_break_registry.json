{
  "GB0000": [
    {
      "Gb_type": "All __torch_function__ overrides returned NotImplemented due to TypeError from user code",
      "Context": "fn={fn}, args={args}, kwargs={kwargs}",
      "Explanation": "All __torch_function__ overrides for for function {fn} returned NotImplemented",
      "Hints": [
        "Dynamo has detected that tracing the code will result in an error when running in eager. Please double check that your code doesn't contain a similar error when actually running eager/uncompiled."
      ]
    }
  ],
  "GB0001": [
    {
      "Gb_type": "Argument of `as_subclass` must be a non-dispatcher-style tensor subclass",
      "Context": "{self}.as_subclass({cls})",
      "Explanation": "Currently not supported",
      "Hints": [
        "Avoid this call or move it outside `torch.compile` regione",
        "It may be possible to write Dynamo tracing rules for this code. Please report an issue to PyTorch if you encounter this graph break often and it is causing performance issues."
      ]
    }
  ],
  "GB0002": [
    {
      "Gb_type": "Assertion failed on symbolic shapes",
      "Context": "str(sym_expr)",
      "Explanation": "",
      "Hints": [
        "Dynamo has detected that tracing the code will result in an error when running in eager. Please double check that your code doesn't contain a similar error when actually running eager/uncompiled."
      ]
    }
  ],
  "GB0003": [
    {
      "Gb_type": "Attempt to trace generator",
      "Context": "",
      "Explanation": "Generators cannot be compiled directly with `torch.compile`.",
      "Hints": [
        "Call a generator from inside of a non-generator Python function and ",
        "compile that function instead.",
        "This graph break is fundamental - it is unlikely that Dynamo will ever be able to trace through your code. Consider finding a workaround."
      ]
    }
  ],
  "GB0004": [
    {
      "Gb_type": "Attempted super().__delattr__() on an object without mutation tracking",
      "Context": "call_method {self} {name}",
      "Explanation": "Dynamo needs to track mutations on an object before `super().__delattr__` can be used on it. But the object ({self.objvar}) doesn't have attribute mutation tracking enabled.",
      "Hints": [
        "Ensure the object is tracked by Dynamo's side effect system.",
        "This is likely to be a Dynamo bug. Please report an issue to PyTorch."
      ]
    }
  ],
  "GB0005": [
    {
      "Gb_type": "Attempted to a str() method implemented in C/C++",
      "Context": "",
      "Explanation": "{type(arg.value)} has a C/C++ based str method. This is not supported.",
      "Hints": [
        "Write the str method in Python"
      ]
    }
  ],
  "GB0006": [
    {
      "Gb_type": "Attempted to call a super() attribute that is not a function or method",
      "Context": "call_method {self} {name}",
      "Explanation": "Dynamo does not know how to trace the call `super().{name}()` because `super().{name}` is not a function or method attribute.",
      "Hints": [
        "Ensure the attribute accessed via `super()` is a standard method or function."
      ]
    }
  ],
  "GB0007": [
    {
      "Gb_type": "Attempted to call function marked as skipped",
      "Context": "module: {module_name}, qualname: {qualname}, skip reason: {reason}",
      "Explanation": "explanation",
      "Hints": []
    }
  ],
  "GB0008": [
    {
      "Gb_type": "Attempted to inline function marked as skipped",
      "Context": "qualname: {fn_qualname}, name: {func.get_name()}, filename: `{func.get_filename()}`, skip reason: {result.reason}",
      "Explanation": "Dynamo developers have intentionally marked that the function `{fn_qualname}` should not be traced.",
      "Hints": []
    }
  ],
  "GB0009": [
    {
      "Gb_type": "Attempted to inline function marked as skipped (SkipFunctionVariable)",
      "Context": "Attempted to inline a SkipFunctionVariable {func}",
      "Explanation": "Attempted to inline a function that was previously determined to be marked as intentionally skipped.",
      "Hints": []
    }
  ],
  "GB0010": [
    {
      "Gb_type": "Attempted to read a deleted variable",
      "Context": "item: {item}, name: {name}",
      "Explanation": "",
      "Hints": [
        "Dynamo has detected that tracing the code will result in an error when running in eager. Please double check that your code doesn't contain a similar error when actually running eager/uncompiled."
      ]
    }
  ],
  "GB0011": [
    {
      "Gb_type": "Attempted to read undefined local variable",
      "Context": "LOAD_FAST {name}",
      "Explanation": "Could not find a local variable with name `{name}`",
      "Hints": [
        "Dynamo has detected that tracing the code will result in an error when running in eager. Please double check that your code doesn't contain a similar error when actually running eager/uncompiled."
      ]
    }
  ],
  "GB0012": [
    {
      "Gb_type": "Attempted to read undefined local variable (implicit)",
      "Context": "LOAD_FAST {name}",
      "Explanation": "Could not find an implicit local variable with name `{name}`",
      "Hints": [
        "This happens in dict/list comprehensions",
        "Dynamo has detected that tracing the code will result in an error when running in eager. Please double check that your code doesn't contain a similar error when actually running eager/uncompiled."
      ]
    }
  ],
  "GB0013": [
    {
      "Gb_type": "Attempted to represent unregistered RemovableHandle",
      "Context": "",
      "Explanation": "Dynamo attempted to build a representation of a torch.utils.hooks.RemovableHandle, which is not supported. This happens because the RemovableHandle was created in another frame.",
      "Hints": []
    }
  ],
  "GB0014": [
    {
      "Gb_type": "Attempted to wrap RNN, GRU, or LSTM",
      "Context": "str(value)",
      "Explanation": "Dynamo does not support RNN, GRU, or LSTM.",
      "Hints": [
        "It may be possible to write Dynamo tracing rules for this code. Please report an issue to PyTorch if you encounter this graph break often and it is causing performance issues."
      ]
    }
  ],
  "GB0015": [
    {
      "Gb_type": "Attempted to wrap sparse Tensor",
      "Context": "",
      "Explanation": "torch.compile does not support sparse Tensors",
      "Hints": [
        "It may be possible to write Dynamo tracing rules for this code. Please report an issue to PyTorch if you encounter this graph break often and it is causing performance issues."
      ]
    }
  ],
  "GB0016": [
    {
      "Gb_type": "Attempted to wrap strided NestedTensor",
      "Context": "",
      "Explanation": "torch.compile does not support strided NestedTensor",
      "Hints": []
    }
  ],
  "GB0017": [
    {
      "Gb_type": "Attempted to wrap torch._higher_order_ops.invoke_subgraph",
      "Context": "",
      "Explanation": "Directly using invoke_subgraph is not supported. Use nested_compile_region",
      "Hints": []
    }
  ],
  "GB0018": [
    {
      "Gb_type": "Attempted to wrap unbacked SymInt",
      "Context": "",
      "Explanation": "Unbacked SymInt input is not supported yet.",
      "Hints": [
        "It may be possible to write Dynamo tracing rules for this code. Please report an issue to PyTorch if you encounter this graph break often and it is causing performance issues."
      ]
    }
  ],
  "GB0019": [
    {
      "Gb_type": "AutogradFunctionContextVariable escaped Dynamo-traced region",
      "Context": "",
      "Explanation": "We cannot reconstruct a torch.autograd.Function's context object.",
      "Hints": []
    }
  ],
  "GB0020": [
    {
      "Gb_type": "BUILD_STRING key conflict",
      "Context": "format_string_parts: {format_string_parts}, kwargs: {kwargs}, part.sym_kwargs: {part.sym_kwargs}",
      "Explanation": "Failed to build format string due to key conflict",
      "Hints": [
        "Dynamo has detected that tracing the code will result in an error when running in eager. Please double check that your code doesn't contain a similar error when actually running eager/uncompiled."
      ]
    }
  ],
  "GB0021": [
    {
      "Gb_type": "BUILD_STRING type error",
      "Context": "str(part)",
      "Explanation": "Format string part type is not correct - expected constant or format string.",
      "Hints": [
        "Dynamo has detected that tracing the code will result in an error when running in eager. Please double check that your code doesn't contain a similar error when actually running eager/uncompiled."
      ]
    }
  ],
  "GB0022": [
    {
      "Gb_type": "Bad import result",
      "Context": "typestr(value)",
      "Explanation": "Import result is not a Python module.",
      "Hints": []
    }
  ],
  "GB0023": [
    {
      "Gb_type": "Builtin `operator.*` comparison with constant `self` failed",
      "Context": "call_method {self} {name} {args} {kwargs}",
      "Explanation": "\"Failed to compare {self} with {other}, \"                     + f\"because {other} is not a Python constant or its mutation check fails.\"",
      "Hints": []
    }
  ],
  "GB0024": [
    {
      "Gb_type": "CLEANUP_THROW with StopIteration",
      "Context": "",
      "Explanation": "Received StopIteration when handling generator.throw/close. This is not supported.",
      "Hints": []
    }
  ],
  "GB0025": [
    {
      "Gb_type": "Call to `torch._dynamo.graph_break()`",
      "Context": "Called `torch._dynamo.graph_break()` with args `{args}`, kwargs `{kwargs}`",
      "Explanation": "User-inserted graph break. Message: {graph_break_msg}",
      "Hints": [
        "Remove the `torch._dynamo.graph_break()` call."
      ]
    }
  ],
  "GB0026": [
    {
      "Gb_type": "Calling subclass default constructor with more than tensor argument",
      "Context": "{self.value}(args={args}, kwargs={kwargs})",
      "Explanation": "Currently not supported",
      "Hints": [
        "Avoid this constructor call or move it outside ",
        "`torch.compile` regione",
        "It may be possible to write Dynamo tracing rules for this code. Please report an issue to PyTorch if you encounter this graph break often and it is causing performance issues."
      ]
    }
  ],
  "GB0027": [
    {
      "Gb_type": "Cannot check Tensor object identity without its fake value",
      "Context": "str(fake_tensor)",
      "Explanation": "TensorVariable is missing a fake example_value.",
      "Hints": [
        "This is likely to be a Dynamo bug. Please report an issue to PyTorch."
      ]
    }
  ],
  "GB0028": [
    {
      "Gb_type": "Caught non-Exception value",
      "Context": "str(exc_instance)",
      "Explanation": "Except expects to receive an object of Exception type but received {exc_instance}.",
      "Hints": [
        "Dynamo has detected that tracing the code will result in an error when running in eager. Please double check that your code doesn't contain a similar error when actually running eager/uncompiled."
      ]
    }
  ],
  "GB0029": [
    {
      "Gb_type": "Compilation of intermediate hooks requires compiled autograd",
      "Context": "var_getattr {self} {name}",
      "Explanation": "Dynamo must be in compiled_autograd to register hooks.",
      "Hints": []
    }
  ],
  "GB0030": [
    {
      "Gb_type": "ComptimeContext graph break",
      "Context": "msg",
      "Explanation": "Manually triggered ComptimeContext graph break with message {msg}.",
      "Hints": []
    }
  ],
  "GB0031": [
    {
      "Gb_type": "Custom __getattribute__ in nn.Module attribute access",
      "Context": "var_getattr {self} {name}",
      "Explanation": "Dynamo does not support checking key existence on `nn.Module` instances that have a custom `__getattribute__` method defined.",
      "Hints": [
        "Avoid defining `__getattribute__` in your module.",
        "It may be possible to write Dynamo tracing rules for this code. Please report an issue to PyTorch if you encounter this graph break often and it is causing performance issues."
      ]
    }
  ],
  "GB0032": [
    {
      "Gb_type": "Custom __getattribute__ in nn.Module dict key check",
      "Context": "has_key_in_generic_dict {self} {key}",
      "Explanation": "Dynamo does not support checking key existence on `nn.Module` instances that have a custom `__getattribute__` method defined.",
      "Hints": [
        "Avoid defining `__getattribute__` in your module.",
        "It may be possible to write Dynamo tracing rules for this code. Please report an issue to PyTorch if you encounter this graph break often and it is causing performance issues."
      ]
    }
  ],
  "GB0033": [
    {
      "Gb_type": "Data dependent operator",
      "Context": "str(cause.func)",
      "Explanation": "Operator `{cause.func}` has a non-Tensor output whose value is dependent on the data of Tensor inputs.",
      "Hints": []
    }
  ],
  "GB0034": [
    {
      "Gb_type": "Data-dependent assertion failed (cannot compile partial graph)",
      "Context": "value: {value}",
      "Explanation": "Dynamo has determined when encountering a data-dependent assert failure that it should not compile the partial graph.",
      "Hints": [
        "Use `torch._assert()` to raise a hard AssertionError when the check fails. ",
        "This error will propagate back the user code ",
        "that called the compiled function (i.e. Dynamo will not trace any exception handling).",
        "Remove the assert statement.",
        "Move the assert statement outside of any context managers in order to graph break with ",
        "partial graph compilation (if fullgraph=False).",
        "This graph break is fundamental - it is unlikely that Dynamo will ever be able to trace through your code. Consider finding a workaround."
      ]
    }
  ],
  "GB0035": [
    {
      "Gb_type": "Data-dependent branching with non-constant __bool__",
      "Context": "method: {x}, result: {result}",
      "Explanation": "Attempted to perform data-dependent branching on a user-defined object with a __bool__ method that did not return a constant.",
      "Hints": []
    }
  ],
  "GB0036": [
    {
      "Gb_type": "Dynamic shape operator",
      "Context": "str(cause.func)",
      "Explanation": "Operator `{cause.func}`'s output shape depends on input Tensor data.",
      "Hints": [
        "Enable tracing of dynamic shape operators with ",
        "`torch._dynamo.config.capture_dynamic_output_shape_ops = True`"
      ]
    }
  ],
  "GB0037": [
    {
      "Gb_type": "Dynamic shape operator (no meta kernel)",
      "Context": "str(cause.func)",
      "Explanation": "Operator `{cause.func}` does not have a meta kernel that supports dynamic output shapes",
      "Hints": [
        "Please report an issue to PyTorch"
      ]
    }
  ],
  "GB0038": [
    {
      "Gb_type": "Dynamic slicing with Tensor arguments",
      "Context": "SliceVariable start: {start}, stop: {stop}, step: {step}",
      "Explanation": "Creating slices with Tensor arguments is not supported. e.g. `l[:x]`, where `x` is a 1-element tensor.",
      "Hints": [
        "It may be possible to write Dynamo tracing rules for this code. Please report an issue to PyTorch if you encounter this graph break often and it is causing performance issues."
      ]
    }
  ],
  "GB0039": [
    {
      "Gb_type": "Dynamo cache limit exceeded",
      "Context": "Limit type: {limit_type}",
      "Explanation": "Dynamo attempted to recompile the code object too many times, exceeding the {limit_type} cache size limit.Giving up on compiling as the compile time tradeoff is likely not worth the performance gain.",
      "Hints": []
    }
  ],
  "GB0040": [
    {
      "Gb_type": "Encountered aliasing during higher order op tracing",
      "Context": "context",
      "Explanation": "Higher order ops do not support aliasing. Found in {source_target.name()}",
      "Hints": [
        "Replace `return input` with `return input.clone()` to avoid aliasing.",
        "Consider using the debug context to change user code to avoid aliasing.",
        "Please open an issue."
      ]
    }
  ],
  "GB0041": [
    {
      "Gb_type": "Encountered input mutation during higher order op tracing",
      "Context": "context",
      "Explanation": "Higher order ops do not support input mutation. Found in {source_target.name()}",
      "Hints": [
        "Consider using the debug context to change user code to avoid mutation.",
        "Please open an issue."
      ]
    }
  ],
  "GB0042": [
    {
      "Gb_type": "Encountered non user function variable during invoke_subgraph HOP tracing",
      "Context": "str(fn_vt)",
      "Explanation": "invoke_subgraph does not support non user function variable",
      "Hints": [
        "It may be possible to write Dynamo tracing rules for this code. Please report an issue to PyTorch if you encounter this graph break often and it is causing performance issues."
      ]
    }
  ],
  "GB0043": [
    {
      "Gb_type": "Encountered non-PT2-compliant op",
      "Context": "",
      "Explanation": "msg +   + err_epilogue",
      "Hints": []
    }
  ],
  "GB0044": [
    {
      "Gb_type": "Encountered strided NestedTensor in automatic dynamic dim determination",
      "Context": "",
      "Explanation": "torch.compile does not support strided NestedTensor",
      "Hints": []
    }
  ],
  "GB0045": [
    {
      "Gb_type": "Encountered tensor.is_inference() during tracing",
      "Context": "",
      "Explanation": "tensor.is_inference() is not supported",
      "Hints": [
        "This graph break is fundamental - it is unlikely that Dynamo will ever be able to trace through your code. Consider finding a workaround."
      ]
    }
  ],
  "GB0046": [
    {
      "Gb_type": "Encountered torch.is_inference_mode_enabled during tracing",
      "Context": "",
      "Explanation": "torch.is_inference_mode_enabled() is not supported",
      "Hints": [
        "This graph break is fundamental - it is unlikely that Dynamo will ever be able to trace through your code. Consider finding a workaround."
      ]
    }
  ],
  "GB0047": [
    {
      "Gb_type": "Encountered unconverted argument when attempting to inline",
      "Context": "func: {func}, arg: {v}",
      "Explanation": "An argument to an inlined function was not successfully converted to a VariableTracker.",
      "Hints": [
        "This is likely to be a Dynamo bug. Please report an issue to PyTorch."
      ]
    }
  ],
  "GB0048": [
    {
      "Gb_type": "Error getting associated real value",
      "Context": "call_id {self}",
      "Explanation": "Dynamo encountered an error while trying to get the associated real value.",
      "Hints": []
    }
  ],
  "GB0049": [
    {
      "Gb_type": "Error when attempting to resolve op packet",
      "Context": "",
      "Explanation": "str(e)",
      "Hints": []
    }
  ],
  "GB0050": [
    {
      "Gb_type": "Exception with bad expected type",
      "Context": "str(expected_exc_types)",
      "Explanation": "`except ...` has unsupported type {expected_exc_types}.",
      "Hints": [
        "Dynamo has detected that tracing the code will result in an error when running in eager. Please double check that your code doesn't contain a similar error when actually running eager/uncompiled."
      ]
    }
  ],
  "GB0051": [
    {
      "Gb_type": "Exception with non-type expectation",
      "Context": "str(expected_type)",
      "Explanation": "`except ...` expects a non-type: {expected_type}.",
      "Hints": [
        "Dynamo has detected that tracing the code will result in an error when running in eager. Please double check that your code doesn't contain a similar error when actually running eager/uncompiled."
      ]
    }
  ],
  "GB0052": [
    {
      "Gb_type": "Excessive RestartAnalysis() calls",
      "Context": "",
      "Explanation": "Dynamo attempted to trace the same frame 100+ times. Giving up on compiling as the compile time tradeoff is likely not worth the performance gain.",
      "Hints": []
    }
  ],
  "GB0053": [
    {
      "Gb_type": "FSDP with use_orig_params=False",
      "Context": "",
      "Explanation": "Dynamo only supports FSDP with use_orig_params=True",
      "Hints": []
    }
  ],
  "GB0054": [
    {
      "Gb_type": "Failed to construct Enum variable",
      "Context": "value: {value_vt}, allowed enum values: {list(cls_type)}",
      "Explanation": "Attempted to construct an Enum value that is non-constant (e.g. int, string) or is not an acceptable value for the Enum. Acceptable values for Enum `{cls_type}`: {list(cls_type)}.",
      "Hints": [
        "Dynamo has detected that tracing the code will result in an error when running in eager. Please double check that your code doesn't contain a similar error when actually running eager/uncompiled."
      ]
    }
  ],
  "GB0055": [
    {
      "Gb_type": "Failed to convert args/kwargs to proxy",
      "Context": "call_function args: {typestr(*args)} {typestr(*list(kwargs.values()))}",
      "Explanation": "Missing `as_proxy()` implementation for some arg/kwarg.",
      "Hints": []
    }
  ],
  "GB0056": [
    {
      "Gb_type": "Failed to mutate tensor data attribute",
      "Context": "setattr({obj}, {name}, {val})",
      "Explanation": "Dyanmo only supports mutating `.data` of tensor created outside `torch.compile` region",
      "Hints": [
        "Don't mutate `.data` on this tensor, or move ",
        "the mutation out of `torch.compile` region"
      ]
    }
  ],
  "GB0057": [
    {
      "Gb_type": "Failed to raise exception",
      "Context": "str(exc)",
      "Explanation": "Attempted to raise a non-Exception type/value.",
      "Hints": [
        "Dynamo has detected that tracing the code will result in an error when running in eager. Please double check that your code doesn't contain a similar error when actually running eager/uncompiled."
      ]
    }
  ],
  "GB0058": [
    {
      "Gb_type": "Failed to set tensor attribute",
      "Context": "setattr({obj}, {name}, {val})",
      "Explanation": "Dyanmo doesn't support setting these tensor attributes",
      "Hints": [
        "Don't mutate attribute '{name}' on tensors, or ",
        "move the mutation out of `torch.compile` region"
      ]
    }
  ],
  "GB0059": [
    {
      "Gb_type": "Failed to trace builtin operator",
      "Context": "builtin {fn.__name__} {arg_types} {has_kwargs}",
      "Explanation": "Dynamo does not know how to trace builtin operator `{fn.__name__}` with argument types {real_arg_types} (has_kwargs {has_kwargs})",
      "Hints": [
        "Avoid calling builtin `{fn.__name__}` with argument types {real_arg_types}. ",
        "Consider using an equivalent alternative function/method to `{fn.__name__}`.",
        "If you are attempting to call a logging function (e.g. `print`), ",
        "you can try adding it to `torch._dynamo.config.reorderable_logging_functions`.",
        "Please report an issue to PyTorch."
      ]
    }
  ],
  "GB0060": [
    {
      "Gb_type": "Failed to trace unittest method",
      "Context": "function: unittest.TestCase.{name}",
      "Explanation": "Dynamo does not know how to trace unittest method `{name}` ",
      "Hints": [
        "Avoid calling `TestCase.{name}`. ",
        "Please report an issue to PyTorch."
      ]
    }
  ],
  "GB0061": [
    {
      "Gb_type": "Failed to unpack object for BUILD_LIST_UNPACK",
      "Context": "str(seq)",
      "Explanation": "{seq} cannot be unpacked into a list for the BUILD_LIST_UNPACK bytecode (`[*x, *y, ...]`).",
      "Hints": [
        "Dynamo has detected that tracing the code will result in an error when running in eager. Please double check that your code doesn't contain a similar error when actually running eager/uncompiled."
      ]
    }
  ],
  "GB0062": [
    {
      "Gb_type": "Failed to unpack object for UNPACK_EX",
      "Context": "str(seq)",
      "Explanation": "{seq} cannot be unpacked into a list for the UNPACK_EX bytecode.",
      "Hints": [
        "Dynamo has detected that tracing the code will result in an error when running in eager. Please double check that your code doesn't contain a similar error when actually running eager/uncompiled."
      ]
    }
  ],
  "GB0063": [
    {
      "Gb_type": "Failed to unpack object for UNPACK_SEQUENCE",
      "Context": "str(seq)",
      "Explanation": "{seq} cannot be unpacked into a list for the UNPACK_SEQUENCE bytecode (i.e. `a, b, c = d`).",
      "Hints": [
        "Dynamo has detected that tracing the code will result in an error when running in eager. Please double check that your code doesn't contain a similar error when actually running eager/uncompiled."
      ]
    }
  ],
  "GB0064": [
    {
      "Gb_type": "Fake tensor propagation exception",
      "Context": "str(e.reason)",
      "Explanation": "msg",
      "Hints": []
    }
  ],
  "GB0065": [
    {
      "Gb_type": "Graph break in inlined function",
      "Context": "",
      "Explanation": "Graph breaks in an inlined call are not supported.",
      "Hints": []
    }
  ],
  "GB0066": [
    {
      "Gb_type": "Graph break under GenericContextWrappingVariable",
      "Context": "Active generic context managers: {self.active_generic_context_managers}",
      "Explanation": "Attempted to graph break in an active context manager(s) that doesn't support graph breaking.",
      "Hints": [
        "Move the offending context manager(s) to outside the compiled region.",
        "This graph break may have been caused by an earlier graph break. Resolving the earlier graph break may resolve this one."
      ]
    }
  ],
  "GB0067": [
    {
      "Gb_type": "HigherOrderOperator: Mutating a variable not in the current scope (SideEffects)",
      "Context": "",
      "Explanation": "This is not supported.",
      "Hints": []
    }
  ],
  "GB0068": [
    {
      "Gb_type": "Illegal method invocation in strict mode",
      "Context": "call_method {self} {name} {args} {kwargs}",
      "Explanation": "Dynamo currently does not support this method ({name}) invocation in strict mode.",
      "Hints": []
    }
  ],
  "GB0069": [
    {
      "Gb_type": "Import failure",
      "Context": "module_name: {module_name}, fromlist: {fromlist}, level={level}",
      "Explanation": "Failure when attempting to import.",
      "Hints": [
        "Dynamo has detected that tracing the code will result in an error when running in eager. Please double check that your code doesn't contain a similar error when actually running eager/uncompiled."
      ]
    }
  ],
  "GB0070": [
    {
      "Gb_type": "Indexing list with non-scalar tensor",
      "Context": "call_method {self} {name} {args} {kwargs}",
      "Explanation": "Attempted to index list-like object with tensor with > 1 element.",
      "Hints": [
        "Dynamo has detected that tracing the code will result in an error when running in eager. Please double check that your code doesn't contain a similar error when actually running eager/uncompiled."
      ]
    }
  ],
  "GB0071": [
    {
      "Gb_type": "Inline attempt with __self__",
      "Context": "str(func)",
      "Explanation": "Attempted to inline a function with the `__self__` attribute. Dynamo is expected to decompose method calls into function calls with a `self` argument.",
      "Hints": []
    }
  ],
  "GB0072": [
    {
      "Gb_type": "Inplace op on input tensor",
      "Context": "",
      "Explanation": "Attempted to trace an inplace view op on input tensor {typestr(self.value)}.",
      "Hints": [
        "Ensure you do not modify input tensor in place.",
        "It may be possible to write Dynamo tracing rules for this code. Please report an issue to PyTorch if you encounter this graph break often and it is causing performance issues."
      ]
    }
  ],
  "GB0073": [
    {
      "Gb_type": "Invoking an nn.Module inside a HigherOrderOperator",
      "Context": "",
      "Explanation": "This is not supported.",
      "Hints": []
    }
  ],
  "GB0074": [
    {
      "Gb_type": "Invoking an nn.Module inside a higher order operator",
      "Context": "Higher order op name: {self.source_target}",
      "Explanation": "This is not supported.",
      "Hints": []
    }
  ],
  "GB0075": [
    {
      "Gb_type": "LOAD_BUILD_CLASS bytecode not supported",
      "Context": "",
      "Explanation": "Dynamo does not support tracing classes that are defined in the compiled region.",
      "Hints": [
        "Move the class definition out of the compiled region.",
        "It may be possible to write Dynamo tracing rules for this code. Please report an issue to PyTorch if you encounter this graph break often and it is causing performance issues."
      ]
    }
  ],
  "GB0076": [
    {
      "Gb_type": "LOAD_FAST_CHECK on uninitialized variable",
      "Context": "inst.argval",
      "Explanation": "Attempted to load uninitialized local variable {inst.argval}",
      "Hints": [
        "Dynamo has detected that tracing the code will result in an error when running in eager. Please double check that your code doesn't contain a similar error when actually running eager/uncompiled."
      ]
    }
  ],
  "GB0077": [
    {
      "Gb_type": "Length mismatch when unpacking object for UNPACK_SEQUENCE",
      "Context": "expected length: {inst.argval}, actual: {len(val)}",
      "Explanation": "{seq} unpacked to a list for the UNPACK_SEQUENCE bytecode (i.e. `a, b, c = d`) with unexpected length.",
      "Hints": [
        "This is likely to be a Dynamo bug. Please report an issue to PyTorch."
      ]
    }
  ],
  "GB0078": [
    {
      "Gb_type": "Limitation of `nonstrict_trace",
      "Context": "{self}",
      "Explanation": "msg",
      "Hints": [
        "make sure definition of {fn_name} is outside ",
        "`torch.compile` region"
      ]
    }
  ],
  "GB0079": [
    {
      "Gb_type": "Missing CALL_INTRINSIC_1 handler",
      "Context": "CALL_INTRINSIC_1 operand: {inst.argval}",
      "Explanation": "No handler implemented for CALL_INTRINSIC_1 {inst.argval} instruction.",
      "Hints": [
        "It may be possible to write Dynamo tracing rules for this code. Please report an issue to PyTorch if you encounter this graph break often and it is causing performance issues."
      ]
    }
  ],
  "GB0080": [
    {
      "Gb_type": "Missing FakeTensor example value",
      "Context": "str(node)",
      "Explanation": "`FakeTensor` example value was required for {node} but not available.",
      "Hints": [
        "This is likely to be a Dynamo bug. Please report an issue to PyTorch."
      ]
    }
  ],
  "GB0081": [
    {
      "Gb_type": "Missing attribute when running call_method node",
      "Context": "",
      "Explanation": "make_error_message(\"attribute not defined\")",
      "Hints": []
    }
  ],
  "GB0082": [
    {
      "Gb_type": "Missing bytecode handler",
      "Context": "{opname} with args {args}",
      "Explanation": "Dynamo does not know how to handle the bytecode instruction `{opname}`.",
      "Hints": [
        "Do not trace code that produces the `{opname}` bytecode instruction ",
        "(see https://docs.python.org/3/library/dis.html for bytecode semantics).",
        "It may be possible to write Dynamo tracing rules for this code. Please report an issue to PyTorch if you encounter this graph break often and it is causing performance issues."
      ]
    }
  ],
  "GB0083": [
    {
      "Gb_type": "Module-level backwards hooks require compiled autograd.",
      "Context": "",
      "Explanation": "",
      "Hints": [
        "Enable compiled autograd by setting torch._dynamo.config.compiled_autograd = True."
      ]
    }
  ],
  "GB0084": [
    {
      "Gb_type": "Non-constant attribute given to `super().__delattr__()`",
      "Context": "call_method {self} {name}",
      "Explanation": "Dynamo requires the attribute name passed to `super().__delattr__(...)` to be a constant (string).",
      "Hints": [
        "Ensure the attribute name is a string literal or a constant variable."
      ]
    }
  ],
  "GB0085": [
    {
      "Gb_type": "Non-function or method in subclass of torch.autograd.Function",
      "Context": "call_apply {self} {args} {kwargs}",
      "Explanation": "Dynamo requires the `forward` attribute of a `torch.autograd.Function` subclass to be a standard Python function or method. Found type `{type(fn).__name__}` instead.",
      "Hints": [
        "Ensure the `forward` method is defined as a regular ",
        "function or instance method."
      ]
    }
  ],
  "GB0086": [
    {
      "Gb_type": "Not a Python constant",
      "Context": "guard_as_python_constant {self}",
      "Explanation": "Failed to convert {self} into a Python constant.",
      "Hints": []
    }
  ],
  "GB0087": [
    {
      "Gb_type": "NotImplementedError/UnsupportedFakeTensorException when running FX node",
      "Context": "",
      "Explanation": "make_error_message(e)",
      "Hints": []
    }
  ],
  "GB0088": [
    {
      "Gb_type": "Observed exception",
      "Context": "raised exception {curr_exc.python_type_name()}({curr_exc.args})",
      "Explanation": "observed_exn_gb_explanation",
      "Hints": [
        "Dynamo has detected that tracing the code will result in an error when running in eager. Please double check that your code doesn't contain a similar error when actually running eager/uncompiled."
      ]
    }
  ],
  "GB0089": [
    {
      "Gb_type": "Observed exception (EXCEPT_HANDLER)",
      "Context": "str(raised_exception)",
      "Explanation": "observed_exn_gb_explanation                                 + \" This graph break is unexpected.\"",
      "Hints": [
        "This is likely to be a Dynamo bug. Please report an issue to PyTorch."
      ]
    }
  ],
  "GB0090": [
    {
      "Gb_type": "Operator does not support running with fake tensors",
      "Context": "unsupported operator: {cause.func}",
      "Explanation": "",
      "Hints": [
        "{import_suggestion}see ",
        "https://docs.google.com/document/d/1GgvOe7C8_NVOMLOCwDaYV1mXXyHMXY7ExoewHqooxrs/edit#heading=h.64r4npvq0w0",
        " for how to fix"
      ]
    }
  ],
  "GB0091": [
    {
      "Gb_type": "Read uninitialized cell",
      "Context": "str(cellvar)",
      "Explanation": "Attempted to read a cell variable that has not been populated yet.",
      "Hints": [
        "Dynamo has detected that tracing the code will result in an error when running in eager. Please double check that your code doesn't contain a similar error when actually running eager/uncompiled."
      ]
    }
  ],
  "GB0092": [
    {
      "Gb_type": "Reconstruction failure",
      "Context": "str(value)",
      "Explanation": "Dynamo has no bytecode reconstruction implemented for sourceless variable {value}.",
      "Hints": [
        "If Dynamo is attempting to trace a return statement and your code is attempting to return a variable ",
        "that Dynamo cannot reconstruct, then remove it from the return statement.",
        "Report an issue to PyTorch if you need reconstrtuction support. Note that objects that don't have ",
        "reconstruction rules may be fundamentally unreconstructable.",
        "This graph break may have been caused by an earlier graph break. Resolving the earlier graph break may resolve this one."
      ]
    }
  ],
  "GB0093": [
    {
      "Gb_type": "Reconstruction failure: source.reconstruct not implemented",
      "Context": "str(source)",
      "Explanation": "Dynamo has no bytecode reconstruction implemented for {type(source)} variable {source}.",
      "Hints": [
        "This is likely to be a Dynamo bug. Please report an issue to PyTorch."
      ]
    }
  ],
  "GB0094": [
    {
      "Gb_type": "SEND with bad type",
      "Context": "TOS type: {typestr(tos)}",
      "Explanation": "Attempted to SEND with unsupported type {typestr(tos)}.",
      "Hints": []
    }
  ],
  "GB0095": [
    {
      "Gb_type": "Set Exception object `__traceback__` attribute to not-`None`",
      "Context": "call_setattr {self} {name}",
      "Explanation": "Dynamo does not support setting the attribute '__traceback__' on tracked exception objects to anything other than None.",
      "Hints": [
        "Avoid setting '__traceback__' on exception objects ",
        "within traced code, or set it to None."
      ]
    }
  ],
  "GB0096": [
    {
      "Gb_type": "Should not compile partial graph (STORE_ATTR)",
      "Context": "",
      "Explanation": "Dynamo has determined when encountering an unsupported STORE_ATTR instruction (i.e. `obj.attr = val`) that it should not compile the partial graph.",
      "Hints": []
    }
  ],
  "GB0097": [
    {
      "Gb_type": "Side effect on existing deque with limited maxlen",
      "Context": "",
      "Explanation": "This is not supported.",
      "Hints": [
        "Don't use a deque with `maxlen` specified."
      ]
    }
  ],
  "GB0098": [
    {
      "Gb_type": "Skip calling `torch.compiler.disable()`d function",
      "Context": "str(self.value)",
      "Explanation": "Skip calling function `{self.value}` since it was wrapped with `torch.compiler.disable` (reason: {msg})",
      "Hints": [
        "Remove the `torch.compiler.disable` call"
      ]
    }
  ],
  "GB0099": [
    {
      "Gb_type": "Skip inlining `torch.compiler.disable()`d function",
      "Context": "str(func.get_function())",
      "Explanation": "Skip inlining function {func.get_function()} since it was wrapped with `torch.compiler.disable` (reason: {msg})",
      "Hints": [
        "Remove the `torch.compiler.disable` call"
      ]
    }
  ],
  "GB0100": [
    {
      "Gb_type": "Storing Tensor hook handle in globals",
      "Context": "name",
      "Explanation": "This is not supported.",
      "Hints": []
    }
  ],
  "GB0101": [
    {
      "Gb_type": "Storing Tensor hook handle in globals (inline call)",
      "Context": "inst.argval",
      "Explanation": "This is not supported.",
      "Hints": []
    }
  ],
  "GB0102": [
    {
      "Gb_type": "Strict mode banned op",
      "Context": "var_getattr {self} {name}",
      "Explanation": "Getattr invocation '{name}' in strict mode is not supported.",
      "Hints": [
        "Remove `{name}` from the list of banned ops by ",
        "setting `torch._dynamo.config._autograd_backward_strict_mode_banned_ops`."
      ]
    }
  ],
  "GB0103": [
    {
      "Gb_type": "Tensor subclass overridden method call",
      "Context": "{name}",
      "Explanation": "`torch.compile` currently can't trace this",
      "Hints": [
        "Avoid calling {name} of tensor subclass in torch.compile region",
        "Renaming method `{name}` of type {self.class_type}",
        "It may be possible to write Dynamo tracing rules for this code. Please report an issue to PyTorch if you encounter this graph break often and it is causing performance issues."
      ]
    }
  ],
  "GB0104": [
    {
      "Gb_type": "Tensor with grad_fn()",
      "Context": "var_getattr {self} grad_fn",
      "Explanation": "Dynamo does not support tracing tensors with a grad_fn directly.",
      "Hints": []
    }
  ],
  "GB0105": [
    {
      "Gb_type": "Tensor.numpy() with trace_numpy=False",
      "Context": "call_method {self} numpy",
      "Explanation": "`Tensor.numpy()` was called, but the `trace_numpy` configuration was manually disabled.",
      "Hints": [
        "Set `torch._dynamo.config.trace_numpy = True` to allow ",
        "Dynamo to trace through NumPy."
      ]
    }
  ],
  "GB0106": [
    {
      "Gb_type": "Tensor.numpy() without NumPy installed",
      "Context": "call_method {self} numpy",
      "Explanation": "`Tensor.numpy()` was called, but the NumPy library is not available in the current environment.",
      "Hints": [
        "Ensure NumPy is installed in your Python environment."
      ]
    }
  ],
  "GB0107": [
    {
      "Gb_type": "Tensor.random_ op",
      "Context": "Tensor.{name}(args={args}, kwargs={kwargs})",
      "Explanation": "This is currently not supported.",
      "Hints": [
        "Use the out-of-place version of this op",
        "It may be possible to write Dynamo tracing rules for this code. Please report an issue to PyTorch if you encounter this graph break often and it is causing performance issues."
      ]
    }
  ],
  "GB0108": [
    {
      "Gb_type": "Tensor.retain_grad() with AOTDispatcher",
      "Context": "var_getattr {self} retain_grad",
      "Explanation": "`Tensor.retain_grad()` does not work with AOTDispatcher.",
      "Hints": []
    }
  ],
  "GB0109": [
    {
      "Gb_type": "Tensor.tolist() with non-integer tensor",
      "Context": "call_method {self} to_list",
      "Explanation": "Dynamo currently does not support tracing `tolist()` on non-integer tensors.",
      "Hints": [
        "Ensure the input tensor to `tolist()` is an integer ",
        "type (e.g., int8, int16, int32, int64)."
      ]
    }
  ],
  "GB0110": [
    {
      "Gb_type": "Tensor.uniform_ op called with `from` keyword",
      "Context": "Tensor.{name}(args={args}, kwargs={kwargs})",
      "Explanation": "This is currently not supported.",
      "Hints": [
        "Avoid using the `from` keyword.",
        "It may be possible to write Dynamo tracing rules for this code. Please report an issue to PyTorch if you encounter this graph break often and it is causing performance issues."
      ]
    }
  ],
  "GB0111": [
    {
      "Gb_type": "TypeError from user code",
      "Context": "call_function({self.value}, {args}, {kwargs})",
      "Explanation": "msg",
      "Hints": [
        "Dynamo has detected that tracing the code will result in an error when running in eager. Please double check that your code doesn't contain a similar error when actually running eager/uncompiled."
      ]
    }
  ],
  "GB0112": [
    {
      "Gb_type": "TypeError when making fake tensor call",
      "Context": "TypeError {node.target}: {cause}",
      "Explanation": "",
      "Hints": []
    }
  ],
  "GB0113": [
    {
      "Gb_type": "Unable to resolve super getattr",
      "Context": "",
      "Explanation": "Dynamo failed to trace attribute `{name}` accessed via `super()` (for type `{self.typevar}` and object `{self.objvar}`) because the resolved attribute type is not supported.",
      "Hints": [
        "Ensure the attribute exists in the parent class.",
        "Check the arguments passed to `super()`."
      ]
    }
  ],
  "GB0114": [
    {
      "Gb_type": "Unexpected failure during itertools.accumulate() iteration",
      "Context": "call_function {self} {args} {kwargs}",
      "Explanation": "Unexpected failure in invoking function during accumulate. Failed running func {func}({item}{acc})",
      "Hints": [
        "This graph break may be difficult to debug. Please report an issue to PyTorch for assistance."
      ]
    }
  ],
  "GB0115": [
    {
      "Gb_type": "Unexpected failure during itertools.groupby() iteration",
      "Context": "call_function {self} {args} {kwargs}",
      "Explanation": "Unexpected failure in invoking function during groupby",
      "Hints": [
        "It may be possible to write Dynamo tracing rules for this code. Please report an issue to PyTorch if you encounter this graph break often and it is causing performance issues."
      ]
    }
  ],
  "GB0116": [
    {
      "Gb_type": "Unexpected type in sourceless builder",
      "Context": "{value_type.__module__}.{value_type.__qualname__}",
      "Explanation": "SourcelessBuilder.create does not know how to wrap {value_type}",
      "Hints": [
        "This is likely to be a Dynamo bug. Please report an issue to PyTorch."
      ]
    }
  ],
  "GB0117": [
    {
      "Gb_type": "Unhandled args for method",
      "Context": "call_method {self} {name} {args} {kwargs}",
      "Explanation": "Dynamo encountered an error while calling the method `{name}`.",
      "Hints": []
    }
  ],
  "GB0118": [
    {
      "Gb_type": "Unimplemented next() call",
      "Context": "next({self})",
      "Explanation": "This abstract method must be implemented",
      "Hints": [
        "This is likely to be a Dynamo bug. Please report an issue to PyTorch."
      ]
    }
  ],
  "GB0119": [
    {
      "Gb_type": "Uninitialized nn.Module",
      "Context": "typestr(value)",
      "Explanation": "Attempted to trace an uninitialized nn.Module of type {typestr(value)}.",
      "Hints": [
        "Ensure your nn.Module instance has called `super().__init__()`.",
        "Dynamo has detected that tracing the code will result in an error when running in eager. Please double check that your code doesn't contain a similar error when actually running eager/uncompiled."
      ]
    }
  ],
  "GB0120": [
    {
      "Gb_type": "Unreachable sub-generator code",
      "Context": "",
      "Explanation": "Should only be encountered while implementing generator support.",
      "Hints": []
    }
  ],
  "GB0121": [
    {
      "Gb_type": "UnspecializedNNModuleVariable missing method",
      "Context": "call_method: {self} {name} {args} {kwargs}",
      "Explanation": "Dynamo does not support tracing method {name} of nn.Module {self.value}",
      "Hints": [
        "Dynamo does not really define unspecialized nn.Module very well.",
        "This graph break may be difficult to debug. Please report an issue to PyTorch for assistance."
      ]
    }
  ],
  "GB0122": [
    {
      "Gb_type": "Unsupported SourceType",
      "Context": "MutationType.__init__ {self} {typ}",
      "Explanation": "Dynamo does not support the type `{typ}`",
      "Hints": [
        "This branch is not supposed to be reachable.",
        "This is likely to be a Dynamo bug. Please report an issue to PyTorch."
      ]
    }
  ],
  "GB0123": [
    {
      "Gb_type": "Unsupported Tensor.backward() call",
      "Context": "call_method {self} backward {args} {kwargs}",
      "Explanation": "Dynamo currently does not support tracing `Tensor.backward()`.",
      "Hints": [
        "This graph break is fundamental - it is unlikely that Dynamo will ever be able to trace through your code. Consider finding a workaround."
      ]
    }
  ],
  "GB0124": [
    {
      "Gb_type": "Unsupported Tensor.item() call with capture_scalar_outputs=False",
      "Context": "call_method {self} item {args} {kwargs}",
      "Explanation": "Dynamo does not support tracing `Tensor.item()` with config.capture_scalar_outputs=False.",
      "Hints": [
        "Set `torch._dynamo.config.capture_scalar_outputs = True` ",
        "or `export TORCHDYNAMO_CAPTURE_SCALAR_OUTPUTS=1` ",
        "to include these operations in the captured graph."
      ]
    }
  ],
  "GB0125": [
    {
      "Gb_type": "Unsupported Tensor.requires_grad_() call",
      "Context": "call_method {self} requires_grad_",
      "Explanation": "Dynamo does not support changes to a Tensor's `requires_grad` through calling `requires_grad_()`.",
      "Hints": []
    }
  ],
  "GB0126": [
    {
      "Gb_type": "Unsupported Tensor.resize_() call",
      "Context": "call_method {self} resize_ {args} {kwargs}",
      "Explanation": "Dynamo currently does not support tracing `Tensor.resize_()`.",
      "Hints": []
    }
  ],
  "GB0127": [
    {
      "Gb_type": "Unsupported Tensor.resize_as_() call",
      "Context": "call_method {self} resize_as_ {args} {kwargs}",
      "Explanation": "Dynamo currently does not support tracing `Tensor.resize_as_()`.",
      "Hints": []
    }
  ],
  "GB0128": [
    {
      "Gb_type": "Unsupported Tensor.set_() call",
      "Context": "call_method {self} set_ {args} {kwargs}",
      "Explanation": "Dynamo currently does not support tracing `Tensor.set_()` overloads that include more than one argument.",
      "Hints": [
        "It may be possible to write Dynamo tracing rules for this code. Please report an issue to PyTorch if you encounter this graph break often and it is causing performance issues."
      ]
    }
  ],
  "GB0129": [
    {
      "Gb_type": "Unsupported Tensor.sparse_resize_() call",
      "Context": "call_method {self} sparse_resize_ {args} {kwargs}",
      "Explanation": "Dynamo currently does not support tracing `Tensor.sparse_resize_()`.",
      "Hints": []
    }
  ],
  "GB0130": [
    {
      "Gb_type": "Unsupported Tensor.sparse_resize_and_clear_() call",
      "Context": "call_method {self} sparse_resize_and_clear_ {args} {kwargs}",
      "Explanation": "Dynamo currently does not support tracing `Tensor.sparse_resize_and_clear_()`.",
      "Hints": []
    }
  ],
  "GB0131": [
    {
      "Gb_type": "Unsupported __setitem__/__setattr__ inline attempt",
      "Context": "code name: {code.co_name}, args: {args}",
      "Explanation": "Attempted to inline {code.co_name} where first argument (self) is not a user-defined object.",
      "Hints": []
    }
  ],
  "GB0132": [
    {
      "Gb_type": "Unsupported `func` in itertools.accumulate",
      "Context": "call_function {self} {args} {kwargs}",
      "Explanation": "Dynamo does not know how to get the function to use for itertools.accumulate. itertools.accumulate expects the `func` as the second argument or as a keyword argument.",
      "Hints": [
        "Dynamo has detected that tracing the code will result in an error when running in eager. Please double check that your code doesn't contain a similar error when actually running eager/uncompiled."
      ]
    }
  ],
  "GB0133": [
    {
      "Gb_type": "Unsupported arguments for itertools.accumulate",
      "Context": "call_function {self} {args} {kwargs}",
      "Explanation": "Dynamo does not know how to trace itertools.accumulate with args: {args} and kwargs: {kwargs}. itertools.accumulate expects an iterable, an optional binary function for accumulation, and an optional initial value to set the starting state.",
      "Hints": [
        "Make sure the arguments to itertools.accumulate are correct.",
        "It may be possible to write Dynamo tracing rules for this code. Please report an issue to PyTorch if you encounter this graph break often and it is causing performance issues."
      ]
    }
  ],
  "GB0134": [
    {
      "Gb_type": "Unsupported arguments for itertools.groupby",
      "Context": "call_function {self} {args} {kwargs}",
      "Explanation": "Dynamo does not know how to trace itertools.groupby with args: {args} and kwargs: {kwargs}. itertools.groupby expects an iterable to group and an optional key function to determine groupings.",
      "Hints": [
        "Make sure the arguments to itertools.groupby are correct.",
        "It may be possible to write Dynamo tracing rules for this code. Please report an issue to PyTorch if you encounter this graph break often and it is causing performance issues."
      ]
    }
  ],
  "GB0135": [
    {
      "Gb_type": "Unsupported attribute assignment on Exception object",
      "Context": "call_setattr {self} {name}",
      "Explanation": "Dynamo does not support setting the attribute '{name}' on tracked exception objects. Only `__context__`, `__cause__`, `__suppress_context__`, and `__traceback__` are supported.",
      "Hints": [
        "It may be possible to write Dynamo tracing rules for this code. Please report an issue to PyTorch if you encounter this graph break often and it is causing performance issues."
      ]
    }
  ],
  "GB0136": [
    {
      "Gb_type": "Unsupported attribute for range() object",
      "Context": "var_getattr {self} {name}",
      "Explanation": "Expected attribute to be one of {','.join(fields)} but got {name}",
      "Hints": [
        "Dynamo has detected that tracing the code will result in an error when running in eager. Please double check that your code doesn't contain a similar error when actually running eager/uncompiled."
      ]
    }
  ],
  "GB0137": [
    {
      "Gb_type": "Unsupported attribute for slice() object",
      "Context": "var_getattr {self} {name}",
      "Explanation": "Expected attribute to be one of {','.join(fields)} but got {name}",
      "Hints": [
        "Dynamo has detected that tracing the code will result in an error when running in eager. Please double check that your code doesn't contain a similar error when actually running eager/uncompiled."
      ]
    }
  ],
  "GB0138": [
    {
      "Gb_type": "Unsupported autograd.Function context `save_for_backward`",
      "Context": "call_method {self} {name}",
      "Explanation": "Dynamo requires the `saved_tensors` attribute to be initialized on the `autograd.Function` context object.",
      "Hints": [
        "Ensure that the `saved_tensors` attribute is properly ",
        "initialized before calling `save_for_backward`. ",
        "`save_for_backward` only supported on a newly constructed `torch.autograd.function.FunctionCtx`."
      ]
    }
  ],
  "GB0139": [
    {
      "Gb_type": "Unsupported autograd.Function context method",
      "Context": "call_method {self} {name}",
      "Explanation": "Dynamo does not support calling the method `{name}` on `autograd.Function` context objects. Supported methods are `__setattr__`, `save_for_backward` and `mark_non_differentiable`.",
      "Hints": [
        "It may be possible to write Dynamo tracing rules for this code. Please report an issue to PyTorch if you encounter this graph break often and it is causing performance issues."
      ]
    }
  ],
  "GB0140": [
    {
      "Gb_type": "Unsupported autograd.Function method",
      "Context": "call_method {self} {name}",
      "Explanation": "Dynamo does not support calling the method `{name}` directly on the `torch.autograd.Function` instance. Supported methods include `apply`, `backward`, static methods, and class methods.",
      "Hints": [
        "Ensure the method is decorated with `@staticmethod` ",
        "or `@classmethod` if it's meant to be called on the class."
      ]
    }
  ],
  "GB0141": [
    {
      "Gb_type": "Unsupported call_id() without source",
      "Context": "call_id {self}",
      "Explanation": "call_id() not supported for sourceless TensorVariable.",
      "Hints": []
    }
  ],
  "GB0142": [
    {
      "Gb_type": "Unsupported context manager",
      "Context": "Attempted SETUP_WITH/BEFORE_WITH/LOAD_SPECIAL on {ctx}",
      "Explanation": "Dynamo does not know how to enter a `{ctx.python_type_name()}` context manager.",
      "Hints": [
        "Avoid using the unsupported context manager.",
        "If the context manager seems like it should be supported (e.g. torch.set_grad_enabled), then ",
        "it may be the case that it was created outside the compiled region, which Dynamo does not support. ",
        "Supported context managers can cross graph break boundaries only if they are local non-closure ",
        "variables, or are intermediate values.",
        "File an issue to PyTorch. Simple context managers can potentially be supported, ",
        "but note that context managers can't be supported in general"
      ]
    },
    {
      "Gb_type": "Unsupported context manager",
      "Context": "Attempted SETUP_WITH/BEFORE_WITH on {ctx}",
      "Explanation": "Dynamo does not know how to enter a `{ctx.python_type_name()}` context manager.",
      "Hints": [
        "Avoid using the unsupported context manager.",
        "If the context manager seems like it should be supported (e.g. torch.set_grad_enabled), then ",
        "it may be the case that it was created outside the compiled region, which Dynamo does not support. ",
        "Supported context managers can cross graph break boundaries only if they are local non-closure ",
        "variables, or are intermediate values.",
        "File an issue to PyTorch. Simple context managers can potentially be supported, ",
        "but note that context managers can't be supported in general"
      ]
    }
  ],
  "GB0143": [
    {
      "Gb_type": "Unsupported conversion for slice assignment",
      "Context": "call_method {self} {name} {args}",
      "Explanation": "Missing dynamo support for converting {value} into a list for slice assignment.",
      "Hints": [
        "It may be possible to write Dynamo tracing rules for this code. Please report an issue to PyTorch if you encounter this graph break often and it is causing performance issues."
      ]
    }
  ],
  "GB0144": [
    {
      "Gb_type": "Unsupported custom jvp",
      "Context": "call_apply {self} {args} {kwargs}",
      "Explanation": "Dynamo does not support tracing `torch.autograd.Function` subclasses that define a custom `jvp` method.",
      "Hints": [
        "Remove the custom `jvp` method if possible.",
        "It may be possible to write Dynamo tracing rules for this code. Please report an issue to PyTorch if you encounter this graph break often and it is causing performance issues."
      ]
    }
  ],
  "GB0145": [
    {
      "Gb_type": "Unsupported custom vjp",
      "Context": "call_apply {self} {args} {kwargs}",
      "Explanation": "Dynamo does not support tracing `torch.autograd.Function` subclasses that define a custom `vjp` method.",
      "Hints": [
        "Remove the custom `vjp` method if possible.",
        "Use standard `backward` instead if applicable.",
        "It may be possible to write Dynamo tracing rules for this code. Please report an issue to PyTorch if you encounter this graph break often and it is causing performance issues."
      ]
    }
  ],
  "GB0146": [
    {
      "Gb_type": "Unsupported event method",
      "Context": "str(name)",
      "Explanation": "Dynamo doesn't support tracing the {method_name} method. We currently support wait, record, synchronize, and query.",
      "Hints": [
        "It may be possible to write Dynamo tracing rules for this code. Please report an issue to PyTorch if you encounter this graph break often and it is causing performance issues."
      ]
    }
  ],
  "GB0147": [
    {
      "Gb_type": "Unsupported function call",
      "Context": "call_function {self} {args} {kwargs}",
      "Explanation": "Dynamo does not know how to trace the function `{self.debug_repr()}`",
      "Hints": [
        "Avoid calling `{self.debug_repr()}` in your code.",
        "Please report an issue to PyTorch."
      ]
    }
  ],
  "GB0148": [
    {
      "Gb_type": "Unsupported function call (delayed)",
      "Context": "source: {self.source}",
      "Explanation": "Dynamo determined that a graph break should occur when calling `{self.source.name()}`. Reason: {self.msg}",
      "Hints": []
    }
  ],
  "GB0149": [
    {
      "Gb_type": "Unsupported functorch tracing attempt",
      "Context": "",
      "Explanation": "msg",
      "Hints": []
    }
  ],
  "GB0150": [
    {
      "Gb_type": "Unsupported hasattr call",
      "Context": "call_obj_hasattr {self} {name}",
      "Explanation": "Dynamo does not know how to trace the function `{self.debug_repr()}`",
      "Hints": [
        "Avoid calling `hasattr({self.__class__.__name__}, {name})` in your code.",
        "It may be possible to write Dynamo tracing rules for this code. Please report an issue to PyTorch if you encounter this graph break often and it is causing performance issues."
      ]
    }
  ],
  "GB0151": [
    {
      "Gb_type": "Unsupported inspect call",
      "Context": "inspect_parameter_names {self}",
      "Explanation": "Dynamo does not know how to trace the function `{self.debug_repr()}`",
      "Hints": []
    }
  ],
  "GB0152": [
    {
      "Gb_type": "Unsupported key type for itertools.groupby",
      "Context": "call_function {self} {args} {kwargs}",
      "Explanation": "Dynamo does not know how to trace itertools.groupby with key type: {str(type(key))}. We only support grouping keys that are constants (int, float, str, etc.)",
      "Hints": [
        "It may be possible to write Dynamo tracing rules for this code. Please report an issue to PyTorch if you encounter this graph break often and it is causing performance issues."
      ]
    }
  ],
  "GB0153": [
    {
      "Gb_type": "Unsupported key type for nn.Module.__getitem__",
      "Context": "call_method: {self} {name} {args} {kwargs}",
      "Explanation": "Dynamo does not support getitem on `nn.Module` with non-constant key.",
      "Hints": []
    }
  ],
  "GB0154": [
    {
      "Gb_type": "Unsupported kwargs for itertools.accumulate",
      "Context": "call_function {self} {args} {kwargs}",
      "Explanation": "Expected kwargs: 'initial', 'func', but got {','.join(set(kwargs.keys()) - {'initial', 'func'})}",
      "Hints": [
        "Dynamo has detected that tracing the code will result in an error when running in eager. Please double check that your code doesn't contain a similar error when actually running eager/uncompiled."
      ]
    }
  ],
  "GB0155": [
    {
      "Gb_type": "Unsupported kwargs for itertools.groupby",
      "Context": "call_function {self} {args} {kwargs}",
      "Explanation": "Expected kwargs: 'key', but got {','.join(set(kwargs.keys()) - {'key'})}",
      "Hints": [
        "Dynamo has detected that tracing the code will result in an error when running in eager. Please double check that your code doesn't contain a similar error when actually running eager/uncompiled."
      ]
    }
  ],
  "GB0156": [
    {
      "Gb_type": "Unsupported method call",
      "Context": "call_method {self} {name} {args} {kwargs}",
      "Explanation": "Dynamo does not know how to trace method `{name}` of class `{self.python_type_name()}`",
      "Hints": []
    }
  ],
  "GB0157": [
    {
      "Gb_type": "Unsupported ndarray attribute access",
      "Context": "var_getattr {self} {name}",
      "Explanation": "Dynamo currently does not support tracing `ndarray.{name}`.",
      "Hints": []
    }
  ],
  "GB0158": [
    {
      "Gb_type": "Unsupported ndarray method call",
      "Context": "call_method {self} {name} {args} {kwargs}",
      "Explanation": "`ndarray.{name}()` is not modelled in `torch._numpy`.",
      "Hints": []
    }
  ],
  "GB0159": [
    {
      "Gb_type": "Unsupported ndarray.__version__ access",
      "Context": "var_getattr {self} {name}",
      "Explanation": "Dynamo currently does not support tracing `ndarray.{name}`.",
      "Hints": []
    }
  ],
  "GB0160": [
    {
      "Gb_type": "Unsupported next() call",
      "Context": "next({self})",
      "Explanation": "Dynamo does not know how to trace calling `next()` on variable `{self}`.",
      "Hints": [
        "Dynamo has detected that tracing the code will result in an error when running in eager. Please double check that your code doesn't contain a similar error when actually running eager/uncompiled."
      ]
    }
  ],
  "GB0161": [
    {
      "Gb_type": "Unsupported nn.Module attribute type",
      "Context": "nn.Module subclass: {typestr(base)}, name: {name}, attribute type: {typestr(subobj)}",
      "Explanation": "Dynamo does not support tracing nn.Module attributes of type `{typestr(subobj)}`",
      "Hints": [
        "Refactor your code so that `{name}` (type `{typestr(subobj)}`) is not an attribute of `{typestr(base)}`",
        "Currently supported attribute types are methods, classmethods, staticmethods, ",
        "properties, constants, and tensors.",
        "It may be possible to write Dynamo tracing rules for this code. Please report an issue to PyTorch if you encounter this graph break often and it is causing performance issues."
      ]
    }
  ],
  "GB0162": [
    {
      "Gb_type": "Unsupported super().__init__() call",
      "Context": "call_method {self} {name} {args} {kwargs}",
      "Explanation": "Dynamo encountered a super().__init__() call on {objvar} that resolved to a `torch.nn.Module.__init__()` call that we cannot trace.",
      "Hints": [
        "This graph break may be difficult to debug. Please report an issue to PyTorch for assistance."
      ]
    }
  ],
  "GB0163": [
    {
      "Gb_type": "Unsupported tensor subclass attribute access",
      "Context": "{name}",
      "Explanation": "`torch.compile` currently can't trace this",
      "Hints": [
        "Avoid accessing {name} of tensor subclass in torch.compile region",
        "It may be possible to write Dynamo tracing rules for this code. Please report an issue to PyTorch if you encounter this graph break often and it is causing performance issues."
      ]
    }
  ],
  "GB0164": [
    {
      "Gb_type": "Unsupported tensor subclass overridden attribute access",
      "Context": "{name}",
      "Explanation": "`torch.compile` only support tracing certain types of overridden tensor subclass attributes",
      "Hints": [
        "Avoid accessing {name} of tensor subclass in torch.compile region",
        "Renaming attribute `{name}` of type {self.class_type}",
        "It may be possible to write Dynamo tracing rules for this code. Please report an issue to PyTorch if you encounter this graph break often and it is causing performance issues."
      ]
    }
  ],
  "GB0165": [
    {
      "Gb_type": "Unsupported torch._C._ImperativeEngine method",
      "Context": "call_method {self} {name}",
      "Explanation": "Dynamo only supports the `queue_callback` method on a torch._C._ImperativeEngine instance, but found: `{name}`.",
      "Hints": []
    }
  ],
  "GB0166": [
    {
      "Gb_type": "Unsupported torch._C._ImperativeEngine.queue_callback()",
      "Context": "call_method {self} {name}",
      "Explanation": "queue_callback() is only supported when Compiled Autograd is enabled with fullgraph=True.",
      "Hints": []
    }
  ],
  "GB0167": [
    {
      "Gb_type": "Variadic function call with bad args/kwargs type",
      "Context": "args type: {typestr(argsvars)}, kwargs type: {typestr(kwargsvars)}",
      "Explanation": "Expected args to be a list and kwargs to be a dict",
      "Hints": [
        "Dynamo has detected that tracing the code will result in an error when running in eager. Please double check that your code doesn't contain a similar error when actually running eager/uncompiled."
      ]
    }
  ],
  "GB0168": [
    {
      "Gb_type": "Variadic function call with bad flags",
      "Context": "flags: {inst.argval}",
      "Explanation": "Attempted to call a variadic function (CALL_FUNCTION_EX) with bad flags {inst.argval}",
      "Hints": [
        "This is likely to be a Dynamo bug. Please report an issue to PyTorch."
      ]
    }
  ],
  "GB0169": [
    {
      "Gb_type": "Write to immutable cell",
      "Context": "cellvar: {cellvar}, value: {value}",
      "Explanation": "Dynamo doesn't support writing to immutable/sourceless cell variables.",
      "Hints": [
        "This graph break may be difficult to debug. Please report an issue to PyTorch for assistance."
      ]
    }
  ],
  "GB0170": [
    {
      "Gb_type": "Data-dependent branching",
      "Context": "attempted to jump with {value}",
      "Explanation": "_explanation",
      "Hints": [
        "Use `torch.cond` to express dynamic control flow.",
        "This graph break is fundamental - it is unlikely that Dynamo will ever be able to trace through your code. Consider finding a workaround."
      ]
    },
    {
      "Gb_type": "Data-dependent branching",
      "Context": "attempted to jump with {value}",
      "Explanation": "_explanation",
      "Hints": []
    },
    {
      "Gb_type": "_gb_type",
      "Context": "attempted to jump with {value}",
      "Explanation": "_explanation",
      "Hints": []
    }
  ],
  "GB0171": [
    {
      "Gb_type": "assert with non-string message",
      "Context": "str(args)",
      "Explanation": "Dynamo only supports asserts with string messages",
      "Hints": [
        "It may be possible to write Dynamo tracing rules for this code. Please report an issue to PyTorch if you encounter this graph break often and it is causing performance issues."
      ]
    }
  ],
  "GB0172": [
    {
      "Gb_type": "async_op=True for distributed collectives",
      "Context": "{self.fn}, args={args}, kwargs={kwargs}",
      "Explanation": "`torch.compile` doesn't support `async_op=True for {self.fn}",
      "Hints": [
        "It may be possible to write Dynamo tracing rules for this code. Please report an issue to PyTorch if you encounter this graph break often and it is causing performance issues."
      ]
    }
  ],
  "GB0173": [
    {
      "Gb_type": "backward_state does not support export",
      "Context": "",
      "Explanation": "Compiled autograd doesn't work with `torch.export`.",
      "Hints": []
    }
  ],
  "GB0174": [
    {
      "Gb_type": "bad args to builtin cast()",
      "Context": "got args {args} {kwargs}",
      "Explanation": "Dynamo expects exactly 2 args to builtin cast().",
      "Hints": [
        "Ensure your call to cast() has exactly 2 arguments."
      ]
    }
  ],
  "GB0175": [
    {
      "Gb_type": "builtin isinstance() cannot determine type of argument",
      "Context": "isinstance({arg}, {isinstance_type_var})",
      "Explanation": "Dynamo doesn't have a rule to determine the type of argument {arg}",
      "Hints": [
        "This is likely to be a Dynamo bug. Please report an issue to PyTorch."
      ]
    },
    {
      "Gb_type": "builtin isinstance() cannot determine type of argument",
      "Context": "isinstance({arg}, {isinstance_type})",
      "Explanation": "Dynamo doesn't have a rule to determine the type of argument {arg}",
      "Hints": [
        "This is likely to be a Dynamo bug. Please report an issue to PyTorch."
      ]
    }
  ],
  "GB0176": [
    {
      "Gb_type": "call_id() without associated real value",
      "Context": "call_id {self}",
      "Explanation": "Dynamo could not find an associated real value for the tensor.",
      "Hints": []
    }
  ],
  "GB0177": [
    {
      "Gb_type": "can't handle functions not implemented in python ",
      "Context": "{fn}",
      "Explanation": "Dynamo can only handle functions defined in python",
      "Hints": [
        "Move usage of this function out of `torch.compile` region",
        "Avoid using `tensor.is_inference()` and `torch.is_inference_mode_enabled()` in your compile code. This is primarily used in conjunction with `torch.inference_mode`. Consider using `torch.no_grad` instead because `torch.no_grad` leads to same improvements as `inference_mode` when `torch.compile` is used."
      ]
    }
  ],
  "GB0178": [
    {
      "Gb_type": "constant fold exception",
      "Context": "attempted to run function {fn} with arguments {args}",
      "Explanation": "Encountered exception when attempting to constant fold.",
      "Hints": [
        "This is likely to be a Dynamo bug. Please report an issue to PyTorch."
      ]
    }
  ],
  "GB0179": [
    {
      "Gb_type": "copy.deepcopy()",
      "Context": "copy.deepcopy({x})",
      "Explanation": "Dynamo does not support copy.deepcopy()",
      "Hints": [
        "Avoid calling copy.deepcopy()",
        "It may be possible to write Dynamo tracing rules for this code. Please report an issue to PyTorch if you encounter this graph break often and it is causing performance issues."
      ]
    }
  ],
  "GB0180": [
    {
      "Gb_type": "dataclass fields failure",
      "Context": "obj: {obj}; variable type: {type(obj)}",
      "Explanation": "Dataclass fields handling fails for {obj}. Expected it to be a user-defined object.",
      "Hints": []
    }
  ],
  "GB0181": [
    {
      "Gb_type": "dtype mismatch between tensor and its gradient",
      "Context": "tensor dtype: {value.dtype}; grad dtype: {safe_grad(value).dtype}",
      "Explanation": "Inconsistent dtype between tensor and its gradient. This can happen in FSDP and crashes meta tensor creation.",
      "Hints": [
        "It may be possible to write Dynamo tracing rules for this code. Please report an issue to PyTorch if you encounter this graph break often and it is causing performance issues."
      ]
    }
  ],
  "GB0182": [
    {
      "Gb_type": "failed to broadcast when attempting Tensor comparison op",
      "Context": "{op.__name__}({left}, {right})",
      "Explanation": "Dynamo was unable to broad cast the arguments {left}, {right} when attempting to trace the comparison op {op.__name__}.",
      "Hints": [
        "Dynamo has detected that tracing the code will result in an error when running in eager. Please double check that your code doesn't contain a similar error when actually running eager/uncompiled."
      ]
    }
  ],
  "GB0183": [
    {
      "Gb_type": "failed to call dict.fromkeys()",
      "Context": "{user_cls.__name__}.fromkeys(): {args} {kwargs}",
      "Explanation": "Failed to call {user_cls.__name__}.fromkeys() because arguments could not be automatically converted to a list, or some dict key is not hashable.",
      "Hints": [
        "Manually convert the argument to a list.",
        "Ensure all keys are hashable."
      ]
    }
  ],
  "GB0184": [
    {
      "Gb_type": "failed to call str() on user defined object",
      "Context": "str(arg)",
      "Explanation": "User defined object has no __str__ or __repr__ method",
      "Hints": [
        "Dynamo has detected that tracing the code will result in an error when running in eager. Please double check that your code doesn't contain a similar error when actually running eager/uncompiled."
      ]
    }
  ],
  "GB0185": [
    {
      "Gb_type": "failed to convert numpy.ndarray to Tensor",
      "Context": "str(value)",
      "Explanation": "Exception encountered when attempting to convert numpy.ndarray to Tensor",
      "Hints": []
    }
  ],
  "GB0186": [
    {
      "Gb_type": "functools.partial() with non-literal keyword",
      "Context": "non-literal keyword: {k}",
      "Explanation": "functools.partial() expects literal/string keywords",
      "Hints": [
        "Dynamo has detected that tracing the code will result in an error when running in eager. Please double check that your code doesn't contain a similar error when actually running eager/uncompiled."
      ]
    }
  ],
  "GB0187": [
    {
      "Gb_type": "functools.wraps",
      "Context": "{fn}",
      "Explanation": "`torch.compile` can't trace `functools.wraps` on functions defined outside the compile region",
      "Hints": [
        "It may be possible to write Dynamo tracing rules for this code. Please report an issue to PyTorch if you encounter this graph break often and it is causing performance issues."
      ]
    }
  ],
  "GB0188": [
    {
      "Gb_type": "getattr with no source",
      "Context": "var_getattr {self} {name}",
      "Explanation": "Dynamo does not know how to access an attribute on an `nn.Module` instance that lacks a source. This is usually an internal error in Dynamo.",
      "Hints": [
        "This is likely to be a Dynamo bug. Please report an issue to PyTorch."
      ]
    }
  ],
  "GB0189": [
    {
      "Gb_type": "getattr() on nn.Module with pending mutation",
      "Context": "getattr({obj}, {name}, {default})",
      "Explanation": "Intentionally graph breaking on getattr() on a nn.Module with a pending mutation",
      "Hints": []
    }
  ],
  "GB0190": [
    {
      "Gb_type": "getattr() with non-constant name argument",
      "Context": "getattr({obj}, {name_var}, {default})",
      "Explanation": "getattr() with non-constant name argument is not supported",
      "Hints": [
        "Ensure the name argument of getattr() is a string"
      ]
    }
  ],
  "GB0191": [
    {
      "Gb_type": "id() with unsupported args",
      "Context": "str(args)",
      "Explanation": "Dynamo doesn't know how to trace id() call with args {args}",
      "Hints": [
        "Supported args are Tensors, and functions/nn.Modules/user-defined objects ",
        "from outside the compiled region.",
        "It may be possible to write Dynamo tracing rules for this code. Please report an issue to PyTorch if you encounter this graph break often and it is causing performance issues."
      ]
    }
  ],
  "GB0192": [
    {
      "Gb_type": "input iterator to itertools.cycle has too many items",
      "Context": "next({self})",
      "Explanation": "Has reached internal Dynamo max iterator limit: {MAX_ITERATOR_LIMIT}",
      "Hints": []
    }
  ],
  "GB0193": [
    {
      "Gb_type": "invalid call to builtin op handler",
      "Context": "invalid args to {self_handler}: {args} {kwargs}",
      "Explanation": "Encountered TypeError when trying to handle op {fn.__name__}",
      "Hints": [
        "This graph break may be difficult to debug. Please report an issue to PyTorch for assistance."
      ]
    }
  ],
  "GB0194": [
    {
      "Gb_type": "isinstance() called on user defined object with C extensions",
      "Context": "isinstance({arg}, {isinstance_type})",
      "Explanation": "User-defined object with C extensions can have torch.Tensor attributes; intentionally graph breaking.",
      "Hints": [
        "It may be possible to write Dynamo tracing rules for this code. Please report an issue to PyTorch if you encounter this graph break often and it is causing performance issues."
      ]
    }
  ],
  "GB0195": [
    {
      "Gb_type": "issubclass() with non-constant arguments",
      "Context": "issubclass({left_ty}, {right_ty})",
      "Explanation": "issubclass() with non-constant arguments not supported.",
      "Hints": [
        "Make sure your arguments are types.",
        "Dynamo has detected that tracing the code will result in an error when running in eager. Please double check that your code doesn't contain a similar error when actually running eager/uncompiled."
      ]
    }
  ],
  "GB0196": [
    {
      "Gb_type": "key not found in dict",
      "Context": "Key {arg.value}",
      "Explanation": "msg",
      "Hints": [
        "Check if the key exists in the dictionary before accessing it.",
        "Dynamo has detected that tracing the code will result in an error when running in eager. Please double check that your code doesn't contain a similar error when actually running eager/uncompiled."
      ]
    }
  ],
  "GB0197": [
    {
      "Gb_type": "list elements are pointing to the list itself",
      "Context": "",
      "Explanation": "Dynamo does not support lists whose items reference to itself",
      "Hints": [
        "Avoid using self referential list"
      ]
    }
  ],
  "GB0198": [
    {
      "Gb_type": "mapping proxy affected by dictionary mutation",
      "Context": "Source: {self.source}, Dict mutation detected",
      "Explanation": "msg",
      "Hints": [
        "Avoid modifying dictionaries that might be referenced by mapping proxy objects",
        "Or avoid using the mapping proxy objects after modifying its underlying dictionary"
      ]
    }
  ],
  "GB0199": [
    {
      "Gb_type": "mapping proxy cannot be reconstructed",
      "Context": "Source: {self.source}",
      "Explanation": "msg",
      "Hints": [
        "Use a mapping proxy constructed in the same `torch.compile` region.",
        "It may be possible to write Dynamo tracing rules for this code. Please report an issue to PyTorch if you encounter this graph break often and it is causing performance issues."
      ]
    }
  ],
  "GB0200": [
    {
      "Gb_type": "missing BUILD_SET handler",
      "Context": "",
      "Explanation": "Missing BUILD_SET bytecode handler (for testing purposes).",
      "Hints": []
    }
  ],
  "GB0201": [
    {
      "Gb_type": "namedtuple construction",
      "Context": "args={args}, kwargs={kwargs}",
      "Explanation": "`torch.compile` only support certain input types for namedtuple",
      "Hints": [
        "It may be possible to write Dynamo tracing rules for this code. Please report an issue to PyTorch if you encounter this graph break often and it is causing performance issues."
      ]
    }
  ],
  "GB0202": [
    {
      "Gb_type": "non-const argument in nn.Module method",
      "Context": "call_method: {self} {name} {args} {kwargs}",
      "Explanation": "Dynamo does not support calling method `{name}` of ``nn.Module`` {module} with non-constant arguments.",
      "Hints": []
    }
  ],
  "GB0203": [
    {
      "Gb_type": "non-const keys in dict_keys",
      "Context": "non-const keys: {[k for k in value if not ConstantVariable.is_literal(k)]}",
      "Explanation": "Dynamo expects dict_keys keys to be constants.",
      "Hints": [
        "Ensure your dict_keys keys are constants (e.g. int, float, strings)"
      ]
    }
  ],
  "GB0204": [
    {
      "Gb_type": "non-const keys in mappingproxy",
      "Context": "non-const keys: {[k for k in value.keys() if not ConstantVariable.is_literal(k)]}",
      "Explanation": "Dynamo expects mappingproxy keys to be constants.",
      "Hints": [
        "Ensure your mappingproxy keys are constants (e.g. int, float, strings)"
      ]
    }
  ],
  "GB0205": [
    {
      "Gb_type": "proxy not set",
      "Context": "as_proxy {self}",
      "Explanation": "Dynamo requires the autograd.Function context to be initialized with a proxy.",
      "Hints": [
        "This is likely to be a Dynamo bug. Please report an issue to PyTorch."
      ]
    }
  ],
  "GB0206": [
    {
      "Gb_type": "setattr() on Tensor.requires_grad",
      "Context": "setattr({obj}, {name}, {val})",
      "Explanation": "setattr() on Tensor.requires_grad not supported. Mutating requires_grad can introduce a new leaf from non-leaf or vice versa in the middle of the graph, which AOTAutograd does not currently know how to handle.",
      "Hints": [
        "It may be possible to write Dynamo tracing rules for this code. Please report an issue to PyTorch if you encounter this graph break often and it is causing performance issues."
      ]
    }
  ],
  "GB0207": [
    {
      "Gb_type": "sort with non-constant keys",
      "Context": "str(first_non_constant_key)",
      "Explanation": "Cannot perform sort with non-constant key. First non-constant key type: {python_type}. Most notably, we cannot sort with Tensor or SymInt keys, but we can sort ints.",
      "Hints": [
        "Use something else as the key."
      ]
    }
  ],
  "GB0208": [
    {
      "Gb_type": "torch.* op returned non-Tensor",
      "Context": "example_value type: {typestr(example_value)}; op: {proxy.node.op}; target: {proxy.node.target}",
      "Explanation": "torch.* ops that return a non-Tensor cannot be traced into the Dynamo FX graph output",
      "Hints": []
    }
  ],
  "GB0209": [
    {
      "Gb_type": "torch.autograd._unsafe_preserve_version_counter escaped from compiled region",
      "Context": "str(self)",
      "Explanation": "Dynamo doesn't support compiling a region that returns a torch.autograd._unsafe_preserve_version_counter context manager.",
      "Hints": [
        "It may be possible to write Dynamo tracing rules for this code. Please report an issue to PyTorch if you encounter this graph break often and it is causing performance issues."
      ]
    }
  ],
  "GB0210": [
    {
      "Gb_type": "torch.distributed package is not available!",
      "Context": "",
      "Explanation": "The PyTorch package doesn't include torch.distributed when building from source.",
      "Hints": [
        "Set USE_DISTRIBUTED=1 to enable it when building PyTorch from source."
      ]
    }
  ],
  "GB0211": [
    {
      "Gb_type": "torch.nn.Module with a non-function custom __getattr__",
      "Context": "var_getattr {self} {name}",
      "Explanation": "Dynamo detected a nn.Module object with a custom `__getattr__` method, but this method is not a standard Python function (e.g., it might be implemented in C/C++). Dynamo cannot currently trace into such non-standard `__getattr__` methods.",
      "Hints": [
        "Avoid using objects with non-standard __getattr__ methods ",
        "within the compiled region. If possible, implement ",
        "__getattr__ as a standard Python function.",
        "It may be possible to write Dynamo tracing rules for this code. Please report an issue to PyTorch if you encounter this graph break often and it is causing performance issues."
      ]
    }
  ],
  "GB0212": [
    {
      "Gb_type": "torch.profiler object escaped from compiled region",
      "Context": "str(self)",
      "Explanation": "Dynamo doesn't support compiling a region that returns a torch.profiler context manager.",
      "Hints": [
        "It may be possible to write Dynamo tracing rules for this code. Please report an issue to PyTorch if you encounter this graph break often and it is causing performance issues."
      ]
    }
  ],
  "GB0213": [
    {
      "Gb_type": "unimplemented builtin op on tensor arguments",
      "Context": "partial tensor op: {self} {args} {kwargs}",
      "Explanation": "Dynamo does not know how to trace builtin operator {self.fn} with tensor arguments",
      "Hints": [
        "It may be possible to write Dynamo tracing rules for this code. Please report an issue to PyTorch if you encounter this graph break often and it is causing performance issues."
      ]
    }
  ],
  "GB0214": [
    {
      "Gb_type": "unsupported SymNode comparison op",
      "Context": "{op.__name__}({left}, {right})",
      "Explanation": "Dynamo does not support the comparison op {op.__name__} with SymNode arguments {left}, {right}",
      "Hints": [
        "It may be possible to write Dynamo tracing rules for this code. Please report an issue to PyTorch if you encounter this graph break often and it is causing performance issues."
      ]
    }
  ],
  "GB0215": [
    {
      "Gb_type": "unsupported Tensor comparison op",
      "Context": "{op.__name__}({left}, {right})",
      "Explanation": "Dynamo does not support the comparison op {op.__name__} with Tensor arguments {left}, {right}",
      "Hints": [
        "It may be possible to write Dynamo tracing rules for this code. Please report an issue to PyTorch if you encounter this graph break often and it is causing performance issues."
      ]
    }
  ],
  "GB0216": [
    {
      "Gb_type": "unsupported grid type for triton hop check_grid",
      "Context": "grid type = {type(grid)}",
      "Explanation": "`torch.compile` only supports list-like grid for check_grid",
      "Hints": [
        "It may be possible to write Dynamo tracing rules for this code. Please report an issue to PyTorch if you encounter this graph break often and it is causing performance issues."
      ]
    }
  ],
  "GB0217": [
    {
      "Gb_type": "unsupported hasattr operation",
      "Context": "Class {self.user_cls}",
      "Explanation": "msg",
      "Hints": [
        "Consider using a regular dictionary instead",
        "It may be possible to write Dynamo tracing rules for this code. Please report an issue to PyTorch if you encounter this graph break often and it is causing performance issues."
      ]
    }
  ],
  "GB0218": [
    {
      "Gb_type": "unsupported index(Tensor)",
      "Context": "",
      "Explanation": "Dynamo does not support tracing builtin index() on a Tensor",
      "Hints": []
    }
  ],
  "GB0219": [
    {
      "Gb_type": "Backend compiler exception",
      "Context": "Backend: {name}\nException:{str(e)}\nTraceback:\n{self.root_tx.format_frame_summary()}",
      "Explanation": "Backend compiler `{name}` failed with {str(e)}. Adding a graph break.",
      "Hints": [
        "Report an issue to the backend compiler repo."
      ]
    }
  ],
  "GB0220": [
    {
      "Gb_type": "Failed to mutate tensor data attribute to different dtype",
      "Context": "setattr({obj}, {name}, {val})",
      "Explanation": "Dyanmo only supports mutating `.data` of tensor to a new one with the same dtype",
      "Hints": [
        "Don't mutate `.data` on this tensor, or move ",
        "the mutation out of `torch.compile` region"
      ]
    }
  ],
  "GB0221": [
    {
      "Gb_type": "non-generator contextlib.contextmanager",
      "Context": "str(self.vt.get_code())",
      "Explanation": "Cannot compile function decorated with `@contextlib.contextmanager` that is not a generator, i.e. does not use `yield`",
      "Hints": [
        "Use `yield` in the function body instead of `return`.",
        "Remove the `@contextlib.contextmanager` decorator."
      ]
    }
  ],
  "GB0222": [
    {
      "Gb_type": "Attempted to wrap a set with tensors",
      "Context": "Python set containing torch.Tensor elements",
      "Explanation": "Dynamo cannot trace sets of tensors. To get a stable ordering, Dynamo needs to convert the set into a list and the order might not be stable if the set contains tensors.",
      "Hints": [
        "Use a dictionary where the keys are tensors.",
        "It may be possible to write Dynamo tracing rules for this code. Please report an issue to PyTorch if you encounter this graph break often and it is causing performance issues."
      ]
    }
  ],
  "GB0223": [
    {
      "Gb_type": "torch.compile call with > 1 args",
      "Context": "args={args}, kwargs={kwargs}",
      "Explanation": "Attempted to call `torch.compile` with > 1 args. Dynamo does not support this.",
      "Hints": [
        "Remove the torch.compile call or its additional args.",
        "It may be possible to write Dynamo tracing rules for this code. Please report an issue to PyTorch if you encounter this graph break often and it is causing performance issues."
      ]
    }
  ],
  "GB0224": [
    {
      "Gb_type": "Attempted to call torch in-graph function on only torch.SymInt arguments",
      "Context": "fn={self.value}, args={args}, kwargs={kwargs}",
      "Explanation": "Attempted to call {str(self.value)} (that should be put in the FX graph) on only torch.SymInt arguments. Dynamo does not support this.",
      "Hints": [
        "It may be possible to write Dynamo tracing rules for this code. Please report an issue to PyTorch if you encounter this graph break often and it is causing performance issues."
      ]
    }
  ],
  "GB0225": [
    {
      "Gb_type": "Attempted to use tensor creation function with requires_grad=True",
      "Context": "fn={self.value}, args={args}, kwargs={kwargs}",
      "Explanation": "Dynamo does not support this.",
      "Hints": [
        "Create the tensor outside the compiled region.",
        "Do not set `requires_grad=True`.",
        "It may be possible to write Dynamo tracing rules for this code. Please report an issue to PyTorch if you encounter this graph break often and it is causing performance issues."
      ]
    }
  ],
  "GB0226": [
    {
      "Gb_type": "`torch.nn.Parameter()` with unsupported data type",
      "Context": "data={data}",
      "Explanation": "Called `torch.nn.Parameter()` with non-Tensor argument.",
      "Hints": [
        "Ensure the argument to `torch.nn.Parameter()` is a `torch.Tensor`.",
        "Dynamo has detected that tracing the code will result in an error when running in eager. Please double check that your code doesn't contain a similar error when actually running eager/uncompiled."
      ]
    }
  ],
  "GB0227": [
    {
      "Gb_type": "Attempted to use torch.nn.Parameter constructor with tensor subclass",
      "Context": "str(data)",
      "Explanation": "Dynamo does not support this.",
      "Hints": [
        "It may be possible to write Dynamo tracing rules for this code. Please report an issue to PyTorch if you encounter this graph break often and it is causing performance issues."
      ]
    }
  ],
  "GB0228": [
    {
      "Gb_type": "`torch.nn.Parameter`: cannot convert to traceable tracable",
      "Context": "",
      "Explanation": "convert_tracable_parameter is set to False.",
      "Hints": [
        "Check usage of context manager: do_not_convert_to_tracable_parameter",
        "This graph break may be difficult to debug. Please report an issue to PyTorch for assistance."
      ]
    }
  ],
  "GB0229": [
    {
      "Gb_type": "Unexpected type of data placeholder op for parameter construction",
      "Context": "data_node.op={data_node.op}",
      "Explanation": "Data node op should be placeholder or get_attr.",
      "Hints": [
        "This graph break may be difficult to debug. Please report an issue to PyTorch for assistance."
      ]
    }
  ],
  "GB0230": [
    {
      "Gb_type": "Attempted to use torch.use_deterministic_algorithms(warn_only=True)",
      "Context": "mode={mode}, warn_only={warn_only}",
      "Explanation": "Dynamo does not support this.",
      "Hints": [
        "Remove param warn_only in function call torch.use_deterministic_algorithms.",
        "It may be possible to write Dynamo tracing rules for this code. Please report an issue to PyTorch if you encounter this graph break often and it is causing performance issues."
      ]
    }
  ],
  "GB0231": [
    {
      "Gb_type": "call `torch.from_numpy` with `torch._dynamo.config.trace_numpy=False`",
      "Context": "trace_numpy={config.trace_numpy}",
      "Explanation": "Attempted to call `torch.from_numpy` with config `torch._dynamo.config.trace_numpy` set to `False`.",
      "Hints": [
        "Change `torch._dynamo.config.trace_numpy` to `True`."
      ]
    }
  ],
  "GB0232": [
    {
      "Gb_type": "`torch.from_numpy` with NumPy unavailable",
      "Context": "",
      "Explanation": "Attempted to call `torch.numpy` but NumPy could not be imported.",
      "Hints": [
        "Check NumPy version and installation in your environment.",
        "Dynamo has detected that tracing the code will result in an error when running in eager. Please double check that your code doesn't contain a similar error when actually running eager/uncompiled."
      ]
    }
  ],
  "GB0233": [
    {
      "Gb_type": "Attempted to use strided NestedTensor",
      "Context": "layout={layout}",
      "Explanation": "Dynamo does not support this.",
      "Hints": [
        "Change layout=torch.jagged.",
        "It may be possible to write Dynamo tracing rules for this code. Please report an issue to PyTorch if you encounter this graph break often and it is causing performance issues."
      ]
    }
  ],
  "GB0234": [
    {
      "Gb_type": "Attempted to pop from empty torch function mode stack",
      "Context": "",
      "Explanation": "Called `torch._C._pop_torch_function_stack` when torch function mode stack is empty.",
      "Hints": [
        "Do not pop from empty torch function mode stack.",
        "Dynamo has detected that tracing the code will result in an error when running in eager. Please double check that your code doesn't contain a similar error when actually running eager/uncompiled."
      ]
    }
  ],
  "GB0235": [
    {
      "Gb_type": "`torch.nn.Parameter` with non-constant Tensor attributes",
      "Context": "data={data}",
      "Explanation": "Dynamo does not support this.",
      "Hints": [
        "Ensure the Tensor argument's shape, dtype, and device are correct.",
        "Dynamo has detected that tracing the code will result in an error when running in eager. Please double check that your code doesn't contain a similar error when actually running eager/uncompiled."
      ]
    }
  ],
  "GB0236": [
    {
      "Gb_type": "Invalid input type for nonstrict_trace-ed function",
      "Context": "Encountered input of type <{type_name}>.",
      "Explanation": "For `nonstrict_trace`-ed functions, only basic types (e.g., torch.Tensor, int, float) or pytree containers of those are allowed as inputs. The provided argument contains an unsupported type.",
      "Hints": [
        "Use one of the following to register the type with pytree:\n",
        "* `torch.utils._pytree.register_constant`\n",
        "* `torch.utils._pytree.register_dataclass`\n",
        "* `torch.utils._pytree.register_pytree_node`"
      ]
    }
  ],
  "GB0237": [
    {
      "Gb_type": "non-constant `requires_grad` argument to `torch.nn.Parameter`",
      "Context": "requires_grad={requires_grad}",
      "Explanation": "Dynamo does not support this.",
      "Hints": [
        "Change `requires_grad` to be a bool.",
        "Dynamo has detected that tracing the code will result in an error when running in eager. Please double check that your code doesn't contain a similar error when actually running eager/uncompiled."
      ]
    }
  ],
  "GB0238": [
    {
      "Gb_type": "Input marked with `pytree.register_constant` constructed in the `torch.compile` region",
      "Context": "Input={input_spec_vt}, offending type <{type_name}>.",
      "Explanation": "Calling a `nonstrict_trace`-ed function with an input that contains an object of type <{type_name}>, which was marked with `pytree.register_constant`. However, the object was constructed _inside_ the `torch.compile` region. This is not supported.",
      "Hints": [
        "Construct the object _outside_ the `torch.compile` region, or submit an issue to GitHub.",
        "It may be possible to write Dynamo tracing rules for this code. Please report an issue to PyTorch if you encounter this graph break often and it is causing performance issues."
      ]
    }
  ],
  "GB0239": [
    {
      "Gb_type": "Invalid use of pytree_flatten with nonstrict_trace-ed function",
      "Context": "Input={input_spec_vt}, offending type <{type_name}>.",
      "Explanation": "Calling a `nonstrict_trace`-ed function where one of the inputs has been registered with a `pytree_flatten` that places an object of type <{type_name}> into the context.",
      "Hints": [
        "Modifying the `pytree_flatten` to avoid placing the object into the context.",
        "Apply one of the following to <{type_name}>:\n",
        "* `torch.utils._pytree.register_constant`\n",
        "* `torch.utils._pytree.register_dataclass`\n",
        "* `torch.utils._pytree.register_pytree_node`",
        "It may be possible to write Dynamo tracing rules for this code. Please report an issue to PyTorch if you encounter this graph break often and it is causing performance issues."
      ]
    }
  ],
  "GB0240": [
    {
      "Gb_type": "Shape mismatch with out= list of tensor variants",
      "Context": "fn={self.value}, args={args}, kwargs={kwargs}",
      "Explanation": "Shape mismatch when calling {self.value} with `out=`. Provided `out=` shape: {saved_out_shape}. Actual shape: {fake_out.shape}.",
      "Hints": [
        "It may be possible to write Dynamo tracing rules for this code. Please report an issue to PyTorch if you encounter this graph break often and it is causing performance issues."
      ]
    }
  ],
  "GB0241": [
    {
      "Gb_type": "Attempted to call op with non-contiguous `out=` list of tensors",
      "Context": "self.value={self.value}, args={args}, kwargs={kwargs}",
      "Explanation": "Dynamo does not support this.",
      "Hints": [
        "It may be possible to write Dynamo tracing rules for this code. Please report an issue to PyTorch if you encounter this graph break often and it is causing performance issues."
      ]
    }
  ],
  "GB0242": [
    {
      "Gb_type": "Attempted to call op with non-contiguous `out=` tensor",
      "Context": "self.value={self.value}, args={args}, kwargs={kwargs}",
      "Explanation": "Dynamo does not support this.",
      "Hints": [
        "It may be possible to write Dynamo tracing rules for this code. Please report an issue to PyTorch if you encounter this graph break often and it is causing performance issues."
      ]
    }
  ],
  "GB0243": [
    {
      "Gb_type": "Attempted to use `torch.nn.modules.utils._ntuple` with unsupported argument type",
      "Context": "value={value}",
      "Explanation": "Dynamo does not support this.",
      "Hints": [
        "Change use of _ntuple with argument as constant or tensor."
      ]
    }
  ],
  "GB0244": [
    {
      "Gb_type": "Attempted to use `torch.nn.Parameter()` with export",
      "Context": "",
      "Explanation": "Dynamo does not support this.",
      "Hints": [
        "Do not use `torch.nn.Parameter()` with export.",
        "It may be possible to write Dynamo tracing rules for this code. Please report an issue to PyTorch if you encounter this graph break often and it is causing performance issues."
      ]
    }
  ],
  "GB0245": [
    {
      "Gb_type": "Attempted to use `nested_tensor` with non-list input",
      "Context": "tensor_list={tensor_list}",
      "Explanation": "Dynamo does not support this.",
      "Hints": [
        "Change `nested_tensor` with list input.",
        "Dynamo has detected that tracing the code will result in an error when running in eager. Please double check that your code doesn't contain a similar error when actually running eager/uncompiled."
      ]
    }
  ],
  "GB0246": [
    {
      "Gb_type": "Attempted to use `torch.nn.functional.one_hot` with data-dependent output shape",
      "Context": "args={args}, kwargs={kwargs}",
      "Explanation": "Dynamo does not support this.",
      "Hints": [
        "Explicitly set the `num_classes` param of the function call ",
        "`torch.nn.functional.one_hot` to something other than -1."
      ]
    }
  ],
  "GB0247": [
    {
      "Gb_type": "Shape mismatch with out= tensor variant",
      "Context": "fn={self.value}, args={args}, kwargs={kwargs}",
      "Explanation": "Shape mismatch when calling {self.value} with `out=`. Provided `out=` shape: {saved_out_shapes}. Actual shape: {fake_out.shape}.",
      "Hints": [
        "It may be possible to write Dynamo tracing rules for this code. Please report an issue to PyTorch if you encounter this graph break often and it is causing performance issues."
      ]
    }
  ],
  "GB0248": [
    {
      "Gb_type": "improper torch.get_device_module arguments",
      "Context": "args={args}, kwargs={kwargs}",
      "Explanation": "torch.get_device_module accepts 1 optional argument `device`",
      "Hints": [
        "Dynamo has detected that tracing the code will result in an error when running in eager. Please double check that your code doesn't contain a similar error when actually running eager/uncompiled."
      ]
    }
  ],
  "GB0249": [
    {
      "Gb_type": "bad device argument to torch.accelerator.current_stream",
      "Context": "args={args}, kwargs={kwargs}",
      "Explanation": "Expected valid string/torch.device argument ('cpu', 'cuda', etc.)",
      "Hints": [
        "Dynamo has detected that tracing the code will result in an error when running in eager. Please double check that your code doesn't contain a similar error when actually running eager/uncompiled."
      ]
    },
    {
      "Gb_type": "bad device argument to torch.get_device_module",
      "Context": "args={args}, kwargs={kwargs}",
      "Explanation": "Expected valid string/torch.device argument ('cpu', 'cuda', etc.)",
      "Hints": [
        "Dynamo has detected that tracing the code will result in an error when running in eager. Please double check that your code doesn't contain a similar error when actually running eager/uncompiled."
      ]
    },
    {
      "Gb_type": "bad device argument to torch.accelerator.current_stream",
      "Context": "args={args}, kwargs={kwargs}",
      "Explanation": "Expected valid string/torch.device argument ('cpu', 'cuda', etc.)",
      "Hints": [
        "Dynamo has detected that tracing the code will result in an error when running in eager. Please double check that your code doesn't contain a similar error when actually running eager/uncompiled."
      ]
    },
    {
      "Gb_type": "bad device argument to torch.get_device_module",
      "Context": "args={args}, kwargs={kwargs}",
      "Explanation": "Expected valid string/torch.device argument ('cpu', 'cuda', etc.)",
      "Hints": [
        "Dynamo has detected that tracing the code will result in an error when running in eager. Please double check that your code doesn't contain a similar error when actually running eager/uncompiled."
      ]
    }
  ],
  "GB0250": [
    {
      "Gb_type": "ndarray.astype(object)",
      "Context": "call_method {self} {name} {args} {kwargs}",
      "Explanation": "`ndarray.astype('O')` or `ndarray.astype(object)` is not supported by torch.compile, as there is no equivalent to object type in torch.Tensor. This will be executed eagerly.",
      "Hints": [
        "This graph break is fundamental - it is unlikely that Dynamo will ever be able to trace through your code. Consider finding a workaround."
      ]
    }
  ],
  "GB0251": [
    {
      "Gb_type": "Unsupported output type for nonstrict_trace-ed function",
      "Context": "Function: {fn.__name__}",
      "Explanation": "For `nonstrict_trace`-ed functions, only basic types (e.g., torch.Tensor, int, list) are allowed as output. The result of this call contains an unsupported type.",
      "Hints": [
        "It may be possible to write Dynamo tracing rules for this code. Please report an issue to PyTorch if you encounter this graph break often and it is causing performance issues."
      ]
    }
  ],
  "GB0252": [
    {
      "Gb_type": "could not find name in object's mro",
      "Context": "name={name}, object type={type(self.value)}, mro={type(self.value).__mro__}",
      "Explanation": "Could not find name `{name}` in mro {type(self.value).__mro__}",
      "Hints": [
        "Ensure the name `{name}` is defined somewhere in {self.value}'s type hierarchy.",
        "Dynamo has detected that tracing the code will result in an error when running in eager. Please double check that your code doesn't contain a similar error when actually running eager/uncompiled."
      ]
    }
  ],
  "GB0253": [
    {
      "Gb_type": "call_method on generator",
      "Context": "object={self.value}, method={name}, args={args}, kwargs={kwargs}",
      "Explanation": "Detected a method call to a user-defined generator object. This is not fully supported.",
      "Hints": [
        "Set `torch._dynamo.config.enable_faithful_generator_behavior = False`. Note that this ",
        "may cause silent incorrectness, since we will eagerly unpack generators instead of lazily ",
        "evaluating them."
      ]
    }
  ],
  "GB0254": [
    {
      "Gb_type": "non-const setattr name on user-defined object",
      "Context": "object={self}, name={name}, value={value}",
      "Explanation": "Detected a call to `setattr` of a user-defined object with a non-constant name.",
      "Hints": [
        "Ensure that the name is a string."
      ]
    }
  ],
  "GB0255": [
    {
      "Gb_type": "attempted to call sourceless user-defined object as a method",
      "Context": "object={self.value}, function={func}, args={args}, kwargs={kwargs}",
      "Explanation": "Dynamo does not support this.",
      "Hints": [
        "Ensure the user-defined object {self.value} is constructed outside the compiled region."
      ]
    }
  ],
  "GB0256": [
    {
      "Gb_type": "User-defined object with non-function __getattr__",
      "Context": "object={self.value}, name={name}, getattr_fn={getattr_fn}",
      "Explanation": "Found a non-function __getattr__ {getattr_fn} from a user-defined object {self.value}  when attempting to getattr `{name}`",
      "Hints": [
        "Ensure the object's __getattr__ is a function type."
      ]
    }
  ],
  "GB0257": [
    {
      "Gb_type": "TypedDict with optional keys",
      "Context": "str(self.value)",
      "Explanation": "Dyanmo does not support tracing TypedDict with optional keys",
      "Hints": [
        "Avoid using TypedDict with optional keys",
        "It may be possible to write Dynamo tracing rules for this code. Please report an issue to PyTorch if you encounter this graph break often and it is causing performance issues."
      ]
    }
  ],
  "GB0258": [
    {
      "Gb_type": "collections.deque() with bad arguments",
      "Context": "args={args}, kwargs={kwargs}",
      "Explanation": "Detected call to collections.deque() with bad arguments.",
      "Hints": [
        "Fix the call to collections.deque().",
        "Dynamo has detected that tracing the code will result in an error when running in eager. Please double check that your code doesn't contain a similar error when actually running eager/uncompiled."
      ]
    }
  ],
  "GB0259": [
    {
      "Gb_type": "collections.deque() with bad iterable argument",
      "Context": "args={args}, kwargs={kwargs}",
      "Explanation": "Call to collections.deque() has an iterable argument that Dynamo cannot convert to a list.",
      "Hints": [
        "Use a simpler sequence type that Dynamo can convert to a list ",
        "(e.g. list, tuple, list iterator, etc.)",
        "Dynamo has detected that tracing the code will result in an error when running in eager. Please double check that your code doesn't contain a similar error when actually running eager/uncompiled."
      ]
    }
  ],
  "GB0260": [
    {
      "Gb_type": "missing args to functools.partial",
      "Context": "",
      "Explanation": "functools.partial requires at least one argument",
      "Hints": [
        "Fix the functools.partial call.",
        "Dynamo has detected that tracing the code will result in an error when running in eager. Please double check that your code doesn't contain a similar error when actually running eager/uncompiled."
      ]
    }
  ],
  "GB0261": [
    {
      "Gb_type": "User-defined object method with non-function __func__",
      "Context": "object={self.value}, name={name}, method={dynamic_subobj}, method.__self__={dynamic_subobj.__self__}, method.__func__={dynamic_subobj.__func__}",
      "Explanation": "Method {dynamic_subobj} (name={name}) of user-defined object {self.value} has a __func__ ({dynamic_subobj.__func__}) that is not a function type.",
      "Hints": [
        "Ensure that the method's __func__ is a function type."
      ]
    }
  ],
  "GB0262": [
    {
      "Gb_type": "unsupported contextlib.* API",
      "Context": "{self.value}",
      "Explanation": "{self.value} not supported. This may be due to its use of context-specific operations that are not supported in Dynamo yet (i.e. Exception handling)",
      "Hints": [
        "It may be possible to write Dynamo tracing rules for this code. Please report an issue to PyTorch if you encounter this graph break often and it is causing performance issues."
      ]
    }
  ],
  "GB0263": [
    {
      "Gb_type": "attempted to trace contextlib.contextmanager",
      "Context": "args={args}",
      "Explanation": "Tracing contextlib.contextmanager is disabled.",
      "Hints": [
        "Set torch._dynamo.config.enable_trace_contextlib = True"
      ]
    }
  ],
  "GB0264": [
    {
      "Gb_type": "Attempted to use `torch.nn.Parameter()` constructor with Dynamo",
      "Context": "",
      "Explanation": "Dynamo does not support this",
      "Hints": [
        "Try to construct `torch.nn.Parameter()` outside the compiled region.",
        "If this is not possible, turn `graph_break_on_nn_param_ctor` off",
        "It may be possible to write Dynamo tracing rules for this code. Please report an issue to PyTorch if you encounter this graph break often and it is causing performance issues."
      ]
    }
  ],
  "GB0265": [
    {
      "Gb_type": "FakeScriptObject missing method implementation",
      "Context": "value={self.value}, method={name}",
      "Explanation": "TorchScript object {self.value} doesn't define the method {name}.",
      "Hints": [
        "Ensure the method {name} is implemented in {self.value}.",
        "Dynamo has detected that tracing the code will result in an error when running in eager. Please double check that your code doesn't contain a similar error when actually running eager/uncompiled."
      ]
    }
  ],
  "GB0266": [
    {
      "Gb_type": "Weird method call on TorchScript object",
      "Context": "value={self.value}, method={name}",
      "Explanation": "This particular method call ({name}) is not supported (e.g. calling `__setattr__`). Most method calls to TorchScript objects should be supported.",
      "Hints": [
        "Avoid calling this method."
      ]
    }
  ],
  "GB0267": [
    {
      "Gb_type": "Attempted to access non-callable attribute of TorchScript object",
      "Context": "value={self.value}, method={name}",
      "Explanation": "Attribute accesses of TorchScript objects to non-callable attributes are not supported.",
      "Hints": [
        "Use method calls instead of attribute access."
      ]
    }
  ],
  "GB0268": [
    {
      "Gb_type": "Unsupported kwargs for itertools.product",
      "Context": "call_function {self} {args} {kwargs}",
      "Explanation": "Expected kwargs: 'repeat', but got {','.join(set(kwargs.keys()) - {'repeat'})}",
      "Hints": [
        "Dynamo has detected that tracing the code will result in an error when running in eager. Please double check that your code doesn't contain a similar error when actually running eager/uncompiled."
      ]
    }
  ],
  "GB0269": [
    {
      "Gb_type": "Forced graph break on leaf function",
      "Context": "",
      "Explanation": "Forced graph break for nested graph break testing purposes",
      "Hints": [
        "Set torch._dynamo.config.debug_force_graph_break_on_leaf_return = False"
      ]
    }
  ],
  "GB0270": [
    {
      "Gb_type": "unimplemented builtin op vars() with no arguments",
      "Context": "vars: {self} {args}",
      "Explanation": "Dynamo does not know how to trace builtin operator {self.fn} with no arguments",
      "Hints": [
        "It may be possible to write Dynamo tracing rules for this code. Please report an issue to PyTorch if you encounter this graph break often and it is causing performance issues."
      ]
    }
  ],
  "GB0271": [
    {
      "Gb_type": "Class attribute mutation when the __dict__ was already materialized",
      "Context": "str(self.value)",
      "Explanation": "Dyanmo does not support tracing mutations on a class when its __dict__ is materialized",
      "Hints": []
    }
  ],
  "GB0272": [
    {
      "Gb_type": "Failed to make weakref to User Object when storing by ID",
      "Context": "user_objected: {obj}",
      "Explanation": "Object does not allow us to make a weakref to it",
      "Hints": []
    },
    {
      "Gb_type": "Failed to make weakref to User Object",
      "Context": "user_objected: {obj}",
      "Explanation": "Object does not allow us to make a weakref to it",
      "Hints": []
    }
  ],
  "GB0273": [
    {
      "Gb_type": "Keyword args passed to exception constructor",
      "Context": "{self} with kwargs {init_kwargs}",
      "Explanation": "Dynamo does not know how to handle keyword args passed to an exception constructor",
      "Hints": [
        "It may be possible to write Dynamo tracing rules for this code. Please report an issue to PyTorch if you encounter this graph break often and it is causing performance issues."
      ]
    }
  ],
  "GB0274": [
    {
      "Gb_type": "Attempted to reconstruct context manager's __enter__ method",
      "Context": "str(self.ctx)",
      "Explanation": "Attempted to reconstruct context manager {type_str} while tracing `with ...:`",
      "Hints": [
        "It is likely there is a graph break while tracing `with ctx:` ",
        "but outside the actual `ctx.__enter__()` method. ",
        "`torch.compile` does not expect this to happen.",
        "This is likely to be a Dynamo bug. Please report an issue to PyTorch."
      ]
    }
  ],
  "GB0275": [
    {
      "Gb_type": "torch._dynamo.step_unsupported() with empty checkpoint",
      "Context": "",
      "Explanation": "traced torch._dynamo.step_unsupported(), but there is no checkpoint to step_graph_break from. This graph break is used for debugging only.",
      "Hints": [
        "Remove the torch._dynamo.step_unsupported() call.",
        "Include at least one checkpoint: (1) include at least 2 ops and (2) make sure there is some ",
        "line of code that is not in a try/with block, and has an empty Python stack.",
        "This is likely to be a Dynamo bug. Please report an issue to PyTorch."
      ]
    }
  ],
  "GB0276": [
    {
      "Gb_type": "Failed to make weakref to User Object",
      "Context": "user_object: {value}",
      "Explanation": "Object does not allow us to make a weakref to it",
      "Hints": []
    }
  ],
  "GB0277": [
    {
      "Gb_type": "Attempted to wrap sparse Tensor with VariableTracker",
      "Context": "str(example_value)",
      "Explanation": "torch.compile does not support sparse Tensors with VariableTracker",
      "Hints": [
        "It may be possible to write Dynamo tracing rules for this code. Please report an issue to PyTorch if you encounter this graph break often and it is causing performance issues."
      ]
    }
  ],
  "GB0278": [
    {
      "Gb_type": "Unsupported dict type for fromkeys()",
      "Context": "{user_cls.__name__}.fromkeys(): {args} {kwargs}",
      "Explanation": "Failed to call {user_cls.__name__}.fromkeys() because {user_cls.__name__} is not any type of dict, OrderedDict, or defaultdict",
      "Hints": [
        "Ensure {user_cls.__name__} is a type of dict, OrderedDict, or defaultdict."
      ]
    }
  ],
  "GB0279": [
    {
      "Gb_type": "torch.fx.traceback.annotate escaped from compiled region",
      "Context": "str(self)",
      "Explanation": "Dynamo doesn't support graph break on torch.fx.traceback.annotate.",
      "Hints": [
        "It may be possible to write Dynamo tracing rules for this code. Please report an issue to PyTorch if you encounter this graph break often and it is causing performance issues."
      ]
    }
  ],
  "GB0280": [
    {
      "Gb_type": "1-arg super not implemented",
      "Context": "",
      "Explanation": "Dynamo failed to trace attribute `{name}` accessed via `super()` (for type `{self.typevar}` and object `{self.objvar}`) because one-argument of super() is not supported.",
      "Hints": [
        "Use two-argument super(type, object_or_type)."
      ]
    }
  ],
  "GB0281": [
    {
      "Gb_type": "Invalid or non-const argument in nn.Module __getitem__",
      "Context": "call_method: {self} {name} {args} {kwargs}",
      "Explanation": "Dynamo does not support calling method `{name}` of ``nn.Module`` {module} with a non-constant or non-(str, int) key.",
      "Hints": [
        "Use constant arguments of type str or int for __getitem__"
      ]
    }
  ],
  "GB0282": [
    {
      "Gb_type": "Placement with custom __getattr__ not supported",
      "Context": "{value_type.__name__} with custom __getattr__",
      "Explanation": "Dynamo does not support Placement types with custom __getattr__ methods",
      "Hints": [
        "Use Placement types without custom __getattr__ methods",
        "Move the Placement usage outside the compiled region"
      ]
    }
  ],
  "GB0283": [
    {
      "Gb_type": "Failed to make weakref to graph-created external object",
      "Context": "user_object: {example_value}",
      "Explanation": "Object does not allow us to make a weakref to it",
      "Hints": []
    }
  ],
  "GB0284": [
    {
      "Gb_type": "cannot resume from torch._dynamo.step_unsupported()",
      "Context": "",
      "Explanation": "traced torch._dynamo.step_unsupported(), but Dynamo is instructed to error on graph break. This graph break is used for debugging only.",
      "Hints": [
        "Remove the torch._dynamo.step_unsupported() call.",
        "Make sure fullgraph=False and error_on_graph_break=False.",
        "This is likely to be a Dynamo bug. Please report an issue to PyTorch."
      ]
    }
  ],
  "GB0285": [
    {
      "Gb_type": "unsupported arguments to torch.accelerator.current_stream",
      "Context": "args={args}, kwargs={kwargs}",
      "Explanation": "torch.accelerator.current_stream accepts one optional argument `device`",
      "Hints": [
        "Dynamo has detected that tracing the code will result in an error when running in eager. Please double check that your code doesn't contain a similar error when actually running eager/uncompiled."
      ]
    }
  ],
  "GB0286": [
    {
      "Gb_type": "bad device argument to torch.get_device_module",
      "Context": "args={args}, kwargs={kwargs}",
      "Explanation": "Expected valid string/torch.device argument ('cpu', 'cuda', etc.)",
      "Hints": [
        "Dynamo has detected that tracing the code will result in an error when running in eager. Please double check that your code doesn't contain a similar error when actually running eager/uncompiled."
      ]
    }
  ],
  "GB0287": [
    {
      "Gb_type": "unsupported type.__dict__['__annotations__'].__get__ call",
      "Context": "call_function {self}, args: {args}, kwargs: {kwargs}",
      "Explanation": "`torch.compile` only supports calling type.__dict__['__annotations__'].__get__ on a single constant argument (i.e. a type).",
      "Hints": [
        "Make sure your call to type.__dict__['__annotations__'] only has ",
        "one positional argument (no keyword arguments).",
        "Make sure the argument to type.__dict__['__annotations__'] is a constant ",
        "(i.e. type). For example, `object`, `int`, `MyCustomClass`.",
        "It may be possible to write Dynamo tracing rules for this code. Please report an issue to PyTorch if you encounter this graph break often and it is causing performance issues."
      ]
    }
  ],
  "GB0288": [
    {
      "Gb_type": "Can't extract message from torch._check()",
      "Context": "str(message_vt)",
      "Explanation": "The second argument of torch._check() must be a functiondefined within the torch.compile regionthat does not reference a non-local variable.",
      "Hints": [
        "Make sure the message function is defined in the torch.compile region.",
        "Remove any closure variables, e.g. ",
        "remove references to closure variable `x` in `lambda: f'{x} failed check'`",
        "It may be possible to write Dynamo tracing rules for this code. Please report an issue to PyTorch if you encounter this graph break often and it is causing performance issues."
      ]
    }
  ],
  "GB0289": [
    {
      "Gb_type": "unsupported method call on `typing` variable",
      "Context": "typing variable: {self.value}, method name: {name}, args: {args}, kwargs: {kwargs}",
      "Explanation": "`torch.compile` does not support method call `{name}` on `typing` variable f{self.value}.",
      "Hints": [
        "Avoid calling the {name} method on {self.value}.",
        "It may be possible to write Dynamo tracing rules for this code. Please report an issue to PyTorch if you encounter this graph break often and it is causing performance issues."
      ]
    }
  ],
  "GB0290": [
    {
      "Gb_type": "attempted to trace numpy.* function as a method",
      "Context": "numpy function: {self.value}, args: {args}, kwargs: {kwargs}",
      "Explanation": "Tracing numpy.* functions as methods is not supported.",
      "Hints": [
        "This graph break may be difficult to debug. Please report an issue to PyTorch for assistance."
      ]
    }
  ],
  "GB0291": [
    {
      "Gb_type": "logging.Logger method not supported for non-export cases",
      "Context": "method: {self.value}.{name}, args: {args}, kwargs: {kwargs}",
      "Explanation": "logging.Logger methods are not supported for non-export cases.",
      "Hints": [
        "Add the logging method to `torch._dynamo.config.ignore_logger_methods."
      ]
    }
  ],
  "GB0292": [
    {
      "Gb_type": "constant-like method call with unsupported return type",
      "Context": "{self._error_prefix}.{name}(*{args}, **{kwargs}) returned {result}",
      "Explanation": "Attempted to call {self._error_prefix}.{name}, got unsupported return value {result}.",
      "Hints": [
        "It may be possible to write Dynamo tracing rules for this code. Please report an issue to PyTorch if you encounter this graph break often and it is causing performance issues."
      ]
    }
  ],
  "GB0293": [
    {
      "Gb_type": "attempted to trace numpy function with config.trace_numpy=False",
      "Context": "numpy function: {self.value}, args: {args}, kwargs: {kwargs}",
      "Explanation": "Attempted to trace numpy function {self.value} while `torch._dynamo.config.trace_numpy` was set to False.",
      "Hints": [
        "Set `torch._dynamo.config.trace_numpy` to True to trace numpy functions."
      ]
    }
  ],
  "GB0294": [
    {
      "Gb_type": "attempted to trace numpy function unsupported by PyTorch",
      "Context": "numpy function: {self.value}, args: {args}, kwargs: {kwargs} (corresponding torch function: {func})",
      "Explanation": "Can't find numpy numpy function {self.value} in torch._numpy.",
      "Hints": [
        "It may be possible to write Dynamo tracing rules for this code. Please report an issue to PyTorch if you encounter this graph break often and it is causing performance issues."
      ]
    }
  ],
  "GB0295": [
    {
      "Gb_type": "cannot reconstruct NullVariable in Python < 3.11",
      "Context": "",
      "Explanation": "Attempted to generate PUSH_NULL instruction in Python < 3.11; where this instruction does not exist.",
      "Hints": [
        "This is likely to be a Dynamo bug. Please report an issue to PyTorch."
      ]
    }
  ],
  "GB0296": [
    {
      "Gb_type": "attempted to reorder a debugging function that can't actually be reordered",
      "Context": "fn: {self.value}, args: {args}, kwargs: {kwargs}",
      "Explanation": "`torch.compile` can only reorder functions where the arguments are Tensors, constants, or string formatters.",
      "Hints": [
        "Avoid calling the logging function {self.value} with args that are not supported."
      ]
    }
  ],
  "GB0297": [
    {
      "Gb_type": "random.Random() with improper arguments",
      "Context": "args: {args}, kwargs: {kwargs}",
      "Explanation": "random.Random() with > 1 arg or with kwargs is not supported.",
      "Hints": [
        "Dynamo has detected that tracing the code will result in an error when running in eager. Please double check that your code doesn't contain a similar error when actually running eager/uncompiled."
      ]
    }
  ],
  "GB0298": [
    {
      "Gb_type": "attempted to trace torch._numpy.random function with config.use_numpy_random_stream=True",
      "Context": "numpy function: {self.value}, args: {args}, kwargs: {kwargs} (corresponding torch function: {func})",
      "Explanation": "Attempted to trace {self.value} when `torch._dynamo.config.use_numpy_random_stream` is set to True.",
      "Hints": [
        "Set `torch._dynamo.config.use_numpy_random_stream` to False.",
        "Avoid calling {self.value}."
      ]
    }
  ],
  "GB0299": [
    {
      "Gb_type": "constant-like method call with non-constant args",
      "Context": "{self._error_prefix}.{name}(*{args}, **{kwargs})",
      "Explanation": "Attempted to call {self._error_prefix}.{name} with non-constant args.",
      "Hints": [
        "Ensure that the args to the method call are constant (int, str, etc.)."
      ]
    }
  ],
  "GB0300": [
    {
      "Gb_type": "numpy function that produces a const collection type encountered non-const arguments",
      "Context": "numpy function: {self.value}, args: {args}, kwargs: {kwargs} (corresponding torch function: {func})",
      "Explanation": "numpy function {self.value} that produces a const collection type (e.g. np.dtype, np.iinfo/np.finfo) received arguments that are not constant.",
      "Hints": [
        "Dynamo has detected that tracing the code will result in an error when running in eager. Please double check that your code doesn't contain a similar error when actually running eager/uncompiled."
      ]
    }
  ],
  "GB0301": [
    {
      "Gb_type": "HOP: non torch.Tensor leaf",
      "Context": "args types: {[type(a.realize()) for a in args]}",
      "Explanation": "Expected all leaves to be of torch.Tensor type.",
      "Hints": []
    }
  ],
  "GB0302": [
    {
      "Gb_type": "HOP: non-callable variable",
      "Context": "arg name: {arg_name}, func_var type: {str(func_var)}",
      "Explanation": "{arg_name} should be a callable but is of type {str(func_var)}.",
      "Hints": []
    }
  ],
  "GB0303": [
    {
      "Gb_type": "torch.while_loop: improper args/kwargs",
      "Context": "args: {args}, kwargs: {kwargs}",
      "Explanation": "torch.while_loop expects 4 positional arguments (got {len(args)}) and no keyword arguments (got {len(kwargs)}) Usage: while_loop(cond_fn, body_fn, operands)",
      "Hints": [
        "Dynamo has detected that tracing the code will result in an error when running in eager. Please double check that your code doesn't contain a similar error when actually running eager/uncompiled."
      ]
    }
  ],
  "GB0304": [
    {
      "Gb_type": "torch.while_loop: improper additional_inputs",
      "Context": "str(additional_inputs)",
      "Explanation": "Expected additional_inputs to be a list/tuple but got {additional_inputs.python_type()}",
      "Hints": [
        "This is likely to be a Dynamo bug. Please report an issue to PyTorch."
      ]
    }
  ],
  "GB0305": [
    {
      "Gb_type": "invalid set_subgraph_inputs and sub_kwargs settings",
      "Context": "set_subgraph_inputs: {set_subgraph_inputs}, sub_kwargs: {sub_kwargs}",
      "Explanation": "`sub_kwargs` cannot be used when `set_subgraph_inputs` is not set to 'automatic'.",
      "Hints": [
        "Use `set_subgraph_inputs='automatic'` when passing `sub_kwargs`.",
        "Dynamo has detected that tracing the code will result in an error when running in eager. Please double check that your code doesn't contain a similar error when actually running eager/uncompiled."
      ]
    }
  ],
  "GB0306": [
    {
      "Gb_type": "unsupported HigherOrderOperator",
      "Context": "str(value)",
      "Explanation": "Unable to create higher order operator variable for {value.__name__}.",
      "Hints": [
        "This is likely to be a Dynamo bug. Please report an issue to PyTorch."
      ]
    }
  ],
  "GB0307": [
    {
      "Gb_type": "unsupported HigherOrderOperator function call",
      "Context": "str(self.value)",
      "Explanation": "Unable to trace calling higher order operator variable for {self.value.__name__}.",
      "Hints": [
        "This is likely to be a Dynamo bug. Please report an issue to PyTorch."
      ]
    }
  ],
  "GB0308": [
    {
      "Gb_type": "torch.while_loop: unsupported cond_fn return type",
      "Context": "str(cond_r)",
      "Explanation": "Expected cond_fn to return a scalar tensor or a bool but got {cond_r_meta.shape}.",
      "Hints": [
        "Dynamo has detected that tracing the code will result in an error when running in eager. Please double check that your code doesn't contain a similar error when actually running eager/uncompiled."
      ]
    }
  ],
  "GB0309": [
    {
      "Gb_type": "torch.cond: improper args/kwargs",
      "Context": "args: {args}, kwargs: {kwargs}",
      "Explanation": "torch.cond expects 4 positional arguments (got {len(args)}) and no keyword arguments (got {len(kwargs)}) Usage: cond(pred, cond_fn, body_fn, operands)",
      "Hints": [
        "Dynamo has detected that tracing the code will result in an error when running in eager. Please double check that your code doesn't contain a similar error when actually running eager/uncompiled."
      ]
    }
  ],
  "GB0310": [
    {
      "Gb_type": "torch.cond: improper predicate",
      "Context": "str(pred)",
      "Explanation": "Expected `pred` to be a bool or a boolean tensor with a single item but got {str(type(pred))} with original python type {str(pred.python_type())}.",
      "Hints": [
        "Dynamo has detected that tracing the code will result in an error when running in eager. Please double check that your code doesn't contain a similar error when actually running eager/uncompiled."
      ]
    }
  ],
  "GB0311": [
    {
      "Gb_type": "torch.cond: improper operands",
      "Context": "str(operands)",
      "Explanation": "Expected `operands` to be a list/tuple but got {operands.python_type()}.",
      "Hints": [
        "Dynamo has detected that tracing the code will result in an error when running in eager. Please double check that your code doesn't contain a similar error when actually running eager/uncompiled."
      ]
    }
  ],
  "GB0312": [
    {
      "Gb_type": "torch.cond: improper operands contents",
      "Context": "str(operands)",
      "Explanation": "Expected `operands` to be a list/tuple of pytrees that only consists of tensor leaves.",
      "Hints": [
        "Dynamo has detected that tracing the code will result in an error when running in eager. Please double check that your code doesn't contain a similar error when actually running eager/uncompiled."
      ]
    }
  ],
  "GB0313": [
    {
      "Gb_type": "torch.cond: differing branch outputs",
      "Context": "true_spec: {true_spec.treespec}, false_spec: {false_spec.treespec}, same_spec: {same_spec}",
      "Explanation": "Expected branches to return the same pytree structure.",
      "Hints": [
        "Dynamo has detected that tracing the code will result in an error when running in eager. Please double check that your code doesn't contain a similar error when actually running eager/uncompiled."
      ]
    }
  ],
  "GB0314": [
    {
      "Gb_type": "HOP body output unsupported",
      "Context": "non-tensor outputs: {non_tensor_output}",
      "Explanation": "HigherOrderOperator body's output must consist of tensors or ints/bools only but got {out.python_type()}.",
      "Hints": [
        "Dynamo has detected that tracing the code will result in an error when running in eager. Please double check that your code doesn't contain a similar error when actually running eager/uncompiled."
      ]
    }
  ],
  "GB0315": [
    {
      "Gb_type": "torch.associative_scan: improper xs",
      "Context": "str(xs)",
      "Explanation": "Expected xs to be a list/tuple but got {xs.python_type()}",
      "Hints": [
        "This is likely to be a Dynamo bug. Please report an issue to PyTorch."
      ]
    }
  ],
  "GB0316": [
    {
      "Gb_type": "torch.associative_scan: improper additional_inputs",
      "Context": "str(additional_inputs)",
      "Explanation": "Expected additional_inputs to be a list/tuple but got {additional_inputs.python_type()}",
      "Hints": [
        "This is likely to be a Dynamo bug. Please report an issue to PyTorch."
      ]
    }
  ],
  "GB0317": [
    {
      "Gb_type": "torch.associative_scan: zero-sized tensor",
      "Context": "str(xs_vars[0])",
      "Explanation": "associative_scan() operator doesn't support zero-sized tensors during tracing.",
      "Hints": [
        "Dynamo has detected that tracing the code will result in an error when running in eager. Please double check that your code doesn't contain a similar error when actually running eager/uncompiled."
      ]
    }
  ],
  "GB0318": [
    {
      "Gb_type": "torch.associative_scan: combine_fn improper number of leaves",
      "Context": "str(_combine_treespec.as_python_constant())",
      "Explanation": "combine_fn needs to produce one pytree for the output but combine_fn produces the pytree {_combine_treespec.as_python_constant()}.",
      "Hints": [
        "Dynamo has detected that tracing the code will result in an error when running in eager. Please double check that your code doesn't contain a similar error when actually running eager/uncompiled."
      ]
    }
  ],
  "GB0319": [
    {
      "Gb_type": "torch.associative_scan: mismatched input/output tree structure",
      "Context": "xs: {xs_treespec.as_python_constant()}, output: {_combine_treespec.as_python_constant()}",
      "Explanation": "The tree structure of the xs and the outs of the combine_fn are are expected to be identical, but got xs: {xs_treespec.as_python_constant()} vs output: {_combine_treespec.as_python_constant()}.",
      "Hints": [
        "Dynamo has detected that tracing the code will result in an error when running in eager. Please double check that your code doesn't contain a similar error when actually running eager/uncompiled."
      ]
    }
  ],
  "GB0320": [
    {
      "Gb_type": "torch.scan: improper xs",
      "Context": "str(xs)",
      "Explanation": "Expected xs to be a list/tuple but got {xs.python_type()}",
      "Hints": [
        "This is likely to be a Dynamo bug. Please report an issue to PyTorch."
      ]
    }
  ],
  "GB0321": [
    {
      "Gb_type": "torch.scan: improper init",
      "Context": "str(init)",
      "Explanation": "Expected init to be a list/tuple with at least one element but got {init.python_type()}",
      "Hints": [
        "This is likely to be a Dynamo bug. Please report an issue to PyTorch."
      ]
    }
  ],
  "GB0322": [
    {
      "Gb_type": "torch.scan: no init leaves",
      "Context": "",
      "Explanation": "Expected init leaves.",
      "Hints": [
        "This is likely to be a Dynamo bug. Please report an issue to PyTorch."
      ]
    }
  ],
  "GB0323": [
    {
      "Gb_type": "torch.scan: improper additional_inputs",
      "Context": "str(additional_inputs)",
      "Explanation": "Expected additional_inputs to be a list/tuple but got {additional_inputs.python_type()}",
      "Hints": [
        "This is likely to be a Dynamo bug. Please report an issue to PyTorch."
      ]
    }
  ],
  "GB0324": [
    {
      "Gb_type": "torch.scan: zero-sized tensor",
      "Context": "str(xs_vars[0])",
      "Explanation": "associative_scan() operator doesn't support zero-sized tensors during tracing.",
      "Hints": [
        "Dynamo has detected that tracing the code will result in an error when running in eager. Please double check that your code doesn't contain a similar error when actually running eager/uncompiled."
      ]
    }
  ],
  "GB0325": [
    {
      "Gb_type": "torch.map: kwargs not supported",
      "Context": "args: {args}, kwargs: {kwargs}",
      "Explanation": "torch.map expects no keyword arguments (got {len(kwargs)})",
      "Hints": [
        "Dynamo has detected that tracing the code will result in an error when running in eager. Please double check that your code doesn't contain a similar error when actually running eager/uncompiled."
      ]
    }
  ],
  "GB0326": [
    {
      "Gb_type": "torch.map: improper inputs",
      "Context": "str(sample_shape)",
      "Explanation": "torch.map doesn't support scalar or non-zero sized tensors during tracing.",
      "Hints": [
        "Dynamo has detected that tracing the code will result in an error when running in eager. Please double check that your code doesn't contain a similar error when actually running eager/uncompiled."
      ]
    }
  ],
  "GB0327": [
    {
      "Gb_type": "executorch_call_delegate: kwargs not supported",
      "Context": "args: {args}, kwargs: {kwargs}",
      "Explanation": "executorch_call_delegate expects no keyword arguments (got {len(kwargs)})",
      "Hints": []
    }
  ],
  "GB0328": [
    {
      "Gb_type": "torch.func.functional_call capture is disabled",
      "Context": "",
      "Explanation": "torch.func.functional_call capture is disabled",
      "Hints": [
        "Set `torch._dynamo.config.inline_inbuilt_nn_modules=True` to enable."
      ]
    }
  ],
  "GB0329": [
    {
      "Gb_type": "WrapHigherOrderVariable: kwargs unexpected",
      "Context": "args: {args}, kwargs: {kwargs}",
      "Explanation": "kwargs should have been flattened into lifted args.",
      "Hints": [
        "This is likely to be a Dynamo bug. Please report an issue to PyTorch."
      ]
    }
  ],
  "GB0330": [
    {
      "Gb_type": "wrap_with_set_grad_enabled: unexpected kwargs",
      "Context": "args: {args}, kwargs: {kwargs}",
      "Explanation": "wrap_with_set_grad_enabled expects no keyword arguments (got {len(kwargs)}).",
      "Hints": [
        "This is likely to be a Dynamo bug. Please report an issue to PyTorch."
      ]
    }
  ],
  "GB0331": [
    {
      "Gb_type": "wrap_with_set_grad_enabled: non-constant grad_enabled",
      "Context": "str(grad_enabled)",
      "Explanation": "wrap_with_set_grad_enabled expects grad_enabled argument to be a constant.",
      "Hints": [
        "This is likely to be a Dynamo bug. Please report an issue to PyTorch."
      ]
    }
  ],
  "GB0332": [
    {
      "Gb_type": "wrap_with_set_grad_enabled: unexpected freevars",
      "Context": "str(body_lifted_freevars)",
      "Explanation": "wrap_with_set_grad_enabled expects no freevars.",
      "Hints": []
    }
  ],
  "GB0333": [
    {
      "Gb_type": "wrap_with_autocast: unexpected kwargs",
      "Context": "args: {args}, kwargs: {kwargs}",
      "Explanation": "wrap_with_autocast expects no keyword arguments (got {len(kwargs)}).",
      "Hints": [
        "This is likely to be a Dynamo bug. Please report an issue to PyTorch."
      ]
    }
  ],
  "GB0334": [
    {
      "Gb_type": "wrap_with_autocast: unexpected freevars",
      "Context": "str(body_lifted_freevars)",
      "Explanation": "wrap_with_autocast expects no freevars.",
      "Hints": []
    }
  ],
  "GB0335": [
    {
      "Gb_type": "hints_wrapper: improper args/kwargs",
      "Context": "args: {args}, kwargs: {kwargs}",
      "Explanation": "hints_wrapper expects 3 positional arguments (got {len(args)}) and 1 keyword argument (got {len(kwargs)}). Usage: hints_wrapper(body_fn, args, kwargs, hints=...). args is expected to be list/tuple and kwargs is expected to be a dict.",
      "Hints": [
        "Dynamo has detected that tracing the code will result in an error when running in eager. Please double check that your code doesn't contain a similar error when actually running eager/uncompiled."
      ]
    }
  ],
  "GB0336": [
    {
      "Gb_type": "out_dtype: unexpected kwargs",
      "Context": "args: {args}, kwargs: {kwargs}",
      "Explanation": "out_dtype expects no keyword arguments (got {len(kwargs)}).",
      "Hints": [
        "Dynamo has detected that tracing the code will result in an error when running in eager. Please double check that your code doesn't contain a similar error when actually running eager/uncompiled."
      ]
    }
  ],
  "GB0337": [
    {
      "Gb_type": "strict_mode: unexpected kwargs",
      "Context": "args: {args}, kwargs: {kwargs}",
      "Explanation": "strict_mode higher order op expects no keyword arguments (got {len(kwargs)}).",
      "Hints": [
        "Dynamo has detected that tracing the code will result in an error when running in eager. Please double check that your code doesn't contain a similar error when actually running eager/uncompiled."
      ]
    }
  ],
  "GB0338": [
    {
      "Gb_type": "invoke_subgraph: kwargs unexpected",
      "Context": "args: {args}, kwargs: {kwargs}",
      "Explanation": "kwargs should have been flattened into lifted args.",
      "Hints": [
        "This is likely to be a Dynamo bug. Please report an issue to PyTorch."
      ]
    }
  ],
  "GB0339": [
    {
      "Gb_type": "torch.while_loop: infinite loop detected",
      "Context": "str(cond_r)",
      "Explanation": "Infinite loop detected because while_loop's cond_fn always returns the same value {pred}.",
      "Hints": [
        "Dynamo has detected that tracing the code will result in an error when running in eager. Please double check that your code doesn't contain a similar error when actually running eager/uncompiled."
      ]
    }
  ],
  "GB0340": [
    {
      "Gb_type": "torch.cond: unsupported branch return type",
      "Context": "str(ret_val)",
      "Explanation": "Expected branches to return a possibly nested pytree of tensors or constant ints.",
      "Hints": [
        "Dynamo has detected that tracing the code will result in an error when running in eager. Please double check that your code doesn't contain a similar error when actually running eager/uncompiled."
      ]
    }
  ],
  "GB0341": [
    {
      "Gb_type": "torch.associative_scan: improper args",
      "Context": "args: {args}",
      "Explanation": "torch.associative_scan expects 2 positional arguments (got {len(args)}) Usage: associative_scan(combine_fn, xs)",
      "Hints": [
        "Dynamo has detected that tracing the code will result in an error when running in eager. Please double check that your code doesn't contain a similar error when actually running eager/uncompiled."
      ]
    }
  ],
  "GB0342": [
    {
      "Gb_type": "torch.scan: improper combine_fn",
      "Context": "str(combine_fn_var)",
      "Explanation": "Expected combine_fn to be wrapped as functools.partial in scan user-facing api or a graph module if we're re-exporting but got {combine_fn_var.python_type()}.",
      "Hints": [
        "This graph break may be difficult to debug. Please report an issue to PyTorch for assistance."
      ]
    }
  ],
  "GB0343": [
    {
      "Gb_type": "torch.scan: improper combine_fn number of returns",
      "Context": "str(combine_result_vars)",
      "Explanation": "Expect combine_fn to return a tuple (next_carry, y) but got {combine_result_vars}.",
      "Hints": [
        "Dynamo has detected that tracing the code will result in an error when running in eager. Please double check that your code doesn't contain a similar error when actually running eager/uncompiled."
      ]
    }
  ],
  "GB0344": [
    {
      "Gb_type": "wrap_with_autocast: expected constant arg",
      "Context": "str(args)",
      "Explanation": "wrap_with_autocast expects device_type, dtype, enabled, and cache_enabled arguments to be constants.",
      "Hints": [
        "This is likely to be a Dynamo bug. Please report an issue to PyTorch."
      ]
    }
  ],
  "GB0345": [
    {
      "Gb_type": "strict_mode: improper args",
      "Context": "args: {args}, kwargs: {kwargs}",
      "Explanation": "strict_mode higher order op expects flat inputs (list/tuple/dict)",
      "Hints": [
        "Dynamo has detected that tracing the code will result in an error when running in eager. Please double check that your code doesn't contain a similar error when actually running eager/uncompiled."
      ]
    }
  ],
  "GB0346": [
    {
      "Gb_type": "autograd.Function.apply: non-function or method forward",
      "Context": "str(self.fwd_graph)",
      "Explanation": "Expected forward function to be a function or method.",
      "Hints": []
    }
  ],
  "GB0347": [
    {
      "Gb_type": "autograd.Function.apply: _materialize_non_diff_grads mutation",
      "Context": "",
      "Explanation": "Mutations to autograd.Function.ctx._materialize_non_diff_grads are not supported.",
      "Hints": [
        "It may be possible to write Dynamo tracing rules for this code. Please report an issue to PyTorch if you encounter this graph break often and it is causing performance issues."
      ]
    }
  ],
  "GB0348": [
    {
      "Gb_type": "autograd.Function.apply: non-function or method backward",
      "Context": "str(self.bwd_graph)",
      "Explanation": "Expected backward function to be a function or method.",
      "Hints": []
    }
  ],
  "GB0349": [
    {
      "Gb_type": "cannot unwrap variable for check_meta_consistency",
      "Context": "str(var)",
      "Explanation": "Expected {var} to be TensorVariable, SymNodeVariable, or ConstantVariable",
      "Hints": []
    }
  ],
  "GB0350": [
    {
      "Gb_type": "torch.cond: unsupported branch return type (constant non-int)",
      "Context": "str(ret_val)",
      "Explanation": "Constants returned from branches must be ints.",
      "Hints": [
        "Dynamo has detected that tracing the code will result in an error when running in eager. Please double check that your code doesn't contain a similar error when actually running eager/uncompiled."
      ]
    }
  ],
  "GB0351": [
    {
      "Gb_type": "HOP body taking non-Tensor as input",
      "Context": "str(sub_args)",
      "Explanation": "{description} with body that accepts non-Tensors as input. Got type {a.python_type()} at index {idx}.",
      "Hints": [
        "Dynamo has detected that tracing the code will result in an error when running in eager. Please double check that your code doesn't contain a similar error when actually running eager/uncompiled."
      ]
    }
  ],
  "GB0352": [
    {
      "Gb_type": "autograd.Function.apply: non-function or method backward (2)",
      "Context": "str(self.bwd_graph)",
      "Explanation": "Expected backward function to be a function or method.",
      "Hints": []
    }
  ],
  "GB0353": [
    {
      "Gb_type": "rewrite_signature: cannot trace optional function input",
      "Context": "",
      "Explanation": "Parameter {name} is optional with a default value of {param.default}. This is not supported yet.",
      "Hints": [
        "It may be possible to write Dynamo tracing rules for this code. Please report an issue to PyTorch if you encounter this graph break often and it is causing performance issues."
      ]
    }
  ],
  "GB0354": [
    {
      "Gb_type": "failed to find name in frame builtins",
      "Context": "",
      "Explanation": "Failed to find name `{argval}` in frame's builtins.",
      "Hints": [
        "This is likely to be a Dynamo bug. Please report an issue to PyTorch."
      ]
    }
  ],
  "GB0355": [
    {
      "Gb_type": "non-single Tensor return unsupported",
      "Context": "api: {api}, ret: {ret}",
      "Explanation": "{api} over function that returns something other than one Tensor.",
      "Hints": []
    }
  ],
  "GB0356": [
    {
      "Gb_type": "failed to handle argument for FlexAttentionBackward HOP",
      "Context": "args: {args}, kwargs: {kwargs}",
      "Explanation": "Missing Dynamo support for FlexAttentionBackward HOP argument.",
      "Hints": [
        "It may be possible to write Dynamo tracing rules for this code. Please report an issue to PyTorch if you encounter this graph break often and it is causing performance issues."
      ]
    }
  ],
  "GB0357": [
    {
      "Gb_type": "UnspecializedNNModuleVariable wrapped around ScriptModules unsupported",
      "Context": "str(value)",
      "Explanation": "ScriptModules aren't supported in UnspecializedNNModuleVariable because their .forward function isn't a static member of their type.",
      "Hints": [
        "This graph break may be difficult to debug. Please report an issue to PyTorch for assistance."
      ]
    }
  ],
  "GB0358": [
    {
      "Gb_type": "optimizer: pending mutation on parameter",
      "Context": "variable: {variable}, parameter: {p}",
      "Explanation": "Pending mutations on a parameter (e.g. due to using closure) require a graph break.",
      "Hints": []
    }
  ],
  "GB0359": [
    {
      "Gb_type": "unsupported torch._C._SDPAParams attribute",
      "Context": "name: {name}",
      "Explanation": "Unable to fetch attribute {name} from torch._C._SDPAParams.",
      "Hints": [
        "Dynamo has detected that tracing the code will result in an error when running in eager. Please double check that your code doesn't contain a similar error when actually running eager/uncompiled."
      ]
    }
  ],
  "GB0360": [
    {
      "Gb_type": "torch.fx.experimental.symbolic_shapes.guard_scalar branch not supported",
      "Context": "expr: {expr}",
      "Explanation": "Expected `expr` to be a symbolic variable or constant.",
      "Hints": []
    }
  ],
  "GB0361": [
    {
      "Gb_type": "triton kernel unsupported feature",
      "Context": "",
      "Explanation": "Encountered triton kernel unsupported feature: {msg}",
      "Hints": []
    }
  ],
  "GB0362": [
    {
<<<<<<< HEAD
      "Gb_type": "Unsupported input type in backward graph of autograd.Function",
      "Context": "Unsupported node type {type(example_value)}",
      "Explanation": "Node {node} has example_value {example_value} which is not a Tensor/Symint/None",
      "Hints": [
        "It may be possible to write Dynamo tracing rules for this code. Please report an issue to PyTorch if you encounter this graph break often and it is causing performance issues."
=======
      "Gb_type": "Attempted to access attributes/methods on an OpaqueObject",
      "Context": "value={self.value}, attr={name}",
      "Explanation": "Attribute/method access of OpaqueObjects is not supported.",
      "Hints": [
        "Use custom operators instead of direct attribute/method access."
>>>>>>> 8ab1d524
      ]
    }
  ]
}<|MERGE_RESOLUTION|>--- conflicted
+++ resolved
@@ -3660,19 +3660,21 @@
   ],
   "GB0362": [
     {
-<<<<<<< HEAD
+      "Gb_type": "Attempted to access attributes/methods on an OpaqueObject",
+      "Context": "value={self.value}, attr={name}",
+      "Explanation": "Attribute/method access of OpaqueObjects is not supported.",
+      "Hints": [
+        "Use custom operators instead of direct attribute/method access."
+      ]
+    }
+  ],
+  "GB0363": [
+    {
       "Gb_type": "Unsupported input type in backward graph of autograd.Function",
       "Context": "Unsupported node type {type(example_value)}",
       "Explanation": "Node {node} has example_value {example_value} which is not a Tensor/Symint/None",
       "Hints": [
         "It may be possible to write Dynamo tracing rules for this code. Please report an issue to PyTorch if you encounter this graph break often and it is causing performance issues."
-=======
-      "Gb_type": "Attempted to access attributes/methods on an OpaqueObject",
-      "Context": "value={self.value}, attr={name}",
-      "Explanation": "Attribute/method access of OpaqueObjects is not supported.",
-      "Hints": [
-        "Use custom operators instead of direct attribute/method access."
->>>>>>> 8ab1d524
       ]
     }
   ]
