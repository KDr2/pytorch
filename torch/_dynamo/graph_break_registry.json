--- conflicted
+++ resolved
@@ -2940,7 +2940,19 @@
   ],
   "GB0288": [
     {
-<<<<<<< HEAD
+      "Gb_type": "Can't extract message from torch._check()",
+      "Context": "str(message_vt)",
+      "Explanation": "The second argument of torch._check() must be a functiondefined within the torch.compile regionthat does not reference a non-local variable.",
+      "Hints": [
+        "Make sure the message function is defined in the torch.compile region.",
+        "Remove any closure variables, e.g. ",
+        "remove references to closure variable `x` in `lambda: f'{x} failed check'`",
+        "It may be possible to write Dynamo tracing rules for this code. Please report an issue to PyTorch if you encounter this graph break often and it is causing performance issues."
+      ]
+    }
+  ],
+  "GB0289": [
+    {
       "Gb_type": "unsupported method call on `typing` variable",
       "Context": "typing variable: {self.value}, method name: {name}, args: {args}, kwargs: {kwargs}",
       "Explanation": "`torch.compile` does not support method call `{name}` on `typing` variable f{self.value}.",
@@ -2950,7 +2962,7 @@
       ]
     }
   ],
-  "GB0289": [
+  "GB0290": [
     {
       "Gb_type": "attempted to trace numpy.* function as a method",
       "Context": "numpy function: {self.value}, args: {args}, kwargs: {kwargs}",
@@ -2960,7 +2972,7 @@
       ]
     }
   ],
-  "GB0290": [
+  "GB0291": [
     {
       "Gb_type": "logging.Logger method not supported for non-export cases",
       "Context": "method: {self.value}.{name}, args: {args}, kwargs: {kwargs}",
@@ -2970,7 +2982,7 @@
       ]
     }
   ],
-  "GB0291": [
+  "GB0292": [
     {
       "Gb_type": "constant-like method call with unsupported return type",
       "Context": "{self._error_prefix}.{name}(*{args}, **{kwargs}) returned {result}",
@@ -2980,7 +2992,7 @@
       ]
     }
   ],
-  "GB0292": [
+  "GB0293": [
     {
       "Gb_type": "attempted to trace numpy function with config.trace_numpy=False",
       "Context": "numpy function: {self.value}, args: {args}, kwargs: {kwargs}",
@@ -2990,7 +3002,7 @@
       ]
     }
   ],
-  "GB0293": [
+  "GB0294": [
     {
       "Gb_type": "attempted to trace numpy function unsupported by PyTorch",
       "Context": "numpy function: {self.value}, args: {args}, kwargs: {kwargs} (corresponding torch function: {func})",
@@ -3000,7 +3012,7 @@
       ]
     }
   ],
-  "GB0294": [
+  "GB0295": [
     {
       "Gb_type": "cannot reconstruct NullVariable in Python < 3.11",
       "Context": "",
@@ -3010,7 +3022,7 @@
       ]
     }
   ],
-  "GB0295": [
+  "GB0296": [
     {
       "Gb_type": "attempted to reorder a debugging function that can't actually be reordered",
       "Context": "fn: {self.value}, args: {args}, kwargs: {kwargs}",
@@ -3020,7 +3032,7 @@
       ]
     }
   ],
-  "GB0296": [
+  "GB0297": [
     {
       "Gb_type": "random.Random() with improper arguments",
       "Context": "args: {args}, kwargs: {kwargs}",
@@ -3030,7 +3042,7 @@
       ]
     }
   ],
-  "GB0297": [
+  "GB0298": [
     {
       "Gb_type": "attempted to trace torch._numpy.random function with config.use_numpy_random_stream=True",
       "Context": "numpy function: {self.value}, args: {args}, kwargs: {kwargs} (corresponding torch function: {func})",
@@ -3041,7 +3053,7 @@
       ]
     }
   ],
-  "GB0298": [
+  "GB0299": [
     {
       "Gb_type": "constant-like method call with non-constant args",
       "Context": "{self._error_prefix}.{name}(*{args}, **{kwargs})",
@@ -3051,7 +3063,7 @@
       ]
     }
   ],
-  "GB0299": [
+  "GB0300": [
     {
       "Gb_type": "numpy function that produces a const collection type encountered non-const arguments",
       "Context": "numpy function: {self.value}, args: {args}, kwargs: {kwargs} (corresponding torch function: {func})",
@@ -3563,17 +3575,5 @@
       "Explanation": "Expected backward function to be a function or method.",
       "Hints": []
     }
-=======
-      "Gb_type": "Can't extract message from torch._check()",
-      "Context": "str(message_vt)",
-      "Explanation": "The second argument of torch._check() must be a functiondefined within the torch.compile regionthat does not reference a non-local variable.",
-      "Hints": [
-        "Make sure the message function is defined in the torch.compile region.",
-        "Remove any closure variables, e.g. ",
-        "remove references to closure variable `x` in `lambda: f'{x} failed check'`",
-        "It may be possible to write Dynamo tracing rules for this code. Please report an issue to PyTorch if you encounter this graph break often and it is causing performance issues."
-      ]
-    }
->>>>>>> c5593e75
   ]
 }