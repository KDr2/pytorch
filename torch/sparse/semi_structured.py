import warnings
from collections import namedtuple
from typing import Any, Optional

import torch

__all__ = [
    "SparseSemiStructuredTensor",
    "to_sparse_semi_structured",
]

_SEMI_STRUCTURED_SPARSE_CONFIG = namedtuple(
    "_SEMI_STRUCTURED_SPARSE_CONFIG", "min_rows min_cols"
)
_DTYPE_TO_SEMI_STRUCTURED_SPARSE_CONFIG = {
    torch.int8: _SEMI_STRUCTURED_SPARSE_CONFIG(32, 128),
    torch.float16: _SEMI_STRUCTURED_SPARSE_CONFIG(32, 64),
    torch.bfloat16: _SEMI_STRUCTURED_SPARSE_CONFIG(32, 64),
    # TODO enable float32 support when adding cuSPARSELt as a backend
    # torch.float32: _SEMI_STRUCTURED_SPARSE_CONFIG(32, 32)
}


class SparseSemiStructuredTensor(torch.Tensor):
    """This class implementes semi-structured sparsity as a Tensor subclass.

    Semi-structured sparsity describes a sparsity pattern where n in every 2n elements are sparse,
    depending on the datatype. It is also referred to as 2:4 sparsity or fine-grained
    structured sparsity.

    Currently, this class supports 2:4 sparsity for int8, float16 and bfloat16 dtypes.
    We also support 1:2 sparsity for float32 dtype.

    This subclass stores the dense tensor in a compressed form by only storing the specified elements and corresponding metadata.

    The subclass supports two backend, either CUTLASS or cuSPASRELt.

    The cuSPARSELt backend expects the specified elements and the metadata to be stored in a single tensor:

    compressed tensor = [ specified elements of original tensor | metadata ]

    For an original tensor of size (m, k) we expect the first m * k // 2 elements to be the kept elements
    The rest of the tensor is metadata.

    For CUTLASS backend, elements of original tensor and metadata are kept in separate tensors.

    When _FORCE_CUTLASS is set, or when cuSPARSELt is not available, this subclass calls into _sparse_semi_structured_linear
    and sparse_semi_structured_from_dense for conversion to the compressed format.

    When PyTorch is compiled with cuSPARSELt support, this subclass will call into _cslt_sparse_mm for sparse mm and
    _cslt_compress to convert into the compressed format.
    """

    _FUSE_TRANSPOSE = False
    _FORCE_CUTLASS = True
    _WARNING_SHOWN = False

    @staticmethod
    def __new__(
        cls,
        original_tensor: Optional[torch.Tensor],
        original_shape: Optional[torch.Size] = None,
        compressed_tensor_cusparselt: Optional[torch.Tensor] = None,
        sparse_tensor_cutlass: Optional[torch.Tensor] = None,
        meta_tensor_cutlass: Optional[torch.Tensor] = None,
        transposed: bool = False,
    ):
        """
        Create a new instance of the class.

        When original_tensor is passed in, we compress it and store the compresed representation.
        We can also create new instance of the class from the compressed representation without the original tensor.

        Args:
            original_tensor: The original dense tensor, or None, if we have already compressed the tensor.
            original_shape: The shape of the original dense tensor
            compressed_tensor_cusparselt: For cuSPARSELt backend, a flattened tensor to store the specified elements and metadata.
            sparse_tensor_cutlass: For CUTLASS backend, tensor to store the speficied elements.
            meta_tensor_cutlass: For CUTLASS backend, tensor to store metadata.
            transposed: Whether the tensor is transposed or not.

        Returns:
            torch.Tensor: A torch.Tensor wrapper subclass.

        Raises:
            ValueError: If all of the tensor arguments are None.

        """
        assert compressed_tensor_cusparselt is None or (sparse_tensor_cutlass is None and meta_tensor_cutlass is None)

        if not cls._WARNING_SHOWN:
            warnings.warn(
                (
                    "The PyTorch API of SparseSemiStructuredTensor is in prototype stage "
                    "and will change in the near future. Please open a Github issue "
                    "for features requests and see our documentation on the torch.sparse "
                    "module for further information about the project."
                ),
                UserWarning,
            )
            cls._WARNING_SHOWN = True

        if original_tensor is not None:
            previous_tensor = original_tensor
            original_shape = original_tensor.shape
        elif compressed_tensor_cusparselt is not None:
            previous_tensor = compressed_tensor_cusparselt
        elif sparse_tensor_cutlass is not None:
            previous_tensor = sparse_tensor_cutlass
        else:
            raise ValueError("All of the tensor arguments are None!")

        kwargs = {}
        kwargs["device"] = previous_tensor.device  # type: ignore[assignment]
        kwargs["dtype"] = previous_tensor.dtype  # type: ignore[assignment]
        kwargs["layout"] = previous_tensor.layout  # type: ignore[assignment]
        kwargs["requires_grad"] = False  # type: ignore[assignment]

        return torch.Tensor._make_wrapper_subclass(cls, original_shape, **kwargs)  # type: ignore[attr-defined]

    @staticmethod
    def __get_indices_dtype(values_dtype):
        if values_dtype == torch.int8:
            return torch.int32
        elif values_dtype in (torch.float16, torch.bfloat16):
            return torch.int16
        else:
            raise RuntimeError(f"Datatype {values_dtype}  is not supported!")
        return None

    def __init__(
        self,
        original_tensor: Optional[torch.Tensor],
        original_shape: Optional[torch.Size] = None,
        compressed_tensor_cusparselt: Optional[torch.Tensor] = None,
        sparse_tensor_cutlass: Optional[torch.Tensor] = None,
        meta_tensor_cutlass: Optional[torch.Tensor] = None,
        transposed: bool = False,
    ) -> None:
        """SparseSemiStructuredTensor constructor.

        Args:
            original_tensor: The original dense tensor, or None, if we have already compressed the tensor.
            original_shape: The shape of the original dense tensor
            compressed_tensor_cusparselt: For cuSPARSELt backend, a flattened tensor to store the specified elements and metadata.
            sparse_tensor_cutlass: For CUTLASS backend, tensor to store the speficied elements.
            meta_tensor_cutlass: For CUTLASS backend, tensor to store metadata.
            transposed: Whether the tensor is transposed or not.

        Returns:
            None

        Raises:
            RuntimeError: If original_tensor is not a supported dtype, dim, shape, or device.
        """
        # if original tensor is passed in, we need to compress it and store the compressed representation.
        if original_tensor is not None:
            # TODO right now we have unified checks and constraints for cuSPARSELt and CUTLASS, these are not actually the same.
            # We should consolidate similar checks here and leave backend specific checks like shape in the op implementation.

            # check device
            if not original_tensor.is_cuda:
                raise RuntimeError(
                    f"Error original_tensor.device= {original_tensor.device} is not supported! "
                    "Only CUDA tensors are currently supported."
                )

            # check dim
            if original_tensor.dim() != 2:
                raise RuntimeError(
                    f"Error original_tensor.dim = {original_tensor.dim()} is not supported! "
                    "Only 2d tensors are currently supported."
                )

            # check dtype
            if original_tensor.dtype not in _DTYPE_TO_SEMI_STRUCTURED_SPARSE_CONFIG:
                raise RuntimeError(
                    f"Error original_tensor.dtype {original_tensor.dtype} is not a supported dtype! "
                    "dtype must be one of: {_DTYPE_TO_SEMI_STRUCTURED_SPARSE_CONFIG}"
                )

            # check shape
            m, n = original_tensor.shape
            min_rows = _DTYPE_TO_SEMI_STRUCTURED_SPARSE_CONFIG[
                original_tensor.dtype
            ].min_rows
            min_cols = _DTYPE_TO_SEMI_STRUCTURED_SPARSE_CONFIG[
                original_tensor.dtype
            ].min_cols
            if m < min_rows or m % min_rows or n < min_cols or n % min_cols:
                # TODO in the future we can add in padding to support dimensions that aren't perfect multiples
                raise RuntimeError(
                    f"Error original_tensor.shape {original_tensor.shape} is not supported! "
                    f"Both dimensions must be larger or equal than and a multiple of ({min_rows}, {min_cols})"
                )

            compressed_tensor_cusparselt = None
            sparse_tensor_cutlass = None
            meta_tensor_cutlass = None
            if self._FORCE_CUTLASS:
                from torch.sparse._semi_structured_conversions import (
                    sparse_semi_structured_from_dense_cutlass,
                )

                sparse_tensor_cutlass, meta_tensor_cutlass = sparse_semi_structured_from_dense_cutlass(original_tensor)
            else:
                # use cuSPARSELt
                compressed_tensor_cusparselt = torch._cslt_compress(original_tensor)

        # set values
        self.original_tensor = None
        self.compressed_tensor_cusparselt = compressed_tensor_cusparselt
        self.sparse_tensor_cutlass = sparse_tensor_cutlass
        self.meta_tensor_cutlass = meta_tensor_cutlass
        self.transposed = transposed
        self.original_shape = original_shape

    def __tensor_flatten__(self):
        return ['sparse_tensor_cutlass', 'meta_tensor_cutlass'], (self.original_shape, self.transposed)

    @staticmethod
    def __tensor_unflatten__(inner_tensors, meta):
        original_shape, transposed = meta
        assert len(inner_tensors) == 2
        # compressed_tensor_cusparselt = inner_tensors['compressed_tensor_cusparselt']
        sparse_tensor_cutlass = inner_tensors['sparse_tensor_cutlass']
        meta_tensor_cutlass = inner_tensors['meta_tensor_cutlass']
        return SparseSemiStructuredTensor(
            None,
            original_shape=original_shape,
            compressed_tensor_cusparselt=None,
            sparse_tensor_cutlass=sparse_tensor_cutlass,
            meta_tensor_cutlass=meta_tensor_cutlass,
            transposed=transposed,
        )

    def __repr__(self) -> str:  # type: ignore[override]
        """Return string representation of SparseSemiStructuredTensor

        Returns:
            str: String representation

        Raises:
            None
        """
        return (
            f"SparseSemiStructuredTensor(shape={self.shape}, "
            f"transposed={self.transposed})"
            # f"values={self.values()}"
            # f"metadata={self.indices()})"
        )

    __torch_function__ = torch._C._disabled_torch_function_impl

<<<<<<< HEAD
    def _pad_tensor_for_matmul(self, original_tensor : torch.Tensor) -> torch.Tensor:
        """
        Calculates padding for dense tensor and pads tensor if necessary.
        If padding is not required, this function returns the original tensor.
        """
        # only 2d matmul
        assert original_tensor.dim() == 2

        # check shape
        m, n = original_tensor.shape
        min_rows = _DTYPE_TO_SEMI_STRUCTURED_SPARSE_CONFIG[original_tensor.dtype].min_rows
        min_cols = _DTYPE_TO_SEMI_STRUCTURED_SPARSE_CONFIG[original_tensor.dtype].min_cols
        to_pad_m = -m % min_rows if m < min_rows or m % min_rows else 0
        to_pad_n = -n % min_cols if n < min_cols or n % min_rows else 0
        if to_pad_m or to_pad_n:
            # warnings.warn(
            #     (
            #         "Attempting to do matmul with a dense tensor that does not meet shape requirements."
            #         f"Padding dense input tensor of shape ({m}, {n}) to ({m+to_pad_m}, {n+to_pad_n})."
            #     ),
            #     UserWarning,
            # )
            return torch.nn.functional.pad(original_tensor, (0, to_pad_n, 0, to_pad_m))
        else:
            return original_tensor


=======
>>>>>>> afa6ec34
    @classmethod
    def __torch_dispatch__(cls, func, types, args, kwargs) -> Any:
        """Overload __torch_dispatch__ to use torch._sparse_semi_structured_linear.

        `torch.structured_sparse_linear` uses accelerated sparse CUTLASS kernels.
        In the future we plan to also add in support for cuSPARSELt kernels.

        Args:
            func: The function being dispatched.
            types: The types of the arguments.
            args: The arguments passed to the function.
            kwargs: The keyword arguments passed to the function.

        Returns:
            Any: The result of the dispatched operation.

        Raises:
            NotImplementedError: If the dispatched operation is not implemented.
        """
        # Since this code runs below autograd, a detach corresponds to only returning a new object
        print(f"I am working on func {func}")
        print(args)
        if func is torch.ops.aten.detach.default:
            return SparseSemiStructuredTensor(
                None,
                original_shape=args[0].shape,
                compressed_tensor_cusparselt=args[0].compressed_tensor_cusparselt,
                sparse_tensor_cutlass=args[0].sparse_tensor_cutlass,
                meta_tensor_cutlass=args[0].meta_tensor_cutlass,
                transposed=args[0].transposed,
            )

        # Because we cannot go from the compressed representation back to the dense representation currently,
        # we just keep track of how many times we have been transposed. Depending on whether the sparse matrix
        # is the first or second argument, we expect an even / odd number of calls to transpose respectively.
        if func is torch.ops.aten.t.default:
            return SparseSemiStructuredTensor(
                None,
                # transpose shape
                original_shape=torch.Size([args[0].shape[1], args[0].shape[0]]),
                compressed_tensor_cusparselt=args[0].compressed_tensor_cusparselt,
                sparse_tensor_cutlass=args[0].sparse_tensor_cutlass,
                meta_tensor_cutlass=args[0].meta_tensor_cutlass,
                transposed=not args[0].transposed,
            )

        if func is torch.ops.aten.permute.default:
            #TODO make sure [0,1] permute
            return SparseSemiStructuredTensor(
                args[0].original_tensor,
                # transpose shape
                original_shape=torch.Size([args[0].shape[1], args[0].shape[0]]),
                compressed_tensor_cusparselt=args[0].compressed_tensor_cusparselt,
                sparse_tensor_cutlass=args[0].sparse_tensor_cutlass,
                meta_tensor_cutlass=args[0].meta_tensor_cutlass,
                transposed=not args[0].transposed,
            )

        if func is torch.ops.prims.convert_element_type.default:
            return SparseSemiStructuredTensor(
                None,
                # transpose shape
                original_shape=args[0].shape,
                compressed_tensor_cusparselt=args[0].compressed_tensor_cusparselt,
                sparse_tensor_cutlass=args[0].sparse_tensor_cutlass,
                meta_tensor_cutlass=args[0].meta_tensor_cutlass,
                transposed=args[0].transposed,
            )

        if func is torch.ops.inductor._reinterpret_tensor.default:
            return SparseSemiStructuredTensor(
                None,
                # transpose shape
                original_shape=torch.Size([args[0].shape[1], args[0].shape[0]]),
                compressed_tensor_cusparselt=args[0].compressed_tensor_cusparselt,
                sparse_tensor_cutlass=args[0].sparse_tensor_cutlass,
                meta_tensor_cutlass=args[0].meta_tensor_cutlass,
                transposed=not args[0].transposed,
            )
        if func is torch.ops.aten.addmm.out:
            print("ASDFASDF")
            bias, input_A, input_B = args

            # Currently, we only support the first matrix being sparse for addmm/mm in cuSPARSELT and CUTLASS.
            # CUTLASS only supports the first input to be sparse for a given matmul.
            # cuSPARSELt does not have this limitation, although our implementation is only for sparse first.

            # We support second matrix sparse matmul by taking advantage of some transpose properties:
            # This is also why we want an odd number of transposed for second matrix sparse vs an even number
            # of transpose calss for first matrix sparse.
            # F.linear(x) = addmm(bias, input, weight.t()) = b + xW' = (b + xW')''
            #        = (W''x' + b')' = (Wx' + b')' = addmm(bias.T, weight, input).T
            if isinstance(input_B, cls) and input_B.transposed:
                row, col = input_A.shape
                input_A_padded = input_B._pad_tensor_for_matmul(input_A)
                if input_B.compressed_tensor_cusparselt is None:
                    assert input_B.sparse_tensor_cutlass is not None and input_B.meta_tensor_cutlass is not None
                    res = torch._sparse_semi_structured_linear(
                        input_A_padded, input_B.sparse_tensor_cutlass, input_B.meta_tensor_cutlass, bias=bias
                    )
                else:
                    res = torch._cslt_sparse_mm(
                        input_B.compressed_tensor_cusparselt, input_A_padded.t(), bias, out=kwargs["out"], transpose_result=True # type: ignore[arg-type],
                    )
                return res[:row, :]


        # handle addmm
        if func is torch.ops.aten.addmm.default:
            bias, input_A, input_B = args

            # Currently, we only support the first matrix being sparse for addmm/mm in cuSPARSELT and CUTLASS.
            # CUTLASS only supports the first input to be sparse for a given matmul.
            # cuSPARSELt does not have this limitation, although our implementation is only for sparse first.

            # We support second matrix sparse matmul by taking advantage of some transpose properties:
            # This is also why we want an odd number of transposed for second matrix sparse vs an even number
            # of transpose calss for first matrix sparse.
            # F.linear(x) = addmm(bias, input, weight.t()) = b + xW' = (b + xW')''
            #        = (W''x' + b')' = (Wx' + b')' = addmm(bias.T, weight, input).T
            if isinstance(input_B, cls) and input_B.transposed:
                if input_B.compressed_tensor_cusparselt is None:
                    assert input_B.sparse_tensor_cutlass is not None and input_B.meta_tensor_cutlass is not None
                    return torch._sparse_semi_structured_linear(
                        input_A, input_B.sparse_tensor_cutlass, input_B.meta_tensor_cutlass, bias=bias
                    )
                else:
                    return torch._cslt_sparse_mm(
                        input_B.compressed_tensor_cusparselt, input_A.T, bias  # type: ignore[arg-type]
                    ).t()

        # handle mm
        if func is torch.ops.aten.mm.default:
            input_A, input_B = args

            if isinstance(input_A, cls) and not input_A.transposed:
                if input_A.compressed_tensor_cusparselt is None:
                    assert input_A.sparse_tensor_cutlass is not None and input_A.meta_tensor_cutlass is not None
                    return torch._sparse_semi_structured_linear(
                        input_B.t(), input_A.sparse_tensor_cutlass, input_A.meta_tensor_cutlass
                    ).t()
                else:
                    return torch._cslt_sparse_mm(
                        input_A.compressed_tensor_cusparselt, input_B, None  # type: ignore[arg-type]
                    )
            elif isinstance(input_B, cls) and input_B.transposed:
                if input_B.compressed_tensor_cusparselt is None:
                    assert input_B.sparse_tensor_cutlass is not None and input_B.meta_tensor_cutlass is not None
                    return torch._sparse_semi_structured_linear(
                        input_A, input_B.sparse_tensor_cutlass, input_B.meta_tensor_cutlass
                    )
                else:
                    return torch._cslt_sparse_mm(input_B.compressed_tensor_cusparselt, input_A.T, None).t()  # type: ignore[arg-type]

        # When torch is run with inference mode, pytorch does not decompose torch.ops.aten.linear into a .t() and addmm(),
        # so we must match the aten.linear op. In this case, we need to explicitly handle collapsing to 2d matmul
        # TODO see if there's a way to force pytorch to decompose the op so we don't have to handle this here.
        if func is torch.ops.aten.linear.default:
            input_tensor, weight, bias = args
            shape = input_tensor.shape
            if isinstance(weight, cls):
                if weight.compressed_tensor_cusparselt is None:
                    assert weight.sparse_tensor_cutlass is not None and weight.meta_tensor_cutlass is not None
                    return torch._sparse_semi_structured_linear(
                        input_tensor,
                        weight.sparse_tensor_cutlass,
                        weight.meta_tensor_cutlass,
                        bias=bias
                    )
                else:
                    return torch._cslt_sparse_mm(
                        weight.compressed_tensor_cusparselt,  # type: ignore[arg-type]
                        input_tensor.view(-1, shape[-1]).t(),
                        bias
<<<<<<< HEAD
                    ).t()
                return res[:row, :].view(*shape[:-1], -1)

=======
                    ).t().view(*shape[:-1], -1)
>>>>>>> afa6ec34

        # handle values
        if func is torch.ops.aten.values.default:
            if args[0].compressed_tensor_cusparselt is None:
                return args[0].sparse_tensor_cutlass.detach()
            else:
                m, k = args[0].shape
                num_kept_elements = m * k // 2
                return args[0].compressed_tensor_cusparselt[:num_kept_elements].view(m, k // 2)

        # handle indices
        if func is torch.ops.aten.indices.default:
            if args[0].compressed_tensor_cusparselt is None:
                return args[0].meta_tensor_cutlass
            else:
                m, k = args[0].shape
                num_kept_elements = m * k // 2
                metadata = args[0].compressed_tensor_cusparselt[num_kept_elements:].view(m, -1)
                return metadata

        error_string = "\n".join(
            [f"func {func} with args: "]
            + [f"arg{i}: {arg}" for i, arg in enumerate(args)]
            + [f"{key}: {kwargs[key]}" for key in kwargs]
        )
        raise NotImplementedError(error_string)


    def to_dense(self):
        if self.compressed_tensor_cusparselt is not None:
            raise RuntimeError("Converting to dense is not yet supported by cuSPARSELt backend!")

        from torch.sparse._semi_structured_conversions import (
            sparse_semi_structured_to_dense_cutlass,
        )

        return sparse_semi_structured_to_dense_cutlass(
            self.sparse_tensor_cutlass,
            self.meta_tensor_cutlass,
        )


def to_sparse_semi_structured(
    original_tensor: torch.Tensor,
    transposed: bool = False,
) -> SparseSemiStructuredTensor:
    """
    This function converts a dense tensor into a sparse semi-structured tensor.
    It will return a SparseSemiStructuredTensor, a subclass of torch.Tensor.

    This function will check to ensure the dense tensor has the right dtype, size, dims, and device.
    We currently only support semi-structured sparse tensors for 2d CUDA tensors.
    Additionally, your tensor must be a positive multiple of a block size given the dtype

    - torch.float16  (r, c) must be >= and a multiple of 64
    - torch.int8     (r, c) must be >= and a multiple of 128

    Args:
        original_tensor (Tensor): the dense tensor to convert
        transposed (bool, optional): whether the dense tensor is transposed

    Returns:
        SparseSemiStructuredTensor: A sparse semi-structured tensor created from the given original_tensor

    Raises:
        None
    Example:
        >>> # xdoctest: +REQUIRES(env:TORCH_DOCTEST_CUDA)
        >>> A = torch.Tensor([0, 0, 1, 1]).tile((128, 32)).half().cuda()
        tensor([[0., 0., 1.,  ..., 0., 1., 1.],
                [0., 0., 1.,  ..., 0., 1., 1.],
                [0., 0., 1.,  ..., 0., 1., 1.],
                ...,
                [0., 0., 1.,  ..., 0., 1., 1.],
                [0., 0., 1.,  ..., 0., 1., 1.],
                [0., 0., 1.,  ..., 0., 1., 1.]], device='cuda:0', dtype=torch.float16)
        >>> A_sparse = to_sparse_semi_structured(A)
        SparseSemiStructuredTensor(shape=torch.Size([128, 128]), transposed=False, values=tensor([[1., 1., 1.,  ..., 1., 1., 1.],
                [1., 1., 1.,  ..., 1., 1., 1.],
                [1., 1., 1.,  ..., 1., 1., 1.],
                ...,
                [1., 1., 1.,  ..., 1., 1., 1.],
                [1., 1., 1.,  ..., 1., 1., 1.],
                [1., 1., 1.,  ..., 1., 1., 1.]], device='cuda:0', dtype=torch.float16),
            metadata=tensor([[-4370, -4370, -4370,  ..., -4370, -4370, -4370],
                [-4370, -4370, -4370,  ..., -4370, -4370, -4370],
                [-4370, -4370, -4370,  ..., -4370, -4370, -4370],
                ...,
                [-4370, -4370, -4370,  ..., -4370, -4370, -4370],
                [-4370, -4370, -4370,  ..., -4370, -4370, -4370],
                [-4370, -4370, -4370,  ..., -4370, -4370, -4370]], device='cuda:0',
       dtype=torch.int16))
    """
    return SparseSemiStructuredTensor(
        original_tensor, original_shape=original_tensor.shape, transposed=transposed
    )<|MERGE_RESOLUTION|>--- conflicted
+++ resolved
@@ -216,19 +216,28 @@
         self.original_shape = original_shape
 
     def __tensor_flatten__(self):
-        return ['sparse_tensor_cutlass', 'meta_tensor_cutlass'], (self.original_shape, self.transposed)
+        if self.compressed_tensor_cusparselt is not None:
+            return ['compressed_tensor_cusparselt'], (self.original_shape, self.transposed)
+        else:
+            return ['sparse_tensor_cutlass', 'meta_tensor_cutlass'], (self.original_shape, self.transposed)
 
     @staticmethod
     def __tensor_unflatten__(inner_tensors, meta):
         original_shape, transposed = meta
-        assert len(inner_tensors) == 2
-        # compressed_tensor_cusparselt = inner_tensors['compressed_tensor_cusparselt']
-        sparse_tensor_cutlass = inner_tensors['sparse_tensor_cutlass']
-        meta_tensor_cutlass = inner_tensors['meta_tensor_cutlass']
+
+        if len(inner_tensors) == 2:
+            sparse_tensor_cutlass = inner_tensors['sparse_tensor_cutlass']
+            meta_tensor_cutlass = inner_tensors['meta_tensor_cutlass']
+            compressed_tensor_cusparselt = None
+        elif len(inner_tensors) == 1:
+            sparse_tensor_cutlass = None
+            meta_tensor_cutlass = None
+            compressed_tensor_cusparselt = inner_tensors['compressed_tensor_cusparselt']
+
         return SparseSemiStructuredTensor(
             None,
             original_shape=original_shape,
-            compressed_tensor_cusparselt=None,
+            compressed_tensor_cusparselt=compressed_tensor_cusparselt,
             sparse_tensor_cutlass=sparse_tensor_cutlass,
             meta_tensor_cutlass=meta_tensor_cutlass,
             transposed=transposed,
@@ -252,12 +261,12 @@
 
     __torch_function__ = torch._C._disabled_torch_function_impl
 
-<<<<<<< HEAD
     def _pad_tensor_for_matmul(self, original_tensor : torch.Tensor) -> torch.Tensor:
         """
         Calculates padding for dense tensor and pads tensor if necessary.
         If padding is not required, this function returns the original tensor.
         """
+        return original_tensor
         # only 2d matmul
         assert original_tensor.dim() == 2
 
@@ -268,20 +277,11 @@
         to_pad_m = -m % min_rows if m < min_rows or m % min_rows else 0
         to_pad_n = -n % min_cols if n < min_cols or n % min_rows else 0
         if to_pad_m or to_pad_n:
-            # warnings.warn(
-            #     (
-            #         "Attempting to do matmul with a dense tensor that does not meet shape requirements."
-            #         f"Padding dense input tensor of shape ({m}, {n}) to ({m+to_pad_m}, {n+to_pad_n})."
-            #     ),
-            #     UserWarning,
-            # )
-            return torch.nn.functional.pad(original_tensor, (0, to_pad_n, 0, to_pad_m))
+            return original_tensor
         else:
             return original_tensor
 
 
-=======
->>>>>>> afa6ec34
     @classmethod
     def __torch_dispatch__(cls, func, types, args, kwargs) -> Any:
         """Overload __torch_dispatch__ to use torch._sparse_semi_structured_linear.
@@ -302,8 +302,6 @@
             NotImplementedError: If the dispatched operation is not implemented.
         """
         # Since this code runs below autograd, a detach corresponds to only returning a new object
-        print(f"I am working on func {func}")
-        print(args)
         if func is torch.ops.aten.detach.default:
             return SparseSemiStructuredTensor(
                 None,
@@ -456,13 +454,9 @@
                         weight.compressed_tensor_cusparselt,  # type: ignore[arg-type]
                         input_tensor.view(-1, shape[-1]).t(),
                         bias
-<<<<<<< HEAD
                     ).t()
                 return res[:row, :].view(*shape[:-1], -1)
 
-=======
-                    ).t().view(*shape[:-1], -1)
->>>>>>> afa6ec34
 
         # handle values
         if func is torch.ops.aten.values.default:
