from typing import Optional

import torch
import torch._prims as prims
import torch._prims_common as utils
import torch._refs as refs
<<<<<<< HEAD

from torch import Tensor
from torch._decomp import register_decomposition
from torch._prims.utils import ELEMENTWISE_TYPE_PROMOTION_KIND, TensorLikeType
from torch._prims.wrappers import elementwise_type_promotion_wrapper, out_wrapper
=======
from torch._prims_common import TensorLikeType, ELEMENTWISE_TYPE_PROMOTION_KIND
from torch._prims_common.wrappers import out_wrapper, elementwise_type_promotion_wrapper
>>>>>>> 8d0cbce0
from torch._refs import (
    _make_elementwise_binary_reference,
    _make_elementwise_unary_reference,
)


__all__ = [
    "i0e",
    "i1",
    "i1e",
    "logit",
    "zeta",
]


@_make_elementwise_unary_reference(
    ELEMENTWISE_TYPE_PROMOTION_KIND.INT_TO_FLOAT, aten_op=torch.ops.aten.special_i0e
)
def i0e(a):
    return prims.bessel_i0e(a)


@_make_elementwise_unary_reference(
    ELEMENTWISE_TYPE_PROMOTION_KIND.INT_TO_FLOAT, aten_op=torch.ops.aten.special_i1
)
def i1(a):
    return prims.bessel_i1(a)


@_make_elementwise_unary_reference(
    ELEMENTWISE_TYPE_PROMOTION_KIND.INT_TO_FLOAT, aten_op=torch.ops.aten.special_i1e
)
def i1e(a):
    return prims.bessel_i1e(a)


@register_decomposition(torch.ops.aten.logit)
@out_wrapper()
@elementwise_type_promotion_wrapper(
    type_promoting_args=("self",),
    type_promotion_kind=utils.ELEMENTWISE_TYPE_PROMOTION_KIND.INT_TO_FLOAT,
)
def logit(self: TensorLikeType, eps: Optional[float] = None) -> TensorLikeType:
    if eps is None:
        eps = -1.0
    lo = eps
    hi = 1 - eps
    self = torch.clamp(self, lo, hi)
    return torch.log(torch.true_divide(self, torch.sub(1, self)))


zeta = _make_elementwise_binary_reference(
    prims.zeta,
    type_promotion_kind=utils.ELEMENTWISE_TYPE_PROMOTION_KIND.INT_TO_FLOAT,
    aten_op=torch.ops.aten.special_zeta,
)<|MERGE_RESOLUTION|>--- conflicted
+++ resolved
@@ -1,23 +1,17 @@
+import torch
+
+from torch import Tensor
 from typing import Optional
-
-import torch
 import torch._prims as prims
 import torch._prims_common as utils
 import torch._refs as refs
-<<<<<<< HEAD
-
-from torch import Tensor
-from torch._decomp import register_decomposition
-from torch._prims.utils import ELEMENTWISE_TYPE_PROMOTION_KIND, TensorLikeType
-from torch._prims.wrappers import elementwise_type_promotion_wrapper, out_wrapper
-=======
 from torch._prims_common import TensorLikeType, ELEMENTWISE_TYPE_PROMOTION_KIND
 from torch._prims_common.wrappers import out_wrapper, elementwise_type_promotion_wrapper
->>>>>>> 8d0cbce0
 from torch._refs import (
+    _make_elementwise_unary_reference,
     _make_elementwise_binary_reference,
-    _make_elementwise_unary_reference,
 )
+from torch._decomp import register_decomposition
 
 
 __all__ = [
