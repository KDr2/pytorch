--- conflicted
+++ resolved
@@ -908,18 +908,6 @@
                 lambda: "{name}: Received a lhs Python scalar to an elementwise binary operation that does not accept lhs scalars!",
                 ValueError,
             )
-<<<<<<< HEAD
-
-        # TODO: enable this for operations that support it, like add
-        if isinstance(a, Number) and isinstance(b, Number):
-            torch_ops_that_allow_only_numbers = [
-                "_trunc_divide",
-            ]
-            if prim.__name__ not in torch_ops_that_allow_only_numbers:
-                raise ValueError(
-                    "Receive two Number inputs to an elementwise binary operation!"
-                )
-=======
             check(
                 supports_rhs_python_scalar or not isinstance(b, Number),
                 lambda: "{name}: Received a rhs Python scalar to an elementwise binary operation that does not accept rhs scalars!",
@@ -933,7 +921,6 @@
             )
             a, b = _maybe_broadcast(a, b)
             return prim(a, b)
->>>>>>> ba605c3b
 
         if has_out:
             _ref = out_wrapper()(_ref)
