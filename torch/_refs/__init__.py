--- conflicted
+++ resolved
@@ -244,16 +244,14 @@
 
 # TODO: add type promotion support
 def _make_elementwise_unary_reference(
-<<<<<<< HEAD
-    prim: Callable, *,
+    prim: Callable,
+    *,
     type_promotion_kind,
     CPU_type_promotion_kind=None,
     CUDA_type_promotion_kind=None,
     aten_op=infer_aten_op,
-    extra_meta=None
-=======
-    prim: Callable, *, type_promotion_kind, aten_op=infer_aten_op, register_meta=False, extra_meta=None,
->>>>>>> 05976c5f
+    register_meta=False,
+    extra_meta=None,
 ) -> Callable:
 
     @out_wrapper
