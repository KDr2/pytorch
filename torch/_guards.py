--- conflicted
+++ resolved
@@ -13,11 +13,18 @@
 import weakref
 from abc import abstractmethod
 from collections import defaultdict
-from collections.abc import Callable
 from contextlib import contextmanager
 from dataclasses import dataclass
-<<<<<<< HEAD
-from typing import Any, Generic, NamedTuple, Optional, overload, TYPE_CHECKING, TypeVar
+from typing import (
+    Any,
+    Generic,
+    NamedTuple,
+    Optional,
+    overload,
+    TYPE_CHECKING,
+    TypeVar,
+    Union,
+)
 
 
 if sys.version_info >= (3, 11):
@@ -29,9 +36,7 @@
             return fn
 
         return decorator
-=======
-from typing import Any, Generic, NamedTuple, Optional, TYPE_CHECKING, TypeVar, Union
->>>>>>> 6ae99d08
+
 
 import torch
 from torch.utils import _pytree as pytree
@@ -44,7 +49,7 @@
 
 
 if TYPE_CHECKING:
-    from collections.abc import Generator, Iterator
+    from collections.abc import Callable, Generator, Iterator
     from types import CodeType
 
     import sympy
