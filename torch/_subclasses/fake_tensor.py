--- conflicted
+++ resolved
@@ -909,87 +909,26 @@
     dense_dim: Optional[int]
     sparse_dim: Optional[int]
 
-<<<<<<< HEAD
     def _flatten_into(
         self,
         result: List[object],
-        fake_tensor_mode: FakeTensorMode,
+        mode: FakeTensorMode,
         state: _CacheKeyState,
     ) -> None:
         # Flatten the TensorMetadata out into `result`.  Make sure to call
-        # state.convert_input() on any PySymTypes.
+        # state.convert_sym_int() on any SymInts.
         for field in dataclasses.fields(self):
             value = getattr(self, field.name)
             if isinstance(value, (tuple, list, torch.Size)):
-                _flatten_into(result, value, fake_tensor_mode, state)
-=======
-    def _flatten_into(self, result: List[object], mode: FakeTensorMode) -> None:
-        for field in dataclasses.fields(self):
-            value = getattr(self, field.name)
-            if isinstance(value, (tuple, list, torch.Size)):
-                mode._prep_args_for_hash(result, value)
->>>>>>> c104bdd9
+                # This will recursively flatten the iterable, calling
+                # convert_sym_int() as necessary.
+                mode._prep_args_for_hash(result, value, state)
+            elif isinstance(value, SymInt):
+                state.convert_sym_int(result, value)
             else:
                 result.append(value)
 
 
-<<<<<<< HEAD
-def _flatten_into(
-    result: List[object],
-    args: Union[Mapping[str, object], Sequence[object], Iterable[object]],
-    fake_tensor_mode: FakeTensorMode,
-    state: _CacheKeyState,
-) -> None:
-    """
-    Translate the provided args into a form suitable for caching at FakeTensor
-    dispatch, i.e., convert unhashable types like lists & dicts into tuples and
-    convert FakeTensors into metadata. Raises _BypassDispatchCache to signal
-    unsupported cases that should bypass caching.
-    """
-    if isinstance(args, dict):
-        _flatten_into(result, args.keys(), fake_tensor_mode, state)
-        _flatten_into(result, args.values(), fake_tensor_mode, state)
-        return
-
-    for arg in args:
-        if isinstance(arg, FakeTensor):
-            if not fake_tensor_mode.is_our_fake(arg):
-                raise _BypassDispatchCache("not our fake")
-            if arg.constant is not None:
-                raise _BypassDispatchCache("constant attribute")
-            if arg.is_sparse:
-                raise _BypassDispatchCache("sparse tensor")
-            if arg.layout in [
-                torch.sparse_csr,
-                torch.sparse_csc,
-                torch.sparse_bsr,
-                torch.sparse_bsc,
-            ]:
-                # Does this subsume arg.is_sparse?
-                raise _BypassDispatchCache("sparse tensor layout")
-            # sparse tensors don't have storage, so check is after
-            if is_sparse_compressed(arg):
-                raise _BypassDispatchCache("sparse compressed tensor")
-            metadata = extract_tensor_metadata(arg)
-            metadata._flatten_into(result, fake_tensor_mode, state)
-        elif isinstance(arg, Tensor):
-            raise _BypassDispatchCache("non-fake tensor")
-        elif isinstance(arg, SymInt):
-            state.convert_sym_int(result, arg)
-        elif isinstance(arg, (SymBool, SymFloat)):
-            raise _BypassDispatchCache("symbolic shape")
-        elif isinstance(arg, (list, tuple, dict)):
-            _flatten_into(result, arg, fake_tensor_mode, state)
-        else:
-            # It's important to capture the type of the arg since, e.g., 1 and 1.0
-            # hash to the same value, but can produce different dtypes for the
-            # output tensor.
-            result.append(type(arg))
-            result.append(arg)
-
-
-=======
->>>>>>> c104bdd9
 def extract_tensor_metadata(t: Tensor) -> TensorMetadata:
     """
     Extract the TensorMetadata of a tensor.
@@ -1385,15 +1324,9 @@
         ]
         # Translate any FakeTensor args to metadata.
         if args:
-<<<<<<< HEAD
-            _flatten_into(key_values, args, self, state)
+            self._prep_args_for_hash(key_values, args, state)
         if kwargs:
-            _flatten_into(key_values, kwargs, self, state)
-=======
-            self._prep_args_for_hash(key_values, args)
-        if kwargs:
-            self._prep_args_for_hash(key_values, kwargs)
->>>>>>> c104bdd9
+            self._prep_args_for_hash(key_values, kwargs, state)
         return _DispatchCacheKey(tuple(key_values))
 
     def _validate_cache_key(
@@ -1442,6 +1375,7 @@
         self,
         result: List[object],
         args: Union[Mapping[str, object], Sequence[object], Iterable[object]],
+        state: _CacheKeyState,
     ) -> None:
         """
         Translate the provided args into a form suitable for caching at FakeTensor
@@ -1450,16 +1384,14 @@
         unsupported cases that should bypass caching.
         """
         if isinstance(args, dict):
-            self._prep_args_for_hash(result, args.keys())
-            self._prep_args_for_hash(result, args.values())
+            self._prep_args_for_hash(result, args.keys(), state)
+            self._prep_args_for_hash(result, args.values(), state)
             return
 
         for arg in args:
             if isinstance(arg, FakeTensor):
                 if not self.is_our_fake(arg):
                     raise _BypassDispatchCache("not our fake")
-                if arg._has_symbolic_sizes_strides:
-                    raise _BypassDispatchCache("symbolic shape")
                 if arg.constant is not None:
                     raise _BypassDispatchCache("constant attribute")
                 if arg.is_sparse:
@@ -1473,18 +1405,18 @@
                     # Does this subsume arg.is_sparse?
                     raise _BypassDispatchCache("sparse tensor layout")
                 # sparse tensors don't have storage, so check is after
-                if isinstance(arg.untyped_storage().nbytes(), SymInt):
-                    raise _BypassDispatchCache("symbolic nbytes")
                 if is_sparse_compressed(arg):
                     raise _BypassDispatchCache("sparse compressed tensor")
                 metadata = extract_tensor_metadata(arg)
-                metadata._flatten_into(result, self)
+                metadata._flatten_into(result, self, state)
             elif isinstance(arg, Tensor):
                 raise _BypassDispatchCache("non-fake tensor")
-            elif isinstance(arg, (SymBool, SymInt, SymFloat)):
+            elif isinstance(arg, SymInt):
+                state.convert_sym_int(result, arg)
+            elif isinstance(arg, (SymBool, SymFloat)):
                 raise _BypassDispatchCache("symbolic shape")
             elif isinstance(arg, (list, tuple, dict)):
-                self._prep_args_for_hash(result, arg)
+                self._prep_args_for_hash(result, arg, state)
             else:
                 # It's important to capture the type of the arg since, e.g., 1 and 1.0
                 # hash to the same value, but can produce different dtypes for the
