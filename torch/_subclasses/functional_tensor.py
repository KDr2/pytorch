--- conflicted
+++ resolved
@@ -119,21 +119,10 @@
         # - is_leaf (so that mutations on graph inputs that are not leaves are allowed by the autograd engine)
         #   this is handled by FunctionalTensor.to_functional
         x_functional = torch._to_functional_tensor(x)
-<<<<<<< HEAD
-        torch._mirror_autograd_meta(x, x_functional)
-
-        torch._functionalize_enable_reapply_views(True)
-        if x.requires_grad and not x.is_leaf:
-            out = _ToFunctionalTensor.apply(x_functional)
-            return out
-        else:
-            out = FunctionalTensor(x_functional)
-            out.requires_grad = x_functional.requires_grad
-            return out
-=======
+        torch._mirror_autograd_meta_to(x, x_functional)
         out = FunctionalTensor(x_functional)
+        torch._mirror_autograd_meta_to(x_functional, out)
         return out
->>>>>>> 731d378c
 
     def from_functional(self):
         torch._sync(self)
