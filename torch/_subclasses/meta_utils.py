--- conflicted
+++ resolved
@@ -1,9 +1,7 @@
+import torch
+from torch.utils._mode_utils import no_dispatch
+from torch.multiprocessing.reductions import StorageWeakRef
 import weakref
-
-import torch
-from torch.multiprocessing.reductions import StorageWeakRef
-from torch.utils._mode_utils import no_dispatch
-
 
 def safe_is_leaf(t):
     try:
@@ -25,7 +23,6 @@
 # references.
 # To get around this issue, we can use it as a normal key, and then set
 # `weakref.finalize` to delete the key when its contained tensor dies.
-
 
 class WeakTensorRefKey(object):
     def __init__(self, ten):
@@ -83,9 +80,8 @@
         # even though a tensor with their storage has expired (aliasing or otherwise)
         # check for expired storages less often so as to bound the amount of work we
         # do checking for expired storages
-        self.check_expired_frequency = max(
-            self.check_expired_frequency, len(self.maybe_storages_to_delete)
-        )
+        self.check_expired_frequency = max(self.check_expired_frequency, len(self.maybe_storages_to_delete))
+
 
     def get_tensor_memo(self, t):
         return self.tensor_memo.get(WeakTensorRefKey(t), None)
@@ -130,7 +126,7 @@
         # Use a Weak Ref to s in order to not leak memory
         swr = StorageWeakRef(s)
         if swr not in self.storage_memo:
-            self.storage_memo[swr] = torch.empty(s.size(), dtype=s.dtype, device="meta")
+            self.storage_memo[swr] = torch.empty(s.size(), dtype=s.dtype, device='meta')
         return self.storage_memo[swr]
 
     # This function assumes that it's possible to do the conversion
@@ -152,11 +148,8 @@
                     base = self.meta_tensor(t._base)
 
                     def is_c_of_r(complex_dtype, real_dtype):
-                        return (
-                            utils.is_complex_dtype(complex_dtype)
-                            and utils.corresponding_real_dtype(complex_dtype)
-                            == real_dtype
-                        )
+                        return utils.is_complex_dtype(complex_dtype) and \
+                            utils.corresponding_real_dtype(complex_dtype) == real_dtype
 
                     if base.dtype == t.dtype:
                         pass
@@ -176,9 +169,7 @@
                     is_leaf = safe_is_leaf(t)
                     # Fake up some autograd history.
                     if t.requires_grad:
-                        r = torch.empty(
-                            (0,), dtype=t.dtype, device="meta", requires_grad=True
-                        )
+                        r = torch.empty((0,), dtype=t.dtype, device='meta', requires_grad=True)
                         if not is_leaf:
                             with torch.enable_grad():
                                 # The backward function here will be wrong, but
@@ -189,7 +180,7 @@
                                 # sort of unsupported grad_fn here
                                 r = r.clone()
                     else:
-                        r = torch.empty((0,), dtype=t.dtype, device="meta")
+                        r = torch.empty((0,), dtype=t.dtype, device='meta')
                     # As long as meta storage is not supported, need to prevent
                     # redispatching on set_(Storage, ...) which will choke with
                     # meta storage
@@ -208,26 +199,19 @@
         # TODO: zero tensors?  We appear to have eliminated them by
         # excluding complex for now
         if type(t) is torch.Tensor or type(t) is torch.nn.Parameter:
-            if any(
-                [
-                    t.is_sparse_csr,
-                    t.is_sparse,
-                    t.is_mkldnn,
-                    t.is_quantized,
-                    t.is_nested,
-                    torch._is_functional_tensor(t),
-                    # these are supported in meta conversion but the fallbacks
-                    # don't work
-                    t.is_neg(),
-                    t.is_conj(),
-                    # conjugate fallback does not support meta tensors
-                    t.dtype in (torch.complex128, torch.complex64, torch.complex32),
-                    t.device.type in ("lazy", "meta"),
-                    # We need a way to test if a tensor is batched but there
-                    # is no official APi to do it
-                    # torch._C._is_batched(t),
-                ]
-            ):
+            if any([
+                t.is_sparse_csr, t.is_sparse, t.is_mkldnn, t.is_quantized,
+                t.is_nested, torch._is_functional_tensor(t),
+                # these are supported in meta conversion but the fallbacks
+                # don't work
+                t.is_neg(), t.is_conj(),
+                # conjugate fallback does not support meta tensors
+                t.dtype in (torch.complex128, torch.complex64, torch.complex32),
+                t.device.type in ("lazy", "meta"),
+                # We need a way to test if a tensor is batched but there
+                # is no official APi to do it
+                # torch._C._is_batched(t),
+            ]):
                 # TODO: sparse should support meta
                 # NB technically to('meta') does work but our logging
                 # instrumentation will see the meta conversions and the
@@ -253,9 +237,4 @@
             # non-Tensor types don't count as hit or miss
             return t
 
-<<<<<<< HEAD
-
-import torch._prims.utils as utils
-=======
-import torch._prims_common as utils
->>>>>>> 8d0cbce0
+import torch._prims_common as utils