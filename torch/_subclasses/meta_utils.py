from __future__ import annotations

import contextlib
import warnings
import weakref

from dataclasses import dataclass
from typing import (
    Any,
    Callable,
    ContextManager,
    Dict,
    List,
    Optional,
    Tuple,
    Type,
    TYPE_CHECKING,
    Union,
)

from typing_extensions import TypeAlias

import torch
from torch._C._functorch import (
    _add_batch_dim,
    _unwrap_functional_tensor,
    _wrap_functional_tensor,
    get_unwrapped,
    is_batchedtensor,
    is_functorch_wrapped_tensor,
    is_gradtrackingtensor,
    is_legacy_batchedtensor,
    maybe_get_bdim,
    maybe_get_level,
    peek_interpreter_stack,
)
from torch._guards import Source

from torch.utils._python_dispatch import is_traceable_wrapper_subclass
from torch.utils.weak import WeakIdKeyDictionary

if TYPE_CHECKING:
    from torch._C._autograd import CreationMeta
<<<<<<< HEAD
=======
    from torch._C._functorch import CInterpreter
>>>>>>> 8cfbdc04

    # Import here to avoid cycle
    from torch._subclasses.fake_tensor import FakeTensorMode

    # Import the following modules during type checking to enable code intelligence features,
    # Do not import unconditionally, as they import sympy and importing sympy is very slow
    from torch.fx.experimental.symbolic_shapes import ShapeEnv, SymbolicContext

DimList = List


def safe_is_leaf(t):
    try:
        return t.is_leaf
    except RuntimeError:
        # inference mode can trigger this
        return False


def safe_grad(t):
    with warnings.catch_warnings():
        warnings.filterwarnings("ignore", "The .grad attribute of a Tensor")
        return t.grad


def assert_eq(a, b):
    assert a == b, f"{a} != {b}"


def assert_metadata_eq(
    assert_eq,
    m1: Union[MetaTensorDesc, torch.Tensor],
    m2: torch.Tensor,
    *,
    skip_symbolic=False,
):
    if isinstance(m1, torch.Tensor):
        m1 = MetaTensorDescriber().describe_tensor(m1)

    def go(m1, m2):
        assert_eq(m1.dtype, m2.dtype)
        if not skip_symbolic:
            assert_eq(m1.shape, m2.shape)
        assert_eq(m1.requires_grad, m2.requires_grad)
        assert_eq(m1.is_leaf, m2.is_leaf)
        # MetaTensorDesc doesn't store grad_fn; inferred from leaf
        # assert_eq(m1.grad_fn is None, m2.grad_fn is None)
        assert_eq(m1.is_sparse, m2.is_sparse)
        assert_eq(m1.is_inference, m2.is_inference())
        assert_eq(m1.is_conj, m2.is_conj())
        assert_eq(m1.is_neg, m2.is_neg())
        assert_eq(m1.grad is not None, safe_grad(m2) is not None)
        if m1.grad is not None:
            go(m1.grad, safe_grad(m2))
        if m1.is_sparse:
            assert_eq(m1.dense_dim, m2.dense_dim())
            assert_eq(m1.sparse_dim, m2.sparse_dim())
            assert_eq(m1.is_coalesced, m2.is_coalesced())
        else:
            if not skip_symbolic:
                assert_eq(m1.stride, m2.stride())
                assert_eq(m1.storage_offset, m2.storage_offset())
            assert_eq(m1.is_view, m2._is_view())
            if m1.is_view:
                go(m1.base, m2._base)
        # TODO: test if is resizable (no direct query for this atm)
        # TODO: audit AutogradMeta to see if it matches
        # TODO: test forward AD

    return go(m1, m2)


def is_sparse_coo(t):
    return isinstance(t, torch.Tensor) and t.layout is torch.sparse_coo


def is_sparse_compressed_layout(layout):
    return layout in {
        torch.sparse_csr,
        torch.sparse_csc,
        torch.sparse_bsr,
        torch.sparse_bsc,
    }


def is_sparse_compressed(t):
    return isinstance(t, torch.Tensor) and is_sparse_compressed_layout(t.layout)


def is_sparse_any(t):
    return is_sparse_coo(t) or is_sparse_compressed(t)


# Don't use id() directly, because those can get reallocated over time.
MetaStorageId: TypeAlias = int
MetaTensorId: TypeAlias = int


class MetaTensorDescriber:
    """
    Given a Tensor/Storage, generate a MetaTensorDesc/MetaStorageDesc
    for it, which is enough information to reconstruct a meta tensor/fake tensor
    corresponding to a Tensor as faithfully as possible.

    This is a stateful conversion object because we keep track of the IDs
    of the tensors/storages passed to us, so we can consistently give
    the same ID when we see the same tensor/storage.
    """

    def __init__(self):
        self.next_tensor_id: MetaTensorId = 0
        self.next_storage_id: MetaStorageId = 0
        # Tensor -> int
        self.lookup_tensor = WeakIdKeyDictionary()
        # Storage -> int
        self.lookup_storage = WeakIdKeyDictionary()

    def get_tensor_id(self, t: torch.Tensor):
        if t not in self.lookup_tensor:
            self.lookup_tensor[t] = self.next_tensor_id
            self.next_tensor_id += 1
        return self.lookup_tensor[t]

    def get_storage_id(self, s: torch.UntypedStorage):
        if s not in self.lookup_storage:
            self.lookup_storage[s] = self.next_storage_id
            self.next_storage_id += 1
        return self.lookup_storage[s]

    # NB: the describe functions NOT maintain a cache and will happily regen the
    # description

    def describe_storage(self, s: torch.UntypedStorage):
        return MetaStorageDesc(
            id=self.get_storage_id(s),
            size=s.size(),
        )

    def describe_tensor(self, t: torch.Tensor, recurse: bool = True):
        is_leaf = safe_is_leaf(t)
        is_view = t._is_view()
        is_sparse = t.is_sparse
        layout = t.layout
        is_nested = t.is_nested
        is_traceable_wrapper_subclass_v = is_traceable_wrapper_subclass(t)
        is_functorch_wrapped = is_functorch_wrapped_tensor(t)
        is_mkldnn = t.is_mkldnn
        is_batchedtensor_v = is_batchedtensor(t)
        is_legacy_batchedtensor_v = is_legacy_batchedtensor(t)
        is_gradtrackingtensor_v = is_gradtrackingtensor(t)
        is_functorch_batched_or_grad = is_batchedtensor_v or is_gradtrackingtensor_v
<<<<<<< HEAD
=======
        is_functional = torch._is_functional_tensor(t)
>>>>>>> 8cfbdc04

        storage = None
        # NB: For compatibility, I default this to zero, as sometimes people
        # still have stuffed zero into storage offset even though the tensor
        # doesn't meaningfully have an offset
        storage_offset = 0
        if not (
            is_sparse
            or is_sparse_compressed_layout(layout)
            or (is_nested and not is_traceable_wrapper_subclass_v)
            or is_mkldnn
            # TODO: TBH, functorch wrapped tensors probably should have
            # storage associated with them
            or is_functorch_wrapped
            or is_legacy_batchedtensor_v
        ):
            # NB: We actually don't use storage to do views, but might as well
            # put it in for accuracy
            storage = self.describe_storage(t.untyped_storage())
            storage_offset = t.storage_offset()

        stride = None
        if not (
            is_sparse
            or is_sparse_compressed_layout(layout)
            or (is_nested and not is_traceable_wrapper_subclass_v)
        ):
            # stride/storage_offset are called from is_functorch_wrapped,
            # view_from_base, empty_create_subclass,
            # sym_sizes_strides_storage_offset (empty_create)
            stride = t.stride()

<<<<<<< HEAD
=======
        # NB: this technically should refer to functorch unwrapped tensor, but
        # I am (perhaps abusively) using it to store both the functorch and
        # non-functorch functional tensor
        unwrapped = None
        autograd_meta_from = None
        current_level = None
        if is_batchedtensor_v or is_gradtrackingtensor_v:
            unwrapped = self.describe_tensor(get_unwrapped(t))
        # xla and lazy tensors present as functional tensors, but we want them
        # to be handled specially
        elif is_functional and t.device.type not in ("xla", "lazy"):
            if t._is_view():
                raise RuntimeError(
                    "Cannot safely fakify a view because this process drops the view information right now."
                )
            if not is_functorch_wrapped:
                torch._sync(t)
                unwrapped = self.describe_tensor(torch._from_functional_tensor(t))
                autograd_meta_from = t
            else:
                reapply_views = torch._C._functionalization_reapply_views_tls()
                # NB: has side effects!
                unwrapped = self.describe_tensor(
                    _unwrap_functional_tensor(t, reapply_views)
                )
                # TODO: It's pretty suspicious that functional tensors don't have
                # valid level and thus we just grab whatever the current level
                # is
                current_level = torch._C._functorch.current_level()

        maybe_functorch_stack = None
        if is_functorch_wrapped:
            with torch._functorch.pyfunctorch.temporarily_clear_interpreter_stack() as maybe_functorch_stack:
                pass

>>>>>>> 8cfbdc04
        attrs = None
        ctx = None
        type_v = None
        if is_traceable_wrapper_subclass_v:
            assert hasattr(t, "__tensor_flatten__")
            raw_attrs, ctx = t.__tensor_flatten__()
            attrs = {attr: self.describe_tensor(getattr(t, attr)) for attr in raw_attrs}
            type_v = type(t)

        # TODO: Is it important to enable torch.inference_mode before querying
        # these values?
        return MetaTensorDesc(
            id=self.get_tensor_id(t),
            storage=storage,
            is_inference=t.is_inference(),
            is_leaf=is_leaf,
            requires_grad=t.requires_grad,
            # NB: ndim should be OK too but there is a disaster at
            # python test/dynamo/test_subclasses.py -k test_user_overidden_property_unsupported
            # Actually, this means that we have a little bit of a problem
            # here, which is that there is some sensitivity to how exactly an
            # access is done if you have a __torch_function__ subclass.  Maybe
            # should disable torch function before doing accesses?
            ndim=t.dim(),
            dtype=t.dtype,
            is_sparse=is_sparse,
            is_mkldnn=is_mkldnn,
            is_functorch_wrapped=is_functorch_wrapped,
            is_batchedtensor=is_batchedtensor_v,
            is_legacy_batchedtensor=is_legacy_batchedtensor_v,
            is_gradtrackingtensor=is_gradtrackingtensor_v,
            is_view=is_view,
            is_conj=t.is_conj(),
            is_neg=t.is_neg(),
            is_traceable_wrapper_subclass=is_traceable_wrapper_subclass_v,
            is_nested=is_nested,
<<<<<<< HEAD
            layout=layout,
=======
            is_functional=is_functional,
            layout=layout,
            device=t.device,
>>>>>>> 8cfbdc04
            size=t.size(),
            stride=stride,
            storage_offset=storage_offset,
            dynamo_dynamic_indices=list(getattr(t, "_dynamo_dynamic_indices", set())),
            sparse_dim=t.sparse_dim()
            if t.is_sparse or is_sparse_compressed(t)
            else None,
            dense_dim=t.dense_dim() if t.is_sparse or is_sparse_compressed(t) else None,
            is_coalesced=t.is_coalesced() if t.is_sparse else None,
            # TODO: I actually think recursing here is correct, but we have at
            # least an infinite cycle from base -> values -> base
            # https://github.com/pytorch/pytorch/issues/122089
            crow_indices=self.describe_tensor(t.crow_indices(), recurse=False)
            if recurse and t.layout in {torch.sparse_csr, torch.sparse_bsr}
            else None,
            col_indices=self.describe_tensor(t.col_indices(), recurse=False)
            if recurse and t.layout in {torch.sparse_csr, torch.sparse_bsr}
            else None,
            ccol_indices=self.describe_tensor(t.ccol_indices(), recurse=False)
            if recurse and t.layout in {torch.sparse_csc, torch.sparse_bsc}
            else None,
            row_indices=self.describe_tensor(t.row_indices(), recurse=False)
            if recurse and t.layout in {torch.sparse_csc, torch.sparse_bsc}
            else None,
            values=self.describe_tensor(t.values(), recurse=False)
            if recurse and is_sparse_compressed(t)
            else None,
            grad=self.describe_tensor(safe_grad(t))
            if safe_grad(t) is not None
            else None,
            creation_meta=torch._C._autograd._get_creation_meta(t)
            if t._is_view()
            else None,
<<<<<<< HEAD
            unwrapped=self.describe_tensor(get_unwrapped(t))
            if is_batchedtensor_v or is_gradtrackingtensor_v
            else None,
=======
            unwrapped=unwrapped,
>>>>>>> 8cfbdc04
            level=maybe_get_level(t)
            if is_batchedtensor_v or is_gradtrackingtensor_v
            else None,
            bdim=maybe_get_bdim(t) if is_batchedtensor_v else None,
            base=self.describe_tensor(t._base)
            if recurse and t._is_view() and t._base is not None
            else None,
            fake_mode=torch._subclasses.fake_tensor.maybe_get_fake_mode(t),
            view_func=t._view_func_unsafe,
            attrs=attrs,
            ctx=ctx,
            type=type_v,
<<<<<<< HEAD
=======
            # NB: even if functorch is enabled, don't actually save the
            # interpreter stack here unless we are actually functorch wrapped;
            # it's irrelevant for non-functorch stuff
            functorch_stack=maybe_functorch_stack,
            autograd_meta_from=autograd_meta_from,
            current_level=current_level,
>>>>>>> 8cfbdc04
        )


@dataclass(frozen=True)
class MetaStorageDesc:
    id: MetaStorageId
    size: int


@dataclass(frozen=True)
class MetaTensorDesc:
    id: MetaTensorId
    is_inference: bool
    is_leaf: bool
    requires_grad: bool
    ndim: int
    dtype: torch.dtype
    is_sparse: bool
    is_mkldnn: bool
    is_functorch_wrapped: bool
    is_batchedtensor: bool
    is_legacy_batchedtensor: bool
    is_gradtrackingtensor: bool
    is_view: bool
    is_nested: bool
    is_traceable_wrapper_subclass: bool
<<<<<<< HEAD
    is_conj: bool
    is_neg: bool
=======
    is_functional: bool
    is_conj: bool
    is_neg: bool
    device: torch.device
>>>>>>> 8cfbdc04
    layout: torch.layout
    # NB: Sometimes, size, stride and storage_offset contain SymInt, in which
    # case this is NOT serializable.  That only happens when you're
    # re-fakeifying a fake tensor with an existing ShapeEnv... maybe we
    # can get rid of this use case entirely
    # NB: size could potentially be None as you can override it and make it
    # throw an error, but we don't currently have any subclasses that do this
    # except C++ nested tensor but we're going to have nested int to make this
    # defined on NJT
    size: Tuple[int, ...]
    dynamo_dynamic_indices: List[int]
    stride: Optional[Tuple[int, ...]] = None
    storage_offset: int = 0
    storage: Optional[MetaStorageDesc] = None
    sparse_dim: Optional[int] = None  # is_sparse, is_sparse_compressed
    dense_dim: Optional[int] = None  # is_sparse, is_sparse_compressed
    is_coalesced: Optional[bool] = None  # is_sparse
    crow_indices: Optional[MetaTensorDesc] = None  # is_sparse_compressed
    col_indices: Optional[MetaTensorDesc] = None  # is_sparse_compressed
    ccol_indices: Optional[MetaTensorDesc] = None  # is_sparse_compressed
    row_indices: Optional[MetaTensorDesc] = None  # is_sparse_compressed
    values: Optional[MetaTensorDesc] = None  # is_sparse_compressed
    unwrapped: Optional[MetaTensorDesc] = None  # is_functorch_wrapped
<<<<<<< HEAD
    level: Optional[int] = None  # is_functorch_wrapped
=======
>>>>>>> 8cfbdc04
    bdim: Optional[int] = None  # is_functorch_wrapped
    base: Optional[MetaTensorDesc] = None  # is_view
    attrs: Optional[Dict[str, MetaTensorDesc]] = None  # is_traceable_wrapper_subclass
    creation_meta: Optional[CreationMeta] = None
    grad: Optional[MetaTensorDesc] = None

    # Everything below is NOT serializable, need some more work
    ctx: Optional[object] = None  # is_traceable_wrapper_subclass
    type: Optional[Type] = None  # is_traceable_wrapper_subclass
    fake_mode: Optional[FakeTensorMode] = None
    view_func: Optional[
        Callable[
            [
                torch.Tensor,
                Callable[[int], int],
                Callable[[torch.Tensor], torch.Tensor],
            ],
            torch.Tensor,
        ]
    ] = None
<<<<<<< HEAD
=======
    # level looks serializable, but actually it is meaningless without
    # the functorch_stack below
    level: Optional[int] = None  # is_functorch_wrapped
    current_level: Optional[int] = None
    functorch_stack: Optional[List[CInterpreter]] = None
    autograd_meta_from: Optional[torch.Tensor] = None

    # Faithfully serializing functorch tensors will not be too difficult.
    # We only need to consider grad/vmap interpreters, and their internal
    # state is only bools (mostly what the grad enabled/disabled state
    # should be in the lower layer).  Beyond that, tensors just need to
    # precisely indicate which particular interpreter they correspond
    # to (we then replace level with a pointer to the interpreter stack.)
    # However, this use of functorch is very "non-lexical" so it's not
    # entirely clear how to make it all lexical again, so we haven't done
    # it for now.
>>>>>>> 8cfbdc04

    @property
    def shape(self):
        return self.size


# This is a class for converting multiple tensors into meta tensors which
# share the same view/storage structure.  The operation model is you allocate
# one of these, and then call it repeatedly on all the tensors you want to
# convert.  It's important to use the same object for tensors you want to
# share storage because this is how we correlate shared storages to the same
# meta storages. This class will hold weak references to cached tenosrs
# and tensor storages.
class MetaConverter:
    def __init__(self):
        # Maps MetaStorageId to UntypedStorage
        self.storage_memo: weakref.WeakValueDictionary = weakref.WeakValueDictionary()
        # Maps MetaTensorId to torch.Tensor (typically a meta tensor or
        # FakeTensor)
        self.tensor_memo: weakref.WeakValueDictionary = weakref.WeakValueDictionary()
        self.hit = 0
        self.miss = 0
        self.del_hook = None
        self.arg_cnt = 0
        self.describer = MetaTensorDescriber()

    def successful(self):
        return self.hit > 0 and self.miss == 0

    def get_tensor_memo(self, t: MetaTensorDesc):
        return self.tensor_memo.get(t.id, None)

    def set_tensor_memo(self, t: MetaTensorDesc, v):
        self.tensor_memo[t.id] = v

    def get_storage_memo(self, s: MetaStorageDesc):
        return self.storage_memo.get(s.id, None)

    def set_storage_memo(self, s: MetaStorageDesc, v):
        self.storage_memo[s.id] = v

    def meta_storage(self, s: MetaStorageDesc, callback):
        if self.get_storage_memo(s) is None:
            r_s = callback(
                lambda: torch.empty(s.size, dtype=torch.uint8, device="meta")
            ).untyped_storage()
            self.set_storage_memo(s, r_s)
            return r_s
        else:
            return self.get_storage_memo(s)

    # This function assumes that it's possible to do the conversion
    # NB: name here is used in a conventional way by Dynamo; it corresponds
    # precisely to the Source.name() of the tensor we're fakeifying and
    # corresponds to a valid Python expression.  When we construct sub-names
    # as part of this process, we will maintain this invariant!  (Even though
    # other users of this may not need it this property to be upheld.)
    def meta_tensor(
        self,
        t: MetaTensorDesc,
        shape_env: Optional[ShapeEnv] = None,
        callback=lambda t: t(),
        source: Optional[Source] = None,
        symbolic_context: Optional[SymbolicContext] = None,
    ):
        if source is None:
            from torch._dynamo.source import ConstantSource

            # TODO: make a dedicated UnknownSource for this?
            source = ConstantSource(
                f"__meta_utils_unknown_tensor{len(self.tensor_memo)}"
            )

        # This indicates you set no_dispatch() before calling into this
        # function.  This is an error: we may be creating fake tensors and
        # will perform operations on them which need fake tensor mode to
        # be active.  You will segfault if you are in a no_dispatch() block.
        assert not torch._C._dispatch_tls_local_exclude_set().has(
            torch._C.DispatchKey.Python
        )
        arg_cnt = self.arg_cnt
        self.arg_cnt += 1

        # When we make as_strided calls, we end up generating a guard
        # that the new as_strided tensor is in bounds for the old storage
        # for the base (since as_strided calls can "bust" out of their
        # bounding box.)  This guard is unnecessary: if a user is able
        # to provide us a tensor with the view base setup this way, we
        # don't need to produce a guard, because the fact that they
        # were able to produce the view base means its in bounds.
        #
        # Now, ordinarily, this guard would be harmless.  However, the
        # generated guard refers to variables bound on the base variable.
        # At the moment, Dynamo doesn't actually guard on x._base, because
        # according to Voz this results in a lot of spurious invalidations,
        # and also if the user doesn't directly make use of _base, its
        # pointless anyway (because programs should be parametric over
        # whether or not the input tensor is a view or not--unless you're
        # mutating the input, but that's a whole 'nother ballgame).  So
        # for expediency, we suppress these guards so we don't have to
        # deal with this (yet, anyway.)
        #
        # NB: An old version of this code suppressed guards for ALL operations
        # happening during meta conversion, not just as_strided calls.
        # This is too aggressive: we do duck sizing and 0/1 simplification
        # as we allocate variables, and we do need to register guards for
        # these cases.
        maybe_suppress: Callable[[], Any] = contextlib.nullcontext
        if shape_env is not None:
            maybe_suppress = shape_env.suppress_guards

        def sym_sizes_strides_storage_offset(
            t: MetaTensorDesc, src, symbolic_context=symbolic_context
        ) -> Tuple[Tuple[int, ...], Tuple[int, ...], int]:
            assert t.stride is not None
            if shape_env is not None:
                fake_mode = t.fake_mode
                if fake_mode is not None and fake_mode.shape_env is shape_env:
                    # Don't reallocate the sizes; the shape envs are the same,
                    # so reuse the old sizes/strides/etc
                    return (t.size, t.stride, t.storage_offset)
                else:
                    # TODO: deduplicate this
                    t_size = tuple(
                        shape_env._maybe_specialize_sym_int_with_hint(sz)
                        for sz in t.size
                    )
                    t_stride = tuple(
                        shape_env._maybe_specialize_sym_int_with_hint(sd)
                        for sd in t.stride
                    )
                    t_storage_offset = shape_env._maybe_specialize_sym_int_with_hint(
                        t.storage_offset
                    )
                    return shape_env._create_symbolic_sizes_strides_storage_offset(
                        t_size,
                        t_stride,
                        t_storage_offset,
                        [d in t.dynamo_dynamic_indices for d in range(t.ndim)],
                        src,
                        symbolic_context=symbolic_context,
                    )
            else:
                return (t.size, t.stride, t.storage_offset)

        def empty_create(
            inner_t: MetaTensorDesc, inner_src, symbolic_context=symbolic_context
        ):
            (
                inner_sizes,
                inner_strides,
                inner_storage_offset,
            ) = sym_sizes_strides_storage_offset(inner_t, inner_src, symbolic_context)
            return torch.empty_strided(
                inner_sizes,
                inner_strides,
                dtype=inner_t.dtype,
                device="meta",
            )

        # Creates a subclass instance with empty inner tensors according to the specified
        # symbolic context.
        def empty_create_subclass(
            t: MetaTensorDesc,
            outer_size,
            outer_stride,
            symbolic_context=symbolic_context,
            callback=callback,
            source=source,
        ):
            from torch._dynamo.source import AttrSource
            from torch.fx.experimental.symbolic_shapes import SubclassSymbolicContext

            assert t.attrs is not None
            assert t.type is not None
            # NB: t.ctx could be None if the subclass in question has no
            # meaningful context

            assert symbolic_context is None or isinstance(
                symbolic_context, SubclassSymbolicContext
            )

            # Note: transform_subclass will use __tensor_unflatten__ to generate
            # a fresh subclass wrapper with outer sizes / strides according to the
            # outer symbolic context (passed in to this function). Inner size / stride
            # / storage offset symbols are allocated according to the appropriate inner
            # symbolic contexts, after which the checks in transform_subclass() will
            # relate them to the outer metadata as possible.
            #
            # Morally, the code here is same as transform_subclass, but we've
            # written it from scratch to read EmptyCreateSubclass

            outer_size = outer_size if outer_size is not None else t.size
            outer_stride = outer_stride if outer_stride is not None else t.stride

            transformed_tensors_dict = {
                attr: callback(
                    lambda: empty_create(
                        inner_t,
                        AttrSource(source, attr),
                        symbolic_context=(
                            None
                            if symbolic_context is None
                            else symbolic_context.inner_contexts[attr]
                        ),
                    )
                )
                for attr, inner_t in t.attrs.items()
            }

            sub = t.type.__tensor_unflatten__(
                transformed_tensors_dict, t.ctx, outer_size, outer_stride
            )

            # NB: Purposefully guard here to simplify the inner / outer symbols.
            # Using sym_eq() for symbolic comparison can result in an expression that's too
            # difficult to guard on, so we use == here.
            assert sub.shape == outer_size, (
                f"Expected return value from {t.type}__tensor_unflatten__() to have "
                f"shape equal to {outer_size}, but got: {sub.shape}"
<<<<<<< HEAD
=======
            )
            assert sub.stride() == outer_stride, (
                f"Expected return value from {t.type}__tensor_unflatten__() to have "
                f"stride equal to {outer_stride}, but got: {sub.stride()}"
>>>>>>> 8cfbdc04
            )
            assert sub.stride() == outer_stride, (
                f"Expected return value from {t.type}__tensor_unflatten__() to have "
                f"stride equal to {outer_stride}, but got: {sub.stride()}"
            )

            return sub

            return sub

        # Returns an all-dynamic symbolic context used for metafying the given tensor with
        # fully dynamic dims. This is useful when fake-ifying intermediate tensors in
        # closed-over ViewFunc state, as we don't have symbolic contexts for them, but we
        # don't want to over-specialize during view replay.
        def all_dynamic_symbolic_context(
            t: MetaTensorDesc, source, shape_env, callback
        ):
            from torch._dynamo.source import AttrSource
            from torch.fx.experimental.symbolic_shapes import (
                DimDynamic,
                StatelessSymbolicContext,
                SubclassSymbolicContext,
            )

            view_base_context: Optional[SymbolicContext] = None
            if t.is_view:
                assert t.base is not None
                view_base_context = all_dynamic_symbolic_context(
                    t.base, AttrSource(source, "_base"), shape_env, callback
                )

            t_symbolic_context: SymbolicContext
            t_dynamic_sizes = [DimDynamic.DYNAMIC] * t.ndim
            if t.is_traceable_wrapper_subclass:
                assert t.attrs is not None
                inner_contexts: Dict[str, SymbolicContext] = {}
                for attr, inner in t.attrs.items():
                    assert isinstance(attr, str)
                    inner_contexts[attr] = all_dynamic_symbolic_context(
                        inner, AttrSource(source, attr), shape_env, callback
                    )
                t_symbolic_context = SubclassSymbolicContext(
                    dynamic_sizes=t_dynamic_sizes,
                    constraint_sizes=[None] * t.ndim,
                    inner_contexts=inner_contexts,
                    tensor_source=source,
                    view_base_context=view_base_context,
                )
            else:
                t_symbolic_context = StatelessSymbolicContext(
                    dynamic_sizes=t_dynamic_sizes,
                    constraint_sizes=[None] * t.ndim,
                    view_base_context=view_base_context,
                )

            return t_symbolic_context

        # Returns a fake-ified version of an input view tensor t, given an already fake-ified
        # base. At a high level, we want two things:
        #   1. fake_t should have the same view relationship to the given fake base as the
        #      input t has to its _base.
        #   2. fake_t should have symbolic sizes / strides / storage offset according to the
        #      appropriate symbolic context (i.e. from the automatic dynamic algorithm).
        #
        # We currently take different strategies across view types:
        #   * For dense -> dense views, accomplish both (1) and (2) simultaneously via an
        #     as_strided() call on the fake-ified base, passing symbolic metadata.
        #   * For views involving subclasses, perform view replay using view funcs to
        #     achieve (1). It's necessary for (2) to swap out any closed-over state in
        #     the view funcs with symbolicized SymInts and fake-ified tensors. Doing this
        #     avoids specialization (and thus over-eager simplification of symbols) that
        #     could occur during view replay on the fake-ified base.
        #
        # Examples:
        #   * t.unsqueeze(-1) with dense t is a dense -> dense view. It can be modeled
        #     with an as_strided() call on the fake base passing symbolic metadata.
        #   * sub.select(dim=0, index=3) is a subclass -> subclass view. The index arg
        #     is made symbolic to avoid invalid specialization and view replay is then
        #     done to reconstruct the view.
        #   * _nested_from_jagged(values, offsets) is a dense -> subclass view
        #     that returns a subclass instance from a dense values tensor. The offsets
        #     tensor is closed over in the view func, as it can be considered view metadata.
        #     First, the offsets tensor is fake-ified according to the inner symbolic
        #     context and with the correct relationship to the outer size / stride metadata.
        #     Then view replay is done, swapping in the fake offsets so the view replay output
        #     is fully fake with no invalid specialization.
        def view_from_base(
            base: torch.Tensor, t: MetaTensorDesc, source=source, shape_env=shape_env
        ):
            # fake-ify t's metadata according to the outer symbolic context
            (sizes, strides, storage_offset) = sym_sizes_strides_storage_offset(
                t, source
            )
            if (
                not t.is_traceable_wrapper_subclass
                and not is_traceable_wrapper_subclass(base)
            ):
                # Dense -> Dense view case uses as_strided() to construct view relationship.
                # TODO: Change this logic to use view replay for consistency?
                # It's likely there is no view func available.
                return base.as_strided(sizes, strides, storage_offset)

            from torch._dynamo.source import EphemeralSource
            from torch.fx.experimental.symbolic_shapes import sym_eq

            def symint_visitor_fn(s):
                if shape_env is None:
                    return s

                # NB: The symbol here is expected to be simplified out because we a priori
                # allocate inner and outer symbols according to the appropriate symbolic
                # contexts and prefer those over this symbol during symbol simplification
                # (via usage of EphemeralSource below). This -shouldn't- happen, but if
                # this symbol somehow leaks out beyond the view tensor's shape metadata, our
                # assumption of it being simplified out will fail and it may be guarded on,
                # which will hard error.
                sym_source = EphemeralSource("symint_visitor_fn")
                symbol = shape_env.create_symbol(s, sym_source)
                return shape_env.create_symintnode(symbol, hint=s, source=sym_source)

            real_to_fake_mapping = {}
            if t.is_traceable_wrapper_subclass:
                assert t.attrs is not None
                # NB: t.ctx could be None if the subclass in question has no
                # meaningful context
                assert t.type is not None

                # Fake-ify t naively here; this is only done so we can get fake-ified inner
                # tensors with the correct relationships to the outer sizes / strides for use
                # in view replay. It's done beforehand here because it's not easy to do when
                # visiting tensors one-by-one during view replay.
                #
                # Example:
                #   Consider a Dense -> NJT view. NJT has (values, offsets) components and we
                #   want a view of values with the offsets closed over. As the offsets component
                #   is needed to describe the output view, it's important that it's fakeified
                #   correctly.
                fake_t = empty_create_subclass(
                    t, outer_size=sizes, outer_stride=strides
                )
                attrs, _ = fake_t.__tensor_flatten__()
                for attr in attrs:
                    real_to_fake_mapping[t.attrs[attr].id] = getattr(fake_t, attr)

            def tensor_visitor_fn(
                visited_t: torch.Tensor,
                shape_env=shape_env,
                callback=callback,
                source=source,
            ):
                # It's possible to close over an undefined tensor (e.g. NJT's lengths).
                if visited_t is None:
                    return None

                # NB: visited_t being a Tensor here is very naughty!  Should
                # have already been described

                # Fake inner tensors of view subclasses will come from the mapping built above.
                visited_id = self.describer.get_tensor_id(visited_t)
                fake_visited_t = real_to_fake_mapping.get(visited_id, None)
                if fake_visited_t is not None:
                    return fake_visited_t

                visited_desc = self.describer.describe_tensor(visited_t)

                # For other closed-over tensor state, fake-ify it as all dynamic with an
                # ephemeral source. This avoids invalid specialization during view replay.
                # If we find that in practice the usage of ephemeral sources isn't enough
                # to guarantee that we don't have guards on these symbols, we may need to
                # explicitly suppress guards (as is done for _base in the dense -> dense
                # view case).
                temp_source = EphemeralSource("tensor_visitor_fn")
                return self.meta_tensor(
                    visited_desc,
                    shape_env,
                    callback,
                    source=temp_source,
                    symbolic_context=all_dynamic_symbolic_context(
                        visited_desc, temp_source, shape_env, callback
                    ),
                )

            # Replay the view, swapping out any non-symbolic SymInts or real tensors
            # for symbolic SymInts or fake tensors.
            assert t.view_func is not None
            fake_t = t.view_func(base, symint_visitor_fn, tensor_visitor_fn)

            # Ensure the output has symbolic shapes according to the outer symbolic context.
            # These checks should simplify out any symbols created for closed-over view func
            # SymInts.
            torch._check(sym_eq(fake_t.size(), sizes))
            torch._check(sym_eq(fake_t.stride(), strides))
            torch._check(sym_eq(fake_t.storage_offset(), storage_offset))
            return fake_t

        if self.get_tensor_memo(t) is None:
            with torch.inference_mode(t.is_inference):
                if t.is_sparse:
                    is_leaf = t.is_leaf

                    # The lambda function below is similar to
                    # `t.to(device='meta')` except the latter
                    # preserves nnz value
                    r = callback(
                        lambda: torch.ops.aten._sparse_coo_tensor_with_dims(
                            t.sparse_dim,
                            t.dense_dim,
                            t.size,
                            dtype=t.dtype,
                            layout=torch.sparse_coo,
                            device="meta",
                        )
                    )
                    assert safe_is_leaf(r), "the callback you passed in doesn't detach"
                    # Note [is_coalesced is dispatched]
                    # Strangely enough, is_coalesced() is a dispatched operator,
                    # which means that it will get caught by fake tensor mode.
                    # Ordinarily this would error, but there's some logic in
                    # fake tensor ensure this doesn't happen.
                    r._coalesced_(t.is_coalesced)
                    if t.requires_grad:
                        r.requires_grad = True
                    if t.requires_grad and not is_leaf:
                        with torch.enable_grad():
                            r = r.clone()
                            r._coalesced_(t.is_coalesced)
                elif is_sparse_compressed_layout(t.layout):
                    is_leaf = t.is_leaf

                    def mk_meta():
                        assert t.sparse_dim is not None
                        assert t.dense_dim is not None
                        nnz = 0
                        batch_dim = t.ndim - t.sparse_dim - t.dense_dim
                        batch_size = t.shape[:batch_dim]
                        if t.layout in {torch.sparse_csr, torch.sparse_bsr}:
                            assert t.crow_indices is not None
                            assert t.col_indices is not None
                            index_dtype = t.crow_indices.dtype
                            compressed_indices = torch.empty(
                                t.crow_indices.shape, device="meta", dtype=index_dtype
                            )
                            plain_indices = torch.empty(
                                (*t.col_indices.shape[:-1], nnz),
                                device="meta",
                                dtype=index_dtype,
                            )
                        else:
                            assert t.ccol_indices is not None
                            assert t.row_indices is not None
                            index_dtype = t.ccol_indices.dtype
                            compressed_indices = torch.empty(
                                t.ccol_indices.shape, device="meta", dtype=index_dtype
                            )
                            plain_indices = torch.empty(
                                (*t.row_indices.shape[:-1], nnz),
                                device="meta",
                                dtype=index_dtype,
                            )
                        assert t.values is not None
                        values_shape = t.values.shape
                        values = torch.empty(
                            (
                                *values_shape[:batch_dim],
                                nnz,
                                *values_shape[batch_dim + 1 :],
                            ),
                            dtype=t.dtype,
                            device="meta",
                        )
                        return torch.ops.aten.sparse_compressed_tensor(
                            compressed_indices,
                            plain_indices,
                            values,
                            t.shape,
                            layout=t.layout,
                            dtype=t.dtype,
                            device="meta",
                        )

                    # `mk_meta()` is similar to `t.to(device='meta'))`
                    # except `to('meta')` preserves nnz value while
                    # `mk_meta` result has nnz == 0.
                    r = callback(mk_meta)

                    assert safe_is_leaf(r), "the callback you passed in doesn't detach"
                    if t.requires_grad:
                        r.requires_grad = True
                    if t.requires_grad and not is_leaf:
                        with torch.enable_grad():
                            r = r.clone()
                elif t.is_nested and not t.is_traceable_wrapper_subclass:
                    # TODO: Handle this better in Dynamo?
                    # There are checks there now, but this can still be triggered by a dense
                    # tensor graph input that is a view of a strided NT.
                    from torch._dynamo.exc import unimplemented

                    unimplemented(
                        "strided nested tensors are not supported by meta conversion"
                    )
                elif t.is_mkldnn:
                    is_leaf = t.is_leaf
                    sizes, strides, _storage_offset = sym_sizes_strides_storage_offset(
                        t, source
                    )
                    r = callback(
                        lambda: torch.empty_strided(
                            sizes, strides, dtype=t.dtype, device="meta"
                        )
                    )
                    assert safe_is_leaf(r), "the callback you passed in doesn't detach"
                    if t.requires_grad:
                        r.requires_grad = True
                    if t.requires_grad and not is_leaf:
                        with torch.enable_grad():
                            r = r.clone()
                elif t.is_functorch_wrapped:
                    if t.is_view:
                        from torch._dynamo.exc import unimplemented

                        unimplemented(
                            "view functorch tensors are not supported by meta conversion"
                        )

                    # Wraps a functorch tensor class (BatchedTensor, GradTrackingTensor)
                    # in a FakeTensor
                    def _to_fake_tensor(t: MetaTensorDesc):
<<<<<<< HEAD
=======
                        # TODO: why aren't the recursive calls going to
                        # meta_tensor
>>>>>>> 8cfbdc04
                        if t.is_batchedtensor:
                            assert t.unwrapped is not None
                            assert t.level is not None
                            assert t.bdim is not None
                            ft = _to_fake_tensor(t.unwrapped)
                            lvl = t.level
                            bdim = t.bdim
<<<<<<< HEAD
                            r = _add_batch_dim(ft, bdim, lvl)
=======
                            # You cannot create functorch tensors without
                            # having the ambient funtorch interpreter stack
                            # available, as the level refers to things in the
                            # stack
                            with torch._functorch.pyfunctorch.temporarily_restore_interpreter_stack(
                                t.functorch_stack
                            ):
                                r = _add_batch_dim(ft, bdim, lvl)
>>>>>>> 8cfbdc04
                        elif t.is_gradtrackingtensor:
                            assert t.unwrapped is not None
                            assert t.level is not None
                            disable_functorch = torch._C._DisableFuncTorch
                            with disable_functorch():
                                ft = _to_fake_tensor(t.unwrapped)
                            lvl = t.level
<<<<<<< HEAD
                            r = torch._C._functorch._wrap_for_grad(ft, lvl)
=======
                            with torch._functorch.pyfunctorch.temporarily_restore_interpreter_stack(
                                t.functorch_stack
                            ):
                                r = torch._C._functorch._wrap_for_grad(ft, lvl)
>>>>>>> 8cfbdc04

                            is_leaf = t.is_leaf
                            if t.requires_grad and safe_is_leaf(r):
                                r.requires_grad = True
                            elif t.requires_grad and not is_leaf:
                                with torch.enable_grad():
                                    r = r.clone()
                        elif t.is_functional:
                            assert t.unwrapped is not None
                            assert t.current_level is not None
                            ft = self.meta_tensor(
                                t.unwrapped,
                                shape_env=shape_env,
                                callback=callback,
                                # NB: reuse these exactly, we treat the
                                # functional tensor as "invisible".
                                # TODO: Actually this all probably doesn't
                                # work, take a closer look.
                                source=source,
                                symbolic_context=symbolic_context,
                            )
                            r = _wrap_functional_tensor(ft, t.current_level)
                            # TODO: is_leaf/requires_grad?
                        else:
                            assert t.stride is not None

                            sizes = t.size
                            strides = t.stride
                            r = callback(
                                lambda: torch.empty_strided(
                                    sizes,
                                    strides,
                                    dtype=t.dtype,
                                    device="meta",
                                )
                            )
                        return r

                    r = _to_fake_tensor(t)

<<<<<<< HEAD
=======
                elif t.is_functional and t.device.type not in ["xla", "lazy"]:
                    assert t.unwrapped is not None
                    assert not t.is_functorch_wrapped  # handled above
                    unwrapped = self.meta_tensor(
                        t.unwrapped,
                        shape_env=shape_env,
                        callback=callback,
                        source=source,
                        symbolic_context=symbolic_context,
                    )
                    r = torch._to_functional_tensor(unwrapped)
                    torch._mirror_autograd_meta_to(t.autograd_meta_from, r)  # type: ignore[attr-defined]

>>>>>>> 8cfbdc04
                elif t.is_view:
                    # Construct views in two steps: recursively meta-fy their
                    # base, and then create view(s) off that.  NB: doing it
                    # directly from storage is WRONG because this won't cause
                    # version counters to get shared.

                    assert t.base is not None

                    base_symbolic_context = None
                    if shape_env and symbolic_context is not None:
                        from torch.fx.experimental.symbolic_shapes import (
                            StatelessSymbolicContext,
                        )

                        assert isinstance(symbolic_context, StatelessSymbolicContext)
                        # NB: This should generally be set when the input is a view,
                        # but the exception right now is for fake-ifying grads, which is
                        # a work in progress.
                        if symbolic_context.view_base_context is not None:
                            base_symbolic_context = symbolic_context.view_base_context

                    base = self.meta_tensor(
                        t.base,
                        shape_env,
                        callback,
                        source=torch._dynamo.source.AttrSource(source, "_base"),
                        symbolic_context=base_symbolic_context,
                    )

                    def is_c_of_r(complex_dtype, real_dtype):
                        return (
                            utils.is_complex_dtype(complex_dtype)
                            and utils.corresponding_real_dtype(complex_dtype)
                            == real_dtype
                        )

                    # In some situations, MetaConverter may be called in a
                    # context where autograd is disabled.  For the _is_view
                    # assert to pass, we have to setup the autograd view
                    # metadata anyway.  Do this by reenabling the
                    # ADInplaceOrView key.  This is kind of a hack.
                    old_exclude = torch._C._dispatch_tls_is_dispatch_key_excluded(
                        torch._C.DispatchKey.ADInplaceOrView
                    )
                    torch._C._dispatch_tls_set_dispatch_key_excluded(
                        torch._C.DispatchKey.ADInplaceOrView, False
                    )
                    try:
                        if base.dtype == t.dtype:
                            pass
                        elif is_c_of_r(base.dtype, t.dtype):
                            base = torch.view_as_real(base)
                        elif is_c_of_r(t.dtype, base.dtype):
                            base = torch.view_as_complex(base)
                        else:
                            # This is not guaranteed to succeed.  If it fails, it
                            # means there is another dtype-converting view function
                            # that hasn't been handled here
                            base = base.view(t.dtype)

                        # This is very tricky.  Naively, you might expect this
                        # to hold:
                        #
                        #   if t.requires_grad and not safe_is_leaf(t)
                        #       assert t._base.requires_grad
                        #
                        # But it's not true!  As you can see in the following
                        # program:
                        #
                        #   x = torch.zeros(4)
                        #   y = x.view(1, 4)
                        #   y.requires_grad = True
                        #   z = y.view(1, 1, 4)
                        #   assert z._base is x
                        #
                        # So we may have to do *two* views out of the base to
                        # recreate this situation.
                        if t.is_leaf:
                            # Leaf views that track view metadata are created by
                            # creating a view inside a no_grad block
                            with torch.no_grad(), maybe_suppress():
                                r = view_from_base(base, t)
                            # As it's a leaf, we can directly assign requires_grad
                            r.requires_grad = t.requires_grad
                        else:
                            if t.base.requires_grad == t.requires_grad:
                                # Easy case, just run the view op
                                with torch.enable_grad(), maybe_suppress():
                                    r = view_from_base(base, t)

                                # NB: We don't actaully faithfully replicate
                                # autograd connectivity, but that doesn't matter
                                # today. See following for more info:
                                # https://gist.github.com/soulitzer/e03f015b314c3f5fcf80888c69390913
                            else:
                                # Obscure case.  Create a leaf view and give it the
                                # correct requires_grad, then do the final view.
                                # NB: Can't have a non-leaf without requiring grad!
                                assert t.requires_grad
                                with torch.no_grad():
                                    mid = base.view(base.shape)
                                mid.requires_grad = t.requires_grad
                                with torch.enable_grad(), maybe_suppress():
                                    r = view_from_base(mid, t)
                        # The CreationMeta influences whether or not inplace
                        # mutation is an error or not.  So we need to make
                        # sure we properly propagate this as well.
                        assert t.creation_meta is not None
                        torch._C._autograd._set_creation_meta(r, t.creation_meta)
                    finally:
                        torch._C._dispatch_tls_set_dispatch_key_excluded(
                            torch._C.DispatchKey.ADInplaceOrView, old_exclude
                        )

                else:
                    is_leaf = t.is_leaf

                    (
                        sizes,
                        strides,
                        storage_offset,
                    ) = sym_sizes_strides_storage_offset(t, source, symbolic_context)

                    # If we have a subclass that desugars into dense tensors,
                    # perform our callback on each inner tensor.
                    if t.is_traceable_wrapper_subclass:
                        r = empty_create_subclass(
                            t, outer_size=sizes, outer_stride=strides
                        )
                    else:
                        r = callback(
                            lambda: torch.empty_strided(
                                sizes,
                                strides,
                                dtype=t.dtype,
                                device="meta",
                            )
                        )

                    assert safe_is_leaf(r), "the callback you passed in doesn't detach"
                    if t.requires_grad:
                        r.requires_grad = t.requires_grad
                        if not is_leaf:
                            # Fake up some autograd history.
                            with torch.enable_grad():
                                # preserve_format is the default, but we want to
                                # emphasize how important it is to preserve
                                # format here
                                r = r.clone(memory_format=torch.preserve_format)

                    # Graph-Break for wrapped tensors
                    if (
                        not (t.is_batchedtensor or t.is_gradtrackingtensor)
                        and t.is_functorch_wrapped
                    ) or t.is_legacy_batchedtensor:
                        return NotImplemented

                    s = t.storage
                    assert s is not None
                    if s.id not in self.storage_memo and (
                        r.is_nested
                        or (
                            r.stride() == strides
                            and r.storage_offset() == storage_offset
                        )
                    ):
                        # You're normal and happy, install the fresh storage into the memo
                        self.set_storage_memo(s, r.untyped_storage())
                    else:
                        # You're in crazy town; somehow you gave us a tensor
                        # that wasn't a view, but had nonzero storage offset,
                        # nontrivial strides (such that clone() couldn't
                        # preserve them), or already aliases with another
                        # tensor's storage.  The most typical way to end
                        # up here is with set_.  So use set_ to bludgeon this
                        # in.
                        r_s = self.meta_storage(s, callback=callback)
                        # NB: In principle, this should always work, but there
                        # is some subtle difference in the autograd metadata
                        # that means we will backprop the set_ call, even if
                        # r is declared as an input to grad.
                        # See https://github.com/pytorch/pytorch/issues/87956
                        # for the reproducer.
                        # NB: The in_kernel_invocation_manager here is necessary
                        # for fake tensor.  If we run the set_ call with fake
                        # tensor on, r will improperly report that it is NOT a
                        # meta tensor but a cpu tensor, and then the set_ call
                        # will fail due to device mismatch.  no_dispatch() is
                        # not enough, because the fake tensor will still claim
                        # to be a CPU tensor and you'll end up in the CPU
                        # kernel.  Arguably this is a hack; a cleaner way to
                        # solve this is to have a FakeStorage concept which
                        # would report it's CPU device--no problem now!  But
                        # this is difficult to do because we don't have storage
                        # subclasses.  Relevant test is
                        # DynamicShapesFunctionTests::test_add_dynamic_shapes in
                        # test/dynamo/test_dynamic_shapes.py
                        maybe_fake_mgr: ContextManager[None] = contextlib.nullcontext()
                        from torch._subclasses.fake_tensor import (
                            in_kernel_invocation_manager,
                            maybe_get_fake_mode,
                        )

                        mb_fake_mode = maybe_get_fake_mode(r)
                        if mb_fake_mode is not None:
                            maybe_fake_mgr = in_kernel_invocation_manager(mb_fake_mode)
                        with maybe_fake_mgr, torch.no_grad():
                            r.set_(r_s, storage_offset, sizes, strides)

                if t.grad is not None:
                    from torch._dynamo.source import AttrSource

                    # TODO: Use a valid grad-specific symbolic context instead of recycling
                    # the one from t. This isn't correct if e.g. t._is_view() != t.grad._is_view().
                    r.grad = self.meta_tensor(
                        t.grad,
                        shape_env,
                        callback,
                        source=AttrSource(source, "grad"),
                        symbolic_context=symbolic_context,
                    )
                torch._C._set_conj(r, t.is_conj)
                torch._C._set_neg(r, t.is_neg)
            # This can be skipped if necessary for performance reasons
            assert_metadata_eq(assert_eq, t, r, skip_symbolic=True)
            self.set_tensor_memo(t, r)

        return self.get_tensor_memo(t)

    def __call__(
        self,
        t,
        shape_env=None,
        *,
        callback=lambda t: t(),
        source=None,
        symbolic_context=None,
    ):
        # TODO: zero tensors?  We appear to have eliminated them by
        # excluding complex for now

        # Filter out cases we don't support
        # TODO: This can probably be simplified quite a bit
        if isinstance(t, torch.Tensor) or is_traceable_wrapper_subclass(t):
            if (
                # Lazy tensors are not supported.  Note that XLA is
                # implemented on top of lazy tensor, not excluded here; we
                # have some special handling for it; this is for XLA Dynamo
                # integration
                t.device.type == "lazy"
                or
                # Quantization is not supported
                t.is_quantized
                or
                # Views out of sparse tensors not currently supported (plain
                # sparse is supported htough)
                (t._is_view() and t._base is not None and t._base.is_sparse)
            ):
<<<<<<< HEAD
                # TODO: sparse should support meta
                # NB technically to('meta') does work but our logging
                # instrumentation will see the meta conversions and the
                # tests all break so we just exclude this.  In any case
                # the to conversion isn't really right anyhow.

                if torch._is_functional_tensor(t) and t.device.type != "lazy":
                    if t._is_view():
                        raise RuntimeError(
                            "Cannot safely fakify a view because this process drops the view information right now."
                        )

                    st = peek_interpreter_stack()
                    assert (
                        st is None or st.key() == TransformType.Functionalize
                    ), "Expect st to be either None or have Functionalize transform key."
                    if st is None:
                        # the case of AOTAutograd
                        torch._sync(t)
                        unwrap_t = torch._from_functional_tensor(t)
                        with torch._dispatch.python.suspend_functionalization():
                            fake_t = self.meta_tensor(
                                self.describer.describe_tensor(unwrap_t),
                                shape_env=shape_env,
                                callback=callback,
                                source=source,
                                symbolic_context=symbolic_context,
                            )
                        out = torch._to_functional_tensor(fake_t)
                        torch._mirror_autograd_meta_to(fake_t, out)
                        return out
                    else:
                        # torch.func.functionalize
                        reapply_views = torch._C._functionalization_reapply_views_tls()
                        unwrap_t = _unwrap_functional_tensor(t, reapply_views)
                        pop_st_ctx = (
                            torch._functorch.pyfunctorch.temporarily_pop_interpreter_stack()
                        )
                        with pop_st_ctx:
                            fake_t = self.meta_tensor(
                                self.describer.describe_tensor(unwrap_t),
                                shape_env=shape_env,
                                callback=callback,
                                source=source,
                                symbolic_context=symbolic_context,
                            )
                        return _wrap_functional_tensor(fake_t, current_level())
=======
>>>>>>> 8cfbdc04
                self.miss += 1
                return NotImplemented
            else:
                self.hit += 1
<<<<<<< HEAD

                disable_functorch = torch._C._DisableFuncTorch
                with disable_functorch():
                    r = self.meta_tensor(
                        self.describer.describe_tensor(t),
                        shape_env=shape_env,
                        callback=callback,
                        source=source,
                        symbolic_context=symbolic_context,
                    )
                if type(t) is torch.nn.Parameter:
                    # NB: Cannot directly use Parameter constructor
                    # because that would force a detach, not desirable
                    r._is_param = True
                return r
=======
>>>>>>> 8cfbdc04
        elif torch.overrides.is_tensor_like(t):
            self.miss += 1
            return NotImplemented
        else:
            # non-Tensor types don't count as hit or miss
            return t

        # Describe the tensor.  NB: do NOT disable ambient modes, we may need
        # to query them when figuring out what to put in here
        t_desc = self.describer.describe_tensor(t)

        # Do the meta-fication.  Here, we disable all the ambient modes, to
        # better simulate what would be like to re-fakeify from a fresh
        # process
        with contextlib.ExitStack() as exit_stack:
            exit_stack.enter_context(torch._dispatch.python.suspend_functionalization())
            st = peek_interpreter_stack()
            if st is not None:
                exit_stack.enter_context(
                    torch._functorch.pyfunctorch.temporarily_clear_interpreter_stack()
                )

            r = self.meta_tensor(
                t_desc,
                shape_env=shape_env,
                callback=callback,
                source=source,
                symbolic_context=symbolic_context,
            )

        if type(t) is torch.nn.Parameter:
            # NB: Cannot directly use Parameter constructor
            # because that would force a detach, not desirable
            r._is_param = True

        # TODO: return the description for later
        return r


import torch._prims_common as utils<|MERGE_RESOLUTION|>--- conflicted
+++ resolved
@@ -41,10 +41,7 @@
 
 if TYPE_CHECKING:
     from torch._C._autograd import CreationMeta
-<<<<<<< HEAD
-=======
     from torch._C._functorch import CInterpreter
->>>>>>> 8cfbdc04
 
     # Import here to avoid cycle
     from torch._subclasses.fake_tensor import FakeTensorMode
@@ -196,10 +193,7 @@
         is_legacy_batchedtensor_v = is_legacy_batchedtensor(t)
         is_gradtrackingtensor_v = is_gradtrackingtensor(t)
         is_functorch_batched_or_grad = is_batchedtensor_v or is_gradtrackingtensor_v
-<<<<<<< HEAD
-=======
         is_functional = torch._is_functional_tensor(t)
->>>>>>> 8cfbdc04
 
         storage = None
         # NB: For compatibility, I default this to zero, as sometimes people
@@ -232,8 +226,6 @@
             # sym_sizes_strides_storage_offset (empty_create)
             stride = t.stride()
 
-<<<<<<< HEAD
-=======
         # NB: this technically should refer to functorch unwrapped tensor, but
         # I am (perhaps abusively) using it to store both the functorch and
         # non-functorch functional tensor
@@ -269,7 +261,6 @@
             with torch._functorch.pyfunctorch.temporarily_clear_interpreter_stack() as maybe_functorch_stack:
                 pass
 
->>>>>>> 8cfbdc04
         attrs = None
         ctx = None
         type_v = None
@@ -306,13 +297,9 @@
             is_neg=t.is_neg(),
             is_traceable_wrapper_subclass=is_traceable_wrapper_subclass_v,
             is_nested=is_nested,
-<<<<<<< HEAD
-            layout=layout,
-=======
             is_functional=is_functional,
             layout=layout,
             device=t.device,
->>>>>>> 8cfbdc04
             size=t.size(),
             stride=stride,
             storage_offset=storage_offset,
@@ -346,13 +333,7 @@
             creation_meta=torch._C._autograd._get_creation_meta(t)
             if t._is_view()
             else None,
-<<<<<<< HEAD
-            unwrapped=self.describe_tensor(get_unwrapped(t))
-            if is_batchedtensor_v or is_gradtrackingtensor_v
-            else None,
-=======
             unwrapped=unwrapped,
->>>>>>> 8cfbdc04
             level=maybe_get_level(t)
             if is_batchedtensor_v or is_gradtrackingtensor_v
             else None,
@@ -365,15 +346,12 @@
             attrs=attrs,
             ctx=ctx,
             type=type_v,
-<<<<<<< HEAD
-=======
             # NB: even if functorch is enabled, don't actually save the
             # interpreter stack here unless we are actually functorch wrapped;
             # it's irrelevant for non-functorch stuff
             functorch_stack=maybe_functorch_stack,
             autograd_meta_from=autograd_meta_from,
             current_level=current_level,
->>>>>>> 8cfbdc04
         )
 
 
@@ -400,15 +378,10 @@
     is_view: bool
     is_nested: bool
     is_traceable_wrapper_subclass: bool
-<<<<<<< HEAD
-    is_conj: bool
-    is_neg: bool
-=======
     is_functional: bool
     is_conj: bool
     is_neg: bool
     device: torch.device
->>>>>>> 8cfbdc04
     layout: torch.layout
     # NB: Sometimes, size, stride and storage_offset contain SymInt, in which
     # case this is NOT serializable.  That only happens when you're
@@ -432,10 +405,6 @@
     row_indices: Optional[MetaTensorDesc] = None  # is_sparse_compressed
     values: Optional[MetaTensorDesc] = None  # is_sparse_compressed
     unwrapped: Optional[MetaTensorDesc] = None  # is_functorch_wrapped
-<<<<<<< HEAD
-    level: Optional[int] = None  # is_functorch_wrapped
-=======
->>>>>>> 8cfbdc04
     bdim: Optional[int] = None  # is_functorch_wrapped
     base: Optional[MetaTensorDesc] = None  # is_view
     attrs: Optional[Dict[str, MetaTensorDesc]] = None  # is_traceable_wrapper_subclass
@@ -456,8 +425,6 @@
             torch.Tensor,
         ]
     ] = None
-<<<<<<< HEAD
-=======
     # level looks serializable, but actually it is meaningless without
     # the functorch_stack below
     level: Optional[int] = None  # is_functorch_wrapped
@@ -474,7 +441,6 @@
     # However, this use of functorch is very "non-lexical" so it's not
     # entirely clear how to make it all lexical again, so we haven't done
     # it for now.
->>>>>>> 8cfbdc04
 
     @property
     def shape(self):
@@ -695,20 +661,11 @@
             assert sub.shape == outer_size, (
                 f"Expected return value from {t.type}__tensor_unflatten__() to have "
                 f"shape equal to {outer_size}, but got: {sub.shape}"
-<<<<<<< HEAD
-=======
-            )
-            assert sub.stride() == outer_stride, (
-                f"Expected return value from {t.type}__tensor_unflatten__() to have "
-                f"stride equal to {outer_stride}, but got: {sub.stride()}"
->>>>>>> 8cfbdc04
             )
             assert sub.stride() == outer_stride, (
                 f"Expected return value from {t.type}__tensor_unflatten__() to have "
                 f"stride equal to {outer_stride}, but got: {sub.stride()}"
             )
-
-            return sub
 
             return sub
 
@@ -1029,11 +986,8 @@
                     # Wraps a functorch tensor class (BatchedTensor, GradTrackingTensor)
                     # in a FakeTensor
                     def _to_fake_tensor(t: MetaTensorDesc):
-<<<<<<< HEAD
-=======
                         # TODO: why aren't the recursive calls going to
                         # meta_tensor
->>>>>>> 8cfbdc04
                         if t.is_batchedtensor:
                             assert t.unwrapped is not None
                             assert t.level is not None
@@ -1041,9 +995,6 @@
                             ft = _to_fake_tensor(t.unwrapped)
                             lvl = t.level
                             bdim = t.bdim
-<<<<<<< HEAD
-                            r = _add_batch_dim(ft, bdim, lvl)
-=======
                             # You cannot create functorch tensors without
                             # having the ambient funtorch interpreter stack
                             # available, as the level refers to things in the
@@ -1052,7 +1003,6 @@
                                 t.functorch_stack
                             ):
                                 r = _add_batch_dim(ft, bdim, lvl)
->>>>>>> 8cfbdc04
                         elif t.is_gradtrackingtensor:
                             assert t.unwrapped is not None
                             assert t.level is not None
@@ -1060,14 +1010,10 @@
                             with disable_functorch():
                                 ft = _to_fake_tensor(t.unwrapped)
                             lvl = t.level
-<<<<<<< HEAD
-                            r = torch._C._functorch._wrap_for_grad(ft, lvl)
-=======
                             with torch._functorch.pyfunctorch.temporarily_restore_interpreter_stack(
                                 t.functorch_stack
                             ):
                                 r = torch._C._functorch._wrap_for_grad(ft, lvl)
->>>>>>> 8cfbdc04
 
                             is_leaf = t.is_leaf
                             if t.requires_grad and safe_is_leaf(r):
@@ -1108,8 +1054,6 @@
 
                     r = _to_fake_tensor(t)
 
-<<<<<<< HEAD
-=======
                 elif t.is_functional and t.device.type not in ["xla", "lazy"]:
                     assert t.unwrapped is not None
                     assert not t.is_functorch_wrapped  # handled above
@@ -1123,7 +1067,6 @@
                     r = torch._to_functional_tensor(unwrapped)
                     torch._mirror_autograd_meta_to(t.autograd_meta_from, r)  # type: ignore[attr-defined]
 
->>>>>>> 8cfbdc04
                 elif t.is_view:
                     # Construct views in two steps: recursively meta-fy their
                     # base, and then create view(s) off that.  NB: doing it
@@ -1382,78 +1325,10 @@
                 # sparse is supported htough)
                 (t._is_view() and t._base is not None and t._base.is_sparse)
             ):
-<<<<<<< HEAD
-                # TODO: sparse should support meta
-                # NB technically to('meta') does work but our logging
-                # instrumentation will see the meta conversions and the
-                # tests all break so we just exclude this.  In any case
-                # the to conversion isn't really right anyhow.
-
-                if torch._is_functional_tensor(t) and t.device.type != "lazy":
-                    if t._is_view():
-                        raise RuntimeError(
-                            "Cannot safely fakify a view because this process drops the view information right now."
-                        )
-
-                    st = peek_interpreter_stack()
-                    assert (
-                        st is None or st.key() == TransformType.Functionalize
-                    ), "Expect st to be either None or have Functionalize transform key."
-                    if st is None:
-                        # the case of AOTAutograd
-                        torch._sync(t)
-                        unwrap_t = torch._from_functional_tensor(t)
-                        with torch._dispatch.python.suspend_functionalization():
-                            fake_t = self.meta_tensor(
-                                self.describer.describe_tensor(unwrap_t),
-                                shape_env=shape_env,
-                                callback=callback,
-                                source=source,
-                                symbolic_context=symbolic_context,
-                            )
-                        out = torch._to_functional_tensor(fake_t)
-                        torch._mirror_autograd_meta_to(fake_t, out)
-                        return out
-                    else:
-                        # torch.func.functionalize
-                        reapply_views = torch._C._functionalization_reapply_views_tls()
-                        unwrap_t = _unwrap_functional_tensor(t, reapply_views)
-                        pop_st_ctx = (
-                            torch._functorch.pyfunctorch.temporarily_pop_interpreter_stack()
-                        )
-                        with pop_st_ctx:
-                            fake_t = self.meta_tensor(
-                                self.describer.describe_tensor(unwrap_t),
-                                shape_env=shape_env,
-                                callback=callback,
-                                source=source,
-                                symbolic_context=symbolic_context,
-                            )
-                        return _wrap_functional_tensor(fake_t, current_level())
-=======
->>>>>>> 8cfbdc04
                 self.miss += 1
                 return NotImplemented
             else:
                 self.hit += 1
-<<<<<<< HEAD
-
-                disable_functorch = torch._C._DisableFuncTorch
-                with disable_functorch():
-                    r = self.meta_tensor(
-                        self.describer.describe_tensor(t),
-                        shape_env=shape_env,
-                        callback=callback,
-                        source=source,
-                        symbolic_context=symbolic_context,
-                    )
-                if type(t) is torch.nn.Parameter:
-                    # NB: Cannot directly use Parameter constructor
-                    # because that would force a detach, not desirable
-                    r._is_param = True
-                return r
-=======
->>>>>>> 8cfbdc04
         elif torch.overrides.is_tensor_like(t):
             self.miss += 1
             return NotImplemented
