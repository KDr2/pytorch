--- conflicted
+++ resolved
@@ -3003,22 +3003,9 @@
 """,
 )
 
-<<<<<<< HEAD
-add_docstr_all('lt', r"""
-=======
-add_docstr_all(
-    "lstsq",
-    r"""
-lstsq(A) -> (Tensor, Tensor)
-
-See :func:`torch.lstsq`
-""",
-)
-
 add_docstr_all(
     "lt",
     r"""
->>>>>>> 5f960db0
 lt(other) -> Tensor
 
 See :func:`torch.lt`.
