--- conflicted
+++ resolved
@@ -8,12 +8,8 @@
     corresponding_complex_dtype,
     corresponding_real_dtype,
 )
-<<<<<<< HEAD
-from torch._prims.wrappers import out_wrapper_multi, out_wrapper
+from torch._prims_common.wrappers import out_wrapper
 from torch._refs import _broadcast_shapes
-=======
-from torch._prims_common.wrappers import out_wrapper
->>>>>>> a7c1f744
 
 from typing import List, Optional
 
