from typing import List, Optional

import torch
from torch import Tensor
<<<<<<< HEAD
from torch._prims import utils
from torch._prims.utils import (
=======
import torch._prims_common as utils
from torch._prims_common import (
    ELEMENTWISE_TYPE_PROMOTION_KIND,
>>>>>>> 8d0cbce0
    check,
    elementwise_dtypes,
    ELEMENTWISE_TYPE_PROMOTION_KIND,
)
from torch._prims_common.wrappers import out_wrapper

meta_lib = torch.library.Library("aten", "IMPL", "Meta")


def toRealValueType(dtype):
    from_complex = {
        torch.complex32: torch.half,
        torch.cfloat: torch.float,
        torch.cdouble: torch.double,
    }
    return from_complex.get(dtype, dtype)


@torch.library.impl(meta_lib, "_fft_c2c")
def meta_fft_c2c(self, dim, normalization, forward):
    assert self.dtype.is_complex
    return self.new_empty(self.size())


@torch.library.impl(meta_lib, "_fft_r2c")
def meta_fft_r2c(self, dim, normalization, onesided):
    assert self.dtype.is_floating_point
    output_sizes = list(self.size())

    if onesided:
        last_dim = dim[-1]
        last_dim_halfsize = (output_sizes[last_dim] // 2) + 1
        output_sizes[last_dim] = last_dim_halfsize

    return self.new_empty(
        output_sizes, dtype=utils.corresponding_complex_dtype(self.dtype)
    )


@torch.library.impl(meta_lib, "_fft_c2r.out")
@torch.library.impl(meta_lib, "_fft_c2r")
@out_wrapper()
def meta_fft_c2r(self, dim, normalization, lastdim):
    assert self.dtype.is_complex
    output_sizes = list(self.size())
    output_sizes[dim[-1]] = lastdim
    return self.new_empty(output_sizes, dtype=toRealValueType(self.dtype))


@torch.library.impl(meta_lib, "conj_physical.out")
def meta_conj_physical_out(self, out):
    return torch._resize_output_(out, self.size(), self.device)


# Implementations below are taken from https://github.com/albanD/subclass_zoo/blob/main/python_meta_tensor.py
@torch.library.impl(meta_lib, "index_select")
def meta_index_select(self, dim, index):
    result_size = list(self.size())
    if self.dim() > 0:
        result_size[dim] = index.numel()
    return self.new_empty(result_size)


@torch.library.impl(meta_lib, "index_select.out")
def meta_index_select_out(self, dim, index, out):
    torch._resize_output_(out, self.size(), self.device)
    return out.copy_(torch.index_select(self, dim, index))


@torch.library.impl(meta_lib, "max")
def meta_max(self):
    return self.new_empty(())


@torch.library.impl(meta_lib, "min")
def meta_min(self):
    return self.new_empty(())


@torch.library.impl(meta_lib, "angle")
def meta_angle(self):
    _, result_dtype = elementwise_dtypes(
        self, type_promotion_kind=ELEMENTWISE_TYPE_PROMOTION_KIND.INT_TO_FLOAT
    )
    return self.new_empty(self.size(), dtype=result_dtype)


@torch.library.impl(meta_lib, "angle.out")
def meta_angle_out(self, out):
    torch._resize_output_(out, self.size(), self.device)
    return out.copy_(torch.angle(self))


def squareCheckInputs(self, f_name):
    assert (
        self.dim() >= 2
    ), f"{f_name}: The input tensor must have at least 2 dimensions."
    assert self.size(-1) == self.size(
        -2
    ), f"{f_name}: A must be batches of square matrices, but they are {self.size(-2)} by {self.size(-1)} matrices"


def checkUplo(uplo: str):
    uplo_uppercase = uplo.upper()
    assert (
        len(uplo) == 1 and uplo_uppercase == "U" or uplo_uppercase == "L"
    ), f"Expected UPLO argument to be 'L' or 'U', but got {uplo}"


# Keeping this meta impl around, but we don't want to register it directly to the meta key
# because `aten::linalg_eigh` is composite.
# `_linalg_eigh` is implemented internally as a structured kernel, so we have meta support.
def meta_linalg_eigh(self, uplo="L"):
    squareCheckInputs(self, "linalg_eigh")
    checkUplo(uplo)
    real_dtype = toRealValueType(self.dtype)
    assert self.dim() >= 2
    values = self.new_empty(self.shape, dtype=real_dtype)
    values.transpose_(-2, -1)
    vectors = self.new_empty(self.shape[:-1])
    return (values, vectors)


@torch.library.impl(meta_lib, "reflection_pad2d")
def meta_pad2d(self, padding):
    valid_dims = self.size(1) != 0 and self.size(2) != 0
    check(
        (self.ndim == 3 and valid_dims)
        or (self.ndim == 4 and valid_dims and self.size(3) != 0),
        lambda: f"3D or 4D (batch mode) tensor expected for input, but got: {self}",
    )
    if self.ndim == 4:
        nbatch, nplane, input_h, input_w = self.shape
    else:
        nbatch = 1
        nplane, input_h, input_w = self.shape

    pad_l, pad_r, pad_t, pad_b = padding

    output_h = input_h + pad_t + pad_b
    output_w = input_w + pad_l + pad_r

    if self.ndim == 3:
        return self.new_empty((nplane, output_h, output_w))
    else:
        return self.new_empty((nbatch, nplane, output_h, output_w))


@torch.library.impl(meta_lib, "dot")
def meta_dot(self, tensor):
    check(
        self.dim() == 1 and tensor.dim() == 1,
        lambda: f"1D tensors expected, but got {self.dim()}D and {tensor.dim()}D tensors",
    )
    return self.new_empty(())


def _compute_reduction_shape(self, dims, keepdim):
    if keepdim:
        return tuple(self.shape[i] if i not in dims else 1 for i in range(self.ndim))

    return utils.compute_reduction_output_shape(self.shape, dims)


@torch.library.impl(meta_lib, "var_mean.correction")
def meta_var_mean_correction(self, dim, *, correction, keepdim=False):
    dim = utils.reduction_dims(self.shape, dim)
    output_shape = _compute_reduction_shape(self, dim, keepdim)
    result1 = self.new_empty(output_shape, dtype=toRealValueType(self.dtype))
    result2 = self.new_empty(output_shape)
    return result1, result2


@torch.library.impl(meta_lib, "inverse")
def meta_inverse(self):
    # Bug: https://github.com/pytorch/pytorch/issues/77498
    if self.numel() == 0:
        return torch.empty_like(self)
    r = self.new_empty(self.shape)
    r.transpose_(-2, -1)
    return r


@torch.library.impl(meta_lib, "bernoulli.out")
def meta_bernoulli(self, *, generator=None, out):
    torch._resize_output_(out, self.size(), self.device)
    return out


@torch.library.impl(meta_lib, "_adaptive_avg_pool2d")
def meta_adaptive_avg_pool2d(self, output_size):
    check(
        self.ndim == 3 or self.ndim == 4,
        lambda: f"Expected 3D or 4D tensor, but got {self.shape}",
    )
    return self.new_empty(self.shape[:-2] + tuple(output_size))


@torch.library.impl(meta_lib, "_adaptive_avg_pool3d")
def meta_adaptive_avg_pool3d(self, output_size):
    check(
        self.ndim == 4 or self.ndim == 5,
        lambda: f"Expected 4D or 5D tensor, but got {self.shape}",
    )
    return self.new_empty(self.shape[:-3] + tuple(output_size))


@torch.library.impl(meta_lib, "repeat_interleave.Tensor")
def meta_repeat_interleave_Tensor(repeats, output_size=None):
    if output_size is None:
        raise RuntimeError("cannot repeat_interleave a meta tensor without output_size")
    return repeats.new_empty(output_size)


# Leaving this function around because a python implementation
# of indexing shape inference is useful,
# but not registering it to the dispatcher because we already
# get shape inference through structured kernels
def meta_index_Tensor(self, indices):
    check(indices, lambda: "at least one index must be provided")
    # aten::index is the internal advanced indexing implementation
    # checkIndexTensorTypes and expandTensors
    result: List[Optional[Tensor]] = []
    for i, index in enumerate(indices):
        if index is not None:
            check(
                index.dtype in [torch.long, torch.int8, torch.bool],
                lambda: "tensors used as indices must be long, byte or bool tensors",
            )
            if index.dtype in [torch.int8, torch.bool]:
                nonzero = index.nonzero()
                k = len(result)
                check(
                    k + index.ndim <= self.ndim,
                    lambda: f"too many indices for tensor of dimension {self.ndim}",
                    IndexError,
                )
                for j in range(index.ndim):
                    check(
                        index.shape[j] == self.shape[k + j],
                        lambda: f"The shape of the mask {index.shape} at index {i} "
                        f"does not match the shape of the indexed tensor {self.shape} at index {k + j}",
                        IndexError,
                    )
                    result.append(nonzero.select(1, j))
            else:
                result.append(index)
        else:
            result.append(index)
    indices = result
    check(
        len(indices) <= self.ndim,
        lambda: f"too many indices for tensor of dimension {self.ndim} (got {len(indices)})",
    )
    # expand_outplace
    import torch._refs as refs  # avoid import cycle in mypy

    indices = list(refs._maybe_broadcast(*indices))
    # add missing null tensors
    while len(indices) < self.ndim:
        indices.append(None)

    # hasContiguousSubspace
    #   true if all non-null tensors are adjacent
    # See:
    # https://numpy.org/doc/stable/user/basics.indexing.html#combining-advanced-and-basic-indexing
    # https://stackoverflow.com/questions/53841497/why-does-numpy-mixed-basic-advanced-indexing-depend-on-slice-adjacency
    state = 0
    has_contiguous_subspace = False
    for index in indices:
        if state == 0:
            if index is not None:
                state = 1
        elif state == 1:
            if index is None:
                state = 2
        else:
            if index is not None:
                break
    else:
        has_contiguous_subspace = True

    # transposeToFront
    # This is the logic that causes the newly inserted dimensions to show up
    # at the beginning of the tensor, if they're not contiguous
    if not has_contiguous_subspace:
        dims = []
        transposed_indices = []
        for i, index in enumerate(indices):
            if index is not None:
                dims.append(i)
                transposed_indices.append(index)
        for i, index in enumerate(indices):
            if index is None:
                dims.append(i)
                transposed_indices.append(index)
        self = self.permute(dims)
        indices = transposed_indices

    # AdvancedIndex::AdvancedIndex
    # Now we can assume the indices have contiguous subspace
    # This is simplified from AdvancedIndex which goes to more effort
    # to put the input and indices in a form so that TensorIterator can
    # take them.  If we write a ref for this, probably that logic should
    # get implemented
    before_shape: List[int] = []
    after_shape: List[int] = []
    replacement_shape: List[int] = []
    for dim, index in enumerate(indices):
        if index is None:
            if replacement_shape:
                after_shape.append(self.shape[dim])
            else:
                before_shape.append(self.shape[dim])
        else:
            replacement_shape = list(index.shape)
    return self.new_empty(before_shape + replacement_shape + after_shape)


@torch.library.impl(meta_lib, "addbmm")
@torch.library.impl(meta_lib, "addbmm.out")
@out_wrapper()
def meta_addbmm(self, batch1, batch2, *, beta=1, alpha=1):
    dim1 = batch1.size(1)
    dim2 = batch2.size(2)
    self = self.expand((dim1, dim2))
    check(batch1.dim() == 3, lambda: "batch1 must be a 3D tensor")
    check(batch2.dim() == 3, lambda: "batch2 must be a 3D tensor")
    check(
        batch1.size(0) == batch2.size(0),
        lambda: f"batch1 and batch2 must have same number of batches, got {batch1.size(0)} and {batch2.size(0)}",
    )
    check(
        batch1.size(2) == batch2.size(1),
        lambda: (
            f"Incompatible matrix sizes for bmm ({batch1.size(1)}x{batch1.size(2)} "
            f"and {batch2.size(1)}x{batch2.size(2)})"
        ),
    )
    check(
        self.size(0) == dim1 and self.size(1) == dim2,
        lambda: "self tensor does not match matmul output shape",
    )
    return self.new_empty(self.size())


@torch.library.impl(meta_lib, "_cdist_forward")
def meta_cdist_forward(x1, x2, p, compute_mode):
    check(
        x1.dim() >= 2,
        lambda: f"cdist only supports at least 2D tensors, X1 got: {x1.dim()}D",
    )
    check(
        x2.dim() >= 2,
        lambda: f"cdist only supports at least 2D tensors, X2 got: {x2.dim()}D",
    )
    check(
        x1.size(-1) == x2.size(-1),
        lambda: f"X1 and X2 must have the same number of columns. X1: {x1.size(-1)} X2: {x2.size(-1)}",
    )
    check(
        utils.is_float_dtype(x1.dtype),
        lambda: "cdist only supports floating-point dtypes, X1 got: {x1.dtype}",
    )
    check(
        utils.is_float_dtype(x2.dtype),
        lambda: "cdist only supports floating-point dtypes, X2 got: {x2.dtype}",
    )
    check(p >= 0, lambda: "cdist only supports non-negative p values")
    check(
        compute_mode >= 0 and compute_mode <= 2,
        lambda: f"possible modes: 0, 1, 2, but was: {compute_mode}",
    )
    r1 = x1.size(-2)
    r2 = x2.size(-2)
    batch_tensor1 = x1.shape[:-2]
    batch_tensor2 = x2.shape[:-2]
    output_shape = list(torch.broadcast_shapes(batch_tensor1, batch_tensor2))
    output_shape.extend([r1, r2])
    return x1.new_empty(output_shape)


@torch.library.impl(meta_lib, "_embedding_bag")
def meta_embedding_bag(
    weight,
    indices,
    offsets,
    scale_grad_by_freq=False,
    mode=0,
    sparse=False,
    per_sample_weights=None,
    include_last_offset=False,
    padding_idx=-1,
):
    check(
        indices.dtype in (torch.long, torch.int),
        lambda: f"expected indices to be long or int, got {indices.dtype}",
    )
    check(
        offsets.dtype in (torch.long, torch.int),
        lambda: f"expected offsets to be long or int, got {offsets.dtype}",
    )
    check(
        utils.is_float_dtype(weight.dtype),
        lambda: f"expected weight to be floating point type, got {weight.dtype}",
    )

    num_bags = offsets.size(0)
    if include_last_offset:
        check(
            num_bags >= 1, lambda: "include_last_offset: numBags should be at least 1"
        )
        num_bags -= 1

    output = weight.new_empty(num_bags, weight.size(1))
    MODE_SUM, MODE_MEAN, MODE_MAX = range(3)

    if per_sample_weights is not None:
        check(
            mode == MODE_SUM,
            lambda: "embedding_bag: per_sample_weights only supported with mode='sum'",
        )
        check(
            per_sample_weights.dtype == weight.dtype,
            lambda: f"expected weight ({weight.dtype}) and per_sample_weights ({per_sample_weights.dtype}) to have same dtype",
        )
        check(
            per_sample_weights.ndim == 1,
            lambda: f"expected per_sample_weights to be 1D tensor, got {per_sample_weights.ndim}D",
        )
        check(
            per_sample_weights.numel() == indices.numel(),
            lambda: (
                f"expected per_sample_weights.numel() ({per_sample_weights.numel()} "
                f"to be the same as indices.numel() ({indices.numel()})"
            ),
        )

    def is_fast_path_index_select_scale(src, scale, output, padding_idx):
        return (
            is_fast_path_index_select(src, output, padding_idx) and scale.stride(0) == 1
        )

    def is_fast_path_index_select(src, output, padding_idx):
        return (
            (src.dtype == torch.float or src.dtype == torch.half)
            and src.stride(1) == 1
            and output.stride(1) == 1
            and padding_idx < 0
        )

    def is_fast_path(src, scale, output, padding_idx):
        if scale is not None:
            return is_fast_path_index_select_scale(src, scale, output, padding_idx)
        else:
            return is_fast_path_index_select(src, output, padding_idx)

    if offsets.device.type != "cpu":
        offset2bag = indices.new_empty(indices.size(0))
        bag_size = indices.new_empty(offsets.size())
        if mode == MODE_MAX:
            max_indices = indices.new_empty(num_bags, weight.size(1))
        else:
            max_indices = indices.new_empty(0)
    else:
        fast_path_sum = is_fast_path(weight, per_sample_weights, output, padding_idx)
        if mode == MODE_MEAN or mode == MODE_MAX or not fast_path_sum:
            offset2bag = offsets.new_empty(indices.size(0))
        else:
            offset2bag = offsets.new_empty(0)
        bag_size = offsets.new_empty(num_bags)
        max_indices = offsets.new_empty(bag_size.size())
    return output, offset2bag, bag_size, max_indices


@torch.library.impl(meta_lib, "diag")
@torch.library.impl(meta_lib, "diag.out")
@out_wrapper()
def meta_diag(self, dim=0):
    check(self.dim() in (1, 2), lambda: "matrix or a vector expected")
    if self.dim() == 1:
        sz = self.size(0) + abs(dim)
        return self.new_empty((sz, sz))

    # case: dim is 2
    if dim >= 0:
        sz = min(self.size(0), self.size(1) - dim)
    else:
        sz = min(self.size(0) + dim, self.size(1))
    return self.new_empty((sz,))


@torch.library.impl(meta_lib, "_embedding_bag_forward_only")
def meta_embedding_bag_forward_only(weight, indices, offsets, *args):
    output, offset2bag, bag_size, max_indices = meta_embedding_bag(
        weight, indices, offsets, *args
    )
    if offsets.device.type == "cpu":
        bag_size = offsets.new_empty(offsets.size())
    return output, offset2bag, bag_size, max_indices


def _get_reduction_dtype(input, dtype, promote_int_to_long=True):
    # if specified, dtype takes precedence
    if dtype:
        return dtype

    if input.dtype.is_floating_point or input.dtype.is_complex:
        return input.dtype
    elif promote_int_to_long:
        return torch.long

    return input.dtype


@torch.library.impl(meta_lib, "nansum")
@torch.library.impl(meta_lib, "nansum.out")
@out_wrapper()
def meta_nansum(input, dims=None, keepdim=False, *, dtype=None):
    output_dtype = _get_reduction_dtype(input, dtype, promote_int_to_long=True)
    dims = utils.reduction_dims(input.shape, dims)
    output_shape = _compute_reduction_shape(input, dims, keepdim)
    return input.new_empty(output_shape, dtype=output_dtype)


@torch.library.impl(meta_lib, "nanmedian")
def meta_nanmedian(input):
    output_shape = utils.compute_reduction_output_shape(
        input.shape, tuple(range(input.dim()))
    )
    return input.new_empty(output_shape)


@torch.library.impl(meta_lib, "nanmedian.dim_values")
@torch.library.impl(meta_lib, "nanmedian.dim")
@out_wrapper("values", "indices")
def meta_nanmedian_dim(input, dim=-1, keepdim=False):
    dim = utils.reduction_dims(input.shape, (dim,))
    output_shape = _compute_reduction_shape(input, dim, keepdim)
    return input.new_empty(output_shape), input.new_empty(
        output_shape, dtype=torch.long
    )


@torch.library.impl(meta_lib, "nan_to_num")
def meta_nan_to_num(self, nan=None, posinf=None, neginf=None):
    return self.new_empty(self.shape)


@torch.library.impl(meta_lib, "remainder.Scalar_Tensor")
def meta_remainder_scalar(scalar, other):
    return other % scalar


@torch.library.impl(meta_lib, "logical_not_")
def meta_logical_not_(self):
    return self


# We must also trigger meta registrations from PrimTorch ref
# decompositions
import torch._refs
import torch._refs.nn.functional
import torch._refs.special<|MERGE_RESOLUTION|>--- conflicted
+++ resolved
@@ -1,20 +1,14 @@
-from typing import List, Optional
-
 import torch
 from torch import Tensor
-<<<<<<< HEAD
-from torch._prims import utils
-from torch._prims.utils import (
-=======
 import torch._prims_common as utils
 from torch._prims_common import (
     ELEMENTWISE_TYPE_PROMOTION_KIND,
->>>>>>> 8d0cbce0
     check,
     elementwise_dtypes,
-    ELEMENTWISE_TYPE_PROMOTION_KIND,
 )
 from torch._prims_common.wrappers import out_wrapper
+
+from typing import List, Optional
 
 meta_lib = torch.library.Library("aten", "IMPL", "Meta")
 
