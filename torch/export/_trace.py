# mypy: allow-untyped-defs
import dataclasses
import functools
import inspect
import logging
import re
import time
import warnings
from contextlib import contextmanager, nullcontext
from typing import Any, Callable, Dict, List, Optional, Set, Tuple, Union

import torch
import torch._dynamo
import torch.fx

import torch.utils._pytree as pytree
from torch._dispatch.python import enable_python_dispatcher
from torch._dynamo.exc import UserError, UserErrorType
from torch._export.non_strict_utils import (
    _fakify_script_objects,
    _gather_constant_attrs,
    make_constraints,
    make_fake_inputs,
    make_fake_params_buffers,
    produce_guards_and_solve_constraints,
)
from torch._export.passes._node_metadata_hook import (
    _node_metadata_hook,
    _set_node_metadata_hook,
)
from torch._export.passes.add_runtime_assertions_for_constraints_pass import (
    _AddRuntimeAssertionsForInlineConstraintsPass,
)
from torch._export.passes.collect_tracepoints_pass import CollectTracepointsPass
from torch._export.passes.lift_constants_pass import (
    ConstantAttrMap,
    lift_constants_pass,
    rewrite_script_object_meta,
)
from torch._export.utils import placeholder_naming_pass, placeholder_prefixes
from torch._export.verifier import SpecViolationError
from torch._export.wrappers import _wrap_submodules
from torch._functorch._aot_autograd.traced_function_transforms import (
    create_functional_call,
)

from torch._functorch._aot_autograd.utils import create_tree_flattened_fn
from torch._functorch.aot_autograd import aot_export_module
from torch._guards import detect_fake_mode

from torch._library.fake_class_registry import FakeScriptObject
from torch._subclasses.fake_tensor import FakeTensor, FakeTensorMode
from torch._utils_internal import log_export_usage
from torch.export.dynamic_shapes import _combine_args
from torch.export.exported_program import OutputKind
from torch.fx._utils import first_call_function_nn_module_stack
from torch.fx.experimental.proxy_tensor import make_fx
from torch.fx.experimental.symbolic_shapes import (
    ConstraintViolationError,
    free_unbacked_symbols,
    GuardOnDataDependentSymNode,
    ShapeEnv,
)
from torch.fx.graph import _PyTreeCodeGen, _PyTreeInfo
from torch.fx.passes.runtime_assert import insert_deferred_runtime_asserts
from torch.utils._pytree import TreeSpec
from torch.utils._sympy.value_ranges import ValueRangeError

from ._safeguard import AutogradStateOpsFailSafeguard

from .exported_program import (
    _disable_prexisiting_fake_mode,
    ExportedProgram,
    InputKind,
    ModuleCallEntry,
    ModuleCallSignature,
)
from .graph_signature import (
    _sig_to_specs,
    ArgumentSpec,
    ConstantArgument,
    CustomObjArgument,
    ExportGraphSignature,
    SymIntArgument,
    TensorArgument,
    TokenArgument,
)

log = logging.getLogger(__name__)


@dataclasses.dataclass
class ExportDynamoConfig:
    """
    Manage Export-specific configurations of Dynamo.
    """

    allow_rnn: bool = True
    reorderable_logging_functions: Set[Callable] = dataclasses.field(
        default_factory=set
    )


@dataclasses.dataclass
class ATenExportArtifact:
    gm: torch.fx.GraphModule
    sig: ExportGraphSignature
    constants: Dict[
        str,
        Union[
            torch.Tensor,
            FakeScriptObject,
            torch.ScriptObject,
        ],
    ]


@dataclasses.dataclass(frozen=True)
class ExportArtifact:
    aten: ATenExportArtifact
    out_spec: TreeSpec
    fake_mode: FakeTensorMode
    module_call_specs: Dict[str, Dict[str, pytree.TreeSpec]]


DEFAULT_EXPORT_DYNAMO_CONFIG = ExportDynamoConfig()
DEFAULT_EXPORT_DYNAMO_CONFIG.reorderable_logging_functions = {
    logging.critical,
    logging.debug,
    logging.error,
    logging.exception,
    logging.info,
    logging.log,
    logging.warning,
    print,
    warnings.warn,
}


@contextmanager
def _ignore_backend_decomps():
    orig_mkldnn_flag = torch.backends.mkldnn.set_flags(False)
    orig_nnpack_flag = torch.backends.nnpack.set_flags(False)
    try:
        yield
    finally:
        torch.backends.mkldnn.set_flags(*orig_mkldnn_flag)
        torch.backends.nnpack.set_flags(*orig_nnpack_flag)


def _fixup_key(x):
    return "L__self__" + _strip_root(x)


def _strip_root(x):
    if isinstance(x, str) and x.startswith("_export_root"):
        stripped = x[len("_export_root") :]
        return stripped[1:] if stripped.startswith(".") else stripped
    return x


def _add_runtime_assertions_to_cond_in_subgraph(range_constraints, gm, fake_mode):
    # We can't get rid of this yet, since for some reason
    # insert_deferred_runtime_assertions doesn't add assertions to cond
    # subgraphs
    if len(range_constraints) > 0:
        stack_trace = (
            'File "torch/_export/passes/add_runtime_assertions_for_constraints_pass.py", line 46, '
            "in _AddRuntimeAssertionsForInlineConstraintsPass"
        )
        with fake_mode, _set_node_metadata_hook(
            gm, functools.partial(_node_metadata_hook, stack_trace=stack_trace)
        ):
            res = _AddRuntimeAssertionsForInlineConstraintsPass(range_constraints)(gm)
        assert res is not None
        gm = res.graph_module


def _rewrite_node(gm):
    for node in gm.graph.nodes:
        if node.target == torch.ops.higher_order._export_tracepoint:
            if "path" in node.kwargs:
                path = _strip_root(node.kwargs["path"])
                with gm.graph.inserting_before(node):
                    new_node = gm.graph.create_node(
                        "call_function",
                        torch.ops.higher_order._export_tracepoint,
                        args=node.args,
                        kwargs={
                            "path": path,
                            "kind": node.kwargs["kind"],
                        },
                    )
                    new_node.meta = node.meta
                    node.replace_all_uses_with(new_node)
                    gm.graph.erase_node(node)


def _convert_input_to_fake(gm, args, kwargs):
    params_buffers = _get_params_buffers(gm)
    fake_inps: List[torch.Tensor] = []
    for node in gm.graph.nodes:
        if node.op == "placeholder" and "val" in node.meta:
            fake_val = node.meta["val"]
            if fake_val is not None and isinstance(fake_val, torch.Tensor):
                fake_inps.append(fake_val)

    if detected_fake_mode := detect_fake_mode(fake_inps):
        fake_mode = detected_fake_mode
    else:
        fake_mode = FakeTensorMode(shape_env=ShapeEnv(), export=True)

    if len(args) == 0 and len(kwargs) == 0:
        return (), {}, params_buffers, fake_mode

    count = 0

    def convert_to_fake(x):
        nonlocal count
        val = fake_inps[count]
        count += 1
        return val

    fake_args = pytree.tree_map_only(torch.Tensor, convert_to_fake, args)
    # TODO properly use the cached fake tensor
    fake_kwargs = pytree.tree_map_only(torch.Tensor, fake_mode.from_tensor, kwargs)
    fake_params_buffers = pytree.tree_map_only(
        torch.Tensor,
        functools.partial(fake_mode.from_tensor, static_shapes=True),
        params_buffers,
    )
    return fake_args, fake_kwargs, fake_params_buffers, fake_mode


def _replace_param_buffer_names(param_buffer_table, sig):
    for spec in sig.input_specs:
        if spec.kind in (
            InputKind.PARAMETER,
            InputKind.BUFFER,
        ):
            spec.target = param_buffer_table[spec.target]
    for spec in sig.output_specs:
        if spec.kind in (
            OutputKind.BUFFER_MUTATION,
            OutputKind.GRADIENT_TO_PARAMETER,
        ):
            spec.target = param_buffer_table[spec.target]


def _convert_to_positional_args(orig_arg_names, args, kwargs):
    assert len(orig_arg_names) == len(args) + len(kwargs), (
        f"Total number of arg names is expected to be {len(orig_arg_names)} "
        f"but got {len(args)} positional args, {len(kwargs)} kwargs."
    )
    reordered_kwargs = [kwargs[kw_name] for kw_name in orig_arg_names[len(args) :]]
    return (
        *args,
        *reordered_kwargs,
    )


def _normalize_nn_module_stack(gm_torch_level, root_cls):
    # Append a root module to every nn_module_stack.
    root = "L['self']"
    root_key = re.sub(r"[^a-zA-Z0-9]", "_", root)
    for gm in gm_torch_level.modules():
        if not isinstance(gm, torch.fx.GraphModule):
            continue
        for node in gm.graph.nodes:
            if node.op in ["placeholder", "output"]:
                continue
            add_root = True
            if nn_module_stack := node.meta.get("nn_module_stack", {}):
                path, ty = next(iter(nn_module_stack.values()))
                # After deserializing the class `ty` might not exist anymore so
                # it could be a string
                if inspect.isclass(ty) and issubclass(ty, torch.nn.Module):
                    # TODO Figure out why sometimes we have root sometimes we don't.
                    if path == root and ty is root_cls:
                        add_root = False
                else:
                    assert isinstance(ty, str)
            if add_root:

                def normalize_path(path):
                    try:
                        parts = []

                        class Path:
                            def __getattr__(self, name):
                                parts.append(name)
                                return self

                            def __getitem__(self, idx):
                                parts.append(str(idx))
                                return self

                        eval(path, {"L": {"self": Path()}})
                        return ".".join(parts)
                    except Exception:  # TODO(zhxchen17) Remove this.
                        return path

                nn_module_stack = {
                    root_key: (root, root_cls.__module__ + "." + root_cls.__qualname__),
                    **nn_module_stack,
                }
                node.meta["nn_module_stack"] = {
                    key: (normalize_path(path), ty)
                    for key, (path, ty) in nn_module_stack.items()
                }


def _get_param_buffer_mapping(
    original_module: torch.nn.Module,
    traced_module: torch.nn.Module,
) -> Dict[str, str]:
    """
    Returns a mapping of parameter/buffer names from the new module to the
    original model. This is to help with restoring the FQN for parameter/buffers
    of a traced module to what the original module contains.
    """

    param_lookup: Dict[int, List[str]] = {}
    buffer_lookup: Dict[int, List[str]] = {}
    for name, param in original_module.named_parameters(remove_duplicate=False):
        param_lookup.setdefault(id(param), []).append(name)
    for name, buffer in original_module.named_buffers(remove_duplicate=False):
        buffer_lookup.setdefault(id(buffer), []).append(name)

    # reverse lists so FQN assignment is FIFO wrt model structure
    for name, fqns in param_lookup.items():
        param_lookup[name] = fqns[::-1]
    for name, fqns in buffer_lookup.items():
        buffer_lookup[name] = fqns[::-1]

    param_buffer_table: Dict[str, str] = {}
    for dynamo_name, dynamo_param in traced_module.named_parameters(
        remove_duplicate=False
    ):
        assert dynamo_name not in param_buffer_table
        if id(dynamo_param) in param_lookup:
            param_buffer_table[dynamo_name] = param_lookup[id(dynamo_param)].pop()

    for dynamo_name, dynamo_buffer in traced_module.named_buffers(
        remove_duplicate=False
    ):
        assert dynamo_name not in param_buffer_table
        if id(dynamo_buffer) in buffer_lookup:
            param_buffer_table[dynamo_name] = buffer_lookup[id(dynamo_buffer)].pop()

    return param_buffer_table


def _preserve_requires_grad_pass(
    gm: torch.fx.GraphModule,
    sig: ExportGraphSignature,
    fake_params_buffers: Dict[str, torch.Tensor],
    constants: Dict[str, Union[torch.Tensor, FakeScriptObject, torch.ScriptObject]],
    flat_fake_args: List[Any],
):
    placeholders = [node for node in gm.graph.nodes if node.op == "placeholder"]
    assert len(sig.input_specs) == len(placeholders)
    i = 0
    for node, spec in zip(placeholders, sig.input_specs):
        if spec.kind in (
            InputKind.PARAMETER,
            InputKind.BUFFER,
        ):
            assert spec.target is not None
            node.meta["val"].requires_grad = fake_params_buffers[
                spec.target
            ].requires_grad
        elif spec.kind == InputKind.USER_INPUT:
            fake_arg = flat_fake_args[i]
            if isinstance(fake_arg, torch.Tensor):
                node.meta["val"].requires_grad = fake_arg.requires_grad
            i += 1
        elif spec.kind == InputKind.CONSTANT_TENSOR:
            assert spec.target is not None
            constant = constants[spec.target]
            if isinstance(constant, torch.Tensor):
                node.meta["val"].requires_grad = constant.requires_grad
        elif spec.kind in (InputKind.CUSTOM_OBJ, InputKind.TOKEN):
            continue
        else:
            raise AssertionError(spec.kind)


def _remap_constants(
    orig_constant_attrs: ConstantAttrMap,
    graph_signature: ExportGraphSignature,
    constants: Dict[str, Union[torch.Tensor, FakeScriptObject, torch.ScriptObject]],
) -> None:
    """Rewrite the graph signature and constants table to use the FQN from the original module."""
    remap_table: Dict[str, List[str]] = {}
    for name, value in constants.items():
        if value in orig_constant_attrs:
            remap_table[name] = orig_constant_attrs[value]

    for spec in graph_signature.input_specs:
        if spec.kind in (
            InputKind.CONSTANT_TENSOR,
            InputKind.CUSTOM_OBJ,
        ):
            orig_target = spec.target
            assert orig_target is not None
            targets = remap_table.get(orig_target, [orig_target])
            spec.target = targets[0]

            constant = constants[orig_target]
            del constants[orig_target]
            for target in targets:
                constants[target] = constant


def _rename_constants_nodes(
    gm: torch.fx.GraphModule,
    graph_signature: ExportGraphSignature,
) -> None:
    """
    For strict mode, rename constants nodes that were previously annotated as buffers.
    """
    # handle name collisions with existing constants
    node_names = {node.name for node in gm.graph.nodes}

    def rename_constant(name):
        if name in node_names:
            n = 1
            while (dup_name := f"{name}_{n}") in node_names:
                n += 1
            name = dup_name
        node_names.add(name)
        return name

    # use input specs to map names from buffers to constants
    buffer_prefix = placeholder_prefixes[InputKind.BUFFER]
    const_prefix = placeholder_prefixes[InputKind.CONSTANT_TENSOR]
    buffer_to_constant = {}
    for spec in graph_signature.input_specs:
        if spec.kind == InputKind.CONSTANT_TENSOR and not spec.arg.name.startswith(
            const_prefix
        ):
            if spec.arg.name.startswith(buffer_prefix):  # map from buffer to constants
                c_name = rename_constant(
                    const_prefix + spec.arg.name[len(buffer_prefix) :]
                )
            else:  # lifted constant
                c_name = rename_constant(const_prefix + spec.arg.name)
            buffer_to_constant[spec.arg.name] = c_name
            spec.arg.name = c_name
    for spec in graph_signature.output_specs:
        if spec.arg.name in buffer_to_constant:
            spec.arg.name = buffer_to_constant[spec.arg.name]

    # Rename constants nodes for all modules
    for mod in gm.modules():
        if not isinstance(mod, torch.fx.GraphModule):
            continue
        for node in mod.graph.nodes:
            if node.name in buffer_to_constant:
                node.name = node.target = buffer_to_constant[node.name]
        mod.recompile()


def _restore_state_dict(
    original_module: torch.nn.Module, traced_module: torch.fx.GraphModule
) -> None:
    """
    Restores the state dict of the traced module to that of the original module.
    """
    param_buffer_table = _get_param_buffer_mapping(original_module, traced_module)
    # Since the graph module is flattened (no module heirarchy), we
    # need to noramlize the module by replacing "." with "_". If we
    # don't, it will try to save the weight to a submodule which no
    # longer exists.
    for name, fqn in param_buffer_table.items():
        param_buffer_table[name] = fqn.replace(".", "_")

    # Replace state dict attr names with the fqn
    for name, fqn in param_buffer_table.items():
        if not hasattr(traced_module, name):
            continue

        attr = getattr(traced_module, name)
        if isinstance(attr, torch.Tensor) and not isinstance(attr, torch.nn.Parameter):
            traced_module.register_buffer(fqn, attr)
        else:
            setattr(traced_module, fqn, attr)
        delattr(traced_module, name)

    # Replace graph getattr nodes with the correct name
    for node in traced_module.graph.nodes:
        if node.op == "get_attr":
            attr_name = node.target
            if attr_name in param_buffer_table:
                node.target = param_buffer_table[attr_name]

    traced_module.recompile()


def _get_module_hierarchy(mod: torch.nn.Module) -> Dict[str, str]:
    return {
        name: type(m).__name__ for name, m in mod.named_modules(remove_duplicate=False)
    }


def _make_module_call_graph(
    module_hierarchy: Dict[str, str],
    in_spec: TreeSpec,
    out_spec: TreeSpec,
    module_call_signatures: Dict[str, ModuleCallSignature],
) -> List[ModuleCallEntry]:
    ret = [
        ModuleCallEntry(fqn=fqn, signature=module_call_signatures.get(fqn))
        for fqn in module_hierarchy
    ]
    assert ret[0].fqn == ""
    ret[0].signature = ModuleCallSignature(
        inputs=[], outputs=[], in_spec=in_spec, out_spec=out_spec
    )
    return ret


def _export_to_torch_ir(
    f: Callable,
    args: Tuple[Any, ...],
    kwargs: Optional[Dict[str, Any]] = None,
    dynamic_shapes: Optional[Union[Dict[str, Any], Tuple[Any], List[Any]]] = None,
    *,
    preserve_module_call_signature: Tuple[str, ...] = (),
    disable_constraint_solver: bool = False,
    _allow_complex_guards_as_runtime_asserts: bool = False,
    restore_fqn: bool = True,
    _log_export_usage: bool = True,
    same_signature: bool = True,
) -> torch.fx.GraphModule:
    """
    Traces either an nn.Module's forward function or just a callable with PyTorch
    operations inside and produce a torch.fx.GraphModule in torch IR.
    """

    if _log_export_usage:
        log_export_usage(event="export.private_api", flags={"_export_to_torch_ir"})

    if not isinstance(args, tuple):
        raise UserError(
            UserErrorType.INVALID_INPUT,
            f"Expecting `args` to be a tuple of example positional inputs, got {type(args)}",
        )

    kwargs = kwargs or {}

    with torch._dynamo.config.patch(dataclasses.asdict(DEFAULT_EXPORT_DYNAMO_CONFIG)):
        try:
            module_call_specs: Dict[str, Dict[str, pytree.TreeSpec]] = {}
            with _wrap_submodules(
                f, preserve_module_call_signature, module_call_specs
            ), _ignore_backend_decomps():
                gm_torch_level, _ = torch._dynamo.export(
                    f,
                    dynamic_shapes=dynamic_shapes,  # type: ignore[arg-type]
                    assume_static_by_default=True,
                    tracing_mode="symbolic",
                    disable_constraint_solver=disable_constraint_solver,
                    # currently the following 2 flags are tied together for export purposes,
                    # but untangle for sake of dynamo export api
                    prefer_deferred_runtime_asserts_over_guards=_allow_complex_guards_as_runtime_asserts,
                    _allow_complex_guards_as_runtime_asserts=_allow_complex_guards_as_runtime_asserts,
                    _log_export_usage=_log_export_usage,
                    same_signature=same_signature,
                )(
                    *args,
                    **kwargs,
                )
        except (ConstraintViolationError, ValueRangeError) as e:
            raise UserError(UserErrorType.CONSTRAINT_VIOLATION, str(e))  # noqa: B904
        except GuardOnDataDependentSymNode as e:
            raise UserError(  # noqa: B904
                UserErrorType.ANTI_PATTERN,
                f"Consider annotating your code using torch._check*(). {str(e)}",
                case_name="constrain_as_size_example",
            )

    gm_torch_level.meta["module_call_specs"] = module_call_specs

    if isinstance(f, torch.nn.Module) and restore_fqn:
        _restore_state_dict(f, gm_torch_level)

    return gm_torch_level


def _export_to_aten_ir(
    mod: torch.nn.Module,
    fake_args,
    fake_kwargs,
    fake_params_buffers,
    constant_attrs: ConstantAttrMap,
    is_training=False,
    transform=lambda x: x,
    pre_dispatch=False,
    _is_torch_jit_trace=False,
):
    # [NOTE] If the user is exporting under training mode, we want to detect if there is any
    # state change in the autograd global state and error. If the user is exporting under inference
    # mode, we don't care. At predispatch level, we don't care about the state change.
    if not is_training:
        is_grad_enabled = torch._C.is_grad_enabled()
        grad_safe_guard = nullcontext()
        if not pre_dispatch and is_grad_enabled:
            grad_safe_guard = AutogradStateOpsFailSafeguard()  # type: ignore[assignment]
    else:
        grad_safe_guard = nullcontext()

    @contextmanager
    def _compiling_state_context():
        old_value = torch.compiler._is_compiling_flag
        try:
            torch.compiler._is_compiling_flag = True
            yield
        finally:
            torch.compiler._is_compiling_flag = old_value

    def _make_fx_helper(mod, args, kwargs, **flags):
        # TODO(pianpwk): have a better story for this once _export_for_training comes together
        kwargs = kwargs or {}

        named_parameters = dict(mod.named_parameters(remove_duplicate=False))
        param_len = len(named_parameters)
        named_buffers = dict(mod.named_buffers(remove_duplicate=False))
        buffer_len = len(named_buffers)

        params_and_buffers = {
            **dict(named_parameters),
            **dict(named_buffers),
        }
        params_and_buffers_flat, params_spec = pytree.tree_flatten(params_and_buffers)
        params_and_buffers_flat = tuple(params_and_buffers_flat)
        params_len = len(params_and_buffers)

        functional_call = create_functional_call(
            mod, params_spec, params_len, store_orig_mod=True
        )

        full_args: List[Any] = []
        full_args.extend(params_and_buffers_flat)

        flat_fn, out_spec = create_tree_flattened_fn(functional_call, args, kwargs)
        flat_args, in_spec = pytree.tree_flatten((args, kwargs))
        full_args.extend(flat_args)

        with enable_python_dispatcher():
            gm = make_fx(
                functional_call,
                record_module_stack=True,
                pre_dispatch=True,
            )(*full_args)

        return gm, None

    # This _reparametrize_module makes sure inputs and module.params/buffers have the same fake_mode,
    # otherwise aot_export_module will error out because it sees a mix of fake_modes.
    # And we want aot_export_module to use the fake_tensor mode in dynamo to keep the pipeline easy to reason about.
    with torch.nn.utils.stateless._reparametrize_module(
        mod,
        fake_params_buffers,
        tie_weights=True,
        strict=True,
        stack_weights=True,
    ), grad_safe_guard, _ignore_backend_decomps(), _compiling_state_context():  # type: ignore[attr-defined]
        gm, graph_signature = transform(
            _make_fx_helper if is_training else aot_export_module
        )(
            mod,
            fake_args,
            trace_joint=False,
            pre_dispatch=pre_dispatch,
            kwargs=fake_kwargs,
        )

    # TODO unfortunately preserving graph-level metadata is not
    # working well with aot_export. So we manually copy it.
    # (The node-level meta is addressed above.)
    if isinstance(mod, torch.fx.GraphModule) and hasattr(mod, "meta"):
        gm.meta.update(mod.meta)

<<<<<<< HEAD
    # Run this pass before creating input/output specs, since size-related CSE/DCE might affect output signature.
    # Overwrite output specs afterwards.
    from torch._dynamo import config as _dynamo_config
    from torch._functorch._aot_autograd.input_output_analysis import (
        _graph_input_names,
        _graph_output_names,
    )
    from torch._guards import detect_fake_mode

    flat_fake_args = pytree.tree_leaves((fake_args, fake_kwargs))
    fake_mode = detect_fake_mode(flat_fake_args)

    if not _dynamo_config.do_not_emit_runtime_asserts:
        stack_trace = (
            'File "torch/fx/passes/runtime_assert.py", line 24, '
            "in insert_deferred_runtime_asserts"
        )
        with _set_node_metadata_hook(
            gm, functools.partial(_node_metadata_hook, stack_trace=stack_trace)
        ):
            insert_deferred_runtime_asserts(
                gm,
                fake_mode.shape_env,
                f"exported program: {first_call_function_nn_module_stack(gm.graph)}",
                export=True,
            )

    # update output specs
    gm.recompile()
    input_names = _graph_input_names(gm)
    output_names = _graph_output_names(gm)

    # Produce signature
    def make_argument_spec(i, node, num_tokens) -> ArgumentSpec:
=======
    def make_argument_spec(i, node) -> ArgumentSpec:
>>>>>>> fb696bf2
        if isinstance(node, (int, bool, float, type(None))):
            # For const outputs we just directly return this
            return ConstantArgument(name="", value=node)

        assert (
            "val" in node.meta
        ), f"{node} is not a constant or a node with a 'val' metadata field"
        val = node.meta["val"]
        if i < num_tokens:
            # TODO: We should be checking for a different type, once we add a new type
            return TokenArgument(name=node.name)
        if isinstance(val, FakeTensor):
            return TensorArgument(name=node.name)
        elif isinstance(val, torch.SymInt):
            return SymIntArgument(name=node.name)
        elif isinstance(val, torch.ScriptObject):
            return CustomObjArgument(name=node.name, class_fqn=val._type().qualified_name())  # type: ignore[attr-defined]
        elif isinstance(val, FakeScriptObject):
            return CustomObjArgument(
                name=node.name, class_fqn=val.script_class_name, fake_val=val
            )
        elif isinstance(val, (int, bool, str, float, type(None))):
            return ConstantArgument(name=node.name, value=val)
        else:
            raise AssertionError(
                f"Encountered an unsupported object of type {type(val)} "
                f"while writing the metadata for exported program"
            )

<<<<<<< HEAD
    named_parameters = dict(mod.named_parameters(remove_duplicate=False))
    param_len = len(named_parameters)
    named_buffers = dict(mod.named_buffers(remove_duplicate=False))
    buffer_len = len(named_buffers)

    # placeholder order goes tokens -> params -> buffers -> user inputs
    params_len = param_len + buffer_len
    num_tokens = len(input_names) - params_len - len(flat_fake_args)
    total_non_user_inputs = params_len + num_tokens
    is_joint = not is_training and graph_signature.backward_signature is not None

    # populate example values with fake args
    for index, node in enumerate(gm.graph.nodes):
        if index == len(input_names):
            break
        if index >= total_non_user_inputs:
            user_arg = flat_fake_args[index - total_non_user_inputs]
            if not isinstance(user_arg, torch.Tensor):
                node.meta["val"] = user_arg

    # TODO(pianpwk): maybe rely on AOTAutograd for unifying this?
=======
    is_joint = graph_signature.backward_signature is not None

    # NOTE: aot_export adds symint metadata for placeholders with int values;
    # since these become specialized, we replace such metadata with the original values
    flat_fake_args = pytree.tree_leaves((fake_args, fake_kwargs))
    index = 0
    total_non_user_inputs = (
        len(graph_signature.parameters)
        + len(graph_signature.buffers)
        + len(graph_signature.input_tokens)
    )
    for node in gm.graph.nodes:
        if node.op == "placeholder":
            if index >= total_non_user_inputs:
                user_arg = flat_fake_args[index - total_non_user_inputs]
                if not isinstance(user_arg, torch.Tensor):
                    node.meta["val"] = user_arg
            index += 1

>>>>>>> fb696bf2
    input_specs, output_specs = _sig_to_specs(
        user_inputs=set(input_names[total_non_user_inputs : ]),
        inputs_to_parameters=dict(zip(input_names[num_tokens : total_non_user_inputs], named_parameters)),
        inputs_to_buffers=dict(zip(input_names[num_tokens + param_len : total_non_user_inputs], named_buffers)),  # type: ignore[arg-type]
        user_outputs=set(output_names),
        buffer_mutations={} if is_training else graph_signature.buffers_to_mutate,
        user_input_mutations={} if is_training else graph_signature.user_inputs_to_mutate,
        grad_params={} if (is_training or not is_joint) else graph_signature.backward_signature.gradients_to_parameters,  # type: ignore[arg-type, union-attr]
        grad_user_inputs={} if (is_training or not is_joint) else graph_signature.backward_signature.gradients_to_user_inputs,  # type: ignore[arg-type, union-attr]
        loss_output=None if (is_training or not is_joint) else graph_signature.backward_signature.loss_output,  # type: ignore[arg-type, union-attr]
        inputs=[
            make_argument_spec(i, node, num_tokens=num_tokens)
            for i, node in enumerate(gm.graph.nodes)
            if node.op == "placeholder"
        ],
        outputs=[
            make_argument_spec(i, node, num_tokens=num_tokens)
            for i, node in enumerate(
                pytree.tree_leaves(next(iter(reversed(gm.graph.nodes))).args)
            )
        ],
        input_tokens=[] if is_training else graph_signature.input_tokens,
        output_tokens=[] if is_training else graph_signature.input_tokens,
    )
    export_graph_signature = ExportGraphSignature(
        input_specs=input_specs, output_specs=output_specs
    )

<<<<<<< HEAD
    if not is_training and pre_dispatch:
=======
    from torch._guards import detect_fake_mode

    fake_mode = detect_fake_mode(flat_fake_args)

    from torch._dynamo import config as _dynamo_config

    if not _dynamo_config.do_not_emit_runtime_asserts:
        stack_trace = (
            'File "torch/fx/passes/runtime_assert.py", line 24, '
            "in insert_deferred_runtime_asserts"
        )
        with _set_node_metadata_hook(
            gm, functools.partial(_node_metadata_hook, stack_trace=stack_trace)
        ):
            insert_deferred_runtime_asserts(
                gm,
                fake_mode.shape_env,
                f"exported program: {first_call_function_nn_module_stack(gm.graph)}",
                export=True,
            )

    if pre_dispatch:
>>>>>>> fb696bf2
        from torch._export.passes.replace_set_grad_with_hop_pass import (
            replace_set_grad_with_hop_pass,
        )

        gm, export_graph_signature = replace_set_grad_with_hop_pass(
            gm, export_graph_signature
        )

    # Remove nn_module_stack, stack_trace metadata from all placeholders/inputs nodes.
    for _mod in gm.modules():
        if not isinstance(_mod, torch.fx.GraphModule):
            continue
        for node in _mod.graph.nodes:
            if node.op in ["placeholder", "output"]:
                node.meta.pop("nn_module_stack", None)
                node.meta.pop("stack_trace", None)

    constants = rewrite_script_object_meta(gm)
    constants.update(lift_constants_pass(gm, export_graph_signature, constant_attrs))

    _preserve_requires_grad_pass(
        gm, export_graph_signature, fake_params_buffers, constants, flat_fake_args
    )

    # Prettify names for placeholder nodes.
    placeholder_naming_pass(
        gm,
        export_graph_signature,
        mod,
        fake_args,
        fake_kwargs,
        fake_params_buffers,
        constants,
    )

    return ATenExportArtifact(
        gm,
        export_graph_signature,
        constants,
    )


def _get_params_buffers(mod: torch.nn.Module) -> Dict[str, torch.Tensor]:
    params_buffers: Dict[str, torch.Tensor] = {}
    for name, param in mod.named_parameters(remove_duplicate=False):
        params_buffers[name] = param

    for name, buffer in mod.named_buffers(remove_duplicate=False):
        params_buffers[name] = buffer
    return params_buffers


def _get_forward_arg_names(
    mod: torch.nn.Module,
    args: Tuple[Any, ...],
    kwargs: Optional[Dict[str, Any]] = None,
) -> List[str]:
    """
    Gets the argument names to forward that are used, for restoring the
    original signature when unlifting the exported program module.
    - Positional args: retain the original argument names, and enumerate
        *args as args_0, args_1, ...
    - Keyword args: retain the original kwarg names in the order specified
        by the user. This order seems to matter for the current state of
        export lifted modules.
    """
    sig = inspect.signature(mod.forward)
    _args = sig.bind_partial(*args).arguments

    names: List[str] = []
    for name, value in _args.items():
        # handle variable number of positional args
        if sig.parameters[name].kind == inspect._ParameterKind.VAR_POSITIONAL:
            names.extend([f"{name}_{i}" for i, _ in enumerate(value)])
        else:
            names.append(name)
    # order of kwargs matters for input spec
    if kwargs:
        names.extend([kwarg for kwarg, _ in kwargs.items()])

    return names


def _rewrite_dynamo_tensor_constants(
    orig_mod_buffers: Set[torch.Tensor],
    traced_mod_buffers: Dict[str, torch.Tensor],
    graph_signature: ExportGraphSignature,
    constants: Dict[str, Union[torch.Tensor, FakeScriptObject, torch.ScriptObject]],
):
    """Dynamo erroneously marks tensor attributes on modules as a buffers.

    Rewrite them to be tensor constants.
    """
    for spec in graph_signature.input_specs:
        if spec.kind == InputKind.BUFFER:
            assert spec.target is not None
            value = traced_mod_buffers[spec.target]
            if value not in orig_mod_buffers:
                # This was a tensor constant erroneously marked as a buffer.
                # Convert it int oa constant in the graph signature, and add its
                # value to the constants table.
                spec.kind = InputKind.CONSTANT_TENSOR
                constants[spec.target] = value  # type: ignore[arg-type]


def _rewrite_non_persistent_buffers(
    orig_mod: torch.nn.Module,
    graph_signature: ExportGraphSignature,
    constants: Dict[str, Union[torch.Tensor, FakeScriptObject, torch.ScriptObject]],
):
    """Dynamo erroneously drops the persistent flag on buffers.

    Rewrite non-persistent buffers to reflect the original module.
    """
    state_dict = orig_mod.state_dict()
    for spec in graph_signature.input_specs:
        if spec.kind == InputKind.BUFFER:
            assert spec.target is not None
            if spec.target not in state_dict:
                assert spec.target not in constants
                spec.persistent = False
                constants[spec.target] = orig_mod.get_buffer(spec.target)  # type: ignore[arg-type]


def _verify_nn_module_stack(graph_module: torch.fx.GraphModule) -> None:
    """
    Perform nn_module_stack checks on the graph.
    Current constraints:
        For the top level graph:
        - populated for 'call_function', 'get_attr'
        - None for 'placeholder', 'output'
        For submodule graphs:
        - None for 'placeholder', output'

    TODO(pianpwk): make this a consistent node-level check once nn_module_stack is populated for cond submodules.
    """
    # Check top-level graph for all nodes, all graphs for placeholder & output nodes
    for i, mod in enumerate([graph_module] + list(graph_module.modules())):
        if not isinstance(mod, torch.fx.GraphModule):
            continue
        for node in mod.graph.nodes:
            if node.op in ["call_function", "get_attr"]:
                if i == 0:
                    if (
                        nn_module_stack := node.meta.get("nn_module_stack", None)
                    ) is None:
                        raise SpecViolationError(
                            f"Node {node} of type {node.op} is missing nn_module_stack metadata"
                        )
                    if not all(
                        isinstance(k, str)
                        and isinstance(v, tuple)
                        and len(v) == 2
                        and all(isinstance(x, str) for x in v)
                        for k, v in nn_module_stack.items()
                    ):
                        raise SpecViolationError(
                            f"Node {node} of type {node.op} has incorrect nn_module_stack metadata format"
                            f"expected Dict[str, Tuple[str, str]], but got {nn_module_stack}"
                        )
            elif node.op in ["placeholder", "output"]:
                if node.meta.get("nn_module_stack", None):
                    raise SpecViolationError(
                        f"Node {node} of type {node.op} contains nn_module_stack metadata, this should be None"
                    )


def _verify_stack_trace(graph_module: torch.fx.GraphModule) -> None:
    """
    Perform stack trace checks on the graph.
    Constraints:
        - None or non-empty str for 'call_function', 'get_attr'
        - None for 'placeholder', 'output'
    """
    for i, mod in enumerate([graph_module] + list(graph_module.modules())):
        if not isinstance(mod, torch.fx.GraphModule):
            continue
        for node in graph_module.graph.nodes:
            stack_trace = node.meta.get("stack_trace", None)
            if node.op in ["call_function", "get_attr"]:
                if not (stack_trace is None or isinstance(stack_trace, str)):
                    raise SpecViolationError(
                        f"Node {node} of type {node.op} has invalid stack_trace metadata, "
                        f"expected a string or None but instead found: {stack_trace}"
                    )
            elif node.op in ["placeholder", "output"]:
                if stack_trace:
                    raise SpecViolationError(
                        f"Node {node} of type {node.op} contains stack_trace metadata, "
                        f"expected None but instead found: {stack_trace}"
                    )


def _verify_placeholder_names(gm: torch.fx.GraphModule, sig: ExportGraphSignature):
    """
    Performs a sanity check on the placeholder node names.
    - User input nodes: no restrictions, should match the original forward() signature
    - Params/buffers/constants/custom_obj/token nodes: should start with prefixes defined in <placeholder_prefixes>
    """
    name_to_kind = {spec.arg.name: spec.kind for spec in sig.input_specs}
    for mod in gm.modules():
        if not isinstance(mod, torch.fx.GraphModule):
            continue
        for node in mod.graph.nodes:
            if node.op == "placeholder":
                if node.name not in name_to_kind:
                    continue
                node_kind = name_to_kind[node.name]
                prefix = placeholder_prefixes[node_kind]
                if not node.name.startswith(prefix):
                    raise SpecViolationError(
                        f"Placeholder node name {node.name} does not follow spec for {node_kind}, name should have prefix: {prefix}"
                    )


def get_ep_stats(ep: ExportedProgram) -> Dict[str, Any]:
    op_count = 0
    op_set = set()
    for m in ep.graph_module.modules():
        if not isinstance(m, torch.fx.GraphModule):
            continue
        for node in m.graph.nodes:
            if node.op != "call_function":
                continue
            op_count += 1
            assert hasattr(node.target, "__module__")
            assert hasattr(node.target, "__name__")
            op_set.add(f"{node.target.__module__}.{node.target.__name__}")
    return {"op_count": op_count, "op_set": op_set}


_EXPORT_FLAGS: Optional[Set[str]] = None
_EXPORT_MODULE_HIERARCHY: Optional[Dict[str, str]] = None


def _log_export_wrapper(fn):
    @functools.wraps(fn)
    def wrapper(*args, **kwargs):
        global _EXPORT_FLAGS, _EXPORT_MODULE_HIERARCHY
        try:
            start = time.time()
            ep = fn(*args, **kwargs)
            end = time.time()
            log_export_usage(
                event="export.time",
                metrics=end - start,
                flags=_EXPORT_FLAGS,
                **get_ep_stats(ep),
            )
        except Exception as e:
            t = type(e)
            error_type = t.__module__ + "." + t.__qualname__
            log_export_usage(
                event="export.error",
                type=error_type,
                message=str(e),
                flags=_EXPORT_FLAGS,
            )
            raise e
        finally:
            _EXPORT_FLAGS = None
            _EXPORT_MODULE_HIERARCHY = None

        return ep

    return wrapper


def _process_jit_trace_inputs_for_export(example_inputs, example_kwarg_inputs):
    if not isinstance(example_inputs, (tuple, list, dict)):
        example_inputs = (example_inputs,)

    elif isinstance(example_inputs, list):
        example_inputs = tuple(example_inputs)

    elif (
        isinstance(example_inputs, (torch.Tensor, dict))
        and example_kwarg_inputs is None
    ):
        example_inputs = (example_inputs,)

    if example_kwarg_inputs is None:
        example_kwarg_inputs = {}
    return example_inputs, example_kwarg_inputs


@contextmanager
def patch_forward(obj: torch.nn.Module, new_method):
    """Helper method to make it easier to cleanly torch.export() a method on a
    module that is not `forward`.
    """
    # Save the original method
    original_method = obj.forward

    # Patch the method
    obj.forward = new_method.__get__(obj, obj.__class__)

    try:
        yield
    finally:
        # Restore the original method
        obj.forward = original_method


@contextmanager
def _temp_disable_texpr_fuser():
    original_state = torch._C._jit_texpr_fuser_enabled()
    torch._C._jit_set_texpr_fuser_enabled(False)
    try:
        yield
    finally:
        torch._C._jit_set_texpr_fuser_enabled(original_state)


class _WrapperModule(torch.nn.Module):
    def __init__(self, f):
        super().__init__()
        self.f = f

    def forward(self, *args, **kwargs):
        return self.f(*args, **kwargs)


def _convert_ts_to_export_experimental(traced_callable, args, kwargs=None):
    with _temp_disable_texpr_fuser():
        from torch.jit._trace import TopLevelTracedModule

        export_args, export_kwargs = _process_jit_trace_inputs_for_export(args, kwargs)

        if isinstance(traced_callable, (TopLevelTracedModule, torch._C.ScriptModule)):  # type: ignore[operator]
            return _export(
                traced_callable,
                export_args,
                export_kwargs,
                strict=False,
                _is_torch_jit_trace=True,
            ).module()

        elif isinstance(traced_callable, torch.ScriptMethod) and isinstance(
            traced_callable.owner(), (torch._C.ScriptModule, torch.nn.Module)  # type: ignore[operator]
        ):
            with patch_forward(traced_callable.owner(), traced_callable):  # type: ignore[operator]
                return _export(
                    traced_callable.owner(),  # type: ignore[operator]
                    export_args,
                    export_kwargs,
                    strict=False,
                    _is_torch_jit_trace=True,
                ).module()

        else:
            return _export(
                _WrapperModule(traced_callable),
                export_args,
                export_kwargs,
                strict=False,
                _is_torch_jit_trace=True,
            ).module()


def _strict_export(
    mod: torch.nn.Module,
    args: Tuple[Any, ...],
    kwargs: Dict[str, Any],
    dynamic_shapes: Optional[Union[Dict[str, Any], Tuple[Any], List[Any]]],
    preserve_module_call_signature: Tuple[str, ...],
    pre_dispatch: bool,
    original_state_dict: Dict[str, Any],
    orig_in_spec: TreeSpec,
    _allow_complex_guards_as_runtime_asserts: bool,
    _disable_forced_specializations: Optional[bool],
    _is_torch_jit_trace: bool,
    lower_to_aten_callback: Callable,
) -> ExportArtifact:
    gm_torch_level = _export_to_torch_ir(
        mod,
        args,
        kwargs,
        dynamic_shapes,
        preserve_module_call_signature=preserve_module_call_signature,
        restore_fqn=False,  # don't need to restore because we will do it later
        _allow_complex_guards_as_runtime_asserts=_allow_complex_guards_as_runtime_asserts,
        _log_export_usage=False,
    )

    # We detect the fake_mode by looking at gm_torch_level's placeholders, this is the fake_mode created in dynamo.
    (
        fake_args,
        fake_kwargs,
        fake_params_buffers,
        dynamo_fake_mode,
    ) = _convert_input_to_fake(gm_torch_level, args, kwargs)

    # First, we want to pass through the graph to try populating
    # val field for getattr if there is anything missing.
    # This can happen when quantization adds extra params and forgets
    # to update "val"
    for node in gm_torch_level.graph.nodes:
        if node.op == "get_attr" and "val" not in node.meta:
            attr = getattr(gm_torch_level, node.target)
            # Checks if it is not a HigherOrderOp branch or a module
            if not isinstance(attr, torch.nn.Module):
                assert (
                    dynamo_fake_mode is not None
                ), "Cannot find dynamo_fake_mode. This could be due to the exported graph module have no placeholders."
                node.meta["val"] = dynamo_fake_mode.from_tensor(
                    attr, static_shapes=True
                )

    # When aot_export lifts the params, we lose metadata (e.g. source_fn_stack, stack_trace)
    # from the param nodes as they are treated as fresh inputs
    # Therefore, we manually extract them before calling into aot_export
    params_buffers_to_node_meta = {}
    for node in gm_torch_level.graph.nodes:
        target = node.target
        meta = node.meta
        if node.op == "call_module":
            submodule = getattr(gm_torch_level, target)
            if isinstance(submodule, torch.nn.Module):
                for name, _ in submodule.named_parameters(
                    recurse=True, remove_duplicate=False
                ):
                    params_buffers_to_node_meta[target + "." + name] = meta

                for name, _ in submodule.named_buffers(
                    recurse=True, remove_duplicate=False
                ):
                    params_buffers_to_node_meta[target + "." + name] = meta

        if node.op == "get_attr":
            submodule = getattr(gm_torch_level, target)
            if not isinstance(submodule, torch.fx.GraphModule):
                params_buffers_to_node_meta[target] = meta

        # If the call_function uses param as input, we also need to update params' meta
        # with this call_function node's meta.
        # This is basically the same flow as torch.fx.traceback.preserve_meta()
        if node.op == "call_function" and not isinstance(
            node.target, torch._ops.HigherOrderOperator
        ):
            for arg in node._input_nodes:
                if arg.op == "get_attr":
                    for entry in torch.fx.proxy._COPY_META_FIELDS:
                        if entry in meta:
                            params_buffers_to_node_meta[arg.target][entry] = meta[entry]

    # Fix the graph output signature to be tuple if scalar
    out_spec = orig_out_spec = gm_torch_level._out_spec

    # Used to get rid of lint type error.
    assert out_spec is not None
    assert orig_out_spec is not None

    # aot_export expect the return type to always be a tuple.
    if out_spec.type not in (list, tuple):
        out_spec = pytree.TreeSpec(tuple, None, [out_spec])

    orig_arg_names = gm_torch_level.graph._codegen.pytree_info.orig_args  # type: ignore[attr-defined]

    gm_torch_level.graph._codegen = _PyTreeCodeGen(
        _PyTreeInfo(
            orig_arg_names,
            gm_torch_level._in_spec,
            out_spec,
        )
    )
    gm_torch_level.recompile()

    _normalize_nn_module_stack(gm_torch_level, type(mod))

    # NOTE: graph module expects only positional args
    constant_attrs = _gather_constant_attrs(mod)
    with dynamo_fake_mode:
        aten_export_artifact = lower_to_aten_callback(
            gm_torch_level,
            _convert_to_positional_args(orig_arg_names, fake_args, fake_kwargs),
            {},
            fake_params_buffers,
            constant_attrs,
        )

    # Decompose for readability.
    gm = aten_export_artifact.gm
    export_graph_signature = aten_export_artifact.sig
    constants = aten_export_artifact.constants

    # Don't copy over nn_module_stack, stack_trace metadata for params/buffers nodes
    for metadata in params_buffers_to_node_meta.values():
        metadata.pop("nn_module_stack", None)
        metadata.pop("stack_trace", None)

    # After aot_export, set the param/buffer metadata back into placeholders
    # Technically, users can still construct this data from param names
    # without relying on this metadata
    for node in gm.graph.nodes:
        if node.op == "placeholder":
            if node.target in export_graph_signature.inputs_to_parameters:
                param_name = export_graph_signature.inputs_to_parameters[node.target]
                if param_name in params_buffers_to_node_meta:
                    for k, v in params_buffers_to_node_meta[param_name].items():
                        node.meta[k] = v
            if node.target in export_graph_signature.inputs_to_buffers:
                buffer_name = export_graph_signature.inputs_to_buffers[node.target]
                if buffer_name in params_buffers_to_node_meta:
                    for k, v in params_buffers_to_node_meta[buffer_name].items():
                        node.meta[k] = v

    # Do some cleanups on the graph module to restore the state dict to the
    # expected form. Each of these steps should probably get fixed upstream.
    # 1. Remove tensor constants that were added as buffers.
    _rewrite_dynamo_tensor_constants(
        orig_mod_buffers=set(mod.buffers()),
        traced_mod_buffers=dict(gm_torch_level.named_buffers()),
        graph_signature=export_graph_signature,
        constants=constants,
    )
    # 2. Restore FQN of param/buffers
    param_buffer_table: Dict[str, str] = _get_param_buffer_mapping(mod, gm_torch_level)
    _replace_param_buffer_names(param_buffer_table, export_graph_signature)

    # 3. Remove non-persistent buffers from the graph signature
    _rewrite_non_persistent_buffers(mod, export_graph_signature, constants)

    # 4. Rewrite constants to have the same FQN as the original module.
    _remap_constants(constant_attrs, export_graph_signature, constants)

    # 5. Rename constants nodes in graph module from buffers to constants
    _rename_constants_nodes(gm, export_graph_signature)

    return ExportArtifact(
        aten=aten_export_artifact,
        out_spec=orig_out_spec,
        fake_mode=dynamo_fake_mode,
        module_call_specs=gm_torch_level.meta["module_call_specs"],
    )


def _non_strict_export(
    mod: torch.nn.Module,
    args: Tuple[Any, ...],
    kwargs: Dict[str, Any],
    dynamic_shapes: Optional[Union[Dict[str, Any], Tuple[Any], List[Any]]],
    preserve_module_call_signature: Tuple[str, ...],
    pre_dispatch: bool,
    original_state_dict: Dict[str, Any],
    orig_in_spec: TreeSpec,
    _allow_complex_guards_as_runtime_asserts: bool,
    _disable_forced_specializations: Optional[bool],
    _is_torch_jit_trace: bool,
    lower_to_aten_callback: Callable,
) -> ExportArtifact:
    out_spec: Optional[TreeSpec] = None

    module_call_specs: Dict[str, Dict[str, pytree.TreeSpec]] = {}

    def _tuplify_outputs(aot_export):
        def _aot_export_non_strict(mod, args, kwargs=None, **flags):
            kwargs = kwargs or {}

            class Wrapper(torch.nn.Module):
                def __init__(self, mod):
                    super().__init__()
                    self._export_root = mod

                def forward(self, *args, **kwargs):
                    nonlocal out_spec
                    if isinstance(self._export_root, torch.fx.GraphModule):
                        with torch.fx.traceback.preserve_node_meta():
                            tree_out = torch.fx.Interpreter(self._export_root).run(
                                *args, **kwargs
                            )
                    else:
                        tree_out = self._export_root(*args, **kwargs)
                    flat_outs, out_spec = pytree.tree_flatten(tree_out)
                    return tuple(flat_outs)

            wrapped_mod = Wrapper(mod)
            # Patch export_root to the signatures so that wrapper module correctly populates the
            # in/out spec
            new_preserved_call_signatures = [
                "_export_root." + i for i in preserve_module_call_signature
            ]
            with _wrap_submodules(
                wrapped_mod, new_preserved_call_signatures, module_call_specs
            ):
                gm, sig = aot_export(wrapped_mod, args, kwargs=kwargs, **flags)
                log.debug("Exported program from AOTAutograd:\n%s", gm)

            if sig:
                sig.parameters = pytree.tree_map(_strip_root, sig.parameters)
                sig.buffers = pytree.tree_map(_strip_root, sig.buffers)
                sig.inputs_to_buffers = pytree.tree_map(
                    _strip_root, sig.inputs_to_buffers
                )
                sig.inputs_to_parameters = pytree.tree_map(
                    _strip_root, sig.inputs_to_parameters
                )
                sig.buffers_to_mutate = pytree.tree_map(
                    _strip_root, sig.buffers_to_mutate
                )

            for node in gm.graph.nodes:
                if "nn_module_stack" in node.meta:
                    nn_module_stack = node.meta["nn_module_stack"]
                    node.meta["nn_module_stack"] = {
                        _fixup_key(key): val
                        for key, val in pytree.tree_map(
                            _strip_root, nn_module_stack
                        ).items()
                    }

            return gm, sig

        return _aot_export_non_strict

    (
        fake_mode,
        fake_args,
        fake_kwargs,
        equalities_inputs,
        original_signature,
    ) = make_fake_inputs(
        mod,
        args,
        kwargs,
        dynamic_shapes,
        _is_torch_jit_trace=_is_torch_jit_trace,
        _allow_complex_guards_as_runtime_asserts=_allow_complex_guards_as_runtime_asserts,  # for shape env initialization
    )

    fake_params_buffers = make_fake_params_buffers(fake_mode, _get_params_buffers(mod))

    with fake_mode:
        with _fakify_script_objects(mod, fake_args, fake_kwargs, fake_mode) as (
            patched_mod,
            new_fake_args,
            new_fake_kwargs,
            new_fake_constant_attrs,
            map_fake_to_real,
        ):
            aten_export_artifact = lower_to_aten_callback(
                patched_mod,
                new_fake_args,
                new_fake_kwargs,
                fake_params_buffers,
                new_fake_constant_attrs,
                transform=_tuplify_outputs,
                _is_torch_jit_trace=_is_torch_jit_trace,
            )
            # aten_export_artifact.constants contains only fake script objects, we need to map them back
            aten_export_artifact.constants = {
                fqn: map_fake_to_real[obj] if isinstance(obj, FakeScriptObject) else obj
                for fqn, obj in aten_export_artifact.constants.items()
            }

    try:
        produce_guards_and_solve_constraints(
            fake_mode,
            aten_export_artifact.gm,
            dynamic_shapes,
            equalities_inputs,
            original_signature,
            _disable_forced_specializations=_disable_forced_specializations,
            _is_torch_jit_trace=_is_torch_jit_trace,
        )
    except (ConstraintViolationError, ValueRangeError) as e:
        raise UserError(UserErrorType.CONSTRAINT_VIOLATION, str(e))  # noqa: B904

    _rewrite_non_persistent_buffers(
        mod, aten_export_artifact.sig, aten_export_artifact.constants
    )

    assert out_spec is not None
    return ExportArtifact(
        aten=aten_export_artifact,
        out_spec=out_spec,
        fake_mode=fake_mode,
        module_call_specs=module_call_specs,
    )


@_log_export_wrapper
@_disable_prexisiting_fake_mode
def _export_unified(
    mod: torch.nn.Module,
    args: Tuple[Any, ...],
    kwargs: Optional[Dict[str, Any]] = None,
    dynamic_shapes: Optional[Union[Dict[str, Any], Tuple[Any], List[Any]]] = None,
    *,
    strict: bool = True,
    preserve_module_call_signature: Tuple[str, ...] = (),
    is_training: bool = False,  # I feel like this should be named something else
    pre_dispatch: bool = False,
    _allow_complex_guards_as_runtime_asserts: bool = False,
    _disable_forced_specializations: Optional[bool] = False,
    _is_torch_jit_trace: bool = False,
):  # help rename this please
    """
    Traces either an nn.Module's forward function or just a callable with PyTorch
    operations inside and produce a ExportedProgram.

    Args:
        f: the `nn.Module` to trace.

        args: example positional inputs.

        kwargs: optional example keyword inputs.

        dynamic_shapes:
         An optional argument where the type should either be:
         1) a dict from argument names of ``f`` to their dynamic shape specifications,
         2) a tuple that specifies dynamic shape specifications for each input in original order.
         If you are specifying dynamism on keyword args, you will need to pass them in the order that
         is defined in the original function signature.

         The dynamic shape of a tensor argument can be specified as either
         (1) a dict from dynamic dimension indices to :func:`Dim` types, where it is
         not required to include static dimension indices in this dict, but when they are,
         they should be mapped to None; or (2) a tuple / list of :func:`Dim` types or None,
         where the :func:`Dim` types correspond to dynamic dimensions, and static dimensions
         are denoted by None. Arguments that are dicts or tuples / lists of tensors are
         recursively specified by using mappings or sequences of contained specifications.

        preserve_module_call_signature: A list of submodule paths for which the original
            calling conventions are preserved as metadata.

        is_training: ...

        _allow_complex_guards_as_runtime_asserts:
         With the current dynamic shapes language for dims and derived dims, we can run into constraints
         that are not expressible with the language. For example, flattening a matrix and adding to a vector,
         both fully dynamic (i.e. x.reshape([-1]) + y) emits a guard s0 * s1 = s2, which is not expressible.
         By default, we either raise a constraint violation error or specialize to static values.
         If this flag is set to True, we avoid erroring out and instead allow complex constraints to exist as runtime
         assertions in the graph. The sympy interpreter (torch/utils/_sympy/interp.py) will produce the math ops
         required to compute and assert the value of the guard (e.g. sym_size_int, eq, _assert_scalar).
         Additionally, if TORCH_DYNAMO_DO_NOT_EMIT_RUNTIME_ASSERTS=1 is specified, we will allow complex constraints
         while not emitting runtime asserts, returning a cleaner graph with lesser guarantees around dynamic shapes.

        _disable_forced_specializations:
         Similar to _allow_complex_guards_as_runtime_asserts, but only avoids specializing to static values if set to True.
         For complex guards that don't specialize, this flag doesn't have any effect. Ideally this would be subsumed by
         _allow_complex_guards_as_runtime_asserts, but this handles one additional case: single-variable equalities where
         the symbol is solvable for a concrete value (e.g. Eq(s0 // 4, 400) -> s0 = 1600). If set to True, this flag will
         avoid specializations. Direct equalities (e.g. s0 = 4), will still specialize.

    Returns:
        An ExportedProgram containing the traced method.
    """
    if not isinstance(args, tuple):
        raise UserError(
            UserErrorType.INVALID_INPUT,
            f"Expecting `args` to be a tuple of example positional inputs, got {type(args)}",
        )

    if _disable_forced_specializations and strict:
        raise UserError(
            UserErrorType.INVALID_INPUT,
            "_disable_forced_specializations can be only be specified in non-strict mode.",
        )

    global _EXPORT_MODULE_HIERARCHY
    _EXPORT_MODULE_HIERARCHY = _get_module_hierarchy(mod)

    kwargs = kwargs or {}
    if isinstance(dynamic_shapes, torch.export.ShapesCollection):
        dynamic_shapes = dynamic_shapes.dynamic_shapes(mod, args, kwargs)

    flat_args, orig_in_spec = pytree.tree_flatten((args, kwargs))
    original_state_dict = mod.state_dict(keep_vars=True)
    forward_arg_names = (
        _get_forward_arg_names(mod, args, kwargs) if not _is_torch_jit_trace else None
    )

    # handle strict/non-strict, training/inference IR
    lower_to_aten_callback = functools.partial(
        _export_to_aten_ir,
        is_training=is_training,
        pre_dispatch=True if is_training else pre_dispatch,
    )
    export_func = functools.partial(
        _strict_export if strict else _non_strict_export,
        lower_to_aten_callback=lower_to_aten_callback,
    )
    export_artifact = export_func(
        mod=mod,
        args=args,
        kwargs=kwargs,
        dynamic_shapes=dynamic_shapes,
        preserve_module_call_signature=preserve_module_call_signature,
        pre_dispatch=pre_dispatch,
        original_state_dict=original_state_dict,
        orig_in_spec=orig_in_spec,
        _allow_complex_guards_as_runtime_asserts=_allow_complex_guards_as_runtime_asserts,
        _disable_forced_specializations=_disable_forced_specializations,
        _is_torch_jit_trace=_is_torch_jit_trace,
    )

    # Decompose here for readability.
    gm = export_artifact.aten.gm
    export_graph_signature = export_artifact.aten.sig
    out_spec = export_artifact.out_spec
    fake_mode = export_artifact.fake_mode
    module_call_specs = export_artifact.module_call_specs

    # Add forward args metadata.
    gm.meta["forward_arg_names"] = forward_arg_names

    # The unbacked symint symbols are updated in aot_export
    # so we serialize them here instead of inside dynamo.
    gm.meta["inline_constraints"] = {
        k: v
        for k, v in fake_mode.shape_env.var_to_range.items()
        if free_unbacked_symbols(k)
    }
    num_lifted = next(
        (
            i
            for i, s in enumerate(export_graph_signature.input_specs)
            if s.kind == InputKind.USER_INPUT
        ),
        len(export_graph_signature.input_specs),
    )
    combined_args = _combine_args(mod, args, kwargs)
    range_constraints = make_constraints(
        fake_mode,
        gm,
        combined_args,
        dynamic_shapes,
        num_lifted,
    )
    if strict:
        _add_runtime_assertions_to_cond_in_subgraph(
            range_constraints,
            gm,
            fake_mode,
        )

    # Make module signatures.
    module_call_signatures = {}
    for fqn, specs in module_call_specs.items():
        mod_fqn = _strip_root(fqn) if not strict else fqn
        module_call_signatures[mod_fqn] = ModuleCallSignature(
            inputs=[], outputs=[], **specs
        )

    # why don't we run this for training IR?
    if not is_training and len(preserve_module_call_signature) > 0:
        if not strict:
            _rewrite_node(gm)
        res = CollectTracepointsPass(module_call_signatures, export_graph_signature)(gm)
        assert res is not None
        gm = res.graph_module

    assert out_spec is not None

    _verify_nn_module_stack(gm)
    _verify_stack_trace(gm)
    if not _is_torch_jit_trace:
        _verify_placeholder_names(gm, export_graph_signature)

    assert _EXPORT_MODULE_HIERARCHY is not None
    from torch._export.verifier import TrainingIRVerifier, Verifier

    verifier = TrainingIRVerifier if is_training else Verifier

    exported_program = ExportedProgram(
        root=gm,
        graph=gm.graph,
        graph_signature=export_graph_signature,
        state_dict=original_state_dict,
        range_constraints=range_constraints,
        module_call_graph=_make_module_call_graph(
            _EXPORT_MODULE_HIERARCHY,
            orig_in_spec,
            out_spec,
            module_call_signatures,
        ),
        example_inputs=(args, kwargs),
        constants=export_artifact.aten.constants,
        verifier=verifier,
    )

    return exported_program


# TODO (tmanlaibaatar) We need to preserve aten.to here somehow
@_log_export_wrapper
@_disable_prexisiting_fake_mode
def _export_for_training(
    mod: torch.nn.Module,
    args: Tuple[Any, ...],
    kwargs: Optional[Dict[str, Any]] = None,
    dynamic_shapes: Optional[Union[Dict[str, Any], Tuple[Any], List[Any]]] = None,
    *,
    strict: bool = True,
    preserve_module_call_signature: Tuple[str, ...] = (),
) -> ExportedProgram:
    global _EXPORT_FLAGS
    flags = set()
    flags.add("strict" if strict else "non_strict")
    log_export_usage(event="export_for_training.enter", flags=flags)
    _EXPORT_FLAGS = flags

    return _export_unified(
        mod=mod,
        args=args,
        kwargs=kwargs,
        dynamic_shapes=dynamic_shapes,
        strict=strict,
        preserve_module_call_signature=preserve_module_call_signature,
        is_training=True,
        pre_dispatch=True,
        _allow_complex_guards_as_runtime_asserts=False,
        _disable_forced_specializations=False,
        _is_torch_jit_trace=False,
    )


@_log_export_wrapper
@_disable_prexisiting_fake_mode
def _export(
    mod: torch.nn.Module,
    args: Tuple[Any, ...],
    kwargs: Optional[Dict[str, Any]] = None,
    dynamic_shapes: Optional[Union[Dict[str, Any], Tuple[Any], List[Any]]] = None,
    *,
    strict: bool = True,
    preserve_module_call_signature: Tuple[str, ...] = (),
    pre_dispatch: bool = False,
    _allow_complex_guards_as_runtime_asserts: bool = False,
    _disable_forced_specializations: Optional[bool] = False,
    _is_torch_jit_trace: bool = False,
) -> ExportedProgram:
    global _EXPORT_FLAGS
    flags = set()
    flags.add("strict" if strict else "non_strict")
    flags.add("pre_dispatch" if pre_dispatch else "aot_dispatch")
    log_export_usage(event="export.enter", flags=flags)
    _EXPORT_FLAGS = flags

    return _export_unified(
        mod=mod,
        args=args,
        kwargs=kwargs,
        dynamic_shapes=dynamic_shapes,
        strict=strict,
        preserve_module_call_signature=preserve_module_call_signature,
        is_training=False,
        pre_dispatch=pre_dispatch,
        _allow_complex_guards_as_runtime_asserts=_allow_complex_guards_as_runtime_asserts,
        _disable_forced_specializations=_disable_forced_specializations,
        _is_torch_jit_trace=_is_torch_jit_trace,
    )<|MERGE_RESOLUTION|>--- conflicted
+++ resolved
@@ -683,33 +683,10 @@
     if isinstance(mod, torch.fx.GraphModule) and hasattr(mod, "meta"):
         gm.meta.update(mod.meta)
 
-<<<<<<< HEAD
-    # Run this pass before creating input/output specs, since size-related CSE/DCE might affect output signature.
-    # Overwrite output specs afterwards.
-    from torch._dynamo import config as _dynamo_config
     from torch._functorch._aot_autograd.input_output_analysis import (
         _graph_input_names,
         _graph_output_names,
     )
-    from torch._guards import detect_fake_mode
-
-    flat_fake_args = pytree.tree_leaves((fake_args, fake_kwargs))
-    fake_mode = detect_fake_mode(flat_fake_args)
-
-    if not _dynamo_config.do_not_emit_runtime_asserts:
-        stack_trace = (
-            'File "torch/fx/passes/runtime_assert.py", line 24, '
-            "in insert_deferred_runtime_asserts"
-        )
-        with _set_node_metadata_hook(
-            gm, functools.partial(_node_metadata_hook, stack_trace=stack_trace)
-        ):
-            insert_deferred_runtime_asserts(
-                gm,
-                fake_mode.shape_env,
-                f"exported program: {first_call_function_nn_module_stack(gm.graph)}",
-                export=True,
-            )
 
     # update output specs
     gm.recompile()
@@ -718,9 +695,6 @@
 
     # Produce signature
     def make_argument_spec(i, node, num_tokens) -> ArgumentSpec:
-=======
-    def make_argument_spec(i, node) -> ArgumentSpec:
->>>>>>> fb696bf2
         if isinstance(node, (int, bool, float, type(None))):
             # For const outputs we just directly return this
             return ConstantArgument(name="", value=node)
@@ -750,13 +724,13 @@
                 f"while writing the metadata for exported program"
             )
 
-<<<<<<< HEAD
     named_parameters = dict(mod.named_parameters(remove_duplicate=False))
     param_len = len(named_parameters)
     named_buffers = dict(mod.named_buffers(remove_duplicate=False))
     buffer_len = len(named_buffers)
 
     # placeholder order goes tokens -> params -> buffers -> user inputs
+    flat_fake_args = pytree.tree_leaves((fake_args, fake_kwargs))
     params_len = param_len + buffer_len
     num_tokens = len(input_names) - params_len - len(flat_fake_args)
     total_non_user_inputs = params_len + num_tokens
@@ -772,27 +746,6 @@
                 node.meta["val"] = user_arg
 
     # TODO(pianpwk): maybe rely on AOTAutograd for unifying this?
-=======
-    is_joint = graph_signature.backward_signature is not None
-
-    # NOTE: aot_export adds symint metadata for placeholders with int values;
-    # since these become specialized, we replace such metadata with the original values
-    flat_fake_args = pytree.tree_leaves((fake_args, fake_kwargs))
-    index = 0
-    total_non_user_inputs = (
-        len(graph_signature.parameters)
-        + len(graph_signature.buffers)
-        + len(graph_signature.input_tokens)
-    )
-    for node in gm.graph.nodes:
-        if node.op == "placeholder":
-            if index >= total_non_user_inputs:
-                user_arg = flat_fake_args[index - total_non_user_inputs]
-                if not isinstance(user_arg, torch.Tensor):
-                    node.meta["val"] = user_arg
-            index += 1
-
->>>>>>> fb696bf2
     input_specs, output_specs = _sig_to_specs(
         user_inputs=set(input_names[total_non_user_inputs : ]),
         inputs_to_parameters=dict(zip(input_names[num_tokens : total_non_user_inputs], named_parameters)),
@@ -821,9 +774,6 @@
         input_specs=input_specs, output_specs=output_specs
     )
 
-<<<<<<< HEAD
-    if not is_training and pre_dispatch:
-=======
     from torch._guards import detect_fake_mode
 
     fake_mode = detect_fake_mode(flat_fake_args)
@@ -845,8 +795,7 @@
                 export=True,
             )
 
-    if pre_dispatch:
->>>>>>> fb696bf2
+    if not is_training and pre_dispatch:
         from torch._export.passes.replace_set_grad_with_hop_pass import (
             replace_set_grad_with_hop_pass,
         )
@@ -1678,12 +1627,6 @@
         dynamic_shapes,
         num_lifted,
     )
-    if strict:
-        _add_runtime_assertions_to_cond_in_subgraph(
-            range_constraints,
-            gm,
-            fake_mode,
-        )
 
     # Make module signatures.
     module_call_signatures = {}
