# mypy: allow-untyped-decorators
# mypy: allow-untyped-defs
import dataclasses
import functools
import inspect
import logging
import re
import sys
import time
import warnings
from collections.abc import Callable
from contextlib import contextmanager, nullcontext
from itertools import chain
from typing import Any, Optional, TYPE_CHECKING, TypeAlias, Union


if TYPE_CHECKING:
    import weakref

import torch
import torch._dynamo
import torch.fx
import torch.utils._pytree as pytree
from torch._dispatch.python import enable_python_dispatcher
from torch._dynamo.exc import UserError, UserErrorType
from torch._export.db.logging import (
    exportdb_error_message,
    get_class_if_classified_error,
)
from torch._export.non_strict_utils import (
    _fakify_module_inputs,
    _fakify_script_objects,
    _gather_constant_attrs,
    _NonStrictTorchFunctionHandler,
    _override_builtin_ops,
    make_constraints,
    make_fake_inputs,
    produce_guards_and_solve_constraints,
)
from torch._export.passes.collect_tracepoints_pass import CollectTracepointsPass
from torch._export.passes.lift_constants_pass import (
    _materialize_and_lift_constants,
    ConstantAttrMap,
)
from torch._export.utils import (
    _collect_param_buffer_metadata,
    _compiling_state_context,
    _fakify_params_buffers,
    _populate_param_buffer_metadata_to_new_gm,
    _update_gm_meta_if_possible,
    apply_runtime_assertion_pass,
    placeholder_naming_pass,
    placeholder_prefixes,
)
from torch._export.verifier import SpecViolationError
from torch._export.wrappers import _wrap_submodules
from torch._functorch._aot_autograd.graph_capture_wrappers import create_functional_call
from torch._functorch._aot_autograd.input_output_analysis import (
    _graph_input_names,
    _graph_output_names,
)
from torch._functorch._aot_autograd.schemas import GraphSignature
from torch._functorch._aot_autograd.subclass_utils import get_subclass_typing_container
from torch._functorch._aot_autograd.utils import (
    create_tree_flattened_fn,
    register_buffer_assignment_hook,
)
from torch._functorch.aot_autograd import (
    _detect_attribute_assignment,
    aot_export_module,
)
from torch._guards import detect_fake_mode, tracing, TracingContext
from torch._library.fake_class_registry import FakeScriptObject
from torch._logging import dtrace_structured
from torch._subclasses.fake_tensor import FakeTensorMode
from torch._utils_internal import log_export_usage
from torch.export._leakage_detection_utils import find_legit_leaks_from_referrers
from torch.export._unlift import _check_input_constraints_pre_hook
from torch.export.dynamic_shapes import (
    _check_dynamic_shapes,
    _combine_args,
    _DimHintType,
    _IntWrapper,
    _process_dynamic_shapes,
)
from torch.export.exported_program import OutputKind
from torch.fx._symbolic_trace import _ConstantAttributeType
from torch.fx.experimental.proxy_tensor import (
    get_proxy_slot,
    make_fx,
    PreDispatchTorchFunctionMode,
    track_tensor_tree,
)
from torch.fx.experimental.symbolic_shapes import (
    ConstraintViolationError,
    free_unbacked_symbols,
    GuardOnDataDependentSymNode,
    ShapeEnv,
)
from torch.fx.graph import _PyTreeCodeGen, _PyTreeInfo
from torch.utils._pytree import TreeSpec
from torch.utils._sympy.value_ranges import ValueRangeError

from .exported_program import (
    _disable_prexisiting_fake_mode,
    ExportedProgram,
    InputKind,
    ModuleCallEntry,
    ModuleCallSignature,
)
from .graph_signature import _convert_to_export_graph_signature, ExportGraphSignature


log = logging.getLogger(__name__)

# Type alias for dynamic shapes specification
_DynamicShapesSpec: TypeAlias = Union[dict[str, Any], tuple[Any, ...], list[Any]]


@dataclasses.dataclass
class ExportDynamoConfig:
    """
    Manage Export-specific configurations of Dynamo.
    """

    allow_rnn: bool = True
    reorderable_logging_functions: set[Callable] = dataclasses.field(
        default_factory=set
    )
    # Emit runtime asserts after AOTAutograd instead.
    # This isn't really necessary, and isn't much more efficient since the runtime asserts pass does CSE,
    # but if we want to reason more about what guards/runtime asserts to emit,
    # this makes it a bit cleaner to do from the export side. Also no real point in running this twice.
    do_not_emit_runtime_asserts: bool = True
    specialize_int: bool = True
    specialize_float: bool = True
    assume_static_by_default: bool = False
    automatic_dynamic_shapes: bool = False
    capture_dynamic_output_shape_ops: bool = True
    capture_scalar_outputs: bool = True
    prefer_deferred_runtime_asserts_over_guards: bool = False


@dataclasses.dataclass
class ATenExportArtifact:
    gm: torch.fx.GraphModule
    sig: ExportGraphSignature
    constants: dict[str, _ConstantAttributeType]


@dataclasses.dataclass(frozen=True)
class ExportArtifact:
    aten: ATenExportArtifact
    in_spec: TreeSpec
    out_spec: TreeSpec
    fake_mode: FakeTensorMode
    module_call_specs: dict[str, dict[str, pytree.TreeSpec]]


DEFAULT_EXPORT_DYNAMO_CONFIG = ExportDynamoConfig()
DEFAULT_EXPORT_DYNAMO_CONFIG.reorderable_logging_functions = {
    logging.critical,
    logging.debug,
    logging.error,
    logging.exception,
    logging.info,
    logging.log,
    logging.warning,
    print,
    warnings.warn,
}


@contextmanager
def _ignore_backend_decomps():
    orig_mkldnn_flag = torch.backends.mkldnn.set_flags(False)
    orig_nnpack_flag = torch.backends.nnpack.set_flags(False)
    try:
        yield
    finally:
        torch.backends.mkldnn.set_flags(*orig_mkldnn_flag)
        torch.backends.nnpack.set_flags(*orig_nnpack_flag)


@contextmanager
def _disable_custom_triton_op_functional_decomposition():
    old = torch._functorch.config.decompose_custom_triton_ops
    try:
        # pyrefly: ignore  # bad-assignment
        torch._functorch.config.decompose_custom_triton_ops = False
        yield torch._functorch.config.decompose_custom_triton_ops
    finally:
        torch._functorch.config.decompose_custom_triton_ops = old


def custom_triton_ops_decomposition_disabled():
    return not torch._functorch.config.decompose_custom_triton_ops


def _fixup_key(x):
    return "L__self__" + _strip_root(x)


def _strip_root(x):
    if isinstance(x, str) and x.startswith("_export_root"):
        stripped = x[len("_export_root") :]
        return stripped.removeprefix(".")
    return x


def _is_bogus_const_name(name: str):
    splitted_names = name.split(".")
    if len(splitted_names) < 1:
        return True

    return splitted_names[-1].startswith("lifted_tensor")


def _rewrite_tracepoint_node(gm: torch.fx.GraphModule):
    """
    In-place modify input graph module by replacing the export tracepoint with a new node
    that has the same target and args, but with the _export_root stripped from path.
    """
    for node in gm.graph.nodes:
        if node.target == torch.ops.higher_order._export_tracepoint:
            if "path" in node.kwargs:
                path = _strip_root(node.kwargs["path"])
                with gm.graph.inserting_before(node):
                    new_node = gm.graph.create_node(
                        "call_function",
                        torch.ops.higher_order._export_tracepoint,
                        args=node.args,
                        kwargs={
                            "path": path,
                            "kind": node.kwargs["kind"],
                        },
                    )
                    new_node.meta = node.meta
                    node.replace_all_uses_with(new_node)
                    gm.graph.erase_node(node)


def detect_shape_env(inputs: Any = None):
    shape_envs = []

    for i, flat_input in enumerate(inputs):
        if isinstance(flat_input, torch.SymInt):
            shape_envs.append((flat_input.node.shape_env, "symint input", i))

    if shape_envs:
        shape_env, desc1, i1 = shape_envs[0]
        for m, desc2, i2 in shape_envs[1:]:
            assert shape_env is m, (
                f"shape env ({shape_env}) from {desc1} {i1} doesn't match mode ({m}) from {desc2} {i2}\n\n"
                f"shape env from {desc1} {i1} allocated at:\n{shape_env.stack}\n"
                f"shape env from {desc2} {i2} allocated at:\n{m.stack}"
            )
        return shape_env
    else:
        return None


def _extract_fake_inputs(gm, args, kwargs):
    """
    Given a graph module, extract fakified input tensors from the metadata of
    its placeholders, and map them to the structure of given args and kwargs.
    Also return the fake mode used to fakify those inputs.
    """
    fake_inps: list[Any] = []
    fake_vals: list[Any] = []
    for node in gm.graph.nodes:
        if node.op == "placeholder":
            fake_inps.append(node.meta.get("val"))
        else:
            fake_vals.append(node.meta.get("example_value"))

    # We get both because now we might have a combination of symint and tensor
    # inputs, and we want to check that the shape env is consistent between
    # both. Unfortunately we can't see what fake mode is attached to the shape
    # env, then we can just compare fake modes.
    detected_fake_mode = detect_fake_mode(fake_inps + fake_vals)
    detected_shape_env = detect_shape_env(fake_inps + fake_vals)

    if detected_fake_mode:
        if detected_shape_env:
            assert detected_shape_env is detected_fake_mode.shape_env, (
                "Detected shape env does not match fake mode's shape env"
            )
        fake_mode = detected_fake_mode
    elif detected_shape_env:
        fake_mode = FakeTensorMode(shape_env=detected_shape_env, export=True)
    else:
        fake_mode = FakeTensorMode(shape_env=ShapeEnv(), export=True)

    count = 0

    def lookup_fake(x):
        nonlocal count
        val = fake_inps[count] if isinstance(x, (int, torch.Tensor)) else x
        count += 1
        return val

    fake_args = pytree.tree_map(lookup_fake, args)
    fake_kwargs = pytree.tree_map(lookup_fake, kwargs)

    return fake_args, fake_kwargs, fake_mode


def _replace_param_buffer_names(param_buffer_table, sig):
    for spec in sig.input_specs:
        if spec.kind in (
            InputKind.PARAMETER,
            InputKind.BUFFER,
        ):
            spec.target = param_buffer_table[spec.target]
    for spec in sig.output_specs:
        if spec.kind in (
            OutputKind.BUFFER_MUTATION,
            OutputKind.GRADIENT_TO_PARAMETER,
        ):
            spec.target = param_buffer_table[spec.target]


def _convert_to_positional_args(orig_arg_names, args, kwargs):
    assert len(orig_arg_names) == len(args) + len(kwargs), (
        f"Total number of arg names is expected to be {len(orig_arg_names)} "
        f"but got {len(args)} positional args, {len(kwargs)} kwargs."
    )
    reordered_kwargs = [kwargs[kw_name] for kw_name in orig_arg_names[len(args) :]]
    return (
        *args,
        *reordered_kwargs,
    )


def _normalize_nn_module_stack(gm_torch_level, root_cls):
    # Append a root module to every nn_module_stack.
    root = "L['self']"
    root_key = re.sub(r"[^a-zA-Z0-9]", "_", root)
    for gm in gm_torch_level.modules():
        if not isinstance(gm, torch.fx.GraphModule):
            continue
        for node in gm.graph.nodes:
            if node.op in ["placeholder", "output"]:
                continue
            add_root = True
            if nn_module_stack := node.meta.get("nn_module_stack", {}):
                path, ty = next(iter(nn_module_stack.values()))
                # After deserializing the class `ty` might not exist anymore so
                # it could be a string
                if inspect.isclass(ty) and issubclass(ty, torch.nn.Module):
                    # TODO Figure out why sometimes we have root sometimes we don't.
                    if path == root and ty is root_cls:
                        add_root = False
                else:
                    assert isinstance(ty, str)
            if add_root:

                def normalize_path(path):
                    try:
                        parts = []

                        class Path:
                            def __getattr__(self, name):
                                if name != "_modules":
                                    parts.append(name)
                                return self

                            def __getitem__(self, idx):
                                # pyrefly: ignore  # bad-argument-type
                                parts.append(str(idx))
                                return self

                        eval(path, {"L": {"self": Path()}})
                        return ".".join(parts)
                    except Exception:  # TODO(zhxchen17) Remove this.
                        return path

                nn_module_stack = {
                    root_key: (root, root_cls.__module__ + "." + root_cls.__qualname__),
                    # pyrefly: ignore  # unbound-name
                    **nn_module_stack,
                }
                node.meta["nn_module_stack"] = {
                    key: (normalize_path(path), ty)
                    for key, (path, ty) in nn_module_stack.items()
                }


def _get_param_buffer_mapping(
    original_module: torch.nn.Module,
    traced_module: torch.nn.Module,
) -> dict[str, str]:
    """
    Returns a mapping of parameter/buffer names from the new module to the
    original model. This is to help with restoring the FQN for parameter/buffers
    of a traced module to what the original module contains.
    """

    param_lookup: dict[int, str] = {}
    buffer_lookup: dict[int, str] = {}
    for name, param in original_module.named_parameters(remove_duplicate=False):
        if param_lookup.get(id(param)) is None:
            # we only want to keep the first occurrence of a parameter to guarantee parity of original and traced module.
            param_lookup[id(param)] = name
    for name, buffer in original_module.named_buffers(remove_duplicate=False):
        buffer_lookup[id(buffer)] = name

    param_buffer_table: dict[str, str] = {}
    for dynamo_name, dynamo_param in traced_module.named_parameters(
        remove_duplicate=False
    ):
        assert dynamo_name not in param_buffer_table
        if id(dynamo_param) in param_lookup:
            param_buffer_table[dynamo_name] = param_lookup[id(dynamo_param)]

    for dynamo_name, dynamo_buffer in traced_module.named_buffers(
        remove_duplicate=False
    ):
        assert dynamo_name not in param_buffer_table
        if id(dynamo_buffer) in buffer_lookup:
            param_buffer_table[dynamo_name] = buffer_lookup[id(dynamo_buffer)]

    return param_buffer_table


def _preserve_requires_grad_pass(
    gm: torch.fx.GraphModule,
    sig: ExportGraphSignature,
    fake_params_buffers: dict[str, torch.Tensor],
    constants: dict[str, _ConstantAttributeType],
    flat_fake_args: list[Any],
):
    placeholders = [node for node in gm.graph.nodes if node.op == "placeholder"]
    assert len(sig.input_specs) == len(placeholders)
    i = 0
    for node, spec in zip(placeholders, sig.input_specs):
        if spec.kind in (
            InputKind.PARAMETER,
            InputKind.BUFFER,
        ):
            assert spec.target is not None
            node.meta["val"].requires_grad = fake_params_buffers[
                spec.target
            ].requires_grad
        elif spec.kind == InputKind.USER_INPUT:
            fake_arg = flat_fake_args[i]
            if isinstance(fake_arg, torch.Tensor):
                node.meta["val"].requires_grad = fake_arg.requires_grad
            i += 1
        elif spec.kind == InputKind.CONSTANT_TENSOR:
            assert spec.target is not None
            constant = constants[spec.target]
            if isinstance(constant, torch.Tensor):
                # If the tensor is not leaf, it should already have a correct requires grad field
                if node.meta["val"].is_leaf:
                    node.meta["val"].requires_grad = constant.requires_grad
                else:
                    assert node.meta["val"].requires_grad == constant.requires_grad
        elif spec.kind in (InputKind.CUSTOM_OBJ, InputKind.TOKEN):
            continue
        else:
            raise AssertionError(spec.kind)


def _remap_constants(
    orig_constant_attrs: ConstantAttrMap,
    graph_signature: ExportGraphSignature,
    constants: dict[str, _ConstantAttributeType],
) -> None:
    """Rewrite the graph signature and constants table to use the FQN from the original module."""
    remap_table: dict[str, list[str]] = {}
    for name, value in constants.items():
        if value in orig_constant_attrs:
            remap_table[name] = orig_constant_attrs[value]

    for spec in graph_signature.input_specs:
        if spec.kind in (
            InputKind.CONSTANT_TENSOR,
            InputKind.CUSTOM_OBJ,
        ):
            orig_target = spec.target
            assert orig_target is not None
            targets = remap_table.get(orig_target, [orig_target])
            spec.target = targets[0]

            constant = constants[orig_target]
            del constants[orig_target]
            for target in targets:
                constants[target] = constant


def _replace_unbacked_bindings(gm: torch.fx.GraphModule) -> None:
    """
    When we run an interpreter-based pass over a GraphModule, execution of data-dependent operators
    will produce example values with new unbacked symbols. To track that the new/old symbols are equivalent,
    we used to rely on the unbacked_renamings mapping. This led to problematic metadata where the unbacked_bindings
    keys mapped new symbols (u2) to paths containing old symbols (u0) in the example values, or worse, backed symbols
    or constants (e.g. if the original unbacked was replaced/specialized). Additionally this created problems with
    de/serialized programs, since we didn't comprehensively serialize ShapeEnv/unbacked renamings/node bindings.

    This pass attempts a simpler way of handling these for export, by throwing away the previously computed bindings, and re-running
    the pattern match used in compute_unbacked_bindings. This ensures we keep the original symbols contained in the example values,
    or delete bindings if they've been replaced/specialized.
    """
    from torch._export.utils import _get_shape_env_from_gm
    from torch.fx.experimental.symbolic_shapes import _free_unbacked_symbols_with_path
    from torch.utils._sympy.symbol import symbol_is_type, SymT

    if (shape_env := _get_shape_env_from_gm(gm)) is None:
        return

    base_unbacked_symbols = {
        symbol
        for symbol in shape_env.var_to_range
        if symbol_is_type(symbol, (SymT.UNBACKED_INT, SymT.UNBACKED_FLOAT))
        and symbol not in shape_env.unbacked_renamings
    }
    for node in gm.graph.nodes:
        node.meta.pop("unbacked_bindings", None)
        if (val := node.meta.get("val")) is not None and (
            unbacked_bindings := _free_unbacked_symbols_with_path(
                val,
                (),
                shape_env=shape_env,
                pending=base_unbacked_symbols,
                simplify=True,
            )
        ):
            node.meta["unbacked_bindings"] = unbacked_bindings


def _produce_aten_artifact(
    *,
    gm: torch.fx.GraphModule,
    mod,
    constant_attrs,
    graph_signature,
    pre_dispatch,
    fake_args,
    fake_kwargs,
    fake_params_buffers,
    _prettify_placeholder_names=True,
) -> ATenExportArtifact:
    """
    This is a helper function that is shared between export_to_aten_ir and export_to_aten_ir_make_fx
    to produce the aten artifact. (export compatible graph module + signature)

    It does:
    1. Applies runtime assertion pass
    2. Recompute unbacked_bindings pass
    3. Populate meta val when missing
    4. Lift constants as placeholders
    5. Replace raw autograd and autocast ops with HOPs
    6. Prettify names for placeholders
    7. Preserve requires_grad value on node meta val
    """
    # Run runtime asserts pass before creating input/output specs, since size-related CSE/DCE might affect output signature.
    # Overwrite output specs afterwards.
    flat_fake_args = pytree.tree_leaves((fake_args, fake_kwargs))
    gm, graph_signature = apply_runtime_assertion_pass(gm, graph_signature)

    # Simplify unbacked_bindings by recomputing them.
    # Useful for any pass that's interpreter-based and might call rebind_unbacked(),
    # e.g. AOTAutograd in this case.
    _replace_unbacked_bindings(gm)

    total_non_user_inputs = (
        len(graph_signature.parameters)
        + len(graph_signature.buffers)
        + len(graph_signature.input_tokens)
    )
    set_missing_meta_vals(gm, flat_fake_args, total_non_user_inputs)

    export_graph_signature: Optional[ExportGraphSignature]
    export_graph_signature = _convert_to_export_graph_signature(
        graph_signature, gm, _get_non_persistent_buffers(mod)
    )

    # script objects are always stored in constants no matter whether they're initial inputs or
    # they're lifted in aot" before rewrite_script_object_meta
    constants = _materialize_and_lift_constants(
        gm, export_graph_signature, constant_attrs
    )

    if pre_dispatch:
        from torch._export.passes.replace_autocast_with_hop_pass import (
            replace_autocast_with_hop_pass,
        )
        from torch._export.passes.replace_set_grad_with_hop_pass import (
            replace_set_grad_with_hop_pass,
        )

        # Note: replace_set_grad_with_hop_pass need to be after lift_constant_pass because
        # a getattr of a constant tensor doesn't have meta["val"] until after lift_constant_pass.
        # If replace_set_grad_with_hop_pass is before lift_constant_pass,
        # and the constant_tensor is passed as input of the set grad hop, the placeholder's
        # meta["val"] will be None and fails our verifier for placeholder.
        gm, export_graph_signature = replace_set_grad_with_hop_pass(
            gm, export_graph_signature
        )

        gm, export_graph_signature = replace_autocast_with_hop_pass(
            gm, export_graph_signature
        )

    # Remove nn_module_stack, stack_trace metadata from all placeholders/inputs nodes.
    for _mod in gm.modules():
        if not isinstance(_mod, torch.fx.GraphModule):
            continue
        for node in _mod.graph.nodes:
            if node.op in ["placeholder", "output"]:
                node.meta.pop("nn_module_stack", None)
                node.meta.pop("stack_trace", None)

    # Prettify names for placeholder nodes.
    assert export_graph_signature is not None
    if _prettify_placeholder_names:
        placeholder_naming_pass(
            gm,
            export_graph_signature,
            mod,
            fake_args,
            fake_kwargs,
            fake_params_buffers,
            constants,
        )

    _preserve_requires_grad_pass(
        gm, export_graph_signature, fake_params_buffers, constants, flat_fake_args
    )

    return ATenExportArtifact(
        gm,
        export_graph_signature,
        constants,
    )


def _rename_constants_nodes(
    gm: torch.fx.GraphModule,
    graph_signature: ExportGraphSignature,
) -> None:
    """
    For strict mode, rename constants nodes that were previously annotated as buffers.
    """
    # handle name collisions with existing constants
    node_names = {node.name for node in gm.graph.nodes}

    def rename_constant(name):
        if name in node_names:
            n = 1
            while (dup_name := f"{name}_{n}") in node_names:
                n += 1
            name = dup_name
        node_names.add(name)
        return name

    # use input specs to map names from buffers to constants
    buffer_prefix = placeholder_prefixes[InputKind.BUFFER]
    const_prefix = placeholder_prefixes[InputKind.CONSTANT_TENSOR]
    buffer_to_constant = {}
    for spec in graph_signature.input_specs:
        if spec.kind == InputKind.CONSTANT_TENSOR and not spec.arg.name.startswith(
            const_prefix
        ):
            if spec.arg.name.startswith(buffer_prefix):  # map from buffer to constants
                c_name = rename_constant(
                    const_prefix + spec.arg.name[len(buffer_prefix) :]
                )
            else:  # lifted constant
                c_name = rename_constant(const_prefix + spec.arg.name)
            buffer_to_constant[spec.arg.name] = c_name
            spec.arg.name = c_name
    for spec in graph_signature.output_specs:
        if spec.arg.name in buffer_to_constant:
            spec.arg.name = buffer_to_constant[spec.arg.name]

    # Rename constants nodes for all modules
    for mod in gm.modules():
        if not isinstance(mod, torch.fx.GraphModule):
            continue
        for node in mod.graph.nodes:
            if node.name in buffer_to_constant:
                node.name = node.target = buffer_to_constant[node.name]
        mod.recompile()


def _restore_state_dict(
    original_module: torch.nn.Module, traced_module: torch.fx.GraphModule
) -> None:
    """
    Restores the state dict of the traced module to that of the original module.
    """
    param_buffer_table = _get_param_buffer_mapping(original_module, traced_module)
    # Don't want to change the convention of previous call.
    param_buffer_table_reverse = {v: k for k, v in param_buffer_table.items()}

    # Replace state dict attr names with the fqn
<<<<<<< HEAD
    for name, _ in chain(
        original_module.named_parameters(remove_duplicate=False),
        # pyrefly: ignore  # bad-argument-type
        original_module.named_buffers(remove_duplicate=False),
=======
    for name, _ in list(
        chain(
            original_module.named_parameters(remove_duplicate=False),
            original_module.named_buffers(remove_duplicate=False),
        )
>>>>>>> 74acf926
    ):
        if name in param_buffer_table_reverse:
            dynamo_name = param_buffer_table_reverse[name]
            param = torch.fx.graph_module._get_attr(traced_module, dynamo_name)
            torch.fx.graph_module._assign_attr(param, traced_module, name)
            torch.fx.graph_module._del_attr(traced_module, dynamo_name)

    # Replace graph getattr nodes with the correct name
    for node in traced_module.graph.nodes:
        if node.op == "get_attr":
            attr_name = node.target
            if attr_name in param_buffer_table:
                node.target = param_buffer_table[attr_name]

    traced_module.recompile()


def _get_module_hierarchy(mod: torch.nn.Module) -> dict[str, str]:
    return {
        name: type(m).__name__ for name, m in mod.named_modules(remove_duplicate=False)
    }


def _make_module_call_graph(
    in_spec: TreeSpec,
    out_spec: TreeSpec,
    module_call_signatures: dict[str, ModuleCallSignature],
    forward_arg_names: Optional[list[str]] = None,
) -> list[ModuleCallEntry]:
    original = [
        ModuleCallEntry(fqn=fqn, signature=module_call_signatures.get(fqn))
        for fqn in _EXPORT_MODULE_HIERARCHY  # type: ignore[union-attr]
    ]
    assert original[0].fqn == ""
    original[0].signature = ModuleCallSignature(
        inputs=[],
        outputs=[],
        in_spec=in_spec,
        out_spec=out_spec,
        forward_arg_names=forward_arg_names,
    )
    additional = [
        ModuleCallEntry(fqn=fqn, signature=signature)
        for fqn, signature in module_call_signatures.items()
        if fqn not in _EXPORT_MODULE_HIERARCHY  # type: ignore[operator]
    ]
    return [*original, *additional]


class _ExportModuleSpecTrackerDict(dict):
    pass


def _export_to_torch_ir(
    f: Callable,
    args: tuple[Any, ...],
    kwargs: Optional[dict[str, Any]] = None,
    dynamic_shapes: Optional[Union[dict[str, Any], tuple[Any], list[Any]]] = None,
    *,
    preserve_module_call_signature: tuple[str, ...] = (),
    disable_constraint_solver: bool = False,
    prefer_deferred_runtime_asserts_over_guards: bool = False,
    restore_fqn: bool = True,
    _log_export_usage: bool = True,
    same_signature: bool = True,
) -> torch.fx.GraphModule:
    """
    Traces either an nn.Module's forward function or just a callable with PyTorch
    operations inside and produce a torch.fx.GraphModule in torch IR.
    """

    if _log_export_usage:
        log_export_usage(event="export.private_api", flags={"_export_to_torch_ir"})

    if not isinstance(args, tuple):
        raise UserError(
            UserErrorType.INVALID_INPUT,
            f"Expecting `args` to be a tuple of example positional inputs, got {type(args)}",
        )

    kwargs = kwargs or {}

    # Map ints to a wrapper structure to help us mark it as dynamic, if it is
    # dynamic. We will unwrap ints in fakify later.
    args, kwargs = pytree.tree_map_only(int, _IntWrapper, (args, kwargs))

    combined_args = _combine_args(f, args, kwargs)
    _check_dynamic_shapes(combined_args, dynamic_shapes)
    constraints = _process_dynamic_shapes(combined_args, dynamic_shapes)

    # Unwrap static ints -- in the case where we have an empty graph
    # containing just integer computation, dynamo will run its generated
    # bytecode with these args/kwargs, which will error because we cannot
    # directly apply int operations on IntWrapper. So we will just unwrap
    # them here.
    args, kwargs = pytree.tree_map_only(
        _IntWrapper,
        lambda a: a.val
        if a.dynamism is None or a.dynamism.type == _DimHintType.STATIC
        else a,
        (args, kwargs),
    )

    dynamo_cfg = dataclasses.replace(
        DEFAULT_EXPORT_DYNAMO_CONFIG,
        prefer_deferred_runtime_asserts_over_guards=prefer_deferred_runtime_asserts_over_guards,
    )

    with torch._dynamo.config.patch(dataclasses.asdict(dynamo_cfg)):
        try:
            module_call_specs: dict[str, dict[str, pytree.TreeSpec]] = (
                _ExportModuleSpecTrackerDict()
            )
            ctx = nullcontext()
            if not isinstance(f, torch.fx.GraphModule):
                ctx = _wrap_submodules(  # type: ignore[assignment]
                    f, preserve_module_call_signature, module_call_specs
                )
            with ctx, _ignore_backend_decomps():
                if torch._export.config.use_new_tracer_experimental:
                    from torch._dynamo.functional_export import (
                        _dynamo_graph_capture_for_export,
                    )

                    gm_torch_level = _dynamo_graph_capture_for_export(
                        f, constraints=constraints, dynamic_shapes=dynamic_shapes
                    )(*args, **kwargs)
                    # We can't serialize entire fake mode yet, so this is to make sure
                    # things like copy.deepcopy(ep.graph_module) not crash.
                    # see test_export.py::test_custom_tag_metadata_re_export
                    # Once we delete the old strict export, we can use this fake mode in the
                    # subsequent logic when lowering to aten IR.
                    del gm_torch_level.meta["fake_mode"]

                else:
                    gm_torch_level, _ = torch._dynamo.export(
                        f,
                        dynamic_shapes=dynamic_shapes,  # type: ignore[arg-type]
                        constraints=constraints,  # type: ignore[arg-type]
                        assume_static_by_default=True,
                        tracing_mode="symbolic",
                        disable_constraint_solver=disable_constraint_solver,
                        prefer_deferred_runtime_asserts_over_guards=prefer_deferred_runtime_asserts_over_guards,
                        _log_export_usage=_log_export_usage,
                        same_signature=same_signature,
                    )(
                        *args,
                        **kwargs,
                    )
                    gm_torch_level.meta["module_call_specs"] = module_call_specs
        except (ConstraintViolationError, ValueRangeError) as e:
            raise UserError(UserErrorType.CONSTRAINT_VIOLATION, str(e))  # noqa: B904
        except GuardOnDataDependentSymNode as e:
            raise UserError(  # noqa: B904
                UserErrorType.ANTI_PATTERN,
                f"Consider annotating your code using torch._check*(). {str(e)}",
                case_name="constrain_as_size_example",
            )

    if isinstance(f, torch.nn.Module) and restore_fqn:
        _restore_state_dict(f, gm_torch_level)

    return gm_torch_level


def _export_to_aten_ir(
    mod: torch.nn.Module,
    fake_args,
    fake_kwargs,
    fake_params_buffers,
    constant_attrs: ConstantAttrMap,
    produce_guards_callback=None,
    *,
    transform=lambda x: x,  # TODO(zhxchen17) Revisit if this is needed later.
    pre_dispatch=False,
    decomp_table=None,
    _prettify_placeholder_names: bool = True,
    decompose_custom_triton_ops: bool = False,
) -> ATenExportArtifact:
    custom_triton_ops_decomposition_ctx = (
        nullcontext
        if decompose_custom_triton_ops
        else _disable_custom_triton_op_functional_decomposition
    )
    # This _reparametrize_module makes sure inputs and module.params/buffers have the same fake_mode,
    # otherwise aot_export_module will error out because it sees a mix of fake_modes.
    # And we want aot_export_module to use the fake_tensor mode in dynamo to keep the pipeline easy to reason about.
    with (
        torch.nn.utils.stateless._reparametrize_module(
            mod,
            fake_params_buffers,
            tie_weights=True,
            strict=True,
            stack_weights=True,
        ),
        _ignore_backend_decomps(),
        _compiling_state_context(),
        custom_triton_ops_decomposition_ctx(),
    ):
        gm, graph_signature = transform(aot_export_module)(
            mod,
            fake_args,
            trace_joint=False,
            pre_dispatch=pre_dispatch,
            decompositions=decomp_table,
            kwargs=fake_kwargs,
        )

    def _maybe_fixup_gm_and_output_node_meta(old_gm, new_gm):
        if isinstance(old_gm, torch.fx.GraphModule):
            if hasattr(old_gm, "meta"):
                new_gm.meta.update(old_gm.meta)
            old_output_node = list(old_gm.graph.nodes)[-1]
            new_output_node = list(new_gm.graph.nodes)[-1]
            assert old_output_node.op == "output" and new_output_node.op == "output"
            # make sure we don't override any meta
            if "desc" in new_output_node.meta:
                del new_output_node.meta["desc"]
            new_output_node.meta.update(old_output_node.meta)

    # TODO unfortunately preserving graph-level metadata and output node's meta
    # is not working well with aot_export. So we manually copy it.
    # (The node-level meta is addressed above.)
    _maybe_fixup_gm_and_output_node_meta(mod, gm)

    # Run produce guards before we handle runtime asserts.
    # This means we run the export solver before the runtime asserts pass.
    # Right now this doesn't mean much - the export solver is only there for suggested fixes,
    # and we won't even get to constraint solving if that's needed.
    # But if in future we want to control what runtime asserts are emitted for export,
    # or rely on produce_guards + solver for some simplification on runtime asserts, this probably makes sense.
    if produce_guards_callback:
        try:
            produce_guards_callback(gm)
        except (ConstraintViolationError, ValueRangeError) as e:
            raise UserError(UserErrorType.CONSTRAINT_VIOLATION, str(e))  # noqa: B904

    return _produce_aten_artifact(
        gm=gm,
        mod=mod,
        constant_attrs=constant_attrs,
        graph_signature=graph_signature,
        pre_dispatch=pre_dispatch,
        fake_args=fake_args,
        fake_kwargs=fake_kwargs,
        fake_params_buffers=fake_params_buffers,
        _prettify_placeholder_names=_prettify_placeholder_names,
    )


def _get_forward_arg_names(
    mod: torch.nn.Module,
    args: tuple[Any, ...],
    kwargs: Optional[dict[str, Any]] = None,
) -> list[str]:
    """
    Gets the argument names to forward that are used, for restoring the
    original signature when unlifting the exported program module.
    - Positional args: retain the original argument names, and enumerate
        *args as args_0, args_1, ...
    - Keyword args: retain the original kwarg names in the order specified
        by the user. This order seems to matter for the current state of
        export lifted modules.
    """
    sig = inspect.signature(mod.forward)
    _args = sig.bind_partial(*args).arguments

    names: list[str] = []
    for name, value in _args.items():
        # handle variable number of positional args
        if sig.parameters[name].kind == inspect._ParameterKind.VAR_POSITIONAL:
            names.extend([f"{name}_{i}" for i, _ in enumerate(value)])
        else:
            names.append(name)
    # order of kwargs matters for input spec
    if kwargs:
        names.extend([kwarg for kwarg, _ in kwargs.items()])

    return names


def _get_non_persistent_buffers(mod: torch.nn.Module) -> set[str]:
    """
    Returns set of non-persistent buffers in a module and its submodules.
    """
    result: set[str] = set()
    for name, m in mod.named_modules(remove_duplicate=False):
        if name:
            result.update(f"{name}.{b}" for b in m._non_persistent_buffers_set)
        else:
            result.update(m._non_persistent_buffers_set)
    return result


def _rewrite_dynamo_tensor_constants(
    orig_mod_buffers: set[torch.Tensor],
    traced_mod_buffers: dict[str, torch.Tensor],
    graph_signature: ExportGraphSignature,
    constants: dict[str, _ConstantAttributeType],
) -> None:
    """
    Dynamo erroneously marks tensor attributes on modules as buffers.
    Rewrite them to be tensor constants.
    """
    for spec in graph_signature.input_specs:
        if spec.kind == InputKind.BUFFER:
            assert spec.target is not None
            value = traced_mod_buffers[spec.target]
            if value not in orig_mod_buffers:
                # This was a tensor constant erroneously marked as a buffer.
                # Convert it into a constant in the graph signature, and add its
                # value to the constants table.
                spec.kind = InputKind.CONSTANT_TENSOR
                constants[spec.target] = value  # type: ignore[arg-type]


def _move_non_persistent_buffers_to_tensor_constants(
    orig_mod: torch.nn.Module,
    graph_signature: ExportGraphSignature,
    constants: dict[str, _ConstantAttributeType],
) -> None:
    """
    Moves non-persistent buffers to tensor constants.
    """
    for spec in graph_signature.input_specs:
        if spec.kind == InputKind.BUFFER and not spec.persistent:
            assert spec.target is not None
            assert spec.target not in constants
            constants[spec.target] = orig_mod.get_buffer(spec.target)  # type: ignore[arg-type]


def _verify_nn_module_stack(graph_module: torch.fx.GraphModule) -> None:
    """
    Perform nn_module_stack checks on the graph.
    Current constraints:
        For the top level graph:
        - populated for 'call_function', 'get_attr'
        - None for 'placeholder', 'output'
        For submodule graphs:
        - None for 'placeholder', output'

    TODO(pianpwk): make this a consistent node-level check once nn_module_stack is populated for cond submodules.
    """
    # Check top-level graph for all nodes, all graphs for placeholder & output nodes
    for i, mod in enumerate([graph_module] + list(graph_module.modules())):
        if not isinstance(mod, torch.fx.GraphModule):
            continue
        for node in mod.graph.nodes:
            if node.op in ["call_function", "get_attr"]:
                if i == 0:
                    if (
                        nn_module_stack := node.meta.get("nn_module_stack", None)
                    ) is None:
                        raise SpecViolationError(
                            f"Node {node} of type {node.op} is missing nn_module_stack metadata"
                        )
                    if not all(
                        isinstance(k, str)
                        and isinstance(v, tuple)
                        and len(v) == 2
                        and all(isinstance(x, str) for x in v)
                        for k, v in nn_module_stack.items()
                    ):
                        raise SpecViolationError(
                            f"Node {node} of type {node.op} has incorrect nn_module_stack metadata format"
                            f"expected Dict[str, Tuple[str, str]], but got {nn_module_stack}"
                        )
            elif node.op in ["placeholder", "output"]:
                if node.meta.get("nn_module_stack", None):
                    raise SpecViolationError(
                        f"Node {node} of type {node.op} contains nn_module_stack metadata, this should be None"
                    )


def _verify_stack_trace(graph_module: torch.fx.GraphModule) -> None:
    """
    Perform stack trace checks on the graph.
    Constraints:
        - None or non-empty str for 'call_function', 'get_attr'
        - None for 'placeholder', 'output'
    """
    for mod in [graph_module, *graph_module.modules()]:
        if not isinstance(mod, torch.fx.GraphModule):
            continue
        for node in graph_module.graph.nodes:
            stack_trace = node.meta.get("stack_trace", None)
            if node.op in ["call_function", "get_attr"]:
                if not (stack_trace is None or isinstance(stack_trace, str)):
                    raise SpecViolationError(
                        f"Node {node} of type {node.op} has invalid stack_trace metadata, "
                        f"expected a string or None but instead found: {stack_trace}"
                    )
            elif node.op in ["placeholder", "output"]:
                if stack_trace:
                    raise SpecViolationError(
                        f"Node {node} of type {node.op} contains stack_trace metadata, "
                        f"expected None but instead found: {stack_trace}"
                    )


def _verify_placeholder_names(
    gm: torch.fx.GraphModule, sig: ExportGraphSignature
) -> None:
    """
    Performs a sanity check on the placeholder node names.
    - User input nodes: no restrictions, should match the original forward() signature
    - Params/buffers/constants/custom_obj/token nodes: should start with prefixes defined in <placeholder_prefixes>
    """
    name_to_kind = {spec.arg.name: spec.kind for spec in sig.input_specs}
    for mod in gm.modules():
        if not isinstance(mod, torch.fx.GraphModule):
            continue
        for node in mod.graph.nodes:
            if node.op == "placeholder":
                if node.name not in name_to_kind:
                    continue
                node_kind = name_to_kind[node.name]
                prefix = placeholder_prefixes[node_kind]
                if not node.name.startswith(prefix):
                    raise SpecViolationError(
                        f"Placeholder node name {node.name} does not follow spec for {node_kind}, name should have prefix: {prefix}"
                    )


def get_ep_stats(ep: ExportedProgram) -> dict[str, Any]:
    op_count = 0
    op_set = set()
    for m in ep.graph_module.modules():
        if not isinstance(m, torch.fx.GraphModule):
            continue
        for node in m.graph.nodes:
            if node.op != "call_function":
                continue
            op_count += 1
            assert hasattr(node.target, "__module__")
            assert hasattr(node.target, "__name__")
            op_set.add(f"{node.target.__module__}.{node.target.__name__}")
    return {"op_count": op_count, "op_set": op_set}


_EXPORT_FLAGS: Optional[set[str]] = None
_EXPORT_MODULE_HIERARCHY: Optional[dict[str, str]] = None


def _log_export_wrapper(fn):
    @functools.wraps(fn)
    def wrapper(*args, **kwargs):
        global _EXPORT_FLAGS, _EXPORT_MODULE_HIERARCHY
        try:
            start = time.time()
            ep = fn(*args, **kwargs)
            end = time.time()
            log_export_usage(
                event="export.time",
                metrics=end - start,
                flags=_EXPORT_FLAGS,
                **get_ep_stats(ep),
            )
        except Exception as e:
            t = type(e)
            error_type = t.__module__ + "." + t.__qualname__
            case_name = get_class_if_classified_error(e)
            if case_name is not None:
                log.error(exportdb_error_message(case_name))
                log_export_usage(
                    event="export.error.classified",
                    type=error_type,
                    message=str(e),
                    flags=_EXPORT_FLAGS,
                )
            else:
                log_export_usage(
                    event="export.error.unclassified",
                    type=error_type,
                    message=str(e),
                    flags=_EXPORT_FLAGS,
                )

            if hasattr(e, "partial_fx_graph"):
                print(
                    e.partial_fx_graph,
                    file=sys.stderr,
                )

            raise e
        finally:
            _EXPORT_FLAGS = None
            _EXPORT_MODULE_HIERARCHY = None

        return ep

    return wrapper


def _process_jit_trace_inputs_for_export(example_inputs, example_kwarg_inputs):
    if not isinstance(example_inputs, (tuple, list, dict)):
        example_inputs = (example_inputs,)

    elif isinstance(example_inputs, list):
        example_inputs = tuple(example_inputs)

    elif (
        isinstance(example_inputs, (torch.Tensor, dict))
        and example_kwarg_inputs is None
    ):
        example_inputs = (example_inputs,)

    if example_kwarg_inputs is None:
        example_kwarg_inputs = {}
    return example_inputs, example_kwarg_inputs


def _get_original_state_dict(mod: torch.nn.Module) -> dict[str, Any]:
    # Explicitly not calling mode.state_dict() as we do not want the module state for serialization
    # but the running module state so we can always match by id() the entries here with the graph inputs
    named_parameters = dict(mod.named_parameters(remove_duplicate=False))
    named_buffers = dict(mod.named_buffers(remove_duplicate=False))
    original_state_dict = named_parameters | named_buffers

    non_persistent_buffers = _get_non_persistent_buffers(mod)
    for k in non_persistent_buffers:
        original_state_dict.pop(k, None)

    return original_state_dict


def _process_export_inputs(
    mod: torch.nn.Module,
    args: tuple[object, ...],
    kwargs: Optional[dict[str, object]],
    dynamic_shapes: Optional[
        Union[
            _DynamicShapesSpec,
            torch.export.AdditionalInputs,
            torch.export.ShapesCollection,
        ]
    ],
) -> tuple[
    tuple[object, ...],
    dict[str, object],
    TreeSpec,
    Optional[_DynamicShapesSpec],
    Callable[[ExportedProgram], None],
]:
    """
    Process and validate export inputs for the torch.export API.

    This function validates the input arguments, normalizes kwargs, computes input tree specs,
    and handles special dynamic shapes cases like AdditionalInputs and ShapesCollection.

    Args:
        mod: The PyTorch module to be exported.
        args: Tuple of example positional inputs for the module.
        kwargs: Optional dictionary of example keyword inputs.
        dynamic_shapes: Optional specification for dynamic shapes. Can be:
            - dict mapping argument names to dynamic shape specifications
            - tuple/list specifying dynamic shapes for each input in order
            - torch.export.AdditionalInputs object with verification callback
            - torch.export.ShapesCollection object

    Returns:
        A tuple containing:
        - args: Validated tuple of positional inputs
        - kwargs: Normalized dictionary of keyword inputs (empty dict if None was passed)
        - original_in_spec: TreeSpec representing the flattened input structure
        - dynamic_shapes: Processed dynamic shapes specification
        - verify_additional_inputs: Callback function for additional input verification

    Raises:
        UserError: If args is not a tuple.
    """
    if not isinstance(args, tuple):
        raise UserError(
            UserErrorType.INVALID_INPUT,
            f"Expecting `args` to be a tuple of example positional inputs, got {type(args)}",
        )
    kwargs = kwargs if kwargs is not None else {}
    if pytree.is_namedtuple_instance(args):
        args = tuple(args)

    _, original_in_spec = pytree.tree_flatten((args, kwargs))

    verify_additional_inputs: Callable[[ExportedProgram], None]
    out_dynamic_shapes: Optional[_DynamicShapesSpec]
    if isinstance(dynamic_shapes, torch.export.AdditionalInputs):
        verify_additional_inputs = dynamic_shapes.verify  # type: ignore[assignment]
        out_dynamic_shapes = dynamic_shapes.dynamic_shapes(mod, args, kwargs)  # type: ignore[assignment]
    else:
        verify_additional_inputs = lambda ep: None  # noqa: E731
        if isinstance(dynamic_shapes, torch.export.ShapesCollection):
            out_dynamic_shapes = dynamic_shapes.dynamic_shapes(mod, args, kwargs)  # type: ignore[assignment]
        else:
            out_dynamic_shapes = dynamic_shapes

    return args, kwargs, original_in_spec, out_dynamic_shapes, verify_additional_inputs


def _get_module_call_graph(
    export_artifact: ExportArtifact,
    preserve_module_call_signature: tuple[str, ...],
    strict_mode_export: bool,
    forward_arg_names: Optional[list[str]] = None,
) -> tuple[torch.fx.GraphModule, list[ModuleCallEntry]]:
    """
    In-place modify the graph module in export_artifact, remove _export_tracepoint nodes and
    return module_call_graph.
    """
    gm: torch.fx.GraphModule = export_artifact.aten.gm
    export_graph_signature: ExportGraphSignature = export_artifact.aten.sig
    module_call_specs: dict[str, dict[str, TreeSpec]] = (
        export_artifact.module_call_specs
    )
    in_spec: TreeSpec = export_artifact.in_spec
    out_spec: TreeSpec = export_artifact.out_spec

    # Make module signatures.
    module_call_signatures: dict[str, ModuleCallSignature] = {}
    for fqn, specs in module_call_specs.items():
        mod_fqn = _strip_root(fqn) if not strict_mode_export else fqn
        module_call_signatures[mod_fqn] = ModuleCallSignature(
            inputs=[],
            outputs=[],
            in_spec=specs["in_spec"],
            out_spec=specs["out_spec"],
            forward_arg_names=None,  # we only propagate forward_arg_names for the top level module
        )

    if len(preserve_module_call_signature) > 0:
        if not strict_mode_export:
            _rewrite_tracepoint_node(gm)
        res = CollectTracepointsPass(module_call_signatures, export_graph_signature)(gm)
        assert res is not None
        gm = res.graph_module

    assert _EXPORT_MODULE_HIERARCHY is not None
    module_call_graph = _make_module_call_graph(
        in_spec,
        out_spec,
        module_call_signatures,
        forward_arg_names,
    )
    return gm, module_call_graph


def _get_range_constraints(
    mod: torch.nn.Module,
    export_artifact: ExportArtifact,
    args,
    kwargs,
    dynamic_shapes,
):
    gm: torch.fx.GraphModule = export_artifact.aten.gm
    export_graph_signature: ExportGraphSignature = export_artifact.aten.sig
    fake_mode: FakeTensorMode = export_artifact.fake_mode
    num_lifted = next(
        (
            i
            for i, s in enumerate(export_graph_signature.input_specs)
            if s.kind == InputKind.USER_INPUT
        ),
        len(export_graph_signature.input_specs),
    )
    combined_args = _combine_args(mod, args, kwargs)

    # This is because we trace based on the kwargs passed in from user
    # not based on the signature. I feel it would be better to just enforce
    # one ordering at the start of tracing to avoid confusions, but that is
    # bigger refactor, so do this to unblock for now.
    combined_args_traced_order = {}
    for arg in combined_args:
        if arg not in kwargs:
            combined_args_traced_order[arg] = combined_args[arg]

    for key in kwargs:
        combined_args_traced_order[key] = kwargs[key]

    combined_args = combined_args_traced_order

    range_constraints = make_constraints(
        fake_mode,
        gm,
        combined_args,
        dynamic_shapes,
        num_lifted,
    )
    return range_constraints


def _get_inline_constraints(fake_mode: FakeTensorMode):
    assert fake_mode.shape_env is not None
    return {
        k: v
        for k, v in fake_mode.shape_env.var_to_range.items()
        if free_unbacked_symbols(k)
    }


@contextmanager
def patch_forward(obj: torch.nn.Module, new_method):
    """Helper method to make it easier to cleanly torch.export() a method on a
    module that is not `forward`.
    """
    # Save the original method
    original_method = obj.forward

    # Patch the method
    obj.forward = new_method.__get__(obj, obj.__class__)

    try:
        yield
    finally:
        # Restore the original method
        obj.forward = original_method


@contextmanager
def _temp_disable_texpr_fuser():
    original_state = torch._C._jit_texpr_fuser_enabled()
    torch._C._jit_set_texpr_fuser_enabled(False)
    try:
        yield
    finally:
        torch._C._jit_set_texpr_fuser_enabled(original_state)


def _strict_export(
    mod: torch.nn.Module,
    args: tuple[Any, ...],
    kwargs: dict[str, Any],
    dynamic_shapes: Optional[Union[dict[str, Any], tuple[Any], list[Any]]],
    preserve_module_call_signature: tuple[str, ...],
    orig_in_spec: TreeSpec,
    prefer_deferred_runtime_asserts_over_guards: bool,
    _to_aten_func: Callable,
) -> ExportArtifact:
    """
    _to_aten_func can either be `_export_to_aten_ir_make_fx` or `_export_to_aten_ir`
    """

    gm_torch_level = _export_to_torch_ir(
        mod,
        args,
        kwargs,
        dynamic_shapes,
        preserve_module_call_signature=preserve_module_call_signature,
        restore_fqn=False,  # don't need to restore because we will do it later
        prefer_deferred_runtime_asserts_over_guards=prefer_deferred_runtime_asserts_over_guards,
        _log_export_usage=False,
    )

    # We detect the fake_mode by looking at gm_torch_level's placeholders, this is the fake_mode created in dynamo.
    (
        fake_args,
        fake_kwargs,
        dynamo_fake_mode,
    ) = _extract_fake_inputs(gm_torch_level, args, kwargs)

    fake_params_buffers = _fakify_params_buffers(dynamo_fake_mode, gm_torch_level)

    # First, we want to pass through the graph to try populating
    # val field for getattr if there is anything missing.
    # This can happen when quantization adds extra params and forgets
    # to update "val"
    for node in gm_torch_level.graph.nodes:
        if node.op == "get_attr" and "val" not in node.meta:
            attr = getattr(gm_torch_level, node.target)
            # Checks if it is not a HigherOrderOp branch or a module
            if not isinstance(attr, torch.nn.Module):
                assert dynamo_fake_mode is not None, (
                    "Cannot find dynamo_fake_mode. This could be due to the exported graph module have no placeholders."
                )
                node.meta["val"] = dynamo_fake_mode.from_tensor(
                    attr, static_shapes=True
                )

    # Fix the graph output signature to be tuple if scalar

    # gm_torch_level.graph._codegen is made a _PyTreeCodeGen in rewrite_signature in eval_frame.py
    assert isinstance(gm_torch_level.graph._codegen, torch.fx.graph._PyTreeCodeGen)

    # Calling gm_torch_level._out_spec is not safe because gm_torch_level might be
    # a _LazyGraphModule, which does not populate _out_spec when calling recompile().
    # TODO: Fix recompile() in  _LazyGraphModule. T207713214
    out_spec = orig_out_spec = gm_torch_level.graph._codegen.pytree_info.out_spec

    # Used to get rid of lint type error.
    assert out_spec is not None
    assert orig_out_spec is not None

    # aot_export expect the return type to always be a tuple.
    if out_spec.type not in (list, tuple):
        out_spec = pytree.TreeSpec(tuple, None, [out_spec])

    orig_arg_names = gm_torch_level.graph._codegen.pytree_info.orig_args  # type: ignore[attr-defined]

    gm_torch_level.graph._codegen = _PyTreeCodeGen(
        _PyTreeInfo(
            orig_arg_names,
            gm_torch_level._in_spec,
            out_spec,
        )
    )
    gm_torch_level.recompile()

    _normalize_nn_module_stack(gm_torch_level, type(mod))

    params_buffers_to_node_meta = _collect_param_buffer_metadata(gm_torch_level)

    # When aot_export lifts the params, we lose metadata (e.g. source_fn_stack, stack_trace)
    # from the param nodes as they are treated as fresh inputs
    # Therefore, we manually extract them before calling into aot_export
    # params_buffers_to_node_meta = _collect_param_buffer_metadata(gm_torch_level)

    constant_attrs = _gather_constant_attrs(mod)
    param_buffer_table: dict[str, str] = _get_param_buffer_mapping(mod, gm_torch_level)

    # Dynamo does not track which buffers were registered as non-persistent. This info
    # is available in the original module, so we transfer it to the traced module. Also,
    # since we didn't restore original param/buffer names yet, we must use traced names.
    non_persistent_buffers = _get_non_persistent_buffers(mod)
    reverse_name_lookup = {orig: traced for traced, orig in param_buffer_table.items()}
    gm_torch_level._non_persistent_buffers_set = {
        reverse_name_lookup[name]
        for name in non_persistent_buffers
        if name in reverse_name_lookup
    }

    tx = TracingContext(dynamo_fake_mode)
    with dynamo_fake_mode, tracing(tx):
        aten_export_artifact = _to_aten_func(
            gm_torch_level,
            # NOTE: graph module expects only positional args
            _convert_to_positional_args(orig_arg_names, fake_args, fake_kwargs),
            {},
            fake_params_buffers,
            constant_attrs,
        )

    # Decompose for readability.
    gm = aten_export_artifact.gm
    export_graph_signature = aten_export_artifact.sig
    constants = aten_export_artifact.constants

    _populate_param_buffer_metadata_to_new_gm(
        params_buffers_to_node_meta, gm, export_graph_signature
    )

    # Do some cleanups on the graph module to restore the state dict to the
    # expected form. Each of these steps should probably get fixed upstream.
    # 1. Remove tensor constants that were added as buffers.
    _rewrite_dynamo_tensor_constants(
        orig_mod_buffers=set(mod.buffers()),
        traced_mod_buffers=dict(gm_torch_level.named_buffers()),
        graph_signature=export_graph_signature,
        constants=constants,
    )
    # 2. Restore FQN of param/buffers
    _replace_param_buffer_names(param_buffer_table, export_graph_signature)

    # 3. Move non-persistent buffers to tensor constants
    _move_non_persistent_buffers_to_tensor_constants(
        mod, export_graph_signature, constants
    )

    # 4. Rewrite constants to have the same FQN as the original module.
    _remap_constants(constant_attrs, export_graph_signature, constants)

    # 5. Rename constants nodes in graph module from buffers to constants
    _rename_constants_nodes(gm, export_graph_signature)

    return ExportArtifact(
        aten=aten_export_artifact,
        in_spec=orig_in_spec,
        out_spec=orig_out_spec,
        fake_mode=dynamo_fake_mode,
        module_call_specs=gm_torch_level.meta["module_call_specs"],
    )


def _export_to_aten_ir_make_fx(
    mod: torch.nn.Module,
    fake_args,
    fake_kwargs,
    fake_params_buffers,
    constant_attrs: ConstantAttrMap,
    produce_guards_callback=None,
    transform=lambda x: x,
) -> ATenExportArtifact:
    def _make_fx_helper(mod, args, kwargs, **flags):
        kwargs = kwargs or {}

        named_parameters = dict(mod.named_parameters(remove_duplicate=False))
        named_buffers = dict(mod.named_buffers(remove_duplicate=False))

        params_and_buffers = {**named_parameters, **named_buffers}
        params_and_buffers_flat, params_spec = pytree.tree_flatten(params_and_buffers)
        params_and_buffers_flat = tuple(params_and_buffers_flat)

        param_len = len(named_parameters)
        buffer_len = len(named_buffers)
        params_len = len(params_and_buffers)

        functional_call = create_functional_call(
            mod, params_spec, params_len, store_orig_mod=True
        )

        params_buffers_args: list[Any] = []
        params_buffers_args.extend(params_and_buffers_flat)
        params_buffers_args.extend(args)

        flat_fn, out_spec = create_tree_flattened_fn(
            functional_call, params_buffers_args, kwargs
        )
        flat_args, in_spec = pytree.tree_flatten((params_buffers_args, kwargs))

        @functools.wraps(flat_fn)
        def wrapped_fn(*args):
            return tuple(flat_fn(*args))

        with enable_python_dispatcher():
            ctx = nullcontext()
            non_strict_root = getattr(mod, "_export_root", None)
            if non_strict_root is not None:
                ctx = _detect_attribute_assignment(non_strict_root)  # type: ignore[assignment]

                # For any buffer that is assigned, we want to associate it to the final proxy node
                # that it is assigned to. This node can then be copied into the buffer.
                assigned_buffers: dict[str, str] = {}
                hook = register_buffer_assignment_hook(
                    non_strict_root, assigned_buffers
                )

            def custom_getattribute(self, attr, *, original_getattr, attrs_to_proxy):
                """
                The idea here is that we override subclass getattr methods to proxy
                inner tensors and metadata. Because of infinite loop shenanigans, we have
                to manually construct the getattr proxy nodes without relying on torch function
                system.
                """
                out = original_getattr(self, attr)
                if attr in attrs_to_proxy:
                    if torch._C._is_torch_function_mode_enabled():
                        if isinstance(out, torch.Tensor):
                            # When we get here there is no guarantee that we will hit the
                            # PreDispatchTorchFunctionMode, so we manually peak into the torch
                            # function mode list and tweak the PreDispatchTorchFunctionMode.
                            # This has side effect of proxying stuff like
                            # proxy.node.meta["val"] = extract_val(val) because at that time, torch function
                            # mode is still active. It seems bad to turn it off inside proxy_tensor.py, so
                            # I guess we will just rely on DCE for now to remove extra stuff like detach
                            torch_function_mode_stack = (
                                torch.overrides._get_current_function_mode_stack()
                            )
                            for mode in torch_function_mode_stack:
                                if isinstance(mode, PreDispatchTorchFunctionMode):
                                    tracer = mode.tracer
                                    proxy = get_proxy_slot(self, tracer).proxy
                                    inner_proxy = tracer.create_proxy(
                                        "call_function",
                                        torch.ops.export.access_subclass_inner_tensor.default,
                                        (proxy, attr),
                                        {},
                                    )
                                    track_tensor_tree(
                                        out, inner_proxy, constant=None, tracer=tracer
                                    )
                return out

            @contextmanager
            def override_getattribute_for_subclasses(args):
                """
                Context manager that temporarily monkey patches
                tensor.__getattribute__ so that we can intercept it at
                torch_function layer.
                """

                # Dictionary that tracks subclass type to original getattr function
                # and the attributes we can proxy.
                tensor_type_to_old_getattribute: dict[
                    type[torch.Tensor], tuple[Callable, set[str]]
                ] = {}
                for arg in args:
                    subclass_types_to_instances: dict[
                        type[torch.Tensor], list[type[torch.Tensor]]
                    ] = get_subclass_typing_container(arg)
                    for subclass_type in subclass_types_to_instances:
                        if subclass_type not in tensor_type_to_old_getattribute:
                            assert len(subclass_types_to_instances[subclass_type]) > 0
                            instance = subclass_types_to_instances[subclass_type][0]
                            # Query subclass specific attrs
                            attrs_to_proxy = set(dir(instance)) - set(dir(torch.Tensor))
                            tensor_type_to_old_getattribute[subclass_type] = (
                                subclass_type.__getattribute__,  # type: ignore[attr-defined]
                                attrs_to_proxy,
                            )

                try:
                    for k, (
                        old_getattr,
                        attrs_to_proxy,
                    ) in tensor_type_to_old_getattribute.items():
                        custom = functools.partialmethod(
                            custom_getattribute,
                            original_getattr=old_getattr,
                            attrs_to_proxy=attrs_to_proxy,
                        )
                        k.__getattribute__ = custom  # type: ignore[assignment, attr-defined]
                    yield
                finally:
                    for k, (old_getattr, _) in tensor_type_to_old_getattribute.items():
                        k.__getattribute__ = old_getattr  # type: ignore[method-assign, attr-defined]

            @contextmanager
            def _maybe_restore_grad_state():
                """
                When pre-dispatch export accidentally change grad state, we restore it back.
                This can happen when we are calling torch._C._set_grad_enabled directly in the
                forward.
                """
                old_state = torch.is_grad_enabled()
                try:
                    yield
                finally:
                    torch._C._set_grad_enabled(old_state)

            with (
                ctx,
                override_getattribute_for_subclasses(flat_args),
                _maybe_restore_grad_state(),
            ):
                gm = make_fx(
                    wrapped_fn,
                    record_module_stack=True,
                    pre_dispatch=True,
                )(*flat_args)

            if non_strict_root is not None:
                input_names = _graph_input_names(gm)
                buffer_input_names = {
                    name: input_names[param_len + i]
                    for i, (name, buf) in enumerate(non_strict_root._buffers.items())
                    if buf is not None
                }
                output_node = list(gm.graph.nodes)[-1]
                # We copy nodes corresponding to buffer assignments to buffers in the graph.
                for buf, name in assigned_buffers.items():  # type: ignore[possibly-undefined]
                    buf_node = _find_node(gm, buffer_input_names[buf])
                    name_node = _find_node(gm, name)
                    with gm.graph.inserting_before(output_node):
                        new_node = gm.graph.create_node(
                            "call_function",
                            torch.ops.aten.copy_.default,
                            args=(buf_node, name_node),
                        )
                        new_node.meta = name_node.meta

                hook.remove()  # type: ignore[possibly-undefined]

            def _is_impure(node):
                if node.op == "call_function" and node.target in (
                    # In export, we ignore any op that is related to
                    # eager mode profiling call. The expectation is
                    # that either runtimes provide their own profiling
                    # OR user wrap the compiled region on a profiling in
                    # later stage.
                    torch.ops.profiler._record_function_enter.default,
                    torch.ops.profiler._record_function_enter_new.default,
                    torch.ops.profiler._record_function_exit._RecordFunction,
                    # In theory, we could fix this dead detach and getattr nodes
                    # from subclass tensors if we carefully rewrite track_tensor_tree
                    # in a way that it doesn't do any tensor methods.
                    torch.ops.aten.detach.default,
                    torch.ops.export.access_subclass_inner_tensor.default,
                ):
                    return False
                return True

            gm.graph.eliminate_dead_code(_is_impure)

        # create graph signature
        assert out_spec.spec is not None, "out_spec.spec is None!"
        input_names = _graph_input_names(gm)
        output_names = _graph_output_names(gm)
        sig = GraphSignature(
            parameters=list(named_parameters),
            buffers=list(named_buffers),
            user_inputs=input_names[params_len:],
            user_outputs=output_names,
            inputs_to_parameters=dict(zip(input_names[0:param_len], named_parameters)),
            inputs_to_buffers=dict(
                zip(input_names[param_len : param_len + buffer_len], named_buffers)
            ),
            buffers_to_mutate={},
            parameters_to_mutate={},
            user_inputs_to_mutate={},
            in_spec=in_spec,
            out_spec=out_spec.spec,
            backward_signature=None,
            input_tokens=[],
            output_tokens=[],
        )
        return gm, sig

    # This _reparametrize_module makes sure inputs and module.params/buffers have the same fake_mode,
    # otherwise aot_export_module will error out because it sees a mix of fake_modes.
    # And we want aot_export_module to use the fake_tensor mode in dynamo to keep the pipeline easy to reason about.
    with (
        torch.nn.utils.stateless._reparametrize_module(
            mod,
            fake_params_buffers,
            tie_weights=True,
            strict=True,
            stack_weights=True,
        ),
        _ignore_backend_decomps(),
        _compiling_state_context(),
    ):
        gm, graph_signature = transform(_make_fx_helper)(
            mod,
            fake_args,
            trace_joint=False,
            kwargs=fake_kwargs,
        )

        # [NOTE] In training IR, we don't run
        # any DCE as a result we preserve constant
        # nodes in the graph. make_fx invariant is that
        # they don't guarantee every node gets a meta['val']
        # field. Since the actual value is already hardcoded in
        # graph, the node.meta here actually doesn't matter. But
        # we do this to make spec verifier happy.
        for node in gm.graph.nodes:
            if (
                node.op == "call_function"
                and len(node.users) == 0
                and "val" not in node.meta
            ):
                node.meta["val"] = None

        if isinstance(mod, torch.fx.GraphModule) and hasattr(mod, "meta"):
            gm.meta.update(mod.meta)

    # See comment in _export_to_aten_ir()
    if produce_guards_callback:
        try:
            produce_guards_callback(gm)
        except (ConstraintViolationError, ValueRangeError) as e:
            raise UserError(UserErrorType.CONSTRAINT_VIOLATION, str(e))  # noqa: B904

    return _produce_aten_artifact(
        gm=gm,
        mod=mod,
        constant_attrs=constant_attrs,
        graph_signature=graph_signature,
        pre_dispatch=True,
        fake_args=fake_args,
        fake_kwargs=fake_kwargs,
        fake_params_buffers=fake_params_buffers,
    )


def set_missing_meta_vals(gm, flat_args, num_params_buffers):
    # Sets missing metadata to address two problems:
    # 1. aot_export adds symint metadata for placeholders with int values; since
    #    these become specialized, we replace such metadata with the original values.
    # 2. any tensor attributes that are not params / buffers, i.e., are constants
    #    need to have their metadata set before lifting them because it is needed
    #    for computing the exported program's signature.
    index = 0
    for node in gm.graph.nodes:
        if node.op == "placeholder":
            if index >= num_params_buffers:
                user_arg = flat_args[index - num_params_buffers]
                if not isinstance(user_arg, torch.Tensor):
                    node.meta["val"] = user_arg
            index += 1


def _find_node(gm: torch.fx.GraphModule, name: str) -> torch.fx.Node:
    return next(iter(node for node in gm.graph.nodes if node.name == name))


def _non_strict_export(
    mod: torch.nn.Module,
    args: tuple[Any, ...],
    kwargs: dict[str, Any],
    dynamic_shapes: Optional[Union[dict[str, Any], tuple[Any], list[Any]]],
    preserve_module_call_signature: tuple[str, ...],
    orig_in_spec: TreeSpec,
    prefer_deferred_runtime_asserts_over_guards: bool,
    _to_aten_func: Callable,
) -> ExportArtifact:
    """
    _to_aten_func can either be `_export_to_aten_ir_make_fx` or `_export_to_aten_ir`
    """

    out_spec: Optional[TreeSpec] = None
    in_spec: Optional[TreeSpec] = None

    module_call_specs: dict[str, dict[str, pytree.TreeSpec]] = {}

    def _tuplify_outputs(aot_export):
        def _aot_export_non_strict(mod, args, kwargs=None, **flags):
            kwargs = kwargs or {}

            class Wrapper(torch.nn.Module):
                def __init__(self, mod):
                    super().__init__()
                    self._export_root = mod

                def forward(self, *args, **kwargs):
                    nonlocal out_spec
                    nonlocal in_spec
                    mod = self._export_root
                    _, in_spec = pytree.tree_flatten((args, kwargs))
                    if isinstance(mod, torch.fx.GraphModule):
                        # NOTE: We're going to run this graph module with an fx interpreter,
                        # which will not run any forward hooks. Thus, ideally, we should run
                        # all forward hooks here. But the general logic for running them is
                        # complicated (see nn/module.py), and probably not worth duplicating.
                        # Instead we only look for, and run, an export-specific forward hook.
                        if (
                            _check_input_constraints_pre_hook
                            in mod._forward_pre_hooks.values()
                        ):
                            _check_input_constraints_pre_hook(mod, args, kwargs)
                        with torch.fx.traceback.preserve_node_meta():
                            args = (*args, *kwargs.values())
                            tree_out = torch.fx.Interpreter(mod).run(*args)
                    else:
                        tree_out = mod(*args, **kwargs)
                    flat_outs, out_spec = pytree.tree_flatten(tree_out)
                    return tuple(flat_outs)

            wrapped_mod = Wrapper(mod)
            # Patch export_root to the signatures so that wrapper module correctly populates the
            # in/out spec
            new_preserved_call_signatures = [
                "_export_root." + i for i in preserve_module_call_signature
            ]
            ctx = nullcontext()
            if not isinstance(mod, torch.fx.GraphModule):
                ctx = _wrap_submodules(  # type: ignore[assignment]
                    wrapped_mod, new_preserved_call_signatures, module_call_specs
                )
            with ctx:
                gm, sig = aot_export(wrapped_mod, args, kwargs=kwargs, **flags)
                log.debug("Exported program from AOTAutograd:\n%s", gm)

            sig.parameters = pytree.tree_map(_strip_root, sig.parameters)
            sig.buffers = pytree.tree_map(_strip_root, sig.buffers)
            sig.inputs_to_buffers = pytree.tree_map(_strip_root, sig.inputs_to_buffers)
            sig.inputs_to_parameters = pytree.tree_map(
                _strip_root, sig.inputs_to_parameters
            )
            sig.buffers_to_mutate = pytree.tree_map(_strip_root, sig.buffers_to_mutate)
            sig.parameters_to_mutate = pytree.tree_map(
                _strip_root, sig.parameters_to_mutate
            )

            for node in gm.graph.nodes:
                if "nn_module_stack" in node.meta:
                    nn_module_stack = node.meta["nn_module_stack"]
                    node.meta["nn_module_stack"] = {
                        _fixup_key(key): val
                        for key, val in pytree.tree_map(
                            _strip_root, nn_module_stack
                        ).items()
                    }

            return gm, sig

        return _aot_export_non_strict

    (
        fake_mode,
        fake_args,
        fake_kwargs,
        equalities_inputs,
        original_signature,
        dynamic_shapes,
    ) = make_fake_inputs(
        mod,
        args,
        kwargs,
        dynamic_shapes,
        prefer_deferred_runtime_asserts_over_guards=prefer_deferred_runtime_asserts_over_guards,  # for shape env initialization
    )

    fake_params_buffers = _fakify_params_buffers(fake_mode, mod)

    def _produce_guards_callback(gm):
        return produce_guards_and_solve_constraints(
            fake_mode=fake_mode,
            gm=gm,
            dynamic_shapes=dynamic_shapes,
            equalities_inputs=equalities_inputs,
            original_signature=original_signature,
        )

    tx = TracingContext(fake_mode)

    # We also need to attach dynamo configs as these will be used in HOOs that
    # use torch.compile, like cond
    dynamo_config = dataclasses.asdict(DEFAULT_EXPORT_DYNAMO_CONFIG)
    dynamo_config["do_not_emit_runtime_asserts"] = (
        False  # We want to emit runtime asserts
    )

    with (
        fake_mode,
        _NonStrictTorchFunctionHandler(),
        tracing(tx),
        torch._dynamo.config.patch(dynamo_config),
    ):
        with (
            _fakify_script_objects(mod, fake_args, fake_kwargs, fake_mode) as (
                patched_mod,
                new_fake_args,
                new_fake_kwargs,
                new_fake_constant_attrs,
                map_fake_to_real,
            ),
            _fakify_module_inputs(fake_args, fake_kwargs, fake_mode),
            _override_builtin_ops(),
        ):
            aten_export_artifact = _to_aten_func(  # type: ignore[operator]
                patched_mod,
                new_fake_args,
                new_fake_kwargs,
                fake_params_buffers,
                new_fake_constant_attrs,
                produce_guards_callback=_produce_guards_callback,
                transform=_tuplify_outputs,
            )
            # aten_export_artifact.constants contains only fake script objects, we need to map them back
            aten_export_artifact.constants = {
                fqn: map_fake_to_real[obj] if isinstance(obj, FakeScriptObject) else obj
                for fqn, obj in aten_export_artifact.constants.items()
            }

    _move_non_persistent_buffers_to_tensor_constants(
        mod, aten_export_artifact.sig, aten_export_artifact.constants
    )

    assert out_spec is not None
    assert in_spec is not None

    return ExportArtifact(
        aten=aten_export_artifact,
        in_spec=in_spec,
        out_spec=out_spec,
        fake_mode=fake_mode,
        module_call_specs=module_call_specs,
    )


@_log_export_wrapper
@_disable_prexisiting_fake_mode
def _export_for_training(
    mod: torch.nn.Module,
    args: tuple[Any, ...],
    kwargs: Optional[dict[str, Any]] = None,
    dynamic_shapes: Optional[Union[dict[str, Any], tuple[Any], list[Any]]] = None,
    *,
    strict: bool = True,
    preserve_module_call_signature: tuple[str, ...] = (),
    prefer_deferred_runtime_asserts_over_guards: bool = False,
) -> ExportedProgram:
    global _EXPORT_MODULE_HIERARCHY
    _EXPORT_MODULE_HIERARCHY = _get_module_hierarchy(mod)

    (
        args,
        kwargs,
        orig_in_spec,
        dynamic_shapes,
        verify_additional_inputs,
    ) = _process_export_inputs(mod, args, kwargs, dynamic_shapes)

    original_state_dict = _get_original_state_dict(mod)

    has_ambient_mode = False
    if not strict:
        flat_args, _ = pytree.tree_flatten((args, kwargs))
        has_ambient_mode = torch._guards.detect_fake_mode(flat_args) is not None

    # Call the appropriate export function based on the strictness of tracing.
    export_func = _strict_export if strict else _non_strict_export

    if not strict and torch._export.config.detect_non_strict_fake_tensor_leaks:
        from torch._subclasses.fake_tensor import fake_tensor_tls

        fake_tensor_tls.non_strict_export_fake_tensor_tracker.clear()

    export_artifact = export_func(
        mod=mod,
        args=args,
        kwargs=kwargs,
        dynamic_shapes=dynamic_shapes,
        preserve_module_call_signature=preserve_module_call_signature,
        orig_in_spec=orig_in_spec,
        prefer_deferred_runtime_asserts_over_guards=prefer_deferred_runtime_asserts_over_guards,
        _to_aten_func=_export_to_aten_ir_make_fx,
    )

    # If we are tracing with fake inputs, it is expected to
    # see fake tensor constants.
    if not strict and not has_ambient_mode:
        for const, val in export_artifact.aten.constants.items():
            if isinstance(
                val, torch._subclasses.fake_tensor.FakeTensor
            ) and _is_bogus_const_name(const):
                error_msg = (
                    f"We found a fake tensor in the exported program constant's list. "
                    f"This typically means our tracing system encountered an op that "
                    f"we can't trace through. For the potential source, you can refer to "
                    f"following model attribute: {const}. "
                    f"Please file an issue on github. "
                )
                if torch._export.config.error_on_lifted_constant_tensors:
                    raise RuntimeError(error_msg)
                else:
                    warnings.warn(error_msg)

    export_graph_signature = export_artifact.aten.sig

    forward_arg_names = _get_forward_arg_names(mod, args, kwargs)
    inline_constraints = _get_inline_constraints(export_artifact.fake_mode)
    # The unbacked symint symbols are updated in aot_export
    # so we serialize them here instead of inside dynamo.
    # Note: _get_range_constraints depends on "inline_constraints" to be set.
    export_artifact.aten.gm.meta["inline_constraints"] = inline_constraints
    range_constraints = _get_range_constraints(
        mod,
        export_artifact,
        args,
        kwargs,
        dynamic_shapes,
    )
    # The returned the gm is in-place modified
    gm, module_call_graph = _get_module_call_graph(
        export_artifact,
        preserve_module_call_signature,
        strict,
        forward_arg_names,
    )

    _verify_nn_module_stack(gm)
    _verify_stack_trace(gm)
    _verify_placeholder_names(gm, export_graph_signature)

    _update_gm_meta_if_possible(gm, mod)

    from torch._export.verifier import TrainingIRVerifier

    exported_program = ExportedProgram(
        root=gm,
        graph=gm.graph,
        graph_signature=export_graph_signature,
        state_dict=original_state_dict,
        range_constraints=range_constraints,
        module_call_graph=module_call_graph,
        example_inputs=(args, kwargs),
        constants=export_artifact.aten.constants,
        verifiers=[TrainingIRVerifier],
    )

    verify_additional_inputs(exported_program)

    if not strict and torch._export.config.detect_non_strict_fake_tensor_leaks:
        # See NOTE [export non-strict fake tensor leak detection]
        from torch._subclasses.fake_tensor import fake_tensor_tls
        from torch.fx.experimental.proxy_tensor import (
            _FAKE_TENSOR_ID_TO_PROXY_MAP_FOR_EXPORT,
        )

        active_fakes = fake_tensor_tls.non_strict_export_fake_tensor_tracker
        legit_leak: weakref.WeakSet = find_legit_leaks_from_referrers(active_fakes)
        leak_sources: list[str] = []
        if len(legit_leak) > 0:
            for fake_val in legit_leak:
                if id(fake_val) in _FAKE_TENSOR_ID_TO_PROXY_MAP_FOR_EXPORT:
                    stack_trace = _FAKE_TENSOR_ID_TO_PROXY_MAP_FOR_EXPORT[
                        id(fake_val)
                    ].meta.get("stack_trace", "<unknown stack trace>")

                    # Get shape and dtype info
                    shape_info = f"shape={fake_val.shape}, dtype={fake_val.dtype}"
                    leak_info = f"FakeTensor({shape_info}): {stack_trace}"
                    leak_sources.append(leak_info)

            # Format the warning message more nicely
            leak_details = "\n  ".join(leak_sources)
            warnings.warn(
                f"Detected {len(legit_leak)} fake tensors that are still alive after export.\n"
                f"This is likely result of torch.export.export not being able to track side effects "
                f"that is happening outside of model scope.\n\n"
                f"Leaked tensors:\n  {leak_details}\n\n"
                f"Alternatively, please file a bug report to PyTorch team for further debugging help."
            )

            del legit_leak

    return exported_program


@_log_export_wrapper
@_disable_prexisiting_fake_mode
def _export(
    mod: torch.nn.Module,
    args: tuple[Any, ...],
    kwargs: Optional[dict[str, Any]] = None,
    dynamic_shapes: Optional[Union[dict[str, Any], tuple[Any], list[Any]]] = None,
    *,
    strict: bool = True,
    preserve_module_call_signature: tuple[str, ...] = (),
    pre_dispatch: bool = False,
    prefer_deferred_runtime_asserts_over_guards: bool = False,
) -> ExportedProgram:
    """
    Traces either an nn.Module's forward function or just a callable with PyTorch
    operations inside and produce a ExportedProgram.

    Args:
        mod: the `nn.Module` to trace.

        args: example positional inputs.

        kwargs: optional example keyword inputs.

        dynamic_shapes:
         An optional argument where the type should either be:
         1) a dict from argument names of ``f`` to their dynamic shape specifications,
         2) a tuple that specifies dynamic shape specifications for each input in original order.
         If you are specifying dynamism on keyword args, you will need to pass them in the order that
         is defined in the original function signature.

         The dynamic shape of a tensor argument can be specified as either
         (1) a dict from dynamic dimension indices to :func:`Dim` types, where it is
         not required to include static dimension indices in this dict, but when they are,
         they should be mapped to None; or (2) a tuple / list of :func:`Dim` types or None,
         where the :func:`Dim` types correspond to dynamic dimensions, and static dimensions
         are denoted by None. Arguments that are dicts or tuples / lists of tensors are
         recursively specified by using mappings or sequences of contained specifications.

        preserve_module_call_signature: A list of submodule paths for which the original
            calling conventions are preserved as metadata.

        prefer_deferred_runtime_asserts_over_guards:
         With the current dynamic shapes language for dims and derived dims, we can run into constraints
         that are not expressible with the language. For example, flattening a matrix and adding to a vector,
         both fully dynamic (i.e. x.reshape([-1]) + y) emits a guard s0 * s1 = s2, which is not expressible.
         By default, we either raise a constraint violation error or specialize to static values.
         If this flag is set to True, we avoid erroring out and instead allow complex constraints to exist as runtime
         assertions in the graph. The sympy interpreter (torch/utils/_sympy/interp.py) will produce the math ops
         required to compute and assert the value of the guard (e.g. sym_size_int, eq, _assert_scalar).
         Additionally, if TORCH_DYNAMO_DO_NOT_EMIT_RUNTIME_ASSERTS=1 is specified, we will allow complex constraints
         while not emitting runtime asserts, returning a cleaner graph with lesser guarantees around dynamic shapes.

    Returns:
        An ExportedProgram containing the traced module.
    """

    from torch._utils_internal import export_training_ir_rollout_check

    global _EXPORT_FLAGS, _EXPORT_MODULE_HIERARCHY
    _EXPORT_MODULE_HIERARCHY = _get_module_hierarchy(mod)

    flags = set()
    flags.add("strict" if strict else "non_strict")
    flags.add("pre_dispatch" if pre_dispatch else "aot_dispatch")
    _EXPORT_FLAGS = flags

    log_export_usage(event="export.enter", flags=_EXPORT_FLAGS)

    dtrace_structured("export", payload_fn=lambda: "start!")

    # NOTE Export training IR rollout
    # Old export calls export._trace(pre_dispatch=True)
    # and there are still lot of internal/OSS callsites that
    # use export._trace(pre_dispatch=True) directly. Therefore,
    # it makes more sense to do the switch here.
    # export_training_ir_rollout_check returns True in OSS
    # while internally it returns False UNLESS otherwise specified.
    if pre_dispatch and export_training_ir_rollout_check():
        ep = _export_for_training(
            mod,
            args,
            kwargs,
            dynamic_shapes,
            strict=strict,
            preserve_module_call_signature=preserve_module_call_signature,
            prefer_deferred_runtime_asserts_over_guards=prefer_deferred_runtime_asserts_over_guards,
        )
        dtrace_structured("exported_program", payload_fn=lambda: str(ep))
        return ep

    (
        args,
        kwargs,
        original_in_spec,
        dynamic_shapes,
        verify_additional_inputs,
    ) = _process_export_inputs(mod, args, kwargs, dynamic_shapes)

    original_state_dict = _get_original_state_dict(mod)

    # Call the appropriate export function based on the strictness of tracing.
    export_func = _strict_export if strict else _non_strict_export

    export_artifact = export_func(  # type: ignore[operator]
        mod=mod,
        args=args,
        kwargs=kwargs,
        dynamic_shapes=dynamic_shapes,
        preserve_module_call_signature=preserve_module_call_signature,
        orig_in_spec=original_in_spec,
        prefer_deferred_runtime_asserts_over_guards=prefer_deferred_runtime_asserts_over_guards,
        _to_aten_func=functools.partial(
            _export_to_aten_ir,
            pre_dispatch=pre_dispatch,
        ),
    )
    export_graph_signature: ExportGraphSignature = export_artifact.aten.sig

    forward_arg_names = _get_forward_arg_names(mod, args, kwargs)
    inline_constraints = _get_inline_constraints(export_artifact.fake_mode)
    # The unbacked symint symbols are updated in aot_export
    # so we serialize them here instead of inside dynamo.
    # Note: this step must be before _get_range_constraints.
    export_artifact.aten.gm.meta["inline_constraints"] = inline_constraints
    range_constraints = _get_range_constraints(
        mod,
        export_artifact,
        args,
        kwargs,
        dynamic_shapes,
    )
    gm, module_call_graph = _get_module_call_graph(
        export_artifact,
        preserve_module_call_signature,
        strict,
        forward_arg_names,
    )

    _verify_nn_module_stack(gm)
    _verify_stack_trace(gm)
    _verify_placeholder_names(gm, export_graph_signature)

    # Remove Proxy because they cannot be deepcopied or pickled.
    torch._export.utils.remove_proxy_from_state_dict(original_state_dict, in_place=True)

    from torch._export.verifier import Verifier

    _update_gm_meta_if_possible(gm, mod)

    exported_program = ExportedProgram(
        root=gm,
        graph=gm.graph,
        graph_signature=export_graph_signature,
        state_dict=original_state_dict,
        range_constraints=range_constraints,
        module_call_graph=module_call_graph,
        example_inputs=(args, kwargs),
        constants=export_artifact.aten.constants,
        verifiers=[Verifier],
    )

    dtrace_structured("exported_program", payload_fn=lambda: str(exported_program))

    verify_additional_inputs(exported_program)
    return exported_program<|MERGE_RESOLUTION|>--- conflicted
+++ resolved
@@ -697,18 +697,11 @@
     param_buffer_table_reverse = {v: k for k, v in param_buffer_table.items()}
 
     # Replace state dict attr names with the fqn
-<<<<<<< HEAD
-    for name, _ in chain(
-        original_module.named_parameters(remove_duplicate=False),
-        # pyrefly: ignore  # bad-argument-type
-        original_module.named_buffers(remove_duplicate=False),
-=======
     for name, _ in list(
         chain(
             original_module.named_parameters(remove_duplicate=False),
             original_module.named_buffers(remove_duplicate=False),
         )
->>>>>>> 74acf926
     ):
         if name in param_buffer_table_reverse:
             dynamo_name = param_buffer_table_reverse[name]
