--- conflicted
+++ resolved
@@ -170,11 +170,7 @@
       ``OrderedDict`` containing all above types.
 
     """
-<<<<<<< HEAD
-    from torch._export import _export
-=======
     from ._trace import _export
->>>>>>> 75d3bbaa
     from .dynamic_shapes import _process_dynamic_shapes
 
     if constraints is not None:
