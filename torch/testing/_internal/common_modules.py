# mypy: ignore-errors

import torch
import unittest
from copy import deepcopy
from enum import Enum
from functools import wraps, partial
from itertools import chain, product
import itertools
import math
import torch.nn.functional as F
from torch.nn.utils.rnn import pack_padded_sequence
from torch.testing import make_tensor
from torch.testing._internal.common_cuda import TEST_CUDNN
from torch.testing._internal.common_dtype import (
    floating_types, floating_and_complex_types_and, get_all_fp_dtypes)
from torch.testing._internal.common_device_type import (
    _TestParametrizer, _update_param_kwargs, expectedFailureMPS, toleranceOverride, tol,
    precisionOverride, skipMeta, skipMPS)
from torch.testing._internal.common_methods_invocations import DecorateInfo
from torch.testing._internal.common_nn import (
    cosineembeddingloss_reference, cross_entropy_loss_reference, ctcloss_reference,
    hingeembeddingloss_reference, huberloss_reference, kldivloss_reference,
    marginrankingloss_reference, multimarginloss_reference, multilabelmarginloss_reference,
    nllloss_reference, nlllossNd_reference, smoothl1loss_reference, softmarginloss_reference, get_reduction)
from torch.testing._internal.common_utils import (
    freeze_rng_state, skipIfMPS, GRADCHECK_NONDET_TOL, TEST_WITH_ROCM, IS_WINDOWS,
    skipIfTorchDynamo)
from types import ModuleType
import operator

# List of all namespaces containing modules to test.
MODULE_NAMESPACES: list[ModuleType] = [
    torch.nn.modules,
    torch.ao.nn.qat.modules,
    torch.ao.nn.quantizable.modules,
    torch.ao.nn.quantized.modules,
    torch.ao.nn.quantized.modules,
]

# Modules that shouldn't be tested for one reason or another.
MODULES_TO_SKIP: set[type] = {
    torch.nn.Module,  # abstract base class
    torch.nn.Container,  # deprecated
    torch.nn.NLLLoss2d,  # deprecated
    torch.ao.nn.quantized.MaxPool2d,  # aliases to nn.MaxPool2d
    torch.ao.nn.quantized.MaxPool2d,  # aliases to nn.MaxPool2d
}

# List of all module classes to test.
MODULE_CLASSES: list[type] = [*chain.from_iterable([
    [getattr(namespace, module_name) for module_name in namespace.__all__]  # type: ignore[attr-defined]
    for namespace in MODULE_NAMESPACES])]
MODULE_CLASSES = [cls for cls in MODULE_CLASSES if cls not in MODULES_TO_SKIP]

# Dict of module class -> common name. Useful for making test names more intuitive.
# Example: torch.nn.modules.linear.Linear -> "nn.Linear"
MODULE_CLASS_NAMES: dict[type, str] = {}
for namespace in MODULE_NAMESPACES:
    for module_name in namespace.__all__:  # type: ignore[attr-defined]
        module_cls = getattr(namespace, module_name)
        namespace_name = namespace.__name__.replace('torch.', '').replace('.modules', '')

        # Deal with any aliases by preferring earlier names.
        if module_cls not in MODULE_CLASS_NAMES:
            MODULE_CLASS_NAMES[module_cls] = f'{namespace_name}.{module_name}'


# Specifies the modes (i.e. train, eval) to test over.
TrainEvalMode = Enum('TrainEvalMode', ('train_only', 'eval_only', 'train_and_eval'))


class modules(_TestParametrizer):
    """ PROTOTYPE: Decorator for specifying a list of modules over which to run a test. """

    def __init__(self, module_info_iterable, allowed_dtypes=None,
                 train_eval_mode=TrainEvalMode.train_and_eval, skip_if_dynamo=True):
        self.module_info_list = list(module_info_iterable)
        self.allowed_dtypes = set(allowed_dtypes) if allowed_dtypes is not None else None
        self.train_eval_mode = train_eval_mode
        self.skip_if_dynamo = skip_if_dynamo

    def _get_training_flags(self, module_info):
        training_flags = []
        if (self.train_eval_mode == TrainEvalMode.train_only or
                self.train_eval_mode == TrainEvalMode.train_and_eval):
            training_flags.append(True)

        if (self.train_eval_mode == TrainEvalMode.eval_only or
                self.train_eval_mode == TrainEvalMode.train_and_eval):
            training_flags.append(False)

        # If train and eval modes don't differ for the module, don't bother using more than one.
        if not module_info.train_and_eval_differ:
            training_flags = training_flags[:1]

        return training_flags

    def _parametrize_test(self, test, generic_cls, device_cls):
        if device_cls is None:
            raise RuntimeError('The @modules decorator is only intended to be used in a device-specific '
                               'context; use it with instantiate_device_type_tests() instead of '
                               'instantiate_parametrized_tests()')

        for module_info in self.module_info_list:
            dtypes = set(module_info.supported_dtypes(device_cls.device_type))
            if self.allowed_dtypes is not None:
                dtypes = dtypes.intersection(self.allowed_dtypes)

            training_flags = self._get_training_flags(module_info)
            for (training, dtype) in product(training_flags, dtypes):
                # Construct the test name; device / dtype parts are handled outside.
                # See [Note: device and dtype suffix placement]
                test_name = module_info.formatted_name
                if len(training_flags) > 1:
                    test_name += f"_{'train_mode' if training else 'eval_mode'}"

                # Construct parameter kwargs to pass to the test.
                param_kwargs = {'module_info': module_info}
                _update_param_kwargs(param_kwargs, 'dtype', dtype)
                _update_param_kwargs(param_kwargs, 'training', training)

                try:

                    @wraps(test)
                    def test_wrapper(*args, **kwargs):
                        return test(*args, **kwargs)

                    if self.skip_if_dynamo and not torch.testing._internal.common_utils.TEST_WITH_TORCHINDUCTOR:
                        test_wrapper = skipIfTorchDynamo("Policy: we don't run ModuleInfo tests w/ Dynamo")(test_wrapper)

                    decorator_fn = partial(module_info.get_decorators, generic_cls.__name__,
                                           test.__name__, device_cls.device_type, dtype)

                    yield (test_wrapper, test_name, param_kwargs, decorator_fn)
                except Exception as ex:
                    # Provides an error message for debugging before rethrowing the exception
                    print(f"Failed to instantiate {test_name} for module {module_info.name}!")
                    raise ex


def get_module_common_name(module_cls):
    if module_cls in MODULE_CLASS_NAMES:
        # Example: "nn.Linear"
        return MODULE_CLASS_NAMES[module_cls]
    else:
        return module_cls.__name__


class FunctionInput:
    """ Contains args and kwargs to pass as input to a function. """
    __slots__ = ['args', 'kwargs']

    def __init__(self, *args, **kwargs):
        self.args = args
        self.kwargs = kwargs


class ModuleInput:
    """ Contains args / kwargs for module instantiation + forward pass. """
    __slots__ = ['constructor_input', 'forward_input', 'desc', 'reference_fn']

    def __init__(self, constructor_input, forward_input=None, desc='', reference_fn=None):
        self.constructor_input = constructor_input  # Inputs to pass during construction
        self.forward_input = forward_input  # Inputs to pass to forward()
        self.desc = desc  # Description for this set of inputs
        self.reference_fn = reference_fn  # Reference with signature: reference_fn(module, parameters, *args, **kwargs)

        if reference_fn is not None:

            @wraps(reference_fn)
            def copy_reference_fn(m, *args, **kwargs):
                # Copy inputs to avoid undesired side effects from calling the reference.
                args, kwargs = deepcopy(args), deepcopy(kwargs)

                # Note that module parameters are passed in for convenience.
                return reference_fn(m, list(m.parameters()), *args, **kwargs)

            self.reference_fn = copy_reference_fn

class ModuleErrorEnum(Enum):
    """ Enumerates when error is raised when testing modules. """
    CONSTRUCTION_ERROR = 0
    FORWARD_ERROR = 1

class ErrorModuleInput:
    """
    A ModuleInput that will cause the operation to throw an error plus information
    about the resulting error.
    """

    __slots__ = ["module_error_input", "error_on", "error_type", "error_regex"]

    def __init__(self,
                 module_error_input,
                 *,
                 error_on=ModuleErrorEnum.CONSTRUCTION_ERROR,
                 error_type=RuntimeError,
                 error_regex):
        self.module_error_input = module_error_input
        self.error_on = error_on
        self.error_type = error_type
        self.error_regex = error_regex


class ModuleInfo:
    """ Module information to be used in testing. """

    def __init__(self,
                 module_cls,  # Class object for the module under test
                 *,
                 module_inputs_func,  # Function to generate module inputs
                 skips=(),  # Indicates which tests to skip
                 decorators=None,  # Additional decorators to apply to generated tests
                 dtypes=floating_types(),  # dtypes this function is expected to work with
                 dtypesIfMPS=(torch.float16, torch.float32,),  # dtypes this function is expected to work with on MPS
                 dtypesIfHpu=(torch.bfloat16, torch.float32,),
                 supports_gradgrad=True,  # whether the op supports second order gradients
                 gradcheck_nondet_tol=0.0,  # tolerance for nondeterminism while performing gradcheck
                 module_memformat_affects_out=False,  # whether converting module to channels last will generate
                                                      # channels last output
                 train_and_eval_differ=False,  # whether the module has differing behavior between train and eval
                 module_error_inputs_func=None,  # Function to generate module inputs that error
                 gradcheck_fast_mode=None,  # Whether to use the fast implementation for gradcheck/gradgradcheck.
                                            # When set to None, defers to the default value provided by the wrapper
                                            # function around gradcheck (testing._internal.common_utils.gradcheck)
                 ):
        self.module_cls = module_cls
        self.module_inputs_func = module_inputs_func
        self.decorators = (*(decorators if decorators else []), *(skips if skips else []))
        self.dtypes = dtypes
        self.dtypesIfMPS = dtypesIfMPS
        self.dtypesIfHpu = dtypesIfHpu
        self.supports_gradgrad = supports_gradgrad
        self.gradcheck_nondet_tol = gradcheck_nondet_tol
        self.module_memformat_affects_out = module_memformat_affects_out
        self.train_and_eval_differ = train_and_eval_differ
        self.module_error_inputs_func = module_error_inputs_func
        self.gradcheck_fast_mode = gradcheck_fast_mode
        self.is_lazy = issubclass(module_cls, torch.nn.modules.lazy.LazyModuleMixin)

    def get_decorators(self, test_class, test_name, device, dtype, param_kwargs):
        result = []
        for decorator in self.decorators:
            if isinstance(decorator, DecorateInfo):
                if decorator.is_active(test_class, test_name, device, dtype, param_kwargs):
                    result.extend(decorator.decorators)
            else:
                result.append(decorator)
        return result

    def supported_dtypes(self, device_type):
        if device_type == 'mps':
            return self.dtypesIfMPS
        elif device_type == 'hpu':
            return self.dtypesIfHpu
        else:
            return self.dtypes

    @property
    def name(self):
        return get_module_common_name(self.module_cls)

    @property
    def formatted_name(self):
        return self.name.replace('.', '_')

# Start of module inputs functions.

def module_inputs_torch_nn_Linear(module_info, device, dtype, requires_grad, training, **kwargs):
    make_input = partial(make_tensor, device=device, dtype=dtype, requires_grad=requires_grad)

    module_inputs = [
        ModuleInput(constructor_input=FunctionInput(10, 8),
                    forward_input=FunctionInput(input=make_input((4, 10))),
                    reference_fn=lambda m, p, input: torch.mm(input, p[0].t()) + p[1].view(1, -1).expand(4, 8)),
        ModuleInput(constructor_input=FunctionInput(10, 8, bias=False),
                    forward_input=FunctionInput(make_input((4, 10))),
                    desc='no_bias',
                    reference_fn=lambda m, p, i: torch.mm(i, p[0].t())),
        ModuleInput(constructor_input=FunctionInput(3, 5),
                    forward_input=FunctionInput(make_input(3)),
                    desc='no_batch_dim',
                    reference_fn=lambda m, p, i: torch.mm(i.view(1, -1), p[0].t()).view(-1) + p[1])
    ]

    return module_inputs


def module_inputs_torch_nn_Bilinear(module_info, device, dtype, requires_grad, training, **kwargs):
    make_input = partial(make_tensor, device=device, dtype=dtype, requires_grad=requires_grad)

    def bilinear_reference_fn(m, p, x1, x2, bias=True):
        result = torch.einsum('bn,anm,bm->ba', x1, p[0], x2)
        if bias:
            if x1.shape[0] == 1:
                result = result.view(-1) + p[1]
            else:
                result = result + p[1].view(1, -1).expand(x1.shape[0], p[0].shape[0])
        return result

    module_inputs = [
        ModuleInput(constructor_input=FunctionInput(2, 3, 4),
                    forward_input=FunctionInput(make_input((8, 2)), make_input((8, 3))),
                    reference_fn=bilinear_reference_fn),
        ModuleInput(constructor_input=FunctionInput(2, 3, 4, bias=False),
                    forward_input=FunctionInput(make_input((8, 2)), make_input((8, 3))),
                    desc='no_bias',
                    reference_fn=lambda m, p, x1, x2: bilinear_reference_fn(m, p, x1, x2, bias=False)),
        ModuleInput(constructor_input=FunctionInput(2, 3, 4),
                    forward_input=FunctionInput(make_input(2), make_input(3)),
                    desc='no_batch_dim',
                    reference_fn=lambda m, p, x1, x2: bilinear_reference_fn(m, p, x1.view(1, -1), x2.view(1, -1))),
    ]

    return module_inputs


def module_inputs_torch_nn_KLDivLoss(module_info, device, dtype, requires_grad, training, **kwargs):
    make_input = partial(make_tensor, device=device, dtype=dtype, requires_grad=requires_grad)

    cases: list[tuple[str, dict]] = [
        ('', {}),
        ('reduction_sum', {'reduction': 'sum'}),
        ('reduction_batchmean', {'reduction': 'batchmean'}),
        ('reduction_none', {'reduction': 'none'}),
        ('log_target', {'log_target': True})
    ]

    module_inputs = []
    for desc, constructor_kwargs in cases:
        def reference_fn(m, p, i, t, constructor_kwargs=constructor_kwargs):
            return kldivloss_reference(i, t, **constructor_kwargs)

        input = make_input((10, 10)).log()
        target = make_input((10, 10)) if kwargs.get('log_target', False) else make_input((10, 10)).log()
        module_inputs.append(
            ModuleInput(constructor_input=FunctionInput(**constructor_kwargs),
                        forward_input=FunctionInput(input, target),
                        desc=desc,
                        reference_fn=reference_fn)
        )

        scalar_input = make_input(()).log()
        # FIXME(rec): scalar_target is unused, perhaps should be argument to FunctionInput?
        scalar_target = (  # noqa: F841
            make_input(()) if kwargs.get('log_target', False) else make_input(()).log()
        )
        module_inputs.append(
            ModuleInput(constructor_input=FunctionInput(**constructor_kwargs),
                        forward_input=FunctionInput(scalar_input, scalar_input),
                        desc='scalar_' + desc,
                        reference_fn=reference_fn)
        )

    return module_inputs


def module_inputs_torch_nn_NLLLoss(module_info, device, dtype, requires_grad, training, **kwargs):
    def make_input(shape, device=device, dtype=dtype, requires_grad=requires_grad):
        return make_tensor(shape, device=device, dtype=dtype,
                           requires_grad=False).log_softmax(dim=1).requires_grad_(requires_grad)
    make_weight = partial(make_tensor, device=device, dtype=dtype, requires_grad=False)

    cases: list[tuple[str, dict]] = [
        ('', {}),
        ('reduction_sum', {'reduction': 'sum'}),
        ('reduction_none', {'reduction': 'none'}),
        ('ignore_index', {'ignore_index': 2}),
        ('weights', {'weight': make_weight(4).abs()}),
        ('weights_ignore_index', {'weight': make_weight(4).abs(), 'ignore_index': 2}),
        ('weights_ignore_index_neg', {'weight': make_weight(4).abs(), 'ignore_index': -1})
    ]

    # TODO: Uncomment when negative weights is supported.
    # negative_weight = make_weight(10)
    # negative_weight[0] = -1
    # cases.append(('weights_negative', {'weight': negative_weight}))
    module_inputs = []
    for desc, constructor_kwargs in cases:

        def reference_fn(m, p, i, t, constructor_kwargs=constructor_kwargs):
            return nllloss_reference(i, t, **constructor_kwargs)

        module_inputs.append(
            ModuleInput(constructor_input=FunctionInput(**constructor_kwargs),
                        forward_input=FunctionInput(make_input((15, 4)),
                                                    torch.empty(15, device=device).uniform_().mul(4).floor().long()),
                        desc=desc,
                        reference_fn=reference_fn)
        )

        def nd_reference_fn(m, p, i, t, constructor_kwargs=constructor_kwargs):
            return nlllossNd_reference(i, t, **constructor_kwargs)

        module_inputs.append(
            ModuleInput(constructor_input=FunctionInput(**constructor_kwargs),
                        forward_input=FunctionInput(
                            make_input((2, 4, 5, 5)),
                            torch.empty(2, 5, 5, device=device).uniform_().mul(4).floor().long()),
                        desc=f"nd_{desc}",
                        reference_fn=nd_reference_fn)
        )

        module_inputs.append(
            ModuleInput(constructor_input=FunctionInput(**constructor_kwargs),
                        forward_input=FunctionInput(
                            make_input((2, 4, 5, 5, 2, 2)),
                            torch.empty(2, 5, 5, 2, 2, device=device).uniform_().mul(4).floor().long()),
                        desc=f"higher_dim_{desc}",
                        reference_fn=nd_reference_fn)
        )

        module_inputs.append(
            ModuleInput(constructor_input=FunctionInput(**constructor_kwargs),
                        forward_input=FunctionInput(
                            make_input((2, 4, 5)),
                            torch.empty(2, 5, device=device).uniform_().mul(4).floor().long()),
                        desc=f"3d_{desc}",
                        reference_fn=nd_reference_fn)
        )

    return module_inputs


def module_inputs_torch_nn_GaussianNLLLoss(module_info, device, dtype, requires_grad, training, **kwargs):
    make_input = partial(make_tensor, device=device, dtype=dtype, requires_grad=requires_grad)
    make_target = partial(make_tensor, device=device, dtype=dtype, requires_grad=False)

    cases: list[tuple[str, dict]] = [
        ('', {}),
        ('reduction_sum', {'reduction': 'sum'}),
        ('reduction_mean', {'reduction': 'mean'}),
        ('reduction_none', {'reduction': 'none'}),
        ('homoscedastic', {'homoscedastic': True}),
    ]

    module_inputs = []
    for desc, constructor_kwargs in cases:
        homoscedastic = constructor_kwargs.pop('homoscedastic', False)
        var_input = make_input(1, 3).abs() if homoscedastic else make_input(4, 1).abs()
        module_inputs.append(
            ModuleInput(constructor_input=FunctionInput(**constructor_kwargs),
                        forward_input=FunctionInput(make_input(4, 3),
                                                    make_target(4, 3),
                                                    var_input),
                        desc=desc,
                        reference_fn=no_batch_dim_reference_fn)
        )

    return module_inputs


def module_inputs_torch_nn_PoissonNLLLoss(module_info, device, dtype, requires_grad, training, **kwargs):
    make_input = partial(make_tensor, device=device, dtype=dtype, requires_grad=requires_grad)
    make_target = partial(make_tensor, device=device, dtype=dtype, requires_grad=False)

    cases: list[tuple[str, dict]] = [
        ('', {}),
        ('reduction_sum', {'reduction': 'sum'}),
        ('reduction_mean', {'reduction': 'mean'}),
        ('reduction_none', {'reduction': 'none'}),
        ('full', {'full': True}),
        ('no_log_input', {'log_input': False}),
        ('full_no_log_input', {'full': True, 'log_input': False}),
    ]

    def poissonnllloss_reference_fn(i, t, log_input=True, full=False, reduction='mean', eps=1e-8):
        if log_input:
            result = i.exp() - t.mul(i)
        else:
            result = i - t.mul((i + eps).log())

        if full:
            result += (t.mul(t.log()) - t + 0.5 * (2. * math.pi * t).log()).masked_fill(t <= 1, 0)

        if reduction == 'none':
            return result
        elif reduction == 'mean':
            return result.sum() / i.numel()
        else:
            return result.sum()

    module_inputs = []
    for desc, constructor_kwargs in cases:
        def reference_fn(m, p, i, t, constructor_kwargs=constructor_kwargs):
            return poissonnllloss_reference_fn(i, t, **constructor_kwargs)

        log_input = constructor_kwargs.get('log_input', True)
        input = make_input((2, 3, 4, 5)) if log_input else make_input((2, 3, 4, 5)).abs().add(0.001)
        module_inputs.append(
            ModuleInput(constructor_input=FunctionInput(**constructor_kwargs),
                        forward_input=FunctionInput(input,
                                                    make_target((2, 3, 4, 5)).floor_().abs_()),
                        desc=desc,
                        reference_fn=reference_fn)
        )

    return module_inputs


def module_inputs_torch_nn_MSELoss(module_info, device, dtype, requires_grad, training, **kwargs):
    make_input = partial(make_tensor, device=device, dtype=dtype, requires_grad=requires_grad)
    make_target = partial(make_tensor, device=device, dtype=dtype, requires_grad=False)

    cases: list[tuple[str, dict]] = [
        ('', {}),
        ('reduction_sum', {'reduction': 'sum'}),
        ('reduction_mean', {'reduction': 'mean'}),
        ('reduction_none', {'reduction': 'none'}),
    ]

    def mse_loss_reference_fn(m, p, i, t, reduction='mean'):
        if reduction == 'none':
            return (i - t).pow(2)
        elif reduction == 'mean':
            return (i - t).pow(2).sum() / i.numel()
        else:
            return (i - t).pow(2).sum()

    module_inputs = []
    for desc, constructor_kwargs in cases:
        module_inputs.append(
            ModuleInput(constructor_input=FunctionInput(**constructor_kwargs),
                        forward_input=FunctionInput(make_input((2, 3, 4, 5)),
                                                    make_target((2, 3, 4, 5))),
                        desc=desc,
                        reference_fn=partial(mse_loss_reference_fn, **constructor_kwargs))
        )
        module_inputs.append(
            ModuleInput(constructor_input=FunctionInput(**constructor_kwargs),
                        forward_input=FunctionInput(make_input(()),
                                                    make_target(())),
                        desc=f'{desc}_scalar',
                        reference_fn=partial(mse_loss_reference_fn, **constructor_kwargs))
        )

    return module_inputs


def no_batch_dim_reference_fn(m, p, *args, **kwargs):
    """Reference function for modules supporting no batch dimensions.

    Unbatched inputs are unsqueezed to form a
    single batch input before passing them to the module.
    The output is squeezed to compare with the
    output of unbatched input to the module.

    Currently it only supports modules which return a single Tensor as output.
    You can bind the following kwargs.
    Kwargs:
        batch_first[bool] : If True, all the Tensors in `args` while be unsqueezed at dim `0` .
                        and output will be squeezed at dim `0` else dim `1` for both.
        kwargs_to_batchify[dict] : Dictionary specifying the name of the argument and dimension to unsqueeze.
                               Useful if there are few arguments whose batch dimension are different
                               from the ones selected by `batch_first`.
        is_criterion[bool] : Specify if the module is a criterion and handle the reduction for output accordingly.
    """
    def get_and_pop(key, default):
        v = kwargs.get(key, default)
        if key in kwargs:
            kwargs.pop(key)
        return v

    batch_dim = 0 if get_and_pop('batch_first', True) else 1
    kwargs_to_batchify = get_and_pop('kwargs_to_batchify', None)
    is_criterion = get_and_pop('is_criterion', False)

    if kwargs_to_batchify is not None:
        assert isinstance(kwargs_to_batchify, dict)
        for k, v in kwargs.items():
            if k in kwargs_to_batchify and v is not None:
                bdim = kwargs_to_batchify[k]
                kwargs[k] = v.unsqueeze(bdim)

    single_batch_input_args = [input.unsqueeze(batch_dim) for input in args]
    with freeze_rng_state():
        output = m(*single_batch_input_args, **kwargs).squeeze(batch_dim)

    if is_criterion:
        reduction = get_reduction(m)
        if reduction == 'none':
            return output.squeeze(0)
    return output


def no_batch_dim_reference_mha(m, p, *args, **kwargs):
    """Reference function for MultiheadAttention supporting no batch dimensions.

    Unbatched inputs are unsqueezed to form a
    single batch input before passing them to the module.
    The output is squeezed to compare with the
    output of unbatched input to the module.
    """
    batch_dim = 0 if kwargs.get('batch_first', True) else 1
    if 'batch_first' in kwargs:
        kwargs.pop('batch_first')
    if 'key_padding_mask' in kwargs and kwargs['key_padding_mask'] is not None:
        kwargs['key_padding_mask'] = kwargs['key_padding_mask'].unsqueeze(0)
    single_batch_input_args = [input.unsqueeze(batch_dim) for input in args]
    with freeze_rng_state():
        output = m(*single_batch_input_args, **kwargs)
        return (output[0].squeeze(batch_dim), output[1].squeeze(0))


def no_batch_dim_reference_rnn_gru(m, p, *args, **kwargs):
    """Reference function for RNN and GRU supporting no batch dimensions.

    Unbatched inputs are unsqueezed to form a
    single batch input before passing them to the module.
    The output is squeezed to compare with the
    output of unbatched input to the module.
    """
    if len(args) == 1:
        inp, = args
        h = None
    elif len(args) == 2:
        inp, h = args
        h = h.unsqueeze(1)

    batch_dim = 0 if kwargs['batch_first'] else 1
    kwargs.pop('batch_first')
    inp = inp.unsqueeze(batch_dim)
    single_batch_input_args = (inp, h)
    with freeze_rng_state():
        output = m(*single_batch_input_args, **kwargs)
        return (output[0].squeeze(batch_dim), output[1].squeeze(1))


def no_batch_dim_reference_lstm(m, p, *args, **kwargs):
    """Reference function for LSTM supporting no batch dimensions.

    Unbatched inputs are unsqueezed to form a
    single batch input before passing them to the module.
    The output is squeezed to compare with the
    output of unbatched input to the module.
    """
    if len(args) == 1:
        inp, = args
        h = None
    elif len(args) == 2:
        inp, h = args
        h = (h[0].unsqueeze(1), h[1].unsqueeze(1))

    batch_dim = 0 if kwargs['batch_first'] else 1
    kwargs.pop('batch_first')
    inp = inp.unsqueeze(batch_dim)
    single_batch_input_args = (inp, h)
    with freeze_rng_state():
        output = m(*single_batch_input_args, **kwargs)
        return (output[0].squeeze(batch_dim), (output[1][0].squeeze(1), output[1][1].squeeze(1)))


def no_batch_dim_reference_lstmcell(m, p, *args, **kwargs):
    """Reference function for LSTMCell supporting no batch dimensions.

    The module is passed the input and target in batched form with a single item.
    The output is squeezed to compare with the no-batch input.
    """
    inp, (h, c) = args
    single_batch_input_args = (inp.unsqueeze(0), (h.unsqueeze(0), c.unsqueeze(0)))
    with freeze_rng_state():
        output = m(*single_batch_input_args, **kwargs)
        return (output[0].squeeze(0), output[1].squeeze(0))


def generate_regression_criterion_inputs(make_input):
    return [
        ModuleInput(
            constructor_input=FunctionInput(reduction=reduction),
            forward_input=FunctionInput(make_input((4, )), make_input(4,)),
            reference_fn=partial(no_batch_dim_reference_fn, is_criterion=True),
            desc=f'no_batch_dim_{reduction}'
        ) for reduction in ['none', 'mean', 'sum']]


def module_inputs_torch_nn_AvgPool1d(module_info, device, dtype, requires_grad, training, **kwargs):
    make_input = partial(make_tensor, device=device, dtype=dtype, requires_grad=requires_grad)

    return [
        ModuleInput(constructor_input=FunctionInput(kernel_size=2),
                    forward_input=FunctionInput(make_input((3, 6))),
                    desc='no_batch_dim',
                    reference_fn=no_batch_dim_reference_fn),
        ModuleInput(constructor_input=FunctionInput(2),
                    forward_input=FunctionInput(make_input((2, 3, 6)))),
        ModuleInput(constructor_input=FunctionInput((2,), (2,)),
                    forward_input=FunctionInput(make_input((2, 3, 6))),
                    desc='stride'),
        ModuleInput(constructor_input=FunctionInput(2, 2, 1),
                    forward_input=FunctionInput(make_input((2, 3, 6))),
                    desc='stride_pad')]


def module_inputs_torch_nn_AvgPool2d(module_info, device, dtype, requires_grad, training, **kwargs):
    make_input = partial(make_tensor, device=device, dtype=dtype, requires_grad=requires_grad)

    return [
        ModuleInput(constructor_input=FunctionInput((2, 2)),
                    forward_input=FunctionInput(make_input((3, 6, 6))),
                    desc='no_batch_dim',
                    reference_fn=no_batch_dim_reference_fn),
        ModuleInput(constructor_input=FunctionInput((2, 2)),
                    forward_input=FunctionInput(make_input((2, 3, 6, 6)))),
        ModuleInput(constructor_input=FunctionInput((2, 2), (2, 2)),
                    forward_input=FunctionInput(make_input((2, 3, 6, 6))),
                    desc='stride'),
        ModuleInput(constructor_input=FunctionInput((2, 2), (2, 2), (1, 1)),
                    forward_input=FunctionInput(make_input((2, 3, 6, 6))),
                    desc='stride_pad'),
        ModuleInput(constructor_input=FunctionInput((2, 2), divisor_override=1),
                    forward_input=FunctionInput(make_input((2, 3, 6, 6))),
                    desc='divisor'),
        ModuleInput(constructor_input=FunctionInput((2, 2), (2, 2), divisor_override=1),
                    forward_input=FunctionInput(make_input((2, 3, 6, 6))),
                    desc='divisor_stride'),
        ModuleInput(constructor_input=FunctionInput((2, 2), (2, 2), (1, 1), divisor_override=1),
                    forward_input=FunctionInput(make_input((2, 3, 6, 6))),
                    desc='divisor_stride_pad')]



def module_inputs_torch_nn_AvgPool3d(module_info, device, dtype, requires_grad, training, **kwargs):
    make_input = partial(make_tensor, device=device, dtype=dtype, requires_grad=requires_grad)

    return [
        ModuleInput(constructor_input=FunctionInput((2, 2, 2)),
                    forward_input=FunctionInput(make_input((3, 4, 4, 4))),
                    desc='no_batch_dim',
                    reference_fn=no_batch_dim_reference_fn),
        ModuleInput(constructor_input=FunctionInput((2, 2, 2)),
                    forward_input=FunctionInput(make_input((2, 3, 4, 4, 4)))),
        ModuleInput(constructor_input=FunctionInput(2, (2, 2, 2)),
                    forward_input=FunctionInput(make_input((2, 3, 5, 5, 5))),
                    desc='stride'),
        ModuleInput(constructor_input=FunctionInput(2, 2, (1, 1, 1)),
                    forward_input=FunctionInput(make_input((2, 3, 5, 5, 5))),
                    desc='stride_pad'),
        ModuleInput(constructor_input=FunctionInput(4, 2, (1, 2, 1)),
                    forward_input=FunctionInput(make_input((2, 3, 5, 5, 5))),
                    desc='stride_pad_gpu_fixedkw_output'),
        ModuleInput(constructor_input=FunctionInput((2, 4, 8), 1, (1, 1, 2)),
                    forward_input=FunctionInput(make_input((2, 3, 2, 4, 8))),
                    desc='stride_pad_gpu_general_output'),
        ModuleInput(constructor_input=FunctionInput(3, 1, 0),
                    forward_input=FunctionInput(make_input((2, 3, 4, 4, 4))),
                    desc='stride1_pad0_gpu_input'),
        ModuleInput(constructor_input=FunctionInput(2, 2, (1, 1, 1)),
                    forward_input=FunctionInput(make_input((2, 3, 4, 4, 4))),
                    desc='stride_pad_gpu_input_nooverlap'),
        ModuleInput(constructor_input=FunctionInput((2, 2, 2), divisor_override=1),
                    forward_input=FunctionInput(make_input((2, 3, 4, 4, 4))),
                    desc='divisor'),
        ModuleInput(constructor_input=FunctionInput(2, (2, 2, 2), divisor_override=1),
                    forward_input=FunctionInput(make_input((2, 3, 5, 5, 5))),
                    desc='divisor_stride'),
        ModuleInput(constructor_input=FunctionInput(2, 2, (1, 1, 1), divisor_override=1),
                    forward_input=FunctionInput(make_input((2, 3, 5, 5, 5))),
                    desc='divisor_stride_pad'),
        ModuleInput(constructor_input=FunctionInput(4, 2, (1, 2, 1), divisor_override=1),
                    forward_input=FunctionInput(make_input((2, 3, 5, 5, 5))),
                    desc='divisor_stride_pad_gpu_fixedkw_output'),
        ModuleInput(constructor_input=FunctionInput((2, 4, 8), 1, (1, 1, 2), divisor_override=1),
                    forward_input=FunctionInput(make_input((2, 3, 2, 4, 8))),
                    desc='divisor_stride_pad_gpu_general_output'),
        ModuleInput(constructor_input=FunctionInput(3, 1, 0, divisor_override=1),
                    forward_input=FunctionInput(make_input((2, 3, 4, 4, 4))),
                    desc='divisor_stride1_pad0_gpu_input'),
        ModuleInput(constructor_input=FunctionInput(2, 2, (1, 1, 1), divisor_override=1),
                    forward_input=FunctionInput(make_input((2, 3, 4, 4, 4))),
                    desc='divisor_stride_pad_gpu_input_nooverlap')]



def module_inputs_torch_nn_AdaptiveAvgPool1d(module_info, device, dtype, requires_grad, training, **kwargs):
    make_input = partial(make_tensor, device=device, dtype=dtype, requires_grad=requires_grad)

    return [
        ModuleInput(constructor_input=FunctionInput(3,),
                    forward_input=FunctionInput(make_input((1, 3, 5))),
                    desc='single'),
        ModuleInput(constructor_input=FunctionInput(3,),
                    forward_input=FunctionInput(make_input((3, 5))),
                    reference_fn=no_batch_dim_reference_fn,
                    desc='no_batch_dim'),
        ModuleInput(constructor_input=FunctionInput(1,),
                    forward_input=FunctionInput(make_input((1, 3, 5))),
                    desc='one_output')]


def module_inputs_torch_nn_AdaptiveAvgPool2d(module_info, device, dtype, requires_grad, training, **kwargs):
    make_input = partial(make_tensor, device=device, dtype=dtype, requires_grad=requires_grad)

    return [
        ModuleInput(constructor_input=FunctionInput(3,),
                    forward_input=FunctionInput(make_input((1, 3, 5, 6))),
                    desc='single'),
        ModuleInput(constructor_input=FunctionInput(3,),
                    forward_input=FunctionInput(make_input((3, 5, 6))),
                    reference_fn=no_batch_dim_reference_fn,
                    desc='no_batch_dim'),
        ModuleInput(constructor_input=FunctionInput(1,),
                    forward_input=FunctionInput(make_input((1, 3, 5, 6))),
                    desc='single_1x1output'),
        ModuleInput(constructor_input=FunctionInput((3, 4)),
                    forward_input=FunctionInput(make_input((1, 3, 5, 6))),
                    desc='tuple'),
        ModuleInput(constructor_input=FunctionInput((3, None)),
                    forward_input=FunctionInput(make_input((1, 3, 5, 6))),
                    desc='tuple_none')]

def module_inputs_torch_nn_AdaptiveAvgPool3d(module_info, device, dtype, requires_grad, training, **kwargs):
    make_input = partial(make_tensor, device=device, dtype=dtype, requires_grad=requires_grad)

    return [
        ModuleInput(constructor_input=FunctionInput(3,),
                    forward_input=FunctionInput(make_input((2, 3, 5, 2, 7))),
                    desc='single'),
        ModuleInput(constructor_input=FunctionInput(3,),
                    forward_input=FunctionInput(make_input((3, 5, 2, 7))),
                    reference_fn=no_batch_dim_reference_fn,
                    desc='no_batch_dim'),
        ModuleInput(constructor_input=FunctionInput((3, 4, 5)),
                    forward_input=FunctionInput(make_input((2, 3, 5, 3, 7))),
                    desc='tuple'),
        ModuleInput(constructor_input=FunctionInput((None, 4, 5)),
                    forward_input=FunctionInput(make_input((2, 3, 5, 3, 7))),
                    desc='tuple_none'),
        ModuleInput(constructor_input=FunctionInput((3, 2, 2)),
                    forward_input=FunctionInput(make_input((1, 1, 3, 2, 6))),
                    desc='last_dim')]


def module_inputs_torch_nn_AdaptiveMaxPool1d(module_info, device, dtype, requires_grad, training, **kwargs):
    make_input = partial(make_tensor, device=device, dtype=dtype, requires_grad=requires_grad)

    return [
        ModuleInput(constructor_input=FunctionInput(3,),
                    forward_input=FunctionInput(make_input((1, 3, 5))),
                    desc='single'),
        ModuleInput(constructor_input=FunctionInput(3,),
                    forward_input=FunctionInput(make_input((3, 5))),
                    reference_fn=no_batch_dim_reference_fn,
                    desc='no_batch_dim')]


def module_inputs_torch_nn_AdaptiveMaxPool2d(module_info, device, dtype, requires_grad, training, **kwargs):
    make_input = partial(make_tensor, device=device, dtype=dtype, requires_grad=requires_grad)

    return [
        ModuleInput(constructor_input=FunctionInput(3,),
                    forward_input=FunctionInput(make_input((1, 3, 5, 6))),
                    desc='single'),
        ModuleInput(constructor_input=FunctionInput(3,),
                    forward_input=FunctionInput(make_input((3, 5, 6))),
                    reference_fn=no_batch_dim_reference_fn,
                    desc='no_batch_dim'),
        ModuleInput(constructor_input=FunctionInput((3, 4)),
                    forward_input=FunctionInput(make_input((1, 3, 5, 6))),
                    desc='tuple'),
        ModuleInput(constructor_input=FunctionInput((3, None)),
                    forward_input=FunctionInput(make_input((1, 3, 5, 6))),
                    desc='tuple_none')]


def module_inputs_torch_nn_AdaptiveMaxPool3d(module_info, device, dtype, requires_grad, training, **kwargs):
    make_input = partial(make_tensor, device=device, dtype=dtype, requires_grad=requires_grad)

    return [
        ModuleInput(constructor_input=FunctionInput(3,),
                    forward_input=FunctionInput(make_input((2, 3, 5, 6, 7))),
                    desc='single'),
        ModuleInput(constructor_input=FunctionInput(3,),
                    forward_input=FunctionInput(make_input((3, 5, 6, 7))),
                    reference_fn=no_batch_dim_reference_fn,
                    desc='no_batch_dim'),
        ModuleInput(constructor_input=FunctionInput((3, 4, 5)),
                    forward_input=FunctionInput(make_input((2, 3, 5, 6, 7))),
                    desc='tuple'),
        ModuleInput(constructor_input=FunctionInput((3, None, 5)),
                    forward_input=FunctionInput(make_input((2, 3, 5, 6, 7))),
                    desc='tuple_none'),
        ModuleInput(constructor_input=FunctionInput(3),
                    forward_input=FunctionInput(make_input((2, 3, 12, 9, 3))),
                    desc='single_nonatomic'),
        ModuleInput(constructor_input=FunctionInput((3, 4, 5)),
                    forward_input=FunctionInput(make_input((2, 3, 6, 4, 10))),
                    desc='tuple_nonatomic')]


def module_inputs_torch_nn_BatchNorm1d(module_info, device, dtype, requires_grad, training, **kwargs):
    make_input = partial(make_tensor, device=device, dtype=dtype, requires_grad=requires_grad)

    return [
        ModuleInput(constructor_input=FunctionInput(10,),
                    forward_input=FunctionInput(make_input((4, 10))),
                    desc='affine'),
        ModuleInput(constructor_input=FunctionInput(5,),
                    forward_input=FunctionInput(make_input((4, 5, 3))),
                    desc='3d_input'),
        ModuleInput(constructor_input=FunctionInput(10, 1e-3, None),
                    forward_input=FunctionInput(make_input((4, 10))),
                    desc='affine_simple_average'),
        ModuleInput(constructor_input=FunctionInput(10, 1e-3, 0.3, False),
                    forward_input=FunctionInput(make_input((4, 10))),
                    desc='not_affine'),
        ModuleInput(constructor_input=FunctionInput(10, 1e-3, 0.3, True, False),
                    forward_input=FunctionInput(make_input((4, 10))),
                    desc='not_tracking_stats'),
        ModuleInput(constructor_input=FunctionInput(5, 1e-3, 0.3, False),
                    forward_input=FunctionInput(make_input((4, 5, 3))),
                    desc='3d_input_not_affine'),
        ModuleInput(constructor_input=FunctionInput(5, 1e-3, 0.3, False),
                    forward_input=FunctionInput(make_input((0, 5, 9))),
                    desc='zero_batch')]


def module_inputs_torch_nn_BatchNorm2d(module_info, device, dtype, requires_grad, training, **kwargs):
    make_input = partial(make_tensor, device=device, dtype=dtype, requires_grad=requires_grad)

    return [
        ModuleInput(constructor_input=FunctionInput(3,),
                    forward_input=FunctionInput(make_input((2, 3, 6, 6)))),
        ModuleInput(constructor_input=FunctionInput(3, 1e-3, None),
                    forward_input=FunctionInput(make_input((2, 3, 6, 6))),
                    desc='2d_simple_average'),
        ModuleInput(constructor_input=FunctionInput(3, 1e-3, 0.8),
                    forward_input=FunctionInput(make_input((2, 3, 6, 6))),
                    desc='momentum'),
        ModuleInput(constructor_input=FunctionInput(3, 1e-3, 0.8, False),
                    forward_input=FunctionInput(make_input((2, 3, 6, 6))),
                    desc='not_affine'),
        ModuleInput(constructor_input=FunctionInput(3, 1e-3, 0.8, True, False),
                    forward_input=FunctionInput(make_input((2, 3, 6, 6))),
                    desc='not_tracking_stats'),
        ModuleInput(constructor_input=FunctionInput(5, 1e-3, 0.3, False),
                    forward_input=FunctionInput(make_input((0, 5, 2, 2))),
                    desc='zero_batch')]


def module_inputs_torch_nn_BatchNorm3d(module_info, device, dtype, requires_grad, training, **kwargs):
    make_input = partial(make_tensor, device=device, dtype=dtype, requires_grad=requires_grad)

    return [
        ModuleInput(constructor_input=FunctionInput(3,),
                    forward_input=FunctionInput(make_input((2, 3, 4, 4, 4)))),
        ModuleInput(constructor_input=FunctionInput(3, 1e-3, None),
                    forward_input=FunctionInput(make_input((2, 3, 4, 4, 4))),
                    desc='3d_simple_average'),
        ModuleInput(constructor_input=FunctionInput(3, 1e-3, 0.7),
                    forward_input=FunctionInput(make_input((2, 3, 4, 4, 4))),
                    desc='momentum'),
        ModuleInput(constructor_input=FunctionInput(3, 1e-3, 0.7, False),
                    forward_input=FunctionInput(make_input((2, 3, 4, 4, 4))),
                    desc='not_affine'),
        ModuleInput(constructor_input=FunctionInput(3, 1e-3, 0.7, True, False),
                    forward_input=FunctionInput(make_input((2, 3, 4, 4, 4))),
                    desc='not_tracking_stats'),
        ModuleInput(constructor_input=FunctionInput(5, 1e-3, 0.3, False),
                    forward_input=FunctionInput(make_input((0, 5, 2, 2, 2))),
                    desc='zero_batch')]


def module_error_inputs_torch_nn_BatchNorm1d_2d_3d(module_info, device, dtype, requires_grad, training, **kwargs):
    make_input = partial(make_tensor, device=device, dtype=dtype, requires_grad=requires_grad)

    if module_info.module_cls == torch.nn.BatchNorm1d:
        input_shape = (2, 10)
    elif module_info.module_cls == torch.nn.BatchNorm2d:
        input_shape = (2, 10, 5, 5)
    else:
        input_shape = (2, 10, 4, 4, 4)

    return [
        ErrorModuleInput(
            ModuleInput(
                constructor_input=FunctionInput(10, eps=-1.0),
                forward_input=FunctionInput(make_input(input_shape)),
            ),
            error_on=ModuleErrorEnum.FORWARD_ERROR,
            error_type=ValueError,
            error_regex="eps must be positive"
        ),
        ErrorModuleInput(
            ModuleInput(
                constructor_input=FunctionInput(10, eps=0.0),
                forward_input=FunctionInput(make_input(input_shape)),
            ),
            error_on=ModuleErrorEnum.FORWARD_ERROR,
            error_type=ValueError,
            error_regex="eps must be positive"
        ),
    ]


def module_inputs_torch_nn_ConvNd(module_info, device, dtype, requires_grad, training, **kwargs):
    N = kwargs['N']
    lazy = kwargs.get('lazy', False)
    transposed = kwargs.get('transposed', False)
    make_input = partial(make_tensor, device=device, dtype=dtype, requires_grad=requires_grad)
    conv_kwargs_list = [{}] if transposed else [{}, {'padding': 'same'}]
    kernel_size, C_in, C_out = 3, 4, 5
    input_no_batch_shape = (C_in,) + tuple(i + 3 for i in range(N))
    input_batch_shape = (2,) + input_no_batch_shape
    return [
        ModuleInput(constructor_input=(FunctionInput(C_out, kernel_size, **conv_kwargs) if lazy else
                                       FunctionInput(C_in, C_out, kernel_size, **conv_kwargs)),
                    forward_input=FunctionInput(make_input(
                        input_batch_shape if with_batch else input_no_batch_shape)),
                    desc=('' if with_batch else 'no_batch_dim'),
                    reference_fn=(None if with_batch else no_batch_dim_reference_fn))
        for with_batch, conv_kwargs in itertools.product([True, False], conv_kwargs_list)
    ]


def module_inputs_torch_nn_CosineEmbeddingLoss(module_info, device, dtype, requires_grad, training, **kwargs):
    make_input = partial(make_tensor, device=device, dtype=dtype, requires_grad=requires_grad)
    make_target = partial(make_tensor, device=device, dtype=dtype, requires_grad=False)

    cases: list[tuple[str, dict]] = [
        ('', {}),
        ('reduction_sum', {'reduction': 'sum'}),
        ('reduction_mean', {'reduction': 'mean'}),
        ('reduction_none', {'reduction': 'none'}),
        ('margin', {'margin': 0.7})
    ]

    module_inputs = []
    for desc, constructor_kwargs in cases:
        def reference_fn(m, p, i1, i2, t, constructor_kwargs=constructor_kwargs):
            return cosineembeddingloss_reference(i1, i2, t, **constructor_kwargs)

        module_inputs.append(
            ModuleInput(constructor_input=FunctionInput(**constructor_kwargs),
                        forward_input=FunctionInput(make_input((15, 10)), make_input((15, 10)),
                                                    make_target((15,)).sign()),
                        desc=desc,
                        reference_fn=reference_fn)
        )

    return module_inputs


def module_inputs_torch_nn_ELU(module_info, device, dtype, requires_grad, training, **kwargs):
    make_input = partial(make_tensor, device=device, dtype=dtype, requires_grad=requires_grad)

    return [
        ModuleInput(constructor_input=FunctionInput(alpha=2.),
                    forward_input=FunctionInput(make_input((3, 2, 5))),
                    reference_fn=lambda m, p, i: torch.where(i >= 0, i, 2 * (i.exp() - 1))),
        ModuleInput(constructor_input=FunctionInput(alpha=2.),
                    forward_input=FunctionInput(make_input(())),
                    desc='scalar'),
        ModuleInput(constructor_input=FunctionInput(),
                    forward_input=FunctionInput(make_input((3,))),
                    desc='no_batch_dim',
                    reference_fn=no_batch_dim_reference_fn),
        ModuleInput(constructor_input=FunctionInput(alpha=2.),
                    forward_input=FunctionInput(make_input((2, 3, 2, 5))),
                    desc='4d_input')]


def module_inputs_torch_nn_CELU(module_info, device, dtype, requires_grad, training, **kwargs):
    make_input = partial(make_tensor, device=device, dtype=dtype, requires_grad=requires_grad)

    return [
        ModuleInput(constructor_input=FunctionInput(alpha=2.),
                    forward_input=FunctionInput(make_input((3, 2, 5))),
                    reference_fn=lambda m, p, i: torch.where(i >= 0, i, 2. * ((.5 * i).exp() - 1))),
        ModuleInput(constructor_input=FunctionInput(alpha=2.),
                    forward_input=FunctionInput(make_input(())),
                    reference_fn=lambda m, p, i: torch.where(i >= 0, i, 2. * ((.5 * i).exp() - 1)),
                    desc='scalar'),
        ModuleInput(constructor_input=FunctionInput(alpha=2.),
                    forward_input=FunctionInput(make_input((3,))),
                    desc='no_batch_dim',
                    reference_fn=no_batch_dim_reference_fn)]


def module_inputs_torch_nn_GLU(module_info, device, dtype, requires_grad, training, **kwargs):
    make_input = partial(make_tensor, device=device, dtype=dtype, requires_grad=requires_grad)

    return [
        ModuleInput(constructor_input=FunctionInput(),
                    forward_input=FunctionInput(make_input((5, 6)))),
        ModuleInput(constructor_input=FunctionInput(1),
                    forward_input=FunctionInput(make_input((5, 6, 7))),
                    desc='dim'),
        ModuleInput(constructor_input=FunctionInput(),
                    forward_input=FunctionInput(make_input((4,))),
                    desc='no_batch_dim',
                    reference_fn=no_batch_dim_reference_fn)]


def module_inputs_torch_nn_GELU(module_info, device, dtype, requires_grad, training, **kwargs):
    make_input = partial(make_tensor, device=device, dtype=dtype, requires_grad=requires_grad)

    return [
        ModuleInput(constructor_input=FunctionInput('none'),
                    forward_input=FunctionInput(make_input(())),
                    reference_fn=lambda m, p, x, *_: x * 0.5 * (1.0 + torch.erf(x / math.sqrt(2.0))),
                    desc='scalar'),
        ModuleInput(constructor_input=FunctionInput('none'),
                    forward_input=FunctionInput(make_input((3, 2, 5))),
                    reference_fn=lambda m, p, x, *_: x * 0.5 * (1.0 + torch.erf(x / math.sqrt(2.0)))),
        ModuleInput(constructor_input=FunctionInput(),
                    forward_input=FunctionInput(make_input((3,))),
                    desc='no_batch_dim',
                    reference_fn=no_batch_dim_reference_fn)]


def module_inputs_torch_nn_ReLU(module_info, device, dtype, requires_grad, training, **kwargs):
    make_input = partial(make_tensor, device=device, dtype=dtype, requires_grad=requires_grad)

    return [
        ModuleInput(constructor_input=FunctionInput(),
                    forward_input=FunctionInput(make_input(())),
                    desc='scalar'),
        ModuleInput(constructor_input=FunctionInput(),
                    forward_input=FunctionInput(make_input(4)),
                    reference_fn=no_batch_dim_reference_fn,
                    desc='no_batch_dim'),
        ModuleInput(constructor_input=FunctionInput(),
                    forward_input=FunctionInput(make_input((2, 3, 4, 5))),
                    desc='channels_last_mem_format'),
        ModuleInput(constructor_input=FunctionInput(),
                    forward_input=FunctionInput(make_input((2, 3, 3, 4, 5))),
                    desc='channels_last_3d_mem_format')]


def module_inputs_torch_nn_ReLU6(module_info, device, dtype, requires_grad, training, **kwargs):
    make_input = partial(make_tensor, device=device, dtype=dtype, requires_grad=requires_grad)

    return [
        ModuleInput(constructor_input=FunctionInput(),
                    forward_input=FunctionInput(make_input(())),
                    desc='scalar'),
        ModuleInput(constructor_input=FunctionInput(),
                    forward_input=FunctionInput(make_input(4)),
                    reference_fn=no_batch_dim_reference_fn,
                    desc='no_batch_dim'),
        ModuleInput(constructor_input=FunctionInput(),
                    forward_input=FunctionInput(make_input((2, 3, 4, 5))),
                    desc='channels_last_mem_format'),
        ModuleInput(constructor_input=FunctionInput(),
                    forward_input=FunctionInput(make_input((2, 3, 3, 4, 5))),
                    desc='channels_last_3d_mem_format')]


def module_inputs_torch_nn_LeakyReLU(module_info, device, dtype, requires_grad, training, **kwargs):
    make_input = partial(make_tensor, device=device, dtype=dtype, requires_grad=requires_grad)

    return [
        ModuleInput(constructor_input=FunctionInput(),
                    forward_input=FunctionInput(make_input((3, 2, 5)))),
        ModuleInput(constructor_input=FunctionInput(),
                    forward_input=FunctionInput(make_input(4)),
                    reference_fn=no_batch_dim_reference_fn,
                    desc='no_batch_dim'),
        ModuleInput(constructor_input=FunctionInput(0.5),
                    forward_input=FunctionInput(make_input((3, 2, 5))),
                    desc='with_negval'),
        ModuleInput(constructor_input=FunctionInput(0.0),
                    forward_input=FunctionInput(make_input((10, 10))),
                    desc='with_zero_negval'),
        ModuleInput(constructor_input=FunctionInput(0.5),
                    forward_input=FunctionInput(make_input(())),
                    desc='with_negval_scalar')]


def module_inputs_torch_nn_PReLU(module_info, device, dtype, requires_grad, training, **kwargs):
    make_input = partial(make_tensor, device=device, dtype=dtype, requires_grad=requires_grad)

    return [
        ModuleInput(constructor_input=FunctionInput(),
                    forward_input=FunctionInput(make_input(())),
                    desc='scalar'),
        ModuleInput(constructor_input=FunctionInput(),
                    forward_input=FunctionInput(make_input(4)),
                    reference_fn=no_batch_dim_reference_fn,
                    desc='no_batch_dim'),
        ModuleInput(constructor_input=FunctionInput(),
                    forward_input=FunctionInput(make_input((2, 3, 4))),
                    reference_fn=lambda m, p, i: torch.clamp(i, min=0) + torch.clamp(i, max=0) * p[0][0],
                    desc='1d'),
        ModuleInput(constructor_input=FunctionInput(3),
                    forward_input=FunctionInput(make_input((2, 3, 4))),
                    reference_fn=lambda m, p, i: torch.clamp(i, min=0) + torch.clamp(i, max=0) * p[0][0],
                    desc='1d_multiparam'),
        ModuleInput(constructor_input=FunctionInput(),
                    forward_input=FunctionInput(make_input((2, 3, 4, 5))),
                    reference_fn=lambda m, p, i: torch.clamp(i, min=0) + torch.clamp(i, max=0) * p[0][0],
                    desc='2d'),
        ModuleInput(constructor_input=FunctionInput(3),
                    forward_input=FunctionInput(make_input((2, 3, 4, 5))),
                    reference_fn=lambda m, p, i: torch.clamp(i, min=0) + torch.clamp(i, max=0) * p[0][0],
                    desc='2d_multiparam'),
        ModuleInput(constructor_input=FunctionInput(),
                    forward_input=FunctionInput(make_input((2, 3, 4, 5, 6))),
                    reference_fn=lambda m, p, i: torch.clamp(i, min=0) + torch.clamp(i, max=0) * p[0][0],
                    desc='3d'),
        ModuleInput(constructor_input=FunctionInput(3),
                    forward_input=FunctionInput(make_input((2, 3, 4, 5, 6))),
                    reference_fn=lambda m, p, i: torch.clamp(i, min=0) + torch.clamp(i, max=0) * p[0][0],
                    desc='3d_multiparam')]


def module_inputs_torch_nn_SELU(module_info, device, dtype, requires_grad, training, **kwargs):
    make_input = partial(make_tensor, device=device, dtype=dtype, requires_grad=requires_grad)

    return [
        ModuleInput(constructor_input=FunctionInput(),
                    forward_input=FunctionInput(make_input((3, 2, 5)))),
        ModuleInput(constructor_input=FunctionInput(),
                    forward_input=FunctionInput(make_input(4)),
                    reference_fn=no_batch_dim_reference_fn,
                    desc='no_batch_dim'),
        ModuleInput(constructor_input=FunctionInput(),
                    forward_input=FunctionInput(make_input(())),
                    desc='scalar')]


def module_inputs_torch_nn_SiLU(module_info, device, dtype, requires_grad, training, **kwargs):
    make_input = partial(make_tensor, device=device, dtype=dtype, requires_grad=requires_grad)

    return [
        ModuleInput(constructor_input=FunctionInput(),
                    forward_input=FunctionInput(make_input(())),
                    reference_fn=lambda m, p, x, *_: x * torch.sigmoid(x),
                    desc='scalar'),
        ModuleInput(constructor_input=FunctionInput(),
                    forward_input=FunctionInput(make_input(4)),
                    reference_fn=no_batch_dim_reference_fn,
                    desc='no_batch_dim'),
        ModuleInput(constructor_input=FunctionInput(),
                    forward_input=FunctionInput(make_input((5, 6, 7))),
                    reference_fn=lambda m, p, x, *_: x * torch.sigmoid(x))]


def module_inputs_torch_nn_Softmax(module_info, device, dtype, requires_grad, training, **kwargs):
    make_input = partial(make_tensor, device=device, dtype=dtype, requires_grad=requires_grad)

    return [
        ModuleInput(constructor_input=FunctionInput(1),
                    forward_input=FunctionInput(make_input((10, 20))),
                    reference_fn=lambda m, p, i: torch.exp(i).div(torch.exp(i).sum(1, True).expand(10, 20))),
        ModuleInput(constructor_input=FunctionInput(0),
                    forward_input=FunctionInput(make_input(())),
                    reference_fn=lambda m, p, i: torch.exp(i).div(torch.exp(i).sum(0, True)),
                    desc='scalar'),
        ModuleInput(constructor_input=FunctionInput(-1),
                    forward_input=FunctionInput(make_input((4, 5))),
                    reference_fn=no_batch_dim_reference_fn,
                    desc='no_batch_dim')]


def module_inputs_torch_nn_Softmax2d(module_info, device, dtype, requires_grad, training, **kwargs):
    make_input = partial(make_tensor, device=device, dtype=dtype, requires_grad=requires_grad)

    return [
        ModuleInput(constructor_input=FunctionInput(),
                    forward_input=FunctionInput(make_input((1, 3, 10, 20))),
                    reference_fn=lambda m, p, i: torch.exp(i).div(torch.exp(i).sum(1, False))),
        ModuleInput(constructor_input=FunctionInput(),
                    forward_input=FunctionInput(make_input((3, 4, 5))),
                    reference_fn=no_batch_dim_reference_fn,
                    desc='no_batch_dim')]


def module_inputs_torch_nn_LogSoftmax(module_info, device, dtype, requires_grad, training, **kwargs):
    make_input = partial(make_tensor, device=device, dtype=dtype, requires_grad=requires_grad)

    return [
        ModuleInput(constructor_input=FunctionInput(1),
                    forward_input=FunctionInput(make_input((10, 20))),
                    reference_fn=lambda m, p, i: torch.exp(i).div_(torch.exp(i).sum(1, True).expand(10, 20)).log_()),
        ModuleInput(constructor_input=FunctionInput(1),
                    forward_input=FunctionInput(make_input((1, 3, 10, 20))),
                    reference_fn=lambda m, p, i: torch.exp(i).div_(torch.exp(i).sum(1, False)).log_(),
                    desc='multiparam'),
        ModuleInput(constructor_input=FunctionInput(0),
                    forward_input=FunctionInput(make_input(())),
                    reference_fn=lambda m, p, i: torch.exp(i).div_(torch.exp(i).sum(0, False)).log_(),
                    desc='multiparam_scalar'),
        ModuleInput(constructor_input=FunctionInput(-1),
                    forward_input=FunctionInput(make_input((4, 5))),
                    reference_fn=no_batch_dim_reference_fn,
                    desc='no_batch_dim')]


def module_inputs_torch_nn_Softmin(module_info, device, dtype, requires_grad, training, **kwargs):
    make_input = partial(make_tensor, device=device, dtype=dtype, requires_grad=requires_grad)

    return [
        ModuleInput(constructor_input=FunctionInput(1),
                    forward_input=FunctionInput(make_input((10, 20)))),
        ModuleInput(constructor_input=FunctionInput(1),
                    forward_input=FunctionInput(make_input((2, 3, 5, 10))),
                    desc='multidim'),
        ModuleInput(constructor_input=FunctionInput(0),
                    forward_input=FunctionInput(make_input(())),
                    desc='scalar'),
        ModuleInput(constructor_input=FunctionInput(-1),
                    forward_input=FunctionInput(make_input((3, 4, 10))),
                    reference_fn=no_batch_dim_reference_fn,
                    desc='no_batch_dim')]


def module_inputs_torch_nn_Softplus(module_info, device, dtype, requires_grad, training, **kwargs):
    make_input = partial(make_tensor, device=device, dtype=dtype, requires_grad=requires_grad)

    return [
        ModuleInput(constructor_input=FunctionInput(),
                    forward_input=FunctionInput(make_input((10, 20))),
                    reference_fn=lambda m, p, i: torch.log1p(torch.exp(i))),
        ModuleInput(constructor_input=FunctionInput(2),
                    forward_input=FunctionInput(make_input((10, 20))),
                    reference_fn=lambda m, p, i: 1. / 2. * torch.log1p(torch.exp(2 * i)),
                    desc='beta'),
        ModuleInput(constructor_input=FunctionInput(2, -100),
                    forward_input=FunctionInput(make_input((10, 20))),
                    reference_fn=(
                        lambda m, p, i: ((i * 2) > -100).type_as(i) * i
                        + ((i * 2) <= -100).type_as(i) * 1. / 2. * torch.log1p(torch.exp(2 * i))),
                    desc='beta_threshold'),
        ModuleInput(constructor_input=FunctionInput(2, -100),
                    forward_input=FunctionInput(make_input(())),
                    reference_fn=(
                        lambda m, p, i: ((i * 2) > -100).type_as(i) * i
                        + ((i * 2) <= -100).type_as(i) * 1. / 2. * torch.log1p(torch.exp(2 * i))),
                    desc='beta_threshold_scalar'),
        ModuleInput(constructor_input=FunctionInput(),
                    forward_input=FunctionInput(make_input(4)),
                    reference_fn=no_batch_dim_reference_fn,
                    desc='no_batch_dim')]


def module_inputs_torch_nn_Softshrink(module_info, device, dtype, requires_grad, training, **kwargs):
    make_input = partial(make_tensor, device=device, dtype=dtype, requires_grad=requires_grad)

    return [
        ModuleInput(constructor_input=FunctionInput(),
                    forward_input=FunctionInput(make_input((3, 2, 5)))),
        ModuleInput(constructor_input=FunctionInput(1,),
                    forward_input=FunctionInput(make_input((3, 2, 5))),
                    desc='lambda'),
        ModuleInput(constructor_input=FunctionInput(1,),
                    forward_input=FunctionInput(make_input(())),
                    desc='lambda_scalar'),
        ModuleInput(constructor_input=FunctionInput(),
                    forward_input=FunctionInput(make_input(4)),
                    reference_fn=no_batch_dim_reference_fn,
                    desc='no_batch_dim')]


def module_inputs_torch_nn_Softsign(module_info, device, dtype, requires_grad, training, **kwargs):
    make_input = partial(make_tensor, device=device, dtype=dtype, requires_grad=requires_grad)

    return [
        ModuleInput(constructor_input=FunctionInput(),
                    forward_input=FunctionInput(make_input((3, 2, 5))),
                    reference_fn=lambda m, p, i: i.div(1 + torch.abs(i))),
        ModuleInput(constructor_input=FunctionInput(),
                    forward_input=FunctionInput(make_input(())),
                    reference_fn=lambda m, p, i: i.div(1 + torch.abs(i)),
                    desc='scalar'),
        ModuleInput(constructor_input=FunctionInput(),
                    forward_input=FunctionInput(make_input(4)),
                    reference_fn=no_batch_dim_reference_fn,
                    desc='no_batch_dim')]


def module_inputs_torch_nn_Tanh(module_info, device, dtype, requires_grad, training, **kwargs):
    make_input = partial(make_tensor, device=device, dtype=dtype, requires_grad=requires_grad)

    return [
        ModuleInput(constructor_input=FunctionInput(),
                    forward_input=FunctionInput(make_input((2, 3, 4, 5)))),
        ModuleInput(constructor_input=FunctionInput(),
                    forward_input=FunctionInput(make_input(())),
                    desc='scalar'),
        ModuleInput(constructor_input=FunctionInput(),
                    forward_input=FunctionInput(make_input(4)),
                    reference_fn=no_batch_dim_reference_fn,
                    desc='no_batch_dim')]



def module_inputs_torch_nn_Tanhshrink(module_info, device, dtype, requires_grad, training, **kwargs):
    make_input = partial(make_tensor, device=device, dtype=dtype, requires_grad=requires_grad)

    return [
        ModuleInput(constructor_input=FunctionInput(),
                    forward_input=FunctionInput(make_input((2, 3, 4, 5)))),
        ModuleInput(constructor_input=FunctionInput(),
                    forward_input=FunctionInput(make_input(())),
                    desc='scalar'),
        ModuleInput(constructor_input=FunctionInput(),
                    forward_input=FunctionInput(make_input(4)),
                    reference_fn=no_batch_dim_reference_fn,
                    desc='no_batch_dim')]


def module_inputs_torch_nn_Threshold(module_info, device, dtype, requires_grad, training, **kwargs):
    make_input = partial(make_tensor, device=device, dtype=dtype, requires_grad=requires_grad)

    return [
        ModuleInput(constructor_input=FunctionInput(2., 1.),
                    forward_input=FunctionInput(make_input((2, 3, 4, 5))),
                    desc='threshold_value'),
        ModuleInput(constructor_input=FunctionInput(2., 10.),
                    forward_input=FunctionInput(make_input((2, 3, 4, 5))),
                    desc='large_value'),
        ModuleInput(constructor_input=FunctionInput(2., 1.),
                    forward_input=FunctionInput(make_input(())),
                    desc='threshold_value_scalar'),
        ModuleInput(constructor_input=FunctionInput(2., 1.),
                    forward_input=FunctionInput(make_input(4)),
                    reference_fn=no_batch_dim_reference_fn,
                    desc='no_batch_dim')]


def module_inputs_torch_nn_Mish(module_info, device, dtype, requires_grad, training, **kwargs):
    make_input = partial(make_tensor, device=device, dtype=dtype, requires_grad=requires_grad)

    return [
        ModuleInput(constructor_input=FunctionInput(),
                    forward_input=FunctionInput(make_input((5, 6, 7))),
                    reference_fn=lambda m, p, i: i * torch.tanh(F.softplus(i))),
        ModuleInput(constructor_input=FunctionInput(),
                    forward_input=FunctionInput(make_input(())),
                    reference_fn=lambda m, p, i: i * torch.tanh(F.softplus(i)),
                    desc='scalar'),
        ModuleInput(constructor_input=FunctionInput(),
                    forward_input=FunctionInput(make_input(4)),
                    reference_fn=no_batch_dim_reference_fn,
                    desc='no_batch_dim')]


def module_inputs_torch_nn_L1Loss(module_info, device, dtype, requires_grad, training, **kwargs):
    make_input = partial(make_tensor, device=device, dtype=dtype, requires_grad=requires_grad)

    return [
        ModuleInput(constructor_input=FunctionInput(),
                    forward_input=FunctionInput(make_input((2, 3, 4)),
                                                make_input((2, 3, 4))),
                    reference_fn=lambda m, p, i, t: 1. / i.numel() * sum((a - b).abs().sum()
                                                                         for a, b in zip(i, t, strict=True))),
        ModuleInput(constructor_input=FunctionInput(),
                    forward_input=FunctionInput(make_input(()), make_input(())),
                    reference_fn=lambda m, p, i, t: 1. / i.numel() * (i - t).abs().sum(),
                    desc='scalar')] + generate_regression_criterion_inputs(make_input)


def module_inputs_torch_nn_SmoothL1Loss(module_info, device, dtype, requires_grad, training, **kwargs):
    make_input = partial(make_tensor, device=device, dtype=dtype, requires_grad=requires_grad)


    cases: list[tuple[str, dict]] = [
        ('', {}),
        ('reduction_sum', {'reduction': 'sum'}),
        ('reduction_mean', {'reduction': 'mean'}),
        ('reduction_none', {'reduction': 'none'}),
    ]

    module_inputs = []
    for desc, constructor_kwargs in cases:
        def reference_fn(m, p, i, t, constructor_kwargs=constructor_kwargs):
            return smoothl1loss_reference(i, t, **constructor_kwargs)

        module_inputs.append(
            ModuleInput(constructor_input=FunctionInput(**constructor_kwargs),
                        forward_input=FunctionInput(make_input((5, 10)),
                                                    make_input((5, 10))),
                        desc=desc,
                        reference_fn=reference_fn)
        )
        module_inputs.append(
            ModuleInput(constructor_input=FunctionInput(**constructor_kwargs),
                        forward_input=FunctionInput(make_input(()),
                                                    make_input(())),
                        desc=f'scalar_{desc}',
                        reference_fn=reference_fn)
        )

    return module_inputs



def module_inputs_torch_nn_BCELoss(module_info, device, dtype, requires_grad, training, **kwargs):
    make_input = partial(make_tensor, device=device, dtype=dtype, requires_grad=requires_grad)
    make_target = partial(make_tensor, device=device, dtype=dtype, requires_grad=False)
    make_weight = partial(make_tensor, device=device, dtype=dtype, requires_grad=False)

    cases: list[tuple[str, dict]] = [
        ('', {}),
        ('reduction_sum', {'reduction': 'sum'}),
        ('reduction_mean', {'reduction': 'mean'}),
        ('reduction_none', {'reduction': 'none'}),
        ('weights', {'weight': make_weight((10,))}),
    ]

    def bce_loss_reference_fn(m, p, i, t, reduction='mean', weight=None):
        result = -(t * i.log() + (1 - t) * (1 - i).log())

        if weight is not None:
            result = result * weight

        if reduction == 'none':
            return result
        elif reduction == 'mean':
            return result.sum() / i.numel()
        else:
            return result.sum()

    module_inputs = []
    for desc, constructor_kwargs in cases:
        module_inputs.append(
            ModuleInput(constructor_input=FunctionInput(**constructor_kwargs),
                        forward_input=FunctionInput(make_input((15, 10), low=1e-2, high=1 - 1e-2),
                                                    make_target((15, 10)).gt(0).to(dtype)),
                        desc=desc,
                        reference_fn=partial(bce_loss_reference_fn, **constructor_kwargs))
        )

    scalar_weight = make_weight(())
    module_inputs.append(
        ModuleInput(constructor_input=FunctionInput(weight=scalar_weight),
                    forward_input=FunctionInput(make_input((), low=1e-2, high=1 - 1e-2),
                                                make_target(()).gt(0).to(dtype)),
                    desc='scalar_weight',
                    reference_fn=partial(bce_loss_reference_fn, weight=scalar_weight))
    )

    return module_inputs


def module_inputs_torch_nn_BCEWithLogitsLoss(module_info, device, dtype, requires_grad, training, **kwargs):
    make_input = partial(make_tensor, device=device, dtype=dtype, requires_grad=requires_grad)
    make_target = partial(make_tensor, device=device, dtype=dtype, requires_grad=False)
    make_weight = partial(make_tensor, device=device, dtype=dtype, requires_grad=False)

    cases: list[tuple[str, dict]] = [
        ('', {}),
        ('reduction_sum', {'reduction': 'sum'}),
        ('reduction_mean', {'reduction': 'mean'}),
        ('reduction_none', {'reduction': 'none'}),
        ('weights', {'weight': make_weight((10,))}),
        ('scalar_weights', {'weight': make_weight(())})
    ]

    def bce_withlogitsloss_reference_fn(m, p, i, t, reduction='mean', weight=None):
        # TODO: add pos_weight to the definition here and corresponding SampleInputs
        max_val = (-i).clamp(min=0)
        result = (1 - t).mul_(i).add_(max_val).add_((-max_val).exp_().add_((-i - max_val).exp_()).log_())

        if weight is not None:
            result = result * weight

        if reduction == 'none':
            return result
        elif reduction == 'mean':
            return result.sum() / i.numel()
        else:
            return result.sum()

    module_inputs = []
    for desc, constructor_kwargs in cases:
        module_inputs.append(
            ModuleInput(constructor_input=FunctionInput(**constructor_kwargs),
                        forward_input=FunctionInput(make_input((15, 10), low=1e-2, high=1 - 1e-2),
                                                    make_target((15, 10)).gt(0).to(dtype)),
                        desc=desc,
                        reference_fn=partial(bce_withlogitsloss_reference_fn, **constructor_kwargs))
        )

    return module_inputs


def module_inputs_torch_nn_CrossEntropyLoss(module_info, device, dtype, requires_grad, training, **kwargs):
    make_input = partial(make_tensor, device=device, dtype=dtype, requires_grad=requires_grad)
    make_target = partial(make_tensor, device=device, dtype=torch.long, requires_grad=False)
    make_weight = partial(make_tensor, device=device, dtype=dtype, requires_grad=False)

    reductions: list[str] = ['mean', 'sum', 'none']
    cases: list[tuple[str, dict]] = [
        ('', {}),
        ('weights', {'weight': make_weight((3,))}),
        ('ignore_index', {'ignore_index': 1}),
        ('label_smoothing', {'label_smoothing': 0.15}),
        ('ignore_index_label_smoothing', {'ignore_index': 1, 'label_smoothing': 0.15})
    ]

    module_inputs = []
    for reduction, (desc, constructor_kwargs) in product(reductions, cases):
        def reference_fn(m, p, i, t, reduction=reduction, constructor_kwargs=constructor_kwargs):
            return cross_entropy_loss_reference(i, t, reduction=reduction, **constructor_kwargs)

        module_inputs.append(
            ModuleInput(constructor_input=FunctionInput(reduction=reduction, **constructor_kwargs),
                        forward_input=FunctionInput(make_input((2, 3, 5, 5)),
                                                    make_target((2, 5, 5), low=0, high=3)),
                        desc=f"4d_{desc}_{reduction}",
                        reference_fn=reference_fn)
        )
        module_inputs.append(
            ModuleInput(constructor_input=FunctionInput(reduction=reduction, **constructor_kwargs),
                        forward_input=FunctionInput(make_input((2, 3, 5)),
                                                    make_target((2, 5), low=0, high=3)),
                        desc=f"3d_{desc}_{reduction}",
                        reference_fn=reference_fn)
        )
        module_inputs.append(
            ModuleInput(constructor_input=FunctionInput(reduction=reduction, **constructor_kwargs),
                        forward_input=FunctionInput(make_input((2, 3)),
                                                    make_target((2), low=0, high=3)),
                        desc=f"2d_{desc}_{reduction}",
                        reference_fn=reference_fn)
        )
        module_inputs.append(
            ModuleInput(constructor_input=FunctionInput(reduction=reduction, **constructor_kwargs),
                        forward_input=FunctionInput(make_input((2, 3, 5, 5, 2, 2)),
                                                    make_target((2, 5, 5, 2, 2), low=0, high=3)),
                        desc=f"higher_dim_{desc}_{reduction}",
                        reference_fn=reference_fn)
        )

        if constructor_kwargs.get('ignore_index', None) is None:
            module_inputs.append(
                ModuleInput(constructor_input=FunctionInput(reduction=reduction, **constructor_kwargs),
                            forward_input=FunctionInput(make_input((5, 3, 4, 2)),
                                                        make_input((5, 3, 4, 2)).softmax(dim=1)),
                            desc=f"4d_prob_target_{desc}_{reduction}",
                            reference_fn=reference_fn)
            )
            module_inputs.append(
                ModuleInput(constructor_input=FunctionInput(reduction=reduction, **constructor_kwargs),
                            forward_input=FunctionInput(make_input((5, 3, 4)),
                                                        make_input((5, 3, 4)).softmax(dim=1)),
                            desc=f"3d_prob_target_{desc}_{reduction}",
                            reference_fn=reference_fn)
            )
            module_inputs.append(
                ModuleInput(constructor_input=FunctionInput(reduction=reduction, **constructor_kwargs),
                            forward_input=FunctionInput(make_input((5, 3)),
                                                        make_input((5, 3)).softmax(dim=1)),
                            desc=f"2d_prob_target_{desc}_{reduction}",
                            reference_fn=reference_fn)
            )
            module_inputs.append(
                ModuleInput(constructor_input=FunctionInput(reduction=reduction, **constructor_kwargs),
                            forward_input=FunctionInput(make_input((2, 3, 5, 5, 2, 2)),
                                                        make_input((2, 3, 5, 5, 2, 2)).softmax(dim=1)),
                            desc=f"higher_dim_prob_target_{desc}_{reduction}",
                            reference_fn=reference_fn)
            )
            module_inputs.append(
                ModuleInput(constructor_input=FunctionInput(reduction=reduction, **constructor_kwargs),
                            forward_input=FunctionInput(make_input((3,)),
                                                        make_target((), low=0, high=3)),
                            desc=f"no_batch_dim_{desc}_{reduction}",
                            reference_fn=partial(no_batch_dim_reference_fn, is_criterion=True))
            )

    return module_inputs



def module_inputs_torch_nn_CTCLoss(module_info, device, dtype, requires_grad, training, **kwargs):
    make_input = partial(make_tensor, device=device, dtype=dtype, requires_grad=requires_grad)
    make_target = partial(make_tensor, device=device, requires_grad=False)

    cases: list[tuple[str, dict]] = [
        ('', {}),
        ('reduction_sum', {'reduction': 'sum'}),
        ('reduction_mean', {'reduction': 'mean'}),
        ('reduction_none', {'reduction': 'none'}),
        ('blank', {'blank': 14})
    ]
    target_dtypes = [torch.int, torch.long]

    module_inputs = []
    for target_dtype, (desc, constructor_kwargs) in product(target_dtypes, cases):
        def reference_fn(m, p, i, t, il, tl, constructor_kwargs=constructor_kwargs):
            return ctcloss_reference(i, t, il, tl, **constructor_kwargs)

        blank = constructor_kwargs.get('blank', 0)
        low = 0 if blank == 14 else 1
        high = 14 if blank == 14 else 15

        module_inputs.append(
            ModuleInput(
                constructor_input=FunctionInput(**constructor_kwargs),
                forward_input=FunctionInput(make_input((50, 3, 15)).log_softmax(2),
                                            make_target((3, 30), dtype=target_dtype, low=low, high=high),
                                            (50, 50, 50), (30, 25, 20)),
                desc=f'{desc}_lengths_intlists',
                reference_fn=reference_fn)
        )
        module_inputs.append(
            ModuleInput(
                constructor_input=FunctionInput(**constructor_kwargs),
                forward_input=FunctionInput(make_input((50, 3, 15)).log_softmax(2),
                                            make_target((3, 30), dtype=target_dtype, low=low, high=high),
                                            torch.tensor((50, 50, 50), device=device),
                                            torch.tensor((30, 25, 20), device=device)),
                desc=f'{desc}_lengths_tensors',
                reference_fn=reference_fn)
        )
        module_inputs.append(
            ModuleInput(
                constructor_input=FunctionInput(**constructor_kwargs),
                forward_input=FunctionInput(make_input((50, 3, 15)).log_softmax(2),
                                            make_target((30 + 25 + 20,), dtype=target_dtype, low=low, high=high),
                                            (50, 50, 50), (30, 25, 20)),
                desc=f'{desc}_1d_target_lengths_intlists',
                reference_fn=reference_fn)
        )
        module_inputs.append(
            ModuleInput(
                constructor_input=FunctionInput(**constructor_kwargs),
                forward_input=FunctionInput(make_input((50, 3, 15)).log_softmax(2),
                                            make_target((30 + 25 + 20,), dtype=target_dtype, low=low, high=high),
                                            torch.tensor((50, 50, 50), device=device),
                                            torch.tensor((30, 25, 20), device=device)),
                desc=f'{desc}_1d_target_lengths_tensors',
                reference_fn=reference_fn)
        )

    return module_inputs


def module_inputs_torch_nn_GroupNorm(module_info, device, dtype, requires_grad, training, **kwargs):
    make_input = partial(make_tensor, device=device, dtype=dtype, requires_grad=requires_grad)

    return [
        ModuleInput(
            constructor_input=FunctionInput(3, 6, 1e-3),
            forward_input=FunctionInput(make_input((4, 6, 5))),
            desc='1d_affine'),
        ModuleInput(
            constructor_input=FunctionInput(3, 12, 1e-3),
            forward_input=FunctionInput(make_input((4, 12))),
            desc='1d_affine_GN'),
        ModuleInput(
            constructor_input=FunctionInput(1, 6, 1e-3),
            forward_input=FunctionInput(make_input((150, 6))),
            desc='1d_affine_large_batch'),
        ModuleInput(
            constructor_input=FunctionInput(5, 5, 1e-3, False),
            forward_input=FunctionInput(make_input((4, 5, 5))),
            desc='1d_no_affine_IN'),
        ModuleInput(
            constructor_input=FunctionInput(1, 10, 1e-3, False),
            forward_input=FunctionInput(make_input((4, 10))),
            desc='1d_no_affine_LN'),
        ModuleInput(
            constructor_input=FunctionInput(3, 6, 1e-3),
            forward_input=FunctionInput(make_input((4, 6, 2, 3))),
            desc='2d_affine'),
        ModuleInput(
            constructor_input=FunctionInput(3, 3, 1e-3, False),
            forward_input=FunctionInput(make_input((4, 3, 2, 3))),
            desc='2d_no_affine_IN'),
        ModuleInput(
            constructor_input=FunctionInput(1, 3, 1e-3, False),
            forward_input=FunctionInput(make_input((4, 3, 2, 3))),
            desc='2d_no_affine_LN'),
    ]


def module_error_inputs_torch_nn_GroupNorm(module_info, device, dtype, requires_grad, training, **kwargs):
    """
    Error inputs for GroupNorm that test error messages include actual values.
    """
    return [
        ErrorModuleInput(
            ModuleInput(
                constructor_input=FunctionInput(3, 10),  # num_groups=3, num_channels=10
                forward_input=FunctionInput(),  # Not needed for construction error
            ),
            error_on=ModuleErrorEnum.CONSTRUCTION_ERROR,
            error_type=ValueError,
            error_regex=r"num_channels \(10\) must be divisible by num_groups \(3\)"
        ),
        ErrorModuleInput(
            ModuleInput(
                constructor_input=FunctionInput(5, 13),  # num_groups=5, num_channels=13
                forward_input=FunctionInput(),  # Not needed for construction error
            ),
            error_on=ModuleErrorEnum.CONSTRUCTION_ERROR,
            error_type=ValueError,
            error_regex=r"num_channels \(13\) must be divisible by num_groups \(5\)"
        ),
    ]


def module_inputs_torch_nn_Hardshrink(module_info, device, dtype, requires_grad, training, **kwargs):
    make_input = partial(make_tensor, device=device, dtype=dtype, requires_grad=requires_grad)

    return [
        ModuleInput(
            constructor_input=FunctionInput(2.),
            forward_input=FunctionInput(make_input((4, 3, 2, 4))),
        ),
        ModuleInput(
            constructor_input=FunctionInput(2.),
            forward_input=FunctionInput(make_input(())),
            desc='scalar',
        ),
        ModuleInput(
            constructor_input=FunctionInput(),
            forward_input=FunctionInput(make_input(4)),
            reference_fn=no_batch_dim_reference_fn,
            desc='no_batch_dim',
        )
    ]


def module_inputs_torch_nn_Hardswish(module_info, device, dtype, requires_grad, training, **kwargs):
    make_input = partial(make_tensor, device=device, dtype=dtype, requires_grad=requires_grad)

    return [
        ModuleInput(
            constructor_input=FunctionInput(),
            forward_input=FunctionInput(make_input(4)),
            reference_fn=no_batch_dim_reference_fn,
            desc='no_batch_dim',
        ),
        ModuleInput(
            constructor_input=FunctionInput(),
            forward_input=FunctionInput(make_input((2, 3, 2, 5))),
            desc='4d_input')
    ]


def module_inputs_torch_nn_Hardtanh(module_info, device, dtype, requires_grad, training, **kwargs):
    make_input = partial(make_tensor, device=device, dtype=dtype, requires_grad=requires_grad)

    return [
        ModuleInput(
            constructor_input=FunctionInput(),
            forward_input=FunctionInput(make_input((3, 2, 5))),
            reference_fn=lambda m, p, i: i.clamp(-1, 1),
        ),
        ModuleInput(
            constructor_input=FunctionInput(),
            forward_input=FunctionInput(make_input(())),
            reference_fn=lambda m, p, i: i.clamp(-1, 1),
            desc='scalar',
        ),
        ModuleInput(
            constructor_input=FunctionInput(),
            forward_input=FunctionInput(make_input(4)),
            reference_fn=no_batch_dim_reference_fn,
            desc='no_batch_dim',
        )
    ]


def module_inputs_torch_nn_HingeEmbeddingLoss(module_info, device, dtype, requires_grad, training, **kwargs):
    make_input = partial(make_tensor, device=device, dtype=dtype, requires_grad=requires_grad)
    make_target = partial(make_tensor, device=device, dtype=dtype, requires_grad=False)

    cases: list[tuple[str, dict]] = [
        ('', {}),
        ('reduction_sum', {'reduction': 'sum'}),
        ('reduction_mean', {'reduction': 'mean'}),
        ('reduction_none', {'reduction': 'none'}),
        ('margin', {'margin': 0.5})
    ]

    module_inputs = []
    for desc, constructor_kwargs in cases:
        def reference_fn(m, p, i, t, constructor_kwargs=constructor_kwargs):
            return hingeembeddingloss_reference(i, t, **constructor_kwargs)

        module_inputs.append(
            ModuleInput(constructor_input=FunctionInput(**constructor_kwargs),
                        forward_input=FunctionInput(make_input((10,)),
                                                    make_target((10,)).gt(0).to(dtype).mul_(2).sub_(1)),
                        desc=desc,
                        reference_fn=reference_fn)
        )
        module_inputs.append(
            ModuleInput(constructor_input=FunctionInput(**constructor_kwargs),
                        forward_input=FunctionInput(make_input(()),
                                                    make_target(()).gt(0).to(dtype).mul_(2).sub_(1)),
                        desc=f'scalar_{desc}',
                        reference_fn=reference_fn)
        )

    return module_inputs


def module_inputs_torch_nn_HuberLoss(module_info, device, dtype, requires_grad, training, **kwargs):
    make_input = partial(make_tensor, device=device, dtype=dtype, requires_grad=requires_grad)

    cases: list[tuple[str, dict]] = [
        ('', {}),
        ('reduction_sum', {'reduction': 'sum'}),
        ('reduction_mean', {'reduction': 'mean'}),
        ('reduction_none', {'reduction': 'none'}),
    ]

    module_inputs = []
    for desc, constructor_kwargs in cases:
        def reference_fn(m, p, i, t, constructor_kwargs=constructor_kwargs):
            return huberloss_reference(i, t, **constructor_kwargs)

        module_inputs.append(
            ModuleInput(constructor_input=FunctionInput(**constructor_kwargs),
                        forward_input=FunctionInput(make_input((5, 10)),
                                                    make_input((5, 10))),
                        desc=desc,
                        reference_fn=reference_fn)
        )

    return module_inputs


def module_inputs_torch_nn_InstanceNormNd(module_info, device, dtype, requires_grad, training, **kwargs):
    make_input = partial(make_tensor, device=device, dtype=dtype, requires_grad=requires_grad)
    lazy = kwargs.get('lazy', False)
    N = kwargs['N']
    num_features, eps, momentum, affine, track_running_stats = 3, 1e-3, 0.3, False, True
    input_no_batch_shape_dict = {1: (3, 15), 2: (3, 6, 6), 3: (3, 4, 4, 4)}
    input_no_batch_shape = input_no_batch_shape_dict[N]
    input_batch_shape = (4,) + input_no_batch_shape

    return [
        ModuleInput(
            constructor_input=(
                FunctionInput(eps, momentum) if lazy else FunctionInput(num_features, eps, momentum)
            ),
            forward_input=FunctionInput(make_input(input_batch_shape))),
        ModuleInput(
            constructor_input=(
                FunctionInput(eps, momentum, affine, track_running_stats) if lazy else
                FunctionInput(num_features, eps, momentum, affine, track_running_stats)
            ),
            forward_input=FunctionInput(make_input(input_batch_shape)),
            desc='tracking_stats'),
        ModuleInput(
            constructor_input=(
                FunctionInput(eps, momentum) if lazy else FunctionInput(num_features, eps, momentum)
            ),
            forward_input=FunctionInput(make_input(input_no_batch_shape)),
            reference_fn=no_batch_dim_reference_fn,
            desc='tracking_stats_no_batch_dim'),
        ModuleInput(
            constructor_input=(
                FunctionInput(eps, momentum, affine, track_running_stats) if lazy else
                FunctionInput(num_features, eps, momentum, affine, track_running_stats)
            ),
            forward_input=FunctionInput(make_input(input_no_batch_shape)),
            reference_fn=no_batch_dim_reference_fn,
            desc='no_batch_dim')
    ]

def module_inputs_torch_nn_LayerNorm(module_info, device, dtype, requires_grad, training, **kwargs):
    make_input = partial(make_tensor, device=device, dtype=dtype, requires_grad=requires_grad)

    return [
        ModuleInput(
            constructor_input=FunctionInput([5], 1e-3),
            forward_input=FunctionInput(make_input((4, 5, 5))),
            desc='1d_elementwise_affine'),
        ModuleInput(
            constructor_input=FunctionInput([5], 1e-3),
            forward_input=FunctionInput(make_input((128, 5, 5))),
            desc='1d_elementwise_affine_large_batch'),
        ModuleInput(
            constructor_input=FunctionInput([5], 1e-3, False),
            forward_input=FunctionInput(make_input((4, 5, 5))),
            desc='1d_no_elementwise_affine'),
        ModuleInput(
            constructor_input=FunctionInput([2, 2, 5], 1e-3),
            forward_input=FunctionInput(make_input((4, 2, 2, 5))),
            desc='3d_elementwise_affine'),
        ModuleInput(
            constructor_input=FunctionInput([2, 2, 5], 1e-3, False),
            forward_input=FunctionInput(make_input((4, 2, 2, 5))),
            desc='3d_no_elementwise_affine'),
        ModuleInput(
            constructor_input=FunctionInput([5], 1e-3),
            forward_input=FunctionInput(make_input((0, 5))),
            desc='1d_empty_elementwise_affine'),
        ModuleInput(
            constructor_input=FunctionInput([2, 2, 5], 1e-3, elementwise_affine=True, bias=False),
            forward_input=FunctionInput(make_input((4, 2, 2, 5))),
            desc='3d_elementwise_affine_no_bias'),
    ]

def module_inputs_torch_nn_RMSNorm(module_info, device, dtype, requires_grad, training, **kwargs):
    make_input = partial(make_tensor, device=device, dtype=dtype, requires_grad=requires_grad)

    def rms_norm_reference_fn(m, p, i):
        eps = m.eps
        if eps is None:
            eps = torch.finfo(i.dtype).eps
        ndim = i.ndim
        normalized_shape = m.normalized_shape
        weight = m.weight
        dims = [ndim - i - 1 for i in range(len(normalized_shape))]
        upcasted_i = i.float()
        result = upcasted_i * torch.rsqrt(upcasted_i.pow(2).mean(dim=dims, keepdim=True) + m.eps)
        if weight is not None:
            result *= weight
        return result.type_as(i)

    return [
        ModuleInput(
            constructor_input=FunctionInput([5], 1e-3),
            forward_input=FunctionInput(make_input((4, 5, 5))),
            desc='1d_elementwise_affine',
            reference_fn=rms_norm_reference_fn),
        ModuleInput(
            constructor_input=FunctionInput([5], 1e-3),
            forward_input=FunctionInput(make_input((128, 5, 5))),
            desc='1d_elementwise_affine_large_batch',
            reference_fn=rms_norm_reference_fn),
        ModuleInput(
            constructor_input=FunctionInput([5], 1e-3, False),
            forward_input=FunctionInput(make_input((4, 5, 5))),
            desc='1d_no_elementwise_affine',
            reference_fn=rms_norm_reference_fn),
        ModuleInput(
            constructor_input=FunctionInput([2, 2, 5], 1e-3),
            forward_input=FunctionInput(make_input((4, 2, 2, 5))),
            desc='3d_elementwise_affine',
            reference_fn=rms_norm_reference_fn),
        ModuleInput(
            constructor_input=FunctionInput([2, 2, 5], 1e-3, False),
            forward_input=FunctionInput(make_input((4, 2, 2, 5))),
            desc='3d_no_elementwise_affine',
            reference_fn=rms_norm_reference_fn),
        ModuleInput(
            constructor_input=FunctionInput([5], 1e-3),
            forward_input=FunctionInput(make_input((0, 5))),
            desc='1d_empty_elementwise_affine',
            reference_fn=rms_norm_reference_fn),
    ]


def module_inputs_torch_nn_LocalResponseNorm(module_info, device, dtype, requires_grad, training, **kwargs):
    make_input = partial(make_tensor, device=device, dtype=dtype, requires_grad=requires_grad)

    return [
        ModuleInput(
            constructor_input=FunctionInput(3,),
            forward_input=FunctionInput(make_input((1, 5, 7))),
            desc='1d'),
        ModuleInput(
            constructor_input=FunctionInput(2,),
            forward_input=FunctionInput(make_input((1, 5, 7, 7))),
            desc='2d_uneven_pad'),
        ModuleInput(
            constructor_input=FunctionInput(1, 1., 0.5, 2.),
            forward_input=FunctionInput(make_input((1, 5, 7, 7, 7))),
            desc='3d_custom_params'),
    ]


def module_inputs_torch_nn_LPPool1d(module_info, device, dtype, requires_grad, training, **kwargs):
    make_input = partial(make_tensor, device=device, dtype=dtype, requires_grad=requires_grad)

    return [
        ModuleInput(
            constructor_input=FunctionInput(1.5, 2),
            forward_input=FunctionInput(make_input((1, 3, 7))),
            desc='norm'),
        ModuleInput(
            constructor_input=FunctionInput(2, 2, 3),
            forward_input=FunctionInput(make_input((1, 3, 7)))),
        ModuleInput(
            constructor_input=FunctionInput(2, 2, 3),
            forward_input=FunctionInput(make_input((3, 7))),
            reference_fn=no_batch_dim_reference_fn,
            desc='no_batch_dim'),
    ]



def module_inputs_torch_nn_LPPool2d(module_info, device, dtype, requires_grad, training, **kwargs):
    make_input = partial(make_tensor, device=device, dtype=dtype, requires_grad=requires_grad)

    return [
        ModuleInput(
            constructor_input=FunctionInput(2, 2, 2),
            forward_input=FunctionInput(make_input((1, 3, 7, 7)))),
        ModuleInput(
            constructor_input=FunctionInput(2, 2, 2),
            forward_input=FunctionInput(make_input((3, 7, 7))),
            reference_fn=no_batch_dim_reference_fn,
            desc='no_batch_dim'),
        ModuleInput(
            constructor_input=FunctionInput(1.5, 2),
            forward_input=FunctionInput(make_input((1, 3, 7, 7))),
            desc='norm'),
    ]


def module_inputs_torch_nn_LPPool3d(module_info, device, dtype, requires_grad, training, **kwargs):
    make_input = partial(make_tensor, device=device, dtype=dtype, requires_grad=requires_grad)

    return [
        ModuleInput(
            constructor_input=FunctionInput(2, 2, 2),
            forward_input=FunctionInput(make_input((1, 3, 7, 7, 7)))),
        ModuleInput(
            constructor_input=FunctionInput(2, 2, 2),
            forward_input=FunctionInput(make_input((3, 7, 7, 7))),
            reference_fn=no_batch_dim_reference_fn,
            desc='no_batch_dim'),
        ModuleInput(
            constructor_input=FunctionInput(1.5, 2),
            forward_input=FunctionInput(make_input((1, 3, 7, 7, 7))),
            desc='norm'),
    ]


def module_inputs_torch_nn_MaxPool1d(module_info, device, dtype, requires_grad, training, **kwargs):
    make_input = partial(make_tensor, device=device, dtype=dtype, requires_grad=requires_grad)

    return [
        ModuleInput(
            constructor_input=FunctionInput(4),
            forward_input=FunctionInput(make_input((2, 10, 4))),
            desc='3d_input'),
        ModuleInput(
            constructor_input=FunctionInput(4, 4),
            forward_input=FunctionInput(make_input((2, 10, 4))),
            desc='stride'),
        ModuleInput(
            constructor_input=FunctionInput(4, return_indices=True),
            forward_input=FunctionInput(make_input((2, 10, 4))),
            desc='return_indices'),
    ]


def module_inputs_torch_nn_MaxPool2d(module_info, device, dtype, requires_grad, training, **kwargs):
    make_input = partial(make_tensor, device=device, dtype=dtype, requires_grad=requires_grad)

    return [
        ModuleInput(
            constructor_input=FunctionInput((3, 3), (2, 2), (1, 1)),
            forward_input=FunctionInput(make_input((3, 7, 7))),
            desc='3d_input'),
        ModuleInput(
            constructor_input=FunctionInput((3, 3), (2, 2), (1, 1)),
            forward_input=FunctionInput(make_input((1, 3, 7, 7))),
            desc='4d_input'),
        ModuleInput(
            constructor_input=FunctionInput((3, 3), (2, 2), (1, 1), return_indices=True),
            forward_input=FunctionInput(make_input((1, 3, 7, 7))),
            desc='return_indices'),
    ]

def module_inputs_torch_nn_MaxPool3d(module_info, device, dtype, requires_grad, training, **kwargs):
    make_input = partial(make_tensor, device=device, dtype=dtype, requires_grad=requires_grad)

    return [
        ModuleInput(
            constructor_input=FunctionInput((2, 2, 2)),
            forward_input=FunctionInput(make_input((2, 3, 5, 5, 5)))),
        ModuleInput(
            constructor_input=FunctionInput(2, (2, 2, 2)),
            forward_input=FunctionInput(make_input((2, 3, 5, 5, 5))),
            desc='stride'),
        ModuleInput(
            constructor_input=FunctionInput(2, 2, (1, 1, 1)),
            forward_input=FunctionInput(make_input((2, 3, 5, 5, 5))),
            desc='stride_padding'),
        ModuleInput(
            constructor_input=FunctionInput(2, 2, (1, 1, 1), return_indices=True),
            forward_input=FunctionInput(make_input((2, 3, 5, 5, 5))),
            desc='return_indices'),
    ]


def module_inputs_torch_nn_FractionalMaxPool2d(module_info, device, dtype, requires_grad, training, **kwargs):
    make_input = partial(make_tensor, device=device, dtype=dtype, requires_grad=requires_grad)

    def make_random_samples():
        return torch.empty((1, 3, 2), dtype=torch.double, device=device).uniform_()

    return [
        ModuleInput(
            constructor_input=FunctionInput(2, output_ratio=0.5, _random_samples=make_random_samples()),
            forward_input=FunctionInput(make_input((1, 3, 5, 7))),
            desc='ratio'),
        ModuleInput(
            constructor_input=FunctionInput((2, 3), output_size=(4, 3), _random_samples=make_random_samples()),
            forward_input=FunctionInput(make_input((1, 3, 7, 6))),
            desc='size'),
        ModuleInput(
            constructor_input=FunctionInput(
                2, output_ratio=0.5, _random_samples=make_random_samples(), return_indices=True
            ),
            forward_input=FunctionInput(make_input((1, 3, 5, 7))),
            desc='ratio_return_indices'),
        ModuleInput(
            constructor_input=FunctionInput(2, output_ratio=0.5, _random_samples=make_random_samples()),
            forward_input=FunctionInput(make_input((3, 5, 7))),
            reference_fn=no_batch_dim_reference_fn,
            desc='ratio_no_batch_dim'),
        ModuleInput(
            constructor_input=FunctionInput((2, 3), output_size=(4, 3), _random_samples=make_random_samples()),
            forward_input=FunctionInput(make_input((3, 7, 6))),
            reference_fn=no_batch_dim_reference_fn,
            desc='size_no_batch_dim'),
    ]


def module_inputs_torch_nn_FractionalMaxPool3d(module_info, device, dtype, requires_grad, training, **kwargs):
    make_input = partial(make_tensor, device=device, dtype=dtype, requires_grad=requires_grad)

    def make_random_samples():
        return torch.empty((2, 4, 3), dtype=torch.double, device=device).uniform_()

    return [
        ModuleInput(
            constructor_input=FunctionInput(2, output_ratio=0.5, _random_samples=make_random_samples()),
            forward_input=FunctionInput(make_input((2, 4, 5, 5, 5))),
            desc='ratio'),
        ModuleInput(
            constructor_input=FunctionInput((2, 2, 2), output_size=(4, 4, 4), _random_samples=make_random_samples()),
            forward_input=FunctionInput(make_input((2, 4, 7, 7, 7))),
            desc='size'),
        ModuleInput(
            constructor_input=FunctionInput((4, 2, 3), output_size=(10, 3, 2), _random_samples=make_random_samples()),
            forward_input=FunctionInput(make_input((2, 4, 16, 7, 5))),
            desc='asymsize'),
        ModuleInput(
            constructor_input=FunctionInput(
                2, output_ratio=0.5, _random_samples=make_random_samples(), return_indices=True
            ),
            forward_input=FunctionInput(make_input((2, 4, 5, 5, 5))),
            desc='ratio_return_indices'),
        ModuleInput(
            constructor_input=FunctionInput(2, output_ratio=0.5, _random_samples=make_random_samples()),
            forward_input=FunctionInput(make_input((4, 5, 5, 5))),
            reference_fn=no_batch_dim_reference_fn,
            desc='ratio_no_batch_dim'),
        ModuleInput(
            constructor_input=FunctionInput((2, 2, 2), output_size=(4, 4, 4), _random_samples=make_random_samples()),
            forward_input=FunctionInput(make_input((4, 7, 7, 7))),
            reference_fn=no_batch_dim_reference_fn,
            desc='size_no_batch_dim'),
    ]


def module_inputs_torch_nn_Sigmoid(module_info, device, dtype, requires_grad, training, **kwargs):
    make_input = partial(make_tensor, device=device, dtype=dtype, requires_grad=requires_grad)

    return [
        ModuleInput(
            constructor_input=FunctionInput(),
            forward_input=FunctionInput(make_input(())),
            desc='scalar'
        ),
        ModuleInput(
            constructor_input=FunctionInput(),
            forward_input=FunctionInput(make_input(4)),
            reference_fn=no_batch_dim_reference_fn,
            desc='no_batch_dim',
        ),
        ModuleInput(
            constructor_input=FunctionInput(),
            forward_input=FunctionInput(make_input((2, 3, 4, 5))),
            desc='channels_last_mem_format'
        ),
        ModuleInput(
            constructor_input=FunctionInput(),
            forward_input=FunctionInput(make_input((2, 3, 3, 4, 5))),
            desc='channels_last_3d_mem_format'
        )
    ]


def module_inputs_torch_nn_LogSigmoid(module_info, device, dtype, requires_grad, training, **kwargs):
    make_input = partial(make_tensor, device=device, dtype=dtype, requires_grad=requires_grad)

    return [
        ModuleInput(
            constructor_input=FunctionInput(),
            forward_input=FunctionInput(make_input(())),
            reference_fn=lambda m, p, i: i.sigmoid().log(),
            desc='scalar'
        ),
        ModuleInput(
            constructor_input=FunctionInput(),
            forward_input=FunctionInput(make_input((2, 3, 4))),
            reference_fn=lambda m, p, i: i.sigmoid().log(),
        ),
        ModuleInput(
            constructor_input=FunctionInput(),
            forward_input=FunctionInput(make_input(4)),
            reference_fn=no_batch_dim_reference_fn,
            desc='no_batch_dim',
        ),
    ]


def module_inputs_torch_nn_MarginRankingLoss(module_info, device, dtype, requires_grad, training, **kwargs):
    make_input = partial(make_tensor, device=device, dtype=dtype, requires_grad=requires_grad)
    make_target = partial(make_tensor, device=device, dtype=torch.long, requires_grad=False)

    cases: list[tuple[str, dict]] = [
        ('', {}),
        ('reduction_sum', {'reduction': 'sum'}),
        ('reduction_mean', {'reduction': 'mean'}),
        ('reduction_none', {'reduction': 'none'}),
        ('margin', {'margin': 0.5})
    ]

    module_inputs = []
    for desc, constructor_kwargs in cases:
        def reference_fn(m, p, i1, i2, t, constructor_kwargs=constructor_kwargs):
            return marginrankingloss_reference(i1, i2, t, **constructor_kwargs)

        module_inputs.append(
            ModuleInput(constructor_input=FunctionInput(**constructor_kwargs),
                        forward_input=FunctionInput(make_input((50,)), make_input((50,)),
                                                    make_target((50,)).sign()),
                        desc=desc,
                        reference_fn=reference_fn)
        )

    return module_inputs


def module_inputs_torch_nn_MultiLabelMarginLoss(module_info, device, dtype, requires_grad, training, **kwargs):
    make_input = partial(make_tensor, device=device, dtype=dtype, requires_grad=requires_grad)
    make_target = partial(make_tensor, device=device, dtype=torch.long, requires_grad=False)

    cases: list[tuple[str, dict]] = [
        ('', {}),
        ('reduction_sum', {'reduction': 'sum'}),
        ('reduction_mean', {'reduction': 'mean'}),
        ('reduction_none', {'reduction': 'none'}),
    ]

    module_inputs = []
    for desc, constructor_kwargs in cases:
        def reference_fn(m, p, i, t, constructor_kwargs=constructor_kwargs):
            return multilabelmarginloss_reference(i, t, **constructor_kwargs)

        module_inputs.append(
            ModuleInput(constructor_input=FunctionInput(**constructor_kwargs),
                        forward_input=FunctionInput(make_input((10,)),
                                                    make_target((10), low=0, high=10)),
                        desc=f'1d_{desc}',
                        reference_fn=reference_fn)
        )

        module_inputs.append(
            ModuleInput(constructor_input=FunctionInput(**constructor_kwargs),
                        forward_input=FunctionInput(make_input((5, 10)),
                                                    make_target((5, 10), low=0, high=10)),
                        desc=desc,
                        reference_fn=reference_fn)
        )

    return module_inputs


def module_inputs_torch_nn_MultiMarginLoss(module_info, device, dtype, requires_grad, training, **kwargs):
    make_input = partial(make_tensor, device=device, dtype=dtype, requires_grad=requires_grad)
    make_target = partial(make_tensor, device=device, dtype=torch.long, requires_grad=False)
    make_weight = partial(make_tensor, device=device, dtype=dtype, requires_grad=False)

    cases: list[tuple[str, dict]] = [
        ('', {}),
        ('reduction_sum', {'reduction': 'sum'}),
        ('reduction_mean', {'reduction': 'mean'}),
        ('reduction_none', {'reduction': 'none'}),
        ('p', {'p': 2}),
        ('margin', {'margin': 0.5}),
        ('weights', {'weight': make_weight(10)})
    ]

    module_inputs = []
    for desc, constructor_kwargs in cases:
        def reference_fn(m, p, i, t, constructor_kwargs=constructor_kwargs):
            return multimarginloss_reference(i, t, **constructor_kwargs)

        module_inputs.append(
            ModuleInput(constructor_input=FunctionInput(**constructor_kwargs),
                        forward_input=FunctionInput(make_input((5, 10)),
                                                    make_target((5), low=0, high=10)),
                        desc=desc,
                        reference_fn=reference_fn)
        )

    return module_inputs


def module_inputs_torch_nn_MultiLabelSoftMarginLoss(module_info, device, dtype, requires_grad, training, **kwargs):
    make_input = partial(make_tensor, device=device, dtype=dtype, requires_grad=requires_grad)
    make_target = partial(make_tensor, device=device, dtype=torch.long, requires_grad=False)
    make_weight = partial(make_tensor, device=device, dtype=dtype, requires_grad=False)

    cases: list[tuple[str, dict]] = [
        ('', {}),
        ('reduction_sum', {'reduction': 'sum'}),
        ('reduction_mean', {'reduction': 'mean'}),
        ('reduction_none', {'reduction': 'none'}),
        ('weight', {'weight': make_weight(10)}),
    ]

    def multilabelsoftmargin_loss_reference_fn(m, p, i, t, reduction='mean', weight=None):
        result = t * i.sigmoid().log() + (1 - t) * (-i).sigmoid().log()
        if weight is not None:
            result *= weight
        result = (-result).sum(i.dim() - 1) / i.size(-1)

        if reduction == 'none':
            return result
        elif reduction == 'mean':
            return result.mean()
        else:
            return result.sum()

    module_inputs = []
    for desc, constructor_kwargs in cases:
        module_inputs.append(
            ModuleInput(constructor_input=FunctionInput(**constructor_kwargs),
                        forward_input=FunctionInput(make_input((5, 10)),
                                                    make_target((5, 10), low=0, high=2)),
                        desc=desc,
                        reference_fn=partial(multilabelsoftmargin_loss_reference_fn, **constructor_kwargs))
        )

    return module_inputs


def module_inputs_torch_nn_SoftMarginLoss(module_info, device, dtype, requires_grad, training, **kwargs):
    make_input = partial(make_tensor, device=device, dtype=dtype, requires_grad=requires_grad)
    make_target = partial(make_tensor, device=device, dtype=dtype, requires_grad=False)

    cases: list[tuple[str, dict]] = [
        ('', {}),
        ('reduction_sum', {'reduction': 'sum'}),
        ('reduction_mean', {'reduction': 'mean'}),
        ('reduction_none', {'reduction': 'none'}),
    ]

    module_inputs = []
    for desc, constructor_kwargs in cases:
        def reference_fn(m, p, i, t, constructor_kwargs=constructor_kwargs):
            return softmarginloss_reference(i, t, **constructor_kwargs)

        module_inputs.append(
            ModuleInput(constructor_input=FunctionInput(**constructor_kwargs),
                        forward_input=FunctionInput(make_input((5, 5)),
                                                    make_target((5, 5)).sign()),
                        desc=desc,
                        reference_fn=reference_fn)
        )

    return module_inputs


def module_inputs_torch_nn_TransformerEncoder(module_info, device, dtype, requires_grad, training, **kwargs):
    # Reuse the TransformerEncoderLayer samples since the forward args are nearly the same.
    samples = []
    for layer_module_input in module_inputs_torch_nn_TransformerEncoderLayer(
            None, device, dtype, requires_grad, training):
        # Construct a TransformerEncoderLayer object to pass to TransformerEncoder.
        l_args, l_kwargs = (layer_module_input.constructor_input.args,
                            layer_module_input.constructor_input.kwargs)
        l_kwargs['device'] = device
        l_kwargs['dtype'] = dtype
        encoder_layer = torch.nn.TransformerEncoderLayer(*l_args, **l_kwargs)
        num_layers = 2
        # Note: TransformerEncoderLayer takes a "src_mask" while
        # TransformerEncoder takes a "mask"; rename kwarg appropriately.
        forward_input = layer_module_input.forward_input
        if 'src_mask' in forward_input.kwargs:
            forward_input.kwargs['mask'] = forward_input.kwargs['src_mask']
            del forward_input.kwargs['src_mask']
        samples.append(ModuleInput(
            constructor_input=FunctionInput(encoder_layer, num_layers),
            forward_input=forward_input,
            desc=layer_module_input.desc
        ))
    return samples

def module_inputs_torch_nn_TransformerEncoderLayer(module_info, device, dtype, requires_grad, training, **kwargs):
    make_input = partial(make_tensor, device=device, dtype=dtype, requires_grad=requires_grad)

    samples = [
        ModuleInput(
            constructor_input=FunctionInput(4, 2, 16, 0.0),
            forward_input=FunctionInput(
                make_input((2, 3, 4))
            ),
            desc='relu_activation'
        ),
        ModuleInput(
            constructor_input=FunctionInput(4, 2, 8, 0.0, F.gelu),
            forward_input=FunctionInput(
                make_input((2, 3, 4))
            ),
            desc='gelu_activation'
        ),
        ModuleInput(
            constructor_input=FunctionInput(4, 2, 8, 0.0, bias=False),
            forward_input=FunctionInput(
                make_input((2, 3, 4))
            ),
            desc='no_bias'
        ), ]

    # Samples below are for validating the no-batch-dim support.
    key_padding_masks = (None, torch.tensor([False, False, True], device=device, dtype=torch.bool))
    attn_masks = (None, torch.tensor([False, False, True], device=device, dtype=torch.bool).expand((3, 3)))
    for src_mask, src_key_padding_mask, norm_first, batch_first, bias in \
            itertools.product(attn_masks, key_padding_masks, (True, False), (True, False), (True, False)):
        samples.append(
            ModuleInput(
                constructor_input=FunctionInput(d_model=4, nhead=2, dim_feedforward=8,
                                                dropout=0.0, batch_first=batch_first,
                                                norm_first=norm_first, bias=bias),
                forward_input=FunctionInput(
                    make_input((3, 4)), src_mask=src_mask, src_key_padding_mask=src_key_padding_mask
                ),
                reference_fn=partial(no_batch_dim_reference_fn,
                                     batch_first=batch_first, kwargs_to_batchify={'src_key_padding_mask': 0}),
                desc=f'no_batch_dim_batch_first_{batch_first}'
            ))

    # Samples below where we pass reference_fn are for validating the fast path,
    # since the fast path requires no_grad mode, we run the fast path in .eval()
    # and no_grad() in the reference_fn and verify that against the results in train mode.
    def fast_path_reference_fn(module, parameters, *args, **kwargs):
        assert module.training
        module.train(False)
        with torch.no_grad():
            output = module(*args, **kwargs)
        module.train(True)
        return output

    if training:
        for norm_first, bias in itertools.product((True, False), (True, False)):
            samples.append(
                ModuleInput(
                    constructor_input=FunctionInput(
                        4, 2, 8, dropout=0.0, batch_first=True, norm_first=norm_first, bias=bias
                    ),
                    forward_input=FunctionInput(
                        make_input((2, 3, 4)),
                    ),
                    # fastpath doesn't run when bias=False
                    reference_fn=fast_path_reference_fn if bias else None,
                    desc=f'fastpath_{bias}_norm_first_{norm_first}'
                )
            )

    return samples


def module_inputs_torch_nn_TransformerDecoderLayer(module_info, device, dtype, requires_grad, training, **kwargs):
    make_input = partial(make_tensor, device=device, dtype=dtype, requires_grad=requires_grad)

    samples = [
        ModuleInput(
            constructor_input=FunctionInput(4, 2, 16, 0.0),
            forward_input=FunctionInput(
                make_input((2, 3, 4)), make_input((2, 3, 4))
            ),
            desc='relu_activation'
        ),
        ModuleInput(
            constructor_input=FunctionInput(4, 2, 8, 0.0, F.gelu),
            forward_input=FunctionInput(
                make_input((2, 3, 4)), make_input((2, 3, 4))
            ),
            desc='gelu_activation'
        ),
        ModuleInput(
            constructor_input=FunctionInput(4, 2, 8, 0.0, bias=False),
            forward_input=FunctionInput(
                make_input((2, 3, 4)), make_input((2, 3, 4))
            ),
            desc='no_bias'
        ), ]

    key_padding_masks = (None, torch.tensor([False, False, True], device=device, dtype=torch.bool))
    attn_masks = (None, torch.tensor([False, False, True], device=device, dtype=torch.bool).expand((3, 3)))
    for tgt_mask, tgt_key_padding_mask, norm_first, bias, batch_first in \
            itertools.product(attn_masks, key_padding_masks, (True, False), (True, False), (True, False)):
        # Using same mask for tgt and memory
        memory_mask = tgt_mask
        memory_key_padding_mask = tgt_key_padding_mask
        samples.append(
            ModuleInput(
                constructor_input=FunctionInput(d_model=4, nhead=2, dim_feedforward=8,
                                                dropout=0.0, batch_first=batch_first,
                                                norm_first=norm_first, bias=bias),
                forward_input=FunctionInput(
                    make_input((3, 4)), make_input((3, 4)), tgt_mask=tgt_mask, memory_mask=memory_mask,
                    tgt_key_padding_mask=tgt_key_padding_mask, memory_key_padding_mask=memory_key_padding_mask
                ),
                reference_fn=partial(no_batch_dim_reference_fn,
                                     batch_first=batch_first,
                                     kwargs_to_batchify={'tgt_key_padding_mask': 0, 'memory_key_padding_mask': 0}),
                desc=f'no_batch_dim_batch_first_{batch_first}'
            ))
        src, tgt = make_input((2, 3, 4)), make_input((2, 3, 4))
        if not batch_first:
            src, tgt = src.transpose(0, 1), tgt.transpose(0, 1)
        if tgt_key_padding_mask is not None:
            memory_key_padding_mask, tgt_key_padding_mask = (tgt_key_padding_mask.expand(2, 3),) * 2
        samples.append(
            ModuleInput(
                constructor_input=FunctionInput(d_model=4, nhead=2, dim_feedforward=8,
                                                dropout=0.0, batch_first=batch_first,
                                                norm_first=norm_first, bias=bias),
                forward_input=FunctionInput(
                    src, tgt, tgt_mask=tgt_mask, memory_mask=memory_mask,
                    tgt_key_padding_mask=tgt_key_padding_mask, memory_key_padding_mask=memory_key_padding_mask
                ),
                desc=f'norm_first_{norm_first}_batch_first_{batch_first}_bias_{bias}'
            ))

    return samples


def module_inputs_torch_nn_Transformer(module_info, device, dtype, requires_grad, training, **kwargs):
    make_input = partial(make_tensor, device=device, dtype=dtype, requires_grad=requires_grad)
    samples = []
    # Samples below are for validating the no-batch-dim support.
    key_padding_masks = (None, torch.tensor([False, False, True], device=device, dtype=torch.bool))
    attn_masks = (None, torch.tensor([False, False, True], device=device, dtype=torch.bool).expand((3, 3)))
    for mask, key_padding_mask, norm_first, bias, batch_first in \
            itertools.product(attn_masks, key_padding_masks, (True, False), (True, False), (True, False)):
        # Using same mask for tgt and memory
        src_mask , tgt_mask = (mask,) * 2
        src_key_padding_mask, tgt_key_padding_mask = (key_padding_mask,) * 2
        samples.append(
            ModuleInput(
                constructor_input=FunctionInput(d_model=4, nhead=2, dim_feedforward=8,
                                                num_encoder_layers=1, num_decoder_layers=1,
                                                dropout=0.0, batch_first=batch_first, norm_first=norm_first, bias=bias),
                forward_input=FunctionInput(
                    make_input((3, 4)), make_input((3, 4)), tgt_mask=tgt_mask, src_mask=src_mask,
                    tgt_key_padding_mask=tgt_key_padding_mask, src_key_padding_mask=src_key_padding_mask
                ),
                reference_fn=partial(no_batch_dim_reference_fn,
                                     batch_first=batch_first,
                                     kwargs_to_batchify={'tgt_key_padding_mask': 0, 'src_key_padding_mask': 0}),
                desc=f'no_batch_dim_batch_first_{batch_first}'
            ))

        src, tgt = make_input((2, 3, 4)), make_input((2, 3, 4))
        if not batch_first:
            src = src.transpose(0, 1)
            tgt = tgt.transpose(0, 1)
        if key_padding_mask is not None:
            src_key_padding_mask, tgt_key_padding_mask = (key_padding_mask.expand(2, 3),) * 2

        samples.append(
            ModuleInput(
                constructor_input=FunctionInput(d_model=4, nhead=2, dim_feedforward=8,
                                                num_encoder_layers=1, num_decoder_layers=1,
                                                dropout=0.0, batch_first=batch_first, norm_first=norm_first, bias=bias),
                forward_input=FunctionInput(
                    src, tgt, tgt_mask=tgt_mask, src_mask=src_mask,
                    tgt_key_padding_mask=tgt_key_padding_mask, src_key_padding_mask=src_key_padding_mask
                ),
            ))
    return samples


def module_inputs_torch_nn_Embedding(module_info, device, dtype, requires_grad, training, **kwargs):
    make_empty = partial(torch.empty, device=device, dtype=torch.long, requires_grad=False)
    return [
        ModuleInput(
            constructor_input=FunctionInput(num_embeddings=4, embedding_dim=3),
            forward_input=FunctionInput(make_empty(2, 3).random_(4))
        ),
        ModuleInput(
            constructor_input=FunctionInput(num_embeddings=4, embedding_dim=3),
            forward_input=FunctionInput(make_empty(1, 512).random_(4).expand(7, 512)),
            desc='discontiguous'
        ),
    ]


def module_inputs_torch_nn_MultiheadAttention(module_info, device, dtype, requires_grad, training, **kwargs):
    # Currently all samples below are for validating the no-batch-dim support.
    make_input = partial(make_tensor, device=device, dtype=dtype, requires_grad=requires_grad)
    samples = []
    bool_vals = (True, False)
    key_padding_masks = (None, torch.tensor([False, False, True], device=device, dtype=torch.bool))
    attn_masks = (None, torch.tensor([False, False, True], device=device, dtype=torch.bool).expand((3, 3, 3)))
    products = itertools.product(bool_vals, bool_vals, bool_vals, key_padding_masks, attn_masks)
    for bias, add_bias_kv, add_zero_attn, key_padding_mask, attn_mask in products:
        samples.append(
            ModuleInput(
                constructor_input=FunctionInput(embed_dim=3, num_heads=3, batch_first=True,
                                                bias=bias, add_bias_kv=add_bias_kv, add_zero_attn=add_zero_attn),
                forward_input=FunctionInput(make_input((3, 3)), make_input((3, 3)), make_input((3, 3)),
                                            key_padding_mask=key_padding_mask, attn_mask=attn_mask),
                reference_fn=no_batch_dim_reference_mha,
            )
        )
        samples.append(
            ModuleInput(
                constructor_input=FunctionInput(embed_dim=3, num_heads=3, batch_first=False,
                                                bias=bias, add_bias_kv=add_bias_kv, add_zero_attn=add_zero_attn),
                forward_input=FunctionInput(make_input((3, 3)), make_input((3, 3)), make_input((3, 3)),
                                            key_padding_mask=key_padding_mask, attn_mask=attn_mask),
                reference_fn=partial(no_batch_dim_reference_mha, batch_first=False),
            )
        )

    return samples


def module_inputs_torch_nn_RNN_GRU_Cell(module_info, device, dtype, requires_grad, training, **kwargs):
    # Currently all samples below are for validating the no-batch-dim support.
    make_input = partial(make_tensor, device=device, dtype=dtype, requires_grad=requires_grad)
    samples = [
        ModuleInput(
            constructor_input=FunctionInput(5, 10),
            forward_input=FunctionInput(make_input(5), make_input(10)),
            reference_fn=no_batch_dim_reference_fn,
        ),
        ModuleInput(
            constructor_input=FunctionInput(5, 10, bias=True),
            forward_input=FunctionInput(make_input(5), make_input(10)),
            reference_fn=no_batch_dim_reference_fn,
        )
    ]

    is_rnn = kwargs.get('is_rnn', False)
    if is_rnn:
        # RNN also supports `nonlinearity` argument.
        # `tanh` is the default, so we check with `relu`
        samples.append(
            ModuleInput(
                constructor_input=FunctionInput(5, 10, bias=True, nonlinearity='relu'),
                forward_input=FunctionInput(make_input(5), make_input(10)),
                reference_fn=no_batch_dim_reference_fn,
            )
        )

    return samples


def module_inputs_torch_nn_LSTMCell(module_info, device, dtype, requires_grad, training, **kwargs):
    # Currently all samples below are for validating the no-batch-dim support.
    make_input = partial(make_tensor, device=device, dtype=dtype, requires_grad=requires_grad)
    samples = (
        ModuleInput(
            constructor_input=FunctionInput(5, 10),
            forward_input=FunctionInput(make_input(5), (make_input(10), make_input(10))),
            reference_fn=no_batch_dim_reference_lstmcell,
        ),
        ModuleInput(
            constructor_input=FunctionInput(5, 10, bias=True),
            forward_input=FunctionInput(make_input(5), (make_input(10), make_input(10))),
            reference_fn=no_batch_dim_reference_lstmcell,
        ),
    )

    return samples

def make_packed_sequence(inp, batch_sizes):
    required_grad = inp.requires_grad
    inp.requires_grad_(False)  # user won't have access to inp so won't be able to get its grads
    seq = pack_padded_sequence(inp, batch_sizes)
    seq.data.requires_grad_(required_grad)
    return seq


def module_inputs_torch_nn_RNN_GRU(module_info, device, dtype, requires_grad, training, with_packed_sequence=False, **kwargs):
    # Currently all samples below are for validating the no-batch-dim support.
    make_input = partial(make_tensor, device=device, dtype=dtype, requires_grad=requires_grad)
    is_rnn = kwargs['is_rnn']
    nonlinearity = ('relu', 'tanh')
    bias = (False, True)
    batch_first = (False, True)
    bidirectional = (False, True)

    samples = []
    if is_rnn:
        prod_gen = product(nonlinearity, bias, batch_first, bidirectional)
    else:
        prod_gen = product(bias, batch_first, bidirectional)

    for args in prod_gen:
        if is_rnn:
            nl, b, b_f, bidir = args
        else:
            b, b_f, bidir = args

        cons_args = {'input_size': 2, 'hidden_size': 2, 'num_layers': 2,
                     'batch_first': b_f, 'bias': b, 'bidirectional': bidir}
        cons_args_hidden = {'input_size': 2, 'hidden_size': 3, 'num_layers': 2,
                            'batch_first': b_f, 'bias': b, 'bidirectional': bidir}

        if is_rnn:
            cons_args['nonlinearity'] = nl
            cons_args_hidden['nonlinearity'] = nl
        samples.append(
            ModuleInput(
                constructor_input=FunctionInput(**cons_args),
                forward_input=FunctionInput(make_input((3, 2))),
                reference_fn=partial(no_batch_dim_reference_rnn_gru, batch_first=b_f),
            )
        )
        samples.append(
            ModuleInput(
                constructor_input=FunctionInput(**cons_args_hidden),
                forward_input=FunctionInput(make_input((3, 2)), make_input((4 if bidir else 2, 3))),
                reference_fn=partial(no_batch_dim_reference_rnn_gru, batch_first=b_f),
            )
        )
        if with_packed_sequence:
            samples.append(
                ModuleInput(
                    constructor_input=FunctionInput(**cons_args),
                    forward_input=FunctionInput(make_packed_sequence(make_input((5, 2, 2)), torch.tensor([5, 3]))),
                    reference_fn=partial(no_batch_dim_reference_rnn_gru, batch_first=b_f),
                )
            )
            samples.append(
                ModuleInput(
                    constructor_input=FunctionInput(**cons_args),
                    forward_input=FunctionInput(make_packed_sequence(make_input((5, 5, 2)), torch.tensor([5, 3, 3, 2, 2]))),
                    reference_fn=partial(no_batch_dim_reference_rnn_gru, batch_first=b_f),
                )
            )

    return samples


def module_inputs_torch_nn_LSTM(module_info, device, dtype, requires_grad, training, **kwargs):
    # Currently all samples below are for validating the no-batch-dim support.
    make_input = partial(make_tensor, device=device, dtype=dtype, requires_grad=requires_grad)
    bias = (False, True)
    batch_first = (False, True)
    bidirectional = (False, True)
    proj_sizes = (0, 2)

    samples = []
    prod_gen = product(bias, batch_first, bidirectional, proj_sizes)

    for args in prod_gen:
        b, b_f, bidir, proj_size = args
        hidden_size = 3
        cons_args = {'input_size': 2, 'hidden_size': hidden_size, 'num_layers': 2, 'proj_size': proj_size,
                     'batch_first': b_f, 'bias': b, 'bidirectional': bidir}
        cons_args_hidden = {'input_size': 2, 'hidden_size': hidden_size, 'num_layers': 2, 'proj_size': proj_size,
                            'batch_first': b_f, 'bias': b, 'bidirectional': bidir}

        samples.append(
            ModuleInput(
                constructor_input=FunctionInput(**cons_args),
                forward_input=FunctionInput(make_input((2, 2))),
                reference_fn=partial(no_batch_dim_reference_lstm, batch_first=b_f),
            )
        )

        h_out = proj_size if proj_size > 0 else hidden_size
        hx = (make_input((4 if bidir else 2, h_out)), make_input((4 if bidir else 2, hidden_size)))
        samples.append(
            ModuleInput(
                constructor_input=FunctionInput(**cons_args_hidden),
                forward_input=FunctionInput(make_input((3, 2)), hx),
                reference_fn=partial(no_batch_dim_reference_lstm, batch_first=b_f),
            )
        )


    return samples



def module_inputs_torch_nn_ReflectionPad1d(module_info, device, dtype, requires_grad, training, **kwargs):
    make_input = partial(make_tensor, device=device, dtype=dtype, requires_grad=requires_grad)

    return [
        ModuleInput(
            constructor_input=FunctionInput(1),
            forward_input=FunctionInput(make_input((2, 3))),
            reference_fn=no_batch_dim_reference_fn,
        ),
        ModuleInput(
            constructor_input=FunctionInput((1, 2)),
            forward_input=FunctionInput(make_input((2, 3, 4))),
        ),
    ]

def module_inputs_torch_nn_ReflectionPad2d(module_info, device, dtype, requires_grad, training, **kwargs):
    make_input = partial(make_tensor, device=device, dtype=dtype, requires_grad=requires_grad)

    return [
        ModuleInput(
            constructor_input=FunctionInput(1),
            forward_input=FunctionInput(make_input((3, 4, 5))),
            reference_fn=no_batch_dim_reference_fn,
        ),
        ModuleInput(
            constructor_input=FunctionInput((1, 2, 3, 4)),
            forward_input=FunctionInput(make_input((3, 4, 5, 6))),
        ),
    ]

def module_inputs_torch_nn_ReflectionPad3d(module_info, device, dtype, requires_grad, training, **kwargs):
    make_input = partial(make_tensor, device=device, dtype=dtype, requires_grad=requires_grad)

    return [
        ModuleInput(
            constructor_input=FunctionInput(1),
            forward_input=FunctionInput(make_input((2, 3, 4, 5))),
            reference_fn=no_batch_dim_reference_fn
        ),
        ModuleInput(
            constructor_input=FunctionInput((1, 2, 1, 2, 1, 2)),
            forward_input=FunctionInput(make_input((3, 3, 3, 3, 3))),
        ),
    ]

def module_inputs_torch_nn_ReplicationPad1d(module_info, device, dtype, requires_grad, training, **kwargs):
    make_input = partial(make_tensor, device=device, dtype=dtype, requires_grad=requires_grad)

    return [
        ModuleInput(
            constructor_input=FunctionInput(1),
            forward_input=FunctionInput(make_input((3, 4))),
            reference_fn=no_batch_dim_reference_fn
        ),
        ModuleInput(
            constructor_input=FunctionInput((1, 2)),
            forward_input=FunctionInput(make_input((3, 4, 5))),
        ),
    ]

def module_inputs_torch_nn_ReplicationPad2d(module_info, device, dtype, requires_grad, training, **kwargs):
    make_input = partial(make_tensor, device=device, dtype=dtype, requires_grad=requires_grad)

    return [
        ModuleInput(
            constructor_input=FunctionInput(1),
            forward_input=FunctionInput(make_input((3, 4, 5))),
            reference_fn=no_batch_dim_reference_fn,
        ),
        ModuleInput(
            constructor_input=FunctionInput((1, 2, 3, 4)),
            forward_input=FunctionInput(make_input((3, 4, 5, 6))),
        ),
    ]

def module_inputs_torch_nn_ReplicationPad3d(module_info, device, dtype, requires_grad, training, **kwargs):
    make_input = partial(make_tensor, device=device, dtype=dtype, requires_grad=requires_grad)

    return [
        ModuleInput(
            constructor_input=FunctionInput(1),
            forward_input=FunctionInput(make_input((3, 4, 5, 6))),
            reference_fn=no_batch_dim_reference_fn,
        ),
        ModuleInput(
            constructor_input=FunctionInput((1, 2, 3, 4, 5, 6)),
            forward_input=FunctionInput(make_input((3, 4, 5, 6, 7))),
        ),
    ]

def module_inputs_torch_nn_ZeroPad1d(module_info, device, dtype, requires_grad, training, **kwargs):
    make_input = partial(make_tensor, device=device, dtype=dtype, requires_grad=requires_grad)

    return [
        ModuleInput(
            constructor_input=FunctionInput(1),
            forward_input=FunctionInput(make_input((3, 4))),
            reference_fn=no_batch_dim_reference_fn,
        ),
        ModuleInput(
            constructor_input=FunctionInput((1, 2)),
            forward_input=FunctionInput(make_input((3, 4, 5))),
        ),
    ]

def module_inputs_torch_nn_ZeroPad2d(module_info, device, dtype, requires_grad, training, **kwargs):
    make_input = partial(make_tensor, device=device, dtype=dtype, requires_grad=requires_grad)

    return [
        ModuleInput(
            constructor_input=FunctionInput(1),
            forward_input=FunctionInput(make_input((1, 2, 3))),
            reference_fn=no_batch_dim_reference_fn
        ),
        ModuleInput(
            constructor_input=FunctionInput((1, 2, 3, 4)),
            forward_input=FunctionInput(make_input((1, 2, 3, 4))),
        ),
    ]

def module_inputs_torch_nn_ZeroPad3d(module_info, device, dtype, requires_grad, training, **kwargs):
    make_input = partial(make_tensor, device=device, dtype=dtype, requires_grad=requires_grad)

    return [
        ModuleInput(
            constructor_input=FunctionInput(1),
            forward_input=FunctionInput(make_input((3, 4, 5, 6))),
            reference_fn=no_batch_dim_reference_fn,
        ),
        ModuleInput(
            constructor_input=FunctionInput((1, 2, 3, 4, 5, 6)),
            forward_input=FunctionInput(make_input((1, 2, 3, 4, 5))),
        ),
    ]

def module_inputs_torch_nn_ConstantPad1d(module_info, device, dtype, requires_grad, training, **kwargs):
    make_input = partial(make_tensor, device=device, dtype=dtype, requires_grad=requires_grad)

    return [
        ModuleInput(
            constructor_input=FunctionInput(1, 2),
            forward_input=FunctionInput(make_input((3, 4))),
            reference_fn=no_batch_dim_reference_fn,
        ),
        ModuleInput(
            constructor_input=FunctionInput((1, 2), 3),
            forward_input=FunctionInput(make_input((3, 4, 5))),
        ),
    ]

def module_inputs_torch_nn_ConstantPad2d(module_info, device, dtype, requires_grad, training, **kwargs):
    make_input = partial(make_tensor, device=device, dtype=dtype, requires_grad=requires_grad)

    return [
        ModuleInput(
            constructor_input=FunctionInput(1, 3),
            forward_input=FunctionInput(make_input((3, 4, 5))),
            reference_fn=no_batch_dim_reference_fn
        ),
        ModuleInput(
            constructor_input=FunctionInput((1, 2, 3, 4), 5),
            forward_input=FunctionInput(make_input((1, 2, 3, 4))),
        ),
    ]

def module_inputs_torch_nn_ConstantPad3d(module_info, device, dtype, requires_grad, training, **kwargs):
    make_input = partial(make_tensor, device=device, dtype=dtype, requires_grad=requires_grad)

    return [
        ModuleInput(
            constructor_input=FunctionInput(1, 3),
            forward_input=FunctionInput(make_input((3, 4, 5, 6))),
            reference_fn=no_batch_dim_reference_fn,
        ),
        ModuleInput(
            constructor_input=FunctionInput((1, 2, 3, 4, 5, 6), 7),
            forward_input=FunctionInput(make_input((1, 2, 1, 2, 1))),
        ),
    ]

def module_inputs_torch_nn_CircularPad1d(module_info, device, dtype, requires_grad, training, **kwargs):
    make_input = partial(make_tensor, device=device, dtype=dtype, requires_grad=requires_grad)

    def padding1d_circular_ref(inp, pad):
        r""" input:
                [[[0., 1., 2.],
                  [3., 4., 5.]]]
                pad: (1, 2)
                output:
                    [[[2., 0., 1., 2., 0., 1.],
                      [5., 3., 4., 5., 3., 4.]]]
            """
        return torch.cat([inp[:, :, -pad[0]:], inp, inp[:, :, :pad[1]]], dim=2)

    return [
        ModuleInput(
            constructor_input=FunctionInput(1),
            forward_input=FunctionInput(make_input((3, 4))),
            reference_fn=no_batch_dim_reference_fn
        ),
        ModuleInput(
            constructor_input=FunctionInput((1, 2)),
            forward_input=FunctionInput(make_input((1, 2, 3))),
            reference_fn=lambda m, p, i: padding1d_circular_ref(i, m.padding),
        ),
        ModuleInput(
            constructor_input=FunctionInput((3, 1)),
            forward_input=FunctionInput(make_input((1, 2, 3))),
            reference_fn=lambda m, p, i: padding1d_circular_ref(i, m.padding),
        ),
        ModuleInput(
            constructor_input=FunctionInput((3, 3)),
            forward_input=FunctionInput(make_input((1, 2, 3))),
            reference_fn=lambda m, p, i: padding1d_circular_ref(i, m.padding),
        ),
    ]

def module_inputs_torch_nn_CircularPad2d(module_info, device, dtype, requires_grad, training, **kwargs):
    make_input = partial(make_tensor, device=device, dtype=dtype, requires_grad=requires_grad)

    def padding2d_circular_ref(inp, pad):
        r"""input:
                [[[[0., 1., 2],
                   [3., 4., 5.]]]]
                pad: (1, 2, 2, 1)
        output:
            [[[[2., 0., 1., 2., 0., 1.],
               [5., 3., 4., 5., 3., 4.],
               [2., 0., 1., 2., 0., 1.],
               [5., 3., 4., 5., 3., 4.],
               [2., 0., 1., 2., 0., 1.]]]]
        """
        inp = torch.cat([inp[:, :, -pad[2]:], inp, inp[:, :, :pad[3]]], dim=2)
        return torch.cat([inp[:, :, :, -pad[0]:], inp, inp[:, :, :, :pad[1]]], dim=3)

    return [
        ModuleInput(
            constructor_input=FunctionInput(1),
            forward_input=FunctionInput(make_input((3, 4, 5))),
            reference_fn=no_batch_dim_reference_fn,
        ),
        ModuleInput(
            constructor_input=FunctionInput((1, 2, 2, 1)),
            forward_input=FunctionInput(make_input((1, 1, 2, 3))),
            reference_fn=lambda m, p, i: padding2d_circular_ref(i, m.padding),
        ),
        ModuleInput(
            constructor_input=FunctionInput((2, 3, 2, 2)),
            forward_input=FunctionInput(make_input((1, 1, 2, 3))),
            reference_fn=lambda m, p, i: padding2d_circular_ref(i, m.padding),
        ),
        ModuleInput(
            constructor_input=FunctionInput((3, 3, 3, 1)),
            forward_input=FunctionInput(make_input((1, 1, 3, 3))),
            reference_fn=lambda m, p, i: padding2d_circular_ref(i, m.padding),
        ),
    ]

def module_inputs_torch_nn_CircularPad3d(module_info, device, dtype, requires_grad, training, **kwargs):
    make_input = partial(make_tensor, device=device, dtype=dtype, requires_grad=requires_grad)


    def padding3d_circular_ref(inp, pad):
        r"""input:
                [[[[[ 0.,  1.,  2.],
                    [ 3.,  4.,  5.]],
                   [[ 6.,  7.,  8.],
                    [ 9., 10., 11.]]]]]
            pad: (1, 2, 2, 1, 1, 2)
            output: [[[[[ 8.,  6.,  7.,  8.,  6.,  7.],
                        [11.,  9., 10., 11.,  9., 10.],
                        [ 8.,  6.,  7.,  8.,  6.,  7.],
                        [11.,  9., 10., 11.,  9., 10.],
                        [ 8.,  6.,  7.,  8.,  6.,  7.]],

                       [[ 2.,  0.,  1.,  2.,  0.,  1.],
                        [ 5.,  3.,  4.,  5.,  3.,  4.],
                        [ 2.,  0.,  1.,  2.,  0.,  1.],
                        [ 5.,  3.,  4.,  5.,  3.,  4.],
                        [ 2.,  0.,  1.,  2.,  0.,  1.]],

                       [[ 8.,  6.,  7.,  8.,  6.,  7.],
                        [11.,  9., 10., 11.,  9., 10.],
                        [ 8.,  6.,  7.,  8.,  6.,  7.],
                        [11.,  9., 10., 11.,  9., 10.],
                        [ 8.,  6.,  7.,  8.,  6.,  7.]],

                       [[ 2.,  0.,  1.,  2.,  0.,  1.],
                        [ 5.,  3.,  4.,  5.,  3.,  4.],
                        [ 2.,  0.,  1.,  2.,  0.,  1.],
                        [ 5.,  3.,  4.,  5.,  3.,  4.],
                        [ 2.,  0.,  1.,  2.,  0.,  1.]],

                       [[ 8.,  6.,  7.,  8.,  6.,  7.],
                        [11.,  9., 10., 11.,  9., 10.],
                        [ 8.,  6.,  7.,  8.,  6.,  7.],
                        [11.,  9., 10., 11.,  9., 10.],
                        [ 8.,  6.,  7.,  8.,  6.,  7.]]]]]
        """
        inp = torch.cat([inp[:, :, -pad[4]:], inp, inp[:, :, :pad[5]]], dim=2)
        inp = torch.cat([inp[:, :, :, -pad[2]:], inp, inp[:, :, :, :pad[3]]], dim=3)
        return torch.cat([inp[:, :, :, :, -pad[0]:], inp, inp[:, :, :, :, :pad[1]]], dim=4)

    return [
        ModuleInput(
            constructor_input=FunctionInput(1),
            forward_input=FunctionInput(make_input((3, 4, 5, 6))),
            reference_fn=no_batch_dim_reference_fn,
        ),
        ModuleInput(
            constructor_input=FunctionInput((1, 2, 1, 2, 1, 2)),
            forward_input=FunctionInput(make_input((1, 1, 2, 2, 3))),
            reference_fn=lambda m, p, i: padding3d_circular_ref(i, m.padding)
        ),
        ModuleInput(
            constructor_input=FunctionInput((3, 2, 2, 1, 1, 2)),
            forward_input=FunctionInput(make_input((1, 1, 2, 2, 3))),
            reference_fn=lambda m, p, i: padding3d_circular_ref(i, m.padding)
        ),
        ModuleInput(
            constructor_input=FunctionInput((3, 3, 2, 1, 2, 2)),
            forward_input=FunctionInput(make_input((1, 1, 2, 2, 3))),
            reference_fn=lambda m, p, i: padding3d_circular_ref(i, m.padding)
        ),
    ]


# All these operators share similar issues on cuDNN and MIOpen
rnn_gru_lstm_module_info_decorators = (
    # RuntimeError: Batching rule not implemented for aten::_cudnn_rnn_backward.
    # We could not generate a fallback
    DecorateInfo(
        unittest.expectedFailure, "TestModule", "test_grad",
        active_if=(TEST_CUDNN and not TEST_WITH_ROCM), device_type='cuda'
    ),
    # NotImplementedError: the derivative for '_cudnn_rnn_backward' is not implemented.
    # Double backwards is not supported for CuDNN RNNs due to limitations in the CuDNN API
    DecorateInfo(
        unittest.expectedFailure, "TestModule", "test_gradgrad",
        active_if=(TEST_CUDNN and not TEST_WITH_ROCM), device_type='cuda'
    ),
    # CUDNN GRU doesn't accept non-contiguous hx
    DecorateInfo(
        unittest.expectedFailure, "TestModule", "test_non_contiguous_tensors",
        active_if=(TEST_CUDNN and not TEST_WITH_ROCM), device_type='cuda'
    ),
    # MIOPEN GRU doesn't accept non-contiguous hx (this is dispatched to miopen only for float).
    DecorateInfo(
        unittest.expectedFailure, "TestModule", "test_non_contiguous_tensors",
        active_if=(TEST_CUDNN and TEST_WITH_ROCM), dtypes=(torch.float,), device_type='cuda'
    )
)

# Start of module error inputs functions.

def module_error_inputs_torch_nn_RNN_GRU_Cell(module_info, device, dtype, requires_grad, training, **kwargs):
    make_input = partial(make_tensor, device=device, dtype=dtype, requires_grad=requires_grad)
    samples = [
        ErrorModuleInput(
            ModuleInput(
                constructor_input=FunctionInput(10, 20),
                forward_input=FunctionInput(make_input(3, 11), make_input(3, 20)),
            ),
            error_on=ModuleErrorEnum.FORWARD_ERROR,
            error_type=RuntimeError,
            error_regex="input has inconsistent input_size: got 11 expected 10"
        ),
        ErrorModuleInput(
            ModuleInput(
                constructor_input=FunctionInput(10, 20),
                forward_input=FunctionInput(make_input(3, 10), make_input(3, 21)),
            ),
            error_on=ModuleErrorEnum.FORWARD_ERROR,
            error_type=RuntimeError,
            error_regex="hidden0 has inconsistent hidden_size: got 21, expected 20"
        ),
        ErrorModuleInput(
            ModuleInput(
                constructor_input=FunctionInput(10, 20),
                forward_input=FunctionInput(make_input(3, 10), make_input(5, 20)),
            ),
            error_on=ModuleErrorEnum.FORWARD_ERROR,
            error_type=RuntimeError,
            error_regex="Input batch size 3 doesn't match hidden0 batch size 5"
        ),
        ErrorModuleInput(
            ModuleInput(
                constructor_input=FunctionInput(10, 20),
                forward_input=FunctionInput(make_input(3, 10), make_input(3, 1, 1, 20)),
            ),
            error_on=ModuleErrorEnum.FORWARD_ERROR,
            error_type=ValueError,
            error_regex="Expected hidden to be 1D or 2D, got 4D instead"
        ),
        ErrorModuleInput(
            ModuleInput(
                constructor_input=FunctionInput(10, 20, 'relu'),
                forward_input=FunctionInput(make_input(3, 10), make_input(3, 21)),
            ),
            error_on=ModuleErrorEnum.FORWARD_ERROR,
            error_type=RuntimeError,
            error_regex="hidden0 has inconsistent hidden_size: got 21, expected 20"
        ),
        ErrorModuleInput(
            ModuleInput(
                constructor_input=FunctionInput(10, 20, 'tanh'),
                forward_input=FunctionInput(make_input(3, 10), make_input(3, 21)),
            ),
            error_on=ModuleErrorEnum.FORWARD_ERROR,
            error_type=RuntimeError,
            error_regex="hidden0 has inconsistent hidden_size: got 21, expected 20"
        ),
    ]
    return samples

def module_error_inputs_torch_nn_LSTMCell(module_info, device, dtype, requires_grad, training, **kwargs):
    make_input = partial(make_tensor, device=device, dtype=dtype, requires_grad=requires_grad)
    samples = [
        ErrorModuleInput(
            ModuleInput(
                constructor_input=FunctionInput(10, 20),
                forward_input=FunctionInput(make_input(3, 11), (make_input(3, 20), make_input(3, 20))),
            ),
            error_on=ModuleErrorEnum.FORWARD_ERROR,
            error_type=RuntimeError,
            error_regex="input has inconsistent input_size: got 11 expected 10"
        ),
        ErrorModuleInput(
            ModuleInput(
                constructor_input=FunctionInput(10, 20),
                forward_input=FunctionInput(make_input(3, 10), (make_input(3, 21), make_input(3, 21))),
            ),
            error_on=ModuleErrorEnum.FORWARD_ERROR,
            error_type=RuntimeError,
            error_regex="hidden0 has inconsistent hidden_size: got 21, expected 20"
        ),
        ErrorModuleInput(
            ModuleInput(
                constructor_input=FunctionInput(10, 20),
                forward_input=FunctionInput(make_input(3, 10), (make_input(5, 20), make_input(5, 20))),
            ),
            error_on=ModuleErrorEnum.FORWARD_ERROR,
            error_type=RuntimeError,
            error_regex="Input batch size 3 doesn't match hidden0 batch size 5"
        ),
        ErrorModuleInput(
            ModuleInput(
                constructor_input=FunctionInput(10, 20),
                forward_input=FunctionInput(make_input(3, 10), (make_input(3, 1, 1, 20), make_input(3, 1, 1, 20))),
            ),
            error_on=ModuleErrorEnum.FORWARD_ERROR,
            error_type=ValueError,
            error_regex="Expected hx\\[0\\] to be 1D or 2D, got 4D instead"
        ),
    ]
    return samples


def module_error_inputs_torch_nn_RNN_GRU(module_info, device, dtype, requires_grad, training, **kwargs):
    # use float64 for dtype mismatch test if current dtype is float32, otherwise use float32
    mismatched_dtype = torch.float64 if dtype == torch.float32 else torch.float32
    make_input = partial(make_tensor, device=device, dtype=mismatched_dtype, requires_grad=requires_grad)

    samples = [
        ErrorModuleInput(
            ModuleInput(constructor_input=FunctionInput(10, 0, 1)),
            error_on=ModuleErrorEnum.CONSTRUCTION_ERROR,
            error_type=ValueError,
            error_regex="hidden_size must be greater than zero"
        ),
        ErrorModuleInput(
            ModuleInput(constructor_input=FunctionInput(10, 10, 0)),
            error_on=ModuleErrorEnum.CONSTRUCTION_ERROR,
            error_type=ValueError,
            error_regex="num_layers must be greater than zero"
        ),
<<<<<<< HEAD
        ErrorModuleInput(
            ModuleInput(
                constructor_input=FunctionInput(3, 5),
                forward_input=FunctionInput(make_input((2, 4, 3))),
            ),
            error_on=ModuleErrorEnum.FORWARD_ERROR,
            error_type=ValueError,
            error_regex=(r"RNN input dtype .* does not match weight dtype .* "
                         r"Convert input: input\.to\(.*\), or convert model: model\.to\(.*\)")
=======
        # Test bias parameter type validation
        ErrorModuleInput(
            ModuleInput(constructor_input=FunctionInput(3, 5, bias=0)),
            error_on=ModuleErrorEnum.CONSTRUCTION_ERROR,
            error_type=TypeError,
            error_regex="bias should be of type bool, got: int"
        ),
        ErrorModuleInput(
            ModuleInput(constructor_input=FunctionInput(3, 5, bias=1)),
            error_on=ModuleErrorEnum.CONSTRUCTION_ERROR,
            error_type=TypeError,
            error_regex="bias should be of type bool, got: int"
        ),
        ErrorModuleInput(
            ModuleInput(constructor_input=FunctionInput(3, 5, bias="True")),
            error_on=ModuleErrorEnum.CONSTRUCTION_ERROR,
            error_type=TypeError,
            error_regex="bias should be of type bool, got: str"
        ),
        # Test batch_first parameter type validation
        ErrorModuleInput(
            ModuleInput(constructor_input=FunctionInput(3, 5, batch_first=0)),
            error_on=ModuleErrorEnum.CONSTRUCTION_ERROR,
            error_type=TypeError,
            error_regex="batch_first should be of type bool, got: int"
        ),
        ErrorModuleInput(
            ModuleInput(constructor_input=FunctionInput(3, 5, batch_first=1)),
            error_on=ModuleErrorEnum.CONSTRUCTION_ERROR,
            error_type=TypeError,
            error_regex="batch_first should be of type bool, got: int"
        ),
        ErrorModuleInput(
            ModuleInput(constructor_input=FunctionInput(3, 5, batch_first="False")),
            error_on=ModuleErrorEnum.CONSTRUCTION_ERROR,
            error_type=TypeError,
            error_regex="batch_first should be of type bool, got: str"
>>>>>>> 67f05b88
        ),
    ]
    return samples

def module_error_inputs_torch_nn_Pad1d(module_info, device, dtype, requires_grad, training, **kwargs):
    make_input = partial(make_tensor, device=device, dtype=dtype, requires_grad=requires_grad)

    is_constant = kwargs.get('is_constant', False)

    return [
        ErrorModuleInput(
            ModuleInput(
                constructor_input=FunctionInput(1, 3) if is_constant else FunctionInput(3),
                forward_input=FunctionInput(make_input((2, 3, 4, 5))),
            ),
            error_on=ModuleErrorEnum.FORWARD_ERROR,
            error_type=ValueError,
            error_regex=r"expected 2D or 3D input \(got 4D input\)",

        ),
    ]

def module_error_inputs_torch_nn_Pad2d(module_info, device, dtype, requires_grad, training, **kwargs):
    make_input = partial(make_tensor, device=device, dtype=dtype, requires_grad=requires_grad)

    is_constant = kwargs.get('is_constant', False)

    return [
        ErrorModuleInput(
            ModuleInput(
                constructor_input=FunctionInput(1, 3) if is_constant else FunctionInput(3),
                forward_input=FunctionInput(make_input((2, 3))),
            ),
            error_on=ModuleErrorEnum.FORWARD_ERROR,
            error_type=ValueError,
            error_regex=r"expected 3D or 4D input \(got 2D input\)",

        ),
    ]

def module_error_inputs_torch_nn_Pad3d(module_info, device, dtype, requires_grad, training, **kwargs):
    make_input = partial(make_tensor, device=device, dtype=dtype, requires_grad=requires_grad)

    is_constant = kwargs.get('is_constant', False)

    return [
        ErrorModuleInput(
            ModuleInput(
                constructor_input=FunctionInput(1, 3) if is_constant else FunctionInput(3),
                forward_input=FunctionInput(make_input((2, 3))),
            ),
            error_on=ModuleErrorEnum.FORWARD_ERROR,
            error_type=ValueError,
            error_regex=r"expected 4D or 5D input \(got 2D input\)",

        ),
    ]


_macos15_or_newer = torch.backends.mps.is_available() and torch.backends.mps.is_macos_or_newer(15, 0)


# Database of ModuleInfo entries in alphabetical order.
module_db: list[ModuleInfo] = [
    ModuleInfo(torch.nn.AdaptiveAvgPool1d,
               module_inputs_func=module_inputs_torch_nn_AdaptiveAvgPool1d,
               skips=(
                   # Fails on MPS backend if input/output sizes are not divisible
                   DecorateInfo(skipMPS),)
               ),
    ModuleInfo(torch.nn.AdaptiveAvgPool2d,
               gradcheck_nondet_tol=GRADCHECK_NONDET_TOL,
               module_inputs_func=module_inputs_torch_nn_AdaptiveAvgPool2d,
               skips=(
                   # Fails on MPS backend if input/output sizes are not divisible
                   DecorateInfo(skipMPS),
                   # Fails on backward check if output size is 1x1
                   DecorateInfo(
                       unittest.expectedFailure,
                       'TestModule',
                       'test_memory_format',
                       active_if=operator.itemgetter('training'),
                   ),)
               ),
    ModuleInfo(torch.nn.AdaptiveAvgPool3d,
               gradcheck_nondet_tol=GRADCHECK_NONDET_TOL,
               module_inputs_func=module_inputs_torch_nn_AdaptiveAvgPool3d,
               skips=(
                   DecorateInfo(unittest.skip("Skipped!"), 'TestModule', 'test_memory_format'),
                   # not supported on MPS backend
                   DecorateInfo(skipMPS),)
               ),
    ModuleInfo(torch.nn.AdaptiveMaxPool1d,
               module_inputs_func=module_inputs_torch_nn_AdaptiveMaxPool1d,
               ),
    ModuleInfo(torch.nn.AdaptiveMaxPool2d,
               gradcheck_nondet_tol=GRADCHECK_NONDET_TOL,
               module_inputs_func=module_inputs_torch_nn_AdaptiveMaxPool2d,
               ),
    ModuleInfo(torch.nn.AdaptiveMaxPool3d,
               gradcheck_nondet_tol=GRADCHECK_NONDET_TOL,
               module_inputs_func=module_inputs_torch_nn_AdaptiveMaxPool3d,
               skips=(
                   DecorateInfo(unittest.skip("Skipped!"), 'TestModule', 'test_memory_format'),
                   # not supported on MPS backend
                   DecorateInfo(skipMPS),)
               ),
    ModuleInfo(torch.nn.AvgPool1d,
               module_inputs_func=module_inputs_torch_nn_AvgPool1d,
               ),
    ModuleInfo(torch.nn.AvgPool2d,
               module_inputs_func=module_inputs_torch_nn_AvgPool2d,
               skips=(
                   # The difference between channels last backward and
                   # channels first backward of AvgPool2d on CUDA is too large
                   # See https://github.com/pytorch/pytorch/issues/107201
                   DecorateInfo(
                       unittest.expectedFailure,
                       'TestModule',
                       'test_memory_format',
                       active_if=operator.itemgetter('training'),
                       device_type='cuda',),
               ),),
    ModuleInfo(torch.nn.AvgPool3d,
               module_inputs_func=module_inputs_torch_nn_AvgPool3d,
               gradcheck_nondet_tol=GRADCHECK_NONDET_TOL,
               skips=(
                   # No channels_last support for AvgPool1d as it does not take 4D inputs
                   DecorateInfo(unittest.skip("Skipped!"), 'TestModule', 'test_memory_format'),
                   # backward not supported on MPS backend
                   DecorateInfo(skipMPS, 'TestModule', 'test_non_contiguous_tensors'),)
               ),
    ModuleInfo(torch.nn.BatchNorm1d,
               train_and_eval_differ=True,
               module_inputs_func=module_inputs_torch_nn_BatchNorm1d,
               module_error_inputs_func=module_error_inputs_torch_nn_BatchNorm1d_2d_3d,
               skips=(
                   # tracking here rather than in the list in test_aotdispatch.py as eval mode passes
                   # RuntimeError: tried to get Double out of SymInt
                   DecorateInfo(
                       unittest.expectedFailure, 'TestEagerFusionModuleInfo',
                       'test_aot_autograd_symbolic_module_exhaustive',
                       active_if=operator.itemgetter('training')
                   ),
                   # torch._subclasses.fake_tensor.DataDependentOutputException: aten._local_scalar_dense.default
                   DecorateInfo(
                       unittest.expectedFailure, 'TestEagerFusionModuleInfo',
                       'test_aot_autograd_module_exhaustive',
                       active_if=operator.itemgetter('training')
                   ))
               ),
    ModuleInfo(torch.nn.BatchNorm2d,
               train_and_eval_differ=True,
               module_inputs_func=module_inputs_torch_nn_BatchNorm2d,
               module_error_inputs_func=module_error_inputs_torch_nn_BatchNorm1d_2d_3d,
               skips=(
                   # See https://github.com/pytorch/pytorch/issues/134580
                   DecorateInfo(expectedFailureMPS, 'TestModule', 'test_memory_format', active_if=operator.itemgetter('training')),
                   # tracking here rather than in the list in test_aotdispatch.py as eval mode passes
                   # RuntimeError: tried to get Double out of SymInt
                   DecorateInfo(
                       unittest.expectedFailure, 'TestEagerFusionModuleInfo',
                       'test_aot_autograd_symbolic_module_exhaustive',
                       active_if=operator.itemgetter('training')
                   ),
                   # torch._subclasses.fake_tensor.DataDependentOutputException: aten._local_scalar_dense.default
                   DecorateInfo(
                       unittest.expectedFailure, 'TestEagerFusionModuleInfo',
                       'test_aot_autograd_module_exhaustive',
                       active_if=operator.itemgetter('training')
                   ),)
               ),
    ModuleInfo(torch.nn.BatchNorm3d,
               train_and_eval_differ=True,
               module_inputs_func=module_inputs_torch_nn_BatchNorm3d,
               module_error_inputs_func=module_error_inputs_torch_nn_BatchNorm1d_2d_3d,
               skips=(
                   # not supported on MPS backend
                   DecorateInfo(skipMPS),
                   # tracking here rather than in the list in test_aotdispatch.py as eval mode passes
                   # RuntimeError: tried to get Double out of SymInt
                   DecorateInfo(
                       unittest.expectedFailure, 'TestEagerFusionModuleInfo',
                       'test_aot_autograd_symbolic_module_exhaustive',
                       active_if=operator.itemgetter('training')
                   ),
                   # torch._subclasses.fake_tensor.DataDependentOutputException: aten._local_scalar_dense.default
                   DecorateInfo(
                       unittest.expectedFailure, 'TestEagerFusionModuleInfo',
                       'test_aot_autograd_module_exhaustive',
                       active_if=operator.itemgetter('training')
                   ),)
               ),
    ModuleInfo(torch.nn.CELU,
               module_inputs_func=module_inputs_torch_nn_CELU,
               # not MPS specific, will be xfailed for all devices in next PR
               skips=(
                   DecorateInfo(unittest.expectedFailure, 'TestModule', 'test_check_inplace',
                                device_type='mps', dtypes=[torch.float16]),)
               ),
    ModuleInfo(torch.nn.Conv1d,
               module_inputs_func=partial(module_inputs_torch_nn_ConvNd, N=1, lazy=False),
               gradcheck_nondet_tol=GRADCHECK_NONDET_TOL,
               module_memformat_affects_out=True,
               decorators=(
                   DecorateInfo(precisionOverride({torch.float32: 1e-04}), 'TestModule', 'test_memory_format'),
               )),
    ModuleInfo(torch.nn.Conv2d,
               module_inputs_func=partial(module_inputs_torch_nn_ConvNd, N=2, lazy=False),
               gradcheck_nondet_tol=GRADCHECK_NONDET_TOL,
               module_memformat_affects_out=True,
               skips=(
                   # This was wrongly being skipped before and needs investigation.
                   # See https://github.com/pytorch/pytorch/issues/80247
                   DecorateInfo(unittest.expectedFailure, "TestModule", "test_memory_format",
                                device_type='cuda', dtypes=[torch.float64]),
               ),
               decorators=(
                   DecorateInfo(precisionOverride({torch.float32: 1e-04}), 'TestModule', 'test_memory_format'),
               )),
    ModuleInfo(torch.nn.Conv3d,
               module_inputs_func=partial(module_inputs_torch_nn_ConvNd, N=3, lazy=False),
               gradcheck_nondet_tol=GRADCHECK_NONDET_TOL,
               module_memformat_affects_out=True,
               skips=(
                   # Conv3d is not supported on MPS backend
                   DecorateInfo(skipMPS, device_type="mps"),
                   # This was wrongly being skipped before and needs investigation.
                   # See https://github.com/pytorch/pytorch/issues/80247
                   DecorateInfo(unittest.expectedFailure, "TestModule", "test_memory_format"),
               ),
               decorators=(
                   DecorateInfo(precisionOverride({torch.float32: 1e-04}), 'TestModule', 'test_memory_format'),
               )),
    ModuleInfo(torch.nn.ConvTranspose1d,
               module_inputs_func=partial(module_inputs_torch_nn_ConvNd, N=1, lazy=False, transposed=True),
               gradcheck_nondet_tol=GRADCHECK_NONDET_TOL,
               module_memformat_affects_out=True,
               dtypes=floating_and_complex_types_and(torch.chalf),
               skips=(
                   # Not implemented for chalf on CPU
                   DecorateInfo(unittest.expectedFailure, 'TestModule', 'test_cpu_gpu_parity',
                                dtypes=(torch.chalf,), device_type='cuda'),
               ),
               decorators=(
                   DecorateInfo(precisionOverride({torch.float32: 1e-04}), 'TestModule', 'test_memory_format'),
                   DecorateInfo(precisionOverride({torch.chalf: 5e-03}), 'TestModule', 'test_memory_format'),
               )),
    ModuleInfo(torch.nn.ConvTranspose2d,
               module_inputs_func=partial(module_inputs_torch_nn_ConvNd, N=2, lazy=False, transposed=True),
               gradcheck_nondet_tol=GRADCHECK_NONDET_TOL,
               module_memformat_affects_out=True,
               dtypes=floating_and_complex_types_and(torch.chalf),
               skips=(
                   # Fails on backward check because ViewAsRealBackward apply contiguous for grad
                   DecorateInfo(unittest.expectedFailure, 'TestModule', 'test_memory_format',
                                dtypes=(torch.complex32, torch.complex64, torch.complex128)),
                   # This was wrongly being skipped before and needs investigation.
                   # See https://github.com/pytorch/pytorch/issues/80247
                   DecorateInfo(unittest.expectedFailure, "TestModule", "test_memory_format", device_type='cuda',
                                dtypes=[torch.float64, torch.complex128]),
                   # Not implemented for chalf on CPU
                   DecorateInfo(unittest.expectedFailure, 'TestModule', 'test_cpu_gpu_parity',
                                dtypes=(torch.chalf,), device_type='cuda'),
               ),
               decorators=(
                   DecorateInfo(precisionOverride({torch.float32: 1e-04}), 'TestModule', 'test_memory_format'),
                   DecorateInfo(precisionOverride({torch.chalf: 5e-03}), 'TestModule', 'test_memory_format'),
               )),
    ModuleInfo(torch.nn.ConvTranspose3d,
               module_inputs_func=partial(module_inputs_torch_nn_ConvNd, N=3, lazy=False, transposed=True),
               dtypes=floating_and_complex_types_and(torch.chalf),
               gradcheck_nondet_tol=GRADCHECK_NONDET_TOL,
               module_memformat_affects_out=True,
               skips=(
                   # ConvTranspose3d is not supported on MPS backend
                   DecorateInfo(skipMPS),
                   # This was wrongly being skipped before and needs investigation.
                   # See https://github.com/pytorch/pytorch/issues/80247
                   DecorateInfo(unittest.expectedFailure, "TestModule", "test_memory_format"),
                   # Not implemented for chalf on CPU
                   DecorateInfo(unittest.expectedFailure, 'TestModule', 'test_cpu_gpu_parity',
                                dtypes=(torch.chalf,), device_type='cuda'),
               ),
               decorators=(
                   DecorateInfo(precisionOverride({torch.float32: 1e-04}), 'TestModule', 'test_memory_format'),
                   DecorateInfo(precisionOverride({torch.complex64: 1e-04}), 'TestModule', 'test_cpu_gpu_parity'),
                   DecorateInfo(precisionOverride({torch.chalf: 5e-03}), 'TestModule', 'test_memory_format'),
               )),
    ModuleInfo(torch.nn.CosineEmbeddingLoss,
               module_inputs_func=module_inputs_torch_nn_CosineEmbeddingLoss,
               skips=(
                   # No channels_last support for loss functions.
                   DecorateInfo(unittest.skip("Skipped!"), 'TestModule', 'test_memory_format'),)
               ),
    ModuleInfo(torch.nn.ELU,
               module_inputs_func=module_inputs_torch_nn_ELU,
               # not MPS specific, will be xfailed for all devices in next PR
               skips=(
                   DecorateInfo(unittest.expectedFailure, 'TestModule', 'test_check_inplace',
                                device_type='mps', dtypes=[torch.float16]),)
               ),
    ModuleInfo(torch.nn.FractionalMaxPool2d,
               module_inputs_func=module_inputs_torch_nn_FractionalMaxPool2d,
               gradcheck_nondet_tol=GRADCHECK_NONDET_TOL,
               skips=(
                   # not supported on MPS backend
                   DecorateInfo(skipMPS),
                   DecorateInfo(unittest.skip("Skipped!"), 'TestModule', 'test_memory_format'),)
               ),
    ModuleInfo(torch.nn.FractionalMaxPool3d,
               module_inputs_func=module_inputs_torch_nn_FractionalMaxPool3d,
               gradcheck_nondet_tol=GRADCHECK_NONDET_TOL,
               skips=(
                   # not supported on MPS backend
                   DecorateInfo(skipMPS),
                   DecorateInfo(unittest.skip("Skipped!"), 'TestModule', 'test_memory_format'),)
               ),
    ModuleInfo(torch.nn.L1Loss,
               module_inputs_func=module_inputs_torch_nn_L1Loss,
               skips=(
                   # No channels_last support for loss functions.
                   DecorateInfo(unittest.skip("Skipped!"), 'TestModule', 'test_memory_format'),)
               ),
    ModuleInfo(torch.nn.SmoothL1Loss,
               module_inputs_func=module_inputs_torch_nn_SmoothL1Loss,
               skips=(
                   # No channels_last support for loss functions.
                   DecorateInfo(unittest.skip("Skipped!"), 'TestModule', 'test_memory_format'),
                   # See #119108: input types 'tensor<f32>' and 'tensor<15x10xf16>' are not broadcast compatible
                   # NS: Still fails on MacOS15.1
                   DecorateInfo(skipIfMPS, 'TestModule', 'test_non_contiguous_tensors',
                                dtypes=[torch.float16], device_type='mps'),),
               ),
    ModuleInfo(torch.nn.LazyConv1d,
               module_inputs_func=partial(module_inputs_torch_nn_ConvNd, N=1, lazy=True),
               gradcheck_nondet_tol=GRADCHECK_NONDET_TOL,
               module_memformat_affects_out=True,
               skips=(
                   # Lazy modules don't currently play well with ModuleInfo tests on the meta device.
                   # See https://github.com/pytorch/pytorch/issues/70505 for more info.
                   DecorateInfo(skipMeta),
               ),
               decorators=(
                   DecorateInfo(precisionOverride({torch.float32: 1e-04}), 'TestModule', 'test_memory_format'),
               )),
    ModuleInfo(torch.nn.LazyConv2d,
               module_inputs_func=partial(module_inputs_torch_nn_ConvNd, N=2, lazy=True),
               gradcheck_nondet_tol=GRADCHECK_NONDET_TOL,
               module_memformat_affects_out=True,
               skips=(
                   # Lazy modules don't currently play well with ModuleInfo tests on the meta device.
                   # See https://github.com/pytorch/pytorch/issues/70505 for more info.
                   DecorateInfo(skipMeta),
                   # This was wrongly being skipped before and needs investigation.
                   # See https://github.com/pytorch/pytorch/issues/80247
                   DecorateInfo(unittest.expectedFailure, "TestModule", "test_memory_format",
                                device_type='cuda', dtypes=[torch.float64]),
               ),
               decorators=(
                   DecorateInfo(precisionOverride({torch.float32: 1e-04}), 'TestModule', 'test_memory_format'),
               )),
    ModuleInfo(torch.nn.LazyConv3d,
               module_inputs_func=partial(module_inputs_torch_nn_ConvNd, N=3, lazy=True),
               gradcheck_nondet_tol=GRADCHECK_NONDET_TOL,
               module_memformat_affects_out=True,
               skips=(
                   # Lazy modules don't currently play well with ModuleInfo tests on the meta device.
                   # See https://github.com/pytorch/pytorch/issues/70505 for more info.
                   DecorateInfo(skipMeta),
                   # LazyConv3d is not supported on MPS backend
                   DecorateInfo(skipMPS),
                   # This was wrongly being skipped before and needs investigation.
                   # See https://github.com/pytorch/pytorch/issues/80247
                   DecorateInfo(unittest.expectedFailure, "TestModule", "test_memory_format"),
               ),
               decorators=(
                   DecorateInfo(precisionOverride({torch.float32: 1e-04}), 'TestModule', 'test_memory_format'),
               )),
    ModuleInfo(torch.nn.LazyConvTranspose1d,
               module_inputs_func=partial(module_inputs_torch_nn_ConvNd, N=1, lazy=True, transposed=True),
               gradcheck_nondet_tol=GRADCHECK_NONDET_TOL,
               module_memformat_affects_out=True,
               skips=(
                   # Lazy modules don't currently play well with ModuleInfo tests on the meta device.
                   # See https://github.com/pytorch/pytorch/issues/70505 for more info.
                   DecorateInfo(skipMeta),
               ),
               decorators=(
                   DecorateInfo(precisionOverride({torch.float32: 1e-04}), 'TestModule', 'test_memory_format'),
               )),
    ModuleInfo(torch.nn.LazyConvTranspose2d,
               module_inputs_func=partial(module_inputs_torch_nn_ConvNd, N=2, lazy=True, transposed=True),
               gradcheck_nondet_tol=GRADCHECK_NONDET_TOL,
               module_memformat_affects_out=True,
               skips=(
                   # Lazy modules don't currently play well with ModuleInfo tests on the meta device.
                   # See https://github.com/pytorch/pytorch/issues/70505 for more info.
                   DecorateInfo(skipMeta),
                   # This was wrongly being skipped before and needs investigation.
                   # See https://github.com/pytorch/pytorch/issues/80247
                   DecorateInfo(unittest.expectedFailure, "TestModule", "test_memory_format", device_type='cuda',
                                dtypes=[torch.float64]),
               ),
               decorators=(
                   DecorateInfo(precisionOverride({torch.float32: 1e-04}), 'TestModule', 'test_memory_format'),
               )),
    ModuleInfo(torch.nn.LazyConvTranspose3d,
               module_inputs_func=partial(module_inputs_torch_nn_ConvNd, N=3, lazy=True, transposed=True),
               gradcheck_nondet_tol=GRADCHECK_NONDET_TOL,
               module_memformat_affects_out=True,
               skips=(
                   # Lazy modules don't currently play well with ModuleInfo tests on the meta device.
                   # See https://github.com/pytorch/pytorch/issues/70505 for more info.
                   DecorateInfo(skipMeta),
                   # LazyConvTranspose3d is not supported on MPS backend
                   DecorateInfo(skipMPS),
                   # This was wrongly being skipped before and needs investigation.
                   # See https://github.com/pytorch/pytorch/issues/80247
                   DecorateInfo(unittest.expectedFailure, "TestModule", "test_memory_format"),
               ),
               decorators=(
                   DecorateInfo(precisionOverride({torch.float32: 1e-04}), 'TestModule', 'test_memory_format'),
               )),
    ModuleInfo(torch.nn.Linear,
               module_inputs_func=module_inputs_torch_nn_Linear,
               skips=(
                   # No channels_last support for Linear currently.
                   DecorateInfo(unittest.skip("Skipped!"), 'TestModule', 'test_memory_format'),)
               ),
    ModuleInfo(torch.nn.Bilinear,
               module_inputs_func=module_inputs_torch_nn_Bilinear,
               decorators=[
                   DecorateInfo(
                       toleranceOverride({
                           torch.float32: tol(atol=1e-4, rtol=1e-4),
                           torch.float64: tol(atol=1e-4, rtol=1e-4)}),
                       'TestModule', 'test_forward', device_type='cpu'),
               ],
               skips=(
                   # No channels_last support for Bilinear currently.
                   DecorateInfo(unittest.skip("Skipped!"), 'TestModule', 'test_memory_format'),
                   # See #119108: tolerance issue
                   DecorateInfo(unittest.expectedFailure, "TestModule", "test_forward",
                                device_type='mps', dtypes=[torch.float16]),)
               ),
    ModuleInfo(torch.nn.LPPool1d,
               module_inputs_func=module_inputs_torch_nn_LPPool1d,
               skips=(
                   DecorateInfo(unittest.skip("Skipped!"), 'TestModule', 'test_grad'),
                   DecorateInfo(unittest.skip("Skipped!"), 'TestModule', 'test_gradgrad'),)
               ),
    ModuleInfo(torch.nn.LPPool2d,
               module_inputs_func=module_inputs_torch_nn_LPPool2d,
               skips=(
                   DecorateInfo(unittest.skip("Skipped!"), 'TestModule', 'test_grad'),
                   DecorateInfo(unittest.skip("Skipped!"), 'TestModule', 'test_gradgrad'),
                   # Fails on backward check on MPS
                   # See https://github.com/pytorch/pytorch/issues/107214
                   DecorateInfo(
                       unittest.expectedFailure,
                       'TestModule',
                       'test_memory_format',
                       active_if=operator.itemgetter('training') and not _macos15_or_newer,
                       device_type='mps',
                   ),)
               ),
    ModuleInfo(torch.nn.LPPool3d,
               module_inputs_func=module_inputs_torch_nn_LPPool3d,
               skips=(
                   DecorateInfo(unittest.skip("Skipped!"), 'TestModule', 'test_grad'),
                   DecorateInfo(unittest.skip("Skipped!"), 'TestModule', 'test_gradgrad'),
                   DecorateInfo(unittest.skip("Skipped!"), 'TestModule', 'test_memory_format'),
                   DecorateInfo(skipIfMPS, device_type='mps'),)
               ),
    ModuleInfo(torch.nn.MaxPool1d,
               module_inputs_func=module_inputs_torch_nn_MaxPool1d,
               ),
    ModuleInfo(torch.nn.MaxPool2d,
               module_inputs_func=module_inputs_torch_nn_MaxPool2d,
               ),
    ModuleInfo(torch.nn.MaxPool3d,
               module_inputs_func=module_inputs_torch_nn_MaxPool3d,
               gradcheck_nondet_tol=GRADCHECK_NONDET_TOL,
               ),
    ModuleInfo(torch.nn.KLDivLoss,
               module_inputs_func=module_inputs_torch_nn_KLDivLoss,
               skips=(
                   # No channels_last support for loss functions.
                   DecorateInfo(unittest.skip("Skipped!"), 'TestModule', 'test_memory_format'),
                   # https://github.com/pytorch/pytorch/issues/115588
                   DecorateInfo(unittest.skip("Skipped!"), 'TestModule', 'test_cpu_gpu_parity'),
                   DecorateInfo(unittest.skip("Skipped!"), 'TestModule', 'test_grad'),
                   DecorateInfo(unittest.skip("Skipped!"), 'TestModule', 'test_gradgrad'),)
               ),
    ModuleInfo(torch.nn.MSELoss,
               module_inputs_func=module_inputs_torch_nn_MSELoss,
               skips=(
                   # No channels_last support for loss functions.
                   DecorateInfo(unittest.skip("Skipped!"), 'TestModule', 'test_memory_format'),
                   # See #119108: tolerance issue
                   DecorateInfo(unittest.expectedFailure, "TestModule", "test_forward",
                                device_type='mps', dtypes=[torch.float16]),)
               ),
    ModuleInfo(torch.nn.MarginRankingLoss,
               module_inputs_func=module_inputs_torch_nn_MarginRankingLoss,
               skips=(
                   # No channels_last support for loss functions.
                   DecorateInfo(unittest.skip("Skipped!"), 'TestModule', 'test_memory_format'),)
               ),
    ModuleInfo(torch.nn.MultiLabelMarginLoss,
               module_inputs_func=module_inputs_torch_nn_MultiLabelMarginLoss,
               skips=(
                   # No channels_last support for loss functions.
                   DecorateInfo(unittest.skip("Skipped!"), 'TestModule', 'test_memory_format'),
                   # 'aten::multilabel_margin_loss_forward' is not currently implemented for the MPS device.
                   DecorateInfo(skipIfMPS, 'TestModule', device_type='mps'),
                   # derivative for aten::multilabel_margin_loss_backward is not implemented
                   DecorateInfo(unittest.skip("Skipped!"), 'TestModule', 'test_gradgrad'),)
               ),
    ModuleInfo(torch.nn.MultiMarginLoss,
               module_inputs_func=module_inputs_torch_nn_MultiMarginLoss,
               skips=(
                   # No channels_last support for loss functions.
                   DecorateInfo(unittest.skip("Skipped!"), 'TestModule', 'test_memory_format'),
                   # 'aten::multi_margin_loss' is not currently implemented for the MPS device.
                   DecorateInfo(skipIfMPS, 'TestModule', device_type='mps'),
                   # RuntimeError: derivative for aten::multi_margin_loss_backward is not implemented
                   DecorateInfo(unittest.skip("Skipped!"), 'TestModule', 'test_gradgrad'),)
               ),
    ModuleInfo(torch.nn.SoftMarginLoss,
               module_inputs_func=module_inputs_torch_nn_SoftMarginLoss,
               skips=(
                   # No channels_last support for loss functions.
                   DecorateInfo(unittest.skip("Skipped!"), 'TestModule', 'test_memory_format'),
                   # See #119108: tolerance issue
                   DecorateInfo(unittest.expectedFailure, "TestModule", "test_forward",
                                device_type='mps', dtypes=[torch.float16]),)
               ),
    ModuleInfo(torch.nn.MultiLabelSoftMarginLoss,
               module_inputs_func=module_inputs_torch_nn_MultiLabelSoftMarginLoss,
               skips=(
                   # No channels_last support for loss functions.
                   DecorateInfo(unittest.skip("Skipped!"), 'TestModule', 'test_memory_format'),)
               ),
    ModuleInfo(torch.nn.NLLLoss,
               module_inputs_func=module_inputs_torch_nn_NLLLoss,
               skips=(
                   # No channels_last support for loss functions.
                   DecorateInfo(unittest.skip("Skipped!"), 'TestModule', 'test_memory_format'),
                   # See #119108: tolerance issue
                   DecorateInfo(unittest.expectedFailure, "TestModule", "test_forward",
                                device_type='mps', dtypes=[torch.float16]),)
               ),
    ModuleInfo(torch.nn.GaussianNLLLoss,
               module_inputs_func=module_inputs_torch_nn_GaussianNLLLoss,
               skips=(
                   # No channels_last support for loss functions.
                   DecorateInfo(unittest.skip("Skipped!"), 'TestModule', 'test_memory_format'),)),
    ModuleInfo(torch.nn.PoissonNLLLoss,
               module_inputs_func=module_inputs_torch_nn_PoissonNLLLoss,
               skips=(
                   # No channels_last support for loss functions.
                   DecorateInfo(unittest.skip("Skipped!"), 'TestModule', 'test_memory_format'),)),
    ModuleInfo(torch.nn.HingeEmbeddingLoss,
               module_inputs_func=module_inputs_torch_nn_HingeEmbeddingLoss,
               skips=(
                   # No channels_last support for loss functions.
                   DecorateInfo(unittest.skip("Skipped!"), 'TestModule', 'test_memory_format'),)
               ),
    ModuleInfo(torch.nn.HuberLoss,
               module_inputs_func=module_inputs_torch_nn_HuberLoss,
               skips=(
                   # No channels_last support for loss functions.
                   DecorateInfo(unittest.skip("Skipped!"), 'TestModule', 'test_memory_format'),
                   # See #119108: seemingly incorrect output dtype
                   DecorateInfo(unittest.expectedFailure, "TestModule", "test_forward",
                                device_type='mps', dtypes=[torch.float16]),)
               ),
    ModuleInfo(torch.nn.BCELoss,
               module_inputs_func=module_inputs_torch_nn_BCELoss,
               skips=(
                   # No channels_last support for loss functions.
                   DecorateInfo(unittest.skip("Skipped!"), 'TestModule', 'test_memory_format'),
                   # error: input types 'tensor<f32>' and 'tensor<15x10xf16>' are not broadcast compatible
                   DecorateInfo(skipIfMPS, 'TestModule', dtypes=[torch.float16], device_type='mps'),)
               ),
    ModuleInfo(torch.nn.BCEWithLogitsLoss,
               module_inputs_func=module_inputs_torch_nn_BCEWithLogitsLoss,
               skips=(
                   # No channels_last support for loss functions.
                   DecorateInfo(unittest.skip("Skipped!"), 'TestModule', 'test_memory_format'),
                   # see #119108: tolerance issue
                   DecorateInfo(skipIfMPS, 'TestModule', dtypes=[torch.float16], device_type='mps'),)
               ),
    ModuleInfo(torch.nn.CrossEntropyLoss,
               module_inputs_func=module_inputs_torch_nn_CrossEntropyLoss,
               dtypes=get_all_fp_dtypes(include_half=True, include_bfloat16=False),
               decorators=(
                   # No channels_last support for loss functions.
                   DecorateInfo(unittest.expectedFailure, 'TestModule', 'test_memory_format'),
                   DecorateInfo(toleranceOverride({torch.float16: tol(atol=3e-2, rtol=1e-3)}), "TestModule",
                                "test_forward", dtypes=[torch.float16], device_type='cpu'),
                   DecorateInfo(unittest.expectedFailure, "TestModule", "test_cpu_gpu_parity", dtypes=[torch.float16],
                                device_type='cuda'),),
               ),
    ModuleInfo(torch.nn.CTCLoss,
               module_inputs_func=module_inputs_torch_nn_CTCLoss,
               skips=(
                   # No channels_last support for loss functions.
                   DecorateInfo(unittest.skip("Skipped!"), 'TestModule', 'test_memory_format'),
                   # The operator aten::_ctc_loss is not currently implemented for the MPS device.
                   DecorateInfo(skipIfMPS, 'TestModule', device_type='mps',),
                   # derivative for aten::_ctc_loss_backward is not implemented
                   DecorateInfo(unittest.skip("Skipped!"), 'TestModule', 'test_grad'),
                   DecorateInfo(unittest.skip("Skipped!"), 'TestModule', 'test_gradgrad'),
                   # https://github.com/pytorch/pytorch/issues/115585
                   DecorateInfo(unittest.skip("Skipped!"), 'TestModule', 'test_non_contiguous_tensors'),)
               ),
    ModuleInfo(torch.nn.GELU,
               module_inputs_func=module_inputs_torch_nn_GELU,
               skips=(
                   # See #119108: tolerance issue
                   DecorateInfo(unittest.expectedFailure, "TestModule", "test_forward",
                                device_type='mps', dtypes=[torch.float16]),)
               ),
    ModuleInfo(torch.nn.GLU,
               module_inputs_func=module_inputs_torch_nn_GLU,
               ),
    ModuleInfo(torch.nn.GroupNorm,
               module_inputs_func=module_inputs_torch_nn_GroupNorm,
               module_error_inputs_func=module_error_inputs_torch_nn_GroupNorm,
               dtypes=get_all_fp_dtypes(include_bfloat16=True, include_half=True),
               skips=(
                   # Tracking at https://github.com/pytorch/pytorch/issues/98089
                   DecorateInfo(unittest.skip("Skipped!"), 'TestModule', 'test_cpu_gpu_parity'),
                   DecorateInfo(toleranceOverride({torch.float32: tol(atol=1e-4, rtol=1e-4)}),
                                'TestModule', 'test_memory_format', device_type='cpu'),
                   # No channels_last support for GroupNorm currently.
                   DecorateInfo(unittest.skip("Skipped!"), 'TestModule', 'test_memory_format', device_type='cuda'),
                   DecorateInfo(unittest.skip("Skipped!"), 'TestModule', 'test_memory_format', device_type='mps'),
                   DecorateInfo(unittest.skip("Skipped!"), "TestModule", "test_grad",
                                active_if=TEST_WITH_ROCM, device_type='cuda'),)
               ),
    ModuleInfo(torch.nn.Hardshrink,
               module_inputs_func=module_inputs_torch_nn_Hardshrink,
               ),
    ModuleInfo(torch.nn.Hardswish,
               module_inputs_func=module_inputs_torch_nn_Hardswish,
               supports_gradgrad=False),
    ModuleInfo(torch.nn.Hardtanh,
               module_inputs_func=module_inputs_torch_nn_Hardtanh,
               ),
    ModuleInfo(torch.nn.InstanceNorm1d,
               module_inputs_func=partial(module_inputs_torch_nn_InstanceNormNd, N=1),
               train_and_eval_differ=True,
               skips=(
                   # No channels_last support for InstanceNorm1d currently.
                   DecorateInfo(unittest.skip("Skipped!"), 'TestModule', 'test_memory_format'),)
               ),
    ModuleInfo(torch.nn.InstanceNorm2d,
               module_inputs_func=partial(module_inputs_torch_nn_InstanceNormNd, N=2),
               train_and_eval_differ=True,
               skips=(
                   # No channels_last support for InstanceNorm2d currently.
                   DecorateInfo(unittest.skip("Skipped!"), 'TestModule', 'test_memory_format'),)
               ),
    ModuleInfo(torch.nn.InstanceNorm3d,
               module_inputs_func=partial(module_inputs_torch_nn_InstanceNormNd, N=3),
               train_and_eval_differ=True,
               skips=(
                   # not supported on MPS backend
                   DecorateInfo(expectedFailureMPS, 'TestModuleMPS', 'test_memory_format'),
                   DecorateInfo(expectedFailureMPS, 'TestModuleMPS', 'test_non_contiguous_tensors'),
                   DecorateInfo(expectedFailureMPS, 'TestModuleMPS', 'test_forward'),
                   DecorateInfo(expectedFailureMPS, 'TestModuleMPS', 'test_non_contiguous'),
                   DecorateInfo(expectedFailureMPS, 'TestModuleMPS', 'test_save_load'),
                   # No channels_last support for InstanceNorm3d currently.
                   DecorateInfo(unittest.skip("Skipped!"), 'TestModule', 'test_memory_format'),)
               ),
    ModuleInfo(torch.nn.LocalResponseNorm,
               module_inputs_func=module_inputs_torch_nn_LocalResponseNorm,
               ),
    ModuleInfo(torch.nn.LayerNorm,
               module_inputs_func=module_inputs_torch_nn_LayerNorm,
               skips=(
                   # No channels_last support for LayerNorm currently.
                   DecorateInfo(unittest.skip("Skipped!"), 'TestModule', 'test_memory_format'),)
               ),
    ModuleInfo(torch.nn.RMSNorm,
               module_inputs_func=module_inputs_torch_nn_RMSNorm,
               ),
    # TransformerEncoder takes the same inputs as TransformerEncoderLayer
    ModuleInfo(torch.nn.TransformerEncoder,
               train_and_eval_differ=True,
               module_inputs_func=module_inputs_torch_nn_TransformerEncoder,
               decorators=[
                   # Not implemented for SDPA backward derivative
                   DecorateInfo(unittest.skip("Skipped!"), 'TestModule', 'test_gradgrad',
                                device_type='cpu'),
               ],
               skips=(
                   # No channels_last support for TransformerEncoderLayer currently.
                   DecorateInfo(unittest.skip("Skipped!"), 'TestModule', 'test_memory_format'),
                   # Doesn't support device / dtype kwargs directly because it is just a
                   # container of TransformerEncoderLayers.
                   DecorateInfo(unittest.expectedFailure, 'TestModule', 'test_factory_kwargs'),)
               ),
    ModuleInfo(torch.nn.TransformerEncoderLayer,
               train_and_eval_differ=True,
               module_inputs_func=module_inputs_torch_nn_TransformerEncoderLayer,
               decorators=[
                   DecorateInfo(toleranceOverride({torch.float32: tol(atol=1e-4, rtol=1e-4)}),
                                'TestModule', 'test_non_contiguous_tensors',
                                device_type='cpu', active_if=IS_WINDOWS),
                   DecorateInfo(toleranceOverride({torch.float16: tol(atol=1e-4, rtol=2e-3)}),
                                'TestModule', 'test_forward',
                                device_type='mps'),
                   # Not implemented for SDPA backward derivative
                   DecorateInfo(unittest.skip("Skipped!"), 'TestModule', 'test_gradgrad',
                                device_type='cpu'),
               ],
               skips=(
                   # No channels_last support for TransformerEncoderLayer currently.
                   DecorateInfo(unittest.skip("Skipped!"), 'TestModule', 'test_memory_format'),)
               ),
    ModuleInfo(torch.nn.TransformerDecoderLayer,
               module_inputs_func=module_inputs_torch_nn_TransformerDecoderLayer,
               decorators=[
                   # Not implemented for SDPA backward derivative
                   DecorateInfo(unittest.skip("Skipped!"), 'TestModule', 'test_gradgrad',
                                device_type='cpu'),
               ],
               skips=(
                   # No channels_last support for TransformerDecoderLayer currently.
                   DecorateInfo(unittest.skip("Skipped!"), 'TestModule', 'test_memory_format'),)
               ),
    ModuleInfo(torch.nn.Transformer,
               module_inputs_func=module_inputs_torch_nn_Transformer,
               # Inputs are too large to run with slow gradcheck
               # https://github.com/pytorch/pytorch/issues/117140
               gradcheck_fast_mode=True,
               decorators=[
                   # Not implemented for SDPA backward derivative
                   DecorateInfo(unittest.skip("Skipped!"), 'TestModule', 'test_gradgrad',
                                device_type='cpu'),
               ],
               skips=(
                   # No channels_last support for Transformer currently.
                   DecorateInfo(unittest.skip("Skipped!"), 'TestModule', 'test_memory_format'),)
               ),
    ModuleInfo(torch.nn.MultiheadAttention,
               train_and_eval_differ=True,
               module_inputs_func=module_inputs_torch_nn_MultiheadAttention,
               skips=(
                   # No channels_last support for MultiheadAttention currently.
                   DecorateInfo(unittest.skip("Skipped!"), 'TestModule', 'test_memory_format'),)
               ),
    ModuleInfo(torch.nn.Embedding,
               module_inputs_func=module_inputs_torch_nn_Embedding,
               decorators=[
                   DecorateInfo(toleranceOverride({torch.float32: tol(atol=1e-4, rtol=1e-4)}),
                                'TestModule', 'test_non_contiguous_tensors',
                                device_type='mps')],
               skips=(
                   DecorateInfo(unittest.skip("Skipped!"), 'TestModule', 'test_memory_format'),)
               ),
    ModuleInfo(torch.nn.ReLU,
               module_inputs_func=module_inputs_torch_nn_ReLU,
               skips=None if _macos15_or_newer else (
                   # Fails on backward check on MPS
                   # See https://github.com/pytorch/pytorch/issues/107214
                   DecorateInfo(
                       unittest.expectedFailure,
                       'TestModule',
                       'test_memory_format',
                       active_if=operator.itemgetter('training'),
                       device_type='mps',
                   ),)
               ),
    ModuleInfo(torch.nn.LeakyReLU,
               module_inputs_func=module_inputs_torch_nn_LeakyReLU,
               ),
    ModuleInfo(torch.nn.ReLU6,
               module_inputs_func=module_inputs_torch_nn_ReLU6,
               skips=(
                   # test fails on MPS backend and is being investigated.
                   # See https://github.com/pytorch/pytorch/issues/100914
                   DecorateInfo(skipMPS),)
               ),
    ModuleInfo(torch.nn.PReLU,
               module_inputs_func=module_inputs_torch_nn_PReLU,
               skips=(
                   # test fails on MPS backend and is being investigated.
                   # See https://github.com/pytorch/pytorch/issues/100914
                   DecorateInfo(skipMPS),)
               ),
    ModuleInfo(torch.nn.RNNCell,
               module_inputs_func=partial(module_inputs_torch_nn_RNN_GRU_Cell, is_rnn=True),
               module_error_inputs_func=module_error_inputs_torch_nn_RNN_GRU_Cell,
               ),
    ModuleInfo(torch.nn.GRUCell,
               module_inputs_func=module_inputs_torch_nn_RNN_GRU_Cell,
               module_error_inputs_func=module_error_inputs_torch_nn_RNN_GRU_Cell,
               ),
    ModuleInfo(torch.nn.LSTMCell,
               module_inputs_func=module_inputs_torch_nn_LSTMCell,
               module_error_inputs_func=module_error_inputs_torch_nn_LSTMCell,
               ),
    ModuleInfo(torch.nn.Sigmoid,
               module_inputs_func=module_inputs_torch_nn_Sigmoid,
               skips=None if _macos15_or_newer else (
                   # Fails on backward check on MPS
                   # See https://github.com/pytorch/pytorch/issues/107214
                   DecorateInfo(
                       unittest.expectedFailure,
                       'TestModule',
                       'test_memory_format',
                       active_if=operator.itemgetter('training'),
                       device_type='mps',
                   ),)
               ),
    ModuleInfo(torch.nn.LogSigmoid,
               module_inputs_func=module_inputs_torch_nn_LogSigmoid,
               skips=(
                   # See #119108: tolerance issue
                   DecorateInfo(unittest.expectedFailure, "TestModule", "test_forward", device_type='mps', dtypes=[torch.float16]),)
               ),
    ModuleInfo(torch.nn.SiLU,
               module_inputs_func=module_inputs_torch_nn_SiLU,
               ),
    ModuleInfo(torch.nn.Softmax,
               module_inputs_func=module_inputs_torch_nn_Softmax,
               ),
    ModuleInfo(torch.nn.Softmax2d,
               module_inputs_func=module_inputs_torch_nn_Softmax2d,
               skips=(
                   # no channels last support for Softmax2d currently
                   DecorateInfo(unittest.skip("Skipped!"), 'TestModule', 'test_memory_format'),
                   # See #119108: tolerance issue
                   DecorateInfo(unittest.expectedFailure, "TestModule", "test_forward", device_type='mps', dtypes=[torch.float16]),)
               ),
    ModuleInfo(torch.nn.LogSoftmax,
               module_inputs_func=module_inputs_torch_nn_LogSoftmax,
               skips=(
                   # no channels last support for LogSoftmax currently
                   DecorateInfo(unittest.skip("Skipped!"), 'TestModule', 'test_memory_format'),
                   # See #119108: inf nan error
                   DecorateInfo(unittest.expectedFailure, "TestModule", "test_forward", device_type='mps', dtypes=[torch.float16]),)
               ),
    ModuleInfo(torch.nn.Softmin,
               module_inputs_func=module_inputs_torch_nn_Softmin,
               skips=(
                   # no channels last support for Softmin currently
                   DecorateInfo(unittest.skip("Skipped!"), 'TestModule', 'test_memory_format'),)
               ),
    ModuleInfo(torch.nn.Softplus,
               module_inputs_func=module_inputs_torch_nn_Softplus,
               skips=(
                   # test fails on MPS backend and is being investigated.
                   # See https://github.com/pytorch/pytorch/issues/100914
                   DecorateInfo(skipMPS),)
               ),
    ModuleInfo(torch.nn.Softshrink,
               module_inputs_func=module_inputs_torch_nn_Softshrink,
               skips=(
                   # not supported on MPS backend
                   DecorateInfo(skipMPS),)
               ),
    ModuleInfo(torch.nn.Softsign,
               module_inputs_func=module_inputs_torch_nn_Softsign,
               ),
    ModuleInfo(torch.nn.Tanh,
               module_inputs_func=module_inputs_torch_nn_Tanh,
               skips=None if _macos15_or_newer else (
                   # Fails on backward check on MPS
                   # See https://github.com/pytorch/pytorch/issues/107214
                   DecorateInfo(
                       unittest.expectedFailure,
                       'TestModule',
                       'test_memory_format',
                       active_if=operator.itemgetter('training'),
                       device_type='mps',
                   ),)
               ),
    ModuleInfo(torch.nn.Tanhshrink,
               module_inputs_func=module_inputs_torch_nn_Tanhshrink,
               skips=None if _macos15_or_newer else (
                   # Fails on backward check on MPS
                   # See https://github.com/pytorch/pytorch/issues/107214
                   DecorateInfo(
                       unittest.expectedFailure,
                       'TestModule',
                       'test_memory_format',
                       active_if=operator.itemgetter('training'),
                       device_type='mps',
                   ),)
               ),
    ModuleInfo(torch.nn.Threshold,
               module_inputs_func=module_inputs_torch_nn_Threshold,
               skips=(
                   # test fails on MPS backend and is being investigated.
                   # See https://github.com/pytorch/pytorch/issues/100914
                   DecorateInfo(skipMPS),)
               ),
    ModuleInfo(torch.nn.Mish,
               module_inputs_func=module_inputs_torch_nn_Mish,
               skips=(
                   # not supported on MPS backend
                   DecorateInfo(skipMPS),)
               ),
    ModuleInfo(torch.nn.RNN,
               train_and_eval_differ=True,
               module_inputs_func=partial(module_inputs_torch_nn_RNN_GRU, is_rnn=True),
               module_error_inputs_func=module_error_inputs_torch_nn_RNN_GRU,
               decorators=rnn_gru_lstm_module_info_decorators
               ),
    ModuleInfo(torch.nn.GRU,
               train_and_eval_differ=True,
               module_inputs_func=partial(module_inputs_torch_nn_RNN_GRU, is_rnn=False),
               module_error_inputs_func=module_error_inputs_torch_nn_RNN_GRU,
               decorators=rnn_gru_lstm_module_info_decorators),
    ModuleInfo(torch.nn.LSTM,
               train_and_eval_differ=True,
               module_inputs_func=module_inputs_torch_nn_LSTM,
               module_error_inputs_func=module_error_inputs_torch_nn_RNN_GRU,
               skips=(
                   # LSTM with projections is not currently supported with MPS
                   DecorateInfo(skipMPS),),
               decorators=rnn_gru_lstm_module_info_decorators),
    ModuleInfo(torch.nn.ReflectionPad1d,
               module_inputs_func=module_inputs_torch_nn_ReflectionPad1d,
               ),
    ModuleInfo(torch.nn.ReflectionPad2d,
               module_inputs_func=module_inputs_torch_nn_ReflectionPad2d,
               gradcheck_nondet_tol=GRADCHECK_NONDET_TOL,
               skips=(
                   DecorateInfo(unittest.skip("Skipped!"), 'TestModule', 'test_memory_format',
                                device_type='cuda'),
                   DecorateInfo(unittest.skip("Skipped!"), 'TestModule', 'test_memory_format',
                                device_type='mps'),)
               ),
    ModuleInfo(torch.nn.ReflectionPad3d,
               module_inputs_func=module_inputs_torch_nn_ReflectionPad3d,
               gradcheck_nondet_tol=GRADCHECK_NONDET_TOL,
               skips=(
                   DecorateInfo(unittest.skip("Skipped!"), 'TestModule', 'test_memory_format',
                                device_type='cuda'),
                   DecorateInfo(unittest.skip("Skipped!"), 'TestModule', 'test_memory_format',
                                device_type='mps'),)
               ),
    ModuleInfo(torch.nn.ReplicationPad1d,
               module_inputs_func=module_inputs_torch_nn_ReplicationPad1d,
               ),
    ModuleInfo(torch.nn.ReplicationPad2d,
               module_inputs_func=module_inputs_torch_nn_ReplicationPad2d,
               gradcheck_nondet_tol=GRADCHECK_NONDET_TOL,
               skips=(
                   DecorateInfo(unittest.skip("Skipped!"), 'TestModule', 'test_memory_format',
                                device_type='cuda'),
                   DecorateInfo(unittest.skip("Skipped!"), 'TestModule', 'test_memory_format',
                                device_type='mps'),)
               ),
    ModuleInfo(torch.nn.ReplicationPad3d,
               module_inputs_func=module_inputs_torch_nn_ReplicationPad3d,
               gradcheck_nondet_tol=GRADCHECK_NONDET_TOL,
               skips=(
                   DecorateInfo(unittest.skip("Skipped!"), 'TestModule', 'test_memory_format',
                                device_type='cuda'),
                   DecorateInfo(unittest.skip("Skipped!"), 'TestModule', 'test_memory_format',
                                device_type='mps'),)
               ),
    ModuleInfo(torch.nn.SELU,
               module_inputs_func=module_inputs_torch_nn_SELU,
               skips=(
                   # test fails on MPS backend and is being investigated.
                   # See https://github.com/pytorch/pytorch/issues/100914
                   DecorateInfo(skipMPS),)
               ),
    ModuleInfo(torch.nn.ZeroPad1d,
               module_inputs_func=module_inputs_torch_nn_ZeroPad1d,
               ),
    ModuleInfo(torch.nn.ZeroPad2d,
               module_inputs_func=module_inputs_torch_nn_ZeroPad2d,
               skips=(
                   # Fails with channels last test on MPS backend
                   DecorateInfo(unittest.expectedFailure, "TestModule", "test_memory_format", device_type='mps'),)
               ),
    ModuleInfo(torch.nn.ZeroPad3d,
               module_inputs_func=module_inputs_torch_nn_ZeroPad3d,
               skips=(
                   # Fails with channels last test on MPS backend
                   DecorateInfo(unittest.expectedFailure, "TestModule", "test_memory_format", device_type='mps'),)
               ),
    ModuleInfo(torch.nn.CircularPad1d,
               module_inputs_func=module_inputs_torch_nn_CircularPad1d,
               module_error_inputs_func=module_error_inputs_torch_nn_Pad1d,
               ),
    ModuleInfo(torch.nn.CircularPad2d,
               module_inputs_func=module_inputs_torch_nn_CircularPad2d,
               module_error_inputs_func=module_error_inputs_torch_nn_Pad2d,
               ),
    ModuleInfo(torch.nn.CircularPad3d,
               module_inputs_func=module_inputs_torch_nn_CircularPad3d,
               module_error_inputs_func=module_error_inputs_torch_nn_Pad3d,
               skips=(
                   # Fails with channels last test on MPS backend
                   DecorateInfo(unittest.expectedFailure, "TestModule", "test_memory_format"),)
               ),
    ModuleInfo(torch.nn.ConstantPad1d,
               module_inputs_func=module_inputs_torch_nn_ConstantPad1d,
               ),
    ModuleInfo(torch.nn.ConstantPad2d,
               module_inputs_func=module_inputs_torch_nn_ConstantPad2d,
               skips=(
                   # Fails with channels last test on MPS backend
                   DecorateInfo(unittest.expectedFailure, "TestModule", "test_memory_format", device_type='mps'),)
               ),
    ModuleInfo(torch.nn.ConstantPad3d,
               module_inputs_func=module_inputs_torch_nn_ConstantPad3d,
               skips=(
                   # Fails with channels last test on MPS backend
                   DecorateInfo(unittest.expectedFailure, "TestModule", "test_memory_format", device_type='mps'),)
               )
]<|MERGE_RESOLUTION|>--- conflicted
+++ resolved
@@ -3358,7 +3358,7 @@
             error_type=ValueError,
             error_regex="num_layers must be greater than zero"
         ),
-<<<<<<< HEAD
+        # Test dtype mismatch error message
         ErrorModuleInput(
             ModuleInput(
                 constructor_input=FunctionInput(3, 5),
@@ -3368,7 +3368,7 @@
             error_type=ValueError,
             error_regex=(r"RNN input dtype .* does not match weight dtype .* "
                          r"Convert input: input\.to\(.*\), or convert model: model\.to\(.*\)")
-=======
+        ),
         # Test bias parameter type validation
         ErrorModuleInput(
             ModuleInput(constructor_input=FunctionInput(3, 5, bias=0)),
@@ -3406,7 +3406,6 @@
             error_on=ModuleErrorEnum.CONSTRUCTION_ERROR,
             error_type=TypeError,
             error_regex="batch_first should be of type bool, got: str"
->>>>>>> 67f05b88
         ),
     ]
     return samples
