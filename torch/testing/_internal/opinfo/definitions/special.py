import unittest
from functools import partial
from itertools import product
from typing import List

import numpy as np

import torch
from torch.testing import make_tensor
from torch.testing._internal.common_device_type import (
    precisionOverride,
    tol,
    toleranceOverride,
)
from torch.testing._internal.common_dtype import all_types_and, floating_types
from torch.testing._internal.common_utils import TEST_SCIPY, torch_to_numpy_dtype_dict
from torch.testing._internal.opinfo.core import (
    BinaryUfuncInfo,
    DecorateInfo,
    L,
    NumericsFilter,
    OpInfo,
    S,
    SampleInput,
    UnaryUfuncInfo,
)
from torch.testing._internal.opinfo.refs import (
    ElementwiseBinaryPythonRefInfo,
    ElementwiseUnaryPythonRefInfo,
)
from torch.testing._internal.opinfo.utils import (
    np_unary_ufunc_integer_promotion_wrapper,
)


if TEST_SCIPY:
    import scipy.special

# TODO: Consolidate `i0e` with sample_inputs_unary when `make_tensor`,
#       supports `exclude` argument.
#       For more context: https://github.com/pytorch/pytorch/pull/56352#discussion_r633277617
def sample_inputs_i0_i1(op_info, device, dtype, requires_grad, **kwargs):
    exclude_zero = requires_grad and op_info.op == torch.special.i0e
    make_arg = partial(
        make_tensor,
        dtype=dtype,
        device=device,
        requires_grad=requires_grad,
        exclude_zero=exclude_zero,
    )
    yield SampleInput(make_arg((S,)))
    yield SampleInput(make_arg(()))

    if requires_grad and not exclude_zero:
        # Special Case for gradient
        # Sample with `0` in the input
        t = make_arg((S,))
        t[0] = 0

        yield SampleInput(t)


def sample_inputs_polygamma(op_info, device, dtype, requires_grad, **kwargs):
    make_arg = partial(
        make_tensor, device=device, dtype=dtype, requires_grad=requires_grad
    )
    tensor_shapes = ((S, S), ())
    ns = (1, 2, 3, 4, 5)

    for shape, n in product(tensor_shapes, ns):
        yield SampleInput(make_arg(shape), args=(n,))


def reference_polygamma(x, n):
    # WEIRD `scipy.special.polygamma` behavior
    # >>> scipy.special.polygamma(0, np.array(501, dtype=np.float32)).dtype
    # dtype('float64')
    # >>> scipy.special.polygamma(0, np.array([501], dtype=np.float32)).dtype
    # dtype('float32')
    #
    # Thus we cast output to the default torch dtype or preserve double
    result_dtype = torch_to_numpy_dtype_dict[torch.get_default_dtype()]
    if x.dtype == np.double:
        result_dtype = np.double
    return scipy.special.polygamma(n, x).astype(result_dtype)


def sample_inputs_entr(op_info, device, dtype, requires_grad, **kwargs):
    low, _ = op_info.domain

    if requires_grad:
        low = 0 + op_info._domain_eps

    return (
        SampleInput(
            make_tensor(
                (L,), dtype=dtype, device=device, low=low, requires_grad=requires_grad
            )
        ),
        SampleInput(
            make_tensor(
                (), dtype=dtype, device=device, low=low, requires_grad=requires_grad
            )
        ),
    )


op_db: List[OpInfo] = [
    UnaryUfuncInfo(
        "special.i0e",
        aten_name="special_i0e",
        ref=scipy.special.i0e if TEST_SCIPY else None,
        decorators=(precisionOverride({torch.bfloat16: 3e-1, torch.float16: 3e-1}),),
        dtypes=all_types_and(torch.bool, torch.bfloat16),
        dtypesIfCUDA=all_types_and(torch.bool, torch.half, torch.bfloat16),
        backward_dtypes=floating_types(),
        sample_inputs_func=sample_inputs_i0_i1,
        supports_forward_ad=True,
        supports_fwgrad_bwgrad=True,
    ),
    UnaryUfuncInfo(
        "special.i1",
        aten_name="special_i1",
        ref=np_unary_ufunc_integer_promotion_wrapper(scipy.special.i1)
        if TEST_SCIPY
        else None,
        dtypes=all_types_and(torch.bool),
        dtypesIfCUDA=all_types_and(torch.bool),
        sample_inputs_func=sample_inputs_i0_i1,
        decorators=(
            DecorateInfo(
                toleranceOverride(
                    {
                        torch.float32: tol(atol=1e-4, rtol=0),
                        torch.bool: tol(atol=1e-4, rtol=0),
                    }
                )
            ),
        ),
        skips=(
            DecorateInfo(
                unittest.skip("Incorrect result!"),
                "TestUnaryUfuncs",
                "test_reference_numerics_large",
                dtypes=(torch.int8,),
            ),
        ),
        supports_fwgrad_bwgrad=True,
        supports_forward_ad=True,
    ),
    UnaryUfuncInfo(
        "special.i1e",
        aten_name="special_i1e",
        ref=scipy.special.i1e if TEST_SCIPY else None,
        dtypes=all_types_and(torch.bool),
        dtypesIfCUDA=all_types_and(torch.bool),
        sample_inputs_func=sample_inputs_i0_i1,
        supports_forward_ad=True,
        supports_fwgrad_bwgrad=True,
    ),
    UnaryUfuncInfo(
        "special.ndtr",
        aten_name="special_ndtr",
        decorators=(precisionOverride({torch.bfloat16: 5e-3, torch.float16: 5e-4}),),
        ref=scipy.special.ndtr if TEST_SCIPY else None,
        dtypes=all_types_and(torch.bool, torch.bfloat16),
        dtypesIfCUDA=all_types_and(torch.bool, torch.bfloat16, torch.float16),
        supports_forward_ad=True,
        supports_fwgrad_bwgrad=True,
        skips=(
            # Dispatch stub: unsupported device typemeta
            DecorateInfo(
                unittest.expectedFailure,
                "TestGradients",
                "test_fn_fwgrad_bwgrad",
                device_type="meta",
            ),
        ),
    ),
    # A separate OpInfo entry for special.polygamma is needed to reorder the arguments
    # for the alias. See the discussion here: https://github.com/pytorch/pytorch/pull/59691#discussion_r650261939
    UnaryUfuncInfo(
        "special.polygamma",
        op=lambda x, n, **kwargs: torch.special.polygamma(n, x, **kwargs),
        variant_test_name="special_polygamma_n_0",
        ref=reference_polygamma if TEST_SCIPY else None,
        dtypes=all_types_and(torch.bool, torch.bfloat16),
        dtypesIfCUDA=all_types_and(torch.bool, torch.half),
        supports_forward_ad=True,
        supports_fwgrad_bwgrad=True,
        sample_inputs_func=sample_inputs_polygamma,
        skips=(
            # lambda impl
            DecorateInfo(
                unittest.expectedFailure, "TestJit", "test_variant_consistency_jit"
            ),
            DecorateInfo(
                unittest.expectedFailure,
                "TestNormalizeOperators",
                "test_normalize_operator_exhaustive",
            ),
        ),
        sample_kwargs=lambda device, dtype, input: ({"n": 0}, {"n": 0}),
        # polygamma functions have multiple singularities at x <= 0
        reference_numerics_filter=NumericsFilter(
            condition=lambda x: x < 0.1, safe_val=1
        ),
    ),
    BinaryUfuncInfo(
        "special.xlog1py",
        aten_name="special_xlog1py",
        dtypes=all_types_and(torch.bool, torch.half, torch.bfloat16),
        promotes_int_to_float=True,
        supports_forward_ad=True,
        supports_fwgrad_bwgrad=True,
        supports_one_python_scalar=True,
        # We don't test -1 as the gradient will be NaN and it'll break
        rhs_make_tensor_kwargs=dict(low=-0.99),
    ),
    BinaryUfuncInfo(
        "special.zeta",
        aten_name="special_zeta",
        dtypes=all_types_and(torch.bool),
        promotes_int_to_float=True,
        supports_autograd=False,
        supports_one_python_scalar=True,
    ),
    # TODO: FIXME
    # OpInfo entry to verify the gradient formula of `other`/`q`
    # BinaryUfuncInfo('special.zeta',
    #                 op=lambda q, x, **kwargs: torch.special.zeta(x, q, **kwargs),
    #                 aten_name='special_zeta',
    #                 variant_test_name='grad',
    #                 dtypes=all_types_and(torch.bool),
    #                 promotes_int_to_float=True,
    #                 supports_autograd=True,
    #                 supports_rhs_python_scalar=False,
    #                 decorators=[
    #                     # Derivative wrt first tensor not implemented
    #                     DecorateInfo(unittest.expectedFailure, "TestCommon",
    #                                  "test_floating_inputs_are_differentiable")
    #                 ],
    #                 skips=(
    #                     # Lambda doesn't work in JIT test
    #                     # AssertionError: JIT Test does not execute any logic
    #                     DecorateInfo(unittest.skip("Skipped!"), "TestJit", "test_variant_consistency_jit"),
    #                 )),
    UnaryUfuncInfo(
        "special.entr",
        ref=scipy.special.entr if TEST_SCIPY else None,
        aten_name="special_entr",
        supports_forward_ad=True,
        supports_fwgrad_bwgrad=True,
        decorators=(precisionOverride({torch.float16: 1e-1, torch.bfloat16: 1e-1}),),
        dtypes=all_types_and(torch.bool, torch.bfloat16),
        dtypesIfCUDA=all_types_and(torch.bool, torch.half, torch.bfloat16),
        skips=(
            DecorateInfo(
                unittest.skip("Skipped!"),
                "TestUnaryUfuncs",
                "test_reference_numerics_large",
                dtypes=[torch.bfloat16, torch.float16],
            ),
        ),
        supports_inplace_autograd=False,
        sample_inputs_func=sample_inputs_entr,
    ),
    UnaryUfuncInfo(
        "special.ndtri",
        ref=scipy.special.ndtri if TEST_SCIPY else None,
        domain=(0, 1),
        aten_name="special_ndtri",
        dtypes=all_types_and(torch.bool),
        supports_forward_ad=True,
        supports_fwgrad_bwgrad=True,
    ),
    UnaryUfuncInfo(
        "special.log_ndtr",
        aten_name="special_log_ndtr",
        ref=scipy.special.log_ndtr if TEST_SCIPY else None,
        dtypes=all_types_and(torch.bool),
        supports_forward_ad=True,
        supports_fwgrad_bwgrad=True,
    ),
    UnaryUfuncInfo(
        "special.erfcx",
        ref=scipy.special.erfcx if TEST_SCIPY else None,
        aten_name="special_erfcx",
        decorators=(
            toleranceOverride(
                {
                    torch.float32: tol(atol=0, rtol=4e-6),
                }
            ),
        ),
        dtypes=all_types_and(torch.bool),
        supports_forward_ad=True,
        supports_fwgrad_bwgrad=True,
    ),
    UnaryUfuncInfo(
        "special.airy_ai",
        decorators=(
            precisionOverride(
                {
                    torch.float32: 1e-03,
                    torch.float64: 1e-05,
                },
            ),
        ),
        dtypes=all_types_and(torch.bool),
        ref=lambda x: scipy.special.airy(x)[0] if TEST_SCIPY else None,
        skips=(
            DecorateInfo(
                unittest.skip("Skipped!"),
                "TestUnaryUfuncs",
                "test_reference_numerics_large",
            ),
        ),
        supports_autograd=False,
    ),
    UnaryUfuncInfo(
        "special.bessel_j0",
        decorators=(
            precisionOverride(
                {
                    torch.float32: 1e-04,
                    torch.float64: 1e-05,
                },
            ),
        ),
        dtypes=all_types_and(torch.bool),
        ref=scipy.special.j0 if TEST_SCIPY else None,
        supports_autograd=False,
    ),
    UnaryUfuncInfo(
        "special.bessel_j1",
        decorators=(
            precisionOverride(
                {
                    torch.float32: 1e-04,
                    torch.float64: 1e-05,
                },
            ),
        ),
        dtypes=all_types_and(torch.bool),
        ref=scipy.special.j1 if TEST_SCIPY else None,
        supports_autograd=False,
    ),
    UnaryUfuncInfo(
        "special.bessel_y0",
        decorators=(
            precisionOverride(
                {
                    torch.float32: 1e-04,
                    torch.float64: 1e-05,
                },
            ),
        ),
        dtypes=all_types_and(torch.bool),
        ref=scipy.special.y0 if TEST_SCIPY else None,
        supports_autograd=False,
    ),
    UnaryUfuncInfo(
        "special.bessel_y1",
        decorators=(
            precisionOverride(
                {
                    torch.float32: 1e-04,
                    torch.float64: 1e-05,
                },
            ),
        ),
        dtypes=all_types_and(torch.bool),
        ref=scipy.special.y1 if TEST_SCIPY else None,
        supports_autograd=False,
    ),
    BinaryUfuncInfo(
        "special.chebyshev_polynomial_t",
        dtypes=all_types_and(torch.bool),
        promotes_int_to_float=True,
        skips=(
            DecorateInfo(unittest.skip("Skipped!"), "TestCudaFuserOpInfo"),
            DecorateInfo(unittest.skip("Skipped!"), "TestNNCOpInfo"),
        ),
        supports_one_python_scalar=True,
        supports_autograd=False,
    ),
    BinaryUfuncInfo(
        "special.chebyshev_polynomial_u",
        dtypes=all_types_and(torch.bool),
        promotes_int_to_float=True,
        skips=(
            DecorateInfo(unittest.skip("Skipped!"), "TestCudaFuserOpInfo"),
            DecorateInfo(unittest.skip("Skipped!"), "TestNNCOpInfo"),
        ),
        supports_one_python_scalar=True,
        supports_autograd=False,
    ),
    BinaryUfuncInfo(
        "special.chebyshev_polynomial_v",
        dtypes=all_types_and(torch.bool),
        promotes_int_to_float=True,
        skips=(
            DecorateInfo(
                unittest.skip(
                    "Skipping - testing takes an unreasonably long time, #79528"
                )
            ),
            DecorateInfo(unittest.skip("Skipped!"), "TestCudaFuserOpInfo"),
            DecorateInfo(unittest.skip("Skipped!"), "TestNNCOpInfo"),
        ),
        supports_one_python_scalar=True,
        supports_autograd=False,
    ),
    BinaryUfuncInfo(
        "special.chebyshev_polynomial_w",
        dtypes=all_types_and(torch.bool),
        promotes_int_to_float=True,
        skips=(
            DecorateInfo(
                unittest.skip(
                    "Skipping - testing takes an unreasonably long time, #79528"
                )
            ),
            DecorateInfo(unittest.skip("Skipped!"), "TestCudaFuserOpInfo"),
            DecorateInfo(unittest.skip("Skipped!"), "TestNNCOpInfo"),
        ),
        supports_one_python_scalar=True,
        supports_autograd=False,
    ),
    BinaryUfuncInfo(
        "special.hermite_polynomial_h",
        dtypes=all_types_and(torch.bool),
        promotes_int_to_float=True,
        skips=(
            DecorateInfo(unittest.skip("Skipped!"), "TestCudaFuserOpInfo"),
            DecorateInfo(unittest.skip("Skipped!"), "TestNNCOpInfo"),
        ),
        supports_one_python_scalar=True,
        supports_autograd=False,
    ),
    BinaryUfuncInfo(
        "special.hermite_polynomial_he",
        dtypes=all_types_and(torch.bool),
        promotes_int_to_float=True,
        skips=(
            DecorateInfo(unittest.skip("Skipped!"), "TestCudaFuserOpInfo"),
            DecorateInfo(unittest.skip("Skipped!"), "TestNNCOpInfo"),
        ),
        supports_one_python_scalar=True,
        supports_autograd=False,
    ),
    BinaryUfuncInfo(
        "special.laguerre_polynomial_l",
        dtypes=all_types_and(torch.bool),
        promotes_int_to_float=True,
        skips=(
            DecorateInfo(unittest.skip("Skipped!"), "TestCudaFuserOpInfo"),
            DecorateInfo(unittest.skip("Skipped!"), "TestNNCOpInfo"),
        ),
        supports_one_python_scalar=True,
        supports_autograd=False,
    ),
    BinaryUfuncInfo(
        "special.legendre_polynomial_p",
        dtypes=all_types_and(torch.bool),
        promotes_int_to_float=True,
        skips=(
            DecorateInfo(
                unittest.skip(
                    "Skipping - testing takes an unreasonably long time, #79528"
                )
            ),
            DecorateInfo(unittest.skip("Skipped!"), "TestCudaFuserOpInfo"),
            DecorateInfo(unittest.skip("Skipped!"), "TestNNCOpInfo"),
        ),
        supports_one_python_scalar=True,
        supports_autograd=False,
    ),
    UnaryUfuncInfo(
        "special.modified_bessel_i0",
        decorators=(
            precisionOverride(
                {
                    torch.float32: 1e-03,
                    torch.float64: 1e-05,
                },
            ),
        ),
        dtypes=all_types_and(torch.bool),
        ref=scipy.special.i0 if TEST_SCIPY else None,
        supports_autograd=False,
    ),
    UnaryUfuncInfo(
        "special.modified_bessel_i1",
        decorators=(
            precisionOverride(
                {
                    torch.float32: 1e-03,
                    torch.float64: 1e-05,
                },
            ),
        ),
        dtypes=all_types_and(torch.bool),
        ref=scipy.special.i1 if TEST_SCIPY else None,
        supports_autograd=False,
    ),
    UnaryUfuncInfo(
        "special.modified_bessel_k0",
        decorators=(
            precisionOverride(
                {
                    torch.float32: 1e-03,
                    torch.float64: 1e-05,
                },
            ),
        ),
        dtypes=all_types_and(torch.bool),
        ref=scipy.special.k0 if TEST_SCIPY else None,
        supports_autograd=False,
    ),
    UnaryUfuncInfo(
        "special.modified_bessel_k1",
        decorators=(
            precisionOverride(
                {
                    torch.float32: 1e-03,
                    torch.float64: 1e-05,
                },
            ),
        ),
        dtypes=all_types_and(torch.bool),
        ref=scipy.special.k1 if TEST_SCIPY else None,
        supports_autograd=False,
    ),
    UnaryUfuncInfo(
        "special.scaled_modified_bessel_k0",
        decorators=(
            toleranceOverride(
                {
                    torch.float32: tol(atol=1e-03, rtol=1e-03),
                    torch.float64: tol(atol=1e-05, rtol=1e-03),
                }
            ),
        ),
        dtypes=all_types_and(torch.bool),
        ref=scipy.special.k0e if TEST_SCIPY else None,
        supports_autograd=False,
    ),
    UnaryUfuncInfo(
        "special.scaled_modified_bessel_k1",
        decorators=(
            toleranceOverride(
                {
                    torch.float32: tol(atol=1e-03, rtol=1e-03),
                    torch.float64: tol(atol=1e-05, rtol=1e-03),
                }
            ),
        ),
        dtypes=all_types_and(torch.bool),
        ref=scipy.special.k1e if TEST_SCIPY else None,
        supports_autograd=False,
    ),
    BinaryUfuncInfo(
        "special.shifted_chebyshev_polynomial_t",
        dtypes=all_types_and(torch.bool),
        promotes_int_to_float=True,
        skips=(
            DecorateInfo(
                unittest.skip(
                    "Skipping - testing takes an unreasonably long time, #79528"
                )
            ),
            DecorateInfo(unittest.skip("Skipped!"), "TestCudaFuserOpInfo"),
            DecorateInfo(unittest.skip("Skipped!"), "TestNNCOpInfo"),
        ),
        supports_one_python_scalar=True,
        supports_autograd=False,
    ),
    BinaryUfuncInfo(
        "special.shifted_chebyshev_polynomial_u",
        dtypes=all_types_and(torch.bool),
        promotes_int_to_float=True,
        skips=(
            DecorateInfo(
                unittest.skip(
                    "Skipping - testing takes an unreasonably long time, #79528"
                )
            ),
            DecorateInfo(unittest.skip("Skipped!"), "TestCudaFuserOpInfo"),
            DecorateInfo(unittest.skip("Skipped!"), "TestNNCOpInfo"),
        ),
        supports_one_python_scalar=True,
        supports_autograd=False,
    ),
    BinaryUfuncInfo(
        "special.shifted_chebyshev_polynomial_v",
        dtypes=all_types_and(torch.bool),
        promotes_int_to_float=True,
        skips=(
            DecorateInfo(
                unittest.skip(
                    "Skipping - testing takes an unreasonably long time, #79528"
                )
            ),
            DecorateInfo(unittest.skip("Skipped!"), "TestCudaFuserOpInfo"),
            DecorateInfo(unittest.skip("Skipped!"), "TestNNCOpInfo"),
        ),
        supports_one_python_scalar=True,
        supports_autograd=False,
    ),
    BinaryUfuncInfo(
        "special.shifted_chebyshev_polynomial_w",
        dtypes=all_types_and(torch.bool),
        promotes_int_to_float=True,
        skips=(
            DecorateInfo(
                unittest.skip(
                    "Skipping - testing takes an unreasonably long time, #79528"
                )
            ),
            DecorateInfo(unittest.skip("Skipped!"), "TestCudaFuserOpInfo"),
            DecorateInfo(unittest.skip("Skipped!"), "TestNNCOpInfo"),
        ),
        supports_one_python_scalar=True,
        supports_autograd=False,
    ),
    UnaryUfuncInfo(
        "special.spherical_bessel_j0",
        decorators=(
            toleranceOverride(
                {
                    torch.float32: tol(atol=1e-03, rtol=1e-03),
                    torch.float64: tol(atol=1e-05, rtol=1e-03),
                }
            ),
        ),
        dtypes=all_types_and(torch.bool),
        ref=lambda x: scipy.special.spherical_jn(0, x) if TEST_SCIPY else None,
        supports_autograd=False,
    ),
]

python_ref_db: List[OpInfo] = [
    #
    # Elementwise Unary Special OpInfos
    #
    ElementwiseUnaryPythonRefInfo(
<<<<<<< HEAD
        "_refs.special.erfcx",
        torch_opinfo_name="special.erfcx",
=======
        "_refs.special.bessel_j0",
        torch_opinfo_name="special.bessel_j0",
        supports_nvfuser=False,
        op_db=op_db,
    ),
    ElementwiseUnaryPythonRefInfo(
        "_refs.special.bessel_j1",
        torch_opinfo_name="special.bessel_j1",
>>>>>>> d6b03085
        supports_nvfuser=False,
        op_db=op_db,
    ),
    ElementwiseUnaryPythonRefInfo(
        "_refs.special.i0e",
        torch_opinfo_name="special.i0e",
        supports_nvfuser=False,
        op_db=op_db,
    ),
    ElementwiseUnaryPythonRefInfo(
        "_refs.special.i1",
        torch_opinfo_name="special.i1",
        supports_nvfuser=False,
        op_db=op_db,
    ),
    ElementwiseUnaryPythonRefInfo(
        "_refs.special.i1e",
        torch_opinfo_name="special.i1e",
        supports_nvfuser=False,
        op_db=op_db,
    ),
    ElementwiseUnaryPythonRefInfo(
<<<<<<< HEAD
        "_refs.special.log_ndtr",
        torch_opinfo_name="special.log_ndtr",
        supports_nvfuser=False,
        op_db=op_db,
    ),
    ElementwiseUnaryPythonRefInfo(
        "_refs.special.ndtr",
        torch_opinfo_name="special.ndtr",
        supports_nvfuser=False,
        op_db=op_db,
    ),
    ElementwiseUnaryPythonRefInfo(
        "_refs.special.ndtri",
        torch_opinfo_name="special.ndtri",
=======
        "_refs.special.spherical_bessel_j0",
        torch_opinfo_name="special.spherical_bessel_j0",
>>>>>>> d6b03085
        supports_nvfuser=False,
        op_db=op_db,
    ),
    #
    # Elementwise Binary Special OpInfos
    #
    ElementwiseBinaryPythonRefInfo(
        "_refs.special.zeta",
        torch_opinfo_name="special.zeta",
        supports_one_python_scalar=True,
        supports_nvfuser=False,
        op_db=op_db,
    ),
]<|MERGE_RESOLUTION|>--- conflicted
+++ resolved
@@ -646,19 +646,20 @@
     # Elementwise Unary Special OpInfos
     #
     ElementwiseUnaryPythonRefInfo(
-<<<<<<< HEAD
+        "_refs.special.bessel_j0",
+        torch_opinfo_name="special.bessel_j0",
+        supports_nvfuser=False,
+        op_db=op_db,
+    ),
+    ElementwiseUnaryPythonRefInfo(
+        "_refs.special.bessel_j1",
+        torch_opinfo_name="special.bessel_j1",
+        supports_nvfuser=False,
+        op_db=op_db,
+    ),
+    ElementwiseUnaryPythonRefInfo(
         "_refs.special.erfcx",
         torch_opinfo_name="special.erfcx",
-=======
-        "_refs.special.bessel_j0",
-        torch_opinfo_name="special.bessel_j0",
-        supports_nvfuser=False,
-        op_db=op_db,
-    ),
-    ElementwiseUnaryPythonRefInfo(
-        "_refs.special.bessel_j1",
-        torch_opinfo_name="special.bessel_j1",
->>>>>>> d6b03085
         supports_nvfuser=False,
         op_db=op_db,
     ),
@@ -681,7 +682,6 @@
         op_db=op_db,
     ),
     ElementwiseUnaryPythonRefInfo(
-<<<<<<< HEAD
         "_refs.special.log_ndtr",
         torch_opinfo_name="special.log_ndtr",
         supports_nvfuser=False,
@@ -696,10 +696,12 @@
     ElementwiseUnaryPythonRefInfo(
         "_refs.special.ndtri",
         torch_opinfo_name="special.ndtri",
-=======
+        supports_nvfuser=False,
+        op_db=op_db,
+    ),
+    ElementwiseUnaryPythonRefInfo(
         "_refs.special.spherical_bessel_j0",
         torch_opinfo_name="special.spherical_bessel_j0",
->>>>>>> d6b03085
         supports_nvfuser=False,
         op_db=op_db,
     ),
