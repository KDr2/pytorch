# mypy: ignore-errors

import torch
import functools
from torch.testing import make_tensor
import unittest
from functorch.experimental.control_flow import map
from torch.testing._internal.opinfo.core import (
    OpInfo,
    SampleInput,
)
from torch.testing._internal.common_dtype import all_types_and, custom_types
from torch.testing._internal.common_utils import IS_WINDOWS
from torch.testing._internal.opinfo.core import DecorateInfo
from torch.nn.attention._flex_attention import flex_attention

def sample_inputs_map(opinfo, device, dtype, requires_grad, **kwargs):
    make_arg = functools.partial(
        make_tensor, device=device, dtype=dtype, requires_grad=requires_grad)
    yield SampleInput([make_arg(2, 2, 2, low=0.1, high=2), make_arg(2, 2, 2, low=0.1, high=2)],
                      args=(make_arg(1, low=0.1, high=2), make_arg(1, low=0.1, high=2)))

def inner_f(x, y0, y1):
    return [x[0].cos().add_(1.) * y0, (x[1] + y1.sin()).cos_().view(x[1].size())]

def simple_map(xs, y0, y1):
    def f(x, y0, y1):
        return inner_f(x, y0, y1)
    return map(f, xs, y0, y1)

def nested_map(xs, y0, y1):
    def f1(xx, y0, y1):
        def f2(x, y0, y1):
            return inner_f(x, y0, y1)
        return map(f2, xx, y0, y1)
    return map(f1, xs, y0, y1)

def triple_nested_map(xs, y0, y1):
    def f0(xs, y0, y1):
        def f1(xx, y0, y1):
            def f2(x, y0, y1):
                return inner_f(x, y0, y1)
            return map(f2, xx, y0, y1)
        return map(f1, xs, y0, y1)
    return map(f0, xs, y0, y1)


# Please consult with torch.export team before
# adding new entry to this list.
hop_that_doesnt_have_opinfo_test_allowlist = [
    "custom_function_call",
    "autograd_function_apply",
    "run_and_save_rng_state",
    "run_with_rng_state",
    "out_dtype",
    "trace_wrapped",
    "map",  # T183144629
    "map_impl",
    "with_effects",
    "strict_mode",
    "_export_tracepoint",
    "call_torchbind",
    "triton_kernel_wrapper_mutation",
    "triton_kernel_wrapper_functional",
]

torch.library.define(
    "testlib::mutating_custom_op",
    "(Tensor(a!) x, Tensor(b!) z) -> (Tensor, Tensor, Tensor)",
    tags=torch.Tag.pt2_compliant_tag,
)


@torch.library.impl("testlib::mutating_custom_op", "cpu")
def foo_impl_cpu(x, z):
    x.add_(5)
    z.add_(5)
    return x, z, x + z


@torch.library.impl("testlib::mutating_custom_op", "cuda")
def foo_impl_cuda(x, z):
    x.add_(5)
    z.add_(5)
    return x, z, x + z


@torch.library.register_fake("testlib::mutating_custom_op")
def foo_impl_abstract(x, z):
    return x, z, x + z


def sample_inputs_cond(opinfo, device, dtype, requires_grad, **kwargs):
    make_arg = functools.partial(
        make_tensor, device=device, dtype=dtype, requires_grad=requires_grad
    )
    yield SampleInput(make_arg(2, 2, 2, low=0.1, high=2))


def simple_cond(x):
    return torch.cond(x.sum() > 2, lambda x: x.cos(), lambda x: x.sin(), [x])


def sample_inputs_auto_functionalize(opinfo, device, dtype, requires_grad, **kwargs):
    make_arg = functools.partial(
        make_tensor, device=device, dtype=dtype, requires_grad=False
    )
    yield SampleInput(make_arg(2, 2, 2, low=0.1, high=2), make_arg(2, 2, 2, low=0.1, high=2))


def simple_auto_functionalize(x, z):
    return torch.ops.testlib.mutating_custom_op(x, z)


def sample_inputs_flex_attention(opinfo, device, dtype, requires_grad, **kwargs):
    make_arg = functools.partial(
        make_tensor, device=device, dtype=dtype, requires_grad=requires_grad
    )

    def score_mod(score, b, h, m, n):
        return score + h

    yield SampleInput(
        make_arg(2, 2, 128, 8, low=0.1, high=2),
        make_arg(2, 2, 128, 8, low=0.1, high=2),
        make_arg(2, 2, 128, 8, low=0.1, high=2),
        score_mod,
    )

def sample_inputs_while_loop(opinfo, device, dtype, requires_grad, **kwargs):
    make_arg = functools.partial(
        make_tensor, device=device, dtype=dtype, requires_grad=False
    )
    yield SampleInput(
        torch.tensor(3),
        make_arg(2, 3, 4, low=0.1, high=2),
    )

def simple_while_loop(iter_t, x):
    def cond_fn(iter_t, x):
        return iter_t > 0

    def body_fn(iter_t, x):
        return iter_t - 1, x.cos()

    return torch._higher_order_ops.while_loop(cond_fn, body_fn, (iter_t, x))


hop_db = [
    OpInfo(
        name="map",
        variant_test_name="simple",
        op=simple_map,
        sample_inputs_func=sample_inputs_map,
        dtypes=all_types_and(torch.bool, torch.half),
        supports_out=False,
        check_batched_grad=False,
        check_batched_gradgrad=False,
        check_batched_forward_grad=False,
        check_inplace_batched_forward_grad=False,
    ),
    OpInfo(
        name="map",
        variant_test_name="nested",
        op=nested_map,
        sample_inputs_func=sample_inputs_map,
        dtypes=all_types_and(torch.bool, torch.half),
        supports_out=False,
        check_batched_grad=False,
        check_batched_gradgrad=False,
        check_batched_forward_grad=False,
        check_inplace_batched_forward_grad=False,
    ),
    OpInfo(
        name="map",
        variant_test_name="triple_nested",
        op=triple_nested_map,
        sample_inputs_func=sample_inputs_map,
        dtypes=all_types_and(torch.bool, torch.half),
        supports_out=False,
        check_batched_grad=False,
        check_batched_gradgrad=False,
        check_batched_forward_grad=False,
        check_inplace_batched_forward_grad=False,
    ),
    OpInfo(
        name="cond",
        variant_test_name="simple",
        op=simple_cond,
        sample_inputs_func=sample_inputs_cond,
        dtypes=all_types_and(torch.bool, torch.half),
        supports_out=False,
        check_batched_grad=False,
        check_batched_gradgrad=False,
        check_batched_forward_grad=False,
        check_inplace_batched_forward_grad=False,
        supports_autograd=True,
<<<<<<< HEAD
=======
        # "torch.compile with aot_autograd does not currently support double backward."
        supports_gradgrad=False,
>>>>>>> e0169c62
    ),
    OpInfo(
        name="while_loop",
        variant_test_name="simple",
        op=simple_while_loop,
        sample_inputs_func=sample_inputs_while_loop,
        dtypes=all_types_and(torch.bool, torch.half),
        supports_out=False,
        check_batched_grad=False,
        check_batched_gradgrad=False,
        check_batched_forward_grad=False,
        check_inplace_batched_forward_grad=False,
        supports_autograd=False,
    ),
    OpInfo(
        name="auto_functionalize",
        variant_test_name="simple",
        op=simple_auto_functionalize,
        sample_inputs_func=sample_inputs_auto_functionalize,
        dtypes=all_types_and(torch.bool, torch.half),
        supports_out=False,
        check_batched_grad=False,
        check_batched_gradgrad=False,
        check_batched_forward_grad=False,
        check_inplace_batched_forward_grad=False,
        supports_autograd=False,
    ),
    OpInfo(
        name="flex_attention",
        variant_test_name="simple",
        op=flex_attention,
        sample_inputs_func=sample_inputs_flex_attention,
        dtypes=custom_types(torch.float16, torch.float32),
        supports_out=False,
        check_batched_grad=False,
        check_batched_gradgrad=False,
        check_batched_forward_grad=False,
        check_inplace_batched_forward_grad=False,
        skips=(
            DecorateInfo(unittest.expectedFailure, "TestHOP", "test_aot_export"),
            DecorateInfo(unittest.expectedFailure, "TestHOP", "test_pre_dispatch_export"),
            DecorateInfo(unittest.expectedFailure, "TestHOP", "test_serialize_export"),
            DecorateInfo(unittest.expectedFailure, "TestHOP", "test_retrace_export"),
            DecorateInfo(
                unittest.expectedFailure,
                "TestProxyTensorOpInfo",
                "test_make_fx_symbolic_exhaustive",
                active_if=not IS_WINDOWS,
            ),
            DecorateInfo(
                unittest.expectedFailure,
                "TestEagerFusionOpInfo",
                "test_aot_autograd_symbolic_exhaustive",
                active_if=not IS_WINDOWS,
            ),
        ),
    ),
    OpInfo(
        name="flex_attention_backward",
        variant_test_name="simple",
        op=flex_attention,
        sample_inputs_func=sample_inputs_flex_attention,
        dtypes=custom_types(torch.float16, torch.float32),
        supports_out=False,
        check_batched_grad=False,
        check_batched_gradgrad=False,
        check_batched_forward_grad=False,
        check_inplace_batched_forward_grad=False,
        skips=(
            DecorateInfo(unittest.expectedFailure, "TestHOP", "test_aot_export"),
            DecorateInfo(unittest.expectedFailure, "TestHOP", "test_pre_dispatch_export"),
            DecorateInfo(unittest.expectedFailure, "TestHOP", "test_serialize_export"),
            DecorateInfo(unittest.expectedFailure, "TestHOP", "test_retrace_export"),
            DecorateInfo(
                unittest.expectedFailure,
                "TestProxyTensorOpInfo",
                "test_make_fx_symbolic_exhaustive",
                active_if=not IS_WINDOWS,
            ),
            DecorateInfo(
                unittest.expectedFailure,
                "TestEagerFusionOpInfo",
                "test_aot_autograd_symbolic_exhaustive",
                active_if=not IS_WINDOWS,
            ),
        ),
    )
]<|MERGE_RESOLUTION|>--- conflicted
+++ resolved
@@ -195,11 +195,8 @@
         check_batched_forward_grad=False,
         check_inplace_batched_forward_grad=False,
         supports_autograd=True,
-<<<<<<< HEAD
-=======
         # "torch.compile with aot_autograd does not currently support double backward."
         supports_gradgrad=False,
->>>>>>> e0169c62
     ),
     OpInfo(
         name="while_loop",
