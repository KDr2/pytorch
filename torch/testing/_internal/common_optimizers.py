--- conflicted
+++ resolved
@@ -1249,7 +1249,13 @@
             ),
             DecorateInfo(
                 skipIfTorchDynamo(
-<<<<<<< HEAD
+                    "fails, https://github.com/pytorch/pytorch/issues/117165"
+                ),
+                "TestOptimRenewed",
+                "test_deepcopy_copies_all_public_attrs",
+            ),
+            DecorateInfo(
+                skipIfTorchDynamo(
                     "No closure handling, https://github.com/pytorch/pytorch/issues/116494"
                 ),
                 "TestOptimRenewed",
@@ -1259,12 +1265,6 @@
                 unittest.skip("LBFGS doesn't support multidevice"),
                 "TestOptimRenewed",
                 "test_forloop_goes_right_direction_multigpu",
-=======
-                    "fails, https://github.com/pytorch/pytorch/issues/117165"
-                ),
-                "TestOptimRenewed",
-                "test_deepcopy_copies_all_public_attrs",
->>>>>>> 52b51aed
             ),
         ),
     ),
@@ -1633,25 +1633,27 @@
             DecorateInfo(
                 skipIfTorchDynamo("cannot call to_sparse on p.grad, see #117184"),
                 "TestOptimRenewed",
-<<<<<<< HEAD
+                "test_load_nontensor_step",
+            ),
+            DecorateInfo(
+                skipIfTorchDynamo("cannot call to_sparse on p.grad, see #117184"),
+                "TestOptimRenewed",
                 "test_forloop_goes_right_direction",
-=======
-                "test_load_nontensor_step",
->>>>>>> 52b51aed
             ),
             DecorateInfo(
                 skipIfTorchDynamo("cannot call to_sparse on p.grad, see #117184"),
                 "TestOptimRenewed",
-<<<<<<< HEAD
                 "test_forloop_goes_right_direction_multigpu",
-=======
+            ),
+            DecorateInfo(
+                skipIfTorchDynamo("cannot call to_sparse on p.grad, see #117184"),
+                "TestOptimRenewed",
                 "test_state_dict_with_cuda_params",
             ),
             DecorateInfo(
                 skipIfTorchDynamo("cannot call to_sparse on p.grad, see #117184"),
                 "TestOptimRenewed",
                 "test_deepcopy_copies_all_public_attrs",
->>>>>>> 52b51aed
             ),
         ),
     ),
