--- conflicted
+++ resolved
@@ -1298,7 +1298,16 @@
                 "test_deepcopy_copies_all_public_attrs",
             ),
             DecorateInfo(
-<<<<<<< HEAD
+                unittest.skip("Does not support param groups"),
+                "TestOptimRenewed",
+                "test_param_groups_lr",
+            ),
+            DecorateInfo(
+                unittest.skip("Does not support param groups"),
+                "TestOptimRenewed",
+                "test_param_groups_weight_decay",
+            ),
+            DecorateInfo(
                 skipIfTorchDynamo(
                     "No closure handling, https://github.com/pytorch/pytorch/issues/116494"
                 ),
@@ -1309,16 +1318,6 @@
                 unittest.skip("LBFGS doesn't support multidevice"),
                 "TestOptimRenewed",
                 "test_forloop_goes_right_direction_multigpu",
-=======
-                unittest.skip("Does not support param groups"),
-                "TestOptimRenewed",
-                "test_param_groups_lr",
-            ),
-            DecorateInfo(
-                unittest.skip("Does not support param groups"),
-                "TestOptimRenewed",
-                "test_param_groups_weight_decay",
->>>>>>> c5a2edd6
             ),
         ),
     ),
