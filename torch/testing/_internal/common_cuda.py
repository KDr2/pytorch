# mypy: ignore-errors

r"""This file is allowed to initialize CUDA context when imported."""

import functools
import torch
import torch.cuda
from torch.testing._internal.common_utils import LazyVal, TEST_NUMBA, TEST_WITH_ROCM, TEST_CUDA, IS_WINDOWS
import inspect
import contextlib
import os


CUDA_ALREADY_INITIALIZED_ON_IMPORT = torch.cuda.is_initialized()


TEST_MULTIGPU = TEST_CUDA and torch.cuda.device_count() >= 2
CUDA_DEVICE = torch.device("cuda:0") if TEST_CUDA else None
# note: if ROCm is targeted, TEST_CUDNN is code for TEST_MIOPEN
if TEST_WITH_ROCM:
    TEST_CUDNN = LazyVal(lambda: TEST_CUDA)
else:
    TEST_CUDNN = LazyVal(lambda: TEST_CUDA and torch.backends.cudnn.is_acceptable(torch.tensor(1., device=CUDA_DEVICE)))

TEST_CUDNN_VERSION = LazyVal(lambda: torch.backends.cudnn.version() if TEST_CUDNN else 0)

SM53OrLater = LazyVal(lambda: torch.cuda.is_available() and torch.cuda.get_device_capability() >= (5, 3))
SM60OrLater = LazyVal(lambda: torch.cuda.is_available() and torch.cuda.get_device_capability() >= (6, 0))
SM70OrLater = LazyVal(lambda: torch.cuda.is_available() and torch.cuda.get_device_capability() >= (7, 0))
SM75OrLater = LazyVal(lambda: torch.cuda.is_available() and torch.cuda.get_device_capability() >= (7, 5))
SM80OrLater = LazyVal(lambda: torch.cuda.is_available() and torch.cuda.get_device_capability() >= (8, 0))
SM90OrLater = LazyVal(lambda: torch.cuda.is_available() and torch.cuda.get_device_capability() >= (9, 0))

<<<<<<< HEAD
IS_JETSON = LazyVal(lambda: torch.cuda.is_available() and torch.cuda.get_device_capability() in [(7, 2), (8, 7)])

def evaluate_gfx90a_exact():
=======
def evaluate_gfx_arch_exact(matching_arch):
>>>>>>> d765e223
    if not torch.cuda.is_available():
        return False
    gcn_arch_name = torch.cuda.get_device_properties('cuda').gcnArchName
    arch = os.environ.get('PYTORCH_DEBUG_FLASH_ATTENTION_GCN_ARCH_OVERRIDE', gcn_arch_name)
    return arch == matching_arch

GFX90A_Exact = LazyVal(lambda: evaluate_gfx_arch_exact('gfx90a:sramecc+:xnack-'))
GFX942_Exact = LazyVal(lambda: evaluate_gfx_arch_exact('gfx942:sramecc+:xnack-'))

def evaluate_platform_supports_flash_attention():
    if TEST_WITH_ROCM:
        return evaluate_gfx_arch_exact('gfx90a:sramecc+:xnack-') or evaluate_gfx_arch_exact('gfx942:sramecc+:xnack-')
    if TEST_CUDA:
        return not IS_WINDOWS and SM80OrLater
    return False

PLATFORM_SUPPORTS_FLASH_ATTENTION: bool = LazyVal(lambda: evaluate_platform_supports_flash_attention())
PLATFORM_SUPPORTS_MEM_EFF_ATTENTION: bool = LazyVal(lambda: TEST_CUDA and not TEST_WITH_ROCM)
# TODO(eqy): gate this against a cuDNN version
PLATFORM_SUPPORTS_CUDNN_ATTENTION: bool = LazyVal(lambda: TEST_CUDA and not TEST_WITH_ROCM and
                                                  torch.backends.cuda.cudnn_sdp_enabled())
# This condition always evaluates to PLATFORM_SUPPORTS_MEM_EFF_ATTENTION but for logical clarity we keep it separate
PLATFORM_SUPPORTS_FUSED_ATTENTION: bool = LazyVal(lambda: PLATFORM_SUPPORTS_FLASH_ATTENTION or PLATFORM_SUPPORTS_MEM_EFF_ATTENTION)

PLATFORM_SUPPORTS_FUSED_SDPA: bool = TEST_CUDA and not TEST_WITH_ROCM

if TEST_NUMBA:
    try:
        import numba.cuda
        TEST_NUMBA_CUDA = numba.cuda.is_available()
    except Exception as e:
        TEST_NUMBA_CUDA = False
        TEST_NUMBA = False
else:
    TEST_NUMBA_CUDA = False

# Used below in `initialize_cuda_context_rng` to ensure that CUDA context and
# RNG have been initialized.
__cuda_ctx_rng_initialized = False


# after this call, CUDA context and RNG must have been initialized on each GPU
def initialize_cuda_context_rng():
    global __cuda_ctx_rng_initialized
    assert TEST_CUDA, 'CUDA must be available when calling initialize_cuda_context_rng'
    if not __cuda_ctx_rng_initialized:
        # initialize cuda context and rng for memory tests
        for i in range(torch.cuda.device_count()):
            torch.randn(1, device=f"cuda:{i}")
        __cuda_ctx_rng_initialized = True


# Test whether hardware TF32 math mode enabled. It is enabled only on:
# - CUDA >= 11
# - arch >= Ampere
def tf32_is_not_fp32():
    if not torch.cuda.is_available() or torch.version.cuda is None:
        return False
    if torch.cuda.get_device_properties(torch.cuda.current_device()).major < 8:
        return False
    if int(torch.version.cuda.split('.')[0]) < 11:
        return False
    return True


@contextlib.contextmanager
def tf32_off():
    old_allow_tf32_matmul = torch.backends.cuda.matmul.allow_tf32
    try:
        torch.backends.cuda.matmul.allow_tf32 = False
        with torch.backends.cudnn.flags(enabled=None, benchmark=None, deterministic=None, allow_tf32=False):
            yield
    finally:
        torch.backends.cuda.matmul.allow_tf32 = old_allow_tf32_matmul


@contextlib.contextmanager
def tf32_on(self, tf32_precision=1e-5):
    old_allow_tf32_matmul = torch.backends.cuda.matmul.allow_tf32
    old_precision = self.precision
    try:
        torch.backends.cuda.matmul.allow_tf32 = True
        self.precision = tf32_precision
        with torch.backends.cudnn.flags(enabled=None, benchmark=None, deterministic=None, allow_tf32=True):
            yield
    finally:
        torch.backends.cuda.matmul.allow_tf32 = old_allow_tf32_matmul
        self.precision = old_precision


# This is a wrapper that wraps a test to run this test twice, one with
# allow_tf32=True, another with allow_tf32=False. When running with
# allow_tf32=True, it will use reduced precision as specified by the
# argument. For example:
#    @dtypes(torch.float32, torch.float64, torch.complex64, torch.complex128)
#    @tf32_on_and_off(0.005)
#    def test_matmul(self, device, dtype):
#        a = ...; b = ...;
#        c = torch.matmul(a, b)
#        self.assertEqual(c, expected)
# In the above example, when testing torch.float32 and torch.complex64 on CUDA
# on a CUDA >= 11 build on an >=Ampere architecture, the matmul will be running at
# TF32 mode and TF32 mode off, and on TF32 mode, the assertEqual will use reduced
# precision to check values.
#
# This decorator can be used for function with or without device/dtype, such as
# @tf32_on_and_off(0.005)
# def test_my_op(self)
# @tf32_on_and_off(0.005)
# def test_my_op(self, device)
# @tf32_on_and_off(0.005)
# def test_my_op(self, device, dtype)
# @tf32_on_and_off(0.005)
# def test_my_op(self, dtype)
# if neither device nor dtype is specified, it will check if the system has ampere device
# if device is specified, it will check if device is cuda
# if dtype is specified, it will check if dtype is float32 or complex64
# tf32 and fp32 are different only when all the three checks pass
def tf32_on_and_off(tf32_precision=1e-5):
    def with_tf32_disabled(self, function_call):
        with tf32_off():
            function_call()

    def with_tf32_enabled(self, function_call):
        with tf32_on(self, tf32_precision):
            function_call()

    def wrapper(f):
        params = inspect.signature(f).parameters
        arg_names = tuple(params.keys())

        @functools.wraps(f)
        def wrapped(*args, **kwargs):
            for k, v in zip(arg_names, args):
                kwargs[k] = v
            cond = tf32_is_not_fp32()
            if 'device' in kwargs:
                cond = cond and (torch.device(kwargs['device']).type == 'cuda')
            if 'dtype' in kwargs:
                cond = cond and (kwargs['dtype'] in {torch.float32, torch.complex64})
            if cond:
                with_tf32_disabled(kwargs['self'], lambda: f(**kwargs))
                with_tf32_enabled(kwargs['self'], lambda: f(**kwargs))
            else:
                f(**kwargs)

        return wrapped
    return wrapper


# This is a wrapper that wraps a test to run it with TF32 turned off.
# This wrapper is designed to be used when a test uses matmul or convolutions
# but the purpose of that test is not testing matmul or convolutions.
# Disabling TF32 will enforce torch.float tensors to be always computed
# at full precision.
def with_tf32_off(f):
    @functools.wraps(f)
    def wrapped(*args, **kwargs):
        with tf32_off():
            return f(*args, **kwargs)

    return wrapped

def _get_magma_version():
    if 'Magma' not in torch.__config__.show():
        return (0, 0)
    position = torch.__config__.show().find('Magma ')
    version_str = torch.__config__.show()[position + len('Magma '):].split('\n')[0]
    return tuple(int(x) for x in version_str.split("."))

def _get_torch_cuda_version():
    if torch.version.cuda is None:
        return (0, 0)
    cuda_version = str(torch.version.cuda)
    return tuple(int(x) for x in cuda_version.split("."))

def _get_torch_rocm_version():
    if not TEST_WITH_ROCM:
        return (0, 0)
    rocm_version = str(torch.version.hip)
    rocm_version = rocm_version.split("-")[0]    # ignore git sha
    return tuple(int(x) for x in rocm_version.split("."))

def _check_cusparse_generic_available():
    return not TEST_WITH_ROCM

def _check_hipsparse_generic_available():
    if not TEST_WITH_ROCM:
        return False

    rocm_version = str(torch.version.hip)
    rocm_version = rocm_version.split("-")[0]    # ignore git sha
    rocm_version_tuple = tuple(int(x) for x in rocm_version.split("."))
    return not (rocm_version_tuple is None or rocm_version_tuple < (5, 1))


TEST_CUSPARSE_GENERIC = _check_cusparse_generic_available()
TEST_HIPSPARSE_GENERIC = _check_hipsparse_generic_available()

# Shared by test_torch.py and test_multigpu.py
def _create_scaling_models_optimizers(device="cuda", optimizer_ctor=torch.optim.SGD, optimizer_kwargs=None):
    # Create a module+optimizer that will use scaling, and a control module+optimizer
    # that will not use scaling, against which the scaling-enabled module+optimizer can be compared.
    mod_control = torch.nn.Sequential(torch.nn.Linear(8, 8), torch.nn.Linear(8, 8)).to(device=device)
    mod_scaling = torch.nn.Sequential(torch.nn.Linear(8, 8), torch.nn.Linear(8, 8)).to(device=device)
    with torch.no_grad():
        for c, s in zip(mod_control.parameters(), mod_scaling.parameters()):
            s.copy_(c)

    kwargs = {"lr": 1.0}
    if optimizer_kwargs is not None:
        kwargs.update(optimizer_kwargs)
    opt_control = optimizer_ctor(mod_control.parameters(), **kwargs)
    opt_scaling = optimizer_ctor(mod_scaling.parameters(), **kwargs)

    return mod_control, mod_scaling, opt_control, opt_scaling

# Shared by test_torch.py, test_cuda.py and test_multigpu.py
def _create_scaling_case(device="cuda", dtype=torch.float, optimizer_ctor=torch.optim.SGD, optimizer_kwargs=None):
    data = [(torch.randn((8, 8), dtype=dtype, device=device), torch.randn((8, 8), dtype=dtype, device=device)),
            (torch.randn((8, 8), dtype=dtype, device=device), torch.randn((8, 8), dtype=dtype, device=device)),
            (torch.randn((8, 8), dtype=dtype, device=device), torch.randn((8, 8), dtype=dtype, device=device)),
            (torch.randn((8, 8), dtype=dtype, device=device), torch.randn((8, 8), dtype=dtype, device=device))]

    loss_fn = torch.nn.MSELoss().to(device)

    skip_iter = 2

    return _create_scaling_models_optimizers(
        device=device, optimizer_ctor=optimizer_ctor, optimizer_kwargs=optimizer_kwargs,
    ) + (data, loss_fn, skip_iter)


# Importing this module should NOT eagerly initialize CUDA
if not CUDA_ALREADY_INITIALIZED_ON_IMPORT:
    assert not torch.cuda.is_initialized()<|MERGE_RESOLUTION|>--- conflicted
+++ resolved
@@ -31,13 +31,9 @@
 SM80OrLater = LazyVal(lambda: torch.cuda.is_available() and torch.cuda.get_device_capability() >= (8, 0))
 SM90OrLater = LazyVal(lambda: torch.cuda.is_available() and torch.cuda.get_device_capability() >= (9, 0))
 
-<<<<<<< HEAD
 IS_JETSON = LazyVal(lambda: torch.cuda.is_available() and torch.cuda.get_device_capability() in [(7, 2), (8, 7)])
 
-def evaluate_gfx90a_exact():
-=======
 def evaluate_gfx_arch_exact(matching_arch):
->>>>>>> d765e223
     if not torch.cuda.is_available():
         return False
     gcn_arch_name = torch.cuda.get_device_properties('cuda').gcnArchName
