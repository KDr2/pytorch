# mypy: ignore-errors

r"""This file is allowed to initialize CUDA context when imported."""

import functools
import torch
import torch.cuda
from torch.testing._internal.common_utils import LazyVal, TEST_NUMBA, TEST_WITH_ROCM, TEST_CUDA, IS_WINDOWS
import inspect
import contextlib
import os


CUDA_ALREADY_INITIALIZED_ON_IMPORT = torch.cuda.is_initialized()


TEST_MULTIGPU = TEST_CUDA and torch.cuda.device_count() >= 2
CUDA_DEVICE = torch.device("cuda:0") if TEST_CUDA else None
# note: if ROCm is targeted, TEST_CUDNN is code for TEST_MIOPEN
if TEST_WITH_ROCM:
    TEST_CUDNN = LazyVal(lambda: TEST_CUDA)
else:
    TEST_CUDNN = LazyVal(lambda: TEST_CUDA and torch.backends.cudnn.is_acceptable(torch.tensor(1., device=CUDA_DEVICE)))

TEST_CUDNN_VERSION = LazyVal(lambda: torch.backends.cudnn.version() if TEST_CUDNN else 0)

SM53OrLater = LazyVal(lambda: torch.cuda.is_available() and torch.cuda.get_device_capability() >= (5, 3))
SM60OrLater = LazyVal(lambda: torch.cuda.is_available() and torch.cuda.get_device_capability() >= (6, 0))
SM70OrLater = LazyVal(lambda: torch.cuda.is_available() and torch.cuda.get_device_capability() >= (7, 0))
SM75OrLater = LazyVal(lambda: torch.cuda.is_available() and torch.cuda.get_device_capability() >= (7, 5))
SM80OrLater = LazyVal(lambda: torch.cuda.is_available() and torch.cuda.get_device_capability() >= (8, 0))
SM90OrLater = LazyVal(lambda: torch.cuda.is_available() and torch.cuda.get_device_capability() >= (9, 0))

IS_JETSON = LazyVal(lambda: torch.cuda.is_available() and torch.cuda.get_device_capability() in [(7, 2), (8, 7)])

def evaluate_gfx_arch_exact(matching_arch):
    if not torch.cuda.is_available():
        return False
    gcn_arch_name = torch.cuda.get_device_properties('cuda').gcnArchName
    arch = os.environ.get('PYTORCH_DEBUG_FLASH_ATTENTION_GCN_ARCH_OVERRIDE', gcn_arch_name)
    return arch == matching_arch

GFX90A_Exact = LazyVal(lambda: evaluate_gfx_arch_exact('gfx90a:sramecc+:xnack-'))
GFX942_Exact = LazyVal(lambda: evaluate_gfx_arch_exact('gfx942:sramecc+:xnack-'))

def evaluate_platform_supports_flash_attention():
    if TEST_WITH_ROCM:
        return evaluate_gfx_arch_exact('gfx90a:sramecc+:xnack-') or evaluate_gfx_arch_exact('gfx942:sramecc+:xnack-')
    if TEST_CUDA:
        return not IS_WINDOWS and SM80OrLater
    return False

<<<<<<< HEAD
def evaluate_platform_supports_cudnn_attention():
    return (not TEST_WITH_ROCM) and (not IS_WINDOWS) and TEST_CUDA and SM80OrLater

PLATFORM_SUPPORTS_FLASH_ATTENTION: bool = LazyVal(lambda: evaluate_platform_supports_flash_attention())
PLATFORM_SUPPORTS_MEM_EFF_ATTENTION: bool = LazyVal(lambda: TEST_CUDA and not TEST_WITH_ROCM)
PLATFORM_SUPPORTS_CUDNN_ATTENTION: bool = LazyVal(lambda: evaluate_platform_supports_cudnn_attention())
=======
def evaluate_platform_supports_efficient_attention():
    if TEST_WITH_ROCM:
        return evaluate_gfx_arch_exact('gfx90a:sramecc+:xnack-') or evaluate_gfx_arch_exact('gfx942:sramecc+:xnack-')
    if TEST_CUDA:
        return True
    return False

PLATFORM_SUPPORTS_FLASH_ATTENTION: bool = LazyVal(lambda: evaluate_platform_supports_flash_attention())
PLATFORM_SUPPORTS_MEM_EFF_ATTENTION: bool = LazyVal(lambda: evaluate_platform_supports_efficient_attention())
# TODO(eqy): gate this against a cuDNN version
PLATFORM_SUPPORTS_CUDNN_ATTENTION: bool = LazyVal(lambda: TEST_CUDA and not TEST_WITH_ROCM and
                                                  torch.backends.cuda.cudnn_sdp_enabled())
>>>>>>> f681e368
# This condition always evaluates to PLATFORM_SUPPORTS_MEM_EFF_ATTENTION but for logical clarity we keep it separate
PLATFORM_SUPPORTS_FUSED_ATTENTION: bool = LazyVal(lambda: PLATFORM_SUPPORTS_FLASH_ATTENTION or
                                                  PLATFORM_SUPPORTS_CUDNN_ATTENTION or
                                                  PLATFORM_SUPPORTS_MEM_EFF_ATTENTION)

PLATFORM_SUPPORTS_FUSED_SDPA: bool = TEST_CUDA and not TEST_WITH_ROCM

PLATFORM_SUPPORTS_BF16: bool = LazyVal(lambda: TEST_CUDA and SM80OrLater)

if TEST_NUMBA:
    try:
        import numba.cuda
        TEST_NUMBA_CUDA = numba.cuda.is_available()
    except Exception as e:
        TEST_NUMBA_CUDA = False
        TEST_NUMBA = False
else:
    TEST_NUMBA_CUDA = False

# Used below in `initialize_cuda_context_rng` to ensure that CUDA context and
# RNG have been initialized.
__cuda_ctx_rng_initialized = False


# after this call, CUDA context and RNG must have been initialized on each GPU
def initialize_cuda_context_rng():
    global __cuda_ctx_rng_initialized
    assert TEST_CUDA, 'CUDA must be available when calling initialize_cuda_context_rng'
    if not __cuda_ctx_rng_initialized:
        # initialize cuda context and rng for memory tests
        for i in range(torch.cuda.device_count()):
            torch.randn(1, device=f"cuda:{i}")
        __cuda_ctx_rng_initialized = True


# Test whether hardware TF32 math mode enabled. It is enabled only on:
# - CUDA >= 11
# - arch >= Ampere
def tf32_is_not_fp32():
    if not torch.cuda.is_available() or torch.version.cuda is None:
        return False
    if torch.cuda.get_device_properties(torch.cuda.current_device()).major < 8:
        return False
    if int(torch.version.cuda.split('.')[0]) < 11:
        return False
    return True


@contextlib.contextmanager
def tf32_off():
    old_allow_tf32_matmul = torch.backends.cuda.matmul.allow_tf32
    try:
        torch.backends.cuda.matmul.allow_tf32 = False
        with torch.backends.cudnn.flags(enabled=None, benchmark=None, deterministic=None, allow_tf32=False):
            yield
    finally:
        torch.backends.cuda.matmul.allow_tf32 = old_allow_tf32_matmul


@contextlib.contextmanager
def tf32_on(self, tf32_precision=1e-5):
    old_allow_tf32_matmul = torch.backends.cuda.matmul.allow_tf32
    old_precision = self.precision
    try:
        torch.backends.cuda.matmul.allow_tf32 = True
        self.precision = tf32_precision
        with torch.backends.cudnn.flags(enabled=None, benchmark=None, deterministic=None, allow_tf32=True):
            yield
    finally:
        torch.backends.cuda.matmul.allow_tf32 = old_allow_tf32_matmul
        self.precision = old_precision


# This is a wrapper that wraps a test to run this test twice, one with
# allow_tf32=True, another with allow_tf32=False. When running with
# allow_tf32=True, it will use reduced precision as specified by the
# argument. For example:
#    @dtypes(torch.float32, torch.float64, torch.complex64, torch.complex128)
#    @tf32_on_and_off(0.005)
#    def test_matmul(self, device, dtype):
#        a = ...; b = ...;
#        c = torch.matmul(a, b)
#        self.assertEqual(c, expected)
# In the above example, when testing torch.float32 and torch.complex64 on CUDA
# on a CUDA >= 11 build on an >=Ampere architecture, the matmul will be running at
# TF32 mode and TF32 mode off, and on TF32 mode, the assertEqual will use reduced
# precision to check values.
#
# This decorator can be used for function with or without device/dtype, such as
# @tf32_on_and_off(0.005)
# def test_my_op(self)
# @tf32_on_and_off(0.005)
# def test_my_op(self, device)
# @tf32_on_and_off(0.005)
# def test_my_op(self, device, dtype)
# @tf32_on_and_off(0.005)
# def test_my_op(self, dtype)
# if neither device nor dtype is specified, it will check if the system has ampere device
# if device is specified, it will check if device is cuda
# if dtype is specified, it will check if dtype is float32 or complex64
# tf32 and fp32 are different only when all the three checks pass
def tf32_on_and_off(tf32_precision=1e-5):
    def with_tf32_disabled(self, function_call):
        with tf32_off():
            function_call()

    def with_tf32_enabled(self, function_call):
        with tf32_on(self, tf32_precision):
            function_call()

    def wrapper(f):
        params = inspect.signature(f).parameters
        arg_names = tuple(params.keys())

        @functools.wraps(f)
        def wrapped(*args, **kwargs):
            for k, v in zip(arg_names, args):
                kwargs[k] = v
            cond = tf32_is_not_fp32()
            if 'device' in kwargs:
                cond = cond and (torch.device(kwargs['device']).type == 'cuda')
            if 'dtype' in kwargs:
                cond = cond and (kwargs['dtype'] in {torch.float32, torch.complex64})
            if cond:
                with_tf32_disabled(kwargs['self'], lambda: f(**kwargs))
                with_tf32_enabled(kwargs['self'], lambda: f(**kwargs))
            else:
                f(**kwargs)

        return wrapped
    return wrapper


# This is a wrapper that wraps a test to run it with TF32 turned off.
# This wrapper is designed to be used when a test uses matmul or convolutions
# but the purpose of that test is not testing matmul or convolutions.
# Disabling TF32 will enforce torch.float tensors to be always computed
# at full precision.
def with_tf32_off(f):
    @functools.wraps(f)
    def wrapped(*args, **kwargs):
        with tf32_off():
            return f(*args, **kwargs)

    return wrapped

def _get_magma_version():
    if 'Magma' not in torch.__config__.show():
        return (0, 0)
    position = torch.__config__.show().find('Magma ')
    version_str = torch.__config__.show()[position + len('Magma '):].split('\n')[0]
    return tuple(int(x) for x in version_str.split("."))

def _get_torch_cuda_version():
    if torch.version.cuda is None:
        return (0, 0)
    cuda_version = str(torch.version.cuda)
    return tuple(int(x) for x in cuda_version.split("."))

def _get_torch_rocm_version():
    if not TEST_WITH_ROCM:
        return (0, 0)
    rocm_version = str(torch.version.hip)
    rocm_version = rocm_version.split("-")[0]    # ignore git sha
    return tuple(int(x) for x in rocm_version.split("."))

def _check_cusparse_generic_available():
    return not TEST_WITH_ROCM

def _check_hipsparse_generic_available():
    if not TEST_WITH_ROCM:
        return False

    rocm_version = str(torch.version.hip)
    rocm_version = rocm_version.split("-")[0]    # ignore git sha
    rocm_version_tuple = tuple(int(x) for x in rocm_version.split("."))
    return not (rocm_version_tuple is None or rocm_version_tuple < (5, 1))


TEST_CUSPARSE_GENERIC = _check_cusparse_generic_available()
TEST_HIPSPARSE_GENERIC = _check_hipsparse_generic_available()

# Shared by test_torch.py and test_multigpu.py
def _create_scaling_models_optimizers(device="cuda", optimizer_ctor=torch.optim.SGD, optimizer_kwargs=None):
    # Create a module+optimizer that will use scaling, and a control module+optimizer
    # that will not use scaling, against which the scaling-enabled module+optimizer can be compared.
    mod_control = torch.nn.Sequential(torch.nn.Linear(8, 8), torch.nn.Linear(8, 8)).to(device=device)
    mod_scaling = torch.nn.Sequential(torch.nn.Linear(8, 8), torch.nn.Linear(8, 8)).to(device=device)
    with torch.no_grad():
        for c, s in zip(mod_control.parameters(), mod_scaling.parameters()):
            s.copy_(c)

    kwargs = {"lr": 1.0}
    if optimizer_kwargs is not None:
        kwargs.update(optimizer_kwargs)
    opt_control = optimizer_ctor(mod_control.parameters(), **kwargs)
    opt_scaling = optimizer_ctor(mod_scaling.parameters(), **kwargs)

    return mod_control, mod_scaling, opt_control, opt_scaling

# Shared by test_torch.py, test_cuda.py and test_multigpu.py
def _create_scaling_case(device="cuda", dtype=torch.float, optimizer_ctor=torch.optim.SGD, optimizer_kwargs=None):
    data = [(torch.randn((8, 8), dtype=dtype, device=device), torch.randn((8, 8), dtype=dtype, device=device)),
            (torch.randn((8, 8), dtype=dtype, device=device), torch.randn((8, 8), dtype=dtype, device=device)),
            (torch.randn((8, 8), dtype=dtype, device=device), torch.randn((8, 8), dtype=dtype, device=device)),
            (torch.randn((8, 8), dtype=dtype, device=device), torch.randn((8, 8), dtype=dtype, device=device))]

    loss_fn = torch.nn.MSELoss().to(device)

    skip_iter = 2

    return _create_scaling_models_optimizers(
        device=device, optimizer_ctor=optimizer_ctor, optimizer_kwargs=optimizer_kwargs,
    ) + (data, loss_fn, skip_iter)


# Importing this module should NOT eagerly initialize CUDA
if not CUDA_ALREADY_INITIALIZED_ON_IMPORT:
    assert not torch.cuda.is_initialized()<|MERGE_RESOLUTION|>--- conflicted
+++ resolved
@@ -50,14 +50,9 @@
         return not IS_WINDOWS and SM80OrLater
     return False
 
-<<<<<<< HEAD
 def evaluate_platform_supports_cudnn_attention():
     return (not TEST_WITH_ROCM) and (not IS_WINDOWS) and TEST_CUDA and SM80OrLater
 
-PLATFORM_SUPPORTS_FLASH_ATTENTION: bool = LazyVal(lambda: evaluate_platform_supports_flash_attention())
-PLATFORM_SUPPORTS_MEM_EFF_ATTENTION: bool = LazyVal(lambda: TEST_CUDA and not TEST_WITH_ROCM)
-PLATFORM_SUPPORTS_CUDNN_ATTENTION: bool = LazyVal(lambda: evaluate_platform_supports_cudnn_attention())
-=======
 def evaluate_platform_supports_efficient_attention():
     if TEST_WITH_ROCM:
         return evaluate_gfx_arch_exact('gfx90a:sramecc+:xnack-') or evaluate_gfx_arch_exact('gfx942:sramecc+:xnack-')
@@ -67,10 +62,8 @@
 
 PLATFORM_SUPPORTS_FLASH_ATTENTION: bool = LazyVal(lambda: evaluate_platform_supports_flash_attention())
 PLATFORM_SUPPORTS_MEM_EFF_ATTENTION: bool = LazyVal(lambda: evaluate_platform_supports_efficient_attention())
-# TODO(eqy): gate this against a cuDNN version
-PLATFORM_SUPPORTS_CUDNN_ATTENTION: bool = LazyVal(lambda: TEST_CUDA and not TEST_WITH_ROCM and
-                                                  torch.backends.cuda.cudnn_sdp_enabled())
->>>>>>> f681e368
+PLATFORM_SUPPORTS_CUDNN_ATTENTION: bool = LazyVal(lambda: evaluate_platform_supports_cudnn_attention())
+
 # This condition always evaluates to PLATFORM_SUPPORTS_MEM_EFF_ATTENTION but for logical clarity we keep it separate
 PLATFORM_SUPPORTS_FUSED_ATTENTION: bool = LazyVal(lambda: PLATFORM_SUPPORTS_FLASH_ATTENTION or
                                                   PLATFORM_SUPPORTS_CUDNN_ATTENTION or
