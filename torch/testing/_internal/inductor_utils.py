--- conflicted
+++ resolved
@@ -10,13 +10,10 @@
 from subprocess import CalledProcessError
 import sys
 import torch._inductor.async_compile  # noqa: F401 required to warm up AsyncCompile pools
-<<<<<<< HEAD
+from torch.fx.experimental.proxy_tensor import make_fx
 from torch._inductor.codegen import common as codegen_common
-=======
-from torch.fx.experimental.proxy_tensor import make_fx
 from torch._inductor.graph import GraphLowering
 from torch._inductor.compile_fx import shape_env_from_inputs
->>>>>>> 67937be6
 from torch._inductor.codecache import CppCodeCache
 from torch._inductor.utils import get_gpu_shared_memory, is_big_gpu
 from torch._inductor.utils import GPU_TYPES, get_gpu_type
@@ -149,11 +146,6 @@
 
 IS_BIG_GPU = LazyVal(lambda: HAS_CUDA and is_big_gpu())
 
-<<<<<<< HEAD
-def has_cpp_wrapper_for_device(device: str) -> bool:
-    codegen_common.init_backend_registration()
-    return codegen_common.get_wrapper_codegen_for_device(device, cpp_wrapper=True) is not None
-=======
 def dummy_graph() -> GraphLowering:
     """
     Create a graph. This is useful for unit testing code which accesses
@@ -217,4 +209,7 @@
         buffer = buffer.to(device, copy=True)
     out = torch.as_strided(buffer, x.size(), x.stride(), x.storage_offset())
     return out
->>>>>>> 67937be6
+
+def has_cpp_wrapper_for_device(device: str) -> bool:
+    codegen_common.init_backend_registration()
+    return codegen_common.get_wrapper_codegen_for_device(device, cpp_wrapper=True) is not None