--- conflicted
+++ resolved
@@ -1,18 +1,3 @@
-<<<<<<< HEAD
-import torch
-
-
-def register_if_not(qualname):
-    entry = torch._library.simple_registry.singleton.find(qualname)
-    if entry.abstract_impl.kernel is None:
-        return torch.library.impl_abstract(qualname)
-    else:
-
-        def dummy_wrapper(fn):
-            return fn
-
-        return dummy_wrapper
-=======
 import contextlib
 from typing import Optional
 
@@ -35,7 +20,6 @@
     register_fake_classes()
     _TENSOR_QUEUE_GLOBAL_TEST = _empty_tensor_queue()
     _TORCHBIND_IMPLS_INITIALIZED = True
->>>>>>> 92eb1731
 
 
 def _empty_tensor_queue() -> torch.ScriptObject:
@@ -48,23 +32,20 @@
 
 # put these under a function because the corresponding library might not be loaded yet.
 def register_fake_operators():
-    @register_if_not("_TorchScriptTesting::takes_foo_python_meta")
+    @torch.library.register_fake("_TorchScriptTesting::takes_foo_python_meta")
     def fake_takes_foo(foo, z):
         return foo.add_tensor(z)
 
-    @register_if_not("_TorchScriptTesting::queue_pop")
+    @torch.library.register_fake("_TorchScriptTesting::queue_pop")
     def fake_queue_pop(tq):
         return tq.pop()
 
-    @register_if_not("_TorchScriptTesting::queue_push")
+    @torch.library.register_fake("_TorchScriptTesting::queue_push")
     def fake_queue_push(tq, x):
         return tq.push(x)
 
-    @register_if_not("_TorchScriptTesting::queue_size")
+    @torch.library.register_fake("_TorchScriptTesting::queue_size")
     def fake_queue_size(tq):
-<<<<<<< HEAD
-        return tq.size()
-=======
         return tq.size()
 
     def meta_takes_foo_list_return(foo, x):
@@ -147,5 +128,4 @@
         yield
     finally:
         del op_overload.py_kernels[key]
-        op_overload._dispatch_cache.clear()
->>>>>>> 92eb1731
+        op_overload._dispatch_cache.clear()