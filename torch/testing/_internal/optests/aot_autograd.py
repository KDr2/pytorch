# mypy: ignore-errors

import torch
import torch.utils._pytree as pytree
from torch.testing._utils import wrapper_set_seed
from functorch.compile import compiled_function, min_cut_rematerialization_partition, default_partition, nop
from .make_fx import randomize
import re


class assert_raises_regex:
    def __init__(self, exception_cls, regex):
        self.exception_cls = exception_cls
        self.regex = regex

    def __enter__(self):
        pass

    def __exit__(self, exc_type, exc_val, traceback):
        if exc_type == self.exception_cls:
            msg = str(exc_val)
            if not re.search(self.regex, msg):
                raise AssertionError(
                    f"Expected exception to match regex. regex: {self.regex}, exception: {msg}")
            return True  # Squashes the exception
        if exc_type is not None:
            raise AssertionError(
                f"Expected {self.exception_cls} to be raised, instead got exception {exc_type}")
        raise AssertionError("Expected exception to be raised but none was")


def aot_autograd_check(
        func,
        args,
        kwargs,
        dynamic,
        assert_raises_regex_fn=assert_raises_regex,
        assert_equals_fn=torch.testing.assert_close,
        check_gradients=True,
        try_check_data_specialization=False,
        use_min_cut=True,
        skip_correctness_check=False):
    """Compares func(*args, **kwargs) in eager-mode to under AOTAutograd.

    Compares outputs and (if check_gradients=True) gradients produced by
    AOTAutograd against eager-mode PyTorch.

    We assume that func(*args, **kwargs) succeeds in eager-mode PyTorch.

    """
    flat_args, args_spec = pytree.tree_flatten((args, kwargs))
    args = [arg for arg in flat_args if isinstance(arg, torch.Tensor)]

    # We construct a new function that only accepts Tensors as inputs
    def func_no_tensors(args):
        reconstructed_flat_args = []
        args = iter(args)
        for v in flat_args:
            if isinstance(v, torch.Tensor):
                reconstructed_flat_args.append(next(args))
            else:
                reconstructed_flat_args.append(v)

        c_args, c_kwargs = pytree.tree_unflatten(reconstructed_flat_args, args_spec)
        return func(*c_args, **c_kwargs)

<<<<<<< HEAD
    if use_min_cut:
        compiled_f = compiled_function(
            func_no_tensors, nop, nop, dynamic=dynamic, partition_fn=min_cut_rematerialization_partition, keep_inference_input_mutations=True)
    else:
        compiled_f = compiled_function(
            func_no_tensors, nop, nop, dynamic=dynamic, partition_fn=default_partition, keep_inference_input_mutations=True)
=======
    compiled_f = compiled_function(
        func_no_tensors,
        nop,
        nop,
        dynamic=dynamic,
        partition_fn=min_cut_rematerialization_partition,
        keep_inference_input_mutations=True
    )
>>>>>>> 3d864e11

    out = wrapper_set_seed(func_no_tensors, args)
    if check_gradients == "auto":
        any_tensor_requires_grad = pytree.tree_any_only(torch.Tensor, lambda x: x.requires_grad, args)
        any_output_requires_grad = pytree.tree_any_only(torch.Tensor, lambda x: x.requires_grad, out)
        check_gradients = any_tensor_requires_grad and any_output_requires_grad
    if not check_gradients:
        compiled_out = wrapper_set_seed(compiled_f, args)
        if not skip_correctness_check:
            assert_equals_fn(compiled_out, out, msg=outputs_msg)
        return
    _test_aot_autograd_forwards_backwards_helper(
        func_no_tensors, compiled_f, args, assert_raises_regex_fn, assert_equals_fn,
        try_check_data_specialization, skip_correctness_check)

outputs_msg = (
    "Outputs of the operator are different in eager-mode PyTorch vs "
    "AOTDispatcher tracing. This means the operator will have incorrect output "
    "underneath torch.compile. This could be because the operator's "
    "implementation not traceable."
)


def _test_aot_autograd_forwards_backwards_helper(
        f, compiled_f, args, assert_raises_regex_fn, assert_equals_fn,
        try_check_data_specialization, skip_correctness_check=False):
    # Verify grads are equal between compiled and non-compiled versions of f.

    def call_forwards_backwards(f, args):
        flat_args = pytree.arg_tree_leaves(*args)
        diff_args = [arg for arg in flat_args if isinstance(arg, torch.Tensor) and
                     arg.requires_grad]
        out = wrapper_set_seed(f, args)
        flat_out = pytree.tree_leaves(out)

        sm = 0
        for i in flat_out:
            if isinstance(i, torch.Tensor):
                # We need to call .abs() because it is possible that the output of the
                # operator is a complex Tensor and autograd will yell at autograd.grad
                # on a complex Tensor unless we manually provide the grad_output flag.
                sm += i.sum().abs()
        assert isinstance(sm, torch.Tensor)
        return out, torch.autograd.grad(sm, diff_args, allow_unused=True)

    def check(args, ignore_failure=False):
        try:
            orig_out, orig_grad = call_forwards_backwards(f, args)
        except Exception:
            if ignore_failure:
                return
            raise

        # See https://github.com/pytorch/pytorch/pull/98960#issuecomment-1505962215
        tensor_args = [x for x in pytree.tree_flatten(args)[0] if isinstance(x, torch.Tensor)]
        any_non_leaves = any(x.grad_fn is not None for x in tensor_args)
        if all(x is None for x in orig_grad) and any_non_leaves:
            with assert_raises_regex_fn(RuntimeError, 'does not require grad and does not have a grad_fn'):
                call_forwards_backwards(compiled_f, args)
            return

        msg = (
            "Gradients of the operator are different in eager-mode PyTorch vs "
            "AOTDispatcher. This means the operator will have incorrect gradients "
            "underneath torch.compile. This could be because the operator's "
            "backward is incorrectly registered or not traceable."
        )

        compiled_out, compiled_grad = call_forwards_backwards(compiled_f, args)
        if not skip_correctness_check:
            try:
                assert_equals_fn(compiled_out, orig_out)
            except Exception as e:
                raise type(e)(outputs_msg) from e
            try:
                assert_equals_fn(compiled_grad, orig_grad)
            except Exception as e:
                raise type(e)(msg) from e

    check(args, ignore_failure=False)

    # Randomize the data and run the traced graph with it, to catch bugs
    # where we may have baked in Tensor data into the trace.
    # This is not guaranteed to succeed, because `f` might have preconditions
    # on the values of the inputs, so we just ignore if this test fails.
    if try_check_data_specialization:
        args = randomize(args)
        check(args, ignore_failure=True)<|MERGE_RESOLUTION|>--- conflicted
+++ resolved
@@ -64,23 +64,24 @@
         c_args, c_kwargs = pytree.tree_unflatten(reconstructed_flat_args, args_spec)
         return func(*c_args, **c_kwargs)
 
-<<<<<<< HEAD
     if use_min_cut:
         compiled_f = compiled_function(
-            func_no_tensors, nop, nop, dynamic=dynamic, partition_fn=min_cut_rematerialization_partition, keep_inference_input_mutations=True)
+            func_no_tensors,
+            nop,
+            nop,
+            dynamic=dynamic,
+            partition_fn=min_cut_rematerialization_partition,
+            keep_inference_input_mutations=True
+        )
     else:
         compiled_f = compiled_function(
-            func_no_tensors, nop, nop, dynamic=dynamic, partition_fn=default_partition, keep_inference_input_mutations=True)
-=======
-    compiled_f = compiled_function(
-        func_no_tensors,
-        nop,
-        nop,
-        dynamic=dynamic,
-        partition_fn=min_cut_rematerialization_partition,
-        keep_inference_input_mutations=True
-    )
->>>>>>> 3d864e11
+            func_no_tensors,
+            nop,
+            nop,
+            dynamic=dynamic,
+            partition_fn=default_partition,
+            keep_inference_input_mutations=True
+        )
 
     out = wrapper_set_seed(func_no_tensors, args)
     if check_gradients == "auto":
