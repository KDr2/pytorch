import copy
import itertools
import math
import os
import random
import sys
import tempfile
import time
from collections import namedtuple, OrderedDict
from contextlib import contextmanager, suppress
from datetime import timedelta
from functools import reduce
from typing import Union, NamedTuple, Callable, Any

import torch
import torch.cuda
import torch.distributed as dist
import torch.distributed.algorithms.model_averaging.averagers as averagers
import torch.distributed.algorithms.model_averaging.hierarchical_model_averager as hierarchicalSGD
import torch.distributed.algorithms.model_averaging.utils as model_averaging_utils
import torch.nn as nn
import torch.nn.functional as F
import torch.nn.utils._stateless as _stateless
from torch._utils_internal import TEST_MASTER_ADDR as MASTER_ADDR
from torch._utils_internal import TEST_MASTER_PORT as MASTER_PORT
from torch.cuda.amp import GradScaler, autocast

from torch.distributed.algorithms.ddp_comm_hooks import (
    post_localSGD_hook as post_localSGD,
    powerSGD_hook as powerSGD,
    default_hooks as default,
    quantization as quantization_hooks,
)

from torch.distributed.distributed_c10d import (
    get_world_size,
    _get_default_group,
    AllreduceOptions,
    GroupMember,
)
from torch.nn.parallel import DistributedDataParallel
from torch.nn.parallel.distributed import _dump_DDP_relevant_env_vars
from torch.testing._internal.common_distributed import (
    MultiProcessTestCase,
    TEST_SKIPS,
    init_multigpu_helper,
    initialize_temp_directories,
    cleanup_temp_dir,
    simple_sparse_reduce_tests,
    skip_if_rocm,
    skip_if_small_worldsize,
    skip_if_lt_x_gpu,
    nccl_skip_if_lt_x_gpu,
    skip_if_no_gpu,
    require_n_gpus_for_nccl_backend,
    requires_nccl_version,
    captured_output,
    with_nccl_blocking_wait,
    with_dist_debug_levels,
    verify_ddp_error_logged,
    DistTestCases
)
from torch.testing._internal.common_utils import (
    instantiate_parametrized_tests,
    IS_MACOS,
    IS_WINDOWS,
    FILE_SCHEMA,
    IS_FBCODE,
    NO_MULTIPROCESSING_SPAWN,
    parametrize,
    sandcastle_skip,
    sandcastle_skip_if,
)

import torch.distributed.optim.post_localSGD_optimizer as post_localSGD_optimizer

from torch.utils.data.distributed import DistributedSampler

try:
    import torchvision

    HAS_TORCHVISION = True
except ImportError:
    HAS_TORCHVISION = False

if sys.platform == "win32":
    import msvcrt
else:
    import fcntl


class NetWithBuffers(nn.Module):
    def __init__(self):
        super().__init__()
        self.a = nn.Linear(10, 10, bias=False)
        self.b = nn.Linear(10, 1, bias=False)
        self.register_buffer('buffer', torch.randn(1, 2))

    def forward(self, x):
        self.buffer.add_(1)
        return self.b(self.a(x))

class Foo:
    def __init__(self, x):
        # Can be tensor or int
        self.x = x

    def __eq__(self, other):
        def eq(value, other):
            if isinstance(value, torch.Tensor):
                return torch.equal(value, other)
            return value == other

        for attr, value in self.__dict__.items():
            other_value = other.__dict__[attr]
            if not eq(value, other_value):
                return False
        return True


f = Foo(10)
f.bar = 1

foo_cpu_tensor = Foo(torch.randn(3, 3))


COLLECTIVES_OBJECT_TEST_LIST = [
    {"key1": 3, "key2": 4, "key3": {"nested": True}},
    f,
    foo_cpu_tensor,
    "foo",
    [1, 2, True, "string", [4, 5, "nested"]],
]

# Allowlist of distributed backends where profiling collectives is supported.
PROFILING_SUPPORTED_BACKENDS = [
    dist.Backend.NCCL,
    dist.Backend.GLOO,
    dist.Backend.MPI,
]

# Allowlist of distributed backends where profiling is supported with use_cuda=True
CUDA_PROFILING_SUPPORTED_BACKENDS = [
    dist.Backend.GLOO,
    dist.Backend.MPI,
    dist.Backend.NCCL,
]

# Allowlist of distributed backends where profiling is supported for p2p ops
SEND_RECV_PROFILING_SUPPORTED_BACKENDS = [
    dist.Backend.MPI,
    dist.Backend.GLOO,
    dist.Backend.NCCL,
]

# Dummy NamedTuple data structures to test DDP support for NamedTuple types.
EXPECTED_FIELDS = ("a", "b")
TestNamedTupleInput_0 = namedtuple("NamedTuple", EXPECTED_FIELDS)


class TestNamedTupleInput_1(NamedTuple):
    a: torch.tensor
    b: torch.tensor


skipIfNoTorchVision = sandcastle_skip_if(not HAS_TORCHVISION, "no torchvision")

BACKEND = os.environ["BACKEND"]
INIT_METHOD = os.getenv("INIT_METHOD", "env://")

DEFAULT_TIMEOUT = 300
CUSTOMIZED_TIMEOUT = {"test_DistributedDataParallel": 500}


def get_profiling_event(postfix, profiler):
    event_list = (
        profiler.events()
        if isinstance(profiler, torch.profiler.profile)
        else profiler.function_events
    )
    return [event for event in event_list if event.name.endswith(postfix)]


# Base error message substring on unfinished reductions.
ddp_prev_reduction_unfinished_str = (
    "Expected to have finished reduction in the prior iteration"
)
# Error message substring when find_unused_parameters=True has not been passed
ddp_recommend_find_unused_params_str = (
    "passing the keyword argument `find_unused_parameters=True`"
)
# Error message substring when find_unused_parameters=True is enabled
ddp_find_unused_params_enabled_str = "Since `find_unused_parameters=True` is enabled"
# Error message substring for possibility of not all model outputs being used
# in loss computation
ddp_outputs_not_used_in_loss_str = (
    "`forward` function outputs participate in calculating loss"
)
# Error message substring suggesting to use TORCH_DISTRIBUTED_DEBUG
ddp_suggest_debug_mode_str = (
    "set the environment variable TORCH_DISTRIBUTED_DEBUG to either INFO or DETAIL"
)


class DDPUnevenTestInput(NamedTuple):
    name: str
    model: nn.Module
    inp: Union[torch.tensor, tuple]
    sync_interval: int
    throw_on_early_termination: bool = False
    hook: Callable = None
    state: Any = None


class _FC2(nn.Module):
    def __init__(self):
        super(_FC2, self).__init__()
        self.fc = nn.Linear(10, 50, bias=True)
        self.fc.bias.requires_grad = False

    def forward(self, x):
        x = self.fc(x)
        return x


class Net(nn.Module):
    def __init__(self):
        super(Net, self).__init__()
        self.fc1 = nn.Linear(2, 10, bias=False)
        self.fc2 = _FC2()
        self.fc3 = nn.Linear(50, 4, bias=False)
        self.relu = nn.ReLU()
        self.no_grad_param = nn.Parameter(
            torch.tensor([2, 2]).long(), requires_grad=False
        )

    def forward(self, x):
        x = self.relu(self.fc1(x))
        x = self.relu(self.fc2(x))
        x = self.fc3(x)
        return F.softmax(x, dim=1)


class LargeNet(nn.Module):
    def __init__(self):
        super(LargeNet, self).__init__()
        self.fc1 = nn.Linear(1000, 2000, bias=False)
        self.fc2 = nn.Linear(2000, 500, bias=False)

    def forward(self, x):
        x = self.fc1(x)
        x = self.fc2(x)
        return x


class Task(nn.Module):
    def __init__(self):
        super().__init__()
        self.p = nn.Parameter(torch.ones(2, 2))

    def forward(self, x):
        return self.p + x


class BatchNormNet(nn.Module):
    def __init__(self, affine=True):
        super(BatchNormNet, self).__init__()
        self.fc1 = nn.Linear(2, 40, bias=False)
        self.bn = nn.BatchNorm1d(4, affine=affine)
        self.fc2 = nn.Linear(40, 4, bias=False)

    def forward(self, x):
        x = torch.reshape(self.fc1(x), (-1, 4, 10))
        x = self.bn(x)
        x = torch.reshape(x, (-1, 40))
        x = self.fc2(x)
        return F.softmax(x, dim=1)


class UnusedParamTwoLinLayerNet(nn.Module):
    def __init__(self):
        super().__init__()
        self.a = nn.Linear(10, 10, bias=False)
        self.b = nn.Linear(10, 10, bias=False)
        self.c = nn.Linear(5, 5, bias=False)

    def forward(self, x):
        a = self.a(x)
        b = self.b(x)
        return (a, b)


class DictOutputModule(nn.Module):
    def __init__(self):
        super().__init__()
        self.module = UnusedParamTwoLinLayerNet()

    def forward(self, x):
        predictions = self.module(x)
        loss = (predictions[0] + predictions[1]).sum()
        return {
            "predictions": predictions,
            "loss": loss,
        }


class TwoLinLayerNet(nn.Module):
    def __init__(self):
        super().__init__()
        self.a = nn.Linear(10, 10, bias=False)
        self.b = nn.Linear(10, 1, bias=False)

    def forward(self, x):
        a = self.a(x)
        b = self.b(x)
        return (a, b)


class EmbeddingNetDifferentParams(nn.Module):
    """
    A module containing an embedding with different dimension or different # of
    parameters depending on the rank.
    """
    def __init__(self, rank, diff_num_params=False):
        super().__init__()
        embedding_dim = 500 if diff_num_params or rank == 0 else 50
        self.embedding = nn.Embedding(num_embeddings=10, embedding_dim=embedding_dim)
        self.lin = nn.Linear(embedding_dim, 1)
        if diff_num_params:
            self.lin2 = nn.Linear(1, 1, bias=False)

    def forward(self, x):
        x = self.embedding(x)
        return self.lin(x)


class ControlFlowToyModel(nn.Module):
    def __init__(self):
        super(ControlFlowToyModel, self).__init__()
        self.lin1 = nn.Linear(10, 10, bias=False)
        self.lin2 = nn.Linear(10, 10, bias=False)

    def forward(self, x):
        # Second layer is used dependent on input x.
        use_second_layer = torch.equal(x, torch.ones(20, 10, device=x.device))
        if use_second_layer:
            return self.lin2(F.relu(self.lin1(x)))
        else:
            return F.relu(self.lin1(x))


DDP_NET = Net()
BN_NET = BatchNormNet()
BN_NET_NO_AFFINE = BatchNormNet(affine=False)
ONLY_SBN_NET = nn.SyncBatchNorm(2, momentum=0.99)


def get_timeout(test_id):
    test_name = test_id.split(".")[-1]
    if test_name in CUSTOMIZED_TIMEOUT:
        return CUSTOMIZED_TIMEOUT[test_name]
    else:
        return DEFAULT_TIMEOUT


default_pg_timeout = 60

CUSTOM_PG_TIMEOUT = {
    # This test runs slowly and needs additional time to complete, otherwise can
    # be taken down by NCCL_ASYNC_ERROR_HANDLING
    "test_ddp_uneven_inputs": 300,
    # This test has a short timeout since it tests being taken down by
    # NCCL_ASYNC_ERROR_HANDLING which we want to happen quickly.
    "test_ddp_model_diff_across_ranks": 5,
}


def require_backend(backends):
    if BACKEND not in backends:
        return sandcastle_skip("Test requires backend to be one of %s" % backends)
    return lambda func: func


def require_backends_available(backends):
    def check(backend):
        if backend == dist.Backend.GLOO:
            return dist.is_gloo_available()
        if backend == dist.Backend.NCCL:
            return dist.is_nccl_available()
        if backend == dist.Backend.MPI:
            return dist.is_mpi_available()
        if backend in DistTestCases.backend_feature["plugin"]:
            return True
        return False

    if not all(check(dist.Backend(backend)) for backend in backends):
        return sandcastle_skip("Test requires backends to be available %s" % backends)
    return lambda func: func


def require_world_size(world_size):
    if int(os.environ["WORLD_SIZE"]) < world_size:
        return sandcastle_skip("Test requires world size of %d" % world_size)
    return lambda func: func


@contextmanager
def _lock():
    TEMP_DIR = os.environ["TEMP_DIR"]
    lockfile = os.path.join(TEMP_DIR, "lockfile")
    with open(lockfile, "w") as lf:
        try:
            if sys.platform == "win32":
                msvcrt.locking(lf.fileno(), msvcrt.LK_RLCK, 1)
                yield
            else:
                fcntl.flock(lf.fileno(), fcntl.LOCK_EX)
                yield
        finally:
            if sys.platform == "win32":
                msvcrt.locking(lf.fileno(), msvcrt.LK_UNLCK, 1)
            else:
                fcntl.flock(lf.fileno(), fcntl.LOCK_UN)
            lf.close()


def _build_tensor(size, value=None, dtype=torch.float, device_id=None):
    if value is None:
        value = size
    if device_id is None:
        return torch.empty(size, size, size, dtype=dtype).fill_(value)
    else:
        return torch.empty(size, size, size, dtype=dtype).fill_(value).cuda(device_id)


def _build_multidim_tensor(dim, dim_size, value=None, dtype=torch.float):
    if value is None:
        value = dim
    return torch.empty(size=[dim_size for _ in range(dim)], dtype=dtype).fill_(value)


def _create_autograd_profiler():
    return torch.autograd.profiler.profile(record_shapes=True)


def _create_torch_profiler():
    return torch.profiler.profile(
        activities=[
            torch.profiler.ProfilerActivity.CPU,
        ],
        record_shapes=True,
    )




class Barrier(object):
    barrier_id = 0

    @classmethod
    def init(cls):
        cls.barrier_id = 0
        barrier_dir = os.path.join(os.environ["TEMP_DIR"], "barrier")
        for f_name in os.listdir(barrier_dir):
            os.unlink(os.path.join(barrier_dir, f_name))

    @classmethod
    def sync(cls, wait_for=None, timeout=10):
        if wait_for is None:
            wait_for = dist.get_world_size()
        cls.barrier_id += 1
        barrier_dir = os.path.join(os.environ["TEMP_DIR"], "barrier")
        pid = str(os.getpid())
        barrier_file = os.path.join(barrier_dir, pid)
        with _lock():
            with open(barrier_file, "w") as f:
                f.write(str(cls.barrier_id))

        start_time = time.time()
        while True:
            arrived = 0
            with _lock():
                for f_name in os.listdir(barrier_dir):
                    with open(os.path.join(barrier_dir, f_name), "r") as f:
                        data = f.read()
                        if int(data) >= cls.barrier_id:
                            arrived += 1
            if arrived == wait_for:
                break

            if time.time() - start_time > timeout:
                raise RuntimeError("barrier timeout")
            time.sleep(0.1)


class TestDistBackend(MultiProcessTestCase):
    @classmethod
    def setUpClass(cls):
        os.environ["MASTER_ADDR"] = str(MASTER_ADDR)
        os.environ["MASTER_PORT"] = str(MASTER_PORT)
        # NCCL_BLOCKING_WAIT overrides NCCL_ASYNC_ERROR_HANDLING hence tests
        # such as test_batch_isend_irecv_nccl will test NCCL_BLOCKING_WAIT as
        # expected.
        os.environ["NCCL_ASYNC_ERROR_HANDLING"] = "1"
        super().setUpClass()

    def setUp(self):
        super().setUp()
        # initialize temp directories
        initialize_temp_directories()
        # initialize Barrier
        Barrier.init()
        # Skip return code checking for following tests as they are expected to
        # crash a process due to NCCL_ASYNC_ERROR_HANDLING.
        self.skip_return_code_checks = []

    def tearDown(self):
        cleanup_temp_dir()
        super().tearDown()

    @property
    def init_method(self):
        return "{}{file_name}".format(FILE_SCHEMA, file_name=self.file_name)

    @classmethod
    def _run(cls, rank, test_name, file_name, pipe):
        if BACKEND == "nccl" and not torch.cuda.is_available():
            sys.exit(TEST_SKIPS["no_cuda"].exit_code)
        self = cls(test_name)
        self.rank = rank
        self.file_name = file_name

        if torch.cuda.is_available() and torch.cuda.device_count() < int(
            self.world_size
        ):
            sys.exit(TEST_SKIPS[f"multi-gpu-{self.world_size}"].exit_code)
        try:
            pg_timeout_seconds = CUSTOM_PG_TIMEOUT.get(test_name, default_pg_timeout)
            timeout = timedelta(seconds=pg_timeout_seconds)
            dist.init_process_group(
                init_method=self.init_method,
                backend=BACKEND,
                world_size=int(self.world_size),
                rank=self.rank,
                timeout=timeout,
            )
        except RuntimeError as e:
            if "recompile" in e.args[0]:
                sys.exit(TEST_SKIPS["backend_unavailable"].exit_code)

            raise

        # Execute barrier prior to running test to ensure that every process
        # has finished initialization and that the following test
        # immediately exiting due to a skip doesn't cause flakiness.
        self._barrier()

        self.run_test(test_name, pipe)
        self._barrier()
        dist.destroy_process_group()
        sys.exit(0)

    # Needed since MultiProcessTestCase assumes a world_size of 4, but we
    # run these tests under other various world_sizes.
    @property
    def world_size(self):
        return os.environ["WORLD_SIZE"]


class DistributedTest:
    class _DistTestBase:
        def _barrier(self, *args, **kwargs):
            Barrier.sync(*args, **kwargs)

        def _init_group_test(self, **kwargs):
            group = [1, 2]
            group_id = dist.new_group(group, **kwargs)
            rank = dist.get_rank()
            if rank not in group:
                return ([], None, rank)

            return (group, group_id, rank)

        def _init_full_group_test(self, **kwargs):
            group = list(range(0, dist.get_world_size()))
            group_id = dist.new_group(**kwargs)
            rank = dist.get_rank()
            return (group, group_id, rank)

        def _init_global_test(self):
            group = list(range(0, dist.get_world_size()))
            group_id = dist.group.WORLD
            rank = dist.get_rank()
            return (group, group_id, rank)

        def _verify_buffers_equal(self, m1, m2):
            # verify buffers across models
            m1_buf_dict = {k: v for k, v in m1.module.named_buffers()}
            for name, buf in m2.module.named_buffers():
                self.assertEqual(buf, m1_buf_dict[name])

            # Verify buffers across ranks.
            m1_buffers = list(m1.buffers())
            m2_buffers = list(m2.buffers())
            for (buf1, buf2) in zip(m1_buffers, m2_buffers):
                gathered_bufs = [
                    torch.empty_like(buf1) for _ in range(dist.get_world_size())
                ]
                dist.all_gather(gathered_bufs, buf1)
                gathered_bufs_m2 = [
                    torch.empty_like(buf2) for _ in range(dist.get_world_size())
                ]
                for b in gathered_bufs:
                    self.assertEqual(b, buf1)
                dist.all_gather(gathered_bufs_m2, buf2)
                for b in gathered_bufs_m2:
                    self.assertEqual(b, buf2)


        def test_dump_DDP_relevant_env_vars(self):
            with captured_output() as (out, _):
                _dump_DDP_relevant_env_vars()
                lines = out.getvalue().splitlines()

            def format_line(var):
                return "env:%s=%s" % (
                    var,
                    os.environ[var] if var in os.environ else "N/A",
                )

            # Check relevant env vars
            vars = [
                "MASTER_ADDR",
                "MASTER_PORT",
                "WORLD_SIZE",
                "NCCL_TOPO_DUMP_FILE",  # N/A
                "NCCL_ASYNC_ERROR_HANDLING",
            ]
            for var in vars:
                line = format_line(var)
                self.assertIn(line, lines)
            # Check irrelevant env vars
            vars = [
                "xxx",
                "yyy",
                "zzz",
            ]
            for var in vars:
                line = format_line(var)
                self.assertNotIn(line, lines)

        # GET RANK
        def test_get_rank(self):
            test_dir = os.path.join(os.environ["TEMP_DIR"], "test_dir")
            pid = str(os.getpid())
            num_processes = dist.get_world_size()
            with open(os.path.join(test_dir, pid), "w") as f:
                f.write(str(dist.get_rank()))

            self._barrier()

            all_ranks = set()
            for f_name in os.listdir(test_dir):
                with open(os.path.join(test_dir, f_name), "r") as f:
                    all_ranks.add(int(f.read()))
            self.assertEqual(len(all_ranks), num_processes)

            self._barrier()

            if dist.get_rank() == 0:
                for f_name in os.listdir(test_dir):
                    os.unlink(os.path.join(test_dir, f_name))

            self._barrier()

        def test_get_backend(self):
            if dist.get_world_size() > 2:
                group = [1, 2]
            else:
                group = [0, 1]
            group_id = dist.new_group(group)
            backend_str = BACKEND.lower()
            self.assertEqual(dist.get_backend(), backend_str)
            if dist.get_rank() in group:
                self.assertEqual(dist.get_backend(group_id), backend_str)
            else:
                with self.assertRaisesRegex(
                    RuntimeError, "Invalid process group specified"
                ):
                    dist.get_backend(group_id)

        def test_Backend_enum_class(self):
            # test parsing
            backend = BACKEND.lower()
            self.assertEqual(dist.Backend(BACKEND.upper()), backend)
            self.assertEqual(dist.Backend(BACKEND), backend)
            with self.assertRaisesRegex(ValueError, "Invalid backend: 'undefined'"):
                dist.Backend("undefined")
            with self.assertRaisesRegex(ValueError, "Invalid backend: 'xYz'"):
                dist.Backend("xYz")
            with self.assertRaises(ValueError):
                dist.Backend(None)
            with self.assertRaises(ValueError):
                dist.Backend(3)
            with self.assertRaises(ValueError):
                dist.Backend(["gloo"])

        # Test destroy
        def test_destroy_group(self):
            if dist.get_world_size() > 2:
                group = [1, 2]
            else:
                group = [0, 1]
            group_id = dist.new_group(group)
            self._barrier()
            dist.destroy_process_group(group_id)

        # Test get rank and size of group
        def test_get_rank_size_group(self):
            if dist.get_world_size() > 2:
                group = [1, 2]
            else:
                group = [0, 1]
            group_id = dist.new_group(group)
            if dist.get_rank() in group:
                self.assertEqual(dist.get_world_size(group_id), 2)
                self.assertTrue(dist.get_rank(group_id) in list(range(2)))
            else:
                self.assertEqual(dist.get_world_size(group_id), -1)
                self.assertEqual(dist.get_rank(group_id), -1)

        # Test destroy full groups
        def test_destroy_full_group(self):
            _, group_id, _ = self._init_full_group_test()
            self._barrier()
            dist.destroy_process_group(group_id)

        # Test get rank and size of full group
        def test_get_rank_size_full_group(self):
            _, group_id, _ = self._init_full_group_test()
            self.assertEqual(dist.get_world_size(group_id), dist.get_world_size())
            self.assertEqual(dist.get_rank(group_id), dist.get_rank())

        def _test_barrier_timeout(self, group_id, timeout):
            local_rank = dist.get_rank(group_id)

            # Only execute barrier on rank == 0, causing it to timeout
            if local_rank == 0:
                expected_time = time.time() + timeout.total_seconds()
                # In debug mode, we execute a monitored_barrier before the
                # collective, so assert on that.
                if dist.get_debug_level() == dist.DebugLevel.DETAIL:
                    exception_ctx = self.assertRaisesRegex(
                        Exception, "failed to pass monitoredBarrier"
                    )
                else:
                    exception_ctx = self.assertRaisesRegex(
                        Exception, " (Timed out|closed|timeout) "
                    )
                with exception_ctx:
                    dist.barrier(group_id)
                self.assertGreaterAlmostEqual(time.time(), expected_time, delta=0.1)
            else:
                pass

        @sandcastle_skip_if(BACKEND != "gloo", "Only gloo backend supports timeouts")
        @sandcastle_skip_if(
            not INIT_METHOD.startswith("file://"),
            "Requires file:// initialization method. "
            + "Both tcp:// and env:// rely on the TCP store for which "
            "reinitialization has proven racy.",
        )
        def test_barrier_timeout_global(self):
            dist.destroy_process_group()

            # Explicitly pass world size to the barrier because we've
            # just destroyed any state in torch.distributed.
            self._barrier(wait_for=int(os.environ["WORLD_SIZE"]))

            # Reinitialize global process group
            timeout = timedelta(seconds=1)
            dist.init_process_group(
                init_method=INIT_METHOD,
                backend=BACKEND,
                world_size=int(os.environ["WORLD_SIZE"]),
                rank=self.rank,
                timeout=timeout,
            )
            self._test_barrier_timeout(dist.group.WORLD, timeout)

        @skip_if_small_worldsize
        @sandcastle_skip_if(BACKEND != "gloo", "Only gloo backend supports timeouts")
        def test_barrier_timeout_group(self):
            timeout = timedelta(seconds=5)
            _, group_id, _ = self._init_group_test(timeout=timeout)
            if group_id is not None:
                self._test_barrier_timeout(group_id, timeout)

        @sandcastle_skip_if(BACKEND != "gloo", "Only gloo backend supports timeouts")
        def test_barrier_timeout_full_group(self):
            timeout = timedelta(seconds=1)
            _, group_id, _ = self._init_full_group_test(timeout=timeout)
            if group_id is not None:
                self._test_barrier_timeout(group_id, timeout)

        # This test helper can only be used when using the Gloo or NCCL backend
        # **and** both the Gloo and NCCL backends are available.
        # See the @skip annotations below.
        def _test_group_override_backend(self, initializer):
            if BACKEND == "gloo":
                new_backend = "nccl"
            elif BACKEND == "nccl":
                new_backend = "gloo"
            elif BACKEND in DistTestCases.backend_feature["plugin"]:
                new_backend = "gloo"

            group, group_id, rank = initializer(backend=new_backend)
            if group_id is None:
                return

            if new_backend == "gloo":
                self.assertTrue(isinstance(group_id, dist.ProcessGroupGloo))
            if new_backend == "nccl":
                self.assertTrue(isinstance(group_id, dist.ProcessGroupNCCL))

            self.assertEqual(rank, group[dist.get_rank(group_id)])
            self.assertEqual(len(group), dist.get_world_size(group_id))

            # Pin device (so we avoid NCCL race conditions/deadlocks).
            group_rank = dist.get_rank(group_id)
            torch.cuda.set_device(group_rank)

            # Run broadcast of CUDA tensor (so it works for both Gloo and NCCL).
            tensor = _build_tensor(2, value=group_rank).cuda()
            dist.broadcast(tensor, src=group[0], group=group_id)
            self.assertEqual(_build_tensor(2, value=0), tensor.to("cpu"))

        @require_backend(DistTestCases.backend_feature["gpu"])
        @require_backends_available(DistTestCases.backend_feature["gpu"])
        @require_world_size(3)
        @skip_if_lt_x_gpu(2)
        def test_backend_group(self):
            self._test_group_override_backend(self._init_group_test)

        @require_backend(DistTestCases.backend_feature["gpu"])
        @require_backends_available(DistTestCases.backend_feature["gpu"])
        @skip_if_lt_x_gpu(3)
        def test_backend_full_group(self):
            self._test_group_override_backend(self._init_full_group_test)

        @sandcastle_skip_if(
            BACKEND not in DistTestCases.backend_feature["subgroup"],
            f"The {BACKEND} backend does not support creating subgroups on CUDA devices"
        )
        @require_world_size(4)
        @skip_if_lt_x_gpu(2)
        def test_new_subgroups(self):
            subgroup_size = 2
            cur_subgroup, subgroups = dist.new_subgroups(subgroup_size)

            world_size = dist.get_world_size()
            self.assertEqual(cur_subgroup.size(), subgroup_size)
            self.assertEqual(len(subgroups), world_size / subgroup_size)
            self.assertFalse(dist._rank_not_in_group(cur_subgroup))

            for subgroup in subgroups:
                dist.destroy_process_group(subgroup)

        @sandcastle_skip_if(
            BACKEND not in DistTestCases.backend_feature["subgroup"],
            f"The {BACKEND} backend does not support creating subgroups on CUDA devices"
        )
        @skip_if_no_gpu
        def test_new_subgroups_group_size_exceeds_world_size(self):
            with self.assertRaisesRegex(
                ValueError, "The arg 'group_size' must not exceed the world size"
            ):
                dist.new_subgroups(100)

        @sandcastle_skip_if(
            BACKEND not in DistTestCases.backend_feature["subgroup"],
            f"The {BACKEND} backend does not support creating subgroups on CUDA devices"
        )
        @require_world_size(4)
        @skip_if_lt_x_gpu(4)
        def test_new_subgroups_world_size_not_divisible_by_group_size(self):
            with self.assertRaisesRegex(
                ValueError, "The world size must be divisible by 'group_size'"
            ):
                dist.new_subgroups(3)

        @sandcastle_skip_if(
            BACKEND not in DistTestCases.backend_feature["subgroup"],
            f"The {BACKEND} backend does not support creating subgroups on CUDA devices"
        )
        @require_world_size(4)
        @skip_if_lt_x_gpu(4)
        def test_new_subgroups_by_enumeration(self):
            group, group_id, rank = self._init_global_test()
            rank_to_GPU = init_multigpu_helper(dist.get_world_size(), BACKEND)
            device_id = rank_to_GPU[rank][0]
            cur_subgroup, subgroups = dist.new_subgroups_by_enumeration(
                ranks_per_subgroup_list=[[0, 2], [1, 3]]
            )
            if device_id >= 4:
                self.assertIsNone(cur_subgroup)
            else:
                self.assertEqual(cur_subgroup.size(), 2)
                self.assertEqual(len(subgroups), 2)
                if device_id == 0 or device_id == 2:
                    self.assertEqual(cur_subgroup, subgroups[0])
                else:
                    self.assertEqual(cur_subgroup, subgroups[1])

            for subgroup in subgroups:
                dist.destroy_process_group(subgroup)

        @sandcastle_skip_if(
            BACKEND not in DistTestCases.backend_feature["subgroup"],
            f"The {BACKEND} backend does not support creating subgroups on CUDA devices"
        )
        @require_world_size(4)
        @skip_if_lt_x_gpu(4)
        def test_new_subgroups_by_enumeration_input_rank_exceeds_world_size(self):
            group, group_id, rank = self._init_global_test()
            rank_to_GPU = init_multigpu_helper(dist.get_world_size(), BACKEND)
            device_id = rank_to_GPU[rank][0]
            world_size = get_world_size(group_id)

            with self.assertRaisesRegex(
                RuntimeError,
                "The new group's rank should be within the the world_size set by init_process_group",
            ):
                dist.new_subgroups_by_enumeration(
                    ranks_per_subgroup_list=[[0, 1], [world_size, 2]]
                )

        @sandcastle_skip_if(
            BACKEND not in DistTestCases.backend_feature["subgroup"],
            f"The {BACKEND} backend does not support creating subgroups on CUDA devices"
        )
        @skip_if_no_gpu
        def test_new_subgroups_by_enumeration_negative_input_rank(self):
            group, group_id, rank = self._init_global_test()

            with self.assertRaisesRegex(
                RuntimeError,
                "The new group's rank should be within the the world_size set by init_process_group",
            ):
                dist.new_subgroups_by_enumeration(
                    ranks_per_subgroup_list=[[-1, -2], [-3, -4]]
                )

        @sandcastle_skip_if(
            BACKEND not in DistTestCases.backend_feature["subgroup"],
            f"The {BACKEND} backend does not support creating subgroups on CUDA devices"
        )
        @require_world_size(4)
        @skip_if_lt_x_gpu(4)
        def test_new_subgroups_overlap_not_allowed(self):
            with self.assertRaisesRegex(
                ValueError, "Rank 1 has appeared in both subgroup"
            ):
                dist.new_subgroups_by_enumeration(
                    ranks_per_subgroup_list=[[0], [1, 2], [1, 3]]
                )

        @sandcastle_skip_if(
            BACKEND not in DistTestCases.backend_feature["subgroup"],
            f"The {BACKEND} backend does not support creating subgroups on CUDA devices"
        )
        @skip_if_lt_x_gpu(2)
        def test_average_parameters(self):
            rank = dist.get_rank()
            rank_to_GPU = init_multigpu_helper(dist.get_world_size(), BACKEND)
            device_id = rank_to_GPU[rank][0]

            model = nn.Sequential(
                nn.Conv2d(3, 3, kernel_size=3, padding=1),
                nn.ReLU(),
                nn.Linear(1, 5, bias=False),
            ).cuda(device_id)
            # Test global model averaging
            for p in model.parameters():
                p.data = torch.ones_like(p.data)
            model_averaging_utils.average_parameters(
                params=model.parameters(), process_group=None
            )
            # Every element will be the same as the input.
            for p in model.parameters():
                self.assertEqual(p.data, torch.ones_like(p.data))

            # Test partial model averaging
            for p in model.parameters():
                p.data = torch.ones_like(p.data) * rank
            group_nccl = dist.new_group(ranks=[0, 1], backend="nccl")
            model_averaging_utils.average_parameters(
                params=model.parameters(), process_group=group_nccl
            )
            if not dist._rank_not_in_group(group_nccl):
                # Every element on device 0 or 1 should be the average of 0 and 1, i.e., 0.5.
                for p in model.parameters():
                    self.assertEqual(p.data, torch.ones_like(p.data) * 0.5)
            else:
                # Every element on device not in the subgroup should remain the same.
                for p in model.parameters():
                    self.assertEqual(p.data, torch.ones_like(p.data) * rank)

        @sandcastle_skip_if(
            BACKEND not in DistTestCases.backend_feature["subgroup"],
            f"The {BACKEND} backend does not support creating subgroups on CUDA devices"
        )
        @skip_if_lt_x_gpu(2)
        def test_periodic_model_averager(self):
            rank = dist.get_rank()
            world_size = dist.get_world_size()
            rank_to_GPU = init_multigpu_helper(world_size, BACKEND)
            device_id = rank_to_GPU[rank][0]

            model = nn.Linear(1, 5, bias=False).cuda(device_id)
            param = next(model.parameters())
            tensor = torch.ones_like(param.data) * rank
            expected_avg_tensor = (
                torch.ones_like(param.data) * sum(range(world_size)) / world_size
            )
            period = 4
            for warmup_steps in [12, 13, 14, 15]:
                averager = averagers.PeriodicModelAverager(period=period, warmup_steps=warmup_steps)
                for step in range(0, 20):
                    # Reset the parameters at every step.
                    param.data = copy.deepcopy(tensor)
                    averager.average_parameters(model.parameters())
                    if step >= warmup_steps and (step - warmup_steps) % period == 0:
                        self.assertEqual(param.data, expected_avg_tensor)
                    else:
                        # No model averaging, so the parameters are not updated.
                        self.assertEqual(param.data, tensor)

        @skip_if_lt_x_gpu(2)
        def test_periodic_model_averager_param_group_fast(self):
            rank = dist.get_rank()
            world_size = dist.get_world_size()
            rank_to_GPU = init_multigpu_helper(world_size, BACKEND)
            device_id = rank_to_GPU[rank][0]

            model = nn.Linear(1, 5, bias=False).cuda(device_id)
            param = next(model.parameters())
            opt = torch.optim.SGD(model.parameters(), lr=0.1)

            period = 4
            for warmup_steps in [12, 13, 14, 15]:
                averager = averagers.PeriodicModelAverager(period=period, warmup_steps=warmup_steps)
                for step in range(0, 20):
                    # Reset the parameters at every step.
                    for param_group in opt.param_groups:
                        for params in param_group["params"]:
                            # mock grad
                            params.grad = torch.ones_like(param.data) * rank
                            params.data = torch.ones_like(param.data) * rank
                    averager.average_parameters(opt.param_groups)
                    if step >= warmup_steps and (step - warmup_steps) % period == 0:
                        for param_group in opt.param_groups:
                            for params in param_group["params"]:
                                if params.grad is None:
                                    continue
                                self.assertEqual(param.data, torch.ones_like(param.data) * sum(range(world_size)) / world_size)
                    else:
                        # No model averaging, so the parameters are not updated.
                        for param_group in opt.param_groups:
                            for params in param_group["params"]:
                                if params.grad is None:
                                    continue
                                self.assertEqual(param.data, torch.ones_like(param.data) * rank)

        @skip_if_lt_x_gpu(2)
        def test_periodic_model_averager_param_group_memory_efficient(self):
            rank = dist.get_rank()
            world_size = dist.get_world_size()
            rank_to_GPU = init_multigpu_helper(world_size, BACKEND)
            device_id = rank_to_GPU[rank][0]

            model = nn.Linear(1, 5, bias=False).cuda(device_id)
            param = next(model.parameters())
            opt = torch.optim.SGD(model.parameters(), lr=0.1)

            period = 4
            for warmup_steps in [12, 13, 14, 15]:
                averager = averagers.PeriodicModelAverager(period=period, warmup_steps=warmup_steps, comm_memory_efficient=True)
                for step in range(0, 20):
                    # Reset the parameters at every step.
                    for param_group in opt.param_groups:
                        for params in param_group["params"]:
                            # mock grad
                            params.grad = torch.ones_like(param.data) * rank
                            params.data = torch.ones_like(param.data) * rank

                    averager.average_parameters(opt.param_groups)
                    if step >= warmup_steps and (step - warmup_steps) % period == 0:
                        for param_group in opt.param_groups:
                            for params in param_group["params"]:
                                if params.grad is None:
                                    continue
                                self.assertEqual(param.data,
                                                 torch.ones_like(param.data) * sum(range(world_size)) / world_size)
                    else:
                        # No model averaging, so the parameters are not updated.
                        for param_group in opt.param_groups:
                            for params in param_group["params"]:
                                if params.grad is None:
                                    continue
                                self.assertEqual(param.data, torch.ones_like(param.data) * rank)

        @sandcastle_skip_if(
            BACKEND not in DistTestCases.backend_feature["subgroup"],
            f"The {BACKEND} backend does not support creating subgroups on CUDA devices"
        )
        @skip_if_lt_x_gpu(2)
        def test_1_level_hierarchical_model_averager_equivalent_to_periodic_model_averager(self):
            rank = dist.get_rank()
            world_size = dist.get_world_size()
            rank_to_GPU = init_multigpu_helper(world_size, BACKEND)
            device_id = rank_to_GPU[rank][0]

            model = nn.Linear(1, 5, bias=False).cuda(device_id)
            param = next(model.parameters())
            tensor = torch.ones_like(param.data) * rank
            expected_avg_tensor = (
                torch.ones_like(param.data) * sum(range(world_size)) / world_size
            )
            period = 4
            for warmup_steps in [12, 13, 14, 15]:
                averager = hierarchicalSGD.HierarchicalModelAverager(
                    # Run the global averaging at a period of 4,
                    # which is equivalent to the above periodic model averaging test case.
                    period_group_size_dict=OrderedDict([(period, world_size)]), warmup_steps=warmup_steps
                )

                averager = averagers.PeriodicModelAverager(period=period, warmup_steps=warmup_steps)
                for step in range(0, 20):
                    # Reset the parameters at every step.
                    param.data = copy.deepcopy(tensor)
                    averager.average_parameters(model.parameters())
                    if step >= warmup_steps and (step - warmup_steps) % period == 0:
                        self.assertEqual(param.data, expected_avg_tensor)
                    else:
                        # No model averaging, so the parameters are not updated.
                        self.assertEqual(param.data, tensor)

        @sandcastle_skip_if(
            BACKEND not in DistTestCases.backend_feature["subgroup"],
            f"The {BACKEND} backend does not support creating subgroups on CUDA devices"
        )
        @require_world_size(4)
        @skip_if_lt_x_gpu(4)
        def test_3_level_hierarchical_model_averager(self):
            from torch.distributed.distributed_c10d import _pg_group_ranks
            rank = dist.get_rank()
            world_size = dist.get_world_size()
            rank_to_GPU = init_multigpu_helper(world_size, BACKEND)
            device_id = rank_to_GPU[rank][0]

            model = nn.Linear(1, 5, bias=False).cuda(device_id)
            param = next(model.parameters())
            tensor = torch.ones_like(param.data) * rank
            # Set up such a hierarchical model averaging as follows:
            # after the first 10 warmup steps,
            # run model averaging every 2 steps within each subgroup of size 2,
            # run model averaging every 4 steps within each subgroup of size 3,
            # and run the global model averaging every 8 steps.
            # If there is a conflict in model averaging at a step, only run the highest-level model averaging.
            warmup_steps = 10
            subgroup_size1 = 2
            subgroup_avg_period1 = 2
            subgroup_size2 = 4
            subgroup_avg_period2 = 4
            global_avg_period = 8
            period_group_size_dict = OrderedDict(
                [(subgroup_avg_period1, subgroup_size1),
                 (subgroup_avg_period2, subgroup_size2),
                 (global_avg_period, world_size)])
            averager = hierarchicalSGD.HierarchicalModelAverager(
                period_group_size_dict=period_group_size_dict, warmup_steps=warmup_steps
            )
            subgroup1 = averager.period_process_group_dict[subgroup_avg_period1]
            subgroup2 = averager.period_process_group_dict[subgroup_avg_period2]

            expected_avg_tensor_within_subgroup1 = (
                torch.ones_like(param.data) * sum(list(_pg_group_ranks[subgroup1].keys())) / subgroup_size1
            )
            expected_avg_tensor_within_subgroup2 = (
                torch.ones_like(param.data) * sum(list(_pg_group_ranks[subgroup2].keys())) / subgroup_size2
            )
            expected_global_avg_tensor = (
                torch.ones_like(param.data) * sum(range(world_size)) / world_size
            )
            for step in range(0, 25):
                # Reset the parameters at every step.
                param.data = copy.deepcopy(tensor)
                averager.average_parameters(model.parameters())
                if step == 16 or step == 24:
                    # Run global model averaging when `step` can be divided by 8.
                    self.assertEqual(param.data, expected_global_avg_tensor)
                elif step == 12 or step == 20:
                    # Run model averaging within subgroup when `step` can be divided by 4 but not by 8.
                    self.assertEqual(param.data, expected_avg_tensor_within_subgroup2)
                elif step == 10 or step == 14 or step == 18 or step == 22:
                    # Run model averaging within subgroup when `step` can be divided by 2 but not by 4 or 8.
                    self.assertEqual(param.data, expected_avg_tensor_within_subgroup1)
                else:
                    # No model averaging, so the parameters are not updated.
                    self.assertEqual(param.data, tensor)

        # NCCL Batch SEND RECV
        @skip_if_no_gpu
        @sandcastle_skip_if(BACKEND != "nccl", "NCCL Batch Send Recv Only")
        @requires_nccl_version((2, 7, 0), "Need NCCL 2.7+ for send/recv")
        def test_batch_isend_irecv_nccl(self):
            self._barrier()
            rank = dist.get_rank()
            world_size = dist.get_world_size()
            rank_to_GPU = init_multigpu_helper(world_size, BACKEND)
            device_id = rank_to_GPU[rank][0]
            torch.cuda.set_device(device_id)
            p2p_op_list = []

            for val in ["1", "0"]:
                os.environ["NCCL_BLOCKING_WAIT"] = val
                for src in range(0, world_size):
                    send_tensor = _build_tensor(rank + 1, device_id=device_id)
                    recv_tensor = _build_tensor(src + 1, value=-1, device_id=device_id)
                    recv_op = dist.P2POp(dist.irecv, recv_tensor, src)
                    p2p_op_list.append(recv_op)
                    send_op = dist.P2POp(dist.isend, send_tensor, src)
                    p2p_op_list.append(send_op)

                reqs = dist.batch_isend_irecv(p2p_op_list)
                for req in reqs:
                    req.wait()

            self._barrier()

        @skip_if_no_gpu
        @sandcastle_skip_if(BACKEND != "nccl", "NCCL Batch Send Recv Only")
        @requires_nccl_version((2, 7, 0), "Need NCCL 2.7+ for send/recv")
        def test_batch_isend_irecv_self_nccl(self):
            self._barrier()
            rank = dist.get_rank()
            rank_to_GPU = init_multigpu_helper(dist.get_world_size(), BACKEND)
            device_id = rank_to_GPU[rank][0]
            p2p_op_list = []

            if rank == 0:
                send_tensor = _build_tensor(rank + 1, device_id=device_id)
                recv_tensor = _build_tensor(rank + 1, value=-1, device_id=device_id)
                recv_op = dist.P2POp(dist.irecv, recv_tensor, 0)
                p2p_op_list.append(recv_op)
                send_op = dist.P2POp(dist.isend, send_tensor, 0)
                p2p_op_list.append(send_op)

                reqs = dist.batch_isend_irecv(p2p_op_list)
                for req in reqs:
                    req.wait()

            self._barrier()

        @skip_if_no_gpu
        @skip_if_small_worldsize
        @sandcastle_skip_if(BACKEND != "nccl", "NCCL Batch Send Recv Only")
        @requires_nccl_version((2, 7, 0), "Need NCCL 2.7+ for send/recv")
        def test_batch_isend_irecv_no_rank_zero_nccl(self):
            self._barrier()
            rank = dist.get_rank()
            rank_to_GPU = init_multigpu_helper(dist.get_world_size(), BACKEND)
            device_id = rank_to_GPU[rank][0]
            torch.cuda.set_device(device_id)
            p2p_op_list = []

            if rank == 1:
                peer = 2
            elif rank == 2:
                peer = 1

            if rank in [1, 2]:
                send_tensor = _build_tensor(rank + 1, device_id=device_id)
                recv_tensor = _build_tensor(peer + 1, value=-1, device_id=device_id)
                recv_op = dist.P2POp(dist.irecv, recv_tensor, peer)
                p2p_op_list.append(recv_op)
                send_op = dist.P2POp(dist.isend, send_tensor, peer)
                p2p_op_list.append(send_op)

                reqs = dist.batch_isend_irecv(p2p_op_list)
                for req in reqs:
                    req.wait()

            self._barrier()

        # GLOO Batch SEND RECV CPU
        @sandcastle_skip_if(BACKEND != "gloo", "GLOO Batch Send Recv CPU")
        def test_batch_isend_irecv_gloo(self):
            self._barrier()
            rank = dist.get_rank()
            p2p_op_list = []

            for src in range(0, dist.get_world_size()):
                if src == rank:
                    continue
                send_tensor = _build_tensor(rank + 1)
                recv_tensor = _build_tensor(src + 1, value=-1)
                recv_op = dist.P2POp(dist.irecv, recv_tensor, src)
                p2p_op_list.append(recv_op)
                send_op = dist.P2POp(dist.isend, send_tensor, src)
                p2p_op_list.append(send_op)

            reqs = dist.batch_isend_irecv(p2p_op_list)
            for req in reqs:
                req.wait()

            self._barrier()

        # GLOO Batch SEND RECV CPU with provided tags
        @sandcastle_skip_if(BACKEND != "gloo", "GLOO Batch Send Recv CPU")
        def test_batch_isend_irecv_gloo_tags(self):
            self._barrier()
            rank = dist.get_rank()
            p2p_op_list = []

            for src in range(0, dist.get_world_size()):
                if src == rank:
                    continue
                send_tensor = _build_tensor(rank + 1)
                recv_tensor = _build_tensor(src + 1, value=-1)
                recv_op = dist.P2POp(dist.irecv, recv_tensor, src, tag=src)
                p2p_op_list.append(recv_op)
                send_op = dist.P2POp(dist.isend, send_tensor, src, tag=rank)
                p2p_op_list.append(send_op)

            reqs = dist.batch_isend_irecv(p2p_op_list)
            for req in reqs:
                req.wait()

            self._barrier()

        # NCCL Batch SEND RECV Tensor Error
        @sandcastle_skip_if(BACKEND != "nccl", "NCCL Batch Send Recv Only")
        @requires_nccl_version((2, 7, 0), "Need NCCL 2.7+ for send/recv")
        def test_batch_isend_irecv_tensor_err(self):
            self._barrier()
            rank = dist.get_rank()
            if rank == 0:
                with self.assertRaisesRegex(
                    RuntimeError, "Tensors must be CUDA and dense"
                ):
                    send_tensor = _build_tensor(rank + 1)
                    send_op = dist.P2POp(dist.isend, send_tensor, 1)
                    dist.batch_isend_irecv([send_op])

        # NCCL Batch SEND RECV Op Error
        @sandcastle_skip_if(BACKEND != "nccl", "NCCL Batch Send Recv Only")
        @requires_nccl_version((2, 7, 0), "Need NCCL 2.7+ for send/recv")
        def test_batch_isend_irecv_op_err(self):
            self._barrier()
            rank = dist.get_rank()
            if rank == 0:
                rank_to_GPU = init_multigpu_helper(dist.get_world_size(), BACKEND)
                device_id = rank_to_GPU[rank][0]
                with self.assertRaisesRegex(RuntimeError, "^Invalid ``op``"):
                    send_tensor = _build_tensor(rank + 1, device_id=device_id)
                    send_op = dist.P2POp(dist.broadcast, send_tensor, 1)
                    dist.batch_isend_irecv([send_op])

        # NCCL Batch SEND RECV p2p_op_list Error
        @sandcastle_skip_if(BACKEND != "nccl", "NCCL Batch Send Recv Only")
        @requires_nccl_version((2, 7, 0), "Need NCCL 2.7+ for send/recv")
        def test_batch_isend_irecv_op_list_err(self):
            self._barrier()
            rank = dist.get_rank()
            if rank == 0:
                with self.assertRaisesRegex(RuntimeError, "^Invalid ``p2p_op_list``"):
                    dist.batch_isend_irecv([1, 2])

        # NCCL Batch SEND RECV Mixed Backend Error
        @sandcastle_skip_if(BACKEND != "nccl", "NCCL Batch Send Recv Only")
        @requires_nccl_version((2, 7, 0), "Need NCCL 2.7+ for send/recv")
        def test_batch_isend_irecv_mixed_backend_err(self):
            self._barrier()
            rank = dist.get_rank()
            rank_to_GPU = init_multigpu_helper(dist.get_world_size(), BACKEND)
            device_id = rank_to_GPU[rank][0]
            group_gloo = dist.new_group(ranks=[0, 1], backend="gloo")
            group_nccl = dist.new_group(ranks=[0, 1], backend="nccl")
            if rank == 0:
                with self.assertRaisesRegex(
                    RuntimeError, "All groups need to use the same backend"
                ):
                    send_tensor = _build_tensor(rank + 1)
                    send_op_gloo = dist.P2POp(dist.isend, send_tensor, 1, group_gloo)
                    send_op_nccl = dist.P2POp(dist.isend, send_tensor, 1, group_nccl)
                    dist.batch_isend_irecv([send_op_gloo, send_op_nccl])

        # NCCL SEND RECV
        @skip_if_no_gpu
        @sandcastle_skip_if(BACKEND != "nccl", "NCCL Send Recv Only")
        @requires_nccl_version((2, 7, 0), "Need NCCL 2.7+ for send/recv")
        def _test_send_recv_nccl(self, profiler_ctx=None):
            # TODO: now that nccl send/recv is supported, there does not seem to
            # be a need to have nccl send/recv be tested separately.
            rank = dist.get_rank()
            world_size = dist.get_world_size()
            rank_to_GPU = init_multigpu_helper(world_size, BACKEND)
            device_id = rank_to_GPU[rank][0]
            torch.cuda.set_device(device_id)

            tensor = _build_tensor(rank + 1, device_id=device_id)
            profiler_cls = profiler_ctx if profiler_ctx is not None else suppress()
            with profiler_cls as prof:
                for src in range(0, world_size):
                    if src == rank:
                        # Send mode
                        for dst in range(0, world_size):
                            if dst == rank:
                                continue
                            dist.send(tensor, dst)
                    else:
                        # Recv mode
                        expected_tensor = _build_tensor(src + 1)
                        output_tensor = _build_tensor(
                            src + 1, value=-1, device_id=device_id
                        )
                        dist.recv(output_tensor, src)
                        self.assertEqual(output_tensor, expected_tensor)

                self._barrier()

            if profiler_ctx is not None:
                backend = dist.get_backend()
                if backend in SEND_RECV_PROFILING_SUPPORTED_BACKENDS:
                    for event_name in [f"{backend}:send", f"{backend}:recv"]:
                        events = get_profiling_event(event_name, prof)
                        self.assertTrue(events)
                        # Event order is not deterministic, so simply assert their shape
                        # is found in the following list.
                        expected_shapes = [
                            [[rank + 1] * 3] for rank in range(dist.get_world_size())
                        ]
                        for event in events:
                            self.assertTrue(event.input_shapes in expected_shapes)

        @skip_if_no_gpu
        @sandcastle_skip_if(BACKEND != "nccl", "NCCL Send Recv Only")
        @requires_nccl_version((2, 7, 0), "Need NCCL 2.7+ for send/recv")
        def test_send_recv_nccl(self):
            self._test_send_recv_nccl()

        @skip_if_no_gpu
        @sandcastle_skip_if(BACKEND != "nccl", "NCCL Send Recv Only")
        @requires_nccl_version((2, 7, 0), "Need NCCL 2.7+ for send/recv")
        def test_send_recv_nccl_autograd_profiler(self):
            profiler_ctx = torch.autograd.profiler.profile(record_shapes=True)
            self._test_send_recv_nccl(profiler_ctx)

        @skip_if_no_gpu
        @sandcastle_skip_if(BACKEND != "nccl", "NCCL Send Recv Only")
        @requires_nccl_version((2, 7, 0), "Need NCCL 2.7+ for send/recv")
        @sandcastle_skip_if(IS_FBCODE, "Kineto in fbcode causes hang")
        @sandcastle_skip_if(
            IS_MACOS or IS_WINDOWS,
            "torch.profiler not enabled for mac/windows: https://github.com/pytorch/pytorch/pull/56124",
        )
        def test_send_recv_nccl_torch_profiler(self):
            profiler_ctx = torch.profiler.profile(
                activities=[
                    torch.profiler.ProfilerActivity.CPU,
                    torch.profiler.ProfilerActivity.CUDA,
                ],
                record_shapes=True,
            )
            self._test_send_recv_nccl(profiler_ctx)

        # SEND RECV
        def _test_send_recv(self, profiler_ctx):
            rank = dist.get_rank()
            send_size = rank + 1
            tensor = _build_tensor(send_size)
            ctx = profiler_ctx if profiler_ctx is not None else suppress()
            with ctx as prof:
                for src in range(0, dist.get_world_size()):
                    if src == rank:
                        # Send mode
                        for dst in range(0, dist.get_world_size()):
                            if dst == rank:
                                continue
                            dist.send(tensor, dst)
                    else:
                        # Recv mode
                        recv_size = src + 1
                        expected_tensor = _build_tensor(recv_size)
                        output_tensor = _build_tensor(recv_size, value=-1)
                        dist.recv(output_tensor, src)
                        self.assertEqual(output_tensor, expected_tensor)

            if profiler_ctx is not None:
                backend = dist.get_backend()
                if backend in SEND_RECV_PROFILING_SUPPORTED_BACKENDS:
                    for event_name in [f"{backend}:send", f"{backend}:recv"]:
                        events = get_profiling_event(event_name, prof)
                        # Each rank sends/recvs from all other ranks.
                        event_count = sum(e.count for e in events)
                        expected_event_count = dist.get_world_size() - 1
                        self.assertEqual(event_count, expected_event_count)
                        # Event order is not deterministic, so simply assert their shape
                        # is found in the following list.
                        expected_shapes = [
                            [[rank + 1] * 3] for rank in range(dist.get_world_size())
                        ]
                        for event in events:
                            self.assertTrue(event.is_async)
                            self.assertTrue(event.input_shapes in expected_shapes)

        @sandcastle_skip_if(
            BACKEND == "nccl", "Nccl send/recv tested by test_send_recv_nccl"
        )
        def test_send_recv(self):
            self._test_send_recv(profiler_ctx=None)

        @sandcastle_skip_if(
            BACKEND == "nccl", "NCCL send/recv tested by test_send_recv_nccl"
        )
        def test_send_recv_autograd_profiler(self):
            autograd_profiler_ctx = _create_autograd_profiler()
            self._test_send_recv(profiler_ctx=autograd_profiler_ctx)

        @sandcastle_skip_if(
            BACKEND == "nccl", "NCCL send/recv tested by test_send_recv_nccl"
        )
        @sandcastle_skip_if(IS_FBCODE, "Kineto in fbcode causes hang")
        @sandcastle_skip_if(
            IS_MACOS or IS_WINDOWS,
            "torch.profiler not enabled for mac/windows: https://github.com/pytorch/pytorch/pull/56124",
        )
        def test_send_recv_torch_profiler(self):
            torch_profiler_ctx = _create_torch_profiler()
            return self._test_send_recv(profiler_ctx=torch_profiler_ctx)

        # SEND RECV ANY SOURCE
        def _test_send_recv_any_source(self, profiler_ctx):
            rank = dist.get_rank()
            send_recv_size = 10
            tensor = _build_tensor(send_recv_size, value=rank)
            recv_ranks = list()
            irecv_ranks = list()

            ctx = profiler_ctx if profiler_ctx is not None else suppress()
            with ctx as prof:
                for dst in range(0, dist.get_world_size()):
                    if dst == rank:
                        # Recv mode
                        for dst in range(0, dist.get_world_size()):
                            if dst == rank:
                                continue

                            for recv in ["recv", "irecv"]:
                                output_tensor = _build_tensor(send_recv_size, value=-1)

                                if recv == "recv":
                                    sender = dist.recv(output_tensor)
                                    recv_ranks.append(sender)
                                elif recv == "irecv":
                                    work = dist.irecv(output_tensor)
                                    work.wait()
                                    sender = work._source_rank()
                                    irecv_ranks.append(sender)

                                # Assert the scalar value "sender" that should be
                                # equal to the rank of the sender is equal to all
                                # values in the received tensor.
                                self.assertTrue(output_tensor.eq(sender).all())
                    else:
                        # Send mode
                        dist.send(tensor, dst)  # recv
                        dist.send(tensor, dst)  # irecv

            if profiler_ctx is not None:
                backend = dist.get_backend()
                if backend in SEND_RECV_PROFILING_SUPPORTED_BACKENDS:
                    for event_name in [f"{backend}:send", f"{backend}:recvAnySource"]:
                        events = get_profiling_event(event_name, prof)
                        # Each rank sends/recvs from other rank twice.
                        self.assertEqual(
                            sum(event.count for event in events),
                            2 * (dist.get_world_size() - 1),
                        )
                        for event in events:
                            self.assertTrue(event.is_async)
                            self.assertEqual(event.input_shapes, [[send_recv_size] * 3])

                # Each rank would have 2 * (world_size - 1) sends, verify that
                # globally we receive the same amount on the other end.
                recv_ranks_tensor = torch.cat(
                    (torch.tensor(recv_ranks), torch.tensor(irecv_ranks)), 0
                )
                global_recv_ranks = [
                    torch.empty_like(recv_ranks_tensor)
                    for _ in range(dist.get_world_size())
                ]
                dist.all_gather(global_recv_ranks, recv_ranks_tensor)
                global_recv_ranks_list = []
                for tensor in global_recv_ranks:
                    global_recv_ranks_list += tensor.tolist()

                from itertools import groupby

                global_recv_ranks_list.sort()
                frequency = [
                    len(list(group)) for key, group in groupby(global_recv_ranks_list)
                ]
                self.assertEqual(dist.get_world_size(), len(frequency))
                self.assertEqual(
                    [2 * (dist.get_world_size() - 1)] * dist.get_world_size(), frequency
                )
                self._barrier()

        @sandcastle_skip_if(
            BACKEND in DistTestCases.skip_collective["sendrecv anysource"], f"{BACKEND} does not support send/recv from any source"
        )
        def test_send_recv_any_source(self):
            self._test_send_recv_any_source(profiler_ctx=None)

        @sandcastle_skip_if(
            BACKEND in DistTestCases.skip_collective["sendrecv anysource"], f"{BACKEND} does not support send/recv from any source"
        )
        def test_send_recv_any_source_autograd_profiler(self):
            autograd_profiler_ctx = _create_autograd_profiler()
            self._test_send_recv_any_source(profiler_ctx=autograd_profiler_ctx)

        @sandcastle_skip_if(
            BACKEND in DistTestCases.skip_collective["sendrecv anysource"], f"{BACKEND} does not support send/recv from any source"
        )
        @sandcastle_skip_if(IS_FBCODE, "Kineto in fbcode code causes hang")
        @sandcastle_skip_if(
            IS_MACOS or IS_WINDOWS,
            "torch.profiler not enabled for mac/windows: https://github.com/pytorch/pytorch/pull/56124",
        )
        def test_send_recv_any_source_torch_profiler(self):
            torch_profiler_ctx = _create_torch_profiler()
            return self._test_send_recv_any_source(profiler_ctx=torch_profiler_ctx)

        # SEND RECV WITH TAG
        def _test_send_recv_with_tag(self, profiler_ctx):
            rank = dist.get_rank()
            world_size = dist.get_world_size()
            send_recv_size = 10
            tensor = _build_tensor(send_recv_size, value=rank)
            ctx = profiler_ctx if profiler_ctx is not None else suppress()
            with ctx as prof:
                for dst in range(0, world_size):
                    if dst == rank:
                        # Recv mode
                        for src in range(0, world_size):
                            if src == rank:
                                continue
                            output_tensor = _build_tensor(send_recv_size, value=-1)
                            dist.recv(output_tensor, src, tag=src)
                            self.assertTrue(output_tensor.eq(src).all())
                    else:
                        # Send mode
                        dist.send(tensor, dst, tag=rank)

            if profiler_ctx is not None:
                backend = dist.get_backend()
                if backend in SEND_RECV_PROFILING_SUPPORTED_BACKENDS:
                    for event_name in [f"{backend}:send", f"{backend}:recv"]:
                        events = get_profiling_event(event_name, prof)
                        # Each rank sends/recvs from all other ranks
                        event_count = sum(e.count for e in events)
                        expected_event_count = dist.get_world_size() - 1
                        self.assertEqual(event_count, expected_event_count)
                        for event in events:
                            self.assertTrue(event.is_async)
                            self.assertEqual(event.name, event_name)
                            self.assertEqual(event.input_shapes, [[send_recv_size] * 3])

        @sandcastle_skip_if(
            BACKEND == "nccl", "NCCL send/recv tested by test_send_recv_nccl"
        )
        def test_send_recv_with_tag(self):
            self._test_send_recv_with_tag(profiler_ctx=None)

        @sandcastle_skip_if(
            BACKEND == "nccl", "NCCL send/recv tested by test_send_recv_nccl"
        )
        def test_send_recv_with_tag_autograd_profiler(self):
            autograd_profiler_ctx = _create_autograd_profiler()
            return self._test_send_recv_with_tag(profiler_ctx=autograd_profiler_ctx)

        @sandcastle_skip_if(
            BACKEND == "nccl", "NCCL send/recv tested by test_send_recv_nccl"
        )
        @sandcastle_skip_if(IS_FBCODE, "Kineto in fbcode code causes hang")
        @sandcastle_skip_if(
            IS_MACOS or IS_WINDOWS,
            "torch.profiler not enabled for mac/windows: https://github.com/pytorch/pytorch/pull/56124",
        )
        def test_send_recv_with_tag_torch_profiler(self):
            torch_profiler_ctx = _create_torch_profiler()
            return self._test_send_recv_with_tag(profiler_ctx=torch_profiler_ctx)

        # ISEND
        def _test_isend(self, profiler_ctx):
            rank = dist.get_rank()
            world_size = dist.get_world_size()
            ctx = profiler_ctx if profiler_ctx is not None else suppress()
            with ctx as prof:
                if rank == 0:
                    requests = [
                        dist.isend(_build_tensor(dest, 10), dest)
                        for dest in range(1, world_size)
                    ]
                    for request in requests:
                        request.wait()
                        self.assertTrue(request.is_completed())
                else:
                    tensor = _build_tensor(rank, -1)
                    dist.recv(tensor, 0)
                    self.assertEqual(tensor, _build_tensor(rank, 10))

                self._barrier()

            if profiler_ctx is not None:
                backend = dist.get_backend()
                if backend in SEND_RECV_PROFILING_SUPPORTED_BACKENDS:
                    expected_event_name = (
                        f"{backend}:send" if rank == 0 else f"{backend}:recv"
                    )
                    events = get_profiling_event(expected_event_name, prof)
                    event_count = sum(e.count for e in events)
                    expected_count = dist.get_world_size() - 1 if rank == 0 else 1
                    self.assertEqual(expected_count, event_count)
                    # Event ordering is not guaranteed, so simply ensure the shapes are
                    # found in the following map.
                    expected_shapes = {
                        r: [[r] * 3] for r in range(1, dist.get_world_size())
                    }
                    for event in events:
                        self.assertTrue(event.is_async)
                        self.assertEqual(event.name, expected_event_name)
                        if rank == 0:
                            self.assertTrue(
                                event.input_shapes in expected_shapes.values()
                            )
                        else:
                            self.assertEqual(event.input_shapes, expected_shapes[rank])

        @sandcastle_skip_if(BACKEND == "nccl", "Nccl does not support isend")
        def test_isend(self):
            self._test_isend(profiler_ctx=None)

        @sandcastle_skip_if(BACKEND == "nccl", "Nccl does not support isend")
        def test_isend_autograd_profiler(self):
            autograd_profiler_ctx = _create_autograd_profiler()
            self._test_isend(profiler_ctx=autograd_profiler_ctx)

        @sandcastle_skip_if(BACKEND == "nccl", "Nccl does not support isend")
        @sandcastle_skip_if(IS_FBCODE, "Kineto in fbcode code causes hang")
        @sandcastle_skip_if(
            IS_MACOS or IS_WINDOWS,
            "torch.profiler not enabled for mac/windows: https://github.com/pytorch/pytorch/pull/56124",
        )
        def test_isend_torch_profiler(self):
            torch_profiler_ctx = _create_torch_profiler()
            self._test_isend(profiler_ctx=torch_profiler_ctx)

        # IRECV
        @sandcastle_skip_if(BACKEND == "nccl", "Nccl does not support irecv")
        def test_irecv(self):
            rank = dist.get_rank()
            world_size = dist.get_world_size()

            if rank == 0:
                expected_tensors = [
                    _build_tensor(src, -1) for src in range(1, world_size)
                ]
                requests = [
                    dist.irecv(expected_tensors[src - 1], src)
                    for src in range(1, world_size)
                ]

                for src in range(1, world_size):
                    requests[src - 1].wait()
                    self.assertTrue(requests[src - 1].is_completed())
                    self.assertEqual(expected_tensors[src - 1], _build_tensor(src, 10))
            else:
                tensor = _build_tensor(rank, 10)
                dist.send(tensor, 0)

            self._barrier()

        # BROADCAST
        def _test_broadcast_helper(
            self,
            group,
            group_id,
            rank,
            cuda=False,
            rank_to_GPU=None,
            with_options=False,
        ):
            for dtype, value, requires_cuda in [
                (torch.float, -1e-10, False),
                (torch.double, -1e-100, False),
                (torch.half, -0.1, True),
                (torch.int8, -2, False),
                (torch.uint8, 129, False),
                (torch.int, -1e5, False),
                (torch.long, -1e15, False),
            ]:
                if requires_cuda and not cuda:
                    continue
                for src in group:
                    expected_tensor = _build_tensor(src + 1, value, dtype)
                    if cuda:
                        expected_tensor = expected_tensor.cuda(rank_to_GPU[rank][0])
                    if rank == src:
                        if with_options:
                            opts = dist.BroadcastOptions()
                            opts.rootTensor = 0
                            opts.rootRank = src
                            self.call_dist_op(
                                ":broadcast",
                                True,
                                group_id.broadcast,
                                [expected_tensor],
                                opts,
                            )
                        else:
                            self.call_dist_op(
                                ":broadcast",
                                False,
                                dist.broadcast,
                                expected_tensor,
                                src,
                                group_id,
                            )
                    else:
                        tensor = _build_tensor(src + 1, -1, dtype)
                        if cuda:
                            tensor = tensor.cuda(rank_to_GPU[rank][0])
                        if with_options:
                            opts = dist.BroadcastOptions()
                            opts.rootTensor = 0
                            opts.rootRank = src
                            self.call_dist_op(
                                ":broadcast", True, group_id.broadcast, [tensor], opts
                            )
                        else:
                            self.call_dist_op(
                                ":broadcast",
                                False,
                                dist.broadcast,
                                tensor,
                                src,
                                group_id,
                            )
                        self.assertEqual(tensor.size(), expected_tensor.size())
                        self.assertEqual(
                            tensor.ne(expected_tensor).max(), torch.tensor(False)
                        )

            self._barrier()

        @sandcastle_skip_if(BACKEND == "nccl", "Nccl does not support CPU tensors")
        def test_broadcast(self):
            group, group_id, rank = self._init_global_test()
            self._test_broadcast_helper(group, group_id, rank)

        @sandcastle_skip_if(
            BACKEND != "gloo" and BACKEND != "nccl",
            "Only Gloo and Nccl backend supports CUDA allReduce",
        )
        @skip_if_no_gpu
        def test_broadcast_cuda(self):
            group, group_id, rank = self._init_global_test()
            rank_to_GPU = init_multigpu_helper(dist.get_world_size(), BACKEND)
            device_id = rank_to_GPU[rank][0]
            torch.cuda.set_device(device_id)
            self._test_broadcast_helper(group, group_id, rank, True, rank_to_GPU)

        @skip_if_small_worldsize
        @sandcastle_skip_if(BACKEND == "nccl", "Nccl does not support CPU tensors")
        def test_broadcast_group(self):
            group, group_id, rank = self._init_group_test()
            self._test_broadcast_helper(group, group_id, rank)

        @sandcastle_skip_if(BACKEND == "nccl", "Nccl does not support CPU tensors")
        def test_broadcast_full_group(self):
            group, group_id, rank = self._init_full_group_test()
            self._test_broadcast_helper(group, group_id, rank)

        @sandcastle_skip_if(
            BACKEND != "nccl",
            "Only NCCL backend supports high priority stream",
        )
        @skip_if_no_gpu
        def test_nccl_high_priority_stream(self):
            group, _, rank = self._init_global_test()
            rank_to_GPU = init_multigpu_helper(dist.get_world_size(), BACKEND)
            device_id = rank_to_GPU[rank][0]
            torch.cuda.set_device(device_id)

            new_port = str(MASTER_PORT + 1)
            os.environ["MASTER_PORT"] = new_port
            gen_iterator = dist.rendezvous("env://", rank, dist.get_world_size())
            store, rank, size = next(gen_iterator)
            store = dist.PrefixStore(new_port, store)

            opts = dist.ProcessGroupNCCL.Options()
            opts.is_high_priority_stream = False
            group_id = dist.ProcessGroupNCCL(store, rank, size, opts)

            self._test_broadcast_helper(group, group_id, rank, True, rank_to_GPU, True)

        # REDUCE
        def _test_reduce_helper(
            self,
            group,
            group_id,
            rank,
            op,
            master_value,
            worker_value,
            expected_value,
            cuda=False,
            rank_to_GPU=None,
        ):
            for src in group:
                tensor = _build_tensor(src + 1).fill_(
                    master_value if rank == src else worker_value
                )
                if cuda:
                    tensor = tensor.cuda(rank_to_GPU[rank][0])
                self.call_dist_op(
                    ":reduce",
                    False,
                    dist.reduce,
                    tensor,
                    src,
                    op,
                    group_id,
                    tensor_shapes=[tensor.shape],
                )
                if rank == src:
                    self.assertEqual(tensor, _build_tensor(src + 1, expected_value))

            self._barrier()

        @sandcastle_skip_if(BACKEND == "nccl", "Nccl does not support CPU tensors")
        @sandcastle_skip_if(BACKEND in DistTestCases.skip_collective["reduce"], f"{BACKEND} does not support reduce")
        def test_reduce_sum(self):
            group, group_id, rank = self._init_global_test()
            self._test_reduce_helper(
                group,
                group_id,
                rank,
                dist.ReduceOp.SUM,
                2,
                10,
                2 + (10 * (len(group) - 1)),
            )

        @sandcastle_skip_if(BACKEND != "nccl", "Only Nccl supports CUDA reduce")
        @sandcastle_skip_if(BACKEND in DistTestCases.skip_collective["reduce"], f"{BACKEND} does not support reduce")
        @skip_if_no_gpu
        def test_reduce_sum_cuda(self):
            group, group_id, rank = self._init_global_test()
            rank_to_GPU = init_multigpu_helper(dist.get_world_size(), BACKEND)
            device_id = rank_to_GPU[rank][0]
            torch.cuda.set_device(device_id)
            self._test_reduce_helper(
                group,
                group_id,
                rank,
                dist.ReduceOp.SUM,
                2,
                10,
                2 + 10 * (len(group) - 1),
                True,
                rank_to_GPU,
            )

        @sandcastle_skip_if(BACKEND == "nccl", "Nccl does not support CPU tensors")
        @sandcastle_skip_if(BACKEND in DistTestCases.skip_collective["reduce"], f"{BACKEND} does not support reduce")
        def test_reduce_product(self):
            group, group_id, rank = self._init_global_test()
            self._test_reduce_helper(
                group,
                group_id,
                rank,
                dist.ReduceOp.PRODUCT,
                2,
                10,
                reduce((lambda x, y: x * y), [10] * (len(group) - 1), 2),
            )

        @sandcastle_skip_if(BACKEND == "nccl", "Nccl does not support CPU tensors")
        @sandcastle_skip_if(BACKEND in DistTestCases.skip_collective["reduce"], f"{BACKEND} does not support reduce")
        def test_reduce_min(self):
            group, group_id, rank = self._init_global_test()
            self._test_reduce_helper(
                group, group_id, rank, dist.ReduceOp.MIN, 1010, 1, 1
            )

        @sandcastle_skip_if(BACKEND == "nccl", "Nccl does not support CPU tensors")
        @sandcastle_skip_if(BACKEND in DistTestCases.skip_collective["reduce"], f"{BACKEND} does not support reduce")
        def test_reduce_max(self):
            group, group_id, rank = self._init_global_test()
            self._test_reduce_helper(
                group, group_id, rank, dist.ReduceOp.MAX, -1, 10, 10
            )

        @sandcastle_skip_if(BACKEND == "nccl", "Nccl does not support CPU tensors")
        @sandcastle_skip_if(BACKEND in DistTestCases.skip_collective["reduce"], f"{BACKEND} does not support reduce")
        @skip_if_small_worldsize
        def test_reduce_group_sum(self):
            group, group_id, rank = self._init_group_test()
            self._test_reduce_helper(
                group,
                group_id,
                rank,
                dist.ReduceOp.SUM,
                2,
                10,
                2 + (10 * (len(group) - 1)),
            )

        @sandcastle_skip_if(BACKEND == "nccl", "Nccl does not support CPU tensors")
        @sandcastle_skip_if(BACKEND in DistTestCases.skip_collective["reduce"], f"{BACKEND} does not support reduce")
        @skip_if_small_worldsize
        def test_reduce_group_product(self):
            group, group_id, rank = self._init_group_test()
            self._test_reduce_helper(
                group,
                group_id,
                rank,
                dist.ReduceOp.PRODUCT,
                2,
                10,
                reduce((lambda x, y: x * y), [10] * (len(group) - 1), 2),
            )

        @sandcastle_skip_if(BACKEND == "nccl", "Nccl does not support CPU tensors")
        @sandcastle_skip_if(BACKEND in DistTestCases.skip_collective["reduce"], f"{BACKEND} does not support reduce")
        @skip_if_small_worldsize
        def test_reduce_group_min(self):
            group, group_id, rank = self._init_group_test()
            self._test_reduce_helper(
                group, group_id, rank, dist.ReduceOp.MIN, 1010, 1, 1
            )

        @sandcastle_skip_if(BACKEND == "nccl", "Nccl does not support CPU tensors")
        @sandcastle_skip_if(BACKEND in DistTestCases.skip_collective["reduce"], f"{BACKEND} does not support reduce")
        @skip_if_small_worldsize
        def test_reduce_group_max(self):
            group, group_id, rank = self._init_group_test()
            self._test_reduce_helper(
                group, group_id, rank, dist.ReduceOp.MAX, -1, 10, 10
            )

        @sandcastle_skip_if(BACKEND == "nccl", "Nccl does not support CPU tensors")
        @sandcastle_skip_if(BACKEND in DistTestCases.skip_collective["reduce"], f"{BACKEND} does not support reduce")
        def test_reduce_full_group_sum(self):
            group, group_id, rank = self._init_full_group_test()
            self._test_reduce_helper(
                group,
                group_id,
                rank,
                dist.ReduceOp.SUM,
                2,
                10,
                2 + (10 * (len(group) - 1)),
            )

        @sandcastle_skip_if(BACKEND == "nccl", "Nccl does not support CPU tensors")
        @sandcastle_skip_if(BACKEND in DistTestCases.skip_collective["reduce"], f"{BACKEND} does not support reduce")
        def test_reduce_full_group_product(self):
            group, group_id, rank = self._init_full_group_test()
            self._test_reduce_helper(
                group,
                group_id,
                rank,
                dist.ReduceOp.PRODUCT,
                2,
                10,
                reduce((lambda x, y: x * y), [10] * (len(group) - 1), 2),
            )

        @sandcastle_skip_if(BACKEND == "nccl", "Nccl does not support CPU tensors")
        @sandcastle_skip_if(BACKEND in DistTestCases.skip_collective["reduce"], f"{BACKEND} does not support reduce")
        def test_reduce_full_group_min(self):
            group, group_id, rank = self._init_full_group_test()
            self._test_reduce_helper(
                group, group_id, rank, dist.ReduceOp.MIN, 1010, 1, 1
            )

        @sandcastle_skip_if(BACKEND == "nccl", "Nccl does not support CPU tensors")
        @sandcastle_skip_if(BACKEND in DistTestCases.skip_collective["reduce"], f"{BACKEND} does not support reduce")
        def test_reduce_full_group_max(self):
            group, group_id, rank = self._init_full_group_test()
            self._test_reduce_helper(
                group, group_id, rank, dist.ReduceOp.MAX, -1, 10, 10
            )

        # REDUCE TWICE
        def _test_reduce_twice_helper(
            self,
            group,
            group_id,
            rank,
            op,
            master_value,
            worker_value,
            expected_value,
            cuda=False,
            rank_to_GPU=None,
        ):
            for src in group:
                tensors = [
                    _build_tensor(src + 1).fill_(
                        master_value if rank == src else worker_value
                    )
                    for i in range(2)
                ]
                if cuda:
                    for i in range(2):
                        tensors[i] = tensors[i].cuda(rank_to_GPU[rank][0])
                self.call_dist_op(
                    ":reduce",
                    False,
                    dist.reduce,
                    tensors[0],
                    src,
                    op,
                    group_id,
                    secondary_op_call=lambda: dist.reduce(
                        tensors[1], src, op, group_id
                    ),
                    tensor_shapes=[tensors[0].shape],
                )
                if rank == src:
                    for tensor in tensors:
                        self.assertEqual(tensor, _build_tensor(src + 1, expected_value))

            self._barrier()

        @sandcastle_skip_if(BACKEND == "nccl", "Nccl does not support CPU tensors")
        @sandcastle_skip_if(BACKEND in DistTestCases.skip_collective["reduce"], f"{BACKEND} does not support reduce")
        def test_reduce_sum_twice(self):
            group, group_id, rank = self._init_global_test()
            self._test_reduce_twice_helper(
                group,
                group_id,
                rank,
                dist.ReduceOp.SUM,
                2,
                10,
                2 + (10 * (len(group) - 1)),
            )

        @sandcastle_skip_if(BACKEND != "nccl", "Only Nccl supports CUDA reduce")
        @sandcastle_skip_if(BACKEND in DistTestCases.skip_collective["reduce"], f"{BACKEND} does not support reduce")
        @skip_if_no_gpu
        def test_reduce_sum_cuda_twice(self):
            group, group_id, rank = self._init_global_test()
            rank_to_GPU = init_multigpu_helper(dist.get_world_size(), BACKEND)
            device_id = rank_to_GPU[rank][0]
            torch.cuda.set_device(device_id)
            self._test_reduce_twice_helper(
                group,
                group_id,
                rank,
                dist.ReduceOp.SUM,
                2,
                10,
                2 + 10 * (len(group) - 1),
                True,
                rank_to_GPU,
            )

        @skip_if_no_gpu
        @require_backend(DistTestCases.backend_feature["gpu"])
        def test_all_reduce_result_cuda(self):
            group, group_id, rank = self._init_global_test()
            rank_to_GPU = init_multigpu_helper(dist.get_world_size(), BACKEND)
            for src in group:
                if rank == src:
                    tensor = _build_tensor(src + 1, 2)
                else:
                    tensor = _build_tensor(src + 1, 10)
                tensor = tensor.cuda(rank_to_GPU[rank][0])

                opts = AllreduceOptions()
                opts.reduceOp = dist.ReduceOp.SUM

                if group_id == GroupMember.WORLD:
                    work = _get_default_group().allreduce([tensor], opts)
                else:
                    work = group_id.allreduce([tensor], opts)

                if BACKEND == "gloo":
                    # Calling result right the work is finished should throw exception.
                    # Here we have a race condition, we may not assume the work is not
                    # finished by the time we run next lines.
                    try:
                        with self.assertRaisesRegex(
                            RuntimeError,
                            "Work needs to be completed before calling result",
                        ):
                            work.result()
                    except AssertionError:
                        # Exception was not raised, ensure is_completed()
                        self.assertTrue(work.is_completed())

                    work.wait()
                    result = work.result()
                else:
                    # In case of NCCL we should be able to retrieve pointer to the result
                    # even before work is finished.
                    result = work.result()
                    work.wait()

                expected_value = 2 + (10 * (len(group) - 1))
                self.assertEqual(result, [_build_tensor(src + 1, expected_value)])
            self._barrier()

        def call_dist_op(
            self,
            profiling_title_postfix,
            is_async,
            op,
            *args,
            expect_event=True,
            secondary_op_call=None,
            profile_cuda=False,
            tensor_shapes=None,
            **kwargs,
        ):
            op_calls = [lambda: op(*args, **kwargs)]
            if secondary_op_call is not None:
                op_calls.append(secondary_op_call)

            autograd_profiler_ctx = torch.autograd.profiler.profile(
                use_cuda=profile_cuda, record_shapes=True
            )

            # TODO: move this test to use torch.profiler once kineto issues are
            # fixed internally.
            with autograd_profiler_ctx as prof:
                works = [op_call() for op_call in op_calls]
                if is_async:
                    for work in works:
                        work.wait()

            if expect_event and dist.get_backend() in PROFILING_SUPPORTED_BACKENDS:
                events = get_profiling_event(
                    profiling_title_postfix, autograd_profiler_ctx
                )
                # DETAIL debug mode can use a pg wrapper that issues more collectives
                # under the hood
                if dist.get_debug_level() != dist.DebugLevel.DETAIL:
                    self.assertEqual(len(events), len(op_calls))
                for e in events:
                    self.assertTrue(e.is_async)
                    self.assertEqual(e.count, 1)
                    self.assertGreaterEqual(e.cpu_time, 0)
                    # Verify tensor shapes if given
                    # DETAIL debug mode can use a pg wrapper that issues more collectives
                    # under the hood
                    if (
                        tensor_shapes is not None
                        and dist.get_debug_level() != dist.DebugLevel.DETAIL
                    ):
                        self.assertEqual(
                            e.input_shapes,
                            tensor_shapes,
                            f"event shape: {e.input_shapes} vs tensor {tensor_shapes}",
                        )

        # ALL REDUCE
        def _test_all_reduce_helper(
            self,
            group,
            group_id,
            rank,
            op,
            master_value,
            worker_value,
            expected_value,
            cuda=False,
            rank_to_GPU=None,
            dtype=torch.float,
            async_op=False,
        ):
            for src in group:
                curr_value = master_value if rank == src else worker_value

                tensor = _build_tensor(src + 1, dtype=dtype).fill_(curr_value)
                if cuda:
                    tensor = tensor.cuda(rank_to_GPU[rank][0])
                if tensor.dtype == torch.complex64:
                    tensor_shapes = [torch.view_as_real(tensor).shape]
                else:
                    tensor_shapes = [tensor.shape]
                self.call_dist_op(
                    ":all_reduce",
                    async_op,
                    dist.all_reduce,
                    tensor,
                    op,
                    group_id,
                    async_op=async_op,
                    tensor_shapes=tensor_shapes,
                )
                # Currently, only Gloo backend has profiling tested with CUDA enabled.
                # Only run cuda profiling test for one rank to speed up since
                # running with different src_rank does not affect the correctness.
                if (
                    src == 0
                    and cuda
                    and dist.get_backend() in CUDA_PROFILING_SUPPORTED_BACKENDS
                ):
                    self.call_dist_op(
                        ":all_reduce",
                        async_op,
                        dist.all_reduce,
                        tensor,
                        op,
                        group_id,
                        async_op=async_op,
                        profile_cuda=True,
                        tensor_shapes=tensor_shapes,
                    )

            self._barrier()

        @sandcastle_skip_if(BACKEND == "nccl", "Nccl does not support CPU tensors")
        def test_all_reduce_sum(self):
            group, group_id, rank = self._init_global_test()
            self._test_all_reduce_helper(
                group,
                group_id,
                rank,
                dist.ReduceOp.SUM,
                2,
                10,
                2 + (10 * (len(group) - 1)),
            )

        @sandcastle_skip_if(BACKEND == "nccl", "Nccl does not support CPU tensors")
        def test_all_reduce_sum_async(self):
            group, group_id, rank = self._init_global_test()
            self._test_all_reduce_helper(
                group,
                group_id,
                rank,
                dist.ReduceOp.SUM,
                2,
                10,
                2 + (10 * (len(group) - 1)),
                async_op=True,
            )

        @sandcastle_skip_if(
            BACKEND != "gloo" and BACKEND != "nccl",
            "Only Gloo and NCCL backends will have CUDA allReduce tested",
        )
        @skip_if_no_gpu
        def test_all_reduce_sum_cuda(self):
            torch.cuda.set_device(self.rank)
            group, group_id, rank = self._init_global_test()
            rank_to_GPU = init_multigpu_helper(dist.get_world_size(), BACKEND)
            self._test_all_reduce_helper(
                group,
                group_id,
                rank,
                dist.ReduceOp.SUM,
                2,
                10,
                2 + (10 * (len(group) - 1)),
                True,
                rank_to_GPU,
            )

        @sandcastle_skip_if(
            BACKEND != "gloo" and BACKEND != "nccl",
            "Only Gloo and NCCL backends will have CUDA allReduce tested",
        )
        @skip_if_no_gpu
        def test_all_reduce_sum_cuda_async(self):
            torch.cuda.set_device(self.rank)
            group, group_id, rank = self._init_global_test()
            rank_to_GPU = init_multigpu_helper(dist.get_world_size(), BACKEND)
            self._test_all_reduce_helper(
                group,
                group_id,
                rank,
                dist.ReduceOp.SUM,
                2,
                10,
                2 + (10 * (len(group) - 1)),
                True,
                rank_to_GPU,
                async_op=True,
            )

        @sandcastle_skip_if(BACKEND == "nccl", "Nccl does not support CPU tensors")
        def test_all_reduce_sum_complex(self):
            group, group_id, rank = self._init_global_test()
            self._test_all_reduce_helper(
                group,
                group_id,
                rank,
                dist.ReduceOp.SUM,
                complex(2, 3),
                complex(10, 11),
                complex(2, 3) + (complex(10, 11) * (len(group) - 1)),
                dtype=torch.cfloat,
            )

        @sandcastle_skip_if(BACKEND == "nccl", "Nccl does not support CPU tensors")
        def test_all_reduce_complex_unsupported_ops(self):
            unsupported_ops = [
                dist.ReduceOp.MAX,
                dist.ReduceOp.MIN,
                dist.ReduceOp.PRODUCT,
                dist.ReduceOp.BAND,
                dist.ReduceOp.BOR,
                dist.ReduceOp.BXOR,
            ]
            group, group_id, rank = self._init_global_test()
            for unsupported_op in unsupported_ops:
                with self.assertRaisesRegex(
                    RuntimeError, "all_reduce does not support"
                ):
                    dist.all_reduce(
                        _build_tensor(1, dtype=torch.cfloat), unsupported_op, group_id
                    )

        @sandcastle_skip_if(
            BACKEND != "gloo" and BACKEND != "nccl",
            "Only Gloo and NCCL backends will have CUDA allReduce tested",
        )
        @skip_if_no_gpu
        def test_all_reduce_sum_cuda_complex(self):
            torch.cuda.set_device(self.rank)
            group, group_id, rank = self._init_global_test()
            rank_to_GPU = init_multigpu_helper(dist.get_world_size(), BACKEND)
            self._test_all_reduce_helper(
                group,
                group_id,
                rank,
                dist.ReduceOp.SUM,
                complex(2, 3),
                complex(10, 11),
                complex(2, 3) + (complex(10, 11) * (len(group) - 1)),
                True,
                rank_to_GPU,
                dtype=torch.cfloat,
            )

        @sandcastle_skip_if(BACKEND == "nccl", "Nccl does not support CPU tensors")
        def test_all_reduce_product(self):
            group, group_id, rank = self._init_global_test()
            self._test_all_reduce_helper(
                group,
                group_id,
                rank,
                dist.ReduceOp.PRODUCT,
                2,
                10,
                reduce((lambda x, y: x * y), [10] * (len(group) - 1), 2),
            )

        @sandcastle_skip_if(BACKEND == "nccl", "Nccl does not support CPU tensors")
        def test_all_reduce_min(self):
            group, group_id, rank = self._init_global_test()
            self._test_all_reduce_helper(
                group, group_id, rank, dist.ReduceOp.MIN, 1010, 1, 1
            )

        @sandcastle_skip_if(BACKEND == "nccl", "Nccl does not support CPU tensors")
        def test_all_reduce_max(self):
            group, group_id, rank = self._init_global_test()
            self._test_all_reduce_helper(
                group, group_id, rank, dist.ReduceOp.MAX, -1, 10, 10
            )

        @skip_if_small_worldsize
        @sandcastle_skip_if(BACKEND == "nccl", "Nccl does not support CPU tensors")
        def test_all_reduce_group_sum(self):
            group, group_id, rank = self._init_group_test()
            self._test_all_reduce_helper(
                group,
                group_id,
                rank,
                dist.ReduceOp.SUM,
                2,
                10,
                2 + (10 * (len(group) - 1)),
            )

        @skip_if_small_worldsize
        @sandcastle_skip_if(BACKEND == "nccl", "Nccl does not support CPU tensors")
        def test_all_reduce_group_product(self):
            group, group_id, rank = self._init_group_test()
            self._test_all_reduce_helper(
                group,
                group_id,
                rank,
                dist.ReduceOp.PRODUCT,
                2,
                10,
                reduce((lambda x, y: x * y), [10] * (len(group) - 1), 2),
            )

        @skip_if_small_worldsize
        @sandcastle_skip_if(BACKEND == "nccl", "Nccl does not support CPU tensors")
        def test_all_reduce_group_min(self):
            group, group_id, rank = self._init_group_test()
            self._test_all_reduce_helper(
                group, group_id, rank, dist.ReduceOp.MIN, 1010, 1, 1
            )

        @skip_if_small_worldsize
        @sandcastle_skip_if(BACKEND == "nccl", "Nccl does not support CPU tensors")
        def test_all_reduce_group_max(self):
            group, group_id, rank = self._init_group_test()
            self._test_all_reduce_helper(
                group, group_id, rank, dist.ReduceOp.MAX, -1, 10, 10
            )

        @sandcastle_skip_if(BACKEND == "nccl", "Nccl does not support CPU tensors")
        def test_all_reduce_full_group_sum(self):
            group, group_id, rank = self._init_full_group_test()
            self._test_all_reduce_helper(
                group,
                group_id,
                rank,
                dist.ReduceOp.SUM,
                2,
                10,
                2 + (10 * (len(group) - 1)),
            )

        @sandcastle_skip_if(BACKEND == "nccl", "Nccl does not support CPU tensors")
        def test_all_reduce_full_group_product(self):
            group, group_id, rank = self._init_full_group_test()
            self._test_all_reduce_helper(
                group,
                group_id,
                rank,
                dist.ReduceOp.PRODUCT,
                2,
                10,
                reduce((lambda x, y: x * y), [10] * (len(group) - 1), 2),
            )

        @sandcastle_skip_if(BACKEND == "nccl", "Nccl does not support CPU tensors")
        def test_all_reduce_full_group_min(self):
            group, group_id, rank = self._init_full_group_test()
            self._test_all_reduce_helper(
                group, group_id, rank, dist.ReduceOp.MIN, 1010, 1, 1
            )

        @sandcastle_skip_if(BACKEND == "nccl", "Nccl does not support CPU tensors")
        def test_all_reduce_full_group_max(self):
            group, group_id, rank = self._init_full_group_test()
            self._test_all_reduce_helper(
                group, group_id, rank, dist.ReduceOp.MAX, -1, 10, 10
            )

        # SPARSE ALL REDUCE
        def _test_sparse_all_reduce_sum(self, fn):
            group, group_id, rank = self._init_global_test()

            tests = simple_sparse_reduce_tests(
                rank, dist.get_world_size(), num_inputs=1
            )
            for (inputs, outputs) in tests:
                tensors = [fn(input) for input in inputs]
                dist.all_reduce(tensors[0], dist.ReduceOp.SUM, group_id)
                self.assertEqual(tensors[0], outputs[0])

        @sandcastle_skip_if(
            BACKEND != "gloo", "Only Gloo backend support sparse all reduce"
        )
        def test_sparse_all_reduce_sum(self):
            self._test_sparse_all_reduce_sum(lambda t: t)

        @sandcastle_skip_if(
            BACKEND != "gloo", "Only Gloo backend support sparse all reduce"
        )
        @skip_if_no_gpu
        def test_sparse_all_reduce_sum_cuda(self):
            self._test_sparse_all_reduce_sum(lambda t: t.clone().cuda())

        # ALL REDUCE - COALESCED
        @staticmethod
        def _all_reduce_coalesced_sum_test_cases(group_size):
            return (
                [2, 3, complex(2, 3)],
                [10, 11, complex(10, 11)],
                [
                    2 + 10 * (group_size - 1),
                    3 + 11 * (group_size - 1),
                    complex(2, 3) + complex(10, 11) * (group_size - 1),
                ],
                [torch.float, torch.float, torch.cfloat],
            )

        @staticmethod
        def _all_reduce_coalesced_product_test_cases(group_size):
            return (
                [1, 2],
                [3, 4],
                [1 * 3 ** (group_size - 1), 2 * 4 ** (group_size - 1)],
                [torch.float, torch.float],
            )

        @staticmethod
        def _all_reduce_coalesced_min_test_cases(group_size):
            return (
                [1, 4],
                [2, 3],
                [1, 3],
                [torch.float, torch.float],
            )

        @staticmethod
        def _all_reduce_coalesced_max_test_cases(group_size):
            return (
                [1, 4],
                [2, 3],
                [2, 4],
                [torch.float, torch.float],
            )

        @sandcastle_skip_if(BACKEND == "nccl", "Nccl does not support CPU tensors")
        def test_all_reduce_coalesced_max_complex_unsupported(self):
            group, group_id, rank = self._init_global_test()
            with self.assertRaisesRegex(RuntimeError, "all_reduce does not support"):
                dist.all_reduce_coalesced(
                    [_build_tensor(1, dtype=torch.cfloat)], dist.ReduceOp.MAX, group_id
                )

        def _test_all_reduce_coalesced_helper(
            self,
            group,
            group_id,
            rank,
            op,
            cuda=False,
            rank_to_GPU=None,
        ):
            test_case_func = {
                dist.ReduceOp.SUM: self._all_reduce_coalesced_sum_test_cases,
                dist.ReduceOp.PRODUCT: self._all_reduce_coalesced_product_test_cases,
                dist.ReduceOp.MIN: self._all_reduce_coalesced_min_test_cases,
                dist.ReduceOp.MAX: self._all_reduce_coalesced_max_test_cases,
            }[op]

            master_values, worker_values, expected_values, dtypes = test_case_func(
                len(group)
            )

            for src in group:
                curr_values = master_values if rank == src else worker_values
                tensors = [
                    _build_tensor(src + 1, val, dtype=dtype)
                    for dtype, val in zip(dtypes, curr_values)
                ]
                if cuda:
                    tensors = [t.cuda(rank_to_GPU[rank][0]) for t in tensors]
                tensor_shapes = []
                for tensor in tensors:
                    if tensor.dtype == torch.complex64:
                        tensor_shapes.append(torch.view_as_real(tensor).shape)
                    else:
                        tensor_shapes.append(tensor.shape)
                self.call_dist_op(
                    ":all_reduce",
                    False,
                    dist.all_reduce_coalesced,
                    tensors,
                    op,
                    group_id,
                    tensor_shapes=tensor_shapes,
                )
                expected_tensors = [
                    _build_tensor(src + 1, expected_value, dtype=dtype)
                    for dtype, expected_value in zip(dtypes, expected_values)
                ]
                self.assertEqual(tensors, expected_tensors)

            self._barrier()

        @require_backend({"gloo"})
        def test_all_reduce_coalesced_sum(self):
            group, group_id, rank = self._init_global_test()
            self._test_all_reduce_coalesced_helper(
                group,
                group_id,
                rank,
                dist.ReduceOp.SUM,
                cuda=False,
                rank_to_GPU=None,
            )

        @require_backend({"gloo"})
        def test_all_reduce_coalesced_product(self):
            group, group_id, rank = self._init_global_test()
            self._test_all_reduce_coalesced_helper(
                group,
                group_id,
                rank,
                dist.ReduceOp.PRODUCT,
                cuda=False,
                rank_to_GPU=None,
            )

        @require_backend({"gloo"})
        def test_all_reduce_coalesced_min(self):
            group, group_id, rank = self._init_global_test()
            self._test_all_reduce_coalesced_helper(
                group,
                group_id,
                rank,
                dist.ReduceOp.MIN,
                cuda=False,
                rank_to_GPU=None,
            )

        @require_backend({"gloo"})
        def test_all_reduce_coalesced_max(self):
            group, group_id, rank = self._init_global_test()
            self._test_all_reduce_coalesced_helper(
                group, group_id, rank, dist.ReduceOp.MAX, cuda=False, rank_to_GPU=None
            )

        @skip_if_small_worldsize
        @require_backend({"gloo"})
        def test_all_reduce_coalesced_group_sum(self):
            group, group_id, rank = self._init_group_test()
            self._test_all_reduce_coalesced_helper(
                group, group_id, rank, dist.ReduceOp.SUM, cuda=False, rank_to_GPU=None
            )

        @skip_if_small_worldsize
        @require_backend({"gloo"})
        def test_all_reduce_coalesced_group_product(self):
            group, group_id, rank = self._init_group_test()
            self._test_all_reduce_coalesced_helper(
                group,
                group_id,
                rank,
                dist.ReduceOp.PRODUCT,
                cuda=False,
                rank_to_GPU=None,
            )

        @skip_if_small_worldsize
        @require_backend({"gloo"})
        def test_all_reduce_coalesced_group_min(self):
            group, group_id, rank = self._init_group_test()
            self._test_all_reduce_coalesced_helper(
                group, group_id, rank, dist.ReduceOp.MIN, cuda=False, rank_to_GPU=None
            )

        @skip_if_small_worldsize
        @require_backend({"gloo"})
        def test_all_reduce_coalesced_group_max(self):
            group, group_id, rank = self._init_group_test()
            self._test_all_reduce_coalesced_helper(
                group, group_id, rank, dist.ReduceOp.MAX, cuda=False, rank_to_GPU=None
            )

        @require_backend({"gloo"})
        def test_all_reduce_coalesced_full_group_sum(self):
            group, group_id, rank = self._init_full_group_test()
            self._test_all_reduce_coalesced_helper(
                group, group_id, rank, dist.ReduceOp.SUM, cuda=False, rank_to_GPU=None
            )

        @require_backend({"gloo"})
        def test_all_reduce_coalesced_full_group_product(self):
            group, group_id, rank = self._init_full_group_test()
            self._test_all_reduce_coalesced_helper(
                group,
                group_id,
                rank,
                dist.ReduceOp.PRODUCT,
                cuda=False,
                rank_to_GPU=None,
            )

        @require_backend({"gloo"})
        def test_all_reduce_coalesced_full_group_min(self):
            group, group_id, rank = self._init_full_group_test()
            self._test_all_reduce_coalesced_helper(
                group,
                group_id,
                rank,
                dist.ReduceOp.MIN,
                cuda=False,
                rank_to_GPU=None,
            )

        @require_backend({"gloo"})
        def test_all_reduce_coalesced_full_group_max(self):
            group, group_id, rank = self._init_full_group_test()
            self._test_all_reduce_coalesced_helper(
                group, group_id, rank, dist.ReduceOp.MAX, cuda=False, rank_to_GPU=None
            )

        # SCATTER
        def _test_scatter_helper(
            self, group, group_id, rank, cuda=False, rank_to_GPU=None, dtype=torch.float
        ):
            for dest in group:
                tensor = _build_tensor(dest + 1, -1, dtype=dtype)
                expected_tensor = _build_tensor(dest + 1, rank, dtype=dtype)
                tensors = (
                    [_build_tensor(dest + 1, i, dtype=dtype) for i in group]
                    if rank == dest
                    else []
                )
                if cuda:
                    tensor = tensor.cuda(rank_to_GPU[rank][0])
                    tensors = [t.cuda(rank_to_GPU[rank][0]) for t in tensors]
                if dtype == torch.complex64:
                    tensor_shapes = [torch.view_as_real(t).shape for t in tensors]
                else:
                    tensor_shapes = [t.shape for t in tensors]
                self.call_dist_op(
                    ":scatter",
                    False,
                    dist.scatter,
                    tensor,
                    src=dest,
                    scatter_list=tensors,
                    group=group_id,
                    expect_event=False,
                    tensor_shapes=tensor_shapes,
                )
                self.assertEqual(tensor, expected_tensor)

            self._barrier()

        @sandcastle_skip_if(BACKEND == "nccl", "Nccl does not support CPU tensors")
        def test_scatter_checks(self):
            group, group_id, rank = self._init_global_test()
            one = torch.ones([1])

            # Specify scatter_list argument only on source rank.
            output = one.clone() * -1
            if rank == 0:
                scatter_list = [one.clone() * i for i in group]
                dist.scatter(output, src=0, scatter_list=scatter_list)
            else:
                dist.scatter(output, src=0)
            self.assertEqual(output, one * rank)

            # Don't specify src argument.
            output = one.clone() * -1
            if rank == 0:
                scatter_list = [one.clone() * i for i in group]
                dist.scatter(output, scatter_list=scatter_list)
            else:
                dist.scatter(output)
            self.assertEqual(output, one * rank)

        @sandcastle_skip_if(BACKEND == "nccl", "Nccl does not support CPU tensors")
        def test_scatter(self):
            group, group_id, rank = self._init_global_test()
            self._test_scatter_helper(group, group_id, rank)

        @sandcastle_skip_if(BACKEND != "nccl", "Only Nccl supports CUDA gather")
        @skip_if_no_gpu
        def test_scatter_cuda(self):
            group, group_id, rank = self._init_global_test()
            rank_to_GPU = init_multigpu_helper(dist.get_world_size(), BACKEND)
            self._test_scatter_helper(group, group_id, rank, True, rank_to_GPU)

        @sandcastle_skip_if(BACKEND == "nccl", "Nccl does not support CPU tensors")
        def test_scatter_complex(self):
            group, group_id, rank = self._init_global_test()
            self._test_scatter_helper(group, group_id, rank, dtype=torch.cfloat)

        @sandcastle_skip_if(BACKEND != "nccl", "Only Nccl supports CUDA gather")
        @skip_if_no_gpu
        def test_scatter_cuda_complex(self):
            group, group_id, rank = self._init_global_test()
            rank_to_GPU = init_multigpu_helper(dist.get_world_size(), BACKEND)
            self._test_scatter_helper(group, group_id, rank, True, rank_to_GPU, dtype=torch.cfloat)

        @sandcastle_skip_if(BACKEND == "nccl", "Nccl does not support CPU tensors")
        @skip_if_small_worldsize
        def test_scatter_group(self):
            group, group_id, rank = self._init_group_test()
            self._test_scatter_helper(group, group_id, rank)

        @sandcastle_skip_if(BACKEND == "nccl", "Nccl does not support CPU tensors")
        def test_scatter_full_group(self):
            group, group_id, rank = self._init_full_group_test()
            self._test_scatter_helper(group, group_id, rank)

        # GATHER
        def _test_gather_helper(self, group, group_id, rank, cuda=False, rank_to_GPU=None):
            for dest in group:
                tensor = _build_tensor(dest + 1, rank)
                tensors = (
                    [_build_tensor(dest + 1, -1) for i in group] if rank == dest else []
                )
                if cuda:
                    tensor = tensor.cuda(rank_to_GPU[rank][0])
                    tensors = [t.cuda(rank_to_GPU[rank][0]) for t in tensors]
                self.call_dist_op(
                    ":gather",
                    False,
                    dist.gather,
                    tensor,
                    dst=dest,
                    gather_list=tensors,
                    group=group_id,
                    expect_event=False,
                    tensor_shapes=[tensors[0].shape] if len(tensors) > 0 else None,
                )
                if rank == dest:
                    expected_tensors = [_build_tensor(dest + 1, i) for i in group]
                    for t1, t2 in zip(tensors, expected_tensors):
                        self.assertEqual(t1, t2)

            self._barrier()

        @sandcastle_skip_if(BACKEND == "nccl", "Nccl does not support CPU tensors")
        def test_gather_checks(self):
            group, group_id, rank = self._init_global_test()
            one = torch.ones([1])

            # Specify gather_list argument only on destination rank.
            if rank == 0:
                gather_list = [one.clone() for _ in group]
                dist.gather(one * rank, dst=0, gather_list=gather_list)
                for i in group:
                    self.assertEqual(gather_list[i], one * i)
            else:
                dist.gather(one * rank, dst=0)

            # Don't specify dst argument.
            if rank == 0:
                gather_list = [one.clone() for _ in group]
                dist.gather(one * rank, gather_list=gather_list)
                for i in group:
                    self.assertEqual(gather_list[i], one * i)
            else:
                dist.gather(one * rank)

        @sandcastle_skip_if(BACKEND == "nccl", "Nccl does not support CPU tensors")
        def test_gather(self):
            group, group_id, rank = self._init_global_test()
            self._test_gather_helper(group, group_id, rank)

        @sandcastle_skip_if(BACKEND != "nccl", "Only Nccl supports CUDA gather")
        @skip_if_no_gpu
        def test_gather_cuda(self):
            group, group_id, rank = self._init_global_test()
            rank_to_GPU = init_multigpu_helper(dist.get_world_size(), BACKEND)
            self._test_gather_helper(group, group_id, rank, True, rank_to_GPU)

        @sandcastle_skip_if(BACKEND == "nccl", "Nccl does not support CPU tensors")
        @skip_if_small_worldsize
        def test_gather_group(self):
            group, group_id, rank = self._init_group_test()
            self._test_gather_helper(group, group_id, rank)

        @sandcastle_skip_if(BACKEND == "nccl", "Nccl does not support CPU tensors")
        def test_gather_full_group(self):
            group, group_id, rank = self._init_full_group_test()
            self._test_gather_helper(group, group_id, rank)

        # ALL GATHER
        def _test_all_gather_helper(
            self, group, group_id, rank, cuda=False, rank_to_GPU=None, dtype=torch.float
        ):
            for dest in group:
                tensor = _build_tensor(dest + 1, rank, dtype=dtype)
                tensors = [_build_tensor(dest + 1, -1, dtype=dtype) for i in group]
                allgather = dist.all_gather
                if cuda:
                    tensor = tensor.cuda(rank_to_GPU[rank][0])
                    tensors = [t.cuda(rank_to_GPU[rank][0]) for t in tensors]
                if tensors[0].dtype == torch.complex64:
                    tensor_shapes = [torch.view_as_real(tensors[0]).shape]
                else:
                    tensor_shapes = [tensors[0].shape]
                self.call_dist_op(
                    ":all_gather",
                    False,
                    allgather,
                    tensors,
                    tensor,
                    group_id,
                    False,
                    tensor_shapes=tensor_shapes,
                )

                expected_tensors = [
                    _build_tensor(dest + 1, i, dtype=dtype) for i in group
                ]
                for t1, t2 in zip(tensors, expected_tensors):
                    self.assertEqual(t1, t2)

            self._barrier()

        @sandcastle_skip_if(BACKEND == "nccl", "Nccl does not support CPU tensors")
        def test_all_gather(self):
            group, group_id, rank = self._init_global_test()
            self._test_all_gather_helper(group, group_id, rank)

        @sandcastle_skip_if(BACKEND != "nccl", "Only Nccl supports CUDA all gather")
        @skip_if_no_gpu
        def test_all_gather_cuda(self):
            group, group_id, rank = self._init_global_test()
            rank_to_GPU = init_multigpu_helper(dist.get_world_size(), BACKEND)
            self._test_all_gather_helper(group, group_id, rank, True, rank_to_GPU)

        @sandcastle_skip_if(BACKEND == "nccl", "Nccl does not support CPU tensors")
        def test_all_gather_complex(self):
            group, group_id, rank = self._init_global_test()
            self._test_all_gather_helper(group, group_id, rank, dtype=torch.cfloat)

        @sandcastle_skip_if(BACKEND != "nccl", "Only Nccl supports CUDA all gather")
        @skip_if_no_gpu
        def test_all_gather_cuda_complex(self):
            group, group_id, rank = self._init_global_test()
            rank_to_GPU = init_multigpu_helper(dist.get_world_size(), BACKEND)
            self._test_all_gather_helper(
                group, group_id, rank, True, rank_to_GPU, dtype=torch.cfloat
            )

        @skip_if_small_worldsize
        @sandcastle_skip_if(BACKEND == "nccl", "Nccl does not support CPU tensors")
        def test_all_gather_group(self):
            group, group_id, rank = self._init_group_test()
            self._test_all_gather_helper(group, group_id, rank)

        @sandcastle_skip_if(BACKEND == "nccl", "Nccl does not support CPU tensors")
        def test_all_gather_full_group(self):
            group, group_id, rank = self._init_full_group_test()
            self._test_all_gather_helper(group, group_id, rank)

        def _run_all_gather_coalesced_and_verify(
            self, output_tensor_lists, input_tensors, expected_tensors, group_id
        ):
            """
            Helper that runs all_gather_coalesced and returns true if output
            matches expectations.
            """
            tensor_shapes = []
            for input_tensor in input_tensors:
                if input_tensor.dtype == torch.complex64:
                    tensor_shapes.append(torch.view_as_real(input_tensor).shape)
                else:
                    tensor_shapes.append(input_tensor.shape)
            self.call_dist_op(
                ":all_gather",
                False,
                dist.all_gather_coalesced,
                output_tensor_lists,
                input_tensors,
                group_id,
                tensor_shapes=tensor_shapes,
            )

            for l1, l2 in zip(output_tensor_lists, expected_tensors):
                for t1, t2 in zip(l1, l2):
                    if not torch.equal(t1, t2):
                        return False
            return True

        def _test_all_gather_coalesced_helper(
            self, group, group_id, rank, dtype=torch.float
        ):
            # TODO: Instead we should probably go through _rank_not_in_group
            # mechanism to disable sending tensors
            if group_id is not None:
                for test_case_id in range(2, 5):
                    # Make sure we create tensors of incompatible sizes, e.g.
                    # [1], [2x2], [3x3x3] ... to be sent in one batch
                    input_tensors = [
                        _build_multidim_tensor(
                            tensor_id, tensor_id, rank + tensor_id, dtype=dtype
                        )
                        for tensor_id in range(1, test_case_id)
                    ]
                    output_tensor_lists = [
                        [
                            _build_multidim_tensor(
                                tensor_id, tensor_id, -1, dtype=dtype
                            )
                            for tensor_id in range(1, test_case_id)
                        ]
                        for _ in group
                    ]
                    expected_tensors = [
                        [
                            _build_multidim_tensor(
                                tensor_id, tensor_id, rank_iter + tensor_id, dtype=dtype
                            )
                            for tensor_id in range(1, test_case_id)
                        ]
                        for rank_iter in group
                    ]
                    assert self._run_all_gather_coalesced_and_verify(
                        output_tensor_lists, input_tensors, expected_tensors, group_id
                    ), "output tensors do not match expected ouputs"

            self._barrier()

        @sandcastle_skip_if(
            BACKEND in DistTestCases.skip_collective["allgather_coalesced"],
            f"{BACKEND} does not support all_gather_coalesced"
        )
        def test_all_gather_coalesced_simple(self):
            group, group_id, rank = self._init_global_test()
            self._test_all_gather_coalesced_helper(group, group_id, rank)

        @sandcastle_skip_if(
            BACKEND in DistTestCases.skip_collective["allgather_coalesced"],
            f"{BACKEND} does not support all_gather_coalesced"
        )
        def test_all_gather_coalesced_complex(self):
            group, group_id, rank = self._init_global_test()
            self._test_all_gather_coalesced_helper(
                group, group_id, rank, dtype=torch.cfloat
            )

        @skip_if_small_worldsize
        @sandcastle_skip_if(
            BACKEND in DistTestCases.skip_collective["allgather_coalesced"],
            f"{BACKEND} does not support all_gather_coalesced"
        )
        def test_all_gather_coalesced_group(self):
            group, group_id, rank = self._init_group_test()
            self._test_all_gather_coalesced_helper(group, group_id, rank)

        @sandcastle_skip_if(
            BACKEND in DistTestCases.skip_collective["allgather_coalesced"],
            f"{BACKEND} does not support all_gather_coalesced"
        )
        def test_all_gather_coalesced_full_group(self):
            group, group_id, rank = self._init_full_group_test()
            self._test_all_gather_coalesced_helper(group, group_id, rank)

        @sandcastle_skip_if(
            BACKEND in DistTestCases.skip_collective["allgather_coalesced"],
            f"{BACKEND} does not support all_gather_coalesced"
        )
        def test_all_gather_coalesced_with_empty(self):
            group, group_id, rank = self._init_global_test()
            input_tensors = [
                rank * torch.ones([2, 2]),
                torch.ones([0]),
                (rank + 1) * torch.ones([3, 3]),
                torch.ones([0]),
                torch.ones([0]),
            ]
            output_tensors_lists = [
                [
                    -1 * torch.ones([2, 2]),
                    -1 * torch.ones([0]),
                    -1 * torch.ones([3, 3]),
                    -1 * torch.ones([0]),
                    -1 * torch.ones([0]),
                ]
                for _ in group
            ]
            expected_tensors = [
                [
                    r * torch.ones([2, 2]),
                    torch.ones([0]),
                    (r + 1) * torch.ones([3, 3]),
                    torch.ones([0]),
                    torch.ones([0]),
                ]
                for r in group
            ]
            assert self._run_all_gather_coalesced_and_verify(
                output_tensors_lists, input_tensors, expected_tensors, group_id
            )
            self._barrier()

        # AllToAll
        def _test_all_to_all_single_equal_split_helper(
            self, group, group_id, rank, cuda=False, rank_to_GPU=None, dtype=torch.float
        ):
            if group_id is not None:
                size = len(group)
                in_tensor = torch.ones([size, size], dtype=dtype) * rank
                expected_tensor = torch.cat(
                    [torch.ones([1, size], dtype=dtype) * i for i in group]
                )
                out_tensor = torch.ones([size, size], dtype=dtype) * -1
                if cuda:
                    in_tensor = in_tensor.cuda(rank_to_GPU[rank][0])
                    expected_tensor = expected_tensor.cuda(rank_to_GPU[rank][0])
                    out_tensor = out_tensor.cuda(rank_to_GPU[rank][0])
                if dtype == torch.complex64:
                    tensor_shapes = [torch.view_as_real(in_tensor).shape]
                else:
                    tensor_shapes = [in_tensor.shape]
                self.call_dist_op(
                    ":all_to_all",
                    False,
                    dist.all_to_all_single,
                    out_tensor,
                    in_tensor,
                    group=group_id,
                    tensor_shapes=tensor_shapes,
                )
                self.assertEqual(out_tensor, expected_tensor)
            self._barrier()

        def _test_all_to_all_single_unequal_split_helper(
            self, group, group_id, rank, cuda=False, rank_to_GPU=None, dtype=torch.float
        ):
            if group_id is not None:
                size = len(group)
                in_splits = [i + 1 for i in group]
                out_splits = [rank + 1 for _ in group]
                in_tensor = torch.ones([sum(in_splits), size], dtype=dtype) * rank
                out_tensor = torch.ones([(rank + 1) * size, size], dtype=dtype)
                expected_tensor = torch.cat(
                    [torch.ones([rank + 1, size], dtype=dtype) * i for i in group]
                )
                if cuda:
                    in_tensor = in_tensor.cuda(rank_to_GPU[rank][0])
                    expected_tensor = expected_tensor.cuda(rank_to_GPU[rank][0])
                    out_tensor = out_tensor.cuda(rank_to_GPU[rank][0])
                dist.all_to_all_single(
                    out_tensor, in_tensor, out_splits, in_splits, group=group_id
                )
                self.assertEqual(out_tensor, expected_tensor)
            self._barrier()

        def _test_all_to_all_helper(
            self,
            group,
            group_id,
            rank,
            cuda=False,
            rank_to_GPU=None,
            dtype=torch.float,
        ):
            if group_id is not None:
                size = len(group)
                in_splits = [i + 1 for i in group]
                in_tensors = [
                    torch.ones([in_splits[i], size], dtype=dtype) * rank
                    for i, _ in enumerate(group)
                ]
                out_tensors = [
                    torch.ones([(rank + 1), size], dtype=dtype) for _ in group
                ]
                expected_tensors = [
                    torch.ones([rank + 1, size], dtype=dtype) * i for i in group
                ]
                if cuda:
                    in_tensors = [t.cuda(rank_to_GPU[rank][0]) for t in in_tensors]
                    expected_tensors = [
                        t.cuda(rank_to_GPU[rank][0]) for t in expected_tensors
                    ]
                    out_tensors = [t.cuda(rank_to_GPU[rank][0]) for t in out_tensors]
                dist.all_to_all(out_tensors, in_tensors, group=group_id)
                for t1, t2 in zip(out_tensors, expected_tensors):
                    self.assertEqual(t1, t2)
            self._barrier()

        @sandcastle_skip_if(BACKEND != "mpi", "Only MPI supports CPU all_to_all_single")
        def test_all_to_all_single_equal_split(self):
            group, group_id, rank = self._init_global_test()
            self._test_all_to_all_single_equal_split_helper(group, group_id, rank)

        @sandcastle_skip_if(BACKEND != "nccl", "Only Nccl supports CUDA all_to_all_single")
        @skip_if_no_gpu
        def test_all_to_all_single_equal_split_cuda(self):
            group, group_id, rank = self._init_global_test()
            rank_to_GPU = init_multigpu_helper(dist.get_world_size(), BACKEND)
            self._test_all_to_all_single_equal_split_helper(
                group,
                group_id,
                rank,
                True,
                rank_to_GPU,
            )

        @sandcastle_skip_if(BACKEND != "mpi", "Only MPI supports CPU all_to_all_single")
        def test_all_to_all_single_equal_split_complex(self):
            group, group_id, rank = self._init_global_test()
            self._test_all_to_all_single_equal_split_helper(
                group, group_id, rank, dtype=torch.cfloat
            )

        @sandcastle_skip_if(BACKEND != "nccl", "Only Nccl supports CUDA all_to_all_single")
        @skip_if_no_gpu
        def test_all_to_all_single_equal_split_cuda_complex(self):
            group, group_id, rank = self._init_global_test()
            rank_to_GPU = init_multigpu_helper(dist.get_world_size(), BACKEND)
            self._test_all_to_all_single_equal_split_helper(
                group, group_id, rank, True, rank_to_GPU, dtype=torch.cfloat
            )

        @sandcastle_skip_if(BACKEND != "mpi", "Only MPI supports CPU all_to_all_single")
        def test_all_to_all_single_unequal_split(self):
            group, group_id, rank = self._init_global_test()
            self._test_all_to_all_single_unequal_split_helper(group, group_id, rank)

        @sandcastle_skip_if(BACKEND != "nccl", "Only Nccl supports CUDA all_to_all_single")
        @skip_if_no_gpu
        def test_all_to_all_single_unequal_split_cuda(self):
            group, group_id, rank = self._init_global_test()
            rank_to_GPU = init_multigpu_helper(dist.get_world_size(), BACKEND)
            self._test_all_to_all_single_unequal_split_helper(
                group,
                group_id,
                rank,
                True,
                rank_to_GPU,
            )

        @sandcastle_skip_if(BACKEND != "mpi", "Only MPI supports CPU all_to_all_single")
        def test_all_to_all_single_unequal_split_complex(self):
            group, group_id, rank = self._init_global_test()
            self._test_all_to_all_single_unequal_split_helper(
                group, group_id, rank, dtype=torch.cfloat
            )

        @sandcastle_skip_if(BACKEND != "nccl", "Only Nccl supports CUDA all_to_all_single")
        @skip_if_no_gpu
        def test_all_to_all_single_unequal_split_cuda_complex(self):
            group, group_id, rank = self._init_global_test()
            rank_to_GPU = init_multigpu_helper(dist.get_world_size(), BACKEND)
            self._test_all_to_all_single_unequal_split_helper(
                group,
                group_id,
                rank,
                True,
                rank_to_GPU,
                dtype=torch.cfloat,
            )

        @sandcastle_skip_if(BACKEND != "mpi", "Only MPI supports all_to_all")
        def test_all_to_all(self):
            group, group_id, rank = self._init_global_test()
            self._test_all_to_all_helper(group, group_id, rank)

        @sandcastle_skip_if(BACKEND != "nccl", "Only NCCL supports CUDA all_to_all")
        @skip_if_rocm
        def test_all_to_all_cuda(self):
            group, group_id, rank = self._init_global_test()
            rank_to_GPU = init_multigpu_helper(dist.get_world_size(), BACKEND)
            self._test_all_to_all_helper(group, group_id, rank, True, rank_to_GPU)

        @sandcastle_skip_if(BACKEND != "mpi", "Only MPI supports all_to_all")
        def test_all_to_all_complex(self):
            group, group_id, rank = self._init_global_test()
            self._test_all_to_all_helper(group, group_id, rank, dtype=torch.cfloat)

        @sandcastle_skip_if(BACKEND != "nccl", "Only NCCL supports CUDA all_to_all")
        @skip_if_rocm
        def test_all_to_all_cuda_complex(self):
            group, group_id, rank = self._init_global_test()
            rank_to_GPU = init_multigpu_helper(dist.get_world_size(), BACKEND)
            self._test_all_to_all_helper(
                group, group_id, rank, True, rank_to_GPU, dtype=torch.cfloat
            )

        @sandcastle_skip_if(BACKEND != "mpi", "Only MPI supports CPU all_to_all_single")
        @skip_if_small_worldsize
        def test_all_to_all_single_equal_split_group(self):
            group, group_id, rank = self._init_group_test()
            self._test_all_to_all_single_equal_split_helper(group, group_id, rank)

        @sandcastle_skip_if(BACKEND != "nccl", "Only Nccl supports CUDA all_to_all_single")
        @skip_if_no_gpu
        @skip_if_small_worldsize
        def test_all_to_all_single_equal_split_group_cuda(self):
            group, group_id, rank = self._init_group_test()
            rank_to_GPU = init_multigpu_helper(dist.get_world_size(), BACKEND)
            self._test_all_to_all_single_equal_split_helper(
                group,
                group_id,
                rank,
                True,
                rank_to_GPU,
            )

        @sandcastle_skip_if(BACKEND != "mpi", "Only MPI supports CPU all_to_all_single")
        @skip_if_small_worldsize
        def test_all_to_all_single_unequal_split_group(self):
            group, group_id, rank = self._init_group_test()
            self._test_all_to_all_single_unequal_split_helper(group, group_id, rank)

        @sandcastle_skip_if(BACKEND != "nccl", "Only Nccl supports CUDA all_to_all_single")
        @skip_if_no_gpu
        @skip_if_small_worldsize
        def test_all_to_all_single_unequal_split_group_cuda(self):
            group, group_id, rank = self._init_global_test()
            rank_to_GPU = init_multigpu_helper(dist.get_world_size(), BACKEND)
            self._test_all_to_all_single_unequal_split_helper(
                group,
                group_id,
                rank,
                True,
                rank_to_GPU,
            )

        @sandcastle_skip_if(BACKEND != "mpi", "Only MPI supports all_to_all")
        @skip_if_small_worldsize
        def test_all_to_all_group(self):
            group, group_id, rank = self._init_group_test()
            self._test_all_to_all_helper(group, group_id, rank)

        @sandcastle_skip_if(BACKEND != "nccl", "Only Nccl supports CUDA all_to_all_single")
        @skip_if_small_worldsize
        @skip_if_rocm
        def test_all_to_all_group_cuda(self):
            group, group_id, rank = self._init_group_test()
            rank_to_GPU = init_multigpu_helper(dist.get_world_size(), BACKEND)
            self._test_all_to_all_helper(group, group_id, rank, True, rank_to_GPU)

        @sandcastle_skip_if(BACKEND != "mpi", "Only MPI supports CPU all_to_all_single")
        def test_all_to_all_single_equal_split_full_group(self):
            group, group_id, rank = self._init_full_group_test()
            self._test_all_to_all_single_equal_split_helper(group, group_id, rank)

        @sandcastle_skip_if(BACKEND != "nccl", "Only Nccl supports CUDA all_to_all_single")
        @skip_if_no_gpu
        def test_all_to_all_single_equal_split_full_group_cuda(self):
            group, group_id, rank = self._init_full_group_test()
            rank_to_GPU = init_multigpu_helper(dist.get_world_size(), BACKEND)
            self._test_all_to_all_single_equal_split_helper(
                group,
                group_id,
                rank,
                True,
                rank_to_GPU,
            )

        @sandcastle_skip_if(BACKEND != "mpi", "Only MPI supports CPU all_to_all_single")
        def test_all_to_all_single_unequal_split_full_group(self):
            group, group_id, rank = self._init_full_group_test()
            self._test_all_to_all_single_unequal_split_helper(group, group_id, rank)

        @sandcastle_skip_if(BACKEND != "nccl", "Only Nccl supports CUDA all_to_all_single")
        @skip_if_no_gpu
        def test_all_to_all_single_unequal_split_full_group_cuda(self):
            group, group_id, rank = self._init_full_group_test()
            rank_to_GPU = init_multigpu_helper(dist.get_world_size(), BACKEND)
            self._test_all_to_all_single_unequal_split_helper(
                group,
                group_id,
                rank,
                True,
                rank_to_GPU,
            )

        @sandcastle_skip_if(BACKEND != "mpi", "Only MPI supports all_to_all")
        def test_all_to_all_full_group(self):
            group, group_id, rank = self._init_full_group_test()
            self._test_all_to_all_helper(group, group_id, rank)

        @sandcastle_skip_if(BACKEND != "nccl", "Only NCCL supports CUDA all_to_all")
        @skip_if_rocm
        def test_all_to_all_full_group_cuda(self):
            group, group_id, rank = self._init_full_group_test()
            rank_to_GPU = init_multigpu_helper(dist.get_world_size(), BACKEND)
            self._test_all_to_all_helper(group, group_id, rank, True, rank_to_GPU)

        # BARRIER
        def _test_barrier_helper(
            self, group, group_id, rank, cuda=False, rank_to_GPU=None
        ):
            WAIT_TIME = 0.3  # seconds

            for dest in group:
                expected_time = torch.DoubleTensor(1).fill_(0.0)
                if cuda:
                    expected_time = expected_time.cuda(rank_to_GPU[rank][0])
                if dest == rank:
                    expected_time.fill_(time.time() + WAIT_TIME)
                    dist.broadcast(expected_time, dest, group_id)
                    time.sleep(WAIT_TIME + 0.1)  # sleep a little bit longer
                    dist.barrier(group_id)
                else:
                    dist.broadcast(expected_time, dest, group_id)
                    dist.barrier(group_id)
                    self.assertGreaterAlmostEqual(
                        float(time.time()),
                        float(expected_time[0]),
                        "destination rank: %d, my rank: %d" % (dest, rank)
                        + " (if you see this failure, please report in #14554)",
                    )

            # Use higher timeout for the instance where the test runs
            # against a subgroup and uses a CUDA tensor for expected time.
            # The CUDA initialization for the participating processes can
            # take long enough for the barrier timeout to trigger on the
            # process that doesn't participate in the group.
            self._barrier(timeout=20)

        @skip_if_no_gpu
        @sandcastle_skip_if(BACKEND == "mpi", "MPI doesn't supports GPU barrier")
        def test_barrier_cuda(self):
            group, group_id, rank = self._init_global_test()
            rank_to_GPU = init_multigpu_helper(dist.get_world_size(), BACKEND)
            self._test_barrier_helper(group, group_id, rank, True, rank_to_GPU)

        @skip_if_small_worldsize
        @skip_if_no_gpu
        @sandcastle_skip_if(BACKEND == "mpi", "MPI doesn't supports GPU barrier")
        def test_barrier_group_cuda(self):
            group, group_id, rank = self._init_group_test()
            rank_to_GPU = init_multigpu_helper(dist.get_world_size(), BACKEND)
            self._test_barrier_helper(group, group_id, rank, True, rank_to_GPU)

        @skip_if_small_worldsize
        @skip_if_no_gpu
        @sandcastle_skip_if(BACKEND == "mpi", "MPI doesn't supports GPU barrier")
        def test_barrier_full_group_cuda(self):
            group, group_id, rank = self._init_full_group_test()
            rank_to_GPU = init_multigpu_helper(dist.get_world_size(), BACKEND)
            self._test_barrier_helper(group, group_id, rank, True, rank_to_GPU)

        @sandcastle_skip_if(BACKEND in DistTestCases.skip_collective["cpu barrier"], f"{BACKEND} does not support CPU barrier")
        def test_barrier(self):
            group, group_id, rank = self._init_global_test()
            self._test_barrier_helper(group, group_id, rank)

        @skip_if_small_worldsize
        @sandcastle_skip_if(BACKEND in DistTestCases.skip_collective["cpu barrier"], f"{BACKEND} does not support CPU barrier")
        def test_barrier_group(self):
            group, group_id, rank = self._init_group_test()
            self._test_barrier_helper(group, group_id, rank)

        @sandcastle_skip_if(BACKEND in DistTestCases.skip_collective["cpu barrier"], f"{BACKEND} does not support CPU barrier")
        def test_barrier_full_group(self):
            group, group_id, rank = self._init_full_group_test()
            self._test_barrier_helper(group, group_id, rank)

        def _test_broadcast_multigpu_helper(self, group, group_id, rank, rank_to_GPU):
            for src in group:
                expected_tensor = _build_tensor(src + 1)
                tensors = [
                    _build_tensor(src + 1, -1).cuda(device=i) for i in rank_to_GPU[rank]
                ]
                if rank == src:
                    tensors[0] = expected_tensor.cuda(device=rank_to_GPU[rank][0])

                dist.broadcast_multigpu(tensors, src, group_id)
                for tensor in tensors:
                    self.assertEqual(tensor, expected_tensor)
            self._barrier()

        @sandcastle_skip_if(BACKEND == "mpi", "MPI doesn't support broadcast multigpu")
        @sandcastle_skip_if(BACKEND == "nccl", "NCCL broadcast multigpu skipped")
        @skip_if_no_gpu
        def test_broadcast_multigpu(self):
            group, group_id, rank = self._init_global_test()
            rank_to_GPU = init_multigpu_helper(dist.get_world_size(), BACKEND)
            self._test_broadcast_multigpu_helper(group, group_id, rank, rank_to_GPU)

        def _test_all_reduce_multigpu_helper(
            self,
            group,
            group_id,
            rank,
            rank_to_GPU,
            op,
            master_value,
            worker_value,
            expected_value,
            dtype=torch.float,
        ):
            for src in group:
                curr_value = master_value if rank == src else worker_value
                tensors = [
                    _build_tensor(src + 1, curr_value, dtype=dtype).cuda(device=i)
                    for i in rank_to_GPU[rank]
                ]
                self.call_dist_op(
                    ":all_reduce",
                    False,
                    dist.all_reduce_multigpu,
                    tensors,
                    op,
                    group_id,
                )
                expected_tensor = _build_tensor(src + 1, expected_value, dtype=dtype)
                for tensor in tensors:
                    self.assertEqual(tensor, expected_tensor)

            self._barrier()

        @sandcastle_skip_if(BACKEND == "mpi", "MPI doesn't support broadcast multigpu")
        @sandcastle_skip_if(BACKEND == "nccl", "CUDA all_reduce multigpu skipped for NCCL")
        @skip_if_no_gpu
        def test_all_reduce_multigpu(self):
            group, group_id, rank = self._init_global_test()
            rank_to_GPU = init_multigpu_helper(dist.get_world_size(), BACKEND)
            self._test_all_reduce_multigpu_helper(
                group,
                group_id,
                rank,
                rank_to_GPU,
                dist.ReduceOp.SUM,
                2,
                10,
                (2 + 10 * (len(group) - 1)) * len(rank_to_GPU[0]),
            )

        @sandcastle_skip_if(BACKEND == "mpi", "MPI doesn't support broadcast multigpu")
        @sandcastle_skip_if(BACKEND == "nccl", "CUDA all_reduce multigpu skipped for NCCL")
        @skip_if_no_gpu
        def test_all_reduce_multigpu_complex(self):
            group, group_id, rank = self._init_global_test()
            rank_to_GPU = init_multigpu_helper(dist.get_world_size(), BACKEND)
            self._test_all_reduce_multigpu_helper(
                group,
                group_id,
                rank,
                rank_to_GPU,
                dist.ReduceOp.SUM,
                complex(2, 3),
                complex(10, 11),
                (complex(2, 3) + complex(10, 11) * (len(group) - 1))
                * len(rank_to_GPU[0]),
                dtype=torch.cfloat,
            )

        def _test_reduce_multigpu_helper(
            self,
            group,
            group_id,
            rank,
            rank_to_GPU,
            op,
            master_value,
            worker_value,
            expected_value,
        ):
            for src in group:
                tensor_value = master_value if rank == src else worker_value
                tensors = [
                    _build_tensor(src + 1, tensor_value).cuda(device=i)
                    for i in rank_to_GPU[rank]
                ]
                self.call_dist_op(
                    "reduce",
                    False,
                    dist.reduce_multigpu,
                    tensors,
                    src,
                    op,
                    group_id,
                    expect_event=len(tensors) == 1,
                    tensor_shapes=[tensors[0].shape],
                )
                if rank == src:
                    expected_tensor = _build_tensor(src + 1, expected_value)
                    self.assertEqual(tensors[0], expected_tensor)

            self._barrier()

        @sandcastle_skip_if(
            BACKEND != "nccl", "Only Nccl backend supports reduce multigpu"
        )
        @skip_if_no_gpu
        def test_reduce_multigpu(self):
            group, group_id, rank = self._init_global_test()
            rank_to_GPU = init_multigpu_helper(dist.get_world_size(), BACKEND)
            device_id = rank_to_GPU[rank][0]
            torch.cuda.set_device(device_id)
            self._test_reduce_multigpu_helper(
                group,
                group_id,
                rank,
                rank_to_GPU,
                dist.ReduceOp.SUM,
                2,
                10,
                (2 + 10 * (len(group) - 1)) * len(rank_to_GPU[0]),
            )

        def _test_all_gather_multigpu_helper(
            self, group, group_id, rank, rank_to_GPU, dtype=torch.float
        ):
            for dest in group:
                tensors = [
                    _build_tensor(dest + 1, dtype=dtype).cuda(device=i)
                    for i in rank_to_GPU[rank]
                ]

                # construct expected output along with
                # a place holder to receive all gather results
                output_tensors = []
                expected_output = []
                output_per_gpu = (
                    [_build_tensor(dest + 1, -1, dtype=dtype)]
                    * len(rank_to_GPU[0])
                    * len(group)
                )
                expected_per_gpu = (
                    [_build_tensor(dest + 1, dtype=dtype)]
                    * len(rank_to_GPU[0])
                    * len(group)
                )
                for gpu in rank_to_GPU[rank]:
                    output_tensors.append([t.cuda(device=gpu) for t in output_per_gpu])
                    expected_output.append(
                        [t.cuda(device=gpu) for t in expected_per_gpu]
                    )
                self.call_dist_op(
                    "all_gather",
                    False,
                    dist.all_gather_multigpu,
                    output_tensors,
                    tensors,
                    group_id,
                    expect_event=len(expected_output) == 1,
                )
                self.assertEqual(output_tensors, expected_output)

            self._barrier()

        @sandcastle_skip_if(
            BACKEND != "nccl", "Only Nccl backend supports allgather multigpu"
        )
        @skip_if_no_gpu
        def test_all_gather_multigpu(self):
            group, group_id, rank = self._init_global_test()
            rank_to_GPU = init_multigpu_helper(dist.get_world_size(), BACKEND)
            device_id = rank_to_GPU[rank][0]
            torch.cuda.set_device(device_id)
            self._test_all_gather_multigpu_helper(group, group_id, rank, rank_to_GPU)

        @sandcastle_skip_if(
            BACKEND != "nccl", "Only Nccl backend supports allgather multigpu"
        )
        @skip_if_no_gpu
        def test_all_gather_multigpu_complex(self):
            group, group_id, rank = self._init_global_test()
            rank_to_GPU = init_multigpu_helper(dist.get_world_size(), BACKEND)
            device_id = rank_to_GPU[rank][0]
            torch.cuda.set_device(device_id)
            self._test_all_gather_multigpu_helper(
                group, group_id, rank, rank_to_GPU, dtype=torch.cfloat
            )

        def _model_step(self, model):
            for param in model.parameters():
                if param.grad is not None:
                    with torch.no_grad():
                        param += param.grad
                    param.grad = None

        def _model_step_with_zero_grad(self, model):
            for param in model.parameters():
                if param.grad is not None:
                    with torch.no_grad():
                        param += param.grad
                    param.grad.requires_grad_(False)
                    param.grad.zero_()

        def _prepare_dummy_data(self, local_bs):
            # global_bs for DDP should be divisible by WORLD_SIZE
            world_size = int(os.environ["WORLD_SIZE"])
            global_bs = world_size * local_bs
            input_cpu = torch.randn(global_bs, 2)
            target = torch.randn(global_bs, 4)
            loss = nn.MSELoss()
            return global_bs, input_cpu, target, loss

        # END TO END TEST FOR DISTRIBUTEDDATAPARALLEL
        def _test_DDP_helper(
            self, model, input_var, target, loss, scale_factor=1.0, memory_format=None
        ):
            model.train()
            output = model(input_var)
            l = loss(output, target) * scale_factor
            l.backward()
            if memory_format is not None:
                self.assertTrue(output.is_contiguous(memory_format=memory_format))

        def _assert_equal_param(self, param_gpu, param_DDP):
            self.assertEqual(len(param_gpu), len(param_DDP))
            for p_gpu, p_DDP in zip(param_gpu, param_DDP):
                self.assertEqual(p_gpu, p_DDP)

        def _test_DDP_niter(
            self,
            model_base,
            model_DDP,
            input,
            target,
            loss,
            local_bs,
            rank,
            batch_size,
            test_save,
            offset=None,
            world_size=0,
            zero_grad=False,
            memory_format=None,
            n_iter=5,
        ):
            for idx in range(n_iter):
                # single cpu/gpu training
                self._test_DDP_helper(
                    model_base, input, target, loss, memory_format=memory_format
                )

                if offset is None:
                    offset = rank * local_bs

                # DDP training, DDP scatters subsets of input_cpu to nodes/GPUs
                self._test_DDP_helper(
                    model_DDP,
                    input[offset : offset + local_bs],
                    target[offset : offset + local_bs],
                    loss,
                    world_size * local_bs / batch_size if world_size != 0 else 1,
                    memory_format=memory_format,
                )

                # Update weights and run a second iteration to shake out errors
                if zero_grad:
                    self._model_step_with_zero_grad(model_base)
                    self._model_step_with_zero_grad(model_DDP)
                else:
                    self._model_step(model_base)
                    self._model_step(model_DDP)
                self._assert_equal_param(
                    list(model_base.parameters()), list(model_DDP.module.parameters())
                )

                # Shuffle the input so that DDP input is different
                input = input[torch.randperm(batch_size)]

                # save the model in the middle and reload
                if test_save and idx == 2 and INIT_METHOD.startswith("file://"):
                    with tempfile.NamedTemporaryFile() as tmp:
                        if sys.platform == "win32":
                            torch.save(model_DDP, tmp)
                            tmp.seek(0)
                            model_DDP = torch.load(tmp)
                        else:
                            torch.save(model_DDP, tmp.name)
                            model_DDP = torch.load(tmp.name)

            with tempfile.TemporaryFile() as tmp_file:
                torch.save(model_DDP, tmp_file)
                tmp_file.seek(0)
                saved_model = torch.load(tmp_file)
            for k in model_DDP.state_dict():
                self.assertEqual(model_DDP.state_dict()[k], saved_model.state_dict()[k])

        def _test_DistributedDataParallel(
            self,
            gpu_subset,
            rank,
            output_device=None,
            gradient_as_bucket_view=False,
            static_graph=False,
            set_static_graph_twice=False,
        ):
            # Run a simple end to end DDP model, use result of single node model
            # as baseline

            # cpu training setup
            model = DDP_NET

            # single gpu training setup
            model_gpu = copy.deepcopy(model)
            model_gpu.cuda(gpu_subset[0])

            # DDP training setup
            model_DDP = copy.deepcopy(model)
            model_DDP.cuda(gpu_subset[0])
            model_DDP = nn.parallel.DistributedDataParallel(
                model_DDP,
                device_ids=gpu_subset,
                gradient_as_bucket_view=gradient_as_bucket_view,
                static_graph=static_graph,
            )

            if set_static_graph_twice:
                model_DDP._set_static_graph()

            # test serializable/unserializable
            with tempfile.NamedTemporaryFile() as tmp:
                if sys.platform == "win32":
                    torch.save(model_DDP, tmp)
                    tmp.seek(0)
                    model_DDP = torch.load(tmp)
                else:
                    torch.save(model_DDP, tmp.name)
                    model_DDP = torch.load(tmp.name)

            # dummy data initialization
            local_bs = len(gpu_subset)
            global_bs, input_cpu, target, loss = self._prepare_dummy_data(local_bs)

            # check two model parameters over 5 iterations
            self._test_DDP_niter(
                model_gpu,
                model_DDP,
                input_cpu.cuda(gpu_subset[0]),
                target.cuda(gpu_subset[0]),
                loss,
                local_bs,
                rank,
                global_bs,
                True,
            )
            self._barrier()

        def _test_DistributedDataParallelCPU(self, gradient_as_bucket_view=False):
            # Run a simple end to end DDP-CPU model, use result of single node
            # model as baseline
            group, group_id, rank = self._init_global_test()

            # cpu training setup
            model_base = DDP_NET

            # DDP-CPU training setup
            model_DDP = copy.deepcopy(model_base)
            model_DDP = nn.parallel.DistributedDataParallel(
                model_DDP, gradient_as_bucket_view=gradient_as_bucket_view
            )

            # dummy data initialization
            local_bs = 2
            global_bs, input_cpu, target, loss = self._prepare_dummy_data(local_bs)

            # check two model parameters over 5 iterations
            self._test_DDP_niter(
                model_base,
                model_DDP,
                input_cpu,
                target,
                loss,
                local_bs,
                rank,
                global_bs,
                False,
                zero_grad=True,
            )
            self._barrier()

            return model_DDP

        @sandcastle_skip_if(BACKEND == "nccl", "nccl does not support DDP on CPU models")
        def test_DistributedDataParallelCPU(self):
            self._test_DistributedDataParallelCPU()

        @sandcastle_skip_if(BACKEND == "nccl", "nccl does not support DDP on CPU models")
        def test_DistributedDataParallelCPU_grad_is_view(self):
            self._test_DistributedDataParallelCPU(gradient_as_bucket_view=True)

        @sandcastle_skip_if(
            BACKEND not in DistTestCases.backend_feature["ddp"],
            f"The {BACKEND} backend does not support DistributedDataParallel"
        )
        def test_DistributedDataParallel_requires_grad(self):
            # a module without gradients shouldn't be accepted
            self.assertRaises(
                RuntimeError, lambda: nn.parallel.DistributedDataParallel(nn.Module())
            )
            self._barrier()

        @sandcastle_skip_if(
            BACKEND == "nccl",
            "Gloo-only test"
        )
        def test_ddp_create_graph(self):
            class Model(nn.Module):
                def __init__(self):
                    super().__init__()
                    self.p = nn.Parameter(torch.tensor(1.))

                def forward(self):
                    return self.p.pow(2)

            model = Model()
            ddp_model = torch.nn.parallel.DistributedDataParallel(model)
            for _ in range(6):
                # Verify DDP doesn't throw when ran with create_graph=True.
                # Although we do warn about potential issues, please see
                # https://github.com/pytorch/pytorch/issues/63929 for details.
                ddp_model().backward(create_graph=True)
                # grad tensors should require grad.
                self.assertTrue(
                    all([param.requires_grad for param in ddp_model.parameters()])
                )

        @sandcastle_skip_if(
            BACKEND not in DistTestCases.backend_feature["ddp"],
            f"The {BACKEND} backend does not support DistributedDataParallel"
        )
        @skip_if_lt_x_gpu(int(os.environ["WORLD_SIZE"]))
        @skip_if_rocm
        def test_DistributedDataParallel_non_default_stream(self):
            stream = torch.cuda.Stream(self.rank)
            rank = self.rank
            with torch.cuda.stream(stream):
                net = torch.nn.parallel.DistributedDataParallel(
                    torch.nn.Linear(1, 1, bias=False).cuda(rank), device_ids=[rank]
                )
                for i in range(1000):
                    # Clear gradients manually
                    grad = net.module.weight.grad
                    if grad is not None:
                        grad.requires_grad_(False)
                        grad.zero_()
                    # Forward + BW
                    batch = torch.tensor([rank]).float().cuda(rank)
                    loss = net(batch).sum()
                    loss.backward()
                    # For each worker, the gradient on the weight should be worker_rank.
                    grad = net.module.weight.grad
                    avg = grad.clone()
                    # All-reducing the gradient averages should give us the gradient
                    # average. If not, then one of the workers has not correctly
                    # written back the averaged gradient before this all-reduce call.
                    dist.all_reduce(avg)
                    world_size = int(os.environ["WORLD_SIZE"])
                    avg.div_(world_size)
                    expected_grad = sum(i for i in range(world_size)) / world_size
                    self.assertEqual(
                        avg[0, 0],
                        expected_grad,
                        msg=f"Expected gradient of {expected_grad} but got {avg} on rank {self.rank}",
                    )

        @sandcastle_skip_if(
            BACKEND not in DistTestCases.backend_feature["cuda"],
            f"The {BACKEND} backend does not support DDP communication hook on CUDA devices"
        )
        @skip_if_lt_x_gpu(int(os.environ["WORLD_SIZE"]))
        @skip_if_rocm
        def test_ddp_comm_hook_logging(self):
            hooks = [
                default.allreduce_hook,
                default.fp16_compress_hook,
                powerSGD.powerSGD_hook,
                powerSGD.batched_powerSGD_hook,
                quantization_hooks.quantization_pertensor_hook,
                quantization_hooks.quantization_perchannel_hook,
            ]

            cpp_builtin_hooks = [
                dist.BuiltinCommHookType.ALLREDUCE,
                dist.BuiltinCommHookType.FP16_COMPRESS,
            ]

            for hook in hooks:
                ddp_model = torch.nn.parallel.DistributedDataParallel(
                    torch.nn.Linear(1, 1, bias=False).cuda(self.rank),
                    device_ids=[self.rank],
                )
                ddp_logging_data = ddp_model._get_ddp_logging_data()
                # Hook not registered yet, so should be empty
                self.assertEqual(ddp_logging_data.get("comm_hook"), None)
                ddp_model.register_comm_hook(None, hook)
                ddp_logging_data = ddp_model._get_ddp_logging_data()
                self.assertEqual(ddp_logging_data.get("comm_hook"), hook.__qualname__)

            for hook in cpp_builtin_hooks:
                ddp_model = torch.nn.parallel.DistributedDataParallel(
                    torch.nn.Linear(1, 1, bias=False).cuda(self.rank),
                    device_ids=[self.rank],
                )
                ddp_logging_data = ddp_model._get_ddp_logging_data()
                # Hook not registered yet, so should be empty
                self.assertEqual(ddp_logging_data.get("comm_hook"), None)
                ddp_model._register_builtin_comm_hook(hook)
                ddp_logging_data = ddp_model._get_ddp_logging_data()
                self.assertEqual(ddp_logging_data.get("comm_hook"), str(hook))

            # No hook registered
            ddp_model = torch.nn.parallel.DistributedDataParallel(
                torch.nn.Linear(1, 1, bias=False).cuda(self.rank),
                device_ids=[self.rank],
            )
            ddp_logging_data = ddp_model._get_ddp_logging_data()
            # Hook not registered yet, so should be empty
            self.assertEqual(ddp_logging_data.get("comm_hook"), None)
            # After second forward pass, hook should still be empty string
            for i in range(2):
                inp = torch.ones(1, 1, device=self.rank)
                loss = ddp_model(inp).sum()
                loss.backward()

            ddp_logging_data = ddp_model._get_ddp_logging_data()
            # Note: DETAIL debug mode logs DDP logging data to stdout and
            # thus accesses std::map, which fills in a default value for the
            # type if it didn't exist.
            self.assertEqual(ddp_logging_data.get("comm_hook", ""), "")

        def _test_ddp_hook_with_optimizer_parity(
            self, grad_as_bucket_view, static_graph, optim_cls,
            optimize_subset, *functional_optim_args, **functional_optim_kwargs
        ):
            rank = self.rank
            torch.cuda.set_device(rank)
            torch.manual_seed(rank)
            torch.cuda.manual_seed(rank)
            models_to_test = [
                (LargeNet(), torch.randn(1, 1000).cuda()),
            ]
            if HAS_TORCHVISION:
                models_to_test.append(
                    (torchvision.models.resnet50(), torch.randn(1, 3, 3, 1000).cuda())
                )
            for (model, inp) in models_to_test:
                # Enable determinism in cudnn operators
                with torch.backends.cudnn.flags(
                    enabled=True, deterministic=True, benchmark=False
                ):
                    # Create DDP model that runs optimizer in fused fashion.
                    ddp_model_with_optimizer_hook = (
                        torch.nn.parallel.DistributedDataParallel(
                            copy.deepcopy(model).cuda(),
                            device_ids=[self.rank],
                            gradient_as_bucket_view=grad_as_bucket_view,
                            static_graph=static_graph,
                        )
                    )

                    # Create DDP model with no hook that does optimizer after
                    # backward.
                    ddp_model_with_no_hook = torch.nn.parallel.DistributedDataParallel(
                        copy.deepcopy(model).cuda(),
                        device_ids=[self.rank],
                        gradient_as_bucket_view=grad_as_bucket_view,
                        static_graph=static_graph,
                    )
                    hook_params = ddp_model_with_optimizer_hook.parameters()
                    no_hook_params = ddp_model_with_no_hook.parameters()
                    if optimize_subset:
                        hook_params = list(hook_params)
                        no_hook_params = list(no_hook_params)
                        self.assertGreater(len(hook_params), 0)
                        hook_params = [hook_params[0]]
                        no_hook_params = [no_hook_params[0]]

                    # Register a fused optimizer that will run optimizer in step
                    # with allreduce.

                    if optimize_subset:
                        # API where optim_params is specified.
                        ddp_model_with_optimizer_hook._register_fused_optim(
                            optim_cls,
                            *functional_optim_args,
                            optim_params=hook_params,
                            **functional_optim_kwargs,
                        )
                    else:
                        # API where optim_params is omitted
                        ddp_model_with_optimizer_hook._register_fused_optim(
                            optim_cls,
                            *functional_optim_args,
                            **functional_optim_kwargs,
                        )

                    optimizer_no_hook = optim_cls(
                        no_hook_params,
                        *functional_optim_args,
                        **functional_optim_kwargs,
                    )

                    # Verify parameters are equal initially.
                    for hook_param, allreduce_param in zip(
                        ddp_model_with_optimizer_hook.parameters(),
                        ddp_model_with_no_hook.parameters(),
                    ):
                        self.assertEqual(hook_param, allreduce_param)

                    # Save old parameters to later verify optimizer modified them.
                    opt_hook_init_params = copy.deepcopy(
                        list(ddp_model_with_optimizer_hook.parameters())
                    )

                    # Run optimizer with hook model.
                    for i in range(6):
                        ddp_model_with_optimizer_hook.zero_grad()
                        out = ddp_model_with_optimizer_hook(inp)
                        loss = out.sum()
                        loss.backward()

                    dist.barrier()

                    # Run regular model.
                    for i in range(6):
                        ddp_model_with_no_hook.zero_grad()
                        out = ddp_model_with_no_hook(inp)
                        loss = out.sum()
                        loss.backward()
                        optimizer_no_hook.step()

                    dist.barrier()

                    # Now verify parameters are equal.
                    for hook_param, allreduce_param in zip(
                        ddp_model_with_optimizer_hook.parameters(),
                        ddp_model_with_no_hook.parameters(),
                    ):
                        self.assertEqual(hook_param, allreduce_param)

                    # Verify optimizer modified appropriate parameter set,
                    # otherwise they'd be trivially equal above.
                    if optimize_subset:
                        self.assertNotEqual(
                            opt_hook_init_params[0],
                            list(ddp_model_with_optimizer_hook.parameters())[0]
                        )
                        # Untouched params should be equal
                        self.assertEqual(
                            opt_hook_init_params[1:],
                            list(ddp_model_with_optimizer_hook.parameters())[1:]
                        )
                    else:
                        self.assertNotEqual(
                            opt_hook_init_params,
                            list(ddp_model_with_optimizer_hook.parameters()),
                        )
                    dist.barrier()

        @sandcastle_skip_if(
            BACKEND == "nccl",
            "Issues with async error handling, see https://github.com/pytorch/pytorch/issues/73259"
        )
        @skip_if_lt_x_gpu(2)
        @skip_if_rocm
        @parametrize("grad_as_bucket_view", [True, False])
        @parametrize("static_graph", [True, False])
        @parametrize("optimize_subset", [True, False])
        def test_ddp_hook_with_optimizer_parity_adamw(
            self,
            grad_as_bucket_view,
            static_graph,
            optimize_subset,
        ):
            adamw_lr = 1e-2
            adamw_betas = (0.9, 0.99)
            adamw_eps = 1e-6
            self._test_ddp_hook_with_optimizer_parity(
                grad_as_bucket_view,
                static_graph,
                torch.optim.AdamW,
                optimize_subset,
                adamw_lr,
                betas=adamw_betas,
                eps=adamw_eps,
            )

        @sandcastle_skip_if(
            BACKEND == "nccl",
            "Issues with async error handling, see https://github.com/pytorch/pytorch/issues/73259"
        )
        @skip_if_lt_x_gpu(2)
        @skip_if_rocm
        @parametrize("optimize_subset", [True, False])
        def test_ddp_hook_with_optimizer_parity_adam(self, optimize_subset):
            adam_lr = 1e-2
            adam_betas = (0.9, 0.99)
            adam_eps = 1e-6
            self._test_ddp_hook_with_optimizer_parity(
                True,  # grad as bucket view
                False,  # static graph
                torch.optim.Adam,
                optimize_subset,
                adam_lr,
                betas=adam_betas,
                eps=adam_eps,
            )

        @sandcastle_skip_if(
            BACKEND == "nccl",
            "Issues with async error handling, see https://github.com/pytorch/pytorch/issues/73259"
        )
        @skip_if_lt_x_gpu(2)
        @skip_if_rocm
        @parametrize("optimize_subset", [True, False])
        def test_ddp_hook_with_optimizer_parity_sgd(self, optimize_subset):
            sgd_lr = 1e-2
            sgd_momentum = 0.9
            sgd_weight_decay = 0.01
            # Not testing grad_as_bucket_view and static_graph as they are
            # tested in AdamW test above.
            self._test_ddp_hook_with_optimizer_parity(
                True,  # grad as bucket view
                False,  # static_graph
                torch.optim.SGD,
                optimize_subset,
                sgd_lr,
                momentum=sgd_momentum,
                weight_decay=sgd_weight_decay,
            )

        def _test_ddp_hook_parity(self, state, hook):
            rank = self.rank
            m = torch.nn.Linear(1, 5)
            try:
                process_group = state.process_group
            except AttributeError:
                process_group = state

            net_with_hook = torch.nn.parallel.DistributedDataParallel(
                copy.deepcopy(m).to(rank),
                device_ids=[rank],
                process_group=process_group,
            )
            net_with_hook.register_comm_hook(state=state, hook=hook)
            net_without_hook = torch.nn.parallel.DistributedDataParallel(
                copy.deepcopy(m).to(rank),
                device_ids=[rank],
                process_group=process_group,
            )
            for i in range(100):
                # Clear gradients manually.
                for g in [
                    net_without_hook.module.weight.grad,
                    net_with_hook.module.weight.grad,
                ]:
                    if g is not None:
                        g.requires_grad_(False)
                        g.zero_()
                # Forward + BW
                batch = torch.tensor([rank]).float().cuda(rank)
                loss = net_without_hook(batch).sum()
                loss.backward()
                # For each worker, the gradient on the weight should be worker_rank.
                grad = net_without_hook.module.weight.grad
                avg = grad.clone()
                expected_grad = (
                    sum(i for i in range(dist.get_world_size())) / dist.get_world_size()
                )
                loss_hook = net_with_hook(batch).sum()
                loss_hook.backward()
                grad_hook = net_with_hook.module.weight.grad
                avg_hook = grad_hook.clone()
                # Verify hook grad with expected.
                self.assertEqual(
                    avg_hook[0, 0].item(),
                    expected_grad,
                    msg=f"Expected hook grad of {expected_grad} but got {avg_hook[0, 0]}",
                )
                # Verify hook grad with vanilla allreduce
                self.assertEqual(
                    avg_hook[0, 0],
                    avg[0, 0],
                    msg=f"Expected hook grad to be close to allreduce {avg[0, 0]}, but got {avg_hook[0, 0]}",
                )

        @sandcastle_skip_if(
            BACKEND not in DistTestCases.backend_feature["cuda"],
            f"The {BACKEND} backend does not support DDP communication hook on CUDA devices"
        )
        @skip_if_lt_x_gpu(int(os.environ["WORLD_SIZE"]))
        @skip_if_rocm
        def test_ddp_hook_parity_allreduce(self):
            self._test_ddp_hook_parity(state=None, hook=default.allreduce_hook)

        @sandcastle_skip_if(
            BACKEND not in DistTestCases.backend_feature["cuda"],
            f"The {BACKEND} backend does not support DDP communication hook on CUDA devices"
        )
        @skip_if_lt_x_gpu(int(os.environ["WORLD_SIZE"]))
        @skip_if_rocm
        def test_ddp_hook_parity_allreduce_process_group(self):
            # process_group is passed in to both DDP and comm. hook
            world_size = dist.get_world_size()
            rank_to_GPU = init_multigpu_helper(world_size, BACKEND)
            gpus = [rank_to_GPU[int(r)][0] for r in range(world_size)]
            process_group = torch.distributed.new_group(gpus)
            self._test_ddp_hook_parity(state=process_group, hook=default.allreduce_hook)

        @sandcastle_skip_if(
            BACKEND not in DistTestCases.backend_feature["cuda"],
            f"The {BACKEND} backend does not support DDP communication hook on CUDA devices"
        )
        @skip_if_lt_x_gpu(int(os.environ["WORLD_SIZE"]))
        @skip_if_rocm
        def test_ddp_hook_parity_powerSGD(self):
            for warm_start in [True, False]:
                powersgd_state = powerSGD.PowerSGDState(
                    process_group=None,
                    matrix_approximation_rank=1,
                    start_powerSGD_iter=2,
                    warm_start=warm_start,
                )
                self._test_ddp_hook_parity(
                    state=powersgd_state, hook=powerSGD.powerSGD_hook
                )

        @sandcastle_skip_if(
            BACKEND not in DistTestCases.backend_feature["cuda"],
            f"The {BACKEND} backend does not support DDP communication hook on CUDA devices"
        )
        @sandcastle_skip_if(
            NO_MULTIPROCESSING_SPAWN,
            "Disabled for environments that \
                         don't support multiprocessing with spawn start method",
        )
        @skip_if_lt_x_gpu(int(os.environ["WORLD_SIZE"]))
        @skip_if_rocm
        def test_ddp_hook_parity_post_localSGD(self):
            # Although we start run local SGD at iteration 10, since we still use the global process group to run it,
            # the post-LocalSGD actually still allreduces gradients globally for the remaining iterations.
            state = post_localSGD.PostLocalSGDState(
                process_group=None, subgroup=dist.group.WORLD, start_localSGD_iter=10
            )
            self._test_ddp_hook_parity(
                state=state, hook=post_localSGD.post_localSGD_hook
            )

            # When `subgroup` is None, it is equivalent to the subgroup on the each node.
            # For this single-node test environment, the intra-node process group is equivalent to
            # the global process group.
            if self.world_size == dist.get_world_size():
                state = post_localSGD.PostLocalSGDState(
                    process_group=None, subgroup=None, start_localSGD_iter=10
                )
                self._test_ddp_hook_parity(
                    state=state, hook=post_localSGD.post_localSGD_hook
                )

            # Since we start local SGD later than the total number of 100 iterations,
            # no local SGD actually is executed, and we don't even need to provide a subgroup for this case.
            state = post_localSGD.PostLocalSGDState(
                process_group=None, subgroup=None, start_localSGD_iter=1000
            )
            self._test_ddp_hook_parity(
                state=state, hook=post_localSGD.post_localSGD_hook
            )

        def _prepare_single_device_module(
            self,
            rank,
            process_group,
            devices,
            device_ids,
            global_batch_size,
            gradient_as_bucket_view=False,
        ):
            model = Net()
            device = devices[0] if devices else torch.device("cuda:%d" % rank)
            ddp_model = DistributedDataParallel(
                copy.deepcopy(model).to(device),
                device_ids=device_ids,
                process_group=process_group,
                bucket_cap_mb=0.001,
                gradient_as_bucket_view=gradient_as_bucket_view,
            )

            model.to(device)

            input = torch.randn(global_batch_size, 2).to(device)
            target = torch.randn(global_batch_size, 4).to(device)

            return model, ddp_model, input, target

        def _prepare_cpu_module(
            self,
            process_group,
            global_batch_size,
            gradient_as_bucket_view=False,
        ):
            model = Net()
            ddp_model = DistributedDataParallel(
                copy.deepcopy(model),
                process_group=process_group,
                bucket_cap_mb=0.001,
                gradient_as_bucket_view=gradient_as_bucket_view,
            )
            input = torch.randn(global_batch_size, 2)
            target = torch.randn(global_batch_size, 4)
            return model, ddp_model, input, target

        def _test_accumulate_gradients_no_sync(
            self, num_iters=2, ddp_comm_hook=None, gradient_as_bucket_view=False
        ):
            """
            This is the recommended way to implement accumulate grads.
            If ``ddp_comm_hook`` input was specified, it will also register that hook
            to the ``ddp_model``. The hook fed into this function should not change
            the resulting gradients.
            """
            group, group_id, rank = self._init_global_test()
            world_size = get_world_size()

            # FIXME: Add testing for gloo/CUDA
            if BACKEND == "mpi" or BACKEND == "gloo":
                global_batch_size = world_size
                local_batch_size = 1
                model, ddp_model, input, target = self._prepare_cpu_module(
                    group_id, global_batch_size, gradient_as_bucket_view
                )

            if BACKEND == "nccl":
                rank_to_GPU = init_multigpu_helper(dist.get_world_size(), BACKEND)
                int_devices = rank_to_GPU[rank][:1]
                devices = [torch.device("cuda:" + str(i)) for i in int_devices]
                global_batch_size = world_size
                local_batch_size = len(devices)
                model, ddp_model, input, target = self._prepare_single_device_module(
                    rank,
                    group_id,
                    devices,
                    devices,
                    global_batch_size,
                    gradient_as_bucket_view,
                )

            if ddp_comm_hook is not None:
                ddp_model.register_comm_hook(group_id, ddp_comm_hook)

            def step_model(model, input, target):
                model.train()
                output = model(input)
                loss = F.mse_loss(output, target.to(output.device))
                loss.backward()

            # ensure accumulate grads works with no_grad => no grads are accumulated.
            with torch.no_grad():
                with ddp_model.no_sync():
                    ddp_model.train()
                    ddp_model(input)

            # check two model parameters over num_iters iterations
            for iteration in range(num_iters):
                step_model(model, input, target)

                ddp_input = input[
                    rank * local_batch_size : (rank + 1) * local_batch_size
                ]
                ddp_target = target[
                    rank * local_batch_size : (rank + 1) * local_batch_size
                ]

                if iteration % 2 == 0:
                    # accumulate grads locally
                    with ddp_model.no_sync():
                        step_model(ddp_model, ddp_input, ddp_target)
                else:
                    # sync grads
                    step_model(ddp_model, ddp_input, ddp_target)

                for i, j in zip(model.parameters(), ddp_model.parameters()):
                    if not i.requires_grad:
                        continue
                    if iteration % 2 == 0:
                        self.assertNotEqual(i.grad, j.grad)
                    else:
                        self.assertEqual(i.grad, j.grad)

                # Shuffle the input so that DDP input is different
                torch.manual_seed(1337 + iteration)
                input = input[torch.randperm(global_batch_size)]

        @sandcastle_skip_if(
            BACKEND != "mpi" and BACKEND != "nccl" and BACKEND != "gloo",
            "get_future is only supported on mpi, nccl and gloo",
        )
        @nccl_skip_if_lt_x_gpu(BACKEND, 2)
        def test_accumulate_gradients_no_sync(self):
            """
            Runs _test_accumulate_gradients_no_sync using default inputs
            """
            self._test_accumulate_gradients_no_sync()

        @sandcastle_skip_if(
            BACKEND != "mpi" and BACKEND != "nccl" and BACKEND != "gloo",
            "get_future is only supported on mpi, nccl and gloo",
        )
        @nccl_skip_if_lt_x_gpu(BACKEND, 2)
        def test_accumulate_gradients_no_sync_grad_is_view(self):
            """
            Runs _test_accumulate_gradients_no_sync using default inputs
            """
            self._test_accumulate_gradients_no_sync(gradient_as_bucket_view=True)

        @sandcastle_skip_if(
            BACKEND != "mpi" and BACKEND != "nccl" and BACKEND != "gloo",
            "get_future is only supported on mpi, nccl and gloo",
        )
        @nccl_skip_if_lt_x_gpu(BACKEND, 2)
        def test_accumulate_gradients_no_sync_allreduce_hook(self):
            """
            Runs multiple iterations on _test_accumulate_gradients_no_sync
            using allreduce hook and validates whether future result was properly
            passed as gradients in reducer.
            """

            world_size = get_world_size()

            def allreduce_hook(
                group_id: object, bucket: dist.GradBucket
            ) -> torch.futures.Future[torch.Tensor]:
                tensors = [bucket.buffer() / world_size]
                return (
                    group_id.allreduce(tensors)
                    .get_future()
                    .then(lambda fut: fut.value()[0])
                )

            self._test_accumulate_gradients_no_sync(
                num_iters=4, ddp_comm_hook=allreduce_hook
            )

        @sandcastle_skip_if(
            BACKEND != "mpi" and BACKEND != "nccl" and BACKEND != "gloo",
            "get_future is only supported on mpi, nccl and gloo",
        )
        @nccl_skip_if_lt_x_gpu(BACKEND, 2)
        def test_accumulate_gradients_no_sync_allreduce_with_then_hook(self):
            """
            Runs multiple iterations on _test_accumulate_gradients_no_sync using allreduce
            hook that also uses then callbacks. In first then callback result is multiplied
            by 2, and the second callback divides the result by 2 * world_size. It validates
            whether final result was properly passed as gradients in reducer.
            """

            world_size = get_world_size()

            def allreduce_with_then_hook(
                group_id: object, bucket: dist.GradBucket
            ) -> torch.futures.Future[torch.Tensor]:
                fut = group_id.allreduce([bucket.buffer()]).get_future()

                def mult(fut):
                    # Multiply the result by 2.
                    return 2 * fut.wait()[0]

                def div(fut):
                    # Divide the result by 2 * world_size.
                    return fut.wait() / (2 * world_size)

                return fut.then(mult).then(div)

            self._test_accumulate_gradients_no_sync(
                num_iters=4, ddp_comm_hook=allreduce_with_then_hook
            )

        @sandcastle_skip_if(
            BACKEND != "mpi" and BACKEND != "nccl" and BACKEND != "gloo",
            "get_future is only supported on mpi, nccl and gloo",
        )
        @nccl_skip_if_lt_x_gpu(BACKEND, 2)
        def test_get_future(self):
            def mult(fut):
                return [t * 3 for t in fut.wait()]

            def add(fut):
                return [t + 1 for t in fut.wait()]

            group, group_id, rank = self._init_global_test()
            input = _build_tensor(3, 2)
            if BACKEND == "nccl":
                rank_to_GPU = init_multigpu_helper(dist.get_world_size(), BACKEND)
                device_id = rank_to_GPU[rank][0]
                input = input.to(device_id)
            fut = group_id.allreduce([input]).get_future()
            res = fut.then(mult).then(add).wait()
            expected = _build_tensor(3, 2 * len(group) * 3 + 1)

            self.assertEqual(res[0], expected)

        @sandcastle_skip_if(
            BACKEND not in DistTestCases.backend_feature["ddp"],
            f"The {BACKEND} backend does not support DistributedDataParallel"
        )
        @skip_if_no_gpu
        def test_DistributedDataParallel(self):
            group, group_id, rank = self._init_global_test()
            rank_to_GPU = init_multigpu_helper(dist.get_world_size(), BACKEND)
            gpus = list(rank_to_GPU[rank])

            for use_bucket_view, static_graph in itertools.product(
                (False, True), (False, True)
            ):
                self._test_DistributedDataParallel(
                    gpu_subset=gpus,
                    rank=rank,
                    gradient_as_bucket_view=use_bucket_view,
                    static_graph=static_graph,
                )

                # test set static graph twice
                self._test_DistributedDataParallel(
                    gpu_subset=gpus,
                    rank=rank,
                    gradient_as_bucket_view=use_bucket_view,
                    static_graph=static_graph,
                    set_static_graph_twice=True,
                )

                # test output_device
                self._test_DistributedDataParallel(
                    gpu_subset=gpus,
                    rank=rank,
                    output_device=torch.device("cuda"),
                    gradient_as_bucket_view=use_bucket_view,
                    static_graph=static_graph,
                )

                # test device_ids
                gpus_list = [torch.device("cuda:" + str(i)) for i in gpus]
                self._test_DistributedDataParallel(
                    gpu_subset=gpus_list,
                    rank=rank,
                    output_device=torch.device("cuda"),
                    gradient_as_bucket_view=use_bucket_view,
                    static_graph=static_graph,
                )

        def _test_DistributedDataParallel_with_amp(self, grad_is_view=False):
            torch.manual_seed(31415)
            # Creates model and optimizer in default precision
            model = copy.deepcopy(DDP_NET).cuda()
            optimizer = torch.optim.SGD(model.parameters(), lr=0.03)

            # Creates a GradScaler once at the beginning of training.
            scaler = GradScaler()

            ddp_model = nn.parallel.DistributedDataParallel(
                model, device_ids=[self.rank], gradient_as_bucket_view=grad_is_view
            )

            input = torch.randn(dist.get_world_size() * 2, 2).cuda()
            target = torch.randn(dist.get_world_size() * 2, 4).cuda()
            loss_fn = nn.MSELoss()

            # verify grads are none before training
            for p in ddp_model.parameters():
                self.assertTrue(p is not None)
                self.assertTrue(p.grad is None)

            for idx in range(20):
                optimizer.zero_grad()
                # Runs the forward pass with autocasting.
                with autocast():
                    output = ddp_model(input)
                    loss = loss_fn(output, target)

                # Scales loss.  Calls backward() on scaled loss to create scaled gradients.
                # Backward passes under autocast are not recommended.
                # Backward ops run in the same dtype autocast chose for corresponding forward ops.
                scaler.scale(loss).backward()

                # verify grads are not none and are valid during training
                for p in ddp_model.parameters():
                    if p.requires_grad:
                        self.assertTrue(p.grad is not None)
                        self.assertFalse(p.grad.isnan().any())
                        self.assertFalse(p.grad.isinf().any())

                # scaler.step() first unscales the gradients of the optimizer's assigned params.
                # If these gradients do not contain infs or NaNs, optimizer.step() is then called,
                # otherwise, optimizer.step() is skipped.
                scaler.step(optimizer)

                # Updates the scale for next iteration.
                scaler.update()

                # Shuffle the input so that DDP input is different
                torch.manual_seed(1337 + idx)
                input = input[torch.randperm(dist.get_world_size() * 2)]

            return ddp_model

        @sandcastle_skip_if(
            BACKEND not in DistTestCases.backend_feature["ddp"],
            f"The {BACKEND} backend does not support DistributedDataParallel"
        )
        @skip_if_no_gpu
        def test_DistributedDataParallel_with_amp_and_grad_is_view(self):
            torch.cuda.set_device(self.rank)
            ddp_model_grad_not_view = self._test_DistributedDataParallel_with_amp(
                grad_is_view=False
            )
            ddp_model_grad_is_view = self._test_DistributedDataParallel_with_amp(
                grad_is_view=True
            )
            for i, j in zip(
                ddp_model_grad_not_view.parameters(),
                ddp_model_grad_is_view.parameters(),
            ):
                self.assertEqual(i, j)

        def _test_DistributedDataParallel_SyncBatchNorm(
            self,
            gpu_subset,
            rank,
            local_bs,
            global_bs,
            offset,
            output_device=None,
            affine=True,
        ):
            # Run a simple end to end DDP model, use result of single node model
            # as baseline

            # cpu training setup
            model = BN_NET if affine else BN_NET_NO_AFFINE

            # single gpu training setup
            model_gpu = copy.deepcopy(model)
            model_gpu.cuda(gpu_subset[0])

            # DDP training setup
            model_DDP = nn.SyncBatchNorm.convert_sync_batchnorm(copy.deepcopy(model))
            model_DDP.cuda(gpu_subset[0])
            model_DDP = nn.parallel.DistributedDataParallel(
                model_DDP, device_ids=gpu_subset
            )

            # test serializable/unserializable
            with tempfile.NamedTemporaryFile() as tmp:
                if sys.platform == "win32":
                    torch.save(model_DDP, tmp)
                    tmp.seek(0)
                    model_DDP = torch.load(tmp)
                else:
                    torch.save(model_DDP, tmp.name)
                    model_DDP = torch.load(tmp.name)

            # data initialization
            input_cpu = torch.randn(global_bs, 2)
            target = torch.randn(global_bs, 4)
            loss = nn.MSELoss()

            # check two model parameters over 5 iterations
            self._test_DDP_niter(
                model_gpu,
                model_DDP,
                input_cpu.cuda(gpu_subset[0]),
                target.cuda(gpu_subset[0]),
                loss,
                local_bs,
                rank,
                global_bs,
                True,
                offset,
                dist.get_world_size(),
                5 if affine else 2,
            )
            self._barrier()

        def _test_post_localSGD_optimizer_parity(self, averager, grad_is_view):
            learning_rate = 0.03

            net = torch.nn.parallel.DistributedDataParallel(
                copy.deepcopy(DDP_NET).cuda(),
                device_ids=[self.rank],
                gradient_as_bucket_view=grad_is_view,
            )
            opt = torch.optim.SGD(net.parameters(), lr=learning_rate)

            net_using_post_localSGD_opt = torch.nn.parallel.DistributedDataParallel(
                copy.deepcopy(DDP_NET).cuda(),
                device_ids=[self.rank],
                gradient_as_bucket_view=grad_is_view,
            )
            post_localSGD_opt = post_localSGD_optimizer.PostLocalSGDOptimizer(
                optim=torch.optim.SGD(net_using_post_localSGD_opt.parameters(), lr=learning_rate),
                averager=averager
            )

            input = torch.randn(dist.get_world_size() * 2, 2).cuda()
            target = torch.randn(dist.get_world_size() * 2, 4).cuda()
            loss_fn = nn.MSELoss()

            for _ in range(20):
                opt.zero_grad()
                output = net(input)
                loss = loss_fn(output, target)
                loss.backward()
                opt.step()
                averager.average_parameters(opt.param_groups)

                post_localSGD_opt.zero_grad()
                output_using_post_localSGD_opt = net_using_post_localSGD_opt(input)
                loss_using_post_localSGD_opt = loss_fn(output_using_post_localSGD_opt, target)
                loss_using_post_localSGD_opt.backward()
                post_localSGD_opt.step()

<<<<<<< HEAD
                for param_group1, param_group2 in zip(opt.param_groups, post_localSGD_opt.param_groups):
                    for params1, params2 in zip(param_group1["params"], param_group2["params"]):
                        if params1.grad is None:
                            continue
                        self.assertEqual(params1.data, params2.data)

=======
                for p1, p2 in zip(net.parameters(), net_using_post_localSGD_opt.parameters()):
                    self.assertEqual(p1.data, p2.data)
>>>>>>> 8c05f44f

        @skip_if_lt_x_gpu(2)
        @sandcastle_skip_if(
            BACKEND not in DistTestCases.backend_feature["ddp"],
            f"The {BACKEND} backend does not support DistributedDataParallel"
        )
        def test_post_localSGD_optimizer_parity(self):
            torch.cuda.set_device(self.rank)

            averager = averagers.PeriodicModelAverager(period=4, warmup_steps=10)
            self._test_post_localSGD_optimizer_parity(averager, grad_is_view=False)

        @skip_if_lt_x_gpu(2)
        @sandcastle_skip_if(
            BACKEND not in DistTestCases.backend_feature["ddp"],
            f"The {BACKEND} backend does not support DistributedDataParallel"
        )
        def test_post_localSGD_optimizer_parity_grad_is_view(self):
            torch.cuda.set_device(self.rank)

            averager = averagers.PeriodicModelAverager(period=4, warmup_steps=10)
            self._test_post_localSGD_optimizer_parity(averager, grad_is_view=True)

        @skip_if_lt_x_gpu(4)
        @sandcastle_skip_if(
            BACKEND not in DistTestCases.backend_feature["ddp"],
            f"The {BACKEND} backend does not support DistributedDataParallel"
        )
        def test_post_localSGD_optimizer_parity_with_hierarchical_sgd(self):
            torch.cuda.set_device(self.rank)

            period_group_size_dict = OrderedDict([(2, 2), (4, dist.get_world_size())])
            averager = hierarchicalSGD.HierarchicalModelAverager(
                period_group_size_dict=period_group_size_dict, warmup_steps=4
            )
            self._test_post_localSGD_optimizer_parity(averager, grad_is_view=False)

        @skip_if_lt_x_gpu(4)
        @sandcastle_skip_if(
            BACKEND not in DistTestCases.backend_feature["ddp"],
            f"The {BACKEND} backend does not support DistributedDataParallel"
        )
        def test_post_localSGD_optimizer_parity_with_hierarchical_sgd_grad_is_view(self):
            torch.cuda.set_device(self.rank)

            period_group_size_dict = OrderedDict([(2, 2), (4, dist.get_world_size())])
            averager = hierarchicalSGD.HierarchicalModelAverager(
                period_group_size_dict=period_group_size_dict, warmup_steps=4
            )
            self._test_post_localSGD_optimizer_parity(averager, grad_is_view=True)

        @sandcastle_skip_if(
            BACKEND not in DistTestCases.backend_feature["ddp"],
            f"The {BACKEND} backend does not support DistributedDataParallel"
        )
        @skip_if_no_gpu
        def test_DistributedDataParallel_SyncBatchNorm_Channels_Last(self):
            group, group_id, rank = self._init_global_test()
            num_processes = dist.get_world_size()
            local_bs = 2
            bs_offset = int(rank * 2)
            global_bs = int(num_processes * 2)

            model = ONLY_SBN_NET
            model_gpu = copy.deepcopy(model).cuda(rank)
            model_DDP = nn.parallel.DistributedDataParallel(
                model_gpu, device_ids=[rank]
            )

            memory_format = torch.channels_last
            input_gpu = (
                torch.randn(global_bs, 2, 4, 4, dtype=torch.float)
                .cuda(rank)
                .to(memory_format=memory_format)
            )
            target_gpu = (
                torch.randn(global_bs, 2, 4, 4, dtype=torch.float)
                .cuda(rank)
                .to(memory_format=memory_format)
            )
            loss = nn.MSELoss()

            # check two model parameters over 5 iterations
            self._test_DDP_niter(
                model_gpu,
                model_DDP,
                input_gpu,
                target_gpu,
                loss,
                local_bs,
                rank,
                global_bs,
                True,
                bs_offset,
                dist.get_world_size(),
                memory_format=memory_format,
            )
            self._barrier()

        @sandcastle_skip_if(
            BACKEND not in DistTestCases.backend_feature["ddp"],
            f"The {BACKEND} backend does not support DistributedDataParallel"
        )
        @skip_if_no_gpu
        def test_DistributedDataParallel_SyncBatchNorm(self):
            group, group_id, rank = self._init_global_test()
            world_size = dist.get_world_size()
            # DDP does not support replicating BN layers within a process, hence
            # testing with one module replica per process
            gpus = [rank]

            local_bs = 2
            bs_offset = int(rank * 2)
            global_bs = int(world_size * 2)

            self._test_DistributedDataParallel_SyncBatchNorm(
                gpu_subset=gpus,
                rank=rank,
                local_bs=local_bs,
                global_bs=global_bs,
                offset=bs_offset,
            )

            # test output_device
            self._test_DistributedDataParallel_SyncBatchNorm(
                gpu_subset=gpus,
                rank=rank,
                local_bs=local_bs,
                global_bs=global_bs,
                offset=bs_offset,
                output_device=torch.device("cuda"),
            )

            # test device_ids
            gpus = [torch.device("cuda:" + str(i)) for i in gpus]
            self._test_DistributedDataParallel_SyncBatchNorm(
                gpu_subset=gpus,
                rank=rank,
                local_bs=local_bs,
                global_bs=global_bs,
                offset=bs_offset,
                output_device=torch.device("cuda"),
            )

        @sandcastle_skip_if(
            BACKEND not in DistTestCases.backend_feature["ddp"],
            f"The {BACKEND} backend does not support DistributedDataParallel"
        )
        @skip_if_no_gpu
        def test_DistributedDataParallel_SyncBatchNorm_No_Affine(self):
            group, group_id, rank = self._init_global_test()
            world_size = dist.get_world_size()
            # DDP does not support replicating BN layers within a process, hence
            # testing with one module replica per process
            gpus = [rank]

            local_bs = 2
            bs_offset = int(rank * 2)
            global_bs = int(world_size * 2)

            self._test_DistributedDataParallel_SyncBatchNorm(
                gpu_subset=gpus,
                rank=rank,
                local_bs=local_bs,
                global_bs=global_bs,
                offset=bs_offset,
                affine=False,
            )

        @sandcastle_skip_if(
            BACKEND not in DistTestCases.backend_feature["ddp"],
            f"The {BACKEND} backend does not support DistributedDataParallel"
        )
        @skip_if_no_gpu
        def test_DistributedDataParallel_SyncBatchNorm_2D_Input(self):
            group, group_id, rank = self._init_global_test()
            # DDP does not support replicating BN layers within a process, hence
            # testing with one module replica per process
            gpus = [rank]

            model = nn.BatchNorm1d(2)

            # single gpu training setup
            model_gpu = copy.deepcopy(model)
            model_gpu.cuda(gpus[0])

            # DDP training setup
            model_DDP = nn.SyncBatchNorm.convert_sync_batchnorm(copy.deepcopy(model))
            model_DDP.cuda(gpus[0])
            model_DDP = nn.parallel.DistributedDataParallel(model_DDP, device_ids=gpus)

            local_bs = len(gpus) * 2
            global_bs = dist.get_world_size() * local_bs
            input_cpu = torch.randn(global_bs, 2)
            target = torch.randn(global_bs, 2)
            loss = nn.MSELoss()

            # disabling cudnn.
            # SyncBatchNorm goes through native_batch_norm kernel, this avoids the
            # numerical issue created by the divergent code path.
            with torch.backends.cudnn.flags(False):
                # check two model parameters over 5 iterations
                self._test_DDP_niter(
                    model_gpu,
                    model_DDP,
                    input_cpu.cuda(gpus[0]),
                    target.cuda(gpus[0]),
                    loss,
                    local_bs,
                    rank,
                    global_bs,
                    True,
                )
                self._barrier()

        @sandcastle_skip_if(
            BACKEND not in DistTestCases.backend_feature["ddp"],
            f"The {BACKEND} backend does not support DistributedDataParallel"
        )
        @skip_if_no_gpu
        @require_world_size(2)
        def test_DistributedDataParallel_SyncBatchNorm_Single_Input_Per_Process(self):
            group, group_id, rank = self._init_global_test()
            # DDP does not support replicating BN layers within a process, hence
            # testing with one module replica per process
            gpus = [rank]

            model = nn.BatchNorm1d(2)

            # single gpu training setup
            model_gpu = copy.deepcopy(model)
            model_gpu.cuda(gpus[0])

            # DDP training setup
            model_DDP = nn.SyncBatchNorm.convert_sync_batchnorm(copy.deepcopy(model))
            model_DDP.cuda(gpus[0])
            model_DDP = nn.parallel.DistributedDataParallel(model_DDP, device_ids=gpus)

            local_bs = 1
            global_bs = dist.get_world_size()
            input_cpu = torch.randn(global_bs, 2)
            target = torch.randn(global_bs, 2)
            loss = nn.MSELoss()

            # disabling cudnn.
            # SyncBatchNorm goes through native_batch_norm kernel, this avoids the
            # numerical issue created by the divergent code path.
            with torch.backends.cudnn.flags(False):
                # check two model parameters over 5 iterations
                self._test_DDP_niter(
                    model_gpu,
                    model_DDP,
                    input_cpu.cuda(gpus[0]),
                    target.cuda(gpus[0]),
                    loss,
                    local_bs,
                    rank,
                    global_bs,
                    True,
                )
                self._barrier()

        @sandcastle_skip_if(
            BACKEND not in DistTestCases.backend_feature["ddp"],
            f"The {BACKEND} backend does not support DistributedDataParallel"
        )
        @skip_if_no_gpu
        def test_DistributedDataParallel_SyncBatchNorm_Diff_Input_Sizes_Running_Value(
            self,
        ):
            group, group_id, rank = self._init_global_test()
            model = nn.parallel.DistributedDataParallel(
                ONLY_SBN_NET.cuda(rank), device_ids=[rank]
            )

            input_var = []
            for i in range(dist.get_world_size()):
                input_var_rank = torch.cat(
                    [
                        torch.ones(2, 1, 10 ** (i + 1)) * (0.1 ** (i - 1)),
                        torch.ones(2, 1, 10 ** (i + 1)) * (0.3 ** (i - 1)),
                    ],
                    dim=1,
                )
                input_var.append(input_var_rank)

            all_input_var = torch.cat(
                [
                    x.permute(1, 0, 2).contiguous().view(ONLY_SBN_NET.num_features, -1)
                    for x in input_var
                ],
                dim=1,
            ).cuda(rank)

            for i in range(100):
                y = model(input_var[rank].cuda(rank))
                y.mean().backward()

            running_mean, running_var = (
                model.module.running_mean,
                model.module.running_var,
            )
            torch.testing.assert_close(running_mean, all_input_var.mean(1))
            torch.testing.assert_close(running_var, all_input_var.var(1))

        @sandcastle_skip_if(
            BACKEND not in DistTestCases.backend_feature["ddp"],
            f"The {BACKEND} backend does not support DistributedDataParallel"
        )
        @skip_if_no_gpu
        def test_DistributedDataParallel_SyncBatchNorm_Diff_Input_Sizes_gradient(self):
            group, group_id, rank = self._init_global_test()
            # only do single GPU per process
            gpus = [rank]

            # cpu training setup
            model = BN_NET

            num_processes = dist.get_world_size()
            local_bs = rank + 2
            bs_offset = int((rank + 3) * rank / 2)
            global_bs = int((num_processes + 3) * num_processes / 2)

            self._test_DistributedDataParallel_SyncBatchNorm(
                gpu_subset=gpus,
                rank=rank,
                local_bs=local_bs,
                global_bs=global_bs,
                offset=bs_offset,
            )

        def _test_ddp_logging_data(self, is_gpu):
            rank = dist.get_rank()
            model_DDP = copy.deepcopy(DDP_NET)
            if is_gpu:
                model_DDP = nn.parallel.DistributedDataParallel(
                    model_DDP.cuda(rank), device_ids=[rank]
                )
            else:
                model_DDP = nn.parallel.DistributedDataParallel(model_DDP)

            # dummy data initialization
            local_bs = 2
            batch_size, input, target, loss = self._prepare_dummy_data(local_bs)
            if is_gpu:
                input = input.cuda(rank)
                target = target.cuda(rank)

            model_DDP._set_ddp_runtime_logging_sample_rate(2)

            for idx in range(20):
                offset = rank * local_bs

                # DDP training, DDP scatters subsets of input to nodes/GPUs
                self._test_DDP_helper(
                    model_DDP,
                    input[offset : offset + local_bs],
                    target[offset : offset + local_bs],
                    loss,
                    1,
                )

                self._model_step_with_zero_grad(model_DDP)

                # Verify DDP logging data is sampled as expected
                # If it has ran more than 10 iteratons and this is
                # the sampled iteration for measuring run time stats,
                # the run time stats for this idx-th iteration will not
                # be zeros.
                ddp_logging_data = model_DDP._get_ddp_logging_data()
                if idx > 0 and (idx < 10 or idx % 2 == 0):
                    self.assertGreaterEqual(
                        ddp_logging_data.get("forward_compute_time"), 1
                    )
                    self.assertGreaterEqual(
                        ddp_logging_data.get("backward_compute_time"), 1
                    )
                    self.assertGreaterEqual(
                        ddp_logging_data.get("backward_comm_time"), 1
                    )
                    self.assertGreaterEqual(
                        ddp_logging_data.get("backward_compute_time"),
                        ddp_logging_data.get("backward_compute_comm_overlap_time"),
                    )
                    self.assertGreaterEqual(
                        ddp_logging_data.get("backward_comm_time"),
                        ddp_logging_data.get("backward_compute_comm_overlap_time"),
                    )
                    self.assertEqual(ddp_logging_data.get("iteration"), idx)
                elif idx > 0:
                    # if the idx-th iteration is not sampled to set runtime stats,
                    # ddp_logging_data.iteration will not be updated to current
                    # iteration.
                    self.assertNotEqual(ddp_logging_data.get("iteration"), idx)

                # Shuffle the input so that DDP input is different
                input = input[torch.randperm(batch_size)]

            return model_DDP

        @sandcastle_skip_if(BACKEND == "nccl", "nccl does not support DDP on CPU models")
        def test_ddp_logging_data_cpu(self):
            def parse_env(var):
                return os.environ[var] if var in os.environ else "N/A"

            dist.set_debug_level(dist.DebugLevel.INFO)
            group, group_id, rank = self._init_global_test()
            model_DDP = self._test_ddp_logging_data(is_gpu=False)

            ddp_logging_data = model_DDP._get_ddp_logging_data()
            self.assertEqual(ddp_logging_data.get("world_size"), dist.get_world_size())
            self.assertEqual(ddp_logging_data.get("rank"), dist.get_rank())
            self.assertEqual(ddp_logging_data.get("module_name"), "Net")
            self.assertEqual(ddp_logging_data.get("device_ids"), "")
            # output_device is -1 in default if it is not set, e.g.
            # output_device of CPU training is -1.
            self.assertEqual(ddp_logging_data.get("output_device"), -1)
            self.assertEqual(ddp_logging_data.get("broadcast_buffers"), 1)
            self.assertEqual(ddp_logging_data.get("bucket_cap_bytes"), 25 * 1024 * 1024)
            self.assertEqual(ddp_logging_data.get("find_unused_parameters"), 0)
            self.assertEqual(ddp_logging_data.get("gradient_as_bucket_view"), 0)
            self.assertEqual(
                ddp_logging_data.get("backend_name"), dist.get_backend(group_id)
            )
            self.assertEqual(ddp_logging_data.get("iteration"), 18)
            params = list(model_DDP.parameters())
            num_params = 0
            param_size = 0
            params = list(
                parameter
                for parameter in filter(
                    lambda parameter: parameter.requires_grad, params
                )
            )
            for p in params:
                num_params += 1
                param_size += p.numel() * p.element_size()
            self.assertEqual(ddp_logging_data.get("dtypes"), "float")
            self.assertEqual(
                ddp_logging_data.get("total_parameter_size_bytes"), param_size
            )
            self.assertEqual(ddp_logging_data.get("num_parameter_tensors"), num_params)
            self.assertEqual(ddp_logging_data.get("bucket_sizes"), str(param_size))
            self.assertEqual(
                ddp_logging_data.get("master_port"), parse_env("MASTER_PORT")
            )
            self.assertEqual(
                ddp_logging_data.get("master_addr"), parse_env("MASTER_ADDR")
            )
            self.assertEqual(
                ddp_logging_data.get("torch_distributed_debug"),
                parse_env("TORCH_DISTRIBUTED_DEBUG"),
            )
            self.assertEqual(
                ddp_logging_data.get("cuda_visible_devices"),
                parse_env("CUDA_VISIBLE_DEVICES"),
            )
            if ddp_logging_data.get("backend_name") == "gloo":
                self.assertEqual(
                    ddp_logging_data.get("gloo_socket_ifname"),
                    parse_env("GLOO_SOCKET_IFNAME"),
                )
                self.assertEqual(
                    ddp_logging_data.get("gloo_device_transport"),
                    parse_env("GLOO_DEVICE_TRANSPORT"),
                )
                default_gloo_threads = 2
                self.assertEqual(
                    ddp_logging_data.get("gloo_num_threads"),
                    default_gloo_threads,
                )

            self.assertEqual(ddp_logging_data.get("nccl_socket_ifname"), None)
            self.assertEqual(ddp_logging_data.get("nccl_blocking_wait"), None)
            self.assertEqual(ddp_logging_data.get("nccl_async_error_handling"), None)
            self.assertEqual(ddp_logging_data.get("nccl_debug"), None)
            self.assertEqual(ddp_logging_data.get("nccl_nthreads"), None)
            self.assertEqual(ddp_logging_data.get("nccl_ib_timeout"), None)
            # test runtime logging fields
            # Note: DETAIL debug mode logs DDP logging data to stdout and
            # thus accesses std::map, which fills in a default value for the
            # type if it didn't exist.
            self.assertEqual(ddp_logging_data.get("unused_parameter_size", 0), 0)
            self.assertEqual(ddp_logging_data.get("has_rebuilt_buckets"), 1)
            init_bucket_lims = ddp_logging_data.get("initial_bucket_size_limits")
            rebuilt_bucket_lims = ddp_logging_data.get("rebuilt_bucket_size_limits")
            self.assertEqual(
                int(init_bucket_lims),
                -1,
            )
            self.assertEqual(
                int(rebuilt_bucket_lims),
                dist._DEFAULT_FIRST_BUCKET_BYTES,
            )
            self.assertEqual(
                ddp_logging_data.get("rebuilt_bucket_sizes"), str(param_size)
            )
            grad_ready_order = ddp_logging_data.get("prev_iteration_grad_ready_order_indices")
            expected_order = list(reversed([str(x) for x in range(3)]))
            self.assertEqual(grad_ready_order, ", ".join(expected_order))
            bucket_indices = ddp_logging_data.get("rebuilt_per_bucket_param_indices")
            self.assertEqual(bucket_indices, " ".join(expected_order))
            # It is hard to test accurate latency, but it can test whether the latency is
            # a valid value and in the expected range.
            self.assertGreaterEqual(ddp_logging_data.get("avg_forward_compute_time"), 1)
            self.assertGreaterEqual(
                ddp_logging_data.get("avg_backward_compute_time"), 1
            )
            self.assertGreaterEqual(ddp_logging_data.get("avg_backward_comm_time"), 1)
            self.assertGreaterEqual(
                ddp_logging_data.get("avg_backward_compute_time"),
                ddp_logging_data.get("avg_backward_compute_comm_overlap_time"),
            )
            self.assertGreaterEqual(
                ddp_logging_data.get("avg_backward_comm_time"),
                ddp_logging_data.get("avg_backward_compute_comm_overlap_time"),
            )
            # Test host-side times are roughly in the order that we expect
            fwd_host_side_time = ddp_logging_data.get("forward_compute_time_start")
            bwd_comp_start_host_side_time = ddp_logging_data.get("backward_compute_time_start")
            bwd_comp_end_host_side_time = ddp_logging_data.get("backward_compute_time_end")
            bwd_comm_start_host_side_time = ddp_logging_data.get("backward_comm_time_start")
            bwd_comm_end_host_side_time = ddp_logging_data.get("backward_comm_time_end")
            self.assertGreaterEqual(bwd_comm_end_host_side_time, bwd_comm_start_host_side_time)
            self.assertGreaterEqual(bwd_comm_start_host_side_time, bwd_comp_start_host_side_time)
            self.assertGreaterEqual(bwd_comp_end_host_side_time, bwd_comp_start_host_side_time)
            self.assertGreaterEqual(bwd_comp_start_host_side_time, fwd_host_side_time)

            # test larger net with mixed data types, verify multiple bucket sizes
            model = LargeNet()
            model.float()
            model.fc1.double()
            model_DDP = nn.parallel.DistributedDataParallel(model, bucket_cap_mb=1.5)
            ddp_logging_data = model_DDP._get_ddp_logging_data()
            params = list(model_DDP.parameters())
            self.assertEqual(
                ddp_logging_data.get("bucket_cap_bytes"), int(1.5 * 1024 * 1024)
            )
            bucket_sizes = [
                params[1].numel() * params[1].element_size(),
                params[0].numel() * params[0].element_size(),
            ]
            self.assertEqual(
                ddp_logging_data.get("bucket_sizes"),
                ", ".join(str(x) for x in bucket_sizes),
            )
            self.assertEqual(ddp_logging_data.get("dtypes"), "double, float")

        @sandcastle_skip_if(
            BACKEND not in DistTestCases.backend_feature["ddp"],
            f"The {BACKEND} backend does not support DistributedDataParallel"
        )
        @skip_if_no_gpu
        def test_ddp_logging_data_gpu(self):
            group, group_id, rank = self._init_global_test()
            model_DDP = self._test_ddp_logging_data(is_gpu=True)
            ddp_logging_data = model_DDP._get_ddp_logging_data()
            self.assertEqual(ddp_logging_data.get("device_ids"), str(rank))
            self.assertEqual(ddp_logging_data.get("output_device"), rank)
            grad_ready_order = ddp_logging_data.get("prev_iteration_grad_ready_order_indices")
            expected_order = list(reversed([str(x) for x in range(3)]))
            self.assertEqual(grad_ready_order, ", ".join(expected_order))
            bucket_indices = ddp_logging_data.get("rebuilt_per_bucket_param_indices")
            self.assertEqual(bucket_indices, " ".join(expected_order))
            # test runtime logging fields
            # It is hard to test accurate latency, but it can test whether the latency is
            # a valid value and in the expected range.
            self.assertGreaterEqual(ddp_logging_data.get("avg_forward_compute_time"), 1)
            self.assertGreaterEqual(
                ddp_logging_data.get("avg_backward_compute_comm_overlap_time"), 1
            )
            self.assertGreaterEqual(
                ddp_logging_data.get("avg_backward_compute_time"),
                ddp_logging_data.get("avg_backward_compute_comm_overlap_time"),
            )
            self.assertGreaterEqual(
                ddp_logging_data.get("avg_backward_comm_time"),
                ddp_logging_data.get("avg_backward_compute_comm_overlap_time"),
            )
            # Test host-side times are roughly in the order that we expect
            fwd_host_side_time = ddp_logging_data.get("forward_compute_time_start")
            bwd_comp_start_host_side_time = ddp_logging_data.get("backward_compute_time_start")
            bwd_comp_end_host_side_time = ddp_logging_data.get("backward_compute_time_end")
            bwd_comm_start_host_side_time = ddp_logging_data.get("backward_comm_time_start")
            bwd_comm_end_host_side_time = ddp_logging_data.get("backward_comm_time_end")
            self.assertGreaterEqual(bwd_comm_end_host_side_time, bwd_comm_start_host_side_time)
            self.assertGreaterEqual(bwd_comm_start_host_side_time, bwd_comp_start_host_side_time)
            self.assertGreaterEqual(bwd_comp_end_host_side_time, bwd_comp_start_host_side_time)
            self.assertGreaterEqual(bwd_comp_start_host_side_time, fwd_host_side_time)


        @sandcastle_skip_if(BACKEND == "nccl", "nccl does not support DDP on CPU models")
        def test_static_graph_api_cpu(self):
            model_DDP = nn.parallel.DistributedDataParallel(DDP_NET)
            expected_err = "should be called before training loop starts"
            with self.assertRaisesRegex(RuntimeError, expected_err):
                local_bs = 2
                batch_size, input, target, loss = self._prepare_dummy_data(local_bs)
                offset = dist.get_rank() * local_bs

                # DDP training, DDP scatters subsets of input to nodes/GPUs
                self._test_DDP_helper(
                    model_DDP,
                    input[offset : offset + local_bs],
                    target[offset : offset + local_bs],
                    loss,
                    1,
                )
                model_DDP._set_static_graph()

            # Verify error was logged in ddp_logging_data.
            verify_ddp_error_logged(model_DDP, expected_err)

        @skipIfNoTorchVision
        def test_SyncBatchNorm_process_group(self):
            # When adopting `convert_sync_batchnorm` to convert a `nn.modules`,
            # it need to recursively pass the `process_group` in the module when the `SyncBatchNorm`
            # is nested in a sub-module or sub-sub-module (e.g. resnet50 in torchvision.models).

            process_ids = 0
            process_group = torch.distributed.new_group([process_ids])
            res50_model = torchvision.models.resnet50()
            res50_model_sync = nn.SyncBatchNorm.convert_sync_batchnorm(
                copy.deepcopy(res50_model), process_group
            )
            process_group_sync = res50_model_sync.layer1[0].bn1.process_group
            self.assertEqual(process_group_sync, process_group)

        def _run_reduction_test(
            self, tensor, expected_tensor, op, reduction_fn=dist.all_reduce, dst=None
        ):
            if reduction_fn != dist.all_reduce and dst is None:
                raise ValueError(f"Reduction fn {reduction_fn} must specify dst!")
            if dst is not None:
                reduction_fn(tensor, dst, op)
                # Only destination rank tensor is expected to have final result.
                if dist.get_rank() == dst:
                    self.assertEqual(tensor, expected_tensor)
            else:
                reduction_fn(tensor, op)
                self.assertEqual(tensor, expected_tensor)

        @require_backend({"nccl"})
        @require_backends_available({"nccl"})
        @skip_if_lt_x_gpu(2)
        def test_nccl_backend_bool_allreduce(self):
            torch.cuda.set_device(self.rank)
            # Run all_reduce with PRODUCT
            element = self.rank % 2 == 0
            for op in [dist.ReduceOp.PRODUCT, dist.ReduceOp.MIN]:
                input_tensor = torch.tensor([element, element]).to(self.rank)
                self._run_reduction_test(
                    input_tensor, torch.tensor([False, False]).to(self.rank), op
                )
                # Ensure that all ranks contributing True (cast to 1) results in the
                # correct reduction.
                input_tensor = torch.tensor([True, True]).to(self.rank)
                expected_tensor = input_tensor.clone()
                self._run_reduction_test(input_tensor, expected_tensor, op)

            # Run all_reduce with SUM
            for op in [dist.ReduceOp.SUM, dist.ReduceOp.MAX]:
                input_tensor = torch.tensor([element, element]).to(self.rank)
                self._run_reduction_test(
                    input_tensor, torch.tensor([True, True]).to(self.rank), op
                )
            # TODO: NCCL backend does not work correctly for bitwise reduction ops
            # (see https://github.com/pytorch/pytorch/issues/41362). Add tests for
            # these once it is supported.

        @require_backend({"nccl"})
        @require_backends_available({"nccl"})
        @skip_if_lt_x_gpu(2)
        def test_nccl_backend_bool_allgather(self):
            torch.cuda.set_device(self.rank)
            inp = {0: [True, True], 1: [False, True]}
            input_tensor = torch.tensor(inp[self.rank % 2]).to(self.rank)
            # Preserve a copy of the tensor to compare against after allgather.
            input_tensor_copy = input_tensor.clone()
            tensor_list = [
                torch.tensor([False, False]).to(self.rank)
                for _ in range(dist.get_world_size())
            ]
            dist.all_gather(tensor_list, input_tensor)

            self.assertEqual(len(tensor_list), dist.get_world_size())
            for i, t in enumerate(tensor_list):
                expected = torch.tensor(inp[i % 2]).to(self.rank)
                self.assertEqual(t, expected)
            # Ensure that the input tensor is not modified, since this collective
            # does not modify its input.
            self.assertEqual(input_tensor_copy, input_tensor)

        @require_backend({"nccl"})
        @require_backends_available({"nccl"})
        @skip_if_lt_x_gpu(int(os.environ["WORLD_SIZE"]))
        def test_nccl_backend_bool_reduce(self):
            torch.cuda.set_device(self.rank)
            inp = {0: [True, True], 1: [False, False]}
            # Run reduce() with product op
            for op in [dist.ReduceOp.PRODUCT, dist.ReduceOp.MIN]:
                input_tensor = torch.tensor(inp[self.rank % 2]).to(self.rank)
                expected = torch.tensor([False, False]).to(self.rank)
                self._run_reduction_test(input_tensor, expected, op, dist.reduce, dst=0)
                # Ensure that all ranks contributing True (cast to 1) results in the
                # correct reduction.
                input_tensor = torch.tensor([True, True]).to(self.rank)
                expected_tensor = input_tensor.clone()
                self._run_reduction_test(
                    input_tensor, expected_tensor, op, dist.reduce, dst=0
                )

            for op in [dist.ReduceOp.SUM, dist.ReduceOp.MAX]:
                input_tensor = torch.tensor(inp[self.rank % 2]).to(self.rank)
                expected = (
                    torch.tensor([True, True]).to(self.rank)
                    if self.rank == 0
                    else input_tensor.clone()
                )
                self._run_reduction_test(input_tensor, expected, op, dist.reduce, dst=0)

        @require_backend({"nccl"})
        @require_backends_available({"nccl"})
        @skip_if_lt_x_gpu(2)
        def test_nccl_backend_bool_broadcast(self):
            tensor_size = 10
            bcast_tensor = torch.tensor(
                [
                    (random.random() < 0.5 if self.rank == 0 else False)
                    for _ in range(tensor_size)
                ]
            ).to(self.rank)
            dist.broadcast(bcast_tensor, src=0)
            # Now allgather and ensure the tensors are equal.
            tensor_list = [
                torch.tensor([False for _ in range(tensor_size)]).to(self.rank)
                for _ in range(dist.get_world_size())
            ]
            dist.all_gather(tensor_list, bcast_tensor)
            expected = tensor_list[0]
            for tensor in tensor_list[1:]:
                self.assertEqual(tensor, expected)

        @sandcastle_skip_if(
            BACKEND not in DistTestCases.backend_feature["ddp"],
            f"The {BACKEND} backend does not support DistributedDataParallel"
        )
        @skip_if_lt_x_gpu(int(os.environ["WORLD_SIZE"]))
        def test_DistributedSampler_padding(self):
            # Tests padding of distributed sampler.
            world_size = dist.get_world_size()

            # Simulates the 'casual' dataset size
            dataset_size = 100 + world_size + 1
            dataset = [torch.ones(1).to(self.rank) * i for i in range(dataset_size)]

            # Simulates the 'tiny' dataset size
            dataset_tiny_size = max(world_size // 2 - 1, 1)
            dataset_tiny = [
                torch.ones(1).to(self.rank) * i for i in range(dataset_tiny_size)
            ]

            # Specifying drop_last=True will cause the tail of the data to be dropped.
            dist_sampler = DistributedSampler(dataset=dataset, drop_last=True)
            local_num_samples, local_dataset_size = (
                dist_sampler.num_samples,
                dist_sampler.total_size,
            )
            # The effective dataset size should be the greatest integer that is <=
            # dataset_size that is divisible by the world_size. This is to ensure each
            # rank processes the same number of samples.
            effective_dataset_size = (
                math.ceil((dataset_size - world_size) / world_size)
                if dataset_size % world_size != 0
                else dataset_size / world_size
            )
            self.assertEqual(local_num_samples, effective_dataset_size)
            self.assertEqual(local_dataset_size, local_num_samples * world_size)
            indices_list = list(iter(dist_sampler))
            self.assertEqual(len(indices_list), local_num_samples)

            def validate_global_samples(local_num_samples):
                # Ensure that each rank processes the same number of samples.
                world_samples = [
                    torch.LongTensor([0]).to(self.rank) for _ in range(world_size)
                ]
                dist.all_gather(
                    world_samples, torch.tensor([local_num_samples]).to(self.rank)
                )
                world_samples = [sample.item() for sample in world_samples]
                self.assertEqual(len(set(world_samples)), 1)

            validate_global_samples(local_num_samples)

            # drop_last=False is the default and will add additional indices to be sampled,
            # increasing the effective dataset size.
            dist_sampler_added_samples = DistributedSampler(dataset=dataset)
            local_num_samples, local_dataset_size = (
                dist_sampler_added_samples.num_samples,
                dist_sampler_added_samples.total_size,
            )
            # The effective dataset size is the smallest integer that is >= dataset_size
            # and divisible by the world size.
            self.assertEqual(local_num_samples, math.ceil(dataset_size / world_size))
            self.assertEqual(local_dataset_size, local_num_samples * world_size)
            indices_list = list(iter(dist_sampler_added_samples))
            self.assertEqual(len(indices_list), local_num_samples)

            # Ensure that each rank processes the same number of samples.
            validate_global_samples(local_num_samples)

            # Ensure additional samples are padded even when
            # the extremely small dataset is given.
            dist_sampler_added_samples_tiny = DistributedSampler(dataset=dataset_tiny)
            local_num_samples, local_dataset_size = (
                dist_sampler_added_samples_tiny.num_samples,
                dist_sampler_added_samples_tiny.total_size,
            )
            self.assertEqual(
                local_num_samples, math.ceil(dataset_tiny_size / world_size)
            )
            self.assertEqual(local_dataset_size, local_num_samples * world_size)
            indices_list = list(iter(dist_sampler_added_samples_tiny))
            self.assertEqual(len(indices_list), local_num_samples)
            validate_global_samples(local_num_samples)

        def _test_allgather_object(self, subgroup=None):
            # Only set device for NCCL backend since it must use GPUs.

            gather_objects = COLLECTIVES_OBJECT_TEST_LIST.copy()

            backend = os.environ["BACKEND"]
            if backend == "nccl":
                # Case where rank != GPU device.
                next_rank = (self.rank + 1) % int(self.world_size)
                torch.cuda.set_device(next_rank)

            # If GPU test, add object with GPU tensor
            if backend == "nccl":
                gather_objects.append(Foo(torch.randn(3, 3, device=0)))

            output_gathered = [None for _ in range(dist.get_world_size())]
            dist.all_gather_object(
                output_gathered,
                gather_objects[self.rank % len(gather_objects)],
                group=subgroup,
            )

            for i, val in enumerate(output_gathered):
                expected = gather_objects[i % len(gather_objects)]
                self.assertEqual(val, expected)

        @require_backend(DistTestCases.backend_feature["gpu"])
        @require_n_gpus_for_nccl_backend(
            int(os.environ["WORLD_SIZE"]), os.environ["BACKEND"]
        )
        @with_dist_debug_levels(levels=["OFF", "INFO", "DETAIL"])
        def test_all_gather_object_default_pg(self):
            return self._test_allgather_object()

        @require_backend(DistTestCases.backend_feature["gpu"])
        @require_n_gpus_for_nccl_backend(
            int(os.environ["WORLD_SIZE"]), os.environ["BACKEND"]
        )
        @with_dist_debug_levels(levels=["DETAIL", "OFF", "INFO"])
        def test_all_gather_object_subgroup(self):
            default = _get_default_group()
            backend = dist.get_backend(default)
            subgroup = dist.new_group(backend=backend)
            return self._test_allgather_object(subgroup=subgroup)

        def _test_gather_object(self, pg=None):
            # Ensure stateful objects can be gathered
            gather_objects = COLLECTIVES_OBJECT_TEST_LIST.copy()
            my_rank = dist.get_rank(pg)

            backend = os.environ["BACKEND"]
            if backend == "nccl":
                # Case where rank != GPU device.
                next_rank = (self.rank + 1) % int(self.world_size)
                torch.cuda.set_device(next_rank)

            # If GPU test, add object with GPU tensor
            if backend == "nccl":
                gather_objects.append(Foo(torch.randn(3, 3, device=my_rank)))

            output_gathered = [None for _ in range(dist.get_world_size(pg))]
            gather_on_rank = 0
            dist.gather_object(
                gather_objects[self.rank % len(gather_objects)],
                object_gather_list=output_gathered
                if my_rank == gather_on_rank
                else None,
                dst=gather_on_rank,
                group=pg
            )
            if my_rank != gather_on_rank:
                self.assertEqual(
                    output_gathered, [None for _ in range(dist.get_world_size())]
                )
            else:
                for i, val in enumerate(output_gathered):
                    expected = gather_objects[i % len(gather_objects)]
                    self.assertEqual(val, expected)

            # Validate errors when objects can't be pickled.
            class Bar:
                pass

            b = Bar()
            gather_objects = [b for _ in range(dist.get_world_size())]
            with self.assertRaisesRegex(AttributeError, "Can't pickle local object"):
                dist.all_gather_object(
                    [None for _ in range(dist.get_world_size())],
                    gather_objects[self.rank],
                    group=pg
                )

        @require_backend(DistTestCases.backend_feature["gpu"])
        @with_dist_debug_levels(levels=["DETAIL", "OFF", "INFO"])
        def test_gather_object(self):
            return self._test_gather_object()

        @require_backend(DistTestCases.backend_feature["gpu"])
        @with_dist_debug_levels(levels=["DETAIL", "OFF", "INFO"])
        def test_gather_object_subgroup(self):
            default = _get_default_group()
            backend = dist.get_backend(default)
            subgroup = dist.new_group(backend=backend)
            return self._test_gather_object(subgroup)

        def validate_net_equivalence(self, net):
            # Helper to validate synchronization of nets across ranks.
            net_module_states = list(net.module.state_dict().values())
            # Check that all tensors in module's state_dict() are equal.
            for t in net_module_states:
                tensor_list = [
                    torch.zeros_like(t) for _ in range(dist.get_world_size())
                ]
                dist.all_gather(tensor_list, t)
                for tensor in tensor_list:
                    self.assertEqual(tensor, t)

        @skip_if_lt_x_gpu(2)
        @sandcastle_skip_if(
            BACKEND not in DistTestCases.backend_feature["ddp"],
            f"The {BACKEND} backend does not support DistributedDataParallel"
        )
        def test_ddp_sync_params_and_buffers(self):
            # Test that after calling _sync_params_and_buffers, models across ranks
            # are the same and are equal to the model on the input rank.
            dim = 2
            rank = self.rank
            rank_to_broadcast = 1
            # Seed to ensure that ranks are initialized with different initial models.
            torch.manual_seed(rank)
            model = nn.Linear(dim, dim, bias=False)
            net = torch.nn.parallel.DistributedDataParallel(
                model.cuda(rank), device_ids=[self.rank], bucket_cap_mb=1
            )
            new_model = nn.Linear(dim, dim, bias=False).cuda(rank)
            net.module = copy.deepcopy(new_model)
            # Assert params are different
            net_module_states = list(net.module.state_dict().values())
            for t in net_module_states:
                tensor_list = [
                    torch.zeros_like(t) for _ in range(dist.get_world_size())
                ]
                dist.all_gather(tensor_list, t)
                for i, tensor in enumerate(tensor_list):
                    if i == rank:
                        self.assertEqual(t, tensor)
                    else:
                        # tensor from another rank should be different.
                        self.assertNotEqual(t, tensor)

            net._sync_params_and_buffers(authoritative_rank=rank_to_broadcast)
            # Now all model params should be the same.
            self.validate_net_equivalence(net)
            # Since the network params were broadcast from rank_to_broadcast, validate that
            # they are the same as new_model on rank_to_broadcast.
            if rank == rank_to_broadcast:
                expected_states = new_model.state_dict().values()
                for t, expected in zip(net_module_states, expected_states):
                    self.assertEqual(t, expected)

        @skip_if_lt_x_gpu(2)
        @sandcastle_skip_if(
            BACKEND not in DistTestCases.backend_feature["ddp"],
            f"The {BACKEND} backend does not support DistributedDataParallel"
        )
        def test_ddp_grad_div_uneven_inputs(self):
            # Test gradient division during training with join() API. If
            # divide_by_initial_world_size=False, we scale by the effective world
            # size when allreducing grads.
            dim = 5
            batch = 1
            grad_scale = 50
            rank = self.rank
            model = nn.Linear(dim, dim, bias=False)
            inp = torch.ones(batch, dim, device=self.rank) * grad_scale
            net = torch.nn.parallel.DistributedDataParallel(
                model.cuda(rank), device_ids=[self.rank], bucket_cap_mb=1
            )
            n_iters = 3
            if self.rank > 0:
                n_iters += 2

            with net.join(divide_by_initial_world_size=False):
                for _ in range(n_iters):
                    loss = net(inp).sum()
                    loss.backward()
                    # The grad is always expected_grad, since we divide by the number
                    # of currently active processes and inactive processes contribute
                    # zero gradient. If we kept dividing by static initial world
                    # size as processes leave, the grad would be smaller.
                    expected_grad = torch.ones(dim, dim, device=self.rank) * grad_scale
                    param = list(net.parameters())[0]
                    self.assertEqual(expected_grad, param.grad)
                    # Avoid accumulating grads so that it's the same every iteration
                    net.zero_grad()
                    torch.cuda.synchronize(device=self.rank)

            # If divide_by_initial_world_size=True (default), we always scale grads
            # by the initial world_size.
            with net.join(divide_by_initial_world_size=True):
                for i in range(n_iters):
                    loss = net(inp).sum()
                    loss.backward()
                    effective_ws = dist.get_world_size()
                    if i >= 3:
                        effective_ws -= 1
                    expected_grad = (
                        torch.ones(dim, dim, device=self.rank)
                        * grad_scale
                        * effective_ws
                    ) / dist.get_world_size()
                    param = list(net.parameters())[0]
                    self.assertEqual(expected_grad, param.grad)
                    # Avoid accumulating grad so that it's the same every iteration.
                    net.zero_grad()
                    torch.cuda.synchronize(device=self.rank)

        def _test_ddp_profiling(self, profiler_ctx):
            batch = 3
            dim = 10
            num_iters = 6
            torch.cuda.set_device(self.rank)
            model = nn.Linear(dim, dim, bias=False)
            inp = torch.rand(batch, dim, device=self.rank)
            net = torch.nn.parallel.DistributedDataParallel(
                model.cuda(self.rank),
                device_ids=[self.rank],
            )
            profiler_ctx_copy = copy.deepcopy(profiler_ctx)

            with profiler_ctx as prof:
                for i in range(num_iters):
                    loss = net(inp).sum()
                    loss.backward()

            all_reduce_event_name = f"{dist.get_backend()}:all_reduce"
            events = get_profiling_event(all_reduce_event_name, prof)
            event_count = sum(e.count for e in events)
            self.assertEqual(event_count, num_iters)
            for event in events:
                self.assertTrue(event.is_async)
                self.assertEqual(event.name, all_reduce_event_name)

            broadcast_event_name = f"{dist.get_backend()}:broadcast"
            broadcast_events = get_profiling_event(broadcast_event_name, prof)
            event_count = sum(e.count for e in broadcast_events)
            # Broadcast is called during rebuild_buckets
            self.assertGreaterEqual(event_count, 1)
            for event in broadcast_events:
                self.assertEqual(event.name, broadcast_event_name)

            # Run DDP with profiling for a few iterations, then enable profiling
            # for a single pass, and ensure it is recorded. This tests that the
            # thread local state is correctly updated.
            net = torch.nn.parallel.DistributedDataParallel(
                model.cuda(self.rank),
                device_ids=[self.rank],
                find_unused_parameters=True,
            )
            for i in range(3):
                loss = net(inp).sum()
                loss.backward()
            # Now enable the profiler.
            with profiler_ctx_copy as prof:
                loss = net(inp).sum()
                loss.backward()

            events = get_profiling_event(all_reduce_event_name, prof)
            self.assertGreaterEqual(len(events), 1)
            self.assertGreaterEqual(events[0].count, 1)
            self.assertEqual(events[0].name, all_reduce_event_name)
            for event in events:
                self.assertTrue(event.is_async)
            # Ensure searching unused parameters was profiled
            events = get_profiling_event("search_unused_parameters", prof)
            self.assertEqual(len(events), 1)

        @require_backend(DistTestCases.backend_feature["gpu"])
        @require_backends_available(DistTestCases.backend_feature["gpu"])
        @skip_if_lt_x_gpu(2)
        def test_ddp_profiling_autograd_profiler(self):
            autograd_profiler_ctx = torch.autograd.profiler.profile()
            return self._test_ddp_profiling(profiler_ctx=autograd_profiler_ctx)

        @require_backend(DistTestCases.backend_feature["gpu"])
        @require_backends_available(DistTestCases.backend_feature["gpu"])
        @skip_if_lt_x_gpu(2)
        @sandcastle_skip_if(IS_FBCODE, "Kineto in fbcode code causes hang")
        @sandcastle_skip_if(
            IS_MACOS or IS_WINDOWS,
            "torch.profiler not enabled for mac/windows: https://github.com/pytorch/pytorch/pull/56124",
        )
        @skip_if_rocm
        def test_ddp_profiling_torch_profiler(self):
            cpu_act = torch.profiler.ProfilerActivity.CPU
            cuda_act = torch.profiler.ProfilerActivity.CUDA
            torch_profiler_ctx = torch.profiler.profile(activities=[cpu_act, cuda_act])
            self._test_ddp_profiling(profiler_ctx=torch_profiler_ctx)

        @skip_if_lt_x_gpu(2)
        @sandcastle_skip_if(
            BACKEND not in DistTestCases.backend_feature["ddp"],
            f"The {BACKEND} backend does not support DistributedDataParallel"
        )
        def test_ddp_join_model_equivalence(self):
            # Verifies equivalence with model training locally and with DDP under
            # the join context manager.
            batch = 3
            dim = 10
            learning_rate = 0.03
            model = nn.Linear(dim, dim, bias=False)
            inp = torch.rand(batch, dim, device=self.rank)
            local_model = copy.deepcopy(model)
            local_model = local_model.cuda(self.rank)
            rank_to_iter_mapping = {
                rank: 2 * (rank + 1) for rank in range(dist.get_world_size())
            }
            # run local model
            local_iters = sum(rank_to_iter_mapping.values())
            local_optim = torch.optim.SGD(local_model.parameters(), lr=learning_rate)
            for _ in range(local_iters):
                local_optim.zero_grad()
                out = local_model(inp)
                loss = out.sum()
                loss.backward()
                local_optim.step()

            # run DDP model with join API
            num_iters = rank_to_iter_mapping[self.rank]
            net = torch.nn.parallel.DistributedDataParallel(
                model.cuda(self.rank), device_ids=[self.rank]
            )
            ddp_optim = torch.optim.SGD(
                model.parameters(), lr=learning_rate * dist.get_world_size()
            )
            with net.join():
                for i in range(num_iters):
                    ddp_optim.zero_grad()
                    out = net(inp)
                    loss = out.sum()
                    loss.backward()
                    torch.cuda.synchronize(device=self.rank)
                    ddp_optim.step()

            # Validate model state dicts are equal
            for (_, local_tensor), (_, dist_tensor) in zip(
                local_model.state_dict().items(), net.module.state_dict().items()
            ):
                self.assertEqual(local_tensor, dist_tensor)

        def _run_uneven_inputs_test(
            self,
            test_case,
            iteration_mapping,
            find_unused_params,
        ):
            model = test_case.model
            inp = test_case.inp
            rank = self.rank
            sync_interval = test_case.sync_interval
            torch.cuda.set_device(rank)
            # Ensure all outsanding GPU work is comlete so this test runs independently.
            dist.barrier()
            # Bucket_cap_mb is intentionally low to test allreduce scheduling when
            # there are many buckets.
            net = torch.nn.parallel.DistributedDataParallel(
                model.cuda(rank),
                device_ids=[rank],
                bucket_cap_mb=1,
                find_unused_parameters=find_unused_params,
            )
            # Register hook if specified
            if test_case.hook is not None:
                net.register_comm_hook(test_case.state, test_case.hook)
                print(f"registered hook {test_case.hook}")

            # Determine num iters for this rank via the passed in mapping.
            num_iters = iteration_mapping[rank]
            # If we throw when earliest rank terminates, we should ensure
            # that we iterate for that minimum number of times.
            num_iters_tensor = torch.tensor(
                [num_iters], device=torch.cuda.current_device()
            )
            dist.all_reduce(num_iters_tensor, op=dist.ReduceOp.MIN)
            min_num_iters = num_iters_tensor.item()
            total_iters = 0
            if test_case.throw_on_early_termination:
                if min_num_iters == num_iters:
                    # Early termination rank(s)
                    exception_ctx = self.assertRaisesRegex(
                        RuntimeError, f"Rank {self.rank} exhausted all inputs"
                    )
                else:
                    # Non early termination rank
                    exception_ctx = self.assertRaisesRegex(
                        RuntimeError,
                        "Detected at least one rank that exhausted inputs.",
                    )
            else:
                exception_ctx = suppress()
            with exception_ctx:
                with net.join(
                    throw_on_early_termination=test_case.throw_on_early_termination
                ):
                    for i in range(num_iters):
                        # Use model.no_sync() to disable grad synchronization every
                        # sync_interval.
                        if i % sync_interval != 0:
                            context = net.no_sync()
                        else:
                            context = suppress()
                        with context:
                            if isinstance(inp, tuple):
                                loss = net(*inp).sum()
                            else:
                                loss = net(inp).sum()
                            loss.backward()
                            self._model_step(net)
                            # Ensure completion of GPU kernels (including allreduce). If the
                            # join API is not properly implemented, then this should hang
                            # since the allreduce will hang.
                            torch.cuda.synchronize(device=rank)
                        total_iters += 1
            if test_case.throw_on_early_termination:
                # Ensure we iterated min_num_iters times.
                self.assertEqual(total_iters, min_num_iters)
            else:
                # Ensure we iterated at least min_num_iters times.
                self.assertGreaterEqual(total_iters, min_num_iters)

            # Ensure completion of all GPU kernels.
            torch.cuda.synchronize(device=rank)
            # When throwing on early rank termination, we do not
            # broadcast model state from an authoritative rank. All models
            # should already be in sync.
            if not test_case.throw_on_early_termination:
                self.assertTrue(net._authoritative_rank)
                # All ranks should have agreed on the same authoritative_rank!
                final_rank_tensor = torch.tensor(
                    [net._authoritative_rank], device=self.rank
                )
                tensor_list = [
                    torch.zeros_like(final_rank_tensor)
                    for _ in range(dist.get_world_size())
                ]
                dist.all_gather(tensor_list, final_rank_tensor)
                max_rank = dist.get_world_size() - 1
                self.assertSetEqual(
                    {max_rank}, set(tensor.item() for tensor in tensor_list)
                )
                # Ensure that all models are the same across ranks after all have joined.
                self.validate_net_equivalence(net)
                # Ensure that running with DDP uneven inputs was logged.
                ddp_logging_data = net._get_ddp_logging_data()
                self.assertTrue(ddp_logging_data.get("join_uneven_inputs"))
                dist.barrier()

        @skip_if_lt_x_gpu(2)
        @sandcastle_skip_if(
            BACKEND not in DistTestCases.backend_feature["ddp"],
            f"The {BACKEND} backend does not support DistributedDataParallel"
        )
        def test_ddp_uneven_inputs_stop_iteration_sync_bn(self):
            # Tests that uneven inputs join handler correctly throws StopIteration
            # for models with SyncBN or general collective comm when
            # throw_on_early_termination=True.
            class ModelWithComm(torch.nn.Module):
                def __init__(self):
                    super().__init__()
                    self.lin = nn.Linear(2, 40, bias=False)

                def forward(self, x):
                    x = self.lin(x)
                    dist.all_reduce(x)
                    return x

            torch.cuda.set_device(self.rank)
            model_bn = BN_NET
            model_bn = nn.SyncBatchNorm.convert_sync_batchnorm(
                copy.deepcopy(model_bn)
            ).cuda(self.rank)
            comm_model = ModelWithComm().cuda(self.rank)
            model_input = torch.randn(10, 2).cuda(torch.cuda.current_device())

            for model in [model_bn, comm_model]:
                model = torch.nn.parallel.DistributedDataParallel(
                    model,
                    device_ids=[self.rank],
                )
                min_num_iters = 5
                if self.rank != 0:
                    # Early termination rank(s)
                    num_iters = min_num_iters
                    exception_ctx = self.assertRaisesRegex(
                        RuntimeError, f"Rank {self.rank} exhausted all inputs"
                    )
                else:
                    # Non early termination rank
                    num_iters = min_num_iters * 2
                    exception_ctx = self.assertRaisesRegex(
                        RuntimeError,
                        "Detected at least one rank that exhausted inputs.",
                    )
                n = 0
                with exception_ctx:
                    with model.join(throw_on_early_termination=True):
                        for i in range(num_iters):
                            loss = model(model_input).sum()
                            loss.backward()
                            self._model_step(model)
                            n += 1

                self.assertEqual(n, min_num_iters)
                # Verify model equivalence
                self.validate_net_equivalence(model)

        @skip_if_lt_x_gpu(2)
        @sandcastle_skip_if(
            BACKEND not in DistTestCases.backend_feature["ddp"],
            f"The {BACKEND} backend does not support DistributedDataParallel"
        )
        def test_ddp_uneven_inputs(self):
            dim = 1000
            batch = 1
            # Create a variety of models to run uneven input tests on.
            large_model = nn.Sequential(
                nn.Conv2d(1, 20, 5),
                nn.ReLU(),
                nn.Conv2d(20, 32, 5),
                nn.ReLU(),
                nn.Conv2d(32, 256, 5),
                nn.ReLU(),
            )
            small_model = nn.Linear(dim, dim, bias=False)
            bn_net = BatchNormNet()

            class UnusedParamModule(nn.Module):
                def __init__(self, unused_params_rank):
                    super().__init__()
                    self.t0 = Task()
                    self.t1 = Task()
                    self.unused_params_rank = unused_params_rank

                def task_parameters(self):
                    return (self.t0.p, self.t1.p)

                def forward(self, x, rank):
                    return (
                        self.t1(self.t0(x))
                        if rank != self.unused_params_rank
                        else self.t1(x)
                    )

            unjoined_rank_with_unused_params_model = UnusedParamModule(1)
            joined_rank_with_unused_params_model = UnusedParamModule(0)

            rank = self.rank
            models_to_test = [
                # Network with batchnorm
                DDPUnevenTestInput(
                    name="batch_norm_net",
                    model=bn_net,
                    inp=torch.ones(batch, 2, device=rank),
                    sync_interval=1,
                ),
                DDPUnevenTestInput(
                    name="large_conv_model",
                    model=large_model,
                    inp=torch.ones(batch, batch, dim, dim, device=rank),
                    sync_interval=1,
                ),
                DDPUnevenTestInput(
                    name="small_model",
                    model=small_model,
                    inp=torch.ones(batch, dim, device=rank),
                    sync_interval=1,
                ),
                # Unused parameter test where rank that does not join early has unused params
                DDPUnevenTestInput(
                    name="unjoined_rank_with_unused_params_model",
                    model=unjoined_rank_with_unused_params_model,
                    inp=(torch.ones(batch, 2, device=rank), rank),
                    sync_interval=1,
                ),
                # Unused parameter test where rank that does join early has unused params
                DDPUnevenTestInput(
                    name="joined_rank_with_unused_params_model",
                    model=joined_rank_with_unused_params_model,
                    inp=(torch.ones(batch, 2, device=rank), rank),
                    sync_interval=1,
                ),
            ]

            # Test models that have hook installed.
            models_with_hook = [
                DDPUnevenTestInput(
                    name="small_model_allreduce_hook",
                    model=small_model,
                    hook=default.allreduce_hook,
                    state=None,
                    inp=torch.ones(batch, dim, device=rank),
                    sync_interval=1,
                ),
                DDPUnevenTestInput(
                    name="small_model_power_sgd_hook",
                    model=small_model,
                    hook=powerSGD.powerSGD_hook,
                    state=powerSGD.PowerSGDState(
                        process_group=None,
                        matrix_approximation_rank=1,
                        # Config so that powerSGD runs immediately instead of
                        # allreduce.
                        start_powerSGD_iter=1,
                        warm_start=False,
                        use_error_feedback=False,
                    ),
                    inp=torch.ones(batch, dim, device=rank),
                    sync_interval=1,
                ),
            ]
            models_to_test.extend(models_with_hook)

            # Add resnet model if we have torchvision installed.
            if HAS_TORCHVISION:
                resnet_model = torchvision.models.resnet50()
                models_to_test.append(
                    DDPUnevenTestInput(
                        name="resnet_model",
                        model=resnet_model,
                        inp=torch.ones(1, 3, 1000, 1000),
                        sync_interval=1,
                    )
                )

            # Test with no_sync every 2, 3, 4, ... iterations.
            models_with_sync = []
            for i, test_input in enumerate(models_to_test):
                models_with_sync.append(
                    DDPUnevenTestInput(
                        name=test_input.name,
                        model=test_input.model,
                        inp=test_input.inp,
                        sync_interval=i + 2,
                    )
                )

            throw_on_early_term_tests = []
            for test_input in models_to_test:
                throw_on_early_term_tests.append(
                    DDPUnevenTestInput(
                        name=test_input.name,
                        model=test_input.model,
                        inp=test_input.inp,
                        sync_interval=test_input.sync_interval,
                        throw_on_early_termination=True,
                    )
                )

            models_to_test.extend(models_with_sync)
            models_to_test.extend(throw_on_early_term_tests)

            # 0 iteration tests for when one process does not train model at all, so
            # we must shadow the broadcast calls made when rebuilding buckets.
            baseline_num_iters = [0, 5]
            iteration_offsets = [2, 3, 10]
            num_uneven_ranks = [1]
            if dist.get_world_size() > 2:
                num_uneven_ranks.append(2)
            iteration_mappings = []
            # Generate rank : num_iters mappings for various uneven input scenarios.
            # This includes cases where rank 0 joins early and all other ranks join
            # later, and scenarios where multiple ranks join early, but at different
            # iterations, and later ranks join later.
            for num_early_join_ranks in num_uneven_ranks:
                for baseline_iter in baseline_num_iters:
                    for offset in iteration_offsets:
                        mapping = {
                            rank: baseline_iter
                            for rank in range(0, num_early_join_ranks)
                        }
                        # if num_early_join_ranks > 1, ranks > 0 that will join early
                        # iterate offset//2 more times than rank 0, to test nodes
                        # depleting inputs at different times.
                        if num_early_join_ranks > 1:
                            for rank in mapping.keys():
                                if rank > 0:
                                    mapping[rank] += offset // 2
                        mapping.update(
                            {
                                rank: baseline_iter + offset
                                for rank in range(
                                    num_early_join_ranks, dist.get_world_size()
                                )
                            }
                        )
                        iteration_mappings.append(mapping)

            for (test_case, iteration_mapping) in itertools.product(
                models_to_test, iteration_mappings
            ):
                if self.rank == 0:
                    print(
                        f"""Running test: {test_case.name} sync interval
                        {test_case.sync_interval} with iteration mapping
                        {iteration_mapping}"""
                    )
                self._run_uneven_inputs_test(
                    test_case,
                    iteration_mapping,
                    find_unused_params=("unused_params_model" in test_case.name),
                )

        @skip_if_lt_x_gpu(2)
        @sandcastle_skip_if(
            BACKEND not in DistTestCases.backend_feature["ddp"],
            f"The {BACKEND} backend does not support DistributedDataParallel"
        )
        def test_ddp_uneven_input_join_disable(self):
            # tests that if net.join() with enable=False is specified, DDP works as
            # expected with even inputs.
            torch.manual_seed(self.rank)
            net = torch.nn.parallel.DistributedDataParallel(
                torch.nn.Linear(1, 1).cuda(self.rank), device_ids=[self.rank]
            )
            inp = torch.ones(1) * self.rank
            n_iters = 5
            world_size = dist.get_world_size()
            with net.join(enable=False):
                for _ in range(n_iters):
                    # Clear grads
                    grad = net.module.weight.grad
                    if grad is not None:
                        grad.requires_grad_(False)
                        grad.zero_()
                    out = net(inp)
                    loss = out.sum()
                    loss.backward()
                    # Validate gradients to ensure that we divide by the correct
                    # world_size when join mode is disabled.
                    expected_grad = sum(i for i in range(world_size)) / world_size
                    self.assertEqual(net.module.weight.grad.item(), expected_grad)

            join_config = net._join_config
            self.assertFalse(join_config.enable)
            self.validate_net_equivalence(net)

        @skip_if_lt_x_gpu(2)
        @sandcastle_skip_if(
            BACKEND not in DistTestCases.backend_feature["ddp"],
            f"The {BACKEND} backend does not support DistributedDataParallel"
        )
        def test_ddp_uneven_input_exception(self):
            # Tests that exceptions during training are correctly propagated by the
            # context manager.
            error_str = "Intentional error"

            class ExceptionModule(nn.Module):
                def __init__(self):
                    super().__init__()
                    self.param = nn.Parameter(torch.ones(1, requires_grad=True))

                def forward(self, _):
                    raise ValueError(error_str)

            exception_module = ExceptionModule()
            net = torch.nn.parallel.DistributedDataParallel(
                exception_module.cuda(self.rank), device_ids=[self.rank]
            )
            inp = torch.ones(1)
            with self.assertRaisesRegex(ValueError, error_str):
                with net.join():
                    out = net(inp)
                    loss = out.sum()
                    loss.backward()

        def _test_broadcast_object_list(self, group=None):
            gather_objects = COLLECTIVES_OBJECT_TEST_LIST.copy()




            # Only set device for NCCL backend since it must use GPUs.
            # Case where rank != GPU device.
            next_rank = (self.rank + 1) % int(self.world_size)
            backend = os.environ["BACKEND"]
            if backend == "nccl":
                torch.cuda.set_device(next_rank)

            src_rank = 0
            # If GPU test, add object with GPU tensor
            if backend == "nccl":
                gather_objects.append(Foo(torch.randn(3, 3, device=0)))

            if IS_FBCODE:
                # Create Tensor with > 2^31 Bytes storage requirements
                # Only on FBCODE as testing OOMs in OSS
                gather_objects.append(Foo(torch.randn(3, 178956971)))
            objects = (
                gather_objects
                if self.rank == src_rank
                else [None for _ in gather_objects]
            )

            # Single object test with device specified. Backend="gloo", device=cpu
            if backend != "nccl":
                single_obj_list = [objects[0]]
                if self.rank != src_rank:
                    self.assertNotEqual(
                        single_obj_list[0], gather_objects[0]
                    )
                dist.broadcast_object_list(
                    single_obj_list, src=0, group=group, device=torch.device("cpu")
                )
                self.assertEqual(single_obj_list[0], gather_objects[0])

            # Single object test with device specified. Backend="gloo", device=current_device+1
            # The test is gated by the fact GPU count is the same as world size to avoid the case
            # when backend is gloo but there is no multiple GPU devices.
            if backend != "nccl" and torch.cuda.device_count() == int(self.world_size):
                single_obj_list = [objects[0]]
                if self.rank != src_rank:
                    self.assertNotEqual(
                        single_obj_list[0], gather_objects[0]
                    )
                dist.broadcast_object_list(
                    single_obj_list, src=0, group=group, device=torch.device(next_rank)
                )
                self.assertEqual(single_obj_list[0], gather_objects[0])

            # Single object test with device specified. Backend="nccl", device=current_device+1
            if backend == "nccl" and torch.cuda.device_count() == int(self.world_size):
                single_obj_list = [objects[0]]
                if self.rank != src_rank:
                    self.assertNotEqual(
                        single_obj_list[0], gather_objects[0]
                    )
                dist.broadcast_object_list(
                    single_obj_list, src=0, group=group, device=torch.device(next_rank)
                )
                self.assertEqual(single_obj_list[0], gather_objects[0])

            # Single object test: backward compatibility with device unspecified
            single_obj_list = [objects[0]]
            if self.rank != src_rank:
                self.assertNotEqual(single_obj_list[0], gather_objects[0])
            dist.broadcast_object_list(single_obj_list, src=0, group=group)
            self.assertEqual(single_obj_list[0], gather_objects[0])

            # Multiple input objects test
            if self.rank != src_rank:
                self.assertNotEqual(objects, gather_objects)
            dist.broadcast_object_list(objects, src=0, group=group)
            self.assertEqual(objects, gather_objects)

        @require_backend(DistTestCases.backend_feature["gpu"])
        @require_n_gpus_for_nccl_backend(
            int(os.environ["WORLD_SIZE"]), os.environ["BACKEND"]
        )
        @with_dist_debug_levels(levels=["DETAIL"])
        def test_broadcast_object_list(self):
            return self._test_broadcast_object_list()

        @require_backend(DistTestCases.backend_feature["gpu"])
        @require_n_gpus_for_nccl_backend(
            int(os.environ["WORLD_SIZE"]), os.environ["BACKEND"]
        )
        @with_dist_debug_levels(levels=["DETAIL"])
        def _test_broadcast_object_list_subgroup(self):
            default = _get_default_group()
            backend = dist.get_backend(default)
            subgroup = dist.new_group(backend=backend)
            return self._test_broadcast_object_list(subgroup)

        def _test_ddp_ignore_params_arg(self, static_graph=False):
            class TestModel(nn.Module):
                def __init__(self, rank):
                    self.rank = rank
                    super(TestModel, self).__init__()
                    self.fc1 = nn.Linear(1, 1, bias=False)
                    # Proxy that will be materialized to another architecture later.
                    # (after wrapping model with DDP)
                    if self.rank == 0:
                        self.fc2 = nn.Linear(1, 10, bias=False)
                    else:
                        self.fc2 = nn.Linear(10, 10, bias=False)

                def forward(self, x):
                    x = self.fc1(x)
                    x = self.fc2(x)
                    return x

            device_id = self.rank
            # Ensure the test works for both find_unused_parameter and broadcast_buffer settings.
            for (find_unused, broadcast_buffers) in itertools.product(
                [False, True], [False, True]
            ):
                model = TestModel(self.rank).float().to(device_id)
                # Note that the model can have different shape buffers if we pass
                # them in to be ignored as well.
                model.fc2.register_buffer(
                    "ignore_buffer", torch.zeros(5 + self.rank, device=self.rank)
                )
                proxy_params = list(model.fc2.parameters())
                proxy_buffers = list(model.fc2.buffers())
                model_fc2_name = [
                    module_name
                    for module_name, module in model.named_modules()
                    if module is model.fc2
                ][0]
                proxy_param_names = [
                    f"{model_fc2_name}.{param_name}"
                    for param_name, _ in model.fc2.named_parameters()
                ]
                proxy_buffer_names = [
                    f"{model_fc2_name}.{buf_name}"
                    for buf_name, _ in model.fc2.named_buffers()
                ]
                # Specify that we should ignore proxy_params since it will be
                # materialized later.
                torch.nn.parallel.DistributedDataParallel._set_params_and_buffers_to_ignore_for_model(
                    model, proxy_param_names + proxy_buffer_names
                )
                ddp = torch.nn.parallel.DistributedDataParallel(
                    model,
                    device_ids=[device_id],
                    find_unused_parameters=find_unused,
                    broadcast_buffers=broadcast_buffers,
                    static_graph=static_graph,
                )
                # Materialize new params. These are not registered in DDP and thus
                # don't have autograd hooks installed on them.
                ddp.module.fc2 = nn.Linear(1, 1, bias=False).to(device_id)
                # local model with the new materialized parameters.
                local_model = copy.deepcopy(ddp.module).cuda(self.rank)

                inp = torch.ones(1, dtype=torch.float).to(device_id) * (self.rank + 1)
                for i in range(6):
                    ddp(inp).sum().backward()
                    local_model(inp).sum().backward()
                    # materialized param grad is not touched by DDP, so its grad should
                    # be the same as if running locally.
                    for materialized_param, local_param in zip(
                        ddp.module.fc2.parameters(), local_model.fc2.parameters()
                    ):
                        self.assertEqual(materialized_param.grad, local_param.grad)

                    # fc1 parameter grad should still be different, due to allreduce.
                    for synced_param, local_param in zip(
                        ddp.module.fc1.parameters(), local_model.fc1.parameters()
                    ):
                        self.assertFalse(synced_param.grad == local_param.grad)

                    # Proxy module grad should not be touched
                    for proxy_param in proxy_params:
                        self.assertTrue(proxy_param.grad is None)

                # Synchronize since we run multiple iterations of this test, to
                # isolate failure hangs.
                torch.cuda.synchronize(device=self.rank)

        @require_backend(DistTestCases.backend_feature["gpu"])
        @require_backends_available(DistTestCases.backend_feature["gpu"])
        @skip_if_lt_x_gpu(2)
        def test_ddp_ignore_params_arg(self):
            self._test_ddp_ignore_params_arg(static_graph=False)
            self._test_ddp_ignore_params_arg(static_graph=True)

        @with_dist_debug_levels(levels=["OFF", "INFO", "DETAIL"])
        @require_backend(DistTestCases.backend_feature["gpu"])
        @require_backends_available(DistTestCases.backend_feature["gpu"])
        @skip_if_lt_x_gpu(2)
        def test_ddp_unused_params_rebuild_buckets_exception(self):
            class ToyModel(nn.Module):
                def __init__(self):
                    super(ToyModel, self).__init__()
                    self.net1 = nn.Linear(10, 10, bias=False)
                    self.net2 = nn.Linear(10, 10, bias=False)

                def forward(self, x):
                    return self.net1(x)

            ddp = torch.nn.parallel.DistributedDataParallel(
                ToyModel().cuda(self.rank), device_ids=[self.rank]
            )
            for i in range(2):
                inp = torch.rand(1, 10)
                if i > 0:
                    # On 2nd iteration, this will fail during rebuild_buckets,
                    # but we should report an error regarding unused parameters
                    # since that is the underlying root cause.
                    try:
                        ddp(inp).sum().backward()
                    except RuntimeError as e:
                        msg = str(e)
                        verify_ddp_error_logged(ddp, msg)
                        expected_strs = [
                            ddp_prev_reduction_unfinished_str,
                            ddp_recommend_find_unused_params_str,
                            ddp_outputs_not_used_in_loss_str,
                        ]
                        # In debug mode, should show parameters that weren't reduced.
                        # Without debug mode, should show suggestion to use debug mode.
                        if dist.get_debug_level() == dist.DebugLevel.OFF:
                            expected_strs.append(ddp_suggest_debug_mode_str)
                        else:
                            unreduced_params = ", ".join(["net2.weight"])
                            expected_strs.append(
                                f"did not receive grad for rank {self.rank}: {unreduced_params}"
                            )
                        for s in expected_strs:
                            self.assertTrue(s in msg, f"Expected {s} to be in {msg}")
                        self.assertFalse(ddp_find_unused_params_enabled_str in msg)
                    else:
                        self.assertFalse(
                            True, "DDP unused parameters error not raised."
                        )
                else:
                    ddp(inp).sum().backward()

            dist.barrier()

        @require_backend(DistTestCases.backend_feature["gpu"])
        @require_backends_available(DistTestCases.backend_feature["gpu"])
        @skip_if_lt_x_gpu(2)
        def test_ddp_shared_grad_acc_unused_params(self):
            # When find_unused_parameters=True, ensure we mark unused parameters
            # even if they share gradient accumulators.
            class ToyModel(nn.Module):
                def __init__(self):
                    super(ToyModel, self).__init__()
                    # net1, bias, and net1.bias are all unused params.
                    self.net1 = nn.Linear(10, 5, bias=False)
                    self.bias = nn.Parameter(torch.zeros(5))
                    # net1.bias and self.bias are names for the same underlying
                    # parameter, so they share the same grad acc. This caused
                    # the bug reported in https://github.com/pytorch/pytorch/issues/41324.
                    self.net1.bias = self.bias
                    self.net2 = nn.Linear(10, 5)

                def forward(self, x):
                    return self.net2(x).sum()

            torch.cuda.set_device(self.rank)
            model = ToyModel().to(torch.cuda.current_device())
            for static in [True, False]:
                ddp_model = torch.nn.parallel.DistributedDataParallel(
                    copy.deepcopy(model),
                    device_ids=[self.rank],
                    find_unused_parameters=True,
                    static_graph=static,
                )
                inp = torch.randn(20, 10, device=self.rank)
                for i in range(6):
                    loss = ddp_model(inp)
                    # To test https://github.com/pytorch/pytorch/issues/61982
                    loss /= 10
                    loss.backward()

        @require_backend(DistTestCases.backend_feature["gpu"])
        @require_backends_available(DistTestCases.backend_feature["gpu"])
        @skip_if_lt_x_gpu(2)
        def test_ddp_device(self):
            m = nn.Linear(10, 10).to(self.rank)
            expected_len = 2

            class TensorWrapper:
                __slots__ = ["t", "moved_to_gpu"]

                def __init__(self, t):
                    self.t = t
                    self.moved_to_gpu = False

            # Handlers for specific types of validation we want to do based on
            # the input type.

            def tuple_and_list_validator(x):
                self.assertTrue(len(x), expected_len)
                self.assertEqual(1, len(set(t.device for t in x)))
                self.assertEqual(x[0].device.index, self.rank)
                return x[0] + x[1]

            def namedtuple_validator(x):
                self.assertEqual(x._fields, EXPECTED_FIELDS)
                self.assertEqual(x.a.device.index, x.b.device.index)
                self.assertEqual(x.a.device.index, self.rank)
                return x.a + x.b

            def custom_type_validator(x):
                self.assertTrue(x.moved_to_gpu or (str(x.t.device) == "cpu"))
                x.t = x.t.to(self.rank)
                x.moved_to_gpu = True
                return x.t

            def dict_validator(x):
                self.assertTrue(EXPECTED_FIELDS[0] in x.keys())
                self.assertTrue(EXPECTED_FIELDS[1] in x.keys())
                self.assertEqual(1, len(set(t.device for t in x.values())))
                self.assertEqual(x[EXPECTED_FIELDS[0]].device.index, self.rank)
                return x[EXPECTED_FIELDS[0]] + x[EXPECTED_FIELDS[1]]

            validators = {
                TensorWrapper: custom_type_validator,
                tuple: tuple_and_list_validator,
                list: tuple_and_list_validator,
                TestNamedTupleInput_0: namedtuple_validator,
                TestNamedTupleInput_1: namedtuple_validator,
                dict: dict_validator,
            }

            class ToyModel(torch.nn.Module):
                def __init__(_self):  # noqa: B902
                    super().__init__()
                    _self.lin = nn.Linear(10, 10, bias=False)

                def forward(_self, x, expected_type):  # noqa: B902
                    # Similar to scatter, the recursive to in the single-device
                    # case does not move tensors if they are in a custom type.
                    self.assertTrue(isinstance(x, expected_type))
                    fwd_tensor = validators[expected_type](x)
                    return _self.lin(fwd_tensor)

            model = torch.nn.parallel.DistributedDataParallel(
                ToyModel().to(self.rank), device_ids=[self.rank]
            )

            def train_iter(inp, input_type):
                for _ in range(4):
                    out = model(inp, input_type)
                    out.sum().backward()

            # CPU tuple input, should be moved to the proper device before call
            # to forward.
            inp = tuple(torch.randn(10, 10) for _ in range(expected_len))
            train_iter(inp, tuple)

            # List CPU input, should be moved to proper device before call to
            # forward.
            inp = [torch.randn(10, 10) for _ in range(expected_len)]
            train_iter(inp, list)
            # Custom type containing tensor. The type is maintained, but the
            # device is not propagated (which is what happens with scatter too)
            inp = TensorWrapper(torch.randn(10, 10))
            train_iter(inp, TensorWrapper)
            # NamedTuple input. The type should be maintained and tensor inputs
            # should be moved to the correct device as in scatter.
            batch = 5
            dim = 10
            a = torch.rand(batch, dim)
            b = torch.rand(batch, dim)

            inp = TestNamedTupleInput_0(a, b)
            train_iter(inp, type(inp))

            inp = TestNamedTupleInput_1(a, b)
            train_iter(inp, type(inp))

            # dictionary input.
            inp = {
                EXPECTED_FIELDS[0]: a,
                EXPECTED_FIELDS[1]: b,
            }
            train_iter(inp, type(inp))

        @require_backend(DistTestCases.backend_feature["gpu"])
        @require_backends_available(DistTestCases.backend_feature["gpu"])
        @skip_if_lt_x_gpu(2)
        def test_ddp_namedtuple(self):
            batch = 5
            dim = 10

            a = torch.rand(batch, dim, device=self.rank)
            b = torch.rand(batch, dim, device=self.rank)

            class NamedTupleModule(torch.nn.Module):
                def __init__(_self):  # noqa: B902
                    super().__init__()
                    _self.lin = nn.Linear(10, 1)

                def forward(_self, input, expected_type):  # noqa: B902
                    # Without NamedTuple support, this would be of type tuple.
                    self.assertTrue(
                        isinstance(input, expected_type),
                        f"Expected type {expected_type} but got {type(input)}",
                    )
                    self.assertEqual(input._fields, EXPECTED_FIELDS)
                    self.assertEqual(a, input.a)
                    self.assertEqual(b, input.b)
                    return _self.lin(torch.mul(input.a, input.b))

            model = torch.nn.parallel.DistributedDataParallel(
                NamedTupleModule().cuda(self.rank), device_ids=[self.rank]
            )
            inp = TestNamedTupleInput_0(a, b)
            # The following would fail if DDP does not propagate NamedTuples correctly.
            model(inp, type(inp))

            inp = TestNamedTupleInput_1(a, b)
            model(inp, type(inp))

        @with_dist_debug_levels(levels=["OFF", "INFO", "DETAIL"])
        @require_backend(DistTestCases.backend_feature["gpu"])
        @require_backends_available(DistTestCases.backend_feature["gpu"])
        @skip_if_lt_x_gpu(2)
        def test_ddp_control_flow_same_across_ranks(self):
            # Control flow that is the same across ranks.
            batch = 20
            dim = 10

            world_size = dist.get_world_size()
            torch.cuda.set_device(self.rank)
            model = torch.nn.parallel.DistributedDataParallel(
                ControlFlowToyModel().cuda(self.rank),
                device_ids=[self.rank],
                find_unused_parameters=True,
            )
            random_input = torch.randn(batch, dim, device=self.rank)
            ones_input = torch.ones(batch, dim, device=self.rank)
            for i in range(6):
                if i % 2 == 0:
                    out = model(random_input)
                else:
                    out = model(ones_input)
                loss = out.sum()
                loss.backward()
                # On even iterations, 2nd param goes unused, on odd iterations,
                # it is used.
                local_used_map = model.reducer._get_local_used_map()
                if i % 2 == 0:
                    expected = torch.tensor(
                        [world_size, 0], device=self.rank, dtype=torch.int32
                    )
                else:
                    expected = torch.tensor(
                        [world_size, world_size], device=self.rank, dtype=torch.int32
                    )

                # Validate parameter usage.
                variable_usage_tensor = local_used_map
                self.assertEqual(variable_usage_tensor, expected)

            # Validate appropriate error message when DDP is used with
            # find_unused_parameters=False.
            model = torch.nn.parallel.DistributedDataParallel(
                ControlFlowToyModel().cuda(self.rank),
                device_ids=[self.rank],
                find_unused_parameters=False,
            )
            for i in range(2):
                if i == 0:
                    loss = model(random_input).sum()
                    loss.backward()
                else:
                    try:
                        loss = model(random_input).sum()
                        loss.backward()
                    except RuntimeError as e:
                        msg = str(e)
                        verify_ddp_error_logged(model, msg)
                        # 2nd linear layer is unused
                        unused_param_index = 1
                        expected_strs = [
                            ddp_prev_reduction_unfinished_str,
                            ddp_recommend_find_unused_params_str,
                            ddp_outputs_not_used_in_loss_str,
                            f"Parameter indices which did not receive grad for rank {self.rank}: {unused_param_index}",
                        ]
                        # In debug mode, should show parameters that weren't reduced.
                        # Without debug mode, should show suggestion to use debug mode.
                        if dist.get_debug_level() == dist.DebugLevel.OFF:
                            expected_strs.append(ddp_suggest_debug_mode_str)
                        else:
                            unreduced_params = ", ".join(["lin2.weight"])
                            expected_strs.append(
                                f"did not receive grad for rank {self.rank}: {unreduced_params}"
                            )
                        for s in expected_strs:
                            self.assertTrue(s in msg, f"Expected {s} to be in {msg}")
                        self.assertFalse(ddp_find_unused_params_enabled_str in msg)
                    else:
                        self.assertFalse(True, "DDP error not raised")

            dist.barrier()

        @require_backend(DistTestCases.backend_feature["gpu"])
        @require_backends_available(DistTestCases.backend_feature["gpu"])
        @skip_if_lt_x_gpu(2)
        def test_invalid_static_graph(self):
            world_size = dist.get_world_size()
            torch.cuda.set_device(self.rank)
            model = torch.nn.parallel.DistributedDataParallel(
                ControlFlowToyModel().cuda(self.rank),
                device_ids=[self.rank],
                static_graph=True,
            )
            random_input = torch.randn(20, 10, device=self.rank)
            ones_input = torch.ones(20, 10, device=self.rank)
            # unused parameter in the first iteration got used
            # in second iteration.
            expected_err = "Your training graph has changed in this iteration"
            with self.assertRaisesRegex(RuntimeError, expected_err):
                for i in range(2):
                    if i % 2 == 0:
                        out = model(random_input)
                    else:
                        out = model(ones_input)
                    loss = out.sum()
                    loss.backward()

            verify_ddp_error_logged(model, expected_err)

            # used parameter in the first iteration got unused
            # in second iteration.
            with self.assertRaisesRegex(
                RuntimeError,
                "Expected to have finished reduction in the prior iteration "
                "before starting a new one. This error indicates that your "
                "training graph has changed in this iteration, "
                "e.g., one parameter is used in first iteration, "
                "but then got unused in the second iteration. "
                "this is not compatible with static_graph set to True.\n"
                "Parameter indices which did not receive grad for"
            ):
                for i in range(2):
                    if i % 2 != 0:
                        out = model(random_input)
                    else:
                        out = model(ones_input)
                    loss = out.sum()
                    loss.backward()

            verify_ddp_error_logged(model, "Expected to have finished reduction")

        @with_dist_debug_levels(levels=["OFF", "INFO", "DETAIL"])
        @require_backend(DistTestCases.backend_feature["gpu"])
        @require_backends_available(DistTestCases.backend_feature["gpu"])
        @skip_if_lt_x_gpu(2)
        def test_ddp_control_flow_different_across_ranks(self):
            # Control flow that is different across ranks.
            batch = 20
            dim = 10

            class ToyModel(nn.Module):
                def __init__(self, rank):
                    super(ToyModel, self).__init__()
                    self.lin1 = nn.Linear(10, 10, bias=False)
                    self.lin2 = nn.Linear(10, 10, bias=False)
                    self.rank = rank

                def forward(self, x):
                    # Control-flow that is rank and input dependent for the
                    # model.
                    use_second_layer = (
                        torch.equal(x, torch.ones(batch, dim, device=x.device))
                        and self.rank == 1
                    )

                    if use_second_layer:
                        return self.lin2(F.relu(self.lin1(x)))
                    else:
                        return F.relu(self.lin1(x))

            world_size = dist.get_world_size()
            torch.cuda.set_device(self.rank)
            model = torch.nn.parallel.DistributedDataParallel(
                ToyModel(self.rank).cuda(self.rank),
                device_ids=[self.rank],
                find_unused_parameters=True,
            )
            random_input = torch.randn(batch, dim, device=self.rank)
            ones_input = torch.ones(batch, dim, device=self.rank)
            for i in range(6):
                if i % 2 == 0:
                    out = model(random_input)
                else:
                    out = model(ones_input)
                loss = out.sum()
                loss.backward()
                # On even iterations, 2nd param goes unused, on odd iterations,
                # it is used only on rank 1.
                local_used_map = model.reducer._get_local_used_map()

                if i % 2 == 0:
                    expected = torch.tensor(
                        [world_size, 0], device=self.rank, dtype=torch.int32
                    )
                else:
                    expected = torch.tensor(
                        [world_size, 1], device=self.rank, dtype=torch.int32
                    )

                variable_usage_tensor = local_used_map
                # Validate parameter usage. On odd iterations, 2nd param is only
                # used on rank 1.
                self.assertEqual(variable_usage_tensor, expected)

            # Validate appropriate error message when DDP is used with
            # find_unused_parameters=False.
            model = torch.nn.parallel.DistributedDataParallel(
                ToyModel(self.rank).cuda(self.rank),
                device_ids=[self.rank],
                find_unused_parameters=False,
            )
            for i in range(2):
                if i == 0:
                    loss = model(random_input).sum()
                    loss.backward()
                else:
                    try:
                        loss = model(random_input).sum()
                        loss.backward()
                    except RuntimeError as e:
                        msg = str(e)
                        verify_ddp_error_logged(model, msg)
                        unused_param_index = 1
                        expected_strs = [
                            ddp_prev_reduction_unfinished_str,
                            ddp_recommend_find_unused_params_str,
                            ddp_outputs_not_used_in_loss_str,
                            f"Parameter indices which did not receive grad for rank {self.rank}: {unused_param_index}",
                        ]
                        # In debug mode, should show parameters that weren't reduced.
                        # Without debug mode, should show suggestion to use debug mode.
                        if dist.get_debug_level() == dist.DebugLevel.OFF:
                            expected_strs.append(ddp_suggest_debug_mode_str)
                        else:
                            unreduced_params = ", ".join(["lin2.weight"])
                            expected_strs.append(
                                f"did not receive grad for rank {self.rank}: {unreduced_params}"
                            )
                        for s in expected_strs:
                            self.assertTrue(s in msg, f"Expected {s} to be in {msg}")
                        self.assertFalse(ddp_find_unused_params_enabled_str in msg)
                    else:
                        self.assertFalse(True, "DDP error not raised")

            dist.barrier()

        @require_backend({"gloo"})
        def test_scatter_object_list(self):
            src_rank = 0
            scatter_list = (
                COLLECTIVES_OBJECT_TEST_LIST
                if self.rank == src_rank
                else [None for _ in COLLECTIVES_OBJECT_TEST_LIST]
            )
            world_size = dist.get_world_size()
            scatter_list = scatter_list[:world_size]
            i = 0
            while len(scatter_list) < world_size:
                scatter_list.append(scatter_list[i])
                i += 1

            output_obj_list = [None]
            dist.scatter_object_list(output_obj_list, scatter_list, src=src_rank)
            self.assertEqual(
                output_obj_list[0],
                COLLECTIVES_OBJECT_TEST_LIST[
                    self.rank % len(COLLECTIVES_OBJECT_TEST_LIST)
                ],
            )
            # Ensure errors are raised upon incorrect arguments.
            with self.assertRaisesRegex(
                RuntimeError,
                "Expected argument scatter_object_output_list to be a list of size at least 1.",
            ):
                dist.scatter_object_list([], scatter_list, src=src_rank)

        def _generate_sparse_tensors_for_bucket_assignment_test(self):
            tensors = [
                torch.empty([50], dtype=torch.float),
                torch.empty([25], dtype=torch.double),
                torch.empty([50], dtype=torch.float),
                torch.empty([25], dtype=torch.double),
                torch.empty([50], dtype=torch.float),
                torch.empty([25], dtype=torch.double),
            ]

            tensors_sparse = [t.to_sparse() for t in tensors]
            return tensors_sparse

        def _test_compute_bucket_assignment_by_size(self, use_logger):
            group_gloo = dist.new_group(
                timeout=timedelta(seconds=60), backend=dist.Backend.GLOO
            )
            # Set NCCL_BLOCKING_WAIT and use a new NCCL group to improve test
            # determinism.
            os.environ["NCCL_BLOCKING_WAIT"] = "1"
            group_to_use = dist.new_group(
                backend=dist.get_backend(), timeout=timedelta(seconds=5)
            )
            torch.cuda.set_device(self.rank)

            # Create a valid model. The constructor initializes the logger that we use later.
            # We never actually use the rest of the model - we only need its logger.
            net = EmbeddingNetDifferentParams(0)
            net = torch.nn.parallel.DistributedDataParallel(
                net.to(self.rank),
                device_ids=[self.rank],
                process_group=group_to_use,
            )

            # if we don't pass a logger then we can only check that an exception was thrown.
            expected_err = "No support for sparse tensors."
            with self.assertRaisesRegex(RuntimeError, expected_err):
                tensors_sparse = self._generate_sparse_tensors_for_bucket_assignment_test()
                if use_logger:
                    result = dist._compute_bucket_assignment_by_size(
                        tensors_sparse,
                        [400],
                        logger=net.logger)
                else:
                    result = dist._compute_bucket_assignment_by_size(tensors_sparse, [400])
            if use_logger:
                verify_ddp_error_logged(net, expected_err)

            # Perform gloo-based barrier to ensure one rank doesn't exit test
            # early which causes failure with Barrier.sync.
            dist.barrier(group_gloo)

        @require_backend(DistTestCases.backend_feature["gpu"])
        @require_backends_available(DistTestCases.backend_feature["gpu"])
        @skip_if_lt_x_gpu(2)
        @skip_if_rocm
        def test_compute_bucket_assignment_by_size_sparse_error_without_logger(self):
            self._test_compute_bucket_assignment_by_size(use_logger=False)

        @require_backend(DistTestCases.backend_feature["gpu"])
        @require_backends_available(DistTestCases.backend_feature["gpu"])
        @skip_if_lt_x_gpu(2)
        @skip_if_rocm
        def test_compute_bucket_assignment_by_size_sparse_error_with_logger(self):
            self._test_compute_bucket_assignment_by_size(use_logger=True)

        def _determine_expected_error_verify_model_across_rank(
            self,
            group_to_use,
            diff_num_params=False
        ):
            # When running with NCCL backend, we don't expect an error on rank 0,
            # rather, it will be taken down by NCCL_ASYNC_ERROR_HANDLING. When
            # running with Gloo or with debug mode wrapper, we expect the error
            # to be caught inline.
            # All ranks report same error when there is a # of parameter
            # mismatch since we use allgather in the impl.
            if diff_num_params:
                expected_err = "DDP expects same model across all ranks"
                ctx = self.assertRaisesRegex(RuntimeError, expected_err)
                return ctx, expected_err

            is_detail_dbg_mode = (
                dist.get_debug_level() == dist.DebugLevel.DETAIL
            )
            if self.rank == 0:
                if dist.get_backend(group_to_use) == dist.Backend.NCCL and not is_detail_dbg_mode:
                    expected_err = "Caught collective operation timeout"
                    ctx = self.assertRaisesRegex(RuntimeError, expected_err)
                else:
                    expected_err = None
                    ctx = self.assertRaises(RuntimeError)
            else:
                expected_err = "appears not to match"
                ctx = self.assertRaisesRegex(RuntimeError, expected_err)
            return ctx, expected_err

        def _test_verify_model_across_rank(self, use_logger):
            group_gloo = dist.new_group(
                timeout=timedelta(seconds=60), backend=dist.Backend.GLOO
            )
            # Set NCCL_BLOCKING_WAIT and use a new NCCL group to improve test
            # determinism.
            os.environ["NCCL_BLOCKING_WAIT"] = "1"
            group_to_use = dist.new_group(
                backend=dist.get_backend(), timeout=timedelta(seconds=5)
            )
            torch.cuda.set_device(self.rank)
            ctx, expected_err = self._determine_expected_error_verify_model_across_rank(group_to_use)

            # Create a valid model. The constructor initializes the logger that we use later.
            net = EmbeddingNetDifferentParams(0)
            net = torch.nn.parallel.DistributedDataParallel(
                net.to(self.rank),
                device_ids=[self.rank],
                process_group=group_to_use,
            )

            # Modify the model so that the number of parameters are different for each rank.
            # This will cause a RuntimeError to be thrown below in dist._verify_params_across_processes,
            # so we can check if the correct error is thrown and is logged.
            # We can't do this in the constructor above otherwise the logger will
            # not be properly initialized.
            net.module.lin = nn.Linear(100 if self.rank == 0 else 10, 1)

            # if we pass a logger we can verify that it was logged
            with ctx:
                if use_logger:
                    dist._verify_params_across_processes(net.process_group, list(net.parameters()), net.logger)
                else:
                    dist._verify_params_across_processes(net.process_group, list(net.parameters()))
                # Should only be run by rank 0, and blocking_wait catches and
                # reports exception.
                dist.barrier(group_to_use)

            # We don't check when self.rank != 0 because the logger doesn't log
            # the error "Caught collective operation" as that is not thrown in the reducer.
            if use_logger and self.rank != 0:
                verify_ddp_error_logged(net, expected_err)

            # Perform gloo-based barrier to ensure one rank doesn't exit test
            # early which causes failure with Barrier.sync.
            dist.barrier(group_gloo)

        @require_backend(DistTestCases.backend_feature["gpu"])
        @require_backends_available(DistTestCases.backend_feature["gpu"])
        @skip_if_lt_x_gpu(2)
        @skip_if_rocm
        def test_verify_model_across_rank_with_logger(self):
            self._test_verify_model_across_rank(use_logger=True)

        @require_backend(DistTestCases.backend_feature["gpu"])
        @require_backends_available(DistTestCases.backend_feature["gpu"])
        @skip_if_lt_x_gpu(2)
        @skip_if_rocm
        def test_verify_model_across_rank_without_logger(self):
            self._test_verify_model_across_rank(use_logger=False)

        def _run_test_ddp_model_with_diff_params(self, ctx, net, ddp_group, group_gloo):
            with ctx:
                net = torch.nn.parallel.DistributedDataParallel(
                    net.to(self.rank),
                    device_ids=[self.rank],
                    process_group=ddp_group
                )
                # Should only be run by rank 0, and blocking_wait catches and
                # reports exception.
                dist.barrier(ddp_group)

            # can't use verify_ddp_error_logged here because net was never properly constructed

            # Perform gloo-based barrier to ensure one rank doesn't exit test
            # early which causes failure with Barrier.sync.
            dist.barrier(group_gloo)

        @require_backend(DistTestCases.backend_feature["gpu"])
        @require_backends_available(DistTestCases.backend_feature["gpu"])
        @skip_if_lt_x_gpu(2)
        @skip_if_rocm
        def test_ddp_model_diff_shape_across_ranks(self):
            group_gloo = dist.new_group(
                timeout=timedelta(seconds=60), backend=dist.Backend.GLOO
            )
            # Set NCCL_BLOCKING_WAIT and use a new NCCL group to improve test
            # determinism.
            os.environ["NCCL_BLOCKING_WAIT"] = "1"
            group_to_use = dist.new_group(
                backend=dist.get_backend(), timeout=timedelta(seconds=10)
            )
            torch.cuda.set_device(self.rank)
            ctx, expected_err = self._determine_expected_error_verify_model_across_rank(group_to_use)
            # Creates network with different sized embedding table on different
            # ranks. This should throw an error during DDP init.
            net = EmbeddingNetDifferentParams(self.rank)
            self._run_test_ddp_model_with_diff_params(
                ctx, net, group_to_use, group_gloo
            )

        @require_backend(DistTestCases.backend_feature["gpu"])
        @require_backends_available(DistTestCases.backend_feature["gpu"])
        @skip_if_lt_x_gpu(2)
        @skip_if_rocm
        def test_ddp_model_diff_num_params_across_ranks(self):
            group_gloo = dist.new_group(
                timeout=timedelta(seconds=60), backend=dist.Backend.GLOO
            )
            # Set NCCL_BLOCKING_WAIT and use a new NCCL group to improve test
            # determinism.
            os.environ["NCCL_BLOCKING_WAIT"] = "1"
            group_to_use = dist.new_group(
                backend=dist.get_backend(), timeout=timedelta(seconds=10)
            )
            torch.cuda.set_device(self.rank)
            ctx, expected_err = self._determine_expected_error_verify_model_across_rank(
                group_to_use, diff_num_params=True
            )

            # Creates network with diff # of param across ranks, reducer should
            # recognize this and throw appropriate error.
            net = EmbeddingNetDifferentParams(self.rank, diff_num_params=(self.rank == 1))


            self._run_test_ddp_model_with_diff_params(
                ctx, net, group_to_use, group_gloo,
            )

        def _test_output_unused_in_loss(self, module_cls, gradient_as_bucket_view):
            model = module_cls()
            local_net = copy.deepcopy(model)
            net = torch.nn.parallel.DistributedDataParallel(
                copy.deepcopy(model).cuda(self.rank),
                device_ids=[self.rank],
                find_unused_parameters=True,
            )

            # Tests that certain parameters not getting gradient since the
            # output is unused in loss computation is supported. Specifically,
            # checks that the grads remain unchanged and are the same as local
            # training.
            inp = torch.randn(10, 10)

            # Ensure that if a param is not used in loss computation, its
            # gradient is untouched, i.e. if it is None before it is None after,
            # not zero.
            if module_cls == DictOutputModule:
                a, b = local_net(inp)["predictions"]
                a_dist, b_dist = net(inp)["predictions"]
            else:
                a, b = local_net(inp)
                a_dist, b_dist = net(inp)

            loss_dist = b_dist.sum()
            loss_dist.backward()

            # Ensure that gradient corresponding to parameter "a" was not
            # touched, i.e. it is None and matches the local grad.
            if module_cls == DictOutputModule:
                self.assertTrue(net.module.module.a.weight.grad is None)
                self.assertEqual(
                    net.module.module.a.weight.grad, local_net.module.a.weight.grad
                )
            else:
                self.assertTrue(net.module.a.weight.grad is None)
                self.assertEqual(net.module.a.weight.grad, local_net.a.weight.grad)

            saved_a_local_grad = None
            saved_a_dist_grad = None
            net.zero_grad()
            local_net.zero_grad()
            for i in range(6):
                if module_cls == DictOutputModule:
                    a, b = local_net(inp)["predictions"]
                    a_dist, b_dist = net(inp)["predictions"]
                else:
                    a, b = local_net(inp)
                    a_dist, b_dist = net(inp)
                if i < 2:
                    # Use both params in loss computation. Later, "a" will go
                    # unused and we check to ensure DDP supports this and
                    # gradients remain the same as local training.
                    t = a @ b
                    t_dist = a_dist @ b_dist
                    loss = t.sum()
                    loss_dist = t_dist.sum()
                else:
                    # Model output "a" unused in loss.
                    loss = b.sum()
                    loss_dist = b_dist.sum()
                loss.backward()
                loss_dist.backward()
                if i == 1:
                    # Save grads to compare with them in next iterations.
                    if module_cls == DictOutputModule:
                        saved_a_local_grad = local_net.module.a.weight.grad
                        saved_a_dist_grad = net.module.module.a.weight.grad
                    else:
                        saved_a_local_grad = local_net.a.weight.grad
                        saved_a_dist_grad = net.module.a.weight.grad
                    self.assertEqual(saved_a_local_grad, saved_a_dist_grad)
                elif i >= 2:
                    # parameter "a" of both models should be the same and not change
                    if module_cls == DictOutputModule:
                        self.assertEqual(net.module.module.a.weight.grad, saved_a_dist_grad)
                        self.assertEqual(local_net.module.a.weight.grad, saved_a_local_grad)
                    else:
                        self.assertEqual(net.module.a.weight.grad, saved_a_dist_grad)
                        self.assertEqual(local_net.a.weight.grad, saved_a_local_grad)

                # Verify grads are the same
                for (local_param, dist_param) in zip(
                    local_net.parameters(), net.parameters()
                ):
                    local_grad = local_param.grad
                    dist_grad = dist_param.grad
                    self.assertEqual(local_grad, dist_grad)

            dist.barrier()

        @sandcastle_skip_if(
            BACKEND not in DistTestCases.backend_feature["ddp"],
            f"The {BACKEND} backend does not support DistributedDataParallel"
        )
        @skip_if_lt_x_gpu(2)
        def test_output_unused_in_loss_tuple_module(self):
            module_cls = UnusedParamTwoLinLayerNet
            for grad_as_bucket_view in [True, False]:
                self._test_output_unused_in_loss(module_cls, grad_as_bucket_view)

        @sandcastle_skip_if(
            BACKEND not in DistTestCases.backend_feature["ddp"],
            f"The {BACKEND} backend does not support DistributedDataParallel"
        )
        @skip_if_lt_x_gpu(2)
        def test_output_unused_in_loss_dict_module(self):
            module_cls = DictOutputModule
            for grad_as_bucket_view in [True, False]:
                self._test_output_unused_in_loss(module_cls, grad_as_bucket_view)

        @sandcastle_skip_if(
            BACKEND not in DistTestCases.backend_feature["ddp"],
            f"The {BACKEND} backend does not support DistributedDataParallel"
        )
        @skip_if_lt_x_gpu(2)
        def test_undefined_grad_parity_unused_parameters(self):
            # TODO: enable this for general training use cases:
            # https://github.com/pytorch/pytorch/issues/58511.
            x = torch.ones(1, 2).to(self.rank)
            net = Net().to(self.rank)
            local_net = copy.deepcopy(net)
            net = torch.nn.parallel.DistributedDataParallel(
                net,
                device_ids=[self.rank],
                find_unused_parameters=True,
            )
            out = net(x).sum()
            local_out = local_net(x).sum()
            # Simulates undefined gradients.
            torch._C._functions.UndefinedGrad()(out).backward()
            torch._C._functions.UndefinedGrad()(local_out).backward()
            for (dist_param_name, dist_param), (local_param_name, local_param) in zip(
                net.named_parameters(), local_net.named_parameters()
            ):
                dist_grad = dist_param.grad
                local_grad = local_param.grad
                self.assertEqual(
                    dist_grad,
                    local_grad,
                    f"""DDP param {dist_param_name} with grad {dist_grad}
                    does not match local param {local_param_name} with grad
                    {local_grad}""",
                )

        def _test_different_graph_across_ranks(
            self, find_unused_parameters=False, static_graph=False
        ):
            class ToyModel(nn.Module):
                def __init__(self, rank):
                    super(ToyModel, self).__init__()
                    self.lin1 = nn.Linear(10, 10, bias=False)
                    self.lin2 = nn.Linear(10, 10, bias=False)
                    self.rank = rank

                def forward(self, x):
                    if self.rank == 0:
                        return self.lin2(F.relu(self.lin1(x)))
                    else:
                        return F.relu(self.lin1(x))

            torch.manual_seed(31415)
            world_size = dist.get_world_size()
            torch.cuda.set_device(self.rank)
            model = ToyModel(self.rank).cuda(self.rank)
            ddp_model = torch.nn.parallel.DistributedDataParallel(
                model,
                device_ids=[self.rank],
                find_unused_parameters=find_unused_parameters,
                gradient_as_bucket_view=True,
                static_graph=static_graph,
            )
            random_input = torch.randn(20, 10, device=self.rank)
            for i in range(10):
                out = ddp_model(random_input)
                loss = out.sum()
                loss.backward()
            return ddp_model

        @require_backend(DistTestCases.backend_feature["gpu"])
        @require_backends_available(DistTestCases.backend_feature["gpu"])
        @skip_if_lt_x_gpu(2)
        def test_different_graph_across_ranks(self):
            base_model = self._test_different_graph_across_ranks(
                find_unused_parameters=True
            )
            self.assertFalse(
                base_model._get_ddp_logging_data().get("has_rebuilt_buckets", 0)
            )
            static_model = self._test_different_graph_across_ranks(static_graph=True)
            self.assertTrue(
                static_model._get_ddp_logging_data().get("has_rebuilt_buckets", 0)
            )
            for i, j in zip(base_model.parameters(), static_model.parameters()):
                self.assertEqual(i, j)

        @require_backend({"gloo"})
        @require_backends_available({"gloo"})
        @sandcastle_skip_if(
            IS_MACOS or IS_WINDOWS,
            "MacOS uses uv transport which does not have as robust error handling as tcp transport",
        )
        def test_monitored_barrier_gloo(self):
            tensors = [torch.ones(10) * self.rank]
            # Kick off some allreduce work on all ranks
            for _ in range(10):
                dist.all_reduce(torch.cat(tensors))
            # Run monitored barrier and ensure it passees
            timeout = timedelta(seconds=2)
            dist.monitored_barrier(timeout=timeout)
            # Check monitored_barrier success with wait_all_ranks=True
            for _ in range(10):
                dist.all_reduce(torch.cat(tensors))
            dist.monitored_barrier(timeout=timeout, wait_all_ranks=True)
            # All ranks besides 1 call into barrier, rank 0 should report failure
            # while others report gloo error.
            failed_rank = 1
            src_rank = 0
            if self.rank == src_rank:
                with self.assertRaisesRegex(
                    RuntimeError, f"Rank {failed_rank} failed to pass monitoredBarrier"
                ):
                    dist.monitored_barrier(timeout=timeout)
            elif self.rank != failed_rank:
                # Other ranks should not pass barrier since rank 0 failed.
                err_regex = (
                    f"Rank {self.rank} successfully reached monitoredBarrier,"
                    f" but received errors while waiting for send/recv from rank"
                    f" {src_rank}"
                )
                with self.assertRaisesRegex(RuntimeError, err_regex):
                    dist.monitored_barrier(timeout=timeout)

            # We need a barrier since otherwise failed_rank exits too early
            # and cause a timeout.
            self._barrier(timeout=30)

        @require_backend({"gloo"})
        @require_backends_available({"gloo"})
        def test_monitored_barrier_gloo_subgroup(self):
            # Tests that monitored_barrier works as expected on non-default
            # process groups.
            failed_rank = 1
            timeout = 0.1
            subgroup = dist.new_group(ranks=[0, 1])

            if self.rank == failed_rank:
                return

            if self.rank == 0:
                with self.assertRaisesRegex(
                    RuntimeError, f"Rank {failed_rank} failed to pass monitoredBarrier"
                ):
                    dist.monitored_barrier(subgroup, timeout)
            else:
                # Other ranks call into monitored_barrier, but this should be a
                # noop because they are not part of the subgroup. Verify that
                # there are no errors here.
                dist.monitored_barrier(subgroup, timeout)

        def _test_monitored_barrier_allreduce_hang(self, wait_all_ranks):
            # tests expected behavior when nonzero rank hangs.
            nccl_pg = dist.new_group(
                ranks=list(i for i in range(int(self.world_size))),
                # provide sufficient timeout so communicators
                # can be initialized in ctor.
                timeout=timedelta(seconds=15),
                backend=dist.Backend.NCCL,
            )
            gloo_pg = dist.new_group(
                ranks=list(i for i in range(int(self.world_size))),
                backend=dist.Backend.GLOO,
            )
            tensors = [torch.ones(10, device=self.rank) * self.rank]
            # Let all ranks call allreduce first to set up communicators etc.
            # Directly simulating error here will run into store issue described
            # in https://github.com/pytorch/pytorch/issues/54524.
            nccl_pg.allreduce(tensors).wait(timedelta(seconds=5))
            # All ranks besides 0 call into allreduce. This is to simulate a
            # desync across the world, where some ranks call into
            # monitored_barrier() and others are stuck in collective comm. In
            # practice, we don't need NCCL_BLOCKING_WAIT, but we use it in this
            # test to ensure it exits cleanly.
            if self.rank != 0:
                # Can get different errors here depending on whether gloo-based
                # wrapper PG is enabled or not, since with wrapper pg, it will
                # fail in a collective synchronization check and not actually
                # call into the nccl pg.
                if dist.get_debug_level() == dist.DebugLevel.DETAIL:
                    err_regex = "Timed out waiting"
                else:
                    err_regex = "Caught collective operation timeout"
                with self.assertRaisesRegex(RuntimeError, err_regex):
                    nccl_pg.allreduce(tensors).wait(timedelta(seconds=0.1))
            else:
                # Rank 0 should report first (in order) timed out rank or all ranks
                # depending on wait_all_ranks flag passed into monitored_barrier.
                if wait_all_ranks:
                    rank_str = ", ".join(
                        [str(i) for i in range(1, int(self.world_size))]
                    )
                    err_regex = f"Ranks {rank_str} failed to pass monitoredBarrier"
                else:
                    expected_first_fail_rank = 1
                    err_regex = f"Rank {expected_first_fail_rank} failed to pass monitoredBarrier"
                monitored_barrier_timeout_seconds = timedelta(seconds=0.1)
                with self.assertRaisesRegex(RuntimeError, err_regex):
                    gloo_pg.monitored_barrier(
                        monitored_barrier_timeout_seconds, wait_all_ranks=wait_all_ranks
                    )

            self._barrier(timeout=30)

        @with_nccl_blocking_wait
        @require_backend(DistTestCases.backend_feature["gpu"])
        @require_backends_available(DistTestCases.backend_feature["gpu"])
        @skip_if_rocm
        @skip_if_lt_x_gpu(int(os.environ["WORLD_SIZE"]))
        def test_monitored_barrier_allreduce_hang(self):
            # tests expected behavior when nonzero rank hangs and we want to
            # report first timed out rank.
            self._test_monitored_barrier_allreduce_hang(wait_all_ranks=False)

        @with_nccl_blocking_wait
        @require_backend(DistTestCases.backend_feature["gpu"])
        @require_backends_available(DistTestCases.backend_feature["gpu"])
        @skip_if_rocm
        @skip_if_lt_x_gpu(int(os.environ["WORLD_SIZE"]))
        def test_monitored_barrier_allreduce_hang_wait_all_ranks(self):
            # tests expected behavior when nonzero rank hangs and we want to
            # report all timed out ranks.
            self._test_monitored_barrier_allreduce_hang(wait_all_ranks=True)

        @require_backend({"gloo"})
        @require_backends_available({"gloo"})
        def test_monitored_barrier_gloo_rank_0_timeout(self):
            # tests error when rank 0 exhausts its given timeout.
            process_group = dist.new_group(
                ranks=list(i for i in range(int(self.world_size)))
            )
            timeout = timedelta(seconds=0)
            if self.rank == 0:
                with self.assertRaisesRegex(
                    RuntimeError, f"Rank {self.rank} timed out in monitoredBarrier"
                ):
                    process_group.monitored_barrier(timeout)

        @require_backend({"gloo"})
        @require_backends_available({"gloo"})
        @skip_if_small_worldsize
        @sandcastle_skip_if(
            IS_MACOS or IS_WINDOWS,
            "MacOS uses uv transport which does not have as robust error handling as tcp transport",
        )
        def test_monitored_barrier_failure_order(self):
            # Ensure that the first (in sorted order) rank is reported when
            # multiple ranks fail to pass the monitored_barrier.
            # TODO(#54879): Provide ability to wait and report all failed ranks
            expected_first_failed_rank = 2
            timeout = timedelta(seconds=2)
            src_rank = 0
            if self.rank == src_rank:
                with self.assertRaisesRegex(
                    RuntimeError, f"Rank {expected_first_failed_rank}"
                ):
                    dist.monitored_barrier(timeout=timeout)
            elif self.rank == 1:
                err_regex = (
                    f"Rank {self.rank} successfully reached monitoredBarrier,"
                    f" but received errors while waiting for send/recv from rank"
                    f" {src_rank}"
                )
                with self.assertRaisesRegex(RuntimeError, err_regex):
                    dist.monitored_barrier(timeout=timeout)

        @require_backend({"gloo"})
        @require_backends_available({"gloo"})
        @skip_if_small_worldsize
        def test_monitored_barrier_wait_all_ranks(self):
            # Tests simple case where > 1 rank does not call into monitored
            # barrier and verifies all ranks are reported by rank 0.
            if self.rank == 0:
                timeout = timedelta(seconds=0.1)
                rank_str = ", ".join([str(i) for i in range(1, int(self.world_size))])
                err_regex = f"Ranks {rank_str} failed to pass monitoredBarrier"
                with self.assertRaisesRegex(RuntimeError, err_regex):
                    dist.monitored_barrier(timeout=timeout, wait_all_ranks=True)

        @require_backend(DistTestCases.backend_feature["gpu"])
        @require_backends_available(DistTestCases.backend_feature["gpu"])
        @with_dist_debug_levels(levels=["INFO"])
        @skip_if_lt_x_gpu(2)
        def test_ddp_build_debug_param_to_name_mapping(self):
            model = TwoLinLayerNet()
            net = torch.nn.parallel.DistributedDataParallel(
                model.cuda(self.rank),
                device_ids=[self.rank],
            )
            expected_mapping = {0: "a.weight", 1: "b.weight"}
            net_params, _ = net._build_params_for_reducer()
            param_to_name_mapping = net._build_debug_param_to_name_mapping(net_params)
            self.assertDictEqual(expected_mapping, param_to_name_mapping)

            # Test when DDP is used with ignored parameters.
            model = TwoLinLayerNet()
            # Parameters to ignore are in the format {module_name}.{param_name}
            params_to_ignore = ["a.weight"]
            torch.nn.parallel.DistributedDataParallel._set_params_and_buffers_to_ignore_for_model(
                model, params_to_ignore
            )
            net = torch.nn.parallel.DistributedDataParallel(
                model.cuda(self.rank),
                device_ids=[self.rank],
            )
            expected_mapping = {0: "b.weight"}
            net_params, _ = net._build_params_for_reducer()
            param_to_name_mapping = net._build_debug_param_to_name_mapping(net_params)
            self.assertDictEqual(expected_mapping, param_to_name_mapping)

            # Test errors are raised when DDP and module parameters mismatch.
            # This generally indicates a bug with DDP and is not expected to
            # happen in user applications.
            model = TwoLinLayerNet()
            net = torch.nn.parallel.DistributedDataParallel(
                model.cuda(self.rank),
                device_ids=[self.rank],
            )
            net_params, _ = net._build_params_for_reducer()
            if self.rank == 0:
                print(type(net_params[0]))

            net_params.extend(
                [
                    torch.nn.Parameter(torch.ones(1)),
                    torch.nn.Parameter(torch.ones(1)),
                ]
            )

            with self.assertRaisesRegex(ValueError, "Expected param to name mapping"):
                net._build_debug_param_to_name_mapping(net_params)

            net_params = net_params[:-3]
            with self.assertRaisesRegex(ValueError, "Param with name"):
                net._build_debug_param_to_name_mapping(net_params)

            net_params.extend(
                [
                    torch.nn.Parameter(torch.ones(1)),
                    torch.nn.Parameter(torch.ones(1)),
                ]
            )

        @sandcastle_skip_if(
            BACKEND not in DistTestCases.backend_feature["ddp"],
            f"The {BACKEND} backend does not support DistributedDataParallel"
        )
        @with_dist_debug_levels(levels=["INFO"])
        @skip_if_lt_x_gpu(2)
        def test_ddp_build_debug_param_to_name_mapping_requires_grad(self):
            class Net(nn.Module):
                def __init__(self):
                    super().__init__()
                    self.lin = nn.Linear(10, 10)
                    # Is not tracked by DDP and should not show up in param to
                    # name mapping.
                    self.lin.bias.requires_grad_(False)

                def forward(self, x):
                    return self.lin(x)

            model = Net()
            net = torch.nn.parallel.DistributedDataParallel(
                model.cuda(self.rank), device_ids=[self.rank]
            )
            expected_mapping = {
                0: "lin.weight",
            }
            net_params, _ = net._build_params_for_reducer()
            param_to_name_mapping = net._build_debug_param_to_name_mapping(net_params)
            self.assertEqual(param_to_name_mapping, expected_mapping)

        def _test_ddp_multiple_nested_unused_params_error(self, ignore_sparse):
            debug_mode_off = dist.get_debug_level() == dist.DebugLevel.OFF

            class SubModule(nn.Module):
                def __init__(self):
                    super().__init__()
                    self.embedding_net = EmbeddingNetDifferentParams(0)
                    self.lin = TwoLinLayerNet()
                    self.bn = BatchNormNet()
                    self.lin_layer = nn.Linear(4, 10, bias=False)

                def forward(self, x):
                    x = self.bn(x)
                    x = self.lin_layer(x)
                    x = self.lin.a(x)  # self.lin.b param unused
                    # EmbeddingNetDifferentParams entirely unused: self.embedding_net.embedding and
                    # self.embedding_net.lin unused.
                    return x

            class MyModel(nn.Module):
                def __init__(self):
                    super().__init__()
                    self.sub_module = SubModule()

                def forward(self, x):
                    return self.sub_module(x)

            model = MyModel()
            sparse_embedding_fqns = []
            if ignore_sparse:
                for module_name, module in model.named_modules():
                    if module == model.sub_module.embedding_net.embedding:
                        for parameter_name, param in module.named_parameters(
                            recurse=False
                        ):
                            fqn = f"{module_name}.{parameter_name}"
                            sparse_embedding_fqns.append(fqn)

                torch.nn.parallel.DistributedDataParallel._set_params_and_buffers_to_ignore_for_model(
                    model, sparse_embedding_fqns
                )
                unused_modules = [
                    model.sub_module.embedding_net.lin,
                    model.sub_module.lin.b,
                ]
            else:
                unused_modules = list(model.sub_module.embedding_net.modules()) + [
                    model.sub_module.lin.b,
                ]

            expected_unused_param_fqns = []
            used_param_fqns = []  # Validate that these don't mistakenly show up.
            fqn_to_param_index = {}
            index = 0
            for module_name, module in model.named_modules():
                for parameter_name, param in module.named_parameters(recurse=False):
                    fqn = f"{module_name}.{parameter_name}"
                    fqn_to_param_index[fqn] = index
                    if fqn not in sparse_embedding_fqns:
                        index += 1
                    if module in unused_modules:
                        expected_unused_param_fqns.append(fqn)
                    else:
                        if (
                            not ignore_sparse
                            or module != model.sub_module.embedding_net.embedding
                        ):
                            used_param_fqns.append(fqn)

            net = torch.nn.parallel.DistributedDataParallel(
                model.cuda(self.rank),
                device_ids=[self.rank],
            )
            batch, dim = 10, 2
            inp = torch.ones(batch, dim)
            for i in range(2):
                if i == 0:
                    out = net(inp)
                    loss = out.sum()
                    loss.backward()
                else:
                    try:
                        out = net(inp)
                        loss = out.sum()
                        loss.backward()
                    except RuntimeError as e:
                        e = str(e)

                        unused_param_substr = e[e.find("did not receive grad") :]
                        # Validate that each unused param fully qualified name
                        # shows up in error logs. We do this instead of
                        # constructing a joined string since order of parameters
                        # can be different in Reducer. In addition, validate
                        # param indices show up as well.
                        for unused_param_fqn in expected_unused_param_fqns:
                            self.assertTrue(
                                unused_param_fqn in unused_param_substr
                                or debug_mode_off
                            )
                            self.assertTrue(
                                str(fqn_to_param_index[unused_param_fqn])
                                in unused_param_substr,
                                f"Did not find index {fqn_to_param_index[unused_param_fqn]} for {unused_param_fqn}",
                            )

                        # Validate that used param fqns don't show up in error
                        # logs.
                        for used_param_fqn in used_param_fqns:
                            self.assertFalse(used_param_fqn in unused_param_substr)
                        # Validate that ignored param fqns don't show up as unused
                        # (since DDP does not track them)
                        for sparse_param_fqn in sparse_embedding_fqns:
                            self.assertFalse(sparse_param_fqn in unused_param_substr)
                    else:
                        self.assertTrue(False, "Expected error was not raised!")

        @with_dist_debug_levels(levels=["OFF", "INFO", "DETAIL"])
        @require_backend(DistTestCases.backend_feature["gpu"])
        @require_backends_available(DistTestCases.backend_feature["gpu"])
        @skip_if_lt_x_gpu(2)
        def test_ddp_multiple_nested_unused_params_error(self):
            self._test_ddp_multiple_nested_unused_params_error(ignore_sparse=False)

        @with_dist_debug_levels(levels=["OFF", "INFO", "DETAIL"])
        @require_backend(DistTestCases.backend_feature["gpu"])
        @require_backends_available(DistTestCases.backend_feature["gpu"])
        @skip_if_lt_x_gpu(2)
        def test_ddp_multiple_nested_unused_params_err_ignore_params(self):
            # Tests unused parameter reporting when DDP is configured to ignore
            # certain parameters.
            self._test_ddp_multiple_nested_unused_params_error(ignore_sparse=True)

        @sandcastle_skip_if(
            BACKEND not in DistTestCases.backend_feature["ddp"],
            f"The {BACKEND} backend does not support DistributedDataParallel"
        )
        @skip_if_lt_x_gpu(2)
        def test_ddp_inference(self):
            # tests that DDP module can be run on a single node with no_grad
            # or eval setting and there is no hang.
            rank = self.rank
            torch.cuda.set_device(rank)
            model = Net().cuda()
            local_model = copy.deepcopy(model)
            model = torch.nn.parallel.DistributedDataParallel(
                model,
                device_ids=[rank],
            )
            syncbn_model = nn.SyncBatchNorm(
                2, momentum=0.99, track_running_stats=False
            ).cuda()
            local_syncbn_model = copy.deepcopy(syncbn_model)
            syncbn_model = torch.nn.parallel.DistributedDataParallel(
                syncbn_model, device_ids=[rank]
            )
            inp = torch.randn(10, 2, device=rank)
            inp_syncbn = torch.randn(10, 2, 4, 4, device=rank)
            tests = [
                (model, local_model, inp),
                (syncbn_model, local_syncbn_model, inp_syncbn),
            ]
            for test in tests:
                test_model, test_local_model, test_inp = test
                if self.rank == 0:
                    test_model.eval()
                    test_local_model.eval()
                    for _ in range(6):
                        self.assertEqual(
                            test_model(test_inp), test_local_model(test_inp)
                        )

            # Barrier since only rank 0 runs inference. Test should be
            # much faster than 30s, but this is to avoid flakiness.
            self._barrier(timeout=30)

        @sandcastle_skip_if(
            BACKEND not in DistTestCases.backend_feature["ddp"],
            f"The {BACKEND} backend does not support DistributedDataParallel"
        )
        @skip_if_lt_x_gpu(2)
        @skip_if_rocm
        def test_ddp_sync_bn_training_vs_eval(self):
            rank = self.rank
            torch.cuda.set_device(rank)
            # Need to set track_running_stats=False, when track_running_stats=True,
            # bn_training is False and sync could not occur in eval model.
            model = nn.SyncBatchNorm(2, momentum=0.99, track_running_stats=False).cuda(
                rank
            )
            model = torch.nn.parallel.DistributedDataParallel(model, device_ids=[rank])
            # Test sync occurs in training mode.
            with torch.autograd.profiler.profile() as prof:
                for i in range(6):
                    inp = torch.randn(10, 2, 4, 4).cuda(rank)
                    out = model(inp)
                    loss = out.sum()
                    loss.backward()

            # SyncBN allgathers stats across all ranks, so verify call to
            # all_gather in profiler.
            if BACKEND == "nccl":
                all_gather_calls = get_profiling_event("_all_gather_base", prof)
            else:
                all_gather_calls = get_profiling_event("all_gather", prof)
            self.assertNotEqual([], all_gather_calls)

            # Only do inference on one rank. If SyncBN did collective stats sync,
            # this would hang/error.
            model_inference = model.module
            if self.rank == 0:
                model_inference.eval()
                with torch.autograd.profiler.profile() as prof:
                    for i in range(6):
                        inp = torch.randn(10, 2, 4, 4).cuda(rank)
                        out = model_inference(inp)
                        loss = out.sum()
                        loss.backward()

                # Ensure sync does not occur in eval() mode.
                if BACKEND == "nccl":
                    all_gather_calls = get_profiling_event("_all_gather_base", prof)
                else:
                    all_gather_calls = get_profiling_event("all_gather", prof)
                self.assertEqual([], all_gather_calls)

        @skip_if_lt_x_gpu(2)
        @sandcastle_skip_if(
            BACKEND not in DistTestCases.backend_feature["ddp"],
            f"The {BACKEND} backend does not support DistributedDataParallel"
        )
        def test_ddp_python_error_logged(self):
            # Most python exceptions in DDP are raised during init before
            # reducer is constructed, so we don't have a logger in those cases.
            # However, the below is one example where a python error is thrown
            # after reducer is constructed.
            model = TwoLinLayerNet().cuda(self.rank)
            model = torch.nn.parallel.DistributedDataParallel(
                model,
                device_ids=[self.rank],
            )
            expected_err = "must be callable"
            with self.assertRaisesRegex(TypeError, expected_err):
                model.register_comm_hook({}, {})

            verify_ddp_error_logged(model, expected_err)

        @skip_if_lt_x_gpu(2)
        @sandcastle_skip_if(
            BACKEND not in DistTestCases.backend_feature["ddp"],
            f"The {BACKEND} backend does not support DistributedDataParallel"
        )
        def test_ddp_static_graph_nested_types(self):
            # Tests for static graph training when outputs are not just tensors
            # but can be (nested) tuple, list, dict, etc.
            rank = self.rank
            torch.cuda.set_device(rank)

            class NestedOutputModule(torch.nn.Module):
                def __init__(self):
                    super().__init__()
                    self.lin = nn.Linear(100, 1, bias=False)

                def forward(self, inp, output_type):
                    if output_type == "tuple":
                        return (
                            self.lin(inp),
                            (
                                self.lin(inp),
                                self.lin(inp),
                            ),
                        )
                    elif output_type == "list":
                        return [
                            self.lin(inp),
                            [
                                self.lin(inp),
                                self.lin(inp),
                            ],
                        ]
                    elif output_type == "dict":
                        return {
                            "a": self.lin(inp),
                            "b": {
                                "c": self.lin(inp),
                            },
                        }

            def get_loss(model_output):
                loss = 0.0
                if isinstance(model_output, torch.Tensor):
                    return model_output.sum()
                elif isinstance(model_output, dict):
                    for value in model_output.values():
                        loss += get_loss(value)
                elif isinstance(model_output, tuple) or isinstance(model_output, list):
                    for x in model_output:
                        loss += get_loss(x)
                else:
                    raise ValueError(f"Unknown model output type {type(model_output)}")
                return loss

            model = NestedOutputModule().cuda(rank)
            model_static_graph = copy.deepcopy(model)
            model = torch.nn.parallel.DistributedDataParallel(
                model,
                device_ids=[rank],
            )
            model_static_graph = torch.nn.parallel.DistributedDataParallel(
                model,
                device_ids=[rank],
                static_graph=True,
            )
            inp = torch.randn(10, 100)
            type_mapping = {
                "list": list,
                "tuple": tuple,
                "dict": dict,
            }
            for output_type in type_mapping.keys():
                for i in range(6):
                    out = model(inp, output_type=output_type)
                    loss = get_loss(out)
                    loss.backward()
                    self._model_step(model)
                    out_static = model_static_graph(inp, output_type=output_type)
                    self.assertTrue(isinstance(out_static, type_mapping[output_type]))
                    loss_static = get_loss(out_static)
                    loss_static.backward()
                    self._model_step(model_static_graph)
                    for (p, p_static) in zip(
                        model.parameters(), model_static_graph.parameters()
                    ):
                        self.assertEqual(p, p_static)

        @skip_if_lt_x_gpu(2)
        @sandcastle_skip_if(
            BACKEND not in DistTestCases.backend_feature["ddp"],
            f"The {BACKEND} backend does not support DistributedDataParallel"
        )
        def test_ddp_returns_tensor_with_no_grad(self):
            # Tests case where module returns tensor that does not require grad.
            torch.cuda.set_device(self.rank)

            class MyModel(nn.Module):
                def __init__(self):
                    super().__init__()
                    self.fc1 = nn.Linear(10, 10, bias=False)
                    self.fc2 = nn.Linear(10, 10, bias=False)

                def forward(self, x):
                    x = self.fc2(F.relu(self.fc1(x)))
                    y = x.clone()
                    x = x.detach()
                    assert not x.requires_grad
                    return (x, y)

            model = MyModel().to(self.rank)
            inp = torch.randn(1, 10, device=self.rank)
            for (find_unused, static_graph) in itertools.product([True, False], [True, False]):
                ddp = DistributedDataParallel(
                    model,
                    device_ids=[self.rank],
                    output_device=self.rank,
                    find_unused_parameters=find_unused,
                    static_graph=static_graph,
                )
                for i in range(6):
                    out = ddp(inp)
                    self.assertFalse(out[0].requires_grad)
                    o = (out[0] + out[1]).sum()
                    o.backward()

        @skip_if_lt_x_gpu(2)
        @sandcastle_skip_if(
            BACKEND not in DistTestCases.backend_feature["ddp"],
            f"The {BACKEND} backend does not support DistributedDataParallel"
        )
        def test_detect_ddp_is_actually_static(self):
            class ToyModel(nn.Module):
                def __init__(self):
                    super(ToyModel, self).__init__()
                    self.net1 = nn.Linear(10, 10, bias=False)
                    self.net2 = nn.Linear(10, 10)

                def forward(self, x, find_unused, dynamic):
                    if find_unused:
                        if dynamic:
                            return self.net2(self.net1(x))
                        else:
                            return self.net2(x)
                    else:
                        return self.net2(self.net1(x))

            # Set of unused parameters don't change across iterations
            torch.cuda.set_device(self.rank)
            model = ToyModel().cuda()
            for find_unused in [True, False]:
                ddp = torch.nn.parallel.DistributedDataParallel(
                    model,
                    device_ids=[self.rank],
                    find_unused_parameters=find_unused,
                )
                inp = torch.randn(1, 10, device="cuda")
                for _ in range(6):
                    out = ddp(inp, find_unused=find_unused, dynamic=False)
                    loss = out.sum()
                    loss.backward()
                    self.assertTrue(ddp.reducer._ddp_graph_static())

            # Set of unused parameters dynamically change
            ddp = torch.nn.parallel.DistributedDataParallel(
                model,
                device_ids=[self.rank],
                find_unused_parameters=True,
            )
            inp = torch.randn(1, 10, device="cuda")
            for i in range(6):
                out = ddp(inp, find_unused=True, dynamic=i % 2 == 0)
                loss = out.sum()
                loss.backward()
            self.assertFalse(ddp.reducer._ddp_graph_static())

        def _test_ddp_new_tensor_in_fwd(self, static_graph):
            # Test from https://github.com/pytorch/pytorch/issues/60733
            class MyModel(nn.Module):
                def __init__(self):
                    super().__init__()
                    self.fc1 = nn.Linear(10, 10, bias=False)
                    self.fc2 = nn.Linear(10, 10, bias=False)

                def __init_opt(self):
                    param = next(self.parameters())
                    opt = torch.randn(1, 10, device=param.device)
                    return opt

                def forward(self, x, opt_1, opt_2, opt_nested):
                    x = F.relu(self.fc1(x))
                    x = self.fc2(x)
                    if opt_1 is None:
                        opt_1 = self.__init_opt()
                    if opt_2 is None:
                        opt_2 = self.__init_opt()
                    if opt_nested is None or not torch.is_tensor(opt_nested):
                        opt_nested = self.__init_opt()
                    # Test multiple tensors as well as newly created tensors
                    # within a struct.
                    return x, opt_1, opt_2, {"tensor": opt_nested}

            model = MyModel().to(self.rank)
            for find_unused in [True, False]:
                ddp = DistributedDataParallel(
                    model,
                    device_ids=[self.rank],
                    output_device=self.rank,
                    broadcast_buffers=False,
                    find_unused_parameters=find_unused,
                    static_graph=static_graph,
                )

                opt = [None for _ in range(3)]
                for i in range(2):
                    ddp.zero_grad()
                    x = torch.randn(1, 10, device=self.rank)
                    out, opt[0], opt[1], opt[2] = ddp(
                        x, opt_1=opt[0], opt_2=opt[1], opt_nested=opt[2]
                    )
                    for i in range(len(opt)):
                        if torch.is_tensor(opt[i]):
                            self.assertEqual(opt[i].grad_fn, None)
                        else:
                            self.assertEqual(opt[i]["tensor"].grad_fn, None)
                    out.mean().backward()

        @skip_if_lt_x_gpu(2)
        @sandcastle_skip_if(
            BACKEND not in DistTestCases.backend_feature["ddp"],
            f"The {BACKEND} backend does not support DistributedDataParallel"
        )
        def test_ddp_get_bucket_sizes(self):
            torch.cuda.set_device(self.rank)
            default_bucket_cap_mb = 25 * (1024 ** 2)
            first_bucket_bytes_mb = dist._DEFAULT_FIRST_BUCKET_BYTES
            os.environ["DDP_SET_LAST_BUCKET_CAP"] = "1"

            class MyModel(nn.Module):
                def __init__(self):
                    super().__init__()
                    self.model = nn.Sequential(
                        nn.Linear(2, 4000, bias=False),
                        *[nn.Linear(4000, 4000, bias=False) for _ in range(10)]
                    )

                def forward(self, x):
                    return self.model(x)

            ddp = torch.nn.parallel.DistributedDataParallel(
                MyModel().cuda(),
                device_ids=[self.rank]
            )
            inp = torch.randn(10, 2)
            rebuilt_bucket_index = 2
            for i in range(6):
                out = ddp(inp).sum()
                out.backward()
                logging_data = ddp._get_ddp_logging_data()
                bucket_size_limits = [
                    int(b) for b in logging_data[
                        "{}_bucket_size_limits".format(
                            "initial" if i < rebuilt_bucket_index else "rebuilt"
                        )
                    ].split(", ")
                ]
                # first_bucket_bytes is actually the last because we reverse
                # parameter bucket order under DDP_SET_LAST_BUCKET_CAP flag.
                if i <= 1:
                    self.assertEqual(bucket_size_limits[-1], -1)
                else:
                    self.assertEqual(bucket_size_limits[-1], first_bucket_bytes_mb)
                for j, bucket_size in enumerate(bucket_size_limits):
                    if j != len(bucket_size_limits) - 1:
                        self.assertEqual(bucket_size, default_bucket_cap_mb)

        @skip_if_lt_x_gpu(2)
        @sandcastle_skip_if(
            BACKEND not in DistTestCases.backend_feature["ddp"],
            f"The {BACKEND} backend does not support DistributedDataParallel"
        )
        def test_ddp_new_tensor_in_fwd(self):
            return self._test_ddp_new_tensor_in_fwd(static_graph=False)

        @skip_if_lt_x_gpu(2)
        @sandcastle_skip_if(
            BACKEND not in DistTestCases.backend_feature["ddp"],
            f"The {BACKEND} backend does not support DistributedDataParallel"
        )
        def test_ddp_new_tensor_in_fwd_static_graph(self):
            return self._test_ddp_new_tensor_in_fwd(static_graph=True)


        def _test_ddp_buffer_hook_allreduce(self, return_futures):
            rank = self.rank
            torch.cuda.set_device(rank)
            torch.manual_seed(rank)
            torch.cuda.manual_seed(rank)

            def buffer_comm_hook(ddp, named_buffers):
                buffers = [
                    buffer for (_, buffer) in named_buffers.items()
                ]
                futs = [
                    dist.all_reduce(buffer, group=ddp.process_group, async_op=True).get_future()
                    for buffer in buffers
                ]
                if return_futures:
                    return futs
                else:
                    torch.futures.collect_all(futs).wait()

            hook_pre_fwd = torch.nn.parallel.distributed._BufferCommHookLocation.PRE_FORWARD
            hook_post_fwd = torch.nn.parallel.distributed._BufferCommHookLocation.POST_FORWARD
            for hook_run_location in [
                hook_pre_fwd,
                hook_post_fwd,
            ]:
                model = NetWithBuffers().cuda(rank)
                model_ddp = torch.nn.parallel.DistributedDataParallel(
                    model,
                    device_ids=[self.rank],
                )
                model_ddp._register_buffer_comm_hook(
                    model_ddp,
                    buffer_comm_hook,
                    hook_run_location
                )
                model_ddp_no_hook = torch.nn.parallel.DistributedDataParallel(
                    copy.deepcopy(model),
                    device_ids=[self.rank],
                    broadcast_buffers=False
                )
                inp = torch.randn(2, 10, device=rank)
                for i in range(2):
                    loss_hook = model_ddp(inp).sum()
                    # Since buffer reduction is done pre-forward, simulate it for
                    # no hook case here.
                    # Simulate allreduce appropriately depending on hook location.
                    if hook_run_location == hook_pre_fwd:
                        model_no_hook_buffers = list(model_ddp_no_hook.module.buffers())
                        for tensor in model_no_hook_buffers:
                            dist.all_reduce(tensor)

                    loss_no_hook = model_ddp_no_hook(inp).sum()
                    if hook_run_location == hook_post_fwd:
                        model_no_hook_buffers = list(model_ddp_no_hook.module.buffers())
                        for tensor in model_no_hook_buffers:
                            dist.all_reduce(tensor)
                    torch.cuda.synchronize()

                    # if return_futures, they are only awaited on by DDP
                    # at the end of the backwards pass for maximum overlap.
                    if not return_futures:
                        self._verify_buffers_equal(model_ddp, model_ddp_no_hook)
                    loss_hook.backward()
                    loss_no_hook.backward()
                    # Note that when custom hooks return futures, this
                    # comparison is not expected to work when hook run location
                    # is pre-forward pass. This is because the hook does async
                    # communication and forward pass modifies the buffer without
                    # appropriate synchronization. Therefore, if returning
                    # futures from custom buffer hooks, it is advised to set
                    # hook run location to post forward.
                    if return_futures and hook_run_location == hook_post_fwd:
                        self._verify_buffers_equal(model_ddp, model_ddp_no_hook)
                dist.barrier()

        @skip_if_lt_x_gpu(2)
        @sandcastle_skip_if(
            BACKEND not in DistTestCases.backend_feature["ddp"],
            f"The {BACKEND} backend does not support DistributedDataParallel"
        )
        def test_ddp_buffer_hook_allreduce_return_future(self):
            self._test_ddp_buffer_hook_allreduce(
                return_futures=True
            )

        @skip_if_lt_x_gpu(2)
        @sandcastle_skip_if(
            BACKEND not in DistTestCases.backend_feature["ddp"],
            f"The {BACKEND} backend does not support DistributedDataParallel"
        )
        def test_ddp_buffer_hook_allreduce(self):
            self._test_ddp_buffer_hook_allreduce(
                return_futures=False
            )

        @skip_if_lt_x_gpu(2)
        @sandcastle_skip_if(
            BACKEND not in DistTestCases.backend_feature["ddp"],
            f"The {BACKEND} backend does not support DistributedDataParallel"
        )
        def test_ddp_broadcast_buffer_via_hook(self):
            # test that _distributed_broadcast_coalesced via registered hook is
            # equivalent to DDP's default broadcast coalesced.
            rank = self.rank
            torch.cuda.set_device(rank)
            torch.manual_seed(rank)
            torch.cuda.manual_seed(rank)

            def buffer_comm_hook(ddp, named_buffers):
                # named_buffers is a Dict[str, Tensor] representing a mapping
                # from buffer name to buffer.
                buffers = [
                    buffer for (_, buffer) in named_buffers.items()
                ]
                ddp._default_broadcast_coalesced(buffers)

            model = NetWithBuffers().cuda(rank)
            model_ddp = torch.nn.parallel.DistributedDataParallel(
                model,
                device_ids=[self.rank],
            )
            model_ddp._register_buffer_comm_hook(
                model_ddp,
                buffer_comm_hook
            )
            model_ddp_no_hook = torch.nn.parallel.DistributedDataParallel(
                copy.deepcopy(model),
                device_ids=[self.rank],
            )
            inp = torch.randn(2, 10, device=rank)
            for i in range(2):
                loss_hook = model_ddp(inp).sum()
                loss_no_hook = model_ddp_no_hook(inp).sum()
                self._verify_buffers_equal(model_ddp, model_ddp_no_hook)
                loss_hook.backward()
                loss_no_hook.backward()

        @skip_if_lt_x_gpu(2)
        @sandcastle_skip_if(
            BACKEND not in DistTestCases.backend_feature["ddp"],
            f"The {BACKEND} backend does not support DistributedDataParallel"
        )
        def test_ddp_broadcast_buffer(self):
            rank = self.rank
            torch.cuda.set_device(rank)
            torch.manual_seed(rank)
            torch.cuda.manual_seed(rank)

            class NetWithBuffers(nn.Module):
                def __init__(self):
                    super().__init__()
                    self.a = nn.Linear(10, 10, bias=False)
                    self.b = nn.Linear(10, 1, bias=False)
                    self.register_buffer('buffer', torch.randn(1, 2))

                def forward(self, x):
                    return self.b(self.a(x))

            model = NetWithBuffers().cuda(rank)
            model_ddp = torch.nn.parallel.DistributedDataParallel(
                model,
                device_ids=[self.rank],
            )
            inp = torch.randn(2, 10, device=rank)
            for i in range(2):
                if rank == 0:
                    model_ddp.module.buffer = model_ddp.module.buffer + 1
                loss = model_ddp(inp).sum()
                loss.backward()
                # Ensure all buffers are synchronized.
                bufs = [torch.empty_like(model_ddp.module.buffer) for _ in range(dist.get_world_size())]
                dist.all_gather(bufs, model_ddp.module.buffer)
                rank_0_buf = bufs[0]
                for buf in bufs[1:]:
                    self.assertEqual(rank_0_buf, buf)

        @skip_if_lt_x_gpu(2)
        @sandcastle_skip_if(
            BACKEND != "nccl" and BACKEND != "gloo",
            "Only Nccl & Gloo backend support DistributedDataParallel",
        )
        def test_sync_bn_logged(self):
            model = BN_NET
            rank = self.rank
            # single gpu training setup
            model_gpu = model.cuda(rank)
            no_sync_bn = torch.nn.parallel.DistributedDataParallel(
                copy.deepcopy(model_gpu),
                device_ids=[self.rank],
            )
            ddp_logging_data = no_sync_bn._get_ddp_logging_data()
            sync_bn_logged = ddp_logging_data.get("has_sync_bn", True)
            self.assertFalse(sync_bn_logged)
            model_DDP = nn.SyncBatchNorm.convert_sync_batchnorm(model_gpu)
            model_DDP = torch.nn.parallel.DistributedDataParallel(
                model_DDP,
                device_ids=[self.rank],
            )
            ddp_logging_data = model_DDP._get_ddp_logging_data()
            sync_bn_logged = ddp_logging_data.get("has_sync_bn", False)
            self.assertTrue(sync_bn_logged)

        @skip_if_lt_x_gpu(2)
        @sandcastle_skip_if(
            BACKEND not in DistTestCases.backend_feature["ddp"],
            f"The {BACKEND} backend does not support DistributedDataParallel"
        )
        def test_stateless_api_with_ddp(self):
            class MockModule(torch.nn.Module):
                def __init__(self):
                    super().__init__()
                    self.l1 = torch.nn.Linear(1, 1)
                    buffer = torch.ones(1)
                    self.register_buffer('buffer', buffer)

                def forward(self, x):
                    return self.l1(x) + self.buffer

            device = self.rank
            module = MockModule().to(device)
            module = torch.nn.parallel.DistributedDataParallel(
                module,
                device_ids=[device]
            )
            x = torch.rand((1, 1)).to(device)
            weight = torch.tensor([[1.0]], device=device, requires_grad=True)
            bias = torch.tensor([0.0], device=device, requires_grad=True)
            buffer = torch.tensor([0.0], device=device)
            parameters = {'module.l1.weight': weight,
                          'module.l1.bias': bias,
                          'module.buffer': buffer}
            prev_weight = module.module.l1.weight.clone()
            prev_buffer = module.module.buffer.clone()
            res = _stateless.functional_call(module, parameters, x)
            self.assertEqual(x, res)
            # check that the weight remain unmodified
            cur_weight = module.module.l1.weight
            cur_buffer = module.module.buffer
            self.assertEqual(cur_weight, prev_weight)
            self.assertEqual(cur_buffer, prev_buffer)
            # run a backward pass and check the gradients
            res.backward()
            self.assertIsNotNone(weight.grad)
            self.assertIsNotNone(bias.grad)
            # Gradient was not calculated for the module stated and buffers
            self.assertIsNone(buffer.grad)
            self.assertIsNone(module.module.l1.weight.grad)
            self.assertIsNone(module.module.l1.bias.grad)
            self.assertIsNone(module.module.buffer.grad)


        @require_backend(DistTestCases.backend_feature["gpu"])
        @require_backends_available(DistTestCases.backend_feature["gpu"])
        @skip_if_lt_x_gpu(2)
        def test_ddp_forward_backward_hook(self):
            class DummyTestModel(nn.Module):
                def __init__(self):
                    super(DummyTestModel, self).__init__()
                    torch.manual_seed(0)
                    self.fc = nn.Linear(2, 2)

                def forward(self, x):
                    return self.fc(x)

            def relu_hook(module, input):
                return nn.functional.relu(input[0])

            def gelu_hook(module, _input, output):
                return nn.functional.gelu(output)

            def celu_hook(module, _input, output):
                return (nn.functional.celu(output[0]),)

            local_model = DummyTestModel()
            ddp_model = DummyTestModel()
            local_model.fc.register_forward_pre_hook(relu_hook)
            local_model.fc.register_forward_hook(gelu_hook)
            ddp_model.fc.register_forward_pre_hook(relu_hook)
            ddp_model.fc.register_forward_hook(gelu_hook)
            local_model.fc.register_backward_hook(celu_hook)
            ddp_model.fc.register_backward_hook(celu_hook)
            ddp_model = DistributedDataParallel(
                ddp_model.to(self.rank), device_ids=[self.rank]
            )
            input_data = torch.rand(5, 2)
            output_local = local_model(input_data)
            output_ddp = ddp_model(input_data.to(self.rank))
            self.assertEqual(output_local, output_ddp)
            output_local.sum().backward()
            output_ddp.sum().backward()
            ddp_grads = [p.grad for p in ddp_model.parameters()]
            self.assertEqual(ddp_grads[0], local_model.fc.weight.grad)
            self.assertEqual(ddp_grads[1], local_model.fc.bias.grad)

instantiate_parametrized_tests(DistributedTest._DistTestBase)<|MERGE_RESOLUTION|>--- conflicted
+++ resolved
@@ -4903,18 +4903,8 @@
                 loss_using_post_localSGD_opt = loss_fn(output_using_post_localSGD_opt, target)
                 loss_using_post_localSGD_opt.backward()
                 post_localSGD_opt.step()
-
-<<<<<<< HEAD
-                for param_group1, param_group2 in zip(opt.param_groups, post_localSGD_opt.param_groups):
-                    for params1, params2 in zip(param_group1["params"], param_group2["params"]):
-                        if params1.grad is None:
-                            continue
-                        self.assertEqual(params1.data, params2.data)
-
-=======
                 for p1, p2 in zip(net.parameters(), net_using_post_localSGD_opt.parameters()):
                     self.assertEqual(p1.data, p2.data)
->>>>>>> 8c05f44f
 
         @skip_if_lt_x_gpu(2)
         @sandcastle_skip_if(
