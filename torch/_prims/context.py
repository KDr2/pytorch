import functools
from contextlib import nullcontext
from typing import Any, Callable, Dict, Sequence
from warnings import warn

import torch

import torch._decomp
import torch._prims

import torch._refs
import torch._refs.nn
import torch._refs.nn.functional
import torch._refs.special
import torch.overrides
from torch._prims.nvfuser_executor import NvfuserPrimOperatorSupport

from torch._prims_common import torch_function_passthrough
from torch.fx.experimental.proxy_tensor import get_isolated_graphmodule


@functools.lru_cache(None)
def torch_to_refs_map():
    """
    Mapping of torch API functions to torch._refs functions.
    E.g. torch_to_refs_map()[torch.add] == torch._refs.add
    """
    modules = [
        (torch, torch._refs),
        (torch.nn, torch._refs.nn),
        (torch.nn.functional, torch._refs.nn.functional),
        (torch.special, torch._refs.special),
        (torch.fft, torch._refs.fft),
        (torch.linalg, torch._refs.linalg),
    ]
    r: Dict[Any, Any] = {
        torch.Tensor.__invert__: torch._refs.bitwise_not,
        torch.Tensor.__xor__: torch._refs.bitwise_xor,
        torch.Tensor.__and__: torch._refs.bitwise_and,
        torch.Tensor.__or__: torch._refs.bitwise_or,
        torch.Tensor.__eq__: torch._refs.eq,
        torch.Tensor.__rsub__: torch._refs.rsub,
        torch.Tensor.__rtruediv__: torch._refs.rtruediv,
        torch.Tensor.__floordiv__: torch._refs.floor_divide,
        torch.Tensor.__rfloordiv__: torch._refs.rfloordiv,
        torch.Tensor.__pow__: torch._refs.pow,
        torch.Tensor.__rpow__: torch._refs.rpow,
        torch.Tensor.new_empty: torch._refs.new_empty,
        torch.Tensor.new_full: torch._refs.new_full,
        torch.Tensor.new_zeros: torch._refs.new_zeros,
        torch.Tensor.new_ones: torch._refs.new_ones,
        torch.Tensor.fill_: torch._refs.fill_,
        torch.Tensor.zero_: torch._refs.zero_,
        torch.Tensor.to: torch._refs.to,
        torch.Tensor.sum_to_size: torch._refs.sum_to_size,
        # TODO: Should these methods be mapped some other way?
        torch.Tensor.copy_: torch._prims.copy_to,
        torch.Tensor.resize: torch._prims.resize,
    }
    for mod_torch, mod_refs in modules:
        for s in mod_refs.__all__:  # type: ignore[attr-defined]
            r[mod_torch.__dict__.get(s)] = mod_refs.__dict__.get(s)

    # Support remapping torch.Tensor.foo to _refs.foo
    for s in dir(torch.Tensor):
        if s in torch._refs.__all__:
            r[getattr(torch.Tensor, s)] = torch._refs.__dict__.get(s)
    return r


@functools.lru_cache(None)
def all_prims():
    """
    Set of all prim functions, e.g., torch._prims.add in all_prims()
    """
    return {torch._prims.__dict__.get(s) for s in torch._prims.__all__}


class NvfuserPrimsMode(torch.overrides.TorchFunctionMode):
    """
    Switches the interpretation of torch.ops.prims.* functions to
    use nvFuser's prims in torch.ops.nvprims.*

    >>> # xdoctest: +SKIP("undefined vars")
    >>> with NvfuserPrimsMode():
    ...     torch.ops.prims.add(x, y)  # calls torch.ops.nvprims.add(x, y)

    By default, this context manager will fall back on the torch.ops.prims* if the
    nvprim does not exist.
    It's possible to skip certain prims by passing their names to the skip_ops
    argument. skip_ops is expected to be a sequence of strings, e.g.,
    ["prims.add.default"] In order to check the expected name of a prim, one can
    use the `torch.overrides.resolve_name`.

    >>> # xdoctest: +SKIP("undefined vars")
    >>> with NvfuserPrimsMode(skips_ops=("prims.add.default")):
    ...     torch.ops.prims.add.default(x, y)  # does not call torch.ops.nvprims.add.default(x, y)
    """

    def __init__(self, *, skip_ops=()):
        self.skip_ops = skip_ops

    def __torch_function__(
        self,
        orig_func: Callable,
        types: Sequence,
        args: Sequence[Any] = (),
        kwargs: Dict = None,
    ):
        if kwargs is None:
            kwargs = {}

        # If the function is in the skip list, then we don't want to
        # remap it to the nvprims.
        if torch.overrides.resolve_name(orig_func) in self.skip_ops:
            return orig_func(*args, **kwargs)

        if isinstance(orig_func, torch._ops.OpOverload) or isinstance(
            orig_func, torch._ops.OpOverloadPacket
        ):
            namespace = str(orig_func).split(".")[0]
            name = str(orig_func).split(".")[1]
            if namespace == "prims":
                nvfunc = getattr(torch.ops.nvprims, name, None)
                if nvfunc is not None:
                    return nvfunc(*args, **kwargs)
        return orig_func(*args, **kwargs)


class TorchRefsMode(torch.overrides.TorchFunctionMode):
    """
    Switches the interpretation of torch.* functions and Tensor methods to
    use PrimTorch refs in torch._refs.  (Direct calls to _refs are unaffected.)

    >>> # xdoctest: +SKIP
    >>> with TorchRefsMode():
    ...     torch.add(x, y)  # calls torch._refs.add(x, y)

    By default, this context manager will fall back on the torch.* if the
    ref does not exist; set strict=True to error if this occurs.
    If the ref exists we still would like to fall back on the torch.* sometimes,
    this behavior can be customized by passing a function to should_fallback_fn.
    """

    def __init__(
        self,
        strict=False,
        should_fallback_fn=lambda *_: False,
        prims_mode_cls=nullcontext,
    ):
        self.strict = strict
        self.should_fallback_fn = should_fallback_fn
        self.prims_mode_cls = prims_mode_cls

    def __torch_function__(
        self,
        orig_func: Callable,
        types: Sequence,
        args: Sequence[Any] = (),
        kwargs: Dict = None,
    ):
        if kwargs is None:
            kwargs = {}
        # For primitive operations, run them as is without interception
        # Unless we are in prims_mode, in which case we want to use nvprims
        if orig_func in torch_function_passthrough or orig_func in all_prims():
            with self.prims_mode_cls():
                return orig_func(*args, **kwargs)
        mapping = torch_to_refs_map()
        func = mapping.get(orig_func, None)

        # For torch.ops.aten.*, use registered decompositions from torch._decomp
        # torch._decomp.decomposition_table provides a mapping from
        # torch.ops.aten.* to torch._refs or torch._decomp.decompositions
        # implementations.
        # There're other ways to implement this functionality,
        # see https://github.com/pytorch/pytorch/pull/82657#discussion_r939776417
        if func is None and isinstance(orig_func, torch._ops.OpOverload):
            func = torch._decomp.decomposition_table.get(orig_func, None)

        if func is not None:
            # If the ref exists query whether we should use it or not
            if self.should_fallback_fn(self, orig_func, func, args, kwargs):
                return orig_func(*args, **kwargs)
            # torch calls inside func should be interpreted as refs calls
            with self:
                return func(*args, **kwargs)
        if self.strict:
            raise RuntimeError(
                f"no _refs support for {torch.overrides.resolve_name(orig_func)}"
            )
        return orig_func(*args, **kwargs)


def _is_node_supported_nvfuser(node):
    return (
        node.op == "call_function"
        and getattr(node.target, "impl_nvfuser", None) is not None
    )


def _is_func_unsupported_nvfuser(
    torch_function_mode, orig_func, func, args, kwargs, *, skip_ops=()
):
    """
    This function traces the `func` under `torch_function_mode` and checks if
    any of the traced nodes are not supported by nvFuser. If so, we should
    fallback to the original function.

    `skip_ops` argument is expected to be a list of strings of function names
    that would match with `torch.overrides.resolve_name`.

    Args:
        torch_function_mode: The torch_function_mode context manager. orig_func:
        The original function, its name will be used to check if
                   it should be skipped.
        func: The function to be traced. args: The args to be passed to the
        function. kwargs: The kwargs to be passed to the function.
    Keyword args:
        skip_ops: A list of ops to skip when checking if the function is
        supported.
    """
    # One supported case is easy to check: if the resolved name of the original
    # function in the skip list, skip it.
    if torch.overrides.resolve_name(orig_func) in skip_ops:
        return True

    with torch_function_mode:
        try:
            gm = get_isolated_graphmodule(func, args, kwargs)
        except Exception as e:
            warn(
                "get_isolated_graphmodule failed on decomposition: "
                + func.__name__
                + " with error message: "
                + str(e)
            )
            # returns unsupported when tracing fails.
            return True

    supported_ops = NvfuserPrimOperatorSupport()
    call_function_nodes = filter(lambda n: n.op == "call_function", gm.graph.nodes)
    any_unsupported = any(
        not supported_ops.is_node_supported(None, node) for node in call_function_nodes
    )
    return any_unsupported


class TorchRefsNvfuserCapabilityMode(TorchRefsMode):
    def __init__(self, *, skip_ops=()):
        aten_ops_to_skip = (
            "aten.transpose.int",
            "aten.t.default",
            "aten.view.default",
            "aten.unsqueeze.default",
            "aten.permute.default",
            "aten._log_softmax.default",
            "aten._log_softmax_backward_data.default",
            "aten.expand.default",
        )
        super().__init__(
            strict=False,
            should_fallback_fn=functools.partial(
                _is_func_unsupported_nvfuser,
                skip_ops=tuple(skip_ops) + aten_ops_to_skip,
            ),
            prims_mode_cls=functools.partial(NvfuserPrimsMode, skip_ops=skip_ops),
        )

    def _is_var_mean(self, func):
        return "torch.var_mean" == torch.overrides.resolve_name(func) or (
            (
                isinstance(func, torch._ops.OpOverload)
                or isinstance(func, torch._ops.OpOverloadPacket)
            )
            and "aten.var_mean" in str(func)
        )

<<<<<<< HEAD
    def _is_view_or_reshape(self, func):
        allowed_ops = [
            "torch.Tensor.view",
            "torch.Tensor.reshape",
            "torch.view_copy",
            "torch.reshape",
            "aten.view.default",
            "aten._unsafe_view.default",
            "aten.view_copy.default",
        ]
        return torch.overrides.resolve_name(func) in allowed_ops
=======
    def _is_native_batch_norm(self, func):
        return "torch.native_batch_norm" == torch.overrides.resolve_name(func) or (
            func == torch.ops.aten.native_batch_norm.default
            or func == torch.ops.aten.native_batch_norm
        )
>>>>>>> 23441351

    def _is_rand_like(self, func):
        result = "torch.rand_like" == torch.overrides.resolve_name(func) or (
            func == torch.ops.aten.rand_like or func == torch.ops.aten.rand_like.default
        )
        return result

    def __torch_function__(
        self,
        orig_func: Callable,
        types: Sequence,
        args: Sequence[Any] = (),
        kwargs: Dict = None,
    ):
        if kwargs is None:
            kwargs = {}
        # First we intercept calls for nvfuser-specific prims bypassing generic torch._refs
        if self._is_var_mean(orig_func):
            return torch.ops.nvprims.var_mean(*args, **kwargs)

<<<<<<< HEAD
        if self._is_view_or_reshape(orig_func):
            return torch.ops.nvprims.view(*args, **kwargs)
=======
        if self._is_native_batch_norm(orig_func):
            return torch.ops.nvprims.native_batch_norm(*args, **kwargs)
>>>>>>> 23441351

        if self._is_rand_like(orig_func):
            if len(kwargs) > 0:
                warn("rand_like has ignored kwargs!")
            return torch.ops.nvprims.rand_like(*args)

        # Then we use TorchRefsMode to interpret the rest
        return super().__torch_function__(orig_func, types, args, kwargs)<|MERGE_RESOLUTION|>--- conflicted
+++ resolved
@@ -276,7 +276,6 @@
             and "aten.var_mean" in str(func)
         )
 
-<<<<<<< HEAD
     def _is_view_or_reshape(self, func):
         allowed_ops = [
             "torch.Tensor.view",
@@ -288,13 +287,12 @@
             "aten.view_copy.default",
         ]
         return torch.overrides.resolve_name(func) in allowed_ops
-=======
+
     def _is_native_batch_norm(self, func):
         return "torch.native_batch_norm" == torch.overrides.resolve_name(func) or (
             func == torch.ops.aten.native_batch_norm.default
             or func == torch.ops.aten.native_batch_norm
         )
->>>>>>> 23441351
 
     def _is_rand_like(self, func):
         result = "torch.rand_like" == torch.overrides.resolve_name(func) or (
@@ -315,13 +313,11 @@
         if self._is_var_mean(orig_func):
             return torch.ops.nvprims.var_mean(*args, **kwargs)
 
-<<<<<<< HEAD
         if self._is_view_or_reshape(orig_func):
             return torch.ops.nvprims.view(*args, **kwargs)
-=======
+
         if self._is_native_batch_norm(orig_func):
             return torch.ops.nvprims.native_batch_norm(*args, **kwargs)
->>>>>>> 23441351
 
         if self._is_rand_like(orig_func):
             if len(kwargs) > 0:
