--- conflicted
+++ resolved
@@ -381,13 +381,8 @@
 
         {name: (original_node, replacement_node)}
 
-<<<<<<< HEAD
-    The returned map must contain entries for "conv", "bn", "getitem" as names,
-    and may optionally contain an entry for "add" and "relu".
-=======
     The returned map must contain entries for "conv", "conv_weight", "conv_input",
-    "bn", "getitem" as names, and may optionally contain an entry for "relu".
->>>>>>> a126bbfe
+    "bn", "getitem" as names, and may optionally contain an entry for "add" and "relu".
     """
     def _get_nodes(nodes: List[Node]) -> Tuple[Node, Node, Node, Optional[Node], Optional[Node]]:
         """
@@ -431,7 +426,7 @@
     # Extract conv input and weight
     # Note: here we extract the original nodes indirectly through the pattern nodes
     # because the args of the original nodes are no longer available after replacement
-    (p_conv, _, _, _) = _get_nodes(list(r.nodes_map.keys()))
+    (p_conv, _, _, _, _) = _get_nodes(list(r.nodes_map.keys()))
     (p_conv_input, p_conv_weight, *_) = p_conv.args
     (r_conv_input, r_conv_weight, *_) = r_conv.args
     assert isinstance(p_conv_input, Node)
@@ -460,14 +455,11 @@
         "bn": (o_bn, r_bn),
         "getitem": (o_getitem, r_getitem),
     }
-<<<<<<< HEAD
+    if o_conv_bias is not None:
+        mapping["conv_bias"] = (o_conv_bias, r_conv_bias)
     if o_add is not None:
         assert r_add is not None
         mapping["add"] = (o_add, r_add)
-=======
-    if o_conv_bias is not None:
-        mapping["conv_bias"] = (o_conv_bias, r_conv_bias)
->>>>>>> a126bbfe
     if o_relu is not None:
         assert r_relu is not None
         mapping["relu"] = (o_relu, r_relu)
