import itertools
import operator
from dataclasses import dataclass
from typing import Callable, Dict, List, NamedTuple, Optional

import torch
import torch.nn.functional as F
from torch._subclasses import FakeTensor
from torch.ao.quantization.fx.utils import get_new_attr_name_with_prefix
from torch.ao.quantization.pt2e.export_utils import _WrapperModule
from torch.ao.quantization.pt2e.graph_utils import find_sequential_partitions
from torch.ao.quantization.pt2e.utils import (
    _conv1d_bn_example_inputs,
    _conv2d_bn_example_inputs,
    _get_aten_graph_module_for_pattern,
<<<<<<< HEAD
=======
    _is_conv_node,
    _is_conv_transpose_node,
>>>>>>> f34905f6
)
from torch.ao.quantization.quantizer import (
    QuantizationAnnotation,
    QuantizationSpec,
    QuantizationSpecBase,
    SharedQuantizationSpec,
)

from torch.ao.quantization.quantizer.utils import (
    _annotate_input_qspec_map,
    _annotate_output_qspec,
)
from torch.fx import Node
from torch.fx.passes.utils.matcher_with_name_node_map_utils import (
    SubgraphMatcherWithNameNodeMap,
)
from torch.fx.passes.utils.source_matcher_utils import get_source_partitions


__all__ = [
    "OperatorConfig",
    "OperatorPatternType",
    "QuantizationConfig",
    "get_input_act_qspec",
    "get_output_act_qspec",
    "get_weight_qspec",
    "get_bias_qspec",
    "OP_TO_ANNOTATOR",
    "propagate_annotation",
]


# In the absence of better name, just winging it with QuantizationConfig
@dataclass(eq=True, frozen=True)
class QuantizationConfig:
    input_activation: Optional[QuantizationSpec]
    output_activation: Optional[QuantizationSpec]
    weight: Optional[QuantizationSpec]
    bias: Optional[QuantizationSpec]
    # TODO: remove, since we can use observer_or_fake_quant_ctr to express this
    is_qat: bool = False


OperatorPatternType = List[Callable]
OperatorPatternType.__module__ = (
    "torch.ao.quantization.quantizer.xnnpack_quantizer_utils"
)

AnnotatorType = Callable[
    [
        torch.fx.GraphModule,
        Optional[QuantizationConfig],
        Optional[Callable[[Node], bool]],
    ],
    Optional[List[List[Node]]],
]
OP_TO_ANNOTATOR: Dict[str, AnnotatorType] = {}


def register_annotator(op: str):
    def decorator(annotator: AnnotatorType):
        OP_TO_ANNOTATOR[op] = annotator

    return decorator


class OperatorConfig(NamedTuple):
    # fix List[str] with List[List[Union[nn.Module, FunctionType, BuiltinFunctionType]]]
    # Basically we are mapping a quantization config to some list of patterns.
    # a pattern is defined as a list of nn module, function or builtin function names
    # e.g. [nn.Conv2d, torch.relu, torch.add]
    # We have not resolved whether fusion can be considered internal details of the
    # quantizer hence it does not need communication to user.
    # Note this pattern is not really informative since it does not really
    # tell us the graph structure resulting from the list of ops.
    config: QuantizationConfig
    operators: List[OperatorPatternType]


def _is_annotated(nodes: List[Node]):
    """
    Given a list of nodes (that represents an operator pattern),
    check if any of the node is annotated, return True if any of the node
    is annotated, otherwise return False
    """
    annotated = False
    for node in nodes:
        annotated = annotated or (
            "quantization_annotation" in node.meta
            and node.meta["quantization_annotation"]._annotated
        )
    return annotated


def _mark_nodes_as_annotated(nodes: List[Node]):
    for node in nodes:
        if node is not None:
            if "quantization_annotation" not in node.meta:
                node.meta["quantization_annotation"] = QuantizationAnnotation()
            node.meta["quantization_annotation"]._annotated = True


def get_input_act_qspec(quantization_config: Optional[QuantizationConfig]):
    if quantization_config is None:
        return None
    if quantization_config.input_activation is None:
        return None
    quantization_spec: QuantizationSpec = quantization_config.input_activation
    assert quantization_spec.qscheme in [
        torch.per_tensor_affine,
        torch.per_tensor_symmetric,
    ]
    return quantization_spec


def get_output_act_qspec(quantization_config: Optional[QuantizationConfig]):
    if quantization_config is None:
        return None
    if quantization_config.output_activation is None:
        return None
    quantization_spec: QuantizationSpec = quantization_config.output_activation
    assert quantization_spec.qscheme in [
        torch.per_tensor_affine,
        torch.per_tensor_symmetric,
    ]
    return quantization_spec


def get_weight_qspec(quantization_config: Optional[QuantizationConfig]):
    if quantization_config is None:
        return None
    assert quantization_config is not None
    if quantization_config.weight is None:
        return None
    quantization_spec: QuantizationSpec = quantization_config.weight
    if quantization_spec.qscheme not in [
        torch.per_tensor_symmetric,
        torch.per_channel_symmetric,
    ]:
        raise ValueError(
            f"Unsupported quantization_spec {quantization_spec} for weight"
        )
    return quantization_spec


def get_bias_qspec(quantization_config: Optional[QuantizationConfig]):
    if quantization_config is None:
        return None
    assert quantization_config is not None
    if quantization_config.bias is None:
        return None
    quantization_spec: QuantizationSpec = quantization_config.bias
    assert (
        quantization_spec.dtype == torch.float
    ), "Only float dtype for bias is supported for bias right now"
    return quantization_spec


@register_annotator("linear")
def _annotate_linear(
    gm: torch.fx.GraphModule,
    quantization_config: Optional[QuantizationConfig],
    filter_fn: Optional[Callable[[Node], bool]] = None,
) -> Optional[List[List[Node]]]:
    annotated_partitions = []
    input_act_qspec = get_input_act_qspec(quantization_config)
    output_act_qspec = get_output_act_qspec(quantization_config)
    weight_qspec = get_weight_qspec(quantization_config)
    bias_qspec = get_bias_qspec(quantization_config)
    for node in gm.graph.nodes:
        if node.op != "call_function" or node.target != torch.ops.aten.linear.default:
            continue
        if filter_fn and not filter_fn(node):
            continue
        act_node = node.args[0]
        weight_node = node.args[1]
        bias_node = None
        if len(node.args) > 2:
            bias_node = node.args[2]

        if _is_annotated([node]) is False:  # type: ignore[list-item]
            _annotate_input_qspec_map(
                node,
                act_node,
                input_act_qspec,
            )
            _annotate_input_qspec_map(
                node,
                weight_node,
                weight_qspec,
            )
            nodes_to_mark_annotated = [node, weight_node]
            if bias_node:
                _annotate_input_qspec_map(
                    node,
                    bias_node,
                    bias_qspec,
                )
                nodes_to_mark_annotated.append(bias_node)
            _annotate_output_qspec(node, output_act_qspec)
            _mark_nodes_as_annotated(nodes_to_mark_annotated)
            annotated_partitions.append(nodes_to_mark_annotated)

    return annotated_partitions


@register_annotator("linear_relu")
def _annotate_linear_relu(
    gm: torch.fx.GraphModule,
    quantization_config: Optional[QuantizationConfig],
    filter_fn: Optional[Callable[[Node], bool]] = None,
) -> Optional[List[List[Node]]]:
    annotated_partitions = []
    input_act_qspec = get_input_act_qspec(quantization_config)
    output_act_qspec = get_output_act_qspec(quantization_config)
    weight_qspec = get_weight_qspec(quantization_config)
    bias_qspec = get_bias_qspec(quantization_config)
    for node in gm.graph.nodes:
        if node.op != "call_function" or node.target not in [
            torch.ops.aten.relu.default,
            torch.ops.aten.relu_.default,
        ]:
            continue
        relu_node = node
        maybe_linear_node = node.args[0]
        if (
            not isinstance(maybe_linear_node, Node)
            or maybe_linear_node.op != "call_function"
            or maybe_linear_node.target != torch.ops.aten.linear.default
        ):
            continue

        linear_node = maybe_linear_node
        input_qspec_map = {}
        input_act = linear_node.args[0]
        assert isinstance(input_act, Node)
        input_qspec_map[input_act] = input_act_qspec

        weight = linear_node.args[1]
        assert isinstance(weight, Node)
        input_qspec_map[weight] = weight_qspec

        # adding weight node to the partition as well
        partition = [relu_node, linear_node, weight]
        bias = linear_node.args[2] if len(linear_node.args) > 2 else None
        if isinstance(bias, Node):
            input_qspec_map[bias] = bias_qspec
            partition.append(bias)

        if _is_annotated(partition):
            continue

        if filter_fn and any(not filter_fn(n) for n in partition):
            continue

        linear_node.meta["quantization_annotation"] = QuantizationAnnotation(
            input_qspec_map=input_qspec_map,
            _annotated=True,
        )
        relu_node.meta["quantization_annotation"] = QuantizationAnnotation(
            output_qspec=output_act_qspec,
            _annotated=True,
        )
        _mark_nodes_as_annotated(partition)
        annotated_partitions.append(partition)
    return annotated_partitions


@register_annotator("conv")
def _annotate_conv(
    gm: torch.fx.GraphModule,
    quantization_config: Optional[QuantizationConfig],
    filter_fn: Optional[Callable[[Node], bool]] = None,
) -> Optional[List[List[Node]]]:
    annotated_partitions = []
    for n in gm.graph.nodes:
        if n.op != "call_function" or n.target not in [
            torch.ops.aten.conv1d.default,
            torch.ops.aten.conv2d.default,
        ]:
            continue
        conv_node = n

        input_qspec_map = {}
        input_act = conv_node.args[0]
        assert isinstance(input_act, Node)
        input_qspec_map[input_act] = get_input_act_qspec(quantization_config)

        weight = conv_node.args[1]
        assert isinstance(weight, Node)
        input_qspec_map[weight] = get_weight_qspec(quantization_config)

        # adding weight node to the partition as well
        partition = [conv_node, conv_node.args[1]]

        bias = conv_node.args[2] if len(conv_node.args) > 2 else None
        if isinstance(bias, Node):
            input_qspec_map[bias] = get_bias_qspec(quantization_config)
            partition.append(bias)

        if _is_annotated(partition):
            continue

        if filter_fn and any(not filter_fn(n) for n in partition):
            continue

        conv_node.meta["quantization_annotation"] = QuantizationAnnotation(
            input_qspec_map=input_qspec_map,
            output_qspec=get_output_act_qspec(quantization_config),
            _annotated=True,
        )
        _mark_nodes_as_annotated(partition)
        annotated_partitions.append(partition)
    return annotated_partitions


def _do_annotate_conv_relu(
    gm: torch.fx.GraphModule,
    quantization_config: Optional[QuantizationConfig],
    filter_fn: Optional[Callable[[Node], bool]] = None,
    is_conv_transpose: bool = False,
):
    annotated_partitions = []
    for n in gm.graph.nodes:
        if n.op != "call_function" or n.target not in [
            torch.ops.aten.relu.default,
            torch.ops.aten.relu_.default,
        ]:
            continue
        relu_node = n
        maybe_conv_node = n.args[0]
<<<<<<< HEAD
        # TODO: refactor with is_conv_node and is_conv_transpose_node
        if is_conv_transpose:
            conv_ops = [
                torch.ops.aten.conv_transpose1d,
                torch.ops.aten.conv_transpose2d.input,
            ]
        else:
            conv_ops = [
                torch.ops.aten.conv1d.default,
                torch.ops.aten.conv2d.default,
            ]
        if (
            not isinstance(maybe_conv_node, Node)
            or maybe_conv_node.op != "call_function"
            or maybe_conv_node.target not in conv_ops
        ):
=======

        is_conv_node = _is_conv_transpose_node if is_conv_transpose else _is_conv_node
        if not isinstance(maybe_conv_node, Node) or not is_conv_node(maybe_conv_node):
>>>>>>> f34905f6
            continue
        conv_node = maybe_conv_node

        input_qspec_map = {}
        input_act = conv_node.args[0]
        assert isinstance(input_act, Node)
        input_qspec_map[input_act] = get_input_act_qspec(quantization_config)

        weight = conv_node.args[1]
        assert isinstance(weight, Node)
        input_qspec_map[weight] = get_weight_qspec(quantization_config)

        # adding weight node to the partition as well
        partition = [relu_node, conv_node, conv_node.args[1]]
        bias = conv_node.args[2] if len(conv_node.args) > 2 else None
        if isinstance(bias, Node):
            input_qspec_map[bias] = get_bias_qspec(quantization_config)
            partition.append(bias)

        if _is_annotated(partition):
            continue

        if filter_fn and any(not filter_fn(n) for n in partition):
            continue

        conv_node.meta["quantization_annotation"] = QuantizationAnnotation(
            input_qspec_map=input_qspec_map, _annotated=True
        )
        relu_node.meta["quantization_annotation"] = QuantizationAnnotation(
            output_qspec=get_output_act_qspec(quantization_config),  # type: ignore[arg-type]
            _annotated=True,
        )
        _mark_nodes_as_annotated(partition)
        annotated_partitions.append(partition)
    return annotated_partitions


@register_annotator("conv_relu")
def _annotate_conv_relu(
    gm: torch.fx.GraphModule,
    quantization_config: Optional[QuantizationConfig],
    filter_fn: Optional[Callable[[Node], bool]] = None,
) -> Optional[List[List[Node]]]:
    return _do_annotate_conv_relu(
        gm, quantization_config, filter_fn, is_conv_transpose=False
    )


@register_annotator("conv_transpose_relu")
def _annotate_conv_transpose_relu(
    gm: torch.fx.GraphModule,
    quantization_config: Optional[QuantizationConfig],
    filter_fn: Optional[Callable[[Node], bool]] = None,
) -> Optional[List[List[Node]]]:
    return _do_annotate_conv_relu(
        gm, quantization_config, filter_fn, is_conv_transpose=True
    )


@register_annotator("conv_bn")
def _annotate_conv_bn(
    gm: torch.fx.GraphModule,
    quantization_config: Optional[QuantizationConfig],
    filter_fn: Optional[Callable[[Node], bool]] = None,
) -> Optional[List[List[Node]]]:
    """
    Find conv + batchnorm parititions
    Note: This is only used for QAT. In PTQ, batchnorm should already be fused into the conv.
    """
    return _do_annotate_conv_bn(gm, quantization_config, filter_fn, has_relu=False)


@register_annotator("conv_bn_relu")
def _annotate_conv_bn_relu(
    gm: torch.fx.GraphModule,
    quantization_config: Optional[QuantizationConfig],
    filter_fn: Optional[Callable[[Node], bool]] = None,
) -> Optional[List[List[Node]]]:
    """
    Find conv + batchnorm + relu parititions
    Note: This is only used for QAT. In PTQ, batchnorm should already be fused into the conv.
    """
    return _do_annotate_conv_bn(gm, quantization_config, filter_fn, has_relu=True)


@register_annotator("conv_transpose_bn")
def _annotate_conv_transpose_bn(
    gm: torch.fx.GraphModule,
    quantization_config: Optional[QuantizationConfig],
    filter_fn: Optional[Callable[[Node], bool]] = None,
) -> Optional[List[List[Node]]]:
    """
    Find conv_transpose + batchnorm parititions
    Note: This is only used for QAT. In PTQ, batchnorm should already be fused into the conv.
    """
    return _do_annotate_conv_bn(
        gm, quantization_config, filter_fn, has_relu=False, is_conv_transpose=True
    )


@register_annotator("conv_transpose_bn_relu")
def _annotate_conv_transpose_bn_relu(
    gm: torch.fx.GraphModule,
    quantization_config: Optional[QuantizationConfig],
    filter_fn: Optional[Callable[[Node], bool]] = None,
) -> Optional[List[List[Node]]]:
    """
    Find conv_transpose + batchnorm + relu parititions
    Note: This is only used for QAT. In PTQ, batchnorm should already be fused into the conv.
    """
    return _do_annotate_conv_bn(
        gm, quantization_config, filter_fn, has_relu=True, is_conv_transpose=True
    )


def _do_annotate_conv_bn(
    gm: torch.fx.GraphModule,
    quantization_config: Optional[QuantizationConfig],
    filter_fn: Optional[Callable[[Node], bool]],
    has_relu: bool,
    is_conv_transpose: bool = False,
) -> List[List[Node]]:
    """
    Given a function that takes in a `conv_fn` and returns a conv-bn[-relu] pattern,
    return a list of annotated partitions.

    The output of the pattern must include a dictionary from string name to node
    for the following names: "input", "conv", "weight", "bias", and "output".
    """

    def get_pattern(conv_fn: Callable, relu_is_inplace: bool):
        def _conv_bn(x, conv_weight, conv_bias, bn_weight, bn_bias, bn_rm, bn_rv):
            conv = conv_fn(x, conv_weight, conv_bias)
            bn = F.batch_norm(conv, bn_rm, bn_rv, bn_weight, bn_bias, training=True)
            if has_relu:
                output = F.relu_(bn) if relu_is_inplace else F.relu(bn)
            else:
                output = bn
            return output, {
                "input": x,
                "conv": conv,
                "weight": conv_weight,
                "bias": conv_bias,
                "output": output,
            }

        return _WrapperModule(_conv_bn)

    # Needed for matching, otherwise the matches gets filtered out due to unused
    # nodes returned by batch norm
    gm.graph.eliminate_dead_code()
    gm.recompile()

    matches = []
    if is_conv_transpose:
        combinations = [
            (F.conv_transpose1d, _conv1d_bn_example_inputs),
            (F.conv_transpose2d, _conv2d_bn_example_inputs),
        ]
    else:
        combinations = [
            (F.conv1d, _conv1d_bn_example_inputs),  # type: ignore[list-item]
            (F.conv2d, _conv2d_bn_example_inputs),  # type: ignore[list-item]
        ]

    # Add `is_cuda` and `relu_is_inplace` dimensions
    combinations = itertools.product(  # type: ignore[assignment]
        combinations,
        [True, False] if torch.cuda.is_available() else [False],  # is_cuda
        [True, False] if has_relu else [False],  # relu_is_inplace
    )

    # Match against all conv dimensions and cuda variants
    for (conv_fn, example_inputs), is_cuda, relu_is_inplace in combinations:  # type: ignore[misc]
        pattern = get_pattern(conv_fn, relu_is_inplace)  # type: ignore[has-type]
        pattern = _get_aten_graph_module_for_pattern(pattern, example_inputs, is_cuda)  # type: ignore[has-type]
        pattern.graph.eliminate_dead_code()
        pattern.recompile()
        matcher = SubgraphMatcherWithNameNodeMap(pattern, ignore_literals=True)
        matches.extend(matcher.match(gm.graph))

    # Annotate nodes returned in the matches
    annotated_partitions = []
    for match in matches:
        name_node_map = match.name_node_map
        input_node = name_node_map["input"]
        conv_node = name_node_map["conv"]
        weight_node = name_node_map["weight"]
        bias_node = name_node_map["bias"]
        output_node = name_node_map["output"]

        # TODO: annotate the uses of input, weight, and bias separately instead
        # of assuming they come from a single conv node. This is not possible today
        # because input may have multiple users, and we can't rely on the conv node
        # always being the first user. This was the case in models with skip
        # connections like resnet18

        # Validate conv args
        if conv_node.args[0] is not input_node:
            raise ValueError("Conv arg did not contain input node ", input_node)
        if conv_node.args[1] is not weight_node:
            raise ValueError("Conv arg did not contain weight node ", weight_node)
        if len(conv_node.args) > 2 and conv_node.args[2] is not bias_node:
            raise ValueError("Conv arg did not contain bias node ", bias_node)

        # Skip if the partition is already annotated or is filtered out by the user
        partition = [conv_node, weight_node]
        if bias_node is not None:
            partition.append(bias_node)
        if _is_annotated(partition):
            continue
        if filter_fn and any(not filter_fn(n) for n in partition):
            continue

        # Annotate conv inputs and pattern output
        input_qspec_map = {}
        input_qspec_map[input_node] = get_input_act_qspec(quantization_config)
        input_qspec_map[weight_node] = get_weight_qspec(quantization_config)
        if bias_node is not None:
            input_qspec_map[bias_node] = get_bias_qspec(quantization_config)
        conv_node.meta["quantization_annotation"] = QuantizationAnnotation(
            input_qspec_map=input_qspec_map,
            _annotated=True,
        )
        output_node.meta["quantization_annotation"] = QuantizationAnnotation(
            output_qspec=get_output_act_qspec(quantization_config),  # type: ignore[arg-type]
            _annotated=True,
        )
        _mark_nodes_as_annotated(partition)
        annotated_partitions.append(partition)
    return annotated_partitions


@register_annotator("gru_io_only")
def _annotate_gru_io_only(
    gm: torch.fx.GraphModule,
    quantization_config: Optional[QuantizationConfig],
    filter_fn: Optional[Callable[[Node], bool]] = None,
) -> Optional[List[List[Node]]]:
    gru_partitions = get_source_partitions(gm.graph, [torch.nn.GRU], filter_fn)
    gru_partitions = list(itertools.chain.from_iterable(gru_partitions.values()))
    annotated_partitions = []
    for gru_partition in gru_partitions:
        annotated_partitions.append(gru_partition.nodes)
        output_nodes = gru_partition.output_nodes
        input_nodes = gru_partition.input_nodes
        # skip annotation if it is already annotated
        if _is_annotated(input_nodes + output_nodes):
            continue
        # inside each GRU partition, we should be able to annotate each linear
        # subgraph
        input_qspec_map: Dict[Node, QuantizationSpecBase] = {}
        input_act = input_nodes[0]
        input_act_user = next(iter(input_act.users.keys()))
        assert isinstance(input_act, Node)
        assert isinstance(input_act_user, Node)
        input_act_user.meta["quantization_annotation"] = QuantizationAnnotation(
            input_qspec_map={
                input_act: get_input_act_qspec(quantization_config),
            },
            _annotated=True,
        )

        hidden_state = input_nodes[1]
        hidden_state_user = next(iter(hidden_state.users.keys()))
        assert isinstance(hidden_state, Node)
        assert isinstance(hidden_state_user, Node)
        hidden_state_user.meta["quantization_annotation"] = QuantizationAnnotation(
            input_qspec_map={
                hidden_state: get_input_act_qspec(quantization_config),
            },
            _annotated=True,
        )

        assert len(output_nodes) == 2, "expecting GRU to have two outputs"
        for output in output_nodes:
            output.meta["quantization_annotation"] = QuantizationAnnotation(
                output_qspec=get_output_act_qspec(quantization_config),
                _annotated=True,
            )
        nodes_to_mark_annotated = list(gru_partition.nodes)
        _mark_nodes_as_annotated(nodes_to_mark_annotated)
    return annotated_partitions


@register_annotator("max_pool2d")
def _annotate_max_pool2d(
    gm: torch.fx.GraphModule,
    quantization_config: Optional[QuantizationConfig],
    filter_fn: Optional[Callable[[Node], bool]] = None,
) -> Optional[List[List[Node]]]:
    module_partitions = get_source_partitions(
        gm.graph, [torch.nn.MaxPool2d, torch.nn.functional.max_pool2d], filter_fn
    )
    maxpool_partitions = list(itertools.chain.from_iterable(module_partitions.values()))
    annotated_partitions = []
    for maxpool_partition in maxpool_partitions:
        annotated_partitions.append(maxpool_partition.nodes)
        output_node = maxpool_partition.output_nodes[0]
        maxpool_node = None
        for n in maxpool_partition.nodes:
            if n.target == torch.ops.aten.max_pool2d.default:
                maxpool_node = n
        assert (
            maxpool_node is not None
        ), "XNNPACKQuantizer only works with torch.ops.aten.max_pool2d.default, "
        "please make sure you are exporting the model correctly"
        if _is_annotated([output_node, maxpool_node]):  # type: ignore[list-item]
            continue

        input_act = maxpool_node.args[0]  # type: ignore[union-attr]
        assert isinstance(input_act, Node)

        # only annotate maxpool when the output of the input node is annotated
        if (
            "quantization_annotation" not in input_act.meta
            or not input_act.meta["quantization_annotation"]._annotated
            or input_act.meta["quantization_annotation"].output_qspec is None
        ):
            continue
        # input and output of maxpool will share quantization parameter with input of maxpool
        act_qspec = SharedQuantizationSpec(input_act)
        # act_qspec = get_act_qspec(quantization_config)
        maxpool_node.meta["quantization_annotation"] = QuantizationAnnotation(  # type: ignore[union-attr]
            input_qspec_map={
                input_act: act_qspec,
            },
            _annotated=True,
        )
        output_node.meta["quantization_annotation"] = QuantizationAnnotation(
            output_qspec=act_qspec,
            _annotated=True,
        )
    return annotated_partitions


@register_annotator("adaptive_avg_pool2d")
def _annotate_adaptive_avg_pool2d(
    gm: torch.fx.GraphModule,
    quantization_config: Optional[QuantizationConfig],
    filter_fn: Optional[Callable[[Node], bool]] = None,
) -> Optional[List[List[Node]]]:
    """Always annotate adaptive_avg_pool2d op"""
    module_partitions = get_source_partitions(
        gm.graph, [torch.nn.AdaptiveAvgPool2d, F.adaptive_avg_pool2d], filter_fn
    )
    partitions = list(itertools.chain.from_iterable(module_partitions.values()))
    annotated_partitions = []
    for partition in partitions:
        pool_node = partition.output_nodes[0]
        if (
            pool_node.op != "call_function"
            or pool_node.target != torch.ops.aten.adaptive_avg_pool2d.default
        ):
            raise ValueError(f"{pool_node} is not an aten adaptive_avg_pool2d operator")

        if _is_annotated([pool_node]):
            continue

        annotated_partitions.append(partition.nodes)
        input_act = pool_node.args[0]
        assert isinstance(input_act, Node)

        # only annotate input output sharing operator
        # when the output of the input node is annotated
        if (
            "quantization_annotation" not in input_act.meta
            or not input_act.meta["quantization_annotation"]._annotated
            or input_act.meta["quantization_annotation"].output_qspec is None
        ):
            input_act_qspec = get_input_act_qspec(quantization_config)
        else:
            input_act_qspec = SharedQuantizationSpec(input_act)

        # output sharing with input
        output_act_qspec = SharedQuantizationSpec((input_act, pool_node))
        pool_node.meta["quantization_annotation"] = QuantizationAnnotation(
            input_qspec_map={
                input_act: input_act_qspec,
            },
            output_qspec=output_act_qspec,
            _annotated=True,
        )
    return annotated_partitions


def _is_input_large_scalar(node: Node, gm: torch.fx.GraphModule):
    """Check if input is a large scalar value. So that we can skip quantization for the node
    since histc op (in HistogramObserver) only works for values up to certain upper bound
    """
    if node.op == "get_attr":
        tensor = getattr(gm, node.target)  # type: ignore[arg-type]
        # torch.histc works until this upper bound
        HISTC_UPPER_BOUND = 3.4028235e15
        return tensor.numel() == 1 and abs(tensor.item()) > HISTC_UPPER_BOUND
    return False


def _is_input_non_float_tensor(node: Node):
    """Check if the input is not a float tensor, so that we can skip quantization for the node
    since observers only works with float Tensors
    """
    if "val" not in node.meta or not isinstance(node.meta["val"], FakeTensor):
        return True
    return node.meta["val"].dtype != torch.float32


@register_annotator("add_relu")
def _annotate_add_relu(
    gm: torch.fx.GraphModule,
    quantization_config: Optional[QuantizationConfig],
    filter_fn: Optional[Callable[[Node], bool]] = None,
) -> Optional[List[List[Node]]]:
    fused_partitions = find_sequential_partitions(
        gm, [torch.add, torch.nn.ReLU], filter_fn=filter_fn
    )
    annotated_partitions = []
    for fused_partition in fused_partitions:
        add_partition, relu_partition = fused_partition
        annotated_partitions.append(add_partition.nodes + relu_partition.nodes)
        if len(relu_partition.output_nodes) > 1:
            raise ValueError("Relu partition has more than one output node")
        relu_node = relu_partition.output_nodes[0]
        if len(add_partition.output_nodes) > 1:
            raise ValueError("add partition has more than one output node")
        add_node = add_partition.output_nodes[0]

        if _is_annotated([relu_node, add_node]):
            continue

        input_act_qspec = get_input_act_qspec(quantization_config)
        output_act_qspec = get_output_act_qspec(quantization_config)

        input_qspec_map = {}
        input_act0 = add_node.args[0]
        if isinstance(input_act0, Node):
            if _is_input_large_scalar(input_act0, gm):
                continue
            if _is_input_non_float_tensor(input_act0):
                continue
            input_qspec_map[input_act0] = input_act_qspec

        input_act1 = add_node.args[1]
        if isinstance(input_act1, Node):
            if _is_input_large_scalar(input_act1, gm):
                continue
            if _is_input_non_float_tensor(input_act1):
                continue
            input_qspec_map[input_act1] = input_act_qspec

        add_node.meta["quantization_annotation"] = QuantizationAnnotation(
            input_qspec_map=input_qspec_map,
            _annotated=True,
        )
        relu_node.meta["quantization_annotation"] = QuantizationAnnotation(
            output_qspec=output_act_qspec,
            _annotated=True,
        )
    return annotated_partitions


@register_annotator("add")
def _annotate_add(
    gm: torch.fx.GraphModule,
    quantization_config: Optional[QuantizationConfig],
    filter_fn: Optional[Callable[[Node], bool]] = None,
) -> Optional[List[List[Node]]]:
    add_partitions = get_source_partitions(
        gm.graph, [operator.add, torch.add, operator.iadd], filter_fn
    )
    add_partitions = list(itertools.chain.from_iterable(add_partitions.values()))
    annotated_partitions = []
    for add_partition in add_partitions:
        annotated_partitions.append(add_partition.nodes)
        add_node = add_partition.output_nodes[0]
        if _is_annotated([add_node]):
            continue

        input_act_qspec = get_input_act_qspec(quantization_config)
        output_act_qspec = get_output_act_qspec(quantization_config)

        input_qspec_map = {}
        input_act0 = add_node.args[0]
        if isinstance(input_act0, Node):
            if _is_input_large_scalar(input_act0, gm):
                continue
            if _is_input_non_float_tensor(input_act0):
                continue
            input_qspec_map[input_act0] = input_act_qspec

        input_act1 = add_node.args[1]
        if isinstance(input_act1, Node):
            if _is_input_large_scalar(input_act1, gm):
                continue
            if _is_input_non_float_tensor(input_act1):
                continue
            input_qspec_map[input_act1] = input_act_qspec

        add_node.meta["quantization_annotation"] = QuantizationAnnotation(
            input_qspec_map=input_qspec_map,
            output_qspec=output_act_qspec,
            _annotated=True,
        )
    return annotated_partitions


@register_annotator("mul_relu")
def _annotate_mul_relu(
    gm: torch.fx.GraphModule,
    quantization_config: Optional[QuantizationConfig],
    filter_fn: Optional[Callable[[Node], bool]] = None,
) -> Optional[List[List[Node]]]:
    fused_partitions = find_sequential_partitions(
        gm, [torch.mul, torch.nn.ReLU], filter_fn=filter_fn
    )
    annotated_partitions = []
    for fused_partition in fused_partitions:
        mul_partition, relu_partition = fused_partition
        annotated_partitions.append(mul_partition.nodes + relu_partition.nodes)
        if len(relu_partition.output_nodes) > 1:
            raise ValueError("Relu partition has more than one output node")
        relu_node = relu_partition.output_nodes[0]
        if len(mul_partition.output_nodes) > 1:
            raise ValueError("mul partition has more than one output node")
        mul_node = mul_partition.output_nodes[0]

        if _is_annotated([relu_node, mul_node]):
            continue

        input_act_qspec = get_input_act_qspec(quantization_config)
        output_act_qspec = get_output_act_qspec(quantization_config)

        input_qspec_map = {}
        input_act0 = mul_node.args[0]
        if isinstance(input_act0, Node):
            if _is_input_large_scalar(input_act0, gm):
                continue
            if _is_input_non_float_tensor(input_act0):
                continue
            input_qspec_map[input_act0] = input_act_qspec

        input_act1 = mul_node.args[1]
        if isinstance(input_act1, Node):
            if _is_input_large_scalar(input_act1, gm):
                continue
            if _is_input_non_float_tensor(input_act1):
                continue
            input_qspec_map[input_act1] = input_act_qspec

        mul_node.meta["quantization_annotation"] = QuantizationAnnotation(
            input_qspec_map=input_qspec_map,
            _annotated=True,
        )
        relu_node.meta["quantization_annotation"] = QuantizationAnnotation(
            output_qspec=output_act_qspec,
            _annotated=True,
        )
    return annotated_partitions


@register_annotator("mul")
def _annotate_mul(
    gm: torch.fx.GraphModule,
    quantization_config: Optional[QuantizationConfig],
    filter_fn: Optional[Callable[[Node], bool]] = None,
) -> Optional[List[List[Node]]]:
    mul_partitions = get_source_partitions(
        gm.graph, ["mul", "mul_", operator.mul, torch.mul, operator.imul], filter_fn
    )
    mul_partitions = list(itertools.chain.from_iterable(mul_partitions.values()))
    annotated_partitions = []
    for mul_partition in mul_partitions:
        annotated_partitions.append(mul_partition.nodes)
        mul_node = mul_partition.output_nodes[0]
        if _is_annotated([mul_node]):
            continue

        input_act_qspec = get_input_act_qspec(quantization_config)
        output_act_qspec = get_output_act_qspec(quantization_config)

        input_qspec_map = {}
        input_act0 = mul_node.args[0]
        if isinstance(input_act0, Node):
            if _is_input_large_scalar(input_act0, gm):
                continue
            if _is_input_non_float_tensor(input_act0):
                continue
            input_qspec_map[input_act0] = input_act_qspec

        input_act1 = mul_node.args[1]
        if isinstance(input_act1, Node):
            if _is_input_large_scalar(input_act1, gm):
                continue
            if _is_input_non_float_tensor(input_act1):
                continue
            input_qspec_map[input_act1] = input_act_qspec

        mul_node.meta["quantization_annotation"] = QuantizationAnnotation(
            input_qspec_map=input_qspec_map,
            output_qspec=output_act_qspec,
            _annotated=True,
        )
    return annotated_partitions


# TODO: remove Optional in return type, fix annotated_partitions logic
@register_annotator("cat")
def _annotate_cat(
    gm: torch.fx.GraphModule,
    quantization_config: Optional[QuantizationConfig],
    filter_fn: Optional[Callable[[Node], bool]] = None,
) -> Optional[List[List[Node]]]:
    cat_partitions = get_source_partitions(gm.graph, [torch.cat], filter_fn)
    cat_partitions = list(itertools.chain.from_iterable(cat_partitions.values()))
    annotated_partitions = []
    for cat_partition in cat_partitions:
        cat_node = cat_partition.output_nodes[0]
        if _is_annotated([cat_node]):
            continue

        if cat_node.target != torch.ops.aten.cat.default:
            # TODO: change this to AnnotationException
            raise Exception(
                f"Expected cat node: torch.ops.aten.cat.default, but found {cat_node.target}"
                " please check if you are calling the correct capture API"
            )

        annotated_partitions.append(cat_partition.nodes)

        input_act_qspec = get_input_act_qspec(quantization_config)
        inputs = cat_node.args[0]

        input_qspec_map = {}
        input_act0 = inputs[0]
        if isinstance(input_act0, Node):
            input_qspec_map[input_act0] = input_act_qspec

        shared_with_input0_qspec = SharedQuantizationSpec((input_act0, cat_node))
        for input_act in inputs[1:]:
            input_qspec_map[input_act] = shared_with_input0_qspec

        output_act_qspec = shared_with_input0_qspec

        cat_node.meta["quantization_annotation"] = QuantizationAnnotation(
            input_qspec_map=input_qspec_map,
            output_qspec=output_act_qspec,
            _annotated=True,
        )
    return annotated_partitions


def _is_share_obs_or_fq_op(op: Callable) -> bool:
    return op in [
        torch.ops.aten.hardtanh.default,
        torch.ops.aten.hardtanh_.default,
        torch.ops.aten.mean.default,
        torch.ops.aten.mean.dim,
        torch.ops.aten.permute.default,
        torch.ops.aten.permute_copy.default,
        torch.ops.aten.squeeze.dim,
        torch.ops.aten.squeeze_copy.dim,
        # TODO: remove?
        torch.ops.aten.adaptive_avg_pool2d.default,
        torch.ops.aten.view_copy.default,
        torch.ops.aten.view.default,
        torch.ops.aten.slice_copy.Tensor,
        torch.ops.aten.flatten.using_ints,
    ]


def propagate_annotation(model: torch.fx.GraphModule) -> None:
    for n in model.graph.nodes:
        if n.op != "call_function" or not _is_share_obs_or_fq_op(n.target):
            continue

        prev_node = n.args[0]
        if not isinstance(prev_node, Node):
            continue

        quantization_annotation = prev_node.meta.get("quantization_annotation", None)
        if not quantization_annotation:
            continue

        output_qspec = quantization_annotation.output_qspec
        if not output_qspec:
            continue

        # make sure current node is not annotated
        if (
            "quantization_annotation" in n.meta
            and n.meta["quantization_annotation"]._annotated
        ):
            continue

        shared_qspec = SharedQuantizationSpec(prev_node)
        # propagate the previous output_qspec to the current node
        n.meta["quantization_annotation"] = QuantizationAnnotation(
            input_qspec_map={
                prev_node: shared_qspec,
            },
            output_qspec=shared_qspec,
            _annotated=True,
        )


# TODO: make the list of ops customizable
def _convert_scalars_to_attrs(model: torch.fx.GraphModule) -> torch.fx.GraphModule:
    for n in model.graph.nodes:
        if n.op != "call_function" or n.target not in [
            torch.ops.aten.add.Tensor,
            torch.ops.aten.mul.Tensor,
        ]:
            continue
        args = list(n.args)
        new_args = []
        for i in range(len(args)):
            if isinstance(args[i], torch.fx.Node):
                new_args.append(args[i])
                continue
            prefix = "_tensor_constant_"
            get_new_attr_name = get_new_attr_name_with_prefix(prefix)
            tensor_constant_name = get_new_attr_name(model)
            float_tensor = torch.tensor(float(args[i]))
            model.register_buffer(tensor_constant_name, float_tensor)
            fake_mode = n.meta["val"].fake_mode
            with model.graph.inserting_before(n):
                get_attr_node = model.graph.create_node(
                    "get_attr", tensor_constant_name, (), {}
                )
                get_attr_node.meta["val"] = fake_mode.from_tensor(
                    float_tensor, static_shapes=True
                )
                new_args.append(get_attr_node)
        n.args = tuple(new_args)
    model.recompile()
    return model<|MERGE_RESOLUTION|>--- conflicted
+++ resolved
@@ -13,11 +13,8 @@
     _conv1d_bn_example_inputs,
     _conv2d_bn_example_inputs,
     _get_aten_graph_module_for_pattern,
-<<<<<<< HEAD
-=======
     _is_conv_node,
     _is_conv_transpose_node,
->>>>>>> f34905f6
 )
 from torch.ao.quantization.quantizer import (
     QuantizationAnnotation,
@@ -349,28 +346,9 @@
             continue
         relu_node = n
         maybe_conv_node = n.args[0]
-<<<<<<< HEAD
-        # TODO: refactor with is_conv_node and is_conv_transpose_node
-        if is_conv_transpose:
-            conv_ops = [
-                torch.ops.aten.conv_transpose1d,
-                torch.ops.aten.conv_transpose2d.input,
-            ]
-        else:
-            conv_ops = [
-                torch.ops.aten.conv1d.default,
-                torch.ops.aten.conv2d.default,
-            ]
-        if (
-            not isinstance(maybe_conv_node, Node)
-            or maybe_conv_node.op != "call_function"
-            or maybe_conv_node.target not in conv_ops
-        ):
-=======
 
         is_conv_node = _is_conv_transpose_node if is_conv_transpose else _is_conv_node
         if not isinstance(maybe_conv_node, Node) or not is_conv_node(maybe_conv_node):
->>>>>>> f34905f6
             continue
         conv_node = maybe_conv_node
 
