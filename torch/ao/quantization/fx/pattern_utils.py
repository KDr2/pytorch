# mypy: allow-untyped-defs
import copy
from collections import OrderedDict
from typing import Any

from torch.ao.quantization.fake_quantize import FixedQParamsFakeQuantize
from torch.ao.quantization.observer import ObserverBase
from torch.ao.quantization.utils import Pattern


__all__ = [
    "get_default_fusion_patterns",
    "get_default_quant_patterns",
    "get_default_output_activation_post_process_map",
]

# TODO(future PR): fix the typing on QuantizeHandler (currently a circular dependency)
QuantizeHandler = Any

# pattern for conv bn fusion
_DEFAULT_FUSION_PATTERNS: dict[Pattern, QuantizeHandler] = OrderedDict()


def _register_fusion_pattern(pattern):
    def insert(fn):
        _DEFAULT_FUSION_PATTERNS[pattern] = fn
        return fn

    return insert


def get_default_fusion_patterns() -> dict[Pattern, QuantizeHandler]:
    return copy.copy(_DEFAULT_FUSION_PATTERNS)


_DEFAULT_QUANTIZATION_PATTERNS: dict[Pattern, QuantizeHandler] = OrderedDict()

# Mapping from pattern to activation_post_process(observer/fake_quant) constructor for output activation
# e.g. pattern: torch.sigmoid,
#      output_activation_post_process: default_fixed_qparams_range_0to1_fake_quant
_DEFAULT_OUTPUT_FAKE_QUANTIZE_MAP: dict[Pattern, QuantizeHandler] = {}
_DEFAULT_OUTPUT_OBSERVER_MAP: dict[Pattern, QuantizeHandler] = {}


# Register pattern for both static quantization and qat
def _register_quant_pattern(pattern, fixed_qparams_observer=None):
    def insert(fn):
        _DEFAULT_QUANTIZATION_PATTERNS[pattern] = fn
        if fixed_qparams_observer is not None:
            _DEFAULT_OUTPUT_FAKE_QUANTIZE_MAP[pattern] = (
                FixedQParamsFakeQuantize.with_args(observer=fixed_qparams_observer)
            )
            _DEFAULT_OUTPUT_OBSERVER_MAP[pattern] = fixed_qparams_observer
        return fn

    return insert


# Get patterns for both static quantization and qat
def get_default_quant_patterns() -> dict[Pattern, QuantizeHandler]:
    return copy.copy(_DEFAULT_QUANTIZATION_PATTERNS)


# a map from pattern to output activation post process constructor
# e.g. torch.sigmoid -> default_affine_fixed_qparam_fake_quant
def get_default_output_activation_post_process_map(
    is_training,
) -> dict[Pattern, ObserverBase]:
    if is_training:
        return copy.copy(_DEFAULT_OUTPUT_FAKE_QUANTIZE_MAP)
    else:
        return copy.copy(_DEFAULT_OUTPUT_OBSERVER_MAP)


# Example use of register pattern function:
# @_register_fusion_pattern(torch.nn.ReLU, (torch.nn.BatchNorm2d, torch.nn.Conv2d)))
# class ConvOrLinearBNReLUFusion():
#     def __init__(...):
#         ...
#


def _sorted_patterns_dict(
<<<<<<< HEAD
    patterns_dict: Dict[Pattern, QuantizeHandler],
) -> Dict[Pattern, QuantizeHandler]:
=======
    patterns_dict: dict[Pattern, QuantizeHandler]
) -> dict[Pattern, QuantizeHandler]:
>>>>>>> d48eb58d
    """
    Return a sorted version of the patterns dictionary such that longer patterns are matched first,
    e.g. match (F.relu, F.linear) before F.relu.
    This works for current use cases, but we may need to have a more clever way to sort
    things to address more complex patterns
    """

    def get_len(pattern):
        """this will calculate the length of the pattern by counting all the entries
        in the pattern.
        this will make sure (nn.ReLU, (nn.BatchNorm, nn.Conv2d)) comes before
        (nn.BatchNorm, nn.Conv2d) so that we can match the former first
        """
        len = 0
        if isinstance(pattern, tuple):
            for item in pattern:
                len += get_len(item)
        else:
            len += 1
        return len

    return OrderedDict(
        sorted(
            patterns_dict.items(),
            key=lambda kv: -get_len(kv[0]) if isinstance(kv[0], tuple) else 1,
        )
    )<|MERGE_RESOLUTION|>--- conflicted
+++ resolved
@@ -81,13 +81,8 @@
 
 
 def _sorted_patterns_dict(
-<<<<<<< HEAD
-    patterns_dict: Dict[Pattern, QuantizeHandler],
-) -> Dict[Pattern, QuantizeHandler]:
-=======
-    patterns_dict: dict[Pattern, QuantizeHandler]
+    patterns_dict: dict[Pattern, QuantizeHandler],
 ) -> dict[Pattern, QuantizeHandler]:
->>>>>>> d48eb58d
     """
     Return a sorted version of the patterns dictionary such that longer patterns are matched first,
     e.g. match (F.relu, F.linear) before F.relu.
