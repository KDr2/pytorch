import copy
import functools
import heapq
import itertools
import logging
import math
import operator
import os
from collections import defaultdict
from dataclasses import dataclass, replace
from typing import Callable, Dict, List, Optional, Set, Tuple, TYPE_CHECKING, Union

import torch
import torch._inductor.inductor_prims
import torch.fx as fx
import torch.utils._pytree as pytree
from torch.fx.experimental._backward_state import BackwardState
from torch.fx.experimental.proxy_tensor import is_sym_node, py_sym_types
from torch.fx.experimental.sym_node import magic_methods, method_to_operator
from torch.fx.experimental.symbolic_shapes import (
    find_symbol_binding_fx_nodes,
    free_symbols,
    hint_int,
    is_symbol_binding_fx_node,
)
from torch.fx.passes import graph_drawer
from . import config
from ._aot_autograd.logging_utils import get_aot_graph_name
from .compile_utils import fx_graph_cse, get_aten_target

if TYPE_CHECKING:
    import sympy


AOT_PARTITIONER_DEBUG = config.debug_partitioner
log = logging.getLogger(__name__)

aten = torch.ops.aten
prims = torch.ops.prims

<<<<<<< HEAD
=======

@dataclass
class OpTypes:
    """Class for keeping track of different operator categories"""

    fusible_ops: Set[Callable]
    compute_intensive_ops: Set[Callable]
    random_ops: Set[Callable]
    view_ops: Set[Callable]
    recomputable_ops: Set[Callable]

    def is_fusible(self, node: fx.Node):
        return get_aten_target(node) in self.fusible_ops

    def is_compute_intensive(self, node: fx.Node):
        return get_aten_target(node) in self.compute_intensive_ops

    def is_random(self, node: fx.Node):
        return get_aten_target(node) in self.random_ops

    def is_view(self, node: fx.Node):
        return get_aten_target(node) in self.view_ops

    def is_recomputable(self, node: fx.Node):
        return get_aten_target(node) in self.recomputable_ops


@dataclass
class NodeInfo:
    # Be careful about iterating over these explicitly, as their order may not
    # be deterministic
    inputs: List[fx.Node]
    _required_fw_nodes: Set[fx.Node]
    required_bw_nodes: Set[fx.Node]
    unclaimed_nodes: Set[fx.Node]
    fw_order: Dict[fx.Node, int]

    @functools.cached_property
    def required_fw_nodes(self) -> List[fx.Node]:
        return sorted(
            (n for n in self._required_fw_nodes), key=lambda n: self.fw_order[n]
        )

    def is_required_fw(self, n: fx.Node) -> bool:
        return n in self._required_fw_nodes

    def is_required_bw(self, n: fx.Node) -> bool:
        return n in self.required_bw_nodes

    def is_unclaimed(self, n: fx.Node) -> bool:
        return n in self.unclaimed_nodes
>>>>>>> 2184cdd2

    def get_fw_order(self, n: fx.Node) -> int:
        assert n in self._required_fw_nodes, f"Node {n} not in fw nodes!"
        return self.fw_order[n]


@dataclass
class MinCutOptions:
    ban_if_used_far_apart: bool
    ban_if_long_fusible_chains: bool
    ban_if_materialized_backward: bool
    ban_if_not_in_allowlist: bool
    ban_if_reduction: bool


def must_recompute(node: fx.Node) -> bool:
    return node.meta.get("recompute", False)


def has_recomputable_ops(fx_g: fx.GraphModule) -> bool:
    found = False
    for node in fx_g.graph.nodes:
        if must_recompute(node):
            return True
    return False


def has_recomputable_rng_ops(fx_g: fx.GraphModule) -> bool:
    for node in fx_g.graph.nodes:
        if (
            must_recompute(node)
            and hasattr(node.target, "tags")
            and torch.Tag.nondeterministic_seeded in node.target.tags
        ):
            return True
    return False


def sym_node_size(node: fx.Node) -> int:
    if isinstance(node.meta["val"], (torch.SymInt, torch.SymBool)):
        return 1
    assert isinstance(node.meta["val"], torch.SymFloat)
    return 4


class InvalidNodeBase:
    def __repr__(self):
        return "Invalid Node"


InvalidNode = InvalidNodeBase()


def _extract_graph_with_inputs_outputs(
    joint_graph: fx.Graph, inputs: List[fx.Node], outputs: List[fx.Node]
) -> fx.Graph:
    """
    Given a graph, extracts out a subgraph that takes the specified nodes as
    inputs and returns the specified outputs.

    This includes specifying non-placeholder nodes as inputs.

    The general strategy is to initialize all inputs with proxies as we
    encounter them, and trace through the graph, only keeping values which take
    in valid proxies. Then, all dead code is eliminated.
    """
    new_graph = fx.Graph()
    env = {}

    # Add new placeholder nodes in the order specified by the inputs
    for node in inputs:
        new_node = new_graph.placeholder(node.name)
        # Can't use node_copy here as we may be turning previous call_function into placeholders
        new_node.meta = node.meta
        env[node] = new_node

    for node in joint_graph.nodes:
        if node in env:
            # Node must be one of our inputs. (Any member of env which wasn't an
            # input to start must have been created by this loop and won't be in
            # joint_graph.nodes).
            continue
        elif node.op == "placeholder":
            env[node] = InvalidNode
        elif node.op == "call_function":
            all_args = pytree.arg_tree_leaves(*node.args, **node.kwargs)
            all_args = [
                isinstance(env[x], InvalidNodeBase)
                for x in all_args
                if isinstance(x, fx.Node)
            ]
            if any(all_args):
                env[node] = InvalidNode
                continue
            env[node] = new_graph.node_copy(node, lambda x: env[x])
        elif node.op == "get_attr":
            env[node] = new_graph.node_copy(node, lambda x: env[x])
        elif node.op == "output":
            pass
    output_values = []
    for x in outputs:
        if isinstance(x, fx.Node):
            if x not in env:
                raise RuntimeError(f"Node {x} couldn't be found in env")
            assert not isinstance(
                env[x], InvalidNodeBase
            ), f"Node {x} was invalid, but is output"
            output_values.append(env[x])
        else:
            output_values.append(x)
    new_graph.output(output_values)

    new_graph.eliminate_dead_code()
    new_graph.lint()
    return new_graph


def _is_primal(node: fx.Node) -> bool:
    return (
        node.op == "placeholder"
        and "tangents" not in str(node.target)
        and not _is_bwd_seed_offset(node)
        and not _is_fwd_seed_offset(node)
    )


def _is_tangent(node: fx.Node) -> bool:
    return node.op == "placeholder" and "tangents" in str(node.target)


def _is_bwd_seed_offset(node: fx.Node) -> bool:
    return node.op == "placeholder" and (
        "bwd_seed" in str(node.target) or "bwd_base_offset" in str(node.target)
    )


def _is_fwd_seed_offset(node: fx.Node) -> bool:
    return node.op == "placeholder" and (
        "fwd_seed" in str(node.target) or "fwd_base_offset" in str(node.target)
    )


def _is_backward_state(node: fx.Node) -> bool:
    return node.op == "placeholder" and isinstance(node.meta.get("val"), BackwardState)


def _extract_fwd_bwd_outputs(
    joint_module: fx.GraphModule, *, num_fwd_outputs
) -> Tuple[List[fx.Node], List[fx.Node]]:
    outputs = pytree.arg_tree_leaves(
        *(node.args for node in joint_module.graph.find_nodes(op="output"))
    )
    fwd_outputs = outputs[:num_fwd_outputs]
    bwd_outputs = outputs[num_fwd_outputs:]
    return fwd_outputs, bwd_outputs


def _remove_by_name(saved_values: List[fx.Node], name: str):
    for saved_value in saved_values:
        if saved_value.name == name:
            saved_values.remove(saved_value)
            break


def _extract_fwd_bwd_modules(
    joint_module: fx.GraphModule,
    saved_values: List[fx.Node],
    saved_sym_nodes: List[fx.Node],
    *,
    num_fwd_outputs: int,
) -> Tuple[fx.GraphModule, fx.GraphModule]:
    fwd_outputs, bwd_outputs = _extract_fwd_bwd_outputs(
        joint_module, num_fwd_outputs=num_fwd_outputs
    )
    placeholders = joint_module.graph.find_nodes(op="placeholder")
    primal_inputs = [*filter(_is_primal, placeholders)]
    tangent_inputs = [*filter(_is_tangent, placeholders)]
    fwd_seed_offset_inputs = [*filter(_is_fwd_seed_offset, placeholders)]
    bwd_seed_offset_inputs = [*filter(_is_bwd_seed_offset, placeholders)]
    backward_state_inputs = [*filter(_is_backward_state, placeholders)]

    bwd_graph = _extract_graph_with_inputs_outputs(
        joint_module.graph,
        saved_sym_nodes + saved_values + tangent_inputs + bwd_seed_offset_inputs,
        bwd_outputs,
    )

    for node in bwd_graph.find_nodes(op="placeholder"):
        # This is to filter out saved values that don't actually end up being used by the backwards pass
        if not node.users:
            _remove_by_name(saved_values, node.name)
            _remove_by_name(saved_sym_nodes, node.name)
        elif _is_backward_state(node):
            # BackwardState is saved directly
            _remove_by_name(saved_values, node.name)
            assert backward_state_inputs

    # Now that we have the finalized list of saved values, we need to ensure
    # we propagate all symbols which are referenced by backwards inputs.
    # These are not directly used in the graph but are required for downstream
    # sizevar assignment
    saved_symbols: Set[sympy.Symbol] = set()
    saved_sym_nodes_binding = []
    saved_sym_nodes_derived = []

    # Some symbols may already be bound in the directly saved_sym_nodes,
    # keep track of them so we don't re-bind them
    for node in saved_sym_nodes:
        symbol = is_symbol_binding_fx_node(node)
        if symbol:
            saved_symbols.add(symbol)
            saved_sym_nodes_binding.append(node)
        else:
            saved_sym_nodes_derived.append(node)

    # Now go through all of the prospective backward inputs and track any
    # other symbols we need to bind
    symbol_bindings = find_symbol_binding_fx_nodes(joint_module.graph)
    for node in itertools.chain(saved_sym_nodes_derived, saved_values, tangent_inputs):
        if "val" not in node.meta:
            continue
        new_symbols = free_symbols(node.meta["val"]) - saved_symbols
        # NB: Deterministic order please!
        for s in sorted(new_symbols, key=lambda s: s.name):
            # NB: For well formed graphs, the symbol should always be present,
            # but we also have ways to produce ill-formed graphs, e.g., direct
            # make_fx usages, so don't choke in this case
            if s not in symbol_bindings:
                continue
            saved_sym_nodes_binding.append(symbol_bindings[s])
        saved_symbols |= new_symbols

    # Update saved_sym_nodes that are now reordered to have all bindings at
    # front. This can also be used later on to figure out the position of saved
    # sym nodes in the output of fwd graph.
    saved_sym_nodes.clear()
    saved_sym_nodes.extend(saved_sym_nodes_binding + saved_sym_nodes_derived)

    # Now, we re-generate the fwd/bwd graphs.
    # NB: This might increase compilation time, but I doubt it matters
    fwd_graph = _extract_graph_with_inputs_outputs(
        joint_module.graph,
        primal_inputs + fwd_seed_offset_inputs,
        fwd_outputs + saved_values + saved_sym_nodes,
    )
    bwd_graph = _extract_graph_with_inputs_outputs(
        joint_module.graph,
        saved_sym_nodes
        + saved_values
        + tangent_inputs
        + bwd_seed_offset_inputs
        + backward_state_inputs,
        bwd_outputs,
    )

    fwd_module = fx._lazy_graph_module._make_graph_module(joint_module, fwd_graph)
    bwd_module = fx._lazy_graph_module._make_graph_module(joint_module, bwd_graph)
    return fwd_module, bwd_module


def default_partition(
    joint_module: fx.GraphModule, _joint_inputs, *, num_fwd_outputs
) -> Tuple[fx.GraphModule, fx.GraphModule]:
    """
    Partitions the :attr:`joint_module` in a manner that closely resembles the
    behavior observed in the original ``.forward()`` and ``.backward()`` of the
    callable, i.e., the resulting forward graph contains those operators that
    are executed in the original ``.forward()`` callable passed to
    :func:`aot_function`.

    The default partitioner collects the operators that are between the forward
    inputs and the forward outputs. This helps in finding the tensors which have
    to be stashed for the backward pass. These stashed tensors become the output
    of the generated forward graph. The remaining operators are then placed in
    the backward graph.

    .. warning::
        This API is experimental and likely to change.

    Args:
        joint_module(fx.GraphModule): The joint forward and backward graph. This
            is the result of AOT Autograd tracing.

    Returns:
        Returns the generated forward and backward Fx graph modules.
    """
    if has_recomputable_ops(joint_module):
        return min_cut_rematerialization_partition(
            joint_module, _joint_inputs, num_fwd_outputs=num_fwd_outputs
        )
    primal_inputs = list(filter(_is_primal, joint_module.graph.nodes))
    fwd_seed_offset_inputs = list(filter(_is_fwd_seed_offset, joint_module.graph.nodes))
    inputs = primal_inputs + fwd_seed_offset_inputs
    fwd_outputs, bwd_outputs = _extract_fwd_bwd_outputs(
        joint_module, num_fwd_outputs=num_fwd_outputs
    )
    forward_only_graph = _extract_graph_with_inputs_outputs(
        joint_module.graph, inputs, fwd_outputs
    )
    forward_node_names = {
        node.name for node in forward_only_graph.nodes if node.op != "output"
    }
    saved_values = []
    saved_sym_nodes = []

    for node in joint_module.graph.nodes:
        if node.name not in forward_node_names:
            continue
        if is_sym_node(node):
            # Symints must be kept separate from tensors so that PythonFunction only calls
            # save_for_backward on tensors and stashes symints in autograd .ctx
            saved_sym_nodes.append(node)
        elif "tensor_meta" not in node.meta and node.op == "call_function":
            # Since we can't save tuple of tensor values, we need to flatten out what we're saving
            users = node.users
            assert all(user.target == operator.getitem for user in users)
            saved_values.extend(users)
        else:
            backward_usages = [
                n for n in node.users if n.name not in forward_node_names
            ]
            if "tensor_meta" in node.meta and all(
                is_sym_node(n) for n in backward_usages
            ):
                # If we have a tensor in the forward, where only its sizes/strides are needed in the backward,
                # and not the actual tensor data,
                # then it will be a lot cheaper to save only the sizes/strides, and not the actual tensor.
                #
                # Note that saving the tensor could also cause compilation problems:
                # If the user mutated an input in the forward and uses its sizes/strides in the backward,
                # then we would be obligated to clone the input before saving it to appease autograd.
                # (This is how we originally found this bug).
                saved_sym_nodes.extend(backward_usages)
            else:
                saved_values.append(node)
    saved_values = list(dict.fromkeys(saved_values).keys())
    saved_sym_nodes = list(dict.fromkeys(saved_sym_nodes).keys())

    return _extract_fwd_bwd_modules(
        joint_module,
        saved_values,
        saved_sym_nodes=saved_sym_nodes,
        num_fwd_outputs=num_fwd_outputs,
    )


INT_INF = int(1e6)


def _tensor_nbytes(numel: int, dtype) -> int:
    return numel * dtype.itemsize


def _size_of(node: fx.Node) -> int:
    if "val" in node.meta:
        val = node.meta["val"]
        if isinstance(val, py_sym_types):
            return 1
        # NB: The fallback values here are meaningless, maybe we should respect
        # torch._inductor.config.unbacked_symint_fallback (but this is a
        # layering violation)
        elif isinstance(val, (list, tuple)):
            return sum(
                _tensor_nbytes(hint_int(n.numel(), fallback=4096), n.dtype)
                for n in val
                if isinstance(n, torch.Tensor)
            )
        elif isinstance(val, torch.Tensor):
            return _tensor_nbytes(hint_int(val.numel(), fallback=4096), val.dtype)

        raise RuntimeError(f"Unknown metadata type {type(val)}")
    if node.op == "get_attr":
        return 0
    raise RuntimeError("We should always have `val` metadata on the nodes")


# Used for some investigative purposes
def _count_ops(graph: fx.Graph):
    from collections import defaultdict

    cnt: Dict[str, int] = defaultdict(int)
    for node in graph.nodes:
        if node.op == "call_function":
            cnt[node.target.__name__] += 1
    print(sorted(cnt.items(), key=lambda x: x[1], reverse=True))


@functools.lru_cache(None)
def pointwise_ops():
    ops = []
    for attr_name in dir(torch.ops.aten):
        opoverloadpacket = getattr(torch.ops.aten, attr_name)
        if not isinstance(opoverloadpacket, torch._ops.OpOverloadPacket):
            continue

        for overload in opoverloadpacket.overloads():
            op_overload = getattr(opoverloadpacket, overload)
            if torch.Tag.pointwise in op_overload.tags:
                # currently aot autograd uses packet not overload
                ops.append(opoverloadpacket)
                break

    return ops


def sort_depths(args, depth_map: Dict[fx.Node, int]) -> List[Tuple[fx.Node, int]]:
    arg_depths = {
        arg: depth_map[arg] for arg in args if isinstance(arg, torch.fx.node.Node)
    }
    return sorted(arg_depths.items(), key=lambda x: x[1], reverse=True)


def reordering_to_mimic_autograd_engine(gm: fx.GraphModule) -> fx.GraphModule:
    """
    This pass finds the first bwd node in the graph (by looking at users of
    tangents) and then reorders the graph by walking from this node to all the
    way to the end of the graph. At each op in this traveral, we insert this op
    in a new graph and try to bring only the relevant subgraph from the other
    non-bwd edges relevant for this op. This closely mimics the behavior of
    autograd engine.

    Why is this pass required in the first place?

    This is an artifact of how partitioners work today. The starting point of
    partitioner is a joint graph, which is fwd and then bwd graph. In the case
    of checkpointing, we keep portions of fwd graph in their original place in
    the joint graph, while obtaining a bwd graph. As a result, the resulting bwd
    graph has copies of recomputed fwd subgraphs followed by the original bwd
    graph. If we run this naively, this leads to bad memory footprint, because
    the fwd subgraphs are live for way longer duration than necessary. This pass
    reorders the operations such that we prioritize the ops for the original bwd
    graph while only realizing those ops from the fwd graph that are necessary
    at any given point in the graph.
    """

    new_graph = fx.Graph()
    env: Dict[fx.Node, fx.Node] = {}

    # Add new placeholder nodes in the order specified by the inputs
    for node in gm.graph.find_nodes(op="placeholder"):
        env[node] = new_graph.node_copy(node, lambda x: env[x])

    order = {}
    for idx, node in enumerate(gm.graph.nodes):
        order[node] = idx

    def insert_node_in_graph(node):
        cur_nodes = [node]
        insertable_nodes = set()
        while len(cur_nodes) > 0:
            node = cur_nodes.pop()
            if node in insertable_nodes or node in env:
                continue
            insertable_nodes.add(node)

            # Bias traversal towards the nodes that have higher depth - prioritizes
            # critical path first.
            cur_nodes += node.all_input_nodes

        insertable_nodes = sorted(insertable_nodes, key=lambda n: order[n])
        for node in insertable_nodes:
            env[node] = new_graph.node_copy(node, lambda x: env[x])

    # Find first bwd node in the graph
    tangent_inputs = list(filter(_is_tangent, gm.graph.nodes))
    first_node_in_bwd = None
    minimum_order = math.inf
    for tangent in tangent_inputs:
        for user in tangent.users:
            if order[user] < minimum_order:
                minimum_order = order[user]
                first_node_in_bwd = user

    # If gradInp does not depend upon gradOut, we may not find any nodes in the "backwards pass"
    if first_node_in_bwd is None:
        return gm

    # Build the graph op-by-op by starting from the node all the way to the end
    for node in list(gm.graph.nodes)[order[first_node_in_bwd] :]:
        insert_node_in_graph(node)

    # The output node is already built by the traversal.
    new_gm = torch.fx.GraphModule(gm, new_graph)
    return new_gm


def functionalize_rng_ops(
    joint_module: fx.GraphModule,
    fw_module: fx.GraphModule,
    bw_module: fx.GraphModule,
    num_sym_nodes: int,
) -> Tuple[fx.GraphModule, fx.GraphModule]:
    # During user-driven activation checkpointing, we have to ensure that a rng
    # op in fwd yields the same output as the recomputed rng op in the bwd.  To
    # do this, we use functionalize wrappers to wrap the random ops and share
    # rng state between the fwd and bwd graphs.

    # There are 3 main steps to do this
    # Step 1 - Construct a mapping of rng node between the fwd and its counterpart in bwd.
    # Step 2 - Modify the fwd pass such that
    #   1) Replace rand with run_and_save_rng_state wrapper
    #   2) Replace the users of the original op with the output[1] of this op.
    #   3) Collect all the rng_state - output[0] of each op, and make them
    #   output nodes. Special care needs to be taken here because fwd outputs
    #   has symints at the very end.
    # Step 3 - Modify the bwd pass such that
    #   1) Add the input nodes just before the tangents for the stashed rng states
    #   2) Replace rand with run_with_save_rng_state wrappers
    #   3) Use the stashed states as inputs to these ops

    # Unique id to generate name
    uid = itertools.count()

    def get_rng_ops(gmod):
        random_nodes = {}
        for node in gmod.graph.nodes:
            if (
                node.op == "call_function"
                and hasattr(node.target, "tags")
                and torch.Tag.nondeterministic_seeded in node.target.tags
            ):
                random_nodes[node.name] = node
        return random_nodes

    def get_device(node):
        """
        Check the example value of the node outputs to find the device type.
        """
        if "val" not in node.meta:
            return None

        candidates = node.meta["val"]
        if not isinstance(candidates, tuple):
            candidates = (candidates,)

        for candidate in candidates:
            if isinstance(candidate, torch.Tensor):
                if candidate.device.type == "cuda":
                    return "cuda"

        return "cpu"

    def get_sample_rng_state(device):
        if device == "cuda":
            return torch.cuda.get_rng_state()
        return torch.get_rng_state()

    # Step 1 - Construct a mapping of rng node between the fwd and its counterpart in bwd.
    joint_graph_rng_ops = get_rng_ops(joint_module)
    fw_graph_rng_ops = get_rng_ops(fw_module)
    bw_graph_rng_ops = get_rng_ops(bw_module)
    recomputable_rng_ops_map = dict()
    for node in joint_module.graph.nodes:
        if (
            must_recompute(node)
            and hasattr(node.target, "tags")
            and torch.Tag.nondeterministic_seeded in node.target.tags
        ):
            base_node = joint_graph_rng_ops[node.name]
            fw_node = fw_graph_rng_ops[node.name]
            bw_node = bw_graph_rng_ops[node.name]
            recomputable_rng_ops_map[base_node] = {"fwd": fw_node, "bwd": bw_node}

    run_and_save_rng = torch._prims.rng_prims.run_and_save_rng_state
    run_with_rng_state = torch._prims.rng_prims.run_with_rng_state
    bw_tangent_start_node = None
    for node in bw_module.graph.find_nodes(op="placeholder"):
        if "tangent" in node.name:
            bw_tangent_start_node = node
            break
    if bw_tangent_start_node is None:
        raise RuntimeError(
            "Couldn't find tangent node in graph inputs. This is unexpected, please file a bug if you see this"
        )

    fw_rng_state_outputs = []
    for base_node, node_pair in recomputable_rng_ops_map.items():
        # Step 2 - Modify the fwd pass such that
        fw_node = node_pair["fwd"]
        bw_node = node_pair["bwd"]
        fw_graph = fw_module.graph
        with fw_graph.inserting_before(fw_node):
            functional_fw_node = fw_graph.create_node(
                "call_function",
                run_and_save_rng,
                args=(fw_node.target, *fw_node.args),
                kwargs=fw_node.kwargs,
            )
            state = fw_graph.create_node(
                "call_function",
                operator.getitem,
                args=(functional_fw_node, 0),
                kwargs={},
            )
            rng_output = fw_graph.create_node(
                "call_function",
                operator.getitem,
                args=(
                    functional_fw_node,
                    1,
                ),
                kwargs={},
            )
            fw_node.replace_all_uses_with(rng_output)
            fw_graph.erase_node(fw_node)
            fw_rng_state_outputs.append(state)

        # Step 3 - Modify the bwd pass such that
        bw_graph = bw_module.graph
        with bw_graph.inserting_before(bw_tangent_start_node):
            state_name = f"rng_state_output_{next(uid)}"
            bw_rng_state_node = bw_graph.placeholder(state_name)
            bw_rng_state_node.meta["val"] = get_sample_rng_state(get_device(fw_node))

        with bw_graph.inserting_before(bw_node):
            rng_output = bw_graph.create_node(
                "call_function",
                run_with_rng_state,
                args=(bw_rng_state_node, bw_node.target, *bw_node.args),
                kwargs=bw_node.kwargs,
            )

            bw_node.replace_all_uses_with(rng_output)
            bw_graph.erase_node(bw_node)

    # Add the rng states in the output of the fwd graph. AOT Autograd assumes
    # that symints are at the end of forward graph outputs. So, insert the new
    # rng states accordingly.
    fw_output_node = next(iter(fw_module.graph.find_nodes(op="output")))
    fw_outputs = fw_output_node.args[0]
    sym_node_start_idx = len(fw_outputs) - num_sym_nodes
    outputs = (
        fw_outputs[:sym_node_start_idx]
        + fw_rng_state_outputs
        + fw_outputs[sym_node_start_idx:]
    )
    fw_module.graph.output(outputs)
    fw_module.graph.erase_node(fw_output_node)
    fw_module.recompile()
    bw_module.recompile()
    return fw_module, bw_module


def cleanup_recompute_tags(joint_module: fx.GraphModule) -> fx.GraphModule:
    """
    If there are two consecutive checkpointed blocks with no operator in
    between, we would still want to stash the tensor at the boundary of
    checkpointed blocks. The following pass makes the last output node
    non-recomputable to allow for that.
    """
    for node in joint_module.graph.nodes:
        if must_recompute(node):
            for user in node.users:
                if (
                    must_recompute(user)
                    and user.meta["recompute"] > node.meta["recompute"]
                ):
                    node.meta["recompute"] = 0
    return joint_module

def get_saved_values(joint_graph, node_classifications, heuristics_on, dont_ban=set()):
    orig_fw_outputs, required_fw_nodes, required_bw_nodes, unclaimed_nodes, inputs = node_classifications
    fusible_ops, compute_intensive_ops, random_ops, view_ops, recomputable_ops = get_default_op_list()

<<<<<<< HEAD
    BAN_IF_USED_FAR_APART, BAN_IF_LONG_FUSIBLE_CHAINS, BAN_IF_MATERIALIZED_BACKWARDS, BAN_IF_NOT_IN_ALLOWLIST, BAN_IF_REDUCTION = heuristics_on

=======
def solve_min_cut(
    joint_graph: fx.Graph,
    node_info: NodeInfo,
    min_cut_options: MinCutOptions,
    dont_ban=None,
):
    if dont_ban is None:
        dont_ban = set()
    op_types = get_default_op_list()

    if AOT_PARTITIONER_DEBUG:
        joint_module_ops = {
            str(node.target._overloadpacket)
            for node in joint_graph.nodes
            if node.op == "call_function" and hasattr(node.target, "_overloadpacket")
        }
        ops_ignored = joint_module_ops - {str(i) for i in op_types.recomputable_ops}
        print("Ops banned from rematerialization: ", ops_ignored)
        print()

    def is_fusible(a, b):
        # We can perform "memory fusion" into a cat, but cat cannot be a
        # producer to a fusion
        if get_aten_target(b) == aten.cat:
            return True
        return op_types.is_fusible(a) and op_types.is_fusible(b)

    try:
        import networkx as nx
    except ImportError as e:
        raise RuntimeError(
            "Need networkx installed to perform smart recomputation " "heuristics"
        ) from e

    def is_materialized_backwards(node):
        if op_types.is_view(node):
            return False
        cur_nodes = {node}
        while len(cur_nodes) > 0:
            cur = cur_nodes.pop()
            for user in cur.users:
                if not node_info.is_required_fw(user) and not is_fusible(cur, user):
                    return True
                if op_types.is_view(user):
                    cur_nodes.add(user)

        return False

    def should_ban_recomputation(node):
        if node.op != "call_function":
            return False
        if node.target == operator.getitem:
            return False
        if node.target in [aten.lift_fresh_copy.default, aten.lift_fresh.default]:
            return False
        # NB: "recompute" == 0 means that must save this node.
        if node.meta.get("recompute", None) == 0:
            return True

        if min_cut_options.ban_if_not_in_allowlist:
            if not op_types.is_recomputable(node):
                return True
        else:
            if op_types.is_random(node) or op_types.is_compute_intensive(node):
                return True

        # If a node *must* be materialized in the backwards pass, then we
        # should never recompute it. This is a pretty subtle point.  In
        # general, the assumption we make is that recomputing a node in the
        # backwards pass is "free". However, if a node must be materialized
        # in the backwards pass, then recomputing it is never free.
        if min_cut_options.ban_if_materialized_backward and is_materialized_backwards(
            node
        ):
            log.info("materialized backwards: %s %s", node, tuple(node.users))
            return True

        # Arbitrary hack that sometimes seems to help things. The above
        # modification appears to have made this heuristic a lot less critical
        # for performance.
        # NB: As of PR #121692, this hack no longer seems necessary.
        if node.dist_from_bw < 1000 and node.dist_from_bw > config.max_dist_from_bw:
            return True

        # If the output of an op is 4x smaller (arbitrary choice),
        # then we don't allow recomputation. The idea here is that for
        # things like reductions, saving the output of the reduction is very
        # cheap/small, and it makes sure we don't do things like recompute
        # normalizations in the backwards.
        if min_cut_options.ban_if_reduction:
            input_tensors_size = sum(
                _size_of(i) for i in node.args if isinstance(i, fx.Node)
            )
            output_size = _size_of(node)
            return output_size * 4 < input_tensors_size
        return False
>>>>>>> 2184cdd2

    def is_materialized(node):
        if node.op == "placeholder":
            return True

        return not all(is_fusible(node, user) for user in node.users)

    def get_node_weight(node) -> float:
        mem_sz = _size_of(node)

        if isinstance(node.meta["val"], py_sym_types):
            # We never want to save symfloats
            if not isinstance(node.meta["val"], torch.SymInt):
                return INT_INF

        # Heuristic to bias towards nodes closer to the backwards pass
        # Complete guess about current value
        mem_sz = int(mem_sz * (1.1 ** max(min(node.dist_from_bw, 100), 1)))
        if is_materialized(node):
            return mem_sz
        else:
            return mem_sz * 2

    nx_graph = nx.DiGraph()
    banned_nodes = set()

    def ban_recomputation_if_allowed(node):
        if op_types.is_view(node):
            return False
        if node in dont_ban:
            return False
<<<<<<< HEAD
        # NB: "recompute" == 0 means that must save this node.
        if node.meta.get("recompute", None) == 0:
            return True

        if BAN_IF_NOT_IN_ALLOWLIST:
            if get_aten_target(node) not in recomputable_ops:
                return True
        else:
            ignored_ops = random_ops + compute_intensive_ops
            if get_aten_target(node) in ignored_ops:
                return True

        # If a node *must* be materialized in the backwards pass, then we
        # should never recompute it. This is a pretty subtle point.  In
        # general, the assumption we make is that recomputing a node in the
        # backwards pass is "free". However, if a node must be materialized
        # in the backwards pass, then recomputing it is never free.
        if BAN_IF_MATERIALIZED_BACKWARDS and is_materialized_backwards(node):
            log.info("materialized backwards: %s %s", node, tuple(node.users))
            return True

        # Arbitrary hack that sometimes seems to help things. The above
        # modification appears to have made this heuristic a lot less critical
        # for performance.
        # NB: As of PR #121692, this hack no longer seems necessary.
        if node.dist_from_bw < 1000 and node.dist_from_bw > config.max_dist_from_bw:
            return True

        # If the output of an op is 4x smaller (arbitrary choice),
        # then we don't allow recomputation. The idea here is that for
        # things like reductions, saving the output of the reduction is very
        # cheap/small, and it makes sure we don't do things like recompute
        # normalizations in the backwards.
        if BAN_IF_REDUCTION:
            input_tensors_size = sum(
                _size_of(i) for i in node.args if isinstance(i, fx.Node)
            )
            output_size = _size_of(node)
            return output_size * 4 < input_tensors_size
        return False

    def is_materialized(node):
        if node.op == "placeholder":
            return True

        return not all(is_fusible(node, user) for user in node.users)

    def get_node_weight(node) -> int:
        mem_sz = _size_of(node)
        if get_aten_target(node) in view_ops:
            return math.inf

        # Heuristic to bias towards nodes closer to the backwards pass
        # Complete guess about current value
        mem_sz = int(mem_sz * (1.1 ** max(min(node.dist_from_bw, 100), 1)))
        if is_materialized(node):
            return mem_sz
        else:
            return mem_sz * 2

    nx_graph = nx.DiGraph()
    banned_nodes = set()

    def ban_recomputation_if_allowed(node):
        if node in dont_ban:
            return False
=======
>>>>>>> 2184cdd2
        # This bans recomputation of the node unless we've been forced not to by
        # user annotation
        # NB: "recompute" > 0 means that user annotation has asked us to
        # recompute it
        if node.meta.get("recompute", 0) > 0:
            return False

        if "val" in node.meta and isinstance(node.meta["val"], torch.SymFloat):
            return False

        banned_nodes.add(node)
        # A node will only ever be recomputed if there is a path from an
        # ancestor of this node to the backwards path through this node that
        # doesn't go through any saved value. If this node is saved, then that
        # condition is not possible.
        nx_graph.add_edge("source", node.name + "_in", capacity=math.inf)
        return True

    for node in joint_graph.nodes:
        if node.op == "output":
            continue

        if node in node_info.required_bw_nodes:
            if node not in node_info.inputs:
                nx_graph.add_edge(node.name + "_in", "sink", capacity=math.inf)
                continue
            # If someone saves a input for backward as-is and backward
            # returns that tensor as-is as a grad input, then the node x would
            # be both a required_bw_node and an input. In this case we
            # (1) connect x_in to to the source, (2) x_out to the sink, and
            # (3) assign the proper weight to the x_in-x_out edge, so that
            # x would be part of cut nodes. A case where this happens is if
            # NestedTensor saves a offset tensor as part of the singleton int
            # in sizes.
            nx_graph.add_edge(node.name + "_out", "sink", capacity=math.inf)

        if _is_primal(node) or _is_fwd_seed_offset(node):
            ban_recomputation_if_allowed(node)

        # If a node can't be recomputed (too expensive or involves randomness),
        # we prevent it from being recomputed by adding an inf edge to the source
        # We only need to ban nodes in the fw pass, as those are the only ones that would be recomputed.
        if node_info.is_required_fw(node) and should_ban_recomputation(node):
            ban_recomputation_if_allowed(node)

        # Checks if a node is actually a tuple. Can be simplified to just an isinstance check if we always use faketensors.
        is_non_tensor_node = (
            "val" not in node.meta and "tensor_meta" not in node.meta
        ) or ("val" in node.meta and not isinstance(node.meta["val"], torch.Tensor))

        if is_sym_node(node):
            weight = float(sym_node_size(node))
        elif is_non_tensor_node:
            weight = (
                0.0 if isinstance(node.meta.get("val"), BackwardState) else math.inf
            )
        else:
            weight = get_node_weight(node)
        # Creates the weights on the "node" edge
        nx_graph.add_edge(node.name + "_in", node.name + "_out", capacity=weight)
        for user in node.users:
            nx_graph.add_edge(node.name + "_out", user.name + "_in", capacity=math.inf)

    # todo(chilli): This is the most questionable of the 3 heuristics for banning recompute.
    # Some example models to look at where this helps perf: poolformer_m36,
    # mixer_b16_224, cait_m36_384

    # The "rough" idea here is that if you have some node that is used by both a
    # node nearby downstream as well as a node far downstream, if we recompute
    # both of the downstream nodes, we're unlikely to be able to fuse both
    # downstream nodes together.

    # Thus, we shouldn't aim to recompute far downstream nodes that depend on
    # this node. That intuition of "far downstream" is captured by whether
    # there's an unfusible op along the chain somewhere

    # It could probably be improved by properly analyzing what's going on in the
    # backwards pass instead of only relying on whether it's unfusible in the
    # forwards.

    def find_first_unfusible(start_nodes: List[fx.Node], max_range: int) -> int:
        """
        Finds the first unfusible node in the chain of nodes starting from
        `start_nodes` and returns its position.
        """
        sorted_nodes: List[Tuple[int, fx.Node, bool]] = []
        for n in start_nodes:
            heapq.heappush(sorted_nodes, (node_info.get_fw_order(n), n, True))

        while len(sorted_nodes) > 0:
            _, node, node_is_fusible = heapq.heappop(sorted_nodes)
            if not node_is_fusible:
                return node_info.get_fw_order(node)
            for user in node.users:
                if node_info.is_required_fw(user):
                    if node_info.get_fw_order(user) > max_range:
                        continue
                    heapq.heappush(
                        sorted_nodes,
                        (node_info.get_fw_order(user), user, is_fusible(node, user)),
                    )
        return max_range

    if min_cut_options.ban_if_used_far_apart:
        for used_node in node_info.required_fw_nodes:
            orders = [
                node_info.get_fw_order(user)
                for user in used_node.users
                if node_info.is_required_fw(user)
            ]
            fw_users = [
                user for user in used_node.users if node_info.is_required_fw(user)
            ]
            if len(orders) > 0:
                first_unfusible_use = find_first_unfusible(fw_users, max(orders))
                for user in tuple(used_node.users):
                    if (
                        node_info.is_required_fw(user)
                        and node_info.get_fw_order(user) > first_unfusible_use
                        and is_fusible(used_node, user)
                    ):
                        if user in banned_nodes:
                            continue
                        log.info(
                            "used above/below fusible %s:(%s) -> %s -> %s:(%s)",
                            used_node,
                            node_info.get_fw_order(used_node),
                            first_unfusible_use,
                            user,
                            node_info.get_fw_order(user),
                        )
                        ban_recomputation_if_allowed(user)

    # This heuristic is fairly straightforward. The idea is that although it is
    # cheap to recompute bandwidth-bound ops, we don't want to end up in a situation
    # where we have a long chain of pointwise ops from the beginning to the end
    # of the model (like say, residual connections)

    # todo: I'm not totally sure why this heuristic matters. It's possible that this is
    # working around Inductor fusion decisions, or that it's a patch over
    # suboptimal partitioning decisions

    # Some models it improves perf on are cait_m36_384, mixer_b16_224, poolformer_m36

    if min_cut_options.ban_if_long_fusible_chains:
        visited = set()
        for start_node in joint_graph.nodes:
            if not node_info.is_required_fw(start_node):
                continue
            fusible = [(node_info.get_fw_order(start_node), start_node)]
            start_order = node_info.get_fw_order(start_node)
            while len(fusible) > 0:
                _, cur = heapq.heappop(fusible)
                if cur in visited:
                    continue
                visited.add(cur)
                # 100 is arbitrary choice to try and prevent degenerate cases
                if (
                    node_info.get_fw_order(cur) > start_order + 100
                    and len(fusible) == 0
                ):
                    log.info(
                        "too long %s %s %s %s",
                        cur,
                        start_node,
                        node_info.get_fw_order(cur),
                        node_info.get_fw_order(start_node),
                    )
                    ban_recomputation_if_allowed(cur)
                    break

                for user in cur.users:
                    if (
                        node_info.is_required_fw(user)
                        and is_fusible(cur, user)
                        and user not in banned_nodes
                    ):
                        heapq.heappush(fusible, (node_info.get_fw_order(user), user))

    try:
        cut_value, partition = nx.minimum_cut(nx_graph, "source", "sink")
    except Exception:
        print("Failed to compute min-cut on following graph:")
        print("\n".join(nx.readwrite.edgelist.generate_edgelist(nx_graph)))
        visualize_min_cut_graph(nx_graph)
        raise

    reachable, non_reachable = partition
    cutset: Set[Tuple[str, str]] = set()
    for u, nbrs in ((n, nx_graph[n]) for n in reachable):
        cutset.update((u, v) for v in nbrs if v in non_reachable)

    cut_nodes = set()
    for node_in, node_out in cutset:
        assert node_in[:-3] == node_out[:-4]
        node_name = node_in[:-3]
        cut_nodes.add(node_name)

    name_to_node = get_name_to_node(joint_graph)
    # To make this stuff deterministic
    node_idx = {node: idx for idx, node in enumerate(joint_graph.nodes)}
<<<<<<< HEAD
    saved_values = sorted((name_to_node[node] for node in cut_nodes), key=lambda x: node_idx[x])
    return saved_values, banned_nodes

def get_default_op_list():
    default_recomputable_ops = [aten.add, aten.sub, aten.div, aten.atan2, aten.mul, aten.max, aten.min, aten.pow, aten.remainder, aten.fmod, aten.__and__, aten.__or__, aten.__xor__, aten.__lshift__, aten.__rshift__, aten.eq, aten.ne, aten.ge, aten.gt, aten.le, aten.lt, aten.abs, aten.bitwise_not, aten.ceil, aten.floor, aten.frac, aten.neg, aten.relu, aten.round, aten.silu, aten.trunc, aten.log, aten.log10, aten.log1p, aten.log2, aten.lgamma, aten.exp, aten.expm1, aten.erf, aten.erfc, aten.cos, aten.acos, aten.cosh, aten.sin, aten.asin, aten.sinh, aten.tan, aten.atan, aten.tanh, aten.atanh, aten.sqrt, aten.rsqrt, aten.reciprocal, aten.sigmoid, aten.softplus, aten.threshold, aten.threshold_backward, aten.clamp, aten.where, aten.lerp, aten.addcmul, aten.gelu, aten.gelu_backward, aten.sum, aten.mean, aten._grad_sum_to_size, aten.sum_to_size, aten.amax, aten.to, aten.type_as, operator.getitem, aten.squeeze, aten.unsqueeze, aten.rsub, aten._to_copy]  # noqa: E501,B950
    recomputable_view_ops = [aten.squeeze, aten.unsqueeze, aten.alias]
    recomputable_view_ops += [aten.view, aten.slice, aten.t, prims.broadcast_in_dim, aten.expand, aten.as_strided, aten.permute]
    view_ops = recomputable_view_ops
    default_recomputable_ops += [prims.div, prims.convert_element_type, aten.clone, aten._to_copy, aten.full_like, prims.var, prims.sum, aten.var, aten.std, prims.broadcast_in_dim, aten.select, aten._unsafe_view, aten.view, aten.expand, aten.slice, aten.reshape, aten.broadcast_tensors, aten.scalar_tensor, aten.ones, aten.new_zeros, aten.lift_fresh_copy, aten.arange, aten.triu, aten.var_mean, aten.isinf, aten.any, aten.full, aten.as_strided, aten.zeros, aten.argmax, aten.maximum, prims.iota]  # noqa: E501,B950
    # Natalia said that we should allow recomputing indexing :)
    default_recomputable_ops += [aten.index, aten.gather]
    default_recomputable_ops += view_ops

    default_recomputable_ops += pointwise_ops()

    default_recomputable_ops += [
        aten.zeros_like,
    ]

    default_recomputable_ops += [
        method_to_operator(m)
        for m in magic_methods
    ]
    recomputable_ops = set(default_recomputable_ops)

    random_ops = [aten.native_dropout, aten.rand_like, aten.randn_like]
    compute_intensive_ops = [aten.mm, aten.convolution, aten.convolution_backward, aten.bmm, aten.addmm, aten._scaled_dot_product_flash_attention, aten._scaled_dot_product_efficient_attention, aten.upsample_bilinear2d]  # noqa: E501,B950

    fusible_ops = recomputable_ops | set(random_ops)
    return fusible_ops, compute_intensive_ops, random_ops, view_ops, recomputable_ops

def get_name_to_node(graph):
    name_to_node = {}
    for node in graph.nodes:
        name_to_node[node.name] = node
    return name_to_node

from scipy.optimize import Bounds, LinearConstraint, milp

def _optimize_runtime_with_given_memory(
    memory: torch.Tensor,
    runtimes: torch.Tensor,
    max_memory: float,
) -> torch.Tensor:
    """
    Given a list of operator names, their corresponding runtimes, and the
    maximum amount of memory available, returns the subset of operators to save
    s.t. we spend the least time recomputing while staying under the memory
    budget.
    Uses https://docs.scipy.org/doc/scipy/reference/generated/scipy.optimize.milp.html
    """
    import numpy as np
    memory = np.array(memory)
    runtimes = np.array(runtimes)
    c = -runtimes  # type: ignore[operator]

    memory_constraint = LinearConstraint(A=memory, ub=max_memory)
    constraints = [memory_constraint]

    integrality = np.ones_like(c)
    res = milp(
        c=c, constraints=constraints, integrality=integrality, bounds=Bounds(0, 1)
    )
    if not res.success:
        raise RuntimeError("Somehow scipy solving failed")
    return res.x

def choose_saved_values_set(joint_graph, node_classifications, memory_budget=1):
    BAN_IF_USED_FAR_APART = config.ban_recompute_used_far_apart
    BAN_IF_LONG_FUSIBLE_CHAINS = config.ban_recompute_long_fusible_chains
    BAN_IF_MATERIALIZED_BACKWARDS = config.ban_recompute_materialized_backward
    BAN_IF_NOT_IN_ALLOWLIST = config.ban_recompute_not_in_allowlist
    BAN_IF_REDUCTION = config.ban_recompute_reductions

    orig_fw_outputs, required_fw_nodes, required_bw_nodes, unclaimed_nodes, inputs = node_classifications

    if memory_budget == 0:
        return inputs

    runtime_optimized_saved_values, _ = get_saved_values(joint_graph, node_classifications, (BAN_IF_USED_FAR_APART, BAN_IF_LONG_FUSIBLE_CHAINS, BAN_IF_MATERIALIZED_BACKWARDS, BAN_IF_NOT_IN_ALLOWLIST, BAN_IF_REDUCTION))
    if memory_budget == 1:
        return runtime_optimized_saved_values


    def estimate_activations_size(saved_values):
        return sum([_size_of(i) for i in saved_values]) / 1e9

    min_act_size = estimate_activations_size(inputs)
    max_act_size = estimate_activations_size(runtime_optimized_saved_values)

    import time
    begin = time.time()
    more_aggressive_saved_values, _ = get_saved_values(joint_graph, node_classifications, (False, False, False, BAN_IF_NOT_IN_ALLOWLIST, BAN_IF_REDUCTION))
    def get_normalized_size(sz):
        return (sz / 1e9) / (max_act_size - min_act_size)

    def get_mem_ratio(cur):
        return (cur - min_act_size) / (max_act_size - min_act_size)

    if get_mem_ratio(estimate_activations_size(more_aggressive_saved_values)) < memory_budget :
        return more_aggressive_saved_values

    aggressive_recomputation_saved_values, banned_nodes = get_saved_values(joint_graph, node_classifications, (False, False, False, False, BAN_IF_REDUCTION))

    from torch._inductor.fx_utils import get_node_storage
    input_storages = {get_node_storage(node) for node in inputs}

    def get_recomputable_banned_nodes(banned_nodes, saved_values):
        return [i for i in banned_nodes if not (i.dist_from_bw >= int(1e9) or get_node_storage(i) in input_storages)]
    recomputable_banned_nodes = get_recomputable_banned_nodes(banned_nodes, aggressive_recomputation_saved_values)

    def print_budget_real_mem(act_size, name=""):
        print(f"{get_mem_ratio(act_size):.2f}: {act_size:.2f}GB ({name})")

    print_budget_real_mem(estimate_activations_size(runtime_optimized_saved_values), "default")
    print_budget_real_mem(estimate_activations_size(more_aggressive_saved_values), "more aggressive")
    print_budget_real_mem(estimate_activations_size(aggressive_recomputation_saved_values), "aggressive")


    all_recomputable_banned_nodes = sorted(list(recomputable_banned_nodes), key=_size_of, reverse=True)
    memories = [get_normalized_size(_size_of(i)) for i in all_recomputable_banned_nodes]
    runtimes = [1 for idx, i in enumerate(all_recomputable_banned_nodes)]
    cur_memory_budget = sum(memories)
    from torch.utils._mode_utils import no_dispatch
    with no_dispatch():
        while cur_memory_budget > 1e-2:
            banned_nodes = _optimize_runtime_with_given_memory(memories, runtimes, max(cur_memory_budget - 1e-2, 0))
            dont_ban = set()
            for idx, i in enumerate(banned_nodes.tolist()):
                if not i:
                    dont_ban.add(all_recomputable_banned_nodes[idx])
            # print([(i, get_normalized_size(_size_of(i))) for i in dont_ban])
            cur_memory_budget = estimate_activations_size(set(all_recomputable_banned_nodes) - dont_ban) / (max_act_size - min_act_size)
            saved_values, banned_nodes = get_saved_values(joint_graph, node_classifications, (False, False, False, False, BAN_IF_REDUCTION), dont_ban)
            print_budget_real_mem(estimate_activations_size(saved_values), "milp")

            if get_mem_ratio(estimate_activations_size(saved_values)) < memory_budget + 1e-2:
                print(f"Below memory budget! Saving {saved_values}")
                return saved_values

    print_budget_real_mem(estimate_activations_size(inputs), "full checkpoint")
    saved_values = inputs
    return saved_values

def min_cut_rematerialization_partition(
    joint_module: fx.GraphModule, _joint_inputs, compiler="inductor", recomputable_ops=None,
    *, num_fwd_outputs
=======
    saved_values = sorted(
        (name_to_node[node] for node in cut_nodes), key=lambda x: node_idx[x]
    )
    return saved_values, banned_nodes


def visualize_min_cut_graph(nx_graph):
    import networkx as nx
    import pydot

    dot_format = nx.nx_pydot.to_pydot(nx_graph).to_string()
    dot_graph = pydot.graph_from_dot_data(dot_format)[0]
    for edge in dot_graph.get_edges():
        weight = nx_graph[edge.get_source()][edge.get_destination()]["capacity"]
        # Set edge label to weight
        edge.set_label(str(weight))
        # Color edges with weight 'inf' as red
        if weight == float("inf"):
            edge.set_color("red")
    print("Visualizing the failed graph to min_cut_failed.svg")
    dot_graph.write_svg("min_cut_failed.svg")


def get_default_op_list() -> OpTypes:
    default_recomputable_ops: List[Callable] = [
        aten.add,
        aten.sub,
        aten.div,
        aten.atan2,
        aten.mul,
        aten.max,
        aten.min,
        aten.pow,
        aten.remainder,
        aten.fmod,
        aten.__and__,
        aten.__or__,
        aten.__xor__,
        aten.__lshift__,
        aten.__rshift__,
        aten.eq,
        aten.ne,
        aten.ge,
        aten.gt,
        aten.le,
        aten.lt,
        aten.abs,
        aten.bitwise_not,
        aten.ceil,
        aten.floor,
        aten.frac,
        aten.neg,
        aten.relu,
        aten.round,
        aten.silu,
        aten.trunc,
        aten.log,
        aten.log10,
        aten.log1p,
        aten.log2,
        aten.lgamma,
        aten.exp,
        aten.expm1,
        aten.erf,
        aten.erfc,
        aten.cos,
        aten.acos,
        aten.cosh,
        aten.sin,
        aten.asin,
        aten.sinh,
        aten.tan,
        aten.atan,
        aten.tanh,
        aten.atanh,
        aten.sqrt,
        aten.rsqrt,
        aten.reciprocal,
        aten.sigmoid,
        aten.softplus,
        aten.threshold,
        aten.threshold_backward,
        aten.clamp,
        aten.where,
        aten.lerp,
        aten.addcmul,
        aten.gelu,
        aten.gelu_backward,
        aten.sum,
        aten.mean,
        aten._grad_sum_to_size,
        aten.sum_to_size,
        aten.amax,
        aten.to,
        aten.type_as,
        operator.getitem,
        aten.squeeze,
        aten.unsqueeze,
        aten.rsub,
        aten._to_copy,
    ]  # noqa: E501,B950
    recomputable_view_ops = [aten.squeeze, aten.unsqueeze, aten.alias]
    recomputable_view_ops += [
        aten.view,
        aten.slice,
        aten.t,
        prims.broadcast_in_dim,
        aten.expand,
        aten.as_strided,
        aten.permute,
    ]
    view_ops = recomputable_view_ops
    default_recomputable_ops += [
        prims.div,
        prims.convert_element_type,
        aten.clone,
        aten._to_copy,
        aten.full_like,
        prims.var,
        prims.sum,
        aten.var,
        aten.std,
        prims.broadcast_in_dim,
        aten.select,
        aten._unsafe_view,
        aten.view,
        aten.expand,
        aten.slice,
        aten.reshape,
        aten.broadcast_tensors,
        aten.scalar_tensor,
        aten.ones,
        aten.new_zeros,
        aten.lift_fresh_copy,
        aten.arange,
        aten.triu,
        aten.var_mean,
        aten.isinf,
        aten.any,
        aten.full,
        aten.as_strided,
        aten.zeros,
        aten.argmax,
        aten.maximum,
        prims.iota,
        prims._low_memory_max_pool2d_offsets_to_indices,
    ]  # noqa: E501,B950
    # Natalia said that we should allow recomputing indexing :)
    default_recomputable_ops += [aten.index, aten.gather]
    default_recomputable_ops += view_ops

    default_recomputable_ops += pointwise_ops()

    default_recomputable_ops += [
        aten.zeros_like,
    ]

    default_recomputable_ops += [method_to_operator(m) for m in magic_methods]
    recomputable_ops = set(default_recomputable_ops)

    random_ops = [aten.native_dropout, aten.rand_like, aten.randn_like]
    compute_intensive_ops = [
        aten.mm,
        aten.convolution,
        aten.convolution_backward,
        aten.bmm,
        aten.addmm,
        aten._scaled_dot_product_flash_attention,
        aten._scaled_dot_product_efficient_attention,
        aten.upsample_bilinear2d,
    ]  # noqa: E501,B950

    fusible_ops = recomputable_ops | set(random_ops)
    return OpTypes(
        set(fusible_ops),
        set(compute_intensive_ops),
        set(random_ops),
        set(view_ops),
        set(recomputable_ops),
    )


def get_name_to_node(graph: fx.Graph):
    name_to_node = {}
    for node in graph.nodes:
        name_to_node[node.name] = node
    return name_to_node


def greedy_knapsack(
    memory: List[float], runtimes: List[float], max_memory: float
) -> Tuple[float, List[int], List[int]]:
    n = len(runtimes)
    items = list(range(n))

    # Sort items based on the ratio of runtime to memory in descending order
    items = sorted(items, key=lambda i: runtimes[i] / memory[i], reverse=True)

    total_memory = 0.0
    total_runtime = 0.0
    items_to_save = []
    items_to_allow_recomputing = []

    for i in items:
        if total_memory + memory[i] <= max_memory:
            total_memory += memory[i]
            total_runtime += runtimes[i]
            items_to_save.append(i)
        else:
            items_to_allow_recomputing.append(i)
    return total_runtime, items_to_save, items_to_allow_recomputing


def ilp_knapsack(
    memory: List[float], runtimes: List[float], max_memory: float
) -> Tuple[float, List[int], List[int]]:
    import numpy as np

    try:
        from scipy.optimize import Bounds, LinearConstraint, milp
    except ImportError:
        raise RuntimeError(
            "To use the ILP for memory budget checkpointing you need to install scipy"
        ) from None

    np_memory = np.array(memory)
    np_runtimes = np.array(runtimes)
    c = -np_runtimes  # type: ignore[operator]

    memory_constraint = LinearConstraint(A=np_memory, ub=np.array(max_memory))
    constraints = [memory_constraint]

    integrality = np.ones_like(c)
    res = milp(
        c=c, constraints=constraints, integrality=integrality, bounds=Bounds(0, 1)
    )
    if not res.success:
        raise RuntimeError("Somehow scipy solving failed")

    items_to_save = []
    items_to_allow_recomputing = []
    for idx, i in enumerate(res.x):
        if i == 1:
            items_to_save.append(idx)
        else:
            items_to_allow_recomputing.append(idx)
    return -res.fun, items_to_save, items_to_allow_recomputing


def dp_knapsack(
    memory: List[float], runtimes: List[float], max_memory: float
) -> Tuple[float, List[int], List[int]]:
    # Scaling factor to convert floating point weights to integers
    S = 10000

    # Quantize the memory weights
    quantized_memory = torch.tensor(
        [int(round(m * S)) for m in memory], dtype=torch.long, device="cpu"
    )
    runtimes = torch.tensor(runtimes, dtype=torch.float32, device="cpu")

    # Quantized pseudopolynomial DP for 0-1 Knapsack
    quantized_max_memory = int(round(max_memory * S))

    n = len(memory)

    # Initialize the DP table
    # TODO(chilli): I think if needed, this memory can be optimized with sliding
    # window trick + Hirschberg trick:
    # https://codeforces.com/blog/entry/47247?#comment-316200
    dp = torch.zeros(
        (n + 1, quantized_max_memory + 1), dtype=torch.float32, device="cpu"
    )

    for i in range(1, n + 1):
        current_memory = quantized_memory[i - 1]
        current_runtime = runtimes[i - 1]

        # Copy the previous row
        dp[i, :] = dp[i - 1, :]

        # Update dp[i, j] for all j >= current_memory
        if current_memory == 0:
            dp[i, :] = dp[i - 1, :] + current_runtime
        else:
            dp[i, current_memory:] = torch.maximum(
                dp[i - 1, current_memory:],
                dp[i - 1, :-current_memory] + current_runtime,
            )

    # Backtrack to find the items included in the knapsack
    saved_items = []
    recomputable_items = []
    j: int = quantized_max_memory
    for i in range(n, 0, -1):
        if dp[i][j] != dp[i - 1][j]:
            saved_items.append(i - 1)  # Include this item (indexing from 0)
            j -= int(quantized_memory[i - 1].item())
        else:
            recomputable_items.append(i - 1)

    saved_items.reverse()  # To get items in the order they were added

    # The maximum runtime that can be achieved within the max_memory constraint
    max_runtime = dp[n][quantized_max_memory].item()

    return max_runtime, saved_items, recomputable_items


def _optimize_runtime_with_given_memory(
    memory: List[float],
    runtimes: List[float],
    max_memory: float,
) -> Tuple[float, List[int], List[int]]:
    SOLVER = config.activation_memory_budget_solver
    if SOLVER == "greedy":
        return greedy_knapsack(memory, runtimes, max_memory)
    elif SOLVER == "ilp":
        return ilp_knapsack(memory, runtimes, max_memory)
    elif SOLVER == "dp":
        return dp_knapsack(memory, runtimes, max_memory)
    else:
        raise RuntimeError(f"Not aware of memory budget knapsack solver: {SOLVER}")


from torch.utils._mode_utils import no_dispatch


def estimate_runtime(node):
    RUNTIME_MODE = config.activation_memory_budget_runtime_estimator

    def materialize_arg(x):
        if isinstance(x, fx.Node) and isinstance(x.meta["val"], torch.Tensor):
            shape = list(x.meta["val"].shape)

            def realize_symbol(d):
                return hint_int(d, fallback=4096)

            shape = [realize_symbol(s) for s in shape]
            return x.meta["val"].new_zeros(shape)
        elif isinstance(x, fx.Node) and isinstance(x.meta["val"], torch.SymInt):
            return hint_int(x.meta["val"], fallback=4096)
        elif isinstance(x, fx.Node) and isinstance(x.meta["val"], torch.SymFloat):
            return 1.0
        elif isinstance(x, fx.Node) and isinstance(x.meta["val"], torch.SymBool):
            return True
        else:
            return x

    if RUNTIME_MODE == "testing":
        return 1

    elif RUNTIME_MODE == "profile":
        from triton.testing import do_bench

        with no_dispatch():
            args, kwargs = pytree.tree_map(materialize_arg, (node.args, node.kwargs))
            ms = do_bench(lambda: node.target(*args, **kwargs))
            return ms

    elif RUNTIME_MODE == "flops":
        # todo(chilli): Normalize this to also return ms
        from torch.utils.flop_counter import FlopCounterMode

        args, kwargs = pytree.tree_map(materialize_arg, (node.args, node.kwargs))
        with FlopCounterMode(display=False) as mode:
            node.target(*args, **kwargs)
        counted_flops = mode.get_total_flops()
        return max(counted_flops, 1)
    else:
        raise RuntimeError(f"Not aware of runtime estimator: {RUNTIME_MODE}")


def choose_saved_values_set(
    joint_graph: fx.Graph, node_info: NodeInfo, memory_budget=1
) -> List[fx.Node]:
    if memory_budget > 1 or memory_budget < 0:
        raise RuntimeError(
            f"The valid ranges for memory budget are 0 <= m <= 1. The provided value is {memory_budget}"
        )
    min_cut_options = MinCutOptions(
        ban_if_used_far_apart=config.ban_recompute_used_far_apart,
        ban_if_long_fusible_chains=config.ban_recompute_long_fusible_chains,
        ban_if_materialized_backward=config.ban_recompute_materialized_backward,
        ban_if_not_in_allowlist=config.ban_recompute_not_in_allowlist,
        ban_if_reduction=config.ban_recompute_reductions,
    )

    if config.aggressive_recomputation:
        min_cut_options = replace(
            min_cut_options,
            ban_if_used_far_apart=False,
            ban_if_long_fusible_chains=False,
            ban_if_materialized_backward=False,
            ban_if_not_in_allowlist=False,
        )
    if memory_budget == 0:
        return node_info.inputs

    runtime_optimized_saved_values, _ = solve_min_cut(
        joint_graph,
        node_info,
        min_cut_options,
    )
    # return runtime_optimized_saved_values
    if memory_budget == 1:
        return runtime_optimized_saved_values

    def estimate_activations_size(saved_values: List[fx.Node]) -> float:
        return sum([_size_of(i) for i in saved_values]) / 1e9

    min_act_size = estimate_activations_size(node_info.inputs)
    max_act_size = estimate_activations_size(runtime_optimized_saved_values)
    # The optimized choice is smaller than the inputs anyways
    if max_act_size <= min_act_size:
        return runtime_optimized_saved_values

    def get_normalized_size(sz):
        return (sz / 1e9) / (max_act_size - min_act_size)

    def get_mem_ratio(activations: List[fx.Node]):
        return (estimate_activations_size(activations) - min_act_size) / (
            max_act_size - min_act_size
        )

    more_aggressive_options = replace(
        min_cut_options,
        ban_if_used_far_apart=False,
        ban_if_long_fusible_chains=False,
        ban_if_materialized_backward=False,
    )
    more_aggressive_saved_values, _ = solve_min_cut(
        joint_graph, node_info, more_aggressive_options
    )
    if get_mem_ratio(more_aggressive_saved_values) < memory_budget:
        return more_aggressive_saved_values

    aggressive_options = replace(
        more_aggressive_options,
        ban_if_not_in_allowlist=False,
    )
    aggressive_recomputation_saved_values, banned_nodes = solve_min_cut(
        joint_graph, node_info, aggressive_options
    )

    if get_mem_ratio(aggressive_recomputation_saved_values) < memory_budget:
        return aggressive_recomputation_saved_values

    from torch._inductor.fx_utils import get_node_storage

    input_storages = {get_node_storage(node) for node in node_info.inputs}

    def get_recomputable_banned_nodes(banned_nodes: List[fx.Node]) -> List[fx.Node]:
        return [
            i
            for i in banned_nodes
            if (
                # Only allow recomputing nodes that are actually required for BW
                i.dist_from_bw < int(1e9)  # type: ignore[attr-defined]
                and get_node_storage(i) not in input_storages
            )
        ]

    recomputable_banned_nodes = get_recomputable_banned_nodes(banned_nodes)

    # default: runtime_optimized_saved_values
    # more aggressive: more_aggressive_saved_values
    # full aggressive: aggressive_recomputation_saved_values

    all_recomputable_banned_nodes = sorted(
        recomputable_banned_nodes, key=_size_of, reverse=True
    )
    if len(all_recomputable_banned_nodes) == 0:
        return node_info.inputs
    memories_banned_nodes = [
        get_normalized_size(_size_of(i)) for i in all_recomputable_banned_nodes
    ]
    runtimes_banned_nodes = [
        estimate_runtime(node) for node in all_recomputable_banned_nodes
    ]
    from torch.utils._mode_utils import no_dispatch

    def get_saved_values_knapsack(memory_budget):
        with no_dispatch():
            (
                expected_runtime,
                saved_node_idxs,
                recomputable_node_idxs,
            ) = _optimize_runtime_with_given_memory(
                memories_banned_nodes, runtimes_banned_nodes, max(memory_budget, 0)
            )
        dont_ban = set()
        for idx in recomputable_node_idxs:
            dont_ban.add(all_recomputable_banned_nodes[idx])
        assert dont_ban.issubset(all_recomputable_banned_nodes)

        saved_values, _ = solve_min_cut(
            joint_graph,
            node_info,
            aggressive_options,
            dont_ban,
        )
        return saved_values, expected_runtime

    if config.visualize_memory_budget_pareto:
        options = []
        for sweep_memory_budget in range(100, -1, -5):
            saved_values, expected_runtime = get_saved_values_knapsack(
                sweep_memory_budget / 100
            )
            options.append(
                (
                    sweep_memory_budget,
                    sum(runtimes_banned_nodes) - expected_runtime,
                    get_mem_ratio(saved_values),
                )
            )

        import matplotlib.pyplot as plt

        x_values = [item[2] for item in options]
        y_values = [item[1] for item in options]

        # Plotting the values with updated axis labels and chart title
        plt.figure(figsize=(10, 6))
        plt.plot(x_values, y_values, marker="o")

        # Adding labels for each point
        for i, txt in enumerate(x_values):
            plt.annotate(
                f"{txt:.2f}",
                (x_values[i], y_values[i]),
                textcoords="offset points",
                xytext=(0, 10),
                ha="center",
            )

        plt.xlabel("Memory Budget")
        plt.ylabel("Runtime of Recomputed Components")
        plt.title("Pareto Frontier of Memory Budget vs. Recomputation Runtime")
        plt.grid(True)
        fig = plt.gcf()
        plt.show()
        fig_name = f"memory_budget_pareto_{get_aot_graph_name()}.png"
        fig.savefig(fig_name)
        log.warning("Generated Pareto frontier curve at %s", fig_name)

    # todo(chilli): Estimated doesn't align exactly with actual - actual is
    # usually less memory than estimated. i'm guessing (actually quite
    # unsure about this) that's because estimated is just only including
    # tensors we actually banned from recompute, but there may be other
    # tensors that we choose to save.

    return get_saved_values_knapsack(memory_budget=memory_budget)[0]


def min_cut_rematerialization_partition(
    joint_module: fx.GraphModule,
    _joint_inputs,
    compiler="inductor",
    *,
    num_fwd_outputs,
>>>>>>> 2184cdd2
) -> Tuple[fx.GraphModule, fx.GraphModule]:
    """
    Partitions the joint graph such that the backward recomputes the forward.
    Recomputing helps in trading off memory bandwidth with computation.

    To create the fwd and bwd graph, we copy the joint graph, manually set the
    outputs to just original forward or backward outputs. And then we run the
    resulting graphs through dead code elimination.

    .. warning::
        This API is experimental and likely to change.

    Args:
        joint_module(fx.GraphModule): The joint forward and backward graph. This
            is the result of AOT Autograd tracing.
        _joint_inputs: The inputs to the joint graph. This is unused.
        compiler: This option determines the default set of recomputable ops.
            Currently, there are two options: ``nvfuser`` and ``inductor``.
        recomputable_ops: This is an optional set of recomputable ops. If this
            is not None, then this set of ops will be used instead of the
            default set of ops.
        num_fwd_outputs: The number of outputs from the forward graph.

    Returns:
        Returns the generated forward and backward Fx graph modules.
    """

    joint_module.graph.eliminate_dead_code()
    joint_module.recompile()

    fx_g = joint_module.graph

    #  add the CSE pass
    if config.cse:
        cse_graph = fx_graph_cse(fx_g)
        joint_module.graph = cse_graph
    joint_graph = joint_module.graph

    graph_has_recomputable_ops = has_recomputable_ops(joint_module)
    graph_has_recomputable_rng_ops = has_recomputable_rng_ops(joint_module)
    if graph_has_recomputable_ops:
        joint_module = cleanup_recompute_tags(joint_module)

    def classify_nodes(joint_module):
        name_to_node = get_name_to_node(joint_module.graph)
        required_bw_nodes = set()
        for node in joint_module.graph.nodes:
<<<<<<< HEAD
            if node.op == 'placeholder' and "tangents" in node.target:
=======
            if node.op == "placeholder" and "tangents" in node.target:
>>>>>>> 2184cdd2
                required_bw_nodes.add(node)
            if node in required_bw_nodes:
                for user in node.users:
                    required_bw_nodes.add(user)

        primal_inputs = list(filter(_is_primal, joint_module.graph.nodes))
<<<<<<< HEAD
        fwd_seed_offset_inputs = list(filter(_is_fwd_seed_offset, joint_module.graph.nodes))
        inputs = primal_inputs + fwd_seed_offset_inputs
        fwd_outputs, bwd_outputs = _extract_fwd_bwd_outputs(joint_module, num_fwd_outputs=num_fwd_outputs)
        required_bw_nodes.update(o for o in bwd_outputs if o is not None and o.op != 'output')
        forward_only_graph = _extract_graph_with_inputs_outputs(joint_module.graph, inputs, fwd_outputs)
        required_fw_nodes = {name_to_node[node.name] for node in forward_only_graph.nodes
                             if node.op != 'output'}
        unclaimed_nodes = {node for node in joint_module.graph.nodes
                           if node not in required_fw_nodes and node not in required_bw_nodes}
        return fwd_outputs, required_fw_nodes, required_bw_nodes, unclaimed_nodes, inputs

    node_classifications = classify_nodes(joint_module)
    orig_fw_outputs, required_fw_nodes, required_bw_nodes, unclaimed_nodes, inputs = node_classifications
=======
        fwd_seed_offset_inputs = list(
            filter(_is_fwd_seed_offset, joint_module.graph.nodes)
        )
        inputs = primal_inputs + fwd_seed_offset_inputs
        fwd_outputs, bwd_outputs = _extract_fwd_bwd_outputs(
            joint_module, num_fwd_outputs=num_fwd_outputs
        )
        required_bw_nodes.update(
            o for o in bwd_outputs if o is not None and o.op != "output"
        )
        forward_only_graph = _extract_graph_with_inputs_outputs(
            joint_module.graph, inputs, fwd_outputs
        )
        required_fw_nodes: Set[fx.Node] = {
            name_to_node[node.name]
            for node in forward_only_graph.nodes
            if node.op != "output"
        }
        unclaimed_nodes = {
            node
            for node in joint_module.graph.nodes
            if node not in required_fw_nodes and node not in required_bw_nodes
        }
        fw_cnt = 0
        fw_order = {}
        for node in joint_module.graph.nodes:
            if node in required_fw_nodes:
                fw_order[node] = fw_cnt
                fw_cnt += 1
        return NodeInfo(
            inputs, required_fw_nodes, required_bw_nodes, unclaimed_nodes, fw_order
        )

    node_info = classify_nodes(joint_module)
>>>>>>> 2184cdd2

    # networkx blows up on graphs with no required backward nodes
    # Since there's nothing to partition anyway, and the default partitioner can "handle"
    # this case, send our graph over to the default partitioner.
<<<<<<< HEAD
    if len(required_bw_nodes) == 0:
        return default_partition(joint_module, _joint_inputs, num_fwd_outputs=num_fwd_outputs)


    fw_order = 0
    for node in joint_module.graph.nodes:
        if node in required_fw_nodes:
            node.fw_order = fw_order
            fw_order += 1

    for node in reversed(joint_module.graph.nodes):
        if node.op == 'output':
            node.dist_from_bw = int(1e9)
        elif node not in required_fw_nodes:
=======
    if len(node_info.required_bw_nodes) == 0:
        return default_partition(
            joint_module, _joint_inputs, num_fwd_outputs=num_fwd_outputs
        )

    for node in reversed(joint_module.graph.nodes):
        if node.op == "output":
            node.dist_from_bw = int(1e9)
        elif not node_info.is_required_fw(node):
>>>>>>> 2184cdd2
            node.dist_from_bw = 0
        else:
            node.dist_from_bw = int(1e9)
            for user in node.users:
                node.dist_from_bw = min(node.dist_from_bw, user.dist_from_bw + 1)

<<<<<<< HEAD

    if AOT_PARTITIONER_DEBUG:
        joint_module_ops = {
            str(node.target._overloadpacket)
            for node in joint_module.graph.nodes
            if node.op == "call_function" and hasattr(node.target, "_overloadpacket")
        }
        ops_ignored = joint_module_ops - {str(i) for i in recomputable_ops}
        print("Ops banned from rematerialization: ", ops_ignored)
        print()

    memory_budget = 1
=======
    memory_budget = config.activation_memory_budget
>>>>>>> 2184cdd2
    for node in joint_graph.nodes:
        if isinstance(node.meta.get("memory_budget", None), float):
            memory_budget = node.meta["memory_budget"]
            break
<<<<<<< HEAD
    print("Memory Budget: ", memory_budget)

    saved_values = choose_saved_values_set(joint_graph, node_classifications, memory_budget=memory_budget)
=======
    # print("Memory Budget: ", memory_budget)
    saved_values = choose_saved_values_set(
        joint_graph, node_info, memory_budget=memory_budget
    )
>>>>>>> 2184cdd2
    # save_for_backward on tensors and stashes symints in autograd .ctx
    saved_sym_nodes = list(filter(is_sym_node, saved_values))
    saved_values = list(filter(lambda n: not is_sym_node(n), saved_values))

    # NB: saved_sym_nodes will be mutated to reflect the actual saved symbols
    fw_module, bw_module = _extract_fwd_bwd_modules(
        joint_module,
        saved_values,
        saved_sym_nodes=saved_sym_nodes,
        num_fwd_outputs=num_fwd_outputs,
    )

    if graph_has_recomputable_ops:
        if graph_has_recomputable_rng_ops:
            fw_module, bw_module = functionalize_rng_ops(
                joint_module, fw_module, bw_module, len(saved_sym_nodes)
            )
    bw_module = reordering_to_mimic_autograd_engine(bw_module)

    if AOT_PARTITIONER_DEBUG:
        from torch._inductor.fx_utils import get_node_storage

        storages = {get_node_storage(node) for node in saved_values}
        print(
            "Theoretical Activations Stored: ",
            sum(_size_of(i) for i in saved_values) / 1e9,
        )
        sorted_sizes = sorted([(_size_of(i), str(i)) for i in saved_values])
        fw_module_nodes = {
            node.name for node in fw_module.graph.nodes if node.op == "call_function"
        }
        bw_module_nodes = {
            node.name for node in bw_module.graph.nodes if node.op == "call_function"
        }
        remat_nodes = fw_module_nodes & bw_module_nodes

        counts: Dict[str, int] = defaultdict(int)
        for node in fw_module.graph.nodes:
            if node.name in remat_nodes and hasattr(node.target, "_overloadpacket"):
                counts[str(node.target._overloadpacket)] += 1
        print(
            f"# remat/fw/bw: {len(remat_nodes)}/{len(fw_module_nodes)}/{len(bw_module_nodes)}"
        )
        print(
            "Count of Ops Rematerialized: ",
            sorted(counts.items(), key=lambda x: x[1], reverse=True),
        )
    return fw_module, bw_module


def draw_graph(
    traced: torch.fx.GraphModule,
    fname: str,
    figname: str = "fx_graph",
    clear_meta: bool = True,
    prog: Optional[Union[str, List[str]]] = None,
    parse_stack_trace: bool = False,
    dot_graph_shape: Optional[str] = None,
) -> None:
    if clear_meta:
        new_graph = copy.deepcopy(traced.graph)
        traced = fx.GraphModule(traced, new_graph)
        for node in traced.graph.nodes:
            node.meta = {}
    base, ext = os.path.splitext(fname)
    if not ext:
        ext = "." + config.torch_compile_graph_format
    print(f"Writing FX graph to file: {base}{ext}")
    g = graph_drawer.FxGraphDrawer(
        traced,
        figname,
        parse_stack_trace=parse_stack_trace,
        dot_graph_shape=dot_graph_shape,
    )
    x = g.get_main_dot_graph()
    write_method = getattr(x, "write_" + ext.lstrip("."))
    fname = f"{base}{ext}"
    if prog is None:
        write_method(fname)
    else:
        write_method(fname, prog=prog)<|MERGE_RESOLUTION|>--- conflicted
+++ resolved
@@ -38,8 +38,6 @@
 aten = torch.ops.aten
 prims = torch.ops.prims
 
-<<<<<<< HEAD
-=======
 
 @dataclass
 class OpTypes:
@@ -91,7 +89,6 @@
 
     def is_unclaimed(self, n: fx.Node) -> bool:
         return n in self.unclaimed_nodes
->>>>>>> 2184cdd2
 
     def get_fw_order(self, n: fx.Node) -> int:
         assert n in self._required_fw_nodes, f"Node {n} not in fw nodes!"
@@ -752,14 +749,7 @@
                     node.meta["recompute"] = 0
     return joint_module
 
-def get_saved_values(joint_graph, node_classifications, heuristics_on, dont_ban=set()):
-    orig_fw_outputs, required_fw_nodes, required_bw_nodes, unclaimed_nodes, inputs = node_classifications
-    fusible_ops, compute_intensive_ops, random_ops, view_ops, recomputable_ops = get_default_op_list()
-
-<<<<<<< HEAD
-    BAN_IF_USED_FAR_APART, BAN_IF_LONG_FUSIBLE_CHAINS, BAN_IF_MATERIALIZED_BACKWARDS, BAN_IF_NOT_IN_ALLOWLIST, BAN_IF_REDUCTION = heuristics_on
-
-=======
+
 def solve_min_cut(
     joint_graph: fx.Graph,
     node_info: NodeInfo,
@@ -856,7 +846,6 @@
             output_size = _size_of(node)
             return output_size * 4 < input_tensors_size
         return False
->>>>>>> 2184cdd2
 
     def is_materialized(node):
         if node.op == "placeholder":
@@ -888,75 +877,6 @@
             return False
         if node in dont_ban:
             return False
-<<<<<<< HEAD
-        # NB: "recompute" == 0 means that must save this node.
-        if node.meta.get("recompute", None) == 0:
-            return True
-
-        if BAN_IF_NOT_IN_ALLOWLIST:
-            if get_aten_target(node) not in recomputable_ops:
-                return True
-        else:
-            ignored_ops = random_ops + compute_intensive_ops
-            if get_aten_target(node) in ignored_ops:
-                return True
-
-        # If a node *must* be materialized in the backwards pass, then we
-        # should never recompute it. This is a pretty subtle point.  In
-        # general, the assumption we make is that recomputing a node in the
-        # backwards pass is "free". However, if a node must be materialized
-        # in the backwards pass, then recomputing it is never free.
-        if BAN_IF_MATERIALIZED_BACKWARDS and is_materialized_backwards(node):
-            log.info("materialized backwards: %s %s", node, tuple(node.users))
-            return True
-
-        # Arbitrary hack that sometimes seems to help things. The above
-        # modification appears to have made this heuristic a lot less critical
-        # for performance.
-        # NB: As of PR #121692, this hack no longer seems necessary.
-        if node.dist_from_bw < 1000 and node.dist_from_bw > config.max_dist_from_bw:
-            return True
-
-        # If the output of an op is 4x smaller (arbitrary choice),
-        # then we don't allow recomputation. The idea here is that for
-        # things like reductions, saving the output of the reduction is very
-        # cheap/small, and it makes sure we don't do things like recompute
-        # normalizations in the backwards.
-        if BAN_IF_REDUCTION:
-            input_tensors_size = sum(
-                _size_of(i) for i in node.args if isinstance(i, fx.Node)
-            )
-            output_size = _size_of(node)
-            return output_size * 4 < input_tensors_size
-        return False
-
-    def is_materialized(node):
-        if node.op == "placeholder":
-            return True
-
-        return not all(is_fusible(node, user) for user in node.users)
-
-    def get_node_weight(node) -> int:
-        mem_sz = _size_of(node)
-        if get_aten_target(node) in view_ops:
-            return math.inf
-
-        # Heuristic to bias towards nodes closer to the backwards pass
-        # Complete guess about current value
-        mem_sz = int(mem_sz * (1.1 ** max(min(node.dist_from_bw, 100), 1)))
-        if is_materialized(node):
-            return mem_sz
-        else:
-            return mem_sz * 2
-
-    nx_graph = nx.DiGraph()
-    banned_nodes = set()
-
-    def ban_recomputation_if_allowed(node):
-        if node in dont_ban:
-            return False
-=======
->>>>>>> 2184cdd2
         # This bans recomputation of the node unless we've been forced not to by
         # user annotation
         # NB: "recompute" > 0 means that user annotation has asked us to
@@ -1158,155 +1078,6 @@
     name_to_node = get_name_to_node(joint_graph)
     # To make this stuff deterministic
     node_idx = {node: idx for idx, node in enumerate(joint_graph.nodes)}
-<<<<<<< HEAD
-    saved_values = sorted((name_to_node[node] for node in cut_nodes), key=lambda x: node_idx[x])
-    return saved_values, banned_nodes
-
-def get_default_op_list():
-    default_recomputable_ops = [aten.add, aten.sub, aten.div, aten.atan2, aten.mul, aten.max, aten.min, aten.pow, aten.remainder, aten.fmod, aten.__and__, aten.__or__, aten.__xor__, aten.__lshift__, aten.__rshift__, aten.eq, aten.ne, aten.ge, aten.gt, aten.le, aten.lt, aten.abs, aten.bitwise_not, aten.ceil, aten.floor, aten.frac, aten.neg, aten.relu, aten.round, aten.silu, aten.trunc, aten.log, aten.log10, aten.log1p, aten.log2, aten.lgamma, aten.exp, aten.expm1, aten.erf, aten.erfc, aten.cos, aten.acos, aten.cosh, aten.sin, aten.asin, aten.sinh, aten.tan, aten.atan, aten.tanh, aten.atanh, aten.sqrt, aten.rsqrt, aten.reciprocal, aten.sigmoid, aten.softplus, aten.threshold, aten.threshold_backward, aten.clamp, aten.where, aten.lerp, aten.addcmul, aten.gelu, aten.gelu_backward, aten.sum, aten.mean, aten._grad_sum_to_size, aten.sum_to_size, aten.amax, aten.to, aten.type_as, operator.getitem, aten.squeeze, aten.unsqueeze, aten.rsub, aten._to_copy]  # noqa: E501,B950
-    recomputable_view_ops = [aten.squeeze, aten.unsqueeze, aten.alias]
-    recomputable_view_ops += [aten.view, aten.slice, aten.t, prims.broadcast_in_dim, aten.expand, aten.as_strided, aten.permute]
-    view_ops = recomputable_view_ops
-    default_recomputable_ops += [prims.div, prims.convert_element_type, aten.clone, aten._to_copy, aten.full_like, prims.var, prims.sum, aten.var, aten.std, prims.broadcast_in_dim, aten.select, aten._unsafe_view, aten.view, aten.expand, aten.slice, aten.reshape, aten.broadcast_tensors, aten.scalar_tensor, aten.ones, aten.new_zeros, aten.lift_fresh_copy, aten.arange, aten.triu, aten.var_mean, aten.isinf, aten.any, aten.full, aten.as_strided, aten.zeros, aten.argmax, aten.maximum, prims.iota]  # noqa: E501,B950
-    # Natalia said that we should allow recomputing indexing :)
-    default_recomputable_ops += [aten.index, aten.gather]
-    default_recomputable_ops += view_ops
-
-    default_recomputable_ops += pointwise_ops()
-
-    default_recomputable_ops += [
-        aten.zeros_like,
-    ]
-
-    default_recomputable_ops += [
-        method_to_operator(m)
-        for m in magic_methods
-    ]
-    recomputable_ops = set(default_recomputable_ops)
-
-    random_ops = [aten.native_dropout, aten.rand_like, aten.randn_like]
-    compute_intensive_ops = [aten.mm, aten.convolution, aten.convolution_backward, aten.bmm, aten.addmm, aten._scaled_dot_product_flash_attention, aten._scaled_dot_product_efficient_attention, aten.upsample_bilinear2d]  # noqa: E501,B950
-
-    fusible_ops = recomputable_ops | set(random_ops)
-    return fusible_ops, compute_intensive_ops, random_ops, view_ops, recomputable_ops
-
-def get_name_to_node(graph):
-    name_to_node = {}
-    for node in graph.nodes:
-        name_to_node[node.name] = node
-    return name_to_node
-
-from scipy.optimize import Bounds, LinearConstraint, milp
-
-def _optimize_runtime_with_given_memory(
-    memory: torch.Tensor,
-    runtimes: torch.Tensor,
-    max_memory: float,
-) -> torch.Tensor:
-    """
-    Given a list of operator names, their corresponding runtimes, and the
-    maximum amount of memory available, returns the subset of operators to save
-    s.t. we spend the least time recomputing while staying under the memory
-    budget.
-    Uses https://docs.scipy.org/doc/scipy/reference/generated/scipy.optimize.milp.html
-    """
-    import numpy as np
-    memory = np.array(memory)
-    runtimes = np.array(runtimes)
-    c = -runtimes  # type: ignore[operator]
-
-    memory_constraint = LinearConstraint(A=memory, ub=max_memory)
-    constraints = [memory_constraint]
-
-    integrality = np.ones_like(c)
-    res = milp(
-        c=c, constraints=constraints, integrality=integrality, bounds=Bounds(0, 1)
-    )
-    if not res.success:
-        raise RuntimeError("Somehow scipy solving failed")
-    return res.x
-
-def choose_saved_values_set(joint_graph, node_classifications, memory_budget=1):
-    BAN_IF_USED_FAR_APART = config.ban_recompute_used_far_apart
-    BAN_IF_LONG_FUSIBLE_CHAINS = config.ban_recompute_long_fusible_chains
-    BAN_IF_MATERIALIZED_BACKWARDS = config.ban_recompute_materialized_backward
-    BAN_IF_NOT_IN_ALLOWLIST = config.ban_recompute_not_in_allowlist
-    BAN_IF_REDUCTION = config.ban_recompute_reductions
-
-    orig_fw_outputs, required_fw_nodes, required_bw_nodes, unclaimed_nodes, inputs = node_classifications
-
-    if memory_budget == 0:
-        return inputs
-
-    runtime_optimized_saved_values, _ = get_saved_values(joint_graph, node_classifications, (BAN_IF_USED_FAR_APART, BAN_IF_LONG_FUSIBLE_CHAINS, BAN_IF_MATERIALIZED_BACKWARDS, BAN_IF_NOT_IN_ALLOWLIST, BAN_IF_REDUCTION))
-    if memory_budget == 1:
-        return runtime_optimized_saved_values
-
-
-    def estimate_activations_size(saved_values):
-        return sum([_size_of(i) for i in saved_values]) / 1e9
-
-    min_act_size = estimate_activations_size(inputs)
-    max_act_size = estimate_activations_size(runtime_optimized_saved_values)
-
-    import time
-    begin = time.time()
-    more_aggressive_saved_values, _ = get_saved_values(joint_graph, node_classifications, (False, False, False, BAN_IF_NOT_IN_ALLOWLIST, BAN_IF_REDUCTION))
-    def get_normalized_size(sz):
-        return (sz / 1e9) / (max_act_size - min_act_size)
-
-    def get_mem_ratio(cur):
-        return (cur - min_act_size) / (max_act_size - min_act_size)
-
-    if get_mem_ratio(estimate_activations_size(more_aggressive_saved_values)) < memory_budget :
-        return more_aggressive_saved_values
-
-    aggressive_recomputation_saved_values, banned_nodes = get_saved_values(joint_graph, node_classifications, (False, False, False, False, BAN_IF_REDUCTION))
-
-    from torch._inductor.fx_utils import get_node_storage
-    input_storages = {get_node_storage(node) for node in inputs}
-
-    def get_recomputable_banned_nodes(banned_nodes, saved_values):
-        return [i for i in banned_nodes if not (i.dist_from_bw >= int(1e9) or get_node_storage(i) in input_storages)]
-    recomputable_banned_nodes = get_recomputable_banned_nodes(banned_nodes, aggressive_recomputation_saved_values)
-
-    def print_budget_real_mem(act_size, name=""):
-        print(f"{get_mem_ratio(act_size):.2f}: {act_size:.2f}GB ({name})")
-
-    print_budget_real_mem(estimate_activations_size(runtime_optimized_saved_values), "default")
-    print_budget_real_mem(estimate_activations_size(more_aggressive_saved_values), "more aggressive")
-    print_budget_real_mem(estimate_activations_size(aggressive_recomputation_saved_values), "aggressive")
-
-
-    all_recomputable_banned_nodes = sorted(list(recomputable_banned_nodes), key=_size_of, reverse=True)
-    memories = [get_normalized_size(_size_of(i)) for i in all_recomputable_banned_nodes]
-    runtimes = [1 for idx, i in enumerate(all_recomputable_banned_nodes)]
-    cur_memory_budget = sum(memories)
-    from torch.utils._mode_utils import no_dispatch
-    with no_dispatch():
-        while cur_memory_budget > 1e-2:
-            banned_nodes = _optimize_runtime_with_given_memory(memories, runtimes, max(cur_memory_budget - 1e-2, 0))
-            dont_ban = set()
-            for idx, i in enumerate(banned_nodes.tolist()):
-                if not i:
-                    dont_ban.add(all_recomputable_banned_nodes[idx])
-            # print([(i, get_normalized_size(_size_of(i))) for i in dont_ban])
-            cur_memory_budget = estimate_activations_size(set(all_recomputable_banned_nodes) - dont_ban) / (max_act_size - min_act_size)
-            saved_values, banned_nodes = get_saved_values(joint_graph, node_classifications, (False, False, False, False, BAN_IF_REDUCTION), dont_ban)
-            print_budget_real_mem(estimate_activations_size(saved_values), "milp")
-
-            if get_mem_ratio(estimate_activations_size(saved_values)) < memory_budget + 1e-2:
-                print(f"Below memory budget! Saving {saved_values}")
-                return saved_values
-
-    print_budget_real_mem(estimate_activations_size(inputs), "full checkpoint")
-    saved_values = inputs
-    return saved_values
-
-def min_cut_rematerialization_partition(
-    joint_module: fx.GraphModule, _joint_inputs, compiler="inductor", recomputable_ops=None,
-    *, num_fwd_outputs
-=======
     saved_values = sorted(
         (name_to_node[node] for node in cut_nodes), key=lambda x: node_idx[x]
     )
@@ -1869,7 +1640,6 @@
     compiler="inductor",
     *,
     num_fwd_outputs,
->>>>>>> 2184cdd2
 ) -> Tuple[fx.GraphModule, fx.GraphModule]:
     """
     Partitions the joint graph such that the backward recomputes the forward.
@@ -1917,32 +1687,13 @@
         name_to_node = get_name_to_node(joint_module.graph)
         required_bw_nodes = set()
         for node in joint_module.graph.nodes:
-<<<<<<< HEAD
-            if node.op == 'placeholder' and "tangents" in node.target:
-=======
             if node.op == "placeholder" and "tangents" in node.target:
->>>>>>> 2184cdd2
                 required_bw_nodes.add(node)
             if node in required_bw_nodes:
                 for user in node.users:
                     required_bw_nodes.add(user)
 
         primal_inputs = list(filter(_is_primal, joint_module.graph.nodes))
-<<<<<<< HEAD
-        fwd_seed_offset_inputs = list(filter(_is_fwd_seed_offset, joint_module.graph.nodes))
-        inputs = primal_inputs + fwd_seed_offset_inputs
-        fwd_outputs, bwd_outputs = _extract_fwd_bwd_outputs(joint_module, num_fwd_outputs=num_fwd_outputs)
-        required_bw_nodes.update(o for o in bwd_outputs if o is not None and o.op != 'output')
-        forward_only_graph = _extract_graph_with_inputs_outputs(joint_module.graph, inputs, fwd_outputs)
-        required_fw_nodes = {name_to_node[node.name] for node in forward_only_graph.nodes
-                             if node.op != 'output'}
-        unclaimed_nodes = {node for node in joint_module.graph.nodes
-                           if node not in required_fw_nodes and node not in required_bw_nodes}
-        return fwd_outputs, required_fw_nodes, required_bw_nodes, unclaimed_nodes, inputs
-
-    node_classifications = classify_nodes(joint_module)
-    orig_fw_outputs, required_fw_nodes, required_bw_nodes, unclaimed_nodes, inputs = node_classifications
-=======
         fwd_seed_offset_inputs = list(
             filter(_is_fwd_seed_offset, joint_module.graph.nodes)
         )
@@ -1977,27 +1728,10 @@
         )
 
     node_info = classify_nodes(joint_module)
->>>>>>> 2184cdd2
 
     # networkx blows up on graphs with no required backward nodes
     # Since there's nothing to partition anyway, and the default partitioner can "handle"
     # this case, send our graph over to the default partitioner.
-<<<<<<< HEAD
-    if len(required_bw_nodes) == 0:
-        return default_partition(joint_module, _joint_inputs, num_fwd_outputs=num_fwd_outputs)
-
-
-    fw_order = 0
-    for node in joint_module.graph.nodes:
-        if node in required_fw_nodes:
-            node.fw_order = fw_order
-            fw_order += 1
-
-    for node in reversed(joint_module.graph.nodes):
-        if node.op == 'output':
-            node.dist_from_bw = int(1e9)
-        elif node not in required_fw_nodes:
-=======
     if len(node_info.required_bw_nodes) == 0:
         return default_partition(
             joint_module, _joint_inputs, num_fwd_outputs=num_fwd_outputs
@@ -2007,43 +1741,21 @@
         if node.op == "output":
             node.dist_from_bw = int(1e9)
         elif not node_info.is_required_fw(node):
->>>>>>> 2184cdd2
             node.dist_from_bw = 0
         else:
             node.dist_from_bw = int(1e9)
             for user in node.users:
                 node.dist_from_bw = min(node.dist_from_bw, user.dist_from_bw + 1)
 
-<<<<<<< HEAD
-
-    if AOT_PARTITIONER_DEBUG:
-        joint_module_ops = {
-            str(node.target._overloadpacket)
-            for node in joint_module.graph.nodes
-            if node.op == "call_function" and hasattr(node.target, "_overloadpacket")
-        }
-        ops_ignored = joint_module_ops - {str(i) for i in recomputable_ops}
-        print("Ops banned from rematerialization: ", ops_ignored)
-        print()
-
-    memory_budget = 1
-=======
     memory_budget = config.activation_memory_budget
->>>>>>> 2184cdd2
     for node in joint_graph.nodes:
         if isinstance(node.meta.get("memory_budget", None), float):
             memory_budget = node.meta["memory_budget"]
             break
-<<<<<<< HEAD
-    print("Memory Budget: ", memory_budget)
-
-    saved_values = choose_saved_values_set(joint_graph, node_classifications, memory_budget=memory_budget)
-=======
     # print("Memory Budget: ", memory_budget)
     saved_values = choose_saved_values_set(
         joint_graph, node_info, memory_budget=memory_budget
     )
->>>>>>> 2184cdd2
     # save_for_backward on tensors and stashes symints in autograd .ctx
     saved_sym_nodes = list(filter(is_sym_node, saved_values))
     saved_values = list(filter(lambda n: not is_sym_node(n), saved_values))
