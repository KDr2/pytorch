--- conflicted
+++ resolved
@@ -46,6 +46,7 @@
 from ._activation_checkpointing.graph_info_provider import GraphInfoProvider
 from ._activation_checkpointing.knapsack import (
     dp_knapsack,
+    dp_knapsack_sliding_hirschberg,
     greedy_knapsack,
     ilp_knapsack,
 )
@@ -1084,11 +1085,8 @@
             # NB: doesn't handle nodes where the input is a list of tensors and one of those tensors is later mutated
             if is_mutated_later_in_fw(node):
                 saved_values.append(node)
-<<<<<<< HEAD
-=======
             continue
         if node.target is torch.ops.aten._assert_scalar.default:
->>>>>>> 3cd98b42
             continue
         if is_sym_node(node):
             # Symints must be kept separate from tensors so that PythonFunction only calls
@@ -2279,6 +2277,8 @@
         return ilp_knapsack(memory, runtimes, max_memory)
     elif SOLVER == "dp":
         return dp_knapsack(memory, runtimes, max_memory)
+    elif SOLVER == "dp_knapsack_sliding_hirschberg":
+        return dp_knapsack_sliding_hirschberg(memory, runtimes, max_memory)
     elif SOLVER == "dynamic_memory_budget_dp":
         log.warning(
             "dynamic_memory_budget_dp is an experimental solver. "
