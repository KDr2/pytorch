--- conflicted
+++ resolved
@@ -388,39 +388,6 @@
         ...
 
 
-<<<<<<< HEAD
-@dataclass
-class CompiledFxGraphLoadable(InductorOutput[CompiledFxGraph]):
-    """
-    A full compiled fx graph that doesn't need to lookup the FxGraphCache
-    to run
-    """
-
-    result: CompiledFxGraph
-
-    def load(self, example_inputs) -> CompiledFxGraph:
-        return self.result
-
-    def post_compile(
-        self, result: CompiledFxGraph, fx_config: _CompileFxKwargs
-    ) -> CompiledFxGraph:
-        constants = CompiledFxGraphConstants()
-        graph, cache_info = FxGraphCache.cache_hit_post_compile(result, {}, constants)
-        torch._logging.trace_structured(
-            "artifact",
-            metadata_fn=lambda: {
-                "name": "fx_graph_bundled_cache_hit",  # always a hit
-                "encoding": "json",
-            },
-            payload_fn=lambda: json.dumps(cache_info),
-        )
-        if graph is None:
-            raise BypassAOTAutogradCache("Failed to reload cache entry from disk")
-        return graph
-
-
-=======
->>>>>>> 172e6415
 @dataclass
 class FxGraphCacheLoadable(InductorOutput[CompiledFxGraph]):
     fx_graph_cache_info: tuple[str, list[str]]
@@ -531,31 +498,11 @@
         return True
 
 
-<<<<<<< HEAD
-# Forward types don't have any extra parameters, so this is just a TypeAlias, in essence
-class BundledCompiledForward(CompiledFxGraphLoadable):
-    pass
-
-
-@dataclass
-class BundledCompiledBackward(
-    GenericCompiledBackward[CompiledFxGraph], CompiledFxGraphLoadable
-):
-    pass
-
-
 TForward = TypeVar("TForward", bound=InductorOutput)
 TBackward = TypeVar("TBackward", bound=GenericCompiledBackward)
 
 
 @dataclass
-=======
-TForward = TypeVar("TForward", bound=InductorOutput)
-TBackward = TypeVar("TBackward", bound=GenericCompiledBackward)
-
-
-@dataclass
->>>>>>> 172e6415
 class GenericAOTAutogradCacheEntry(Generic[TForward, TBackward]):
     """A single entry into the cache, genericized by Forward and Backward types.
 
@@ -789,18 +736,6 @@
     """
 
 
-<<<<<<< HEAD
-class BundledAOTAutogradCacheEntry(
-    GenericAOTAutogradCacheEntry[BundledCompiledForward, BundledCompiledBackward]
-):
-    """
-    AOTAutogradCacheEntry where we save the entire CompiledFxGraph instead
-    of relying on cache keys from FxGraphCache
-    """
-
-
-=======
->>>>>>> 172e6415
 @contextlib.contextmanager
 def sanitize_gm_for_cache(gm: torch.fx.GraphModule):
     """
