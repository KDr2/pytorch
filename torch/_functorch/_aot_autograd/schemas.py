--- conflicted
+++ resolved
@@ -7,28 +7,10 @@
 import collections
 import dataclasses
 import functools
-<<<<<<< HEAD
 import itertools
 from dataclasses import dataclass, field
 from enum import Enum
-from typing import (
-    Any,
-    Callable,
-    Dict,
-    Iterable,
-    List,
-    NewType,
-    Optional,
-    Sequence,
-    Set,
-    Union,
-)
-=======
-from collections.abc import Iterable
-from dataclasses import dataclass, field
-from enum import Enum
-from typing import Any, Callable, NewType, Optional, Union
->>>>>>> c375c881
+from typing import Any, Callable, Iterable, NewType, Optional, Sequence, Union
 
 import torch
 import torch.utils._pytree as pytree
