# mypy: allow-untyped-defs
"""
This module dispatches the graphs to either the forward-only or joint compilation
pathways, taking into account the AOTConfig and the collected ViewAndMutationMetadata.
"""

import contextlib
import dataclasses
from typing import Any, Optional

import torch
import torch.utils._pytree as pytree
import torch.utils.dlpack
from torch._dispatch.python import enable_python_dispatcher
from torch._dynamo.utils import detect_fake_mode, lazy_format_graph_code
from torch._logging import getArtifactLogger, trace_structured
from torch._subclasses.functional_tensor import FunctionalTensorMode
from torch.fx.experimental.proxy_tensor import make_fx
from torchgen.utils import dataclass_repr

from .. import config
from .descriptors import AOTInput, BackwardTokenAOTInput
from .functional_utils import (
    assert_functional_graph,
    propagate_input_mutation_stacktraces,
)
from .graph_capture_wrappers import (
    aot_dispatch_subclass,
    create_functionalized_fn,
    create_joint,
    fn_input_mutations_to_outputs,
    fn_prepped_for_autograd,
    handle_effect_tokens_fn,
)
from .schemas import AOTConfig, FxValue, SubclassMeta, TraceFn, ViewAndMutationMeta
<<<<<<< HEAD
=======
from .streams import assign_backward_streams, insert_backward_syncs, sync_deallocations
>>>>>>> 3cd98b42
from .utils import (
    call_and_expect_output_descs,
    copy_fwd_metadata_to_bw_nodes,
    fn_wrappers,
    register_buffer_assignment_hook,
    root_module_when_exporting_non_strict,
    simple_wraps,
    unlift_tokens,
)


aot_graphs_log = getArtifactLogger(__name__, "aot_graphs")


def _create_graph(
    f,
    args: list[torch.Tensor],
    args_descs: Optional[
        list[AOTInput]
    ] = None,  # keep compat with old clients; maybe we should split into two impls
    *,
    aot_config: AOTConfig,
) -> torch.fx.GraphModule:
    # FunctionalTensorMode must be enabled here.
    # See Note [Accessing .grad_fn on FunctionalTensor]
    out_descs = None

    if args_descs is None:
        inner_f = f
    else:

        @simple_wraps(f)
        def inner_f(*args):
            nonlocal out_descs
            assert out_descs is None
            out, out_descs = call_and_expect_output_descs(f, args)
            return out

    if aot_config.disable_functionalization:
        ctx = contextlib.nullcontext()
    else:
        ctx = FunctionalTensorMode(  # type: ignore[assignment]
            pre_dispatch=aot_config.pre_dispatch,
            export=aot_config.is_export,
            # Allow token discovery for joint fn tracing as tokens can be used in backward.
            _allow_token_discovery=True,
        )

    with (
        enable_python_dispatcher(),
        ctx,
    ):
        fx_g = make_fx(
            inner_f,
            decomposition_table=aot_config.decompositions,
            record_module_stack=True,
            pre_dispatch=aot_config.pre_dispatch,
        )(*args)

        if args_descs is not None:
            flat_args_descs, _ = pytree.tree_flatten(args_descs)
            flat_out_descs, _ = pytree.tree_flatten(out_descs)

            # Unfortunately, flat_args_descs is not guaranteed to match the
            # number of actual arguments that show up on the FX graph.
            # Specifically, allow_token_discovery=True means that we will
            # silently add extra token arguments to the backwards graph.
            #
            # Although there are a few ways to detect what these tokens are,
            # we are going to settle for something dodgy but simple to
            # implement: match tangents_token placeholders specifically,
            # as these are the only placeholders that are created by token
            # discovery (NB: there is NO other code that treats this name
            # as load bearing, so this is a bit naughty!)
            #
            # I originally wanted to detect tokens in exactly the same way
            # that they are detected at normal runtime, but to be honest
            # the normal runtime detection is pretty strange: it seems the
            # backward tokens are not reliably at the end of the argument list
            # but *precede* the RNG arguments (I don't understand why this is
            # the case).  And in unlift_tokens, token arguments are detected
            # by seeing if they feed into an effects call!  Dastardly.  Why
            # didn't we just introduce a new type.

            i = 0
            j = 0
            for n in fx_g.graph.nodes:
                if n.op == "placeholder":
                    if n.name.startswith("tangents_token"):
                        n.meta["desc"] = BackwardTokenAOTInput(j)
                        j += 1
                    else:
                        assert i < len(flat_args_descs), (
                            (fn_wrappers(inner_f)),
                            [n for n in fx_g.graph.nodes if n.op == "placeholder"],
                            flat_args_descs,
                        )
                        n.meta["desc"] = flat_args_descs[i]
                        i += 1
                elif n.op == "output":
                    n.meta["desc"] = flat_out_descs

    return fx_g


# TODO: Refactor the following code so detach() persists item_memo
def _detach_and_copy_item_memo(t):
    detached_t = t.detach()
    if hasattr(t, "item_memo"):
        detached_t.item_memo = t.item_memo
    return detached_t


def aot_dispatch_base_graph(
    flat_fn: TraceFn,
    flat_args: list[FxValue],
    flat_args_descs: list[AOTInput],
    aot_config: AOTConfig,
    *,
    fw_metadata: ViewAndMutationMeta,
) -> tuple[torch.fx.GraphModule, list[FxValue], list[AOTInput], Optional[SubclassMeta]]:
    # aot_dispatch_base requires functionalization, but doesn't need to handle as many cases as the autograd case.
    # The cases that aot_dispatch_base doesn't need to handle include:
    # - outputs that are aliases of graph intermediates
    # - outputs that are aliases of graph inputs
    # While cases that it does need to handle include:
    # - input mutations (including when inputs are aliases of each other)
    # - input metadata mutations
    fn_to_trace = fn_input_mutations_to_outputs(
        flat_fn,
        flat_args_descs,
        fw_metadata,
        keep_data_input_mutations=aot_config.keep_inference_input_mutations,
    )

    if aot_config.disable_functionalization:
        updated_flat_args, updated_flat_args_descs = (
            flat_args,
            flat_args_descs,
        )
    else:
        fn_to_trace, updated_flat_args, updated_flat_args_descs = (
            create_functionalized_fn(
                fn_to_trace,
                flat_args,
                flat_args_descs,
                meta=fw_metadata,
                aot_config=aot_config,
                trace_joint=False,
            )
        )

    # TODO: replace with AOTDispatchSubclassWrapper once we refactor
    # fn_input_mutations_to_outputs and create_functionalized_fn
    # into CompilerWrappers.
    (
        fn_to_trace,
        updated_flat_args_subclasses_desugared,
        updated_flat_args_subclasses_desugared_descs,
        maybe_subclass_meta,
    ) = aot_dispatch_subclass(
        fn_to_trace,
        updated_flat_args,
        updated_flat_args_descs,
        is_joint_structure=False,
        meta=fw_metadata,
        fw_only=flat_fn,
    )

    if not aot_config.disable_functionalization:
        (
            fn_to_trace,
            updated_flat_args_subclasses_desugared,
            updated_flat_args_subclasses_desugared_descs,
        ) = handle_effect_tokens_fn(
            fn_to_trace,
            updated_flat_args_subclasses_desugared,
            updated_flat_args_subclasses_desugared_descs,
            meta=fw_metadata,
            trace_joint=False,
        )

    aot_graphs_log.debug(
        "aot_config id: %s, fw_metadata=%s,subclass_metadata=%s",
        str(aot_config.aot_id),
        str(fw_metadata),
        str(maybe_subclass_meta),
    )

    # We track buffer assignments when exporting in non-strict mode.
    # (In contrast, strict mode errors on any attribute assignment.)
    mod_when_exporting_non_strict = root_module_when_exporting_non_strict(flat_fn)
    if aot_config.is_export and mod_when_exporting_non_strict is not None:
        # For any buffer that is assigned, we want to associate it to the final proxy node
        # that it is assigned to. This node can then be added as a buffer mutation output.
        assigned_buffers: dict[str, str] = {}
        hook = register_buffer_assignment_hook(
            mod_when_exporting_non_strict, assigned_buffers
        )

    fake_mode = detect_fake_mode()
    if fake_mode:
        saved_updated_flat_args_subclasses_desugared = pytree.tree_map_only(
            torch.Tensor,
            _detach_and_copy_item_memo,
            updated_flat_args_subclasses_desugared,
        )
    else:
        saved_updated_flat_args_subclasses_desugared = pytree.tree_map_only(
            torch.Tensor, lambda t: t.detach(), updated_flat_args_subclasses_desugared
        )
    saved_updated_flat_args_subclasses_desugared_descs = (
        updated_flat_args_subclasses_desugared_descs
    )

    fw_module = _create_graph(
        fn_to_trace,
        updated_flat_args_subclasses_desugared,
        updated_flat_args_subclasses_desugared_descs,
        aot_config=aot_config,
    )

    if aot_config.is_export and mod_when_exporting_non_strict is not None:
        # We update metadata to consider any assigned buffers as buffer mutations.
        i = len(dict(mod_when_exporting_non_strict.named_parameters()))
        for name, _ in mod_when_exporting_non_strict.named_buffers():
            if name in assigned_buffers and not fw_metadata.input_info[i].mutates_data:  # type: ignore[possibly-undefined]
                fw_metadata.input_info[i] = dataclasses.replace(
                    fw_metadata.input_info[i], mutates_data=True
                )
                fw_metadata.num_mutated_inp_runtime_indices += 1
            i += 1

        # We add nodes corresponding to buffer assignments as output nodes in the graph.
        add_nodes = []
        output_node = list(fw_module.graph.nodes)[-1]
        for name in assigned_buffers.values():  # type: ignore[possibly-undefined]
            for node in fw_module.graph.nodes:
                if node.name == name:
                    add_nodes.append(node)
                    node.users[output_node] = None
        output_node.args = ((*add_nodes, *output_node.args[0]),)

        hook.remove()  # type: ignore[possibly-undefined]

    # As long as we opted to remove input mutations, then
    # there should be *NO* mutating ops in the graph at this point.
    if not aot_config.disable_functionalization:
        copy_count = assert_functional_graph(fw_module.graph)
        fw_module.graph.eliminate_dead_code()
        fw_module.recompile()
        copy_count2 = assert_functional_graph(fw_module.graph)
        propagate_input_mutation_stacktraces(fw_module.graph)
        assert copy_count == copy_count2
    else:
        fw_module.graph.eliminate_dead_code()

    # See Note [Side-Effectful Tokens in AOTAutograd]
    num_tokens = len(fw_metadata.tokens)
    if num_tokens != 0 and config.unlift_effect_tokens:
        unlift_tokens(fw_module, fw_metadata, aot_config)
        saved_updated_flat_args_subclasses_desugared = (
            saved_updated_flat_args_subclasses_desugared[num_tokens:]
        )
        saved_updated_flat_args_subclasses_desugared_descs = (
            saved_updated_flat_args_subclasses_desugared_descs[num_tokens:]
        )

    if aot_config.enable_log:
        aot_graphs_log.info(
            "%s",
            lazy_format_graph_code(
                "Forward graph",
                fw_module,
                aot_config.aot_id,
                include_stride=True,
                include_device=True,
                colored=True,
            ),
        )

        trace_structured(
            "artifact",
            metadata_fn=lambda: {
                "name": "aot_forward_graph_fw_metadata",
                "encoding": "string",
            },
            payload_fn=lambda: dataclass_repr(fw_metadata),
        )
        if maybe_subclass_meta is not None:
            trace_structured(
                "artifact",
                metadata_fn=lambda: {
                    "name": "aot_forward_graph_fw_subclass_metadata",
                    "encoding": "string",
                },
                payload_fn=lambda: dataclass_repr(maybe_subclass_meta),
            )

        trace_structured(
            "aot_inference_graph",
            payload_fn=lambda: fw_module.print_readable(
                print_output=False,
                include_stride=True,
                include_device=True,
                expanded_def=True,
            ),
        )

    # TODO: should factor this into a separate function for export that always only returns just the graph.
    if aot_config.is_export:
        assert maybe_subclass_meta is None, (
            "aot_export_module does not support tensor subclass inputs for now."
        )
    return (
        fw_module,
        saved_updated_flat_args_subclasses_desugared,
        saved_updated_flat_args_subclasses_desugared_descs,
        maybe_subclass_meta,
    )


# Has the precondition that there
# are no duplicate arguments in flat_args (e.g., the same Tensor
# object never shows up twice.  However, two tensor inputs MAY alias
# the same storage, so long as they have separate TensorImpls.)
def aot_dispatch_autograd_graph(
    flat_fn: TraceFn,
    flat_args: list[Any],
    flat_args_descs: list[AOTInput],
    aot_config: AOTConfig,
    *,
    fw_metadata: ViewAndMutationMeta,
) -> tuple[
    torch.fx.GraphModule,
    tuple[list[Any], list[Any]],
    tuple[list[AOTInput], list[AOTInput]],
    Optional[SubclassMeta],
]:
    # NB: flat_fn here is the original user function (as far as
    # aot_module_simplified is concerned)

    # traced_tangents corresponds to the set of outputs in the traced forward that should get grad_outputs in the traced backward.
    # It includes outputs of the original forward, *and* any updated inputs due to input mutations.
    # However, it does *not* include any outputs that are aliases of inputs or intermediates, or any metadata-only input mutations.
    joint_inputs = (flat_args, fw_metadata.traced_tangents)
    joint_inputs_descs = (flat_args_descs, fw_metadata.traced_tangents_descs)

    fn_prepared_for_autograd = fn_prepped_for_autograd(
        flat_fn,
        flat_args_descs,
        fw_metadata,
        aot_config,
    )
    joint_fn_to_trace = create_joint(
        fn_prepared_for_autograd, flat_args_descs, aot_config=aot_config
    )
    joint_fn_handle = joint_fn_to_trace.handle

    if aot_config.disable_functionalization:
        updated_joint_inputs, updated_joint_inputs_descs = (
            joint_inputs,
            joint_inputs_descs,
        )
    else:
        joint_fn_to_trace, updated_joint_inputs, updated_joint_inputs_descs = (
            create_functionalized_fn(
                joint_fn_to_trace,
                joint_inputs,
                joint_inputs_descs,
                meta=fw_metadata,
                aot_config=aot_config,
                trace_joint=True,
                joint_fn_handle=joint_fn_handle,
            )
        )

    # TODO: replace with AOTDispatchSubclassWrapper once we refactor
    # fn_input_mutations_to_outputs and create_functionalized_fn
    # into CompilerWrappers.
    subclass_tracing_info = aot_dispatch_subclass(
        joint_fn_to_trace,
        updated_joint_inputs,
        updated_joint_inputs_descs,
        is_joint_structure=True,
        meta=fw_metadata,
        fw_only=flat_fn,
    )

    joint_fn_to_trace = subclass_tracing_info.plain_tensor_trace_fn
    updated_joint_inputs = subclass_tracing_info.plain_tensor_args
    updated_joint_inputs_descs = subclass_tracing_info.plain_tensor_args_descs

    if not aot_config.disable_functionalization:
        (joint_fn_to_trace, updated_joint_inputs, updated_joint_inputs_descs) = (
            handle_effect_tokens_fn(
                joint_fn_to_trace,
                updated_joint_inputs,
                updated_joint_inputs_descs,
                meta=fw_metadata,
                trace_joint=True,
            )
        )

    # When we call _create_graph, this may mutate the metadata of joint
    # inputs.  But callers are expecting to get the original joint inputs.  So
    # we make aliases of all the inputs to make sure we have a copy that
    # doesn't get modified.
    #
    # This destroys requires_grad/grad_fn information.  However, backends
    # beneath AOTAutograd are indifferent to this information, so it doesn't
    # matter.

    fake_mode = detect_fake_mode()
    if fake_mode:
        saved_updated_joint_inputs = pytree.tree_map_only(
            torch.Tensor, _detach_and_copy_item_memo, updated_joint_inputs
        )
    else:
        saved_updated_joint_inputs = pytree.tree_map_only(
            torch.Tensor, lambda t: t.detach(), updated_joint_inputs
        )
    maybe_subclass_meta = subclass_tracing_info.maybe_subclass_meta

    fx_g = _create_graph(
        joint_fn_to_trace,
        updated_joint_inputs,
        updated_joint_inputs_descs,
        aot_config=aot_config,
    )

    # Redundant with the check above, but worth having in case tracing introduced
    # a fake tensor. Unlikely.
    # See Note: [Fake Modules and AOTAutograd]
    torch._dynamo.utils.assert_no_fake_params_or_buffers(fx_g)

    # Have to copy before eliminate_dead_code otherwise the
    # fw node match might be erased
    copy_fwd_metadata_to_bw_nodes(fx_g)

<<<<<<< HEAD
=======
    # After copying metadata, assign streams to gradient accumulation nodes
    assign_backward_streams(fx_g)

    # Insert syncs for newly assigned backward streams
    insert_backward_syncs(fx_g)

    # Sync deallocations for tensors where the stream w/ their last usage
    # is distinct from their allocation strea
    sync_deallocations(fx_g)

>>>>>>> 3cd98b42
    fx_g.graph.eliminate_dead_code()
    if not aot_config.disable_functionalization:
        # There should be *NO* mutating ops in the graph at this point.
        assert_functional_graph(fx_g.graph)

    fx_g.recompile()

    # TODO: in AOTAutograd, we create metadata like _indices_of_inps_to_detach to detect
    # when we need to manually detach() some inputs in the forward.
    # Higher order ops might eventually need to do the same.
    if aot_config.is_export:
        assert maybe_subclass_meta is None, (
            "aot_export_module does not support tensor subclass inputs for now."
        )
    return (
        fx_g,
        saved_updated_joint_inputs,
        updated_joint_inputs_descs,
        maybe_subclass_meta,
    )<|MERGE_RESOLUTION|>--- conflicted
+++ resolved
@@ -33,10 +33,7 @@
     handle_effect_tokens_fn,
 )
 from .schemas import AOTConfig, FxValue, SubclassMeta, TraceFn, ViewAndMutationMeta
-<<<<<<< HEAD
-=======
 from .streams import assign_backward_streams, insert_backward_syncs, sync_deallocations
->>>>>>> 3cd98b42
 from .utils import (
     call_and_expect_output_descs,
     copy_fwd_metadata_to_bw_nodes,
@@ -477,8 +474,6 @@
     # fw node match might be erased
     copy_fwd_metadata_to_bw_nodes(fx_g)
 
-<<<<<<< HEAD
-=======
     # After copying metadata, assign streams to gradient accumulation nodes
     assign_backward_streams(fx_g)
 
@@ -489,7 +484,6 @@
     # is distinct from their allocation strea
     sync_deallocations(fx_g)
 
->>>>>>> 3cd98b42
     fx_g.graph.eliminate_dead_code()
     if not aot_config.disable_functionalization:
         # There should be *NO* mutating ops in the graph at this point.
