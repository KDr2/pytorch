<<<<<<< HEAD
=======
"""
This module defines runtime wrappers, which, based on previous analysis
attempts to process the inputs and outputs, apply mutations, functionalize randomness
and dispatch subclasses.
"""

from contextlib import nullcontext
>>>>>>> ca0d538a
from typing import Callable, List, Optional, Union

import torch
from torch._prims_common import CUDARngStateHelper

from .functional_utils import gen_alias_from_base
from .schemas import OutputType, SubclassCreationMeta, TensorAlias, ViewAndMutationMeta
from .subclass_utils import unwrap_tensor_subclasses, wrap_tensor_subclasses
from .utils import call_func_at_runtime_with_args, make_boxed_func


# The wrapper created by this function handles all of the runtime aliasing and mutation "epilogue" logic
# that needs to run after the compiled function.
#
# This function accepts a trace_joint flag, indicating whether or not we're generating the runtime
# epilogue for a forward-only inference graph, or for an autograd.Function.apply function.
# This is because there are some minor differences in how we treat these cases at runtime:
# - resize_() is currently handled in the inference case, but not fully handled in the autograd case.
# - the autograd cases inserts TensorAlias wrapper objects for outputs that alias inputs
def create_runtime_wrapper(
    compiled_fn,
    *,
    runtime_metadata: ViewAndMutationMeta,
    indices_of_inps_to_detach: List[int],
    trace_joint: bool,
    keep_input_mutations: bool,
    disable_amp: bool,
):
    if not hasattr(compiled_fn, "_boxed_call"):
        compiled_fn = make_boxed_func(compiled_fn)

    def runtime_wrapper(*args):
        if trace_joint:
            args_ = list(args)
            # See Note [Detaching inputs that never need gradients]
            for idx in indices_of_inps_to_detach:
                if isinstance(args_[idx], torch.Tensor):
                    args_[idx] = args_[idx].detach()
            with torch.autograd._force_original_view_tracking(True):
                all_outs = call_func_at_runtime_with_args(
                    compiled_fn,
                    args_,
                    disable_amp=disable_amp,
                )
        else:
            # When we have an inference graph, we run with torch.no_grad.
            # It's possible to get an inference graph with inputs that require grad,
            # in which case we want to make sure autograd is disabled
            # (since e.g., inductor will generate aten.addmm.out calls which autograd will complain on)
            with torch.no_grad():
                all_outs = call_func_at_runtime_with_args(
                    compiled_fn,
                    args,
                    disable_amp=disable_amp,
                )

        num_mutated_runtime_inps = runtime_metadata.num_mutated_inp_runtime_indices
        num_intermediate_bases = runtime_metadata.num_intermediate_bases

        if keep_input_mutations and trace_joint:
            num_graph_handled = runtime_metadata.num_mutated_graph_handled_indices
            # autograd.Function requires us to return the mutated inputs as extra outputs to the autograd.Function.forward
            if num_graph_handled > 0:
                all_outs = all_outs[:-num_graph_handled]

        assert (
            len(all_outs)
            == num_mutated_runtime_inps
            + runtime_metadata.num_outputs
            + num_intermediate_bases
        )

        # Step 3: After running the compiled fw, apply updates to mutated inputs
        num_mutations_to_apply = runtime_metadata.num_mutated_inp_runtime_indices
        if num_mutations_to_apply > 0:
            updated_inputs = all_outs[:num_mutations_to_apply]
            fw_outs = all_outs[num_mutations_to_apply:]

            for i, inpt_idx in enumerate(runtime_metadata.mutated_inp_runtime_indices):
                meta = runtime_metadata.input_info[inpt_idx]
                if not meta.mutates_data and not meta.mutates_metadata:
                    continue
                original_inpt = args[inpt_idx]
                updated_inpt = updated_inputs[i]
                if meta.mutates_storage_metadata:
                    # mutates_storage_metadata means our input saw a x.set_(y) call.
                    # What if x **also** saw a data and/or a metadata mutation?
                    # (1) If the [meta]data mutation occurred after the set_(),
                    #     then there is no need to copy_() the data.
                    #     When we perform x.set_(x_updated), we are guaranteed that
                    #     x_updated already has the final version of the data/metadata
                    # (2) If a data mutation occurred before the set_().
                    #     This case seems very difficult to support.
                    #     TODO: discuss on the PR and decide if we want to tr to
                    #     either support it, or detect and ban it.
                    if trace_joint:
                        assert isinstance(updated_inpt, TensorAlias)
                        updated_inpt = updated_inpt.alias
                    original_inpt.set_(updated_inpt)
                    continue
                if meta.mutates_metadata and not meta.mutates_data:
                    if trace_joint:
                        assert isinstance(updated_inpt, TensorAlias)
                        updated_inpt = updated_inpt.alias
                    # We need to grab the size/stride/storage_offset from the compiled forward,
                    # and use that to mutate the metadata of the input
                    original_inpt.as_strided_(
                        updated_inpt.size(),
                        updated_inpt.stride(),
                        updated_inpt.storage_offset(),
                    )
                else:
                    if meta.mutates_data and meta.mutates_metadata:
                        original_inpt.as_strided_(
                            updated_inpt.size(),
                            updated_inpt.stride(),
                            updated_inpt.storage_offset(),
                        )
                    else:
                        assert meta.mutates_data
                    if meta.is_leaf and original_inpt.requires_grad:
                        # We can hit this situation in this case:
                        #   def f(x):
                        #       x.detach().mul_(2)
                        #       return x + 1
                        # AOTAutograd will see a mutation in the above case, and try to
                        # apply a copy_() here, in the epilogue.
                        # But if x required gradients, and is a leaf, then autograd
                        # will yell at us for trying to mutate it.
                        # However, it's only possible to end up in this scenario (like the above)
                        # if all of the mutations to the leaf input were non-autograd-tracking mutations
                        # (aka mutations under no_grad(), or on detached views).
                        # In that case, we fully want to hide the mutation from autograd, so detaching is ok.
                        original_inpt.detach().copy_(updated_inpt)
                    else:
                        original_inpt.copy_(updated_inpt)
        else:
            fw_outs = all_outs

        # Step 4: Manually regenerate any outputs that are aliased to inputs, instead of
        # compiling them.
        if runtime_metadata.num_outputs_aliased > 0:
            # The compiled forward also returned intermediate bases. We don't want to return them to the user.
            if runtime_metadata.num_intermediate_bases > 0:
                fw_outs_no_intermediate_bases = fw_outs[
                    : -runtime_metadata.num_intermediate_bases
                ]
                intermediate_bases = fw_outs[-runtime_metadata.num_intermediate_bases :]
            else:
                fw_outs_no_intermediate_bases = fw_outs
                intermediate_bases = []

            assert len(fw_outs_no_intermediate_bases) == len(
                runtime_metadata.output_info
            )
            fw_outs_including_aliases = []
            for i, (o, info) in enumerate(
                zip(fw_outs_no_intermediate_bases, runtime_metadata.output_info)
            ):
                if info.output_type in [
                    OutputType.non_alias,
                    OutputType.unsafe_view_alias,
                    OutputType.custom_function_view,
                ]:
                    fw_outs_including_aliases.append(o)
                    continue
                if trace_joint:
                    assert isinstance(o, TensorAlias)
                    o_ = o.alias
                else:
                    o_ = o

                o_grad = runtime_metadata.output_info[i].requires_grad
                if info.output_type == OutputType.alias_of_input:
                    aliased_base_tensor = args[info.base_idx]  # type: ignore[index]
                    regenerated_out = gen_alias_from_base(
                        aliased_base_tensor, o_, o_grad
                    )
                    fw_outs_including_aliases.append(regenerated_out)
                    continue
                elif info.output_type == OutputType.is_input:
                    aliased_base_tensor = args[info.base_idx]  # type: ignore[index]
                    regenerated_out = aliased_base_tensor
                    fw_outs_including_aliases.append(regenerated_out)
                    continue
                elif info.output_type == OutputType.alias_of_intermediate:
                    base_tensor_list = intermediate_bases
                elif (
                    info.output_type == OutputType.alias_of_intermediate_save_as_output
                ):
                    base_tensor_list = intermediate_bases
                else:
                    assert (
                        info.output_type
                        == OutputType.alias_of_intermediate_base_is_user_output
                    )
                    base_tensor_list = fw_outs_no_intermediate_bases
                aliased_base_tensor = base_tensor_list[info.base_idx]
                # TODO: handle the custom autograd function case here.
                # We need a way to check whether a tensor came from a custom autograd fn from python,
                # AND a way to replay that custom view fn.
                regenerated_out = gen_alias_from_base(aliased_base_tensor, o_, o_grad)
                fw_outs_including_aliases.append(regenerated_out)
            ret_outs = fw_outs_including_aliases
        else:
            ret_outs = fw_outs

        if runtime_metadata.dynamic_outputs:
            for t, o in zip(ret_outs, runtime_metadata.output_info):
                if o.dynamic_dims is None:
                    continue
                if hasattr(t, "_dynamo_weak_dynamic_indices"):
                    t._dynamo_weak_dynamic_indices |= o.dynamic_dims
                else:
                    t._dynamo_weak_dynamic_indices = o.dynamic_dims.copy()
        if runtime_metadata.grad_enabled_mutation is not None:
            torch.set_grad_enabled(runtime_metadata.grad_enabled_mutation)
        return ret_outs

    return runtime_wrapper


# Calling convention: If we are running functionalized RNG, then outs consists
# of (user_outs, rng_offset)
def functionalized_rng_runtime_epilogue(
    metadata: ViewAndMutationMeta, outs, return_new_outs=True
):
    if metadata.is_rng_op_functionalized:
        assert metadata.num_outputs_rng_offset == 1
        new_rng_offset = outs[-1]
        CUDARngStateHelper.set_new_offset(new_rng_offset)
        if return_new_outs:
            user_outs = outs[:-1]
            return user_outs
        else:
            return None
    return outs


# This wrapper handles the AOTDispatch runtime logic for tensor subclasses.
# At runtime, we have a compiled function that knows how to operate on the domain of DenseTensor -> DenseTensor,
# But the user might have passed us some tensor subclass inputs (or expect some subclass tensor outputs).
# This function handles the wrapping and unwrapping of tensor subclasses at runtime.
def aot_dispatch_subclass_wrapper(
    runtime_fn: Callable,
    *,
    subclass_metas: List[Union[int, SubclassCreationMeta]],
    num_fw_outs_saved_for_bw: Optional[int],
) -> Callable:
    def inner_fn(args):
        unwrapped_args = unwrap_tensor_subclasses(args, is_joint_structure=False)
        # expectation: runtime_fn is a boxed fn
        unwrapped_outs = runtime_fn(unwrapped_args)
        wrapped_outs = wrap_tensor_subclasses(
            unwrapped_outs,
            subclass_metas=subclass_metas,
            num_fw_outs_saved_for_bw=num_fw_outs_saved_for_bw,
            is_runtime=True,
        )
        return wrapped_outs

    # box it
    inner_fn._boxed_call = True  # type: ignore[attr-defined]
    return inner_fn<|MERGE_RESOLUTION|>--- conflicted
+++ resolved
@@ -1,13 +1,9 @@
-<<<<<<< HEAD
-=======
 """
 This module defines runtime wrappers, which, based on previous analysis
 attempts to process the inputs and outputs, apply mutations, functionalize randomness
 and dispatch subclasses.
 """
 
-from contextlib import nullcontext
->>>>>>> ca0d538a
 from typing import Callable, List, Optional, Union
 
 import torch
