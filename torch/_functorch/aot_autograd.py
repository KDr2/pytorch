import itertools
from contextlib import nullcontext
from functools import partial, wraps
from typing import Any, Callable, Dict, List, Optional, Tuple
from unittest.mock import patch

import torch
import torch.nn as nn
import torch.utils._pytree as pytree
import torch.utils.dlpack
from torch import Tensor
from torch._dispatch.python import enable_python_dispatcher
from torch._dynamo import compiled_autograd
from torch._dynamo.utils import dynamo_timed, preserve_rng_state
from torch._guards import detect_fake_mode
from torch._subclasses import FakeTensor, FakeTensorMode
from torch.fx.experimental.proxy_tensor import make_fx
from torch.fx.experimental.symbolic_shapes import (
    ShapeEnv
)
from torch.utils._python_dispatch import is_traceable_wrapper_subclass
from torch._decomp.decompositions_for_rng import PhiloxStateTracker, rng_decompositions
from . import config
from .partitioners import default_partition

from ._aot_autograd.utils import (  # noqa: F401
    strict_zip,
    create_tree_flattened_fn,
    make_boxed_func,
    make_boxed_compiler,
<<<<<<< HEAD
=======
    call_func_at_runtime_with_args,
    create_tree_flattened_fn,
    maybe_to_fresh_input,
)
from ._aot_autograd.logging_utils import (  # noqa: F401
    graph_being_compiled,
    nth_graph,
    model_name,
    set_model_name,
    get_aot_compilation_context,
    get_aot_graph_name,
    get_graph_being_compiled,
    track_graph_compiling,
    callback_set,
    setup_stacktrace_preservation_hooks,
    describe_input,
    format_guard_bug_msg,
)
from ._aot_autograd.functional_utils import (  # noqa: F401
    is_fun,
    to_fun,
    from_fun,
    sync_functional_tensor,
    has_metadata_mutation,
    has_data_mutation,
    are_all_mutations_hidden_from_autograd,
    are_all_mutations_under_no_grad_or_inference_mode,
    gen_alias_from_base,
    assert_functional_graph,
    _get_mutation_type,
    _check_if_mutation_can_be_in_graph,
)
from ._aot_autograd.schemas import (  # noqa: F401
    OutputType,
    OutputAliasInfo,
    MutationType,
    InputAliasInfo,
    SubclassCreationMeta,
    ViewAndMutationMeta,
    SubclassMeta,
    TensorAlias,
    BackwardSignature,
    GraphOutputName,
    GraphInputName,
    FQN,
    GraphSignature,
    AOTConfig,
)
from ._aot_autograd.subclass_utils import (  # noqa: F401
    requires_subclass_dispatch,
    unwrap_tensor_subclasses,
    wrap_tensor_subclasses,
    wrap_tensor_subclasses_maybe_joint,
    create_metadata_for_subclass,
)
from ._aot_autograd.collect_metadata_analysis import (  # noqa: F401
    run_functionalized_fw_and_collect_metadata,
)
from ._aot_autograd.input_output_analysis import (  # noqa: F401
    remove_dupe_metadata,
    create_synthetic_base_metadata,
    _tensors_definitely_do_not_overlap,
    compute_overlapping_inputs,
    create_graph_signature,
>>>>>>> 9b0ee71b
)
from ._aot_autograd.schemas import ViewAndMutationMeta, OutputType, GraphSignature, AOTConfig
from ._aot_autograd.functional_utils import from_fun  # noqa: F401
from ._aot_autograd.subclass_utils import requires_subclass_dispatch
from ._aot_autograd.collect_metadata_analysis import run_functionalized_fw_and_collect_metadata
from ._aot_autograd.input_output_analysis import create_graph_signature
from ._aot_autograd.traced_function_transforms import (  # noqa: F401
    fn_input_mutations_to_outputs,
    fn_prepped_for_autograd,
    create_functionalized_fn,
    create_functionalized_rng_ops_wrapper,
    aot_dispatch_subclass,
    create_functional_call,
    create_joint,
)
<<<<<<< HEAD
from ._aot_autograd.logging_utils import (  # noqa: F401
    get_aot_compilation_context,
    get_aot_graph_name,
    get_graph_being_compiled,
    set_model_name,
    setup_stacktrace_preservation_hooks,
=======
from ._aot_autograd.runtime_wrappers import (  # noqa: F401
    create_runtime_wrapper,
    functionalized_rng_runtime_epilogue,
    aot_dispatch_subclass_wrapper,
    aot_wrapper_dedupe,
    aot_wrapper_synthetic_base,
    merge_view_inputs,
)
from ._aot_autograd.dispatch_and_compile_graph import (  # noqa: F401
    aot_dispatch_base_graph,
    aot_dispatch_autograd_graph,
)
from ._aot_autograd.jit_compile_runtime_wrappers import (  # noqa: F401
    aot_dispatch_base,
    aot_dispatch_autograd,
>>>>>>> 9b0ee71b
)
from ._aot_autograd.alias_runtime_wrappers import aot_wrapper_dedupe, aot_wrapper_synthetic_base
from ._aot_autograd.jit_compile_runtime_wrappers import aot_dispatch_base, aot_dispatch_autograd
from ._aot_autograd.dispatch_and_compile_graph import aot_dispatch_base_graph, aot_dispatch_autograd_graph

zip = strict_zip

# This global counter increments every time we compile a graph with
# AOTAutograd.  You can use this to correlate runtime error messages
# with compile time (e.g., if you get an error at runtime saying
# compiled graph 3 failed, you can set a breakpoint at compile time
# for this graph number to investigate further at compile time.)
#
# NB: this is different from get_aot_compilation_context, which tracks
# each underlying graph that is compiled.  In contrast, AOT_COUNTER
# corresponds to top-level invocations of aot_module/aot_function;
# one counter is allocated per entire compiled block (but this block
# may involve compiling multiple subgraphs; e.g., for forwards/backwards)
AOT_COUNTER = itertools.count()

# ~~~~~~~~~~~~~~~~~~~~~~~~~~~~~~~~~~~~~~~~~~~~~~~~~~~~~~~~~~~~~~~~~~~~~~~~~~~~~~~~~~~~~~~~~~~~~~~~~~~~~~~~~~~~~~~~~~~~~
# ~~~~~~~~~~~~~~~~~~~~~~~~~~~~~~~~~~~~~~~~~~~~~~~~~~~~~~~~~~~~~~~~~~~~~~~~~~~~~~~~~~~~~~~~~~~~~~~~~~~~~~~~~~~~~~~~~~~~~
#
# AOT Autograd contains a pretty non-trivial amount of logic to handle edge cases around aliasing and mutation
# that are external to the graph (they show up as side effects in some way when you run the graph).
#
# Take a look at `test_aotdispatch.py TestAOTAutograd.test_input_mutation*` tests for some examples functions
# and what they're compiled graphs looks like.
# Below is a very long comment detailing several edge cases, and showing how AOT Autograd handles them.
#
# Note [AOT Autograd: input data mutations]
#
# If we compile a function that mutates inputs, then those input mutations are real side effects
# that a user expects to see after running the compiled graph.
# However, the graph that we want to send to a backend needs to be *entirely* functional.
# The way we reconcile this difference is that we remove the mutations completely from the graph that we compile
# but we update the graph to return (updated_inputs, user_outputs).
# In the epilogue that runs after the compiled graph is executed, we copy the updated inputs back to the originals.
#
# Example: original user code:
# def f(x):
#     x.mul_(2)
#     out = x.mul(3)
#     return out
#
# After AOT Autograd compiles, we end up with a:
# (a) compiled graph
# (b) autograd.Function.forward() method, that executes the compiled graph
# (c) wrapper function, that calls the autograd.Function.forward() and performs the epilogue
#
# The output of (a, b, c) are all written below.
#
# def compiled_forward_graph(x):
#     x_updated = x.mul(2)
#     out = x_updated.mul(3)
#     return x_updated, out
#
# # x_updated gets a gradient in the compiled backward
# def compiled_backward_graph(grad_x_updated, grad_out):
#     grad_x = ...
#     return grad_x
#
# def autograd.Function.forward(x):
#     x_updated, out = compiled_forward_graph(x)
#     return x_updated, out
#
# def compiled_wrapper(x):
#     x_updated, out = autograd.Function.apply(x)
#     x.copy_(x_updated)
#     return out
#
# Another important thing to note is that updated inputs (due to data mutations) *do* participate
# in the compiled backward graph! Since the compiled forward graph gets N extra outputs
# (due to updated inputs showing up as graph outputs),
# The compiled backward gets an additional N inputs.
# That way, during the x.copy_(x_updated) bit in the epilogue, gradients will flow from the updated input
# back to the original input.


# Note [AOT Autograd: input metadata mutations]
#
# For the same reason as input mutations, we also don't put input metadata mutations in the graph.
# Instead, we return the updated version of the input (a view), and mutate the input's metadata outside of the graph
#
# Example: original user code:
# def f(x):
#     x.t_()
#     out = x.mul(3)
#     return out
#
# AOT Autograd output (compiled graph, autograd.Function.forward(), wrapper function):
# def compiled_forward_graph(x):
#     x_updated = x.t()
#     out = x_updated.mul(3)
#     return x_updated, out
#
# # x_updated does *not* get a gradient in the compiled backward
# def compiled_backward_graph(grad_out):
#     grad_x = ...
#     return grad_x
#
# def autograd.Function.forward(x):
#     x_updated, out = compiled_forward_graph(x)
#     return x_updated, out
#
# def compiled_wrapper(x):
#     x_updated, out = autograd.Function.apply(x)
#     x.as_strided_(x_updated)
#     return out


# Note [AOT Autograd: outputs aliasing inputs or intermediates!]
#
# AOT Autograd needs special handling for outputs that alias graph inputs or intermediates!
# Why?
# (1) autograd.Function.forward() has a limitation, where views that returned in the forward cannot later be mutated.
# (2) views don't need to be compiled in the graph anyway - it's cheap to generate them outside of the compiled graph,
#     in an epilogue.
# For outputs that alias inputs, we do the following:
# (a) *still* return the aliased output as a graph output
# (b) In the AOT Autograd wrapper/epilogue, we don't return that aliased output. Instead, we use it to regenerate the output.
#
# For outputs that alias *intermediates*, we do the following:
# (a) Return the output in the compiled forward, **and** return it's ._base (a graph intermediates) as an output in the forward
# (b) Use (output, graph_intermediate) to regenerate the alias, and return that to the user (instead of the compiled fw output).
# You might wonder why we return the aliased output directly in the graph (and making the graph compute it),
# only to not return it and instead generate a fresh alias off of the intermediate,
# instead of (say) just storing metadata about the size/stride of the output somewhere to generate the alias. There are two reasons:
# (1) Getting the actual alias tensor allows us to use view-replay to generate the alias, instead of an as_strided() call
# (2) Inductor (and other backends) are free to change the memory format of graph outputs, if it results in better performance.
#     This can result in problems if a user later tries to .view() that output expecting it to have one set of strides,
#     when it has a different set of strides.
#     By including the view op directly in the graph, inductor takes that into account when deciding what memory format
#     the graph intermediate should be.
#
# Another important thing to note is how our traced backward() graph handles aliases.
# (this applies to outputs aliasing inputs, outputs aliasing intermediates,
#  *and* updated inputs returned in the compiled forward due to metadata-only mutations).
# Any outputs that alias (either inputs or intermediates) do NOT participate in the compiled backward graph
# It would be wasteful to include them in the compiled backward(), because we regenerate them eagerly
# at the end of the forward.
#
# Example: original user code:
# def f(x):
#     out1 = x.t()
#     intermediate = x.mul(2)
#     out2 = intermediate.view(-1)
#     return out1, out2
#
# AOT Autograd output (compiled graph, autograd.Function.forward(), wrapper function):
# def compiled_forward_graph(x):
#     out1 = x.t()
#     intermediate = x.mul(2)
#     out2 = intermediate.view(-1)
#     # the compiled graph also returns the intermediate
#     return out1, out2, intermediate
#
# # intermediate gets a gradient in the compiled backward.
# # both output aliases (out1 and out2) do not.
# def compiled_backward_graph(grad_intermediate):
#     grad_x = ...
#     return grad_x
#
# def autograd.Function.forward(x):
#     out1, out2, intermediate = compiled_forward_graph(x)
#     return out1, out2, intermediate
#
# def compiled_wrapper(x):
#     out1, out2, intermediate = autograd.Function.apply(x)
#     # regenerate out1 from the input
#     out1_regenerated = out1._view_func(x)
#     # regenerate out1 from the intermediate
#     out2_regenerated = out2._view_func(intermediate)
#     return out1_regenerated, out2_regenerated


# Note [AOT Autograd: mutations to inputs that alias other inputs]
#
# Another edge case that is (only partially) handled today is when an input is mutated, but itself aliases another input.
# AOT Autograd needs to **ensure** that functionalization knows that the two inputs are aliased to each other.
# That way, when the aliased input is accessed later in the graph, functionalization knows to "update" the alias
# given the mutation that occurred.
#
# This is handled by updating the calling convention: we create a "synthetic base" that becomes a new input
# in the compiled function, and we regenerate the original (aliased) inputs directly off of the base
# inside of the compiled function.
#
# This logic is fully encapsulated in aot_wrapper_synthetic_base()
#
# Example: original user code:
# def f(x, x_view):
#     x.mul_(2)
#     out = x * x_view
#     return out
# f(x, x.view(-1))
#
# AOT Autograd output (compiled graph, autograd.Function.forward(), wrapper function):
# def compiled_forward_graph(base)
#     x = generate_x(base)
#     x_view = generate_x_view(base)
#     x_updated = x.mul(2)
#     x_view_updated = x_updated.view(-1)
#     out = x_updated * x_view_updated
#     return x_updated, out
#
# # The calling convention change from (aliases) -> (base) happens
# # *outside* of the autograd.Function.forward().
# # That means the forward() only has 1 input (base),
# # and the backward() only has 1 output (grad_base)
# def compiled_backward_graph(grad_out):
#     grad_base = ...
#     return grad_base
#
# def autograd.Function.forward(base):
#     x_updated, out = compiled_forward_graph(base)
#     return x_updated, out
#
# # The compiled wrapper is where we create synthetic bases.
# # The info on which inputs are mutated is also tracked *before* synthetic base creation.
# def compiled_wrapper(x, x_view):
#     base = merge_view_inputs(x, x_view)
#     x_updated, out = autograd.Function.apply(base)
#     # x and x_view are aliased in eager mode, so this mutation to x will automatically affect x_view.
#     x.copy_(x_updated)
#     return out


# Note [AOT Autograd: Views to avoid tangents aliasing inputs]
#
# We view every forward output when creating out tangent tensors to handle the problematic
# case in which a subclass does extra aliasing between graph outputs/inputs in a way that
# is not visible above the sublass.
#
# Ordinarily, when constructing the joint function that we want to trace in AOTAutograd,
# we're guaranteed that the tangent tensors that we pass
# into the joint are distinct tensors from the primals. This is because when
# decide which forward outputs to create tangents for, we only create tangents
# for forward outputs that are not aliases of inputs (See Note
# [AOT Autograd: outputs aliasing inputs or intermediates!]).
#
# However, when wrapper tensor subclasses enter the picture, it is possible
# to have an output of the forward that is a subclass that is not an
# input / alias of an input, but one of its inner tensors is an alias!
# NestedTensor is an example: Performing an out-of-place pointwise op on a
# NestedTensor constructs a fresh NestedTensor that holds onto the input's
# offsets tensor directly.
#
# Having tangent tensors that are the same as the (primal) forward inputs,
# can cause problems during tracing as make_fx() will specialize on our
# duplicate inputs: If we passed in the same tensor for primals_1 and
# tangents_1 during tracing, make_fx() will happily sub out all usages of
# tangents_1 with primals_1 in the graph, which is not what we want.
#
# To work around this, we view every forward output when creating out tangent
# tensors so that tangents can never be the same as forward inputs even if
# forward inputs alias forward outputs.
#
#
# ~~~~~~~~~~~~~~~~~~~~~~~~~~~~~~~~~~~~~~~~~~~~~~~~~~~~~~~~~~~~~~~~~~~~~~~~~~~~~~~~~~~~~~~~~~~~~~~~~~~~~~~~~~~~~~~~~~~~~
# ~~~~~~~~~~~~~~~~~~~~~~~~~~~~~~~~~~~~~~~~~~~~~~~~~~~~~~~~~~~~~~~~~~~~~~~~~~~~~~~~~~~~~~~~~~~~~~~~~~~~~~~~~~~~~~~~~~~~~


aot_autograd_decompositions = {}

@dynamo_timed
def create_aot_dispatcher_function(
    flat_fn, flat_args: List[Any], aot_config: AOTConfig
):
    """
    Traces the forward and backward graphs of the attr:`flat_fn` to generate a
    joint graph. The joint graph is an Fx graph with Aten ops. Please refer to
    the tracing mechanism to understand the graph capturing details.

    The joint graph is then passed through attr:`partition_fn` to isolate the
    forward and backward portions, which are then respectively compiled via the
    provided attr:`fw_compiler` and attr:`bw_compiler`.

    The resulting compiled forward and backward graphs are then wrapped up in a
    ``torch.autograd.Function`` object.

    The calling convention here is that the first aot_config.num_params_buffers
    inputs in flat_args are parameters and buffers, and the rest are inputs.

    We use this to assume that parameters/buffer's shapes don't change.

    Note: this function is used both by aot_function and aot_export (controlled by aot_config.is_export)
        When aot_config.is_export is True, we return an FX graph + metadata
        When aot_config.is_export is False, we return an ordinary runtime function
    """

    # This is the main entry point.
    # TODO: Chillee argues that dynamo itself should pass in fake tensors to
    # the list of arguments when compiling; at the moment we do not do this

    if aot_config.decompositions is None:
        aot_config.decompositions = {}


    aot_config.decompositions = {
        **aot_autograd_decompositions,
        **aot_config.decompositions,
    }

    if config.functionalize_rng_ops:
        # Update the decompositions with functionalized random decompositions
        aot_config.decompositions = {
            **rng_decompositions,
            **aot_config.decompositions,
        }

    # Check flat_args to see if they're already fake.  If so, use that fake
    # mode instead.

    fake_mode = detect_fake_mode(flat_args)
    if fake_mode is None:
        shape_env = ShapeEnv() if aot_config.dynamic_shapes else None
        fake_mode = FakeTensorMode(shape_env=shape_env)
    else:
        shape_env = fake_mode.shape_env

    python_dispatcher_mode = (
        enable_python_dispatcher() if shape_env is not None else nullcontext()
    )

    with torch.autograd.set_multithreading_enabled(
        False
    ), preserve_rng_state(), fake_mode, python_dispatcher_mode, PhiloxStateTracker():

        def process_inputs(flat_args):
            def convert(idx, x):
                if shape_env is not None:
                    from torch._dynamo.source import ConstantSource
                    if isinstance(x, int):
                        source = ConstantSource(f"sym_{idx}")
                        return shape_env.create_symintnode(
                            shape_env.create_symbol(x, source),
                            hint=x,
                            source=source
                        )
                if not isinstance(x, torch.Tensor):
                    return x
                if isinstance(x, FakeTensor):
                    assert x.fake_mode is fake_mode
                    return x
                if is_traceable_wrapper_subclass(x):
                    attrs, _ = x.__tensor_flatten__()
                    if all(isinstance(getattr(x, attr), FakeTensor) for attr in attrs):
                        assert all(getattr(x, attr).fake_mode is fake_mode for attr in attrs)
                        return x


                # see note [Tensor Fakification and Symbol Caching]
                symbolic_context = None
                source = None
                if tracing_context := torch._guards.TracingContext.try_get():
                    if x in tracing_context.tensor_to_context:
                        symbolic_context = tracing_context.tensor_to_context[x]
                        source = symbolic_context.tensor_source
                if (
                    idx < aot_config.num_params_buffers
                    and config.static_weight_shapes
                    and not symbolic_context
                ):
                    # TODO: Ensure that this codepath is never exercised from
                    # Dynamo
                    return fake_mode.from_tensor(x, static_shapes=True)

                return fake_mode.from_tensor(
                    x, static_shapes=False, symbolic_context=symbolic_context, source=source
                )

            return [convert(idx, x) for idx, x in enumerate(flat_args)]

        fake_flat_args = process_inputs(flat_args)

        needs_autograd = (
            any(x.requires_grad for x in fake_flat_args if isinstance(x, Tensor))
            and torch.is_grad_enabled()
        )

        with enable_python_dispatcher():
            # Patch set_rng_state as set_rng_state with fake tensors is
            # nonsensical. This does not affect the collection of metadata.
            with patch("torch.cuda.set_rng_state", lambda *args: None):
                fw_metadata = run_functionalized_fw_and_collect_metadata(
                    flat_fn,
                    keep_input_mutations=aot_config.keep_inference_input_mutations,
                    is_train=needs_autograd,
                )(*fake_flat_args)

                req_subclass_dispatch = requires_subclass_dispatch(fake_flat_args, fw_metadata)

                if needs_autograd and not any(x.requires_grad for x in fw_metadata.output_info):
                    # We realized that none of the outputs require grad,
                    # so we actually have an inference graph.
                    needs_autograd = False
                    # A bit silly: right now in the subclass codepath, our ViewAndMutationMeta
                    # changes depending on whether we pass in is_train / keep_input_mutations,
                    # so we're forced to recompute the metadata.
                    # TODO: refactor the subclass path of run_functionalized_fw_and_collect_metadata
                    # so that this is unnecessary.
                    if req_subclass_dispatch:
                        fw_metadata = run_functionalized_fw_and_collect_metadata(
                            flat_fn,
                            keep_input_mutations=aot_config.keep_inference_input_mutations and not needs_autograd,
                            is_train=needs_autograd,
                        )(*fake_flat_args)
                    else:
                        fw_metadata = ViewAndMutationMeta(
                            input_info=fw_metadata.input_info,
                            output_info=fw_metadata.output_info,
                            num_intermediate_bases=fw_metadata.num_intermediate_bases,
                            keep_input_mutations=aot_config.keep_inference_input_mutations and not needs_autograd,
                            traced_tangents=fw_metadata.traced_tangents,
                            subclass_inp_meta=fw_metadata.subclass_inp_meta,
                            subclass_fw_graph_out_meta=fw_metadata.subclass_fw_graph_out_meta,
                            subclass_tangent_meta=fw_metadata.subclass_tangent_meta,
                            is_train=needs_autograd,
                        )


        if fw_metadata.num_intermediate_bases > 0:
            assert not req_subclass_dispatch, f"""\
torch.compile is currently being used with tensor subclass inputs:
{','.join([str(type(x)) for x in fake_flat_args])}. We are attempting to a compile a graph with two graph outputs
that alias one another, which is currently unsupported in the subclass use case. If you run into this,
please file a github issue"""

        if aot_config.is_export:
            # aot_export: ban input metadata mutations for now to keep shared code paths simpler.
            # Keeping .resize_() in the graph will require some work
            # Allowing it but keeping the graph functional will require some calling convention changes.
            if len([x for x in fw_metadata.input_info if x.mutates_metadata]) != 0:
                raise RuntimeError(f"""\
Found an input that received a metadata mutation, through e.g. a call to `.resize_()` or `.transpose_()`.
This is currently banned in the aot_export workflow. If you need this functionality, please file a github issue.

fw_metadata={str(fw_metadata)}""")
            # In export, banning data mutations on inputs that require grad for now.
            # This should be rare, and is tricky to get right. When we trace the backward,
            # we currently trace with autograd.grad instead of .backward(), which makes it difficult
            # to ensure that we run autograd all the way through the input **before** it saw the mutation.
            if len([x for x in fw_metadata.input_info if x.requires_grad and x.mutates_data]) != 0:
                raise RuntimeError(f"""\
Found a graph input that requires gradients, and received a mutation.
This is currently banned in the aot_export workflow. If you need this functionality, please file a github issue.

fw_metadata={str(fw_metadata)}""")
            if req_subclass_dispatch:
                raise RuntimeError("""\
aot_export is not currently supported with traceable tensor subclass.
If you need this feature, please comment on <CREATE_ISSUE_LINK>""")

            # Need to decide on a strategy for functionalized RNG: toggling via global config seems bad,
            # and turning it on will require a non-trivial calling convention change for any export runtime.
            if config.functionalize_rng_ops:
                raise RuntimeError("""\
Functionalized RNG is not currently supported in the aot_export workflow. Please file a github issue,
or otherwise set torch._functorch.config.functionalize_rng_ops = False.""")

        # crappy version of dispatcher
        # TODO: Do this properly
        if needs_autograd:
            # For now, aot_dispatch_autograd knows to explicitly return a graph
            # when run with export, and an opaque callable otherwise.
            # In theory we could factor these out, but I wanted to let the dust
            # settle on how functionalized rng fits into export first.
            compiler_fn = aot_dispatch_autograd_graph if aot_config.is_export else aot_dispatch_autograd
        else:
            # aot_dispatch_base_graph contains only the "graph bits", while aot_dispatch_base
            # includes some extra work around handling a runtime epilogue.
            compiler_fn = aot_dispatch_base_graph if aot_config.is_export else aot_dispatch_base

        compiler_fn = partial(aot_wrapper_synthetic_base, compiler_fn=compiler_fn, needs_autograd=needs_autograd)
        compiler_fn = partial(aot_wrapper_dedupe, compiler_fn=compiler_fn)
        # You can put more passes here

        compiled_fn = compiler_fn(flat_fn, fake_flat_args, aot_config, fw_metadata=fw_metadata)
        if aot_config.is_export:
            mutated_user_inp_locs = [
                idx - aot_config.num_params_buffers
                for idx in fw_metadata.mutated_inp_runtime_indices
                if idx >= aot_config.num_params_buffers
            ]
            if len(mutated_user_inp_locs) > 0:
                raise RuntimeError(f"""
Found following user inputs located at {mutated_user_inp_locs} are mutated. This is currently banned in the aot_export workflow.
If you need this functionality, please file a github issue.

fw_metadata={str(fw_metadata)}""")

            # During export, we don't get back a callable - we get back the raw fx graph
            # (either a joint or an inference-only graph)
            assert isinstance(compiled_fn, torch.fx.GraphModule)
            return compiled_fn, fw_metadata

        if not hasattr(compiled_fn, "_boxed_call"):
            compiled_fn = make_boxed_func(compiled_fn)

        return compiled_fn


def aot_function(
    fn: Callable,
    fw_compiler: Callable,
    bw_compiler: Optional[Callable] = None,
    partition_fn: Callable = default_partition,
    decompositions: Optional[Dict] = None,
    num_params_buffers: int = 0,
    keep_inference_input_mutations: bool = False,
    inference_compiler: Optional[Callable] = None,
    *,
    # Whether or not to trace with dynamic shapes
    dynamic=False,
    enable_log=True,
) -> Callable:
    """
    Traces the forward and backward graph of :attr:`fn` using torch dispatch
    mechanism, and then compiles the generated forward and backward graphs
    through :attr:`fw_compiler` and :attr:`bw_compiler`.

    :func:`aot_function` traces the forward and backward graph ahead of time,
    and generates a joint forward and backward graph.  :attr:`partition_fn` is
    then used to separate out forward and backward graphs. The partitioner
    function can be used to perform optimizations such as recomputation. One can
    set `decompositions` dictionary to decompose the operators into a sequence
    of core or simpler operators supported by the backend compilers.

    .. warning::
        This API is experimental and likely to change.

    Args:
        fn (Callable): A Python function that takes one ore more arguments. Must
            return one or more Tensors.
        fw_compiler (Callable): A Python function that accepts an Fx graph with
            Aten ops and input args, and returns a Callable that semantically is
            equivalent to the input Fx graph.
        bw_compiler (Optional[Callable]): A Python function that accepts an
            Fx graph with Aten ops and input args, and returns a Callable that
            semantically is equivalent to the input Fx graph.  Default: None
            (when None, it defaults to the :attr:`fw_compiler`)
        partition_fn (Callable): A Python function that takes a joint forward
            and backward graph, and partitions it into separate forward and
            backward graphs.
        decompositions (Dict): A dictionary to define the decomposition of
            larger Aten ops into simpler or core Aten ops.
        inference_compiler (Optional[Callable]): A Python function that accepts an
            Fx graph with Aten ops and input args, and returns a Callable that
            semantically is equivalent to the input Fx graph. inference_compiler is invoked
            if no autograd is needed. Default: None
            (when None, it defaults to the :attr:`fw_compiler`)
    Returns:
        Returns a ``Callable`` that retains the eager behavior of the original
        :attr:`fn`, but with forward and backward graph compiled via
        :attr:`fw_compile` and :attr:`bw_compile`.

    A simple example usage of :func:`aot_function` is as follows. This example
    will print the forward and backward graphs of the function ``fn``

        >>> fn = lambda x : x.sin().cos()
        >>> def print_compile_fn(fx_module, args):
        >>>     print(fx_module)
        >>>     return fx_module
        >>> aot_fn = aot_function(fn, print_compile_fn)
        >>> x = torch.randn(4, 5, requires_grad=True)
        >>> aot_fn(x)
    """

    if bw_compiler is None:
        bw_compiler = fw_compiler
    if inference_compiler is None:
        inference_compiler = fw_compiler
    aot_config = AOTConfig(
        fw_compiler=fw_compiler,
        bw_compiler=bw_compiler,
        inference_compiler=inference_compiler,
        partition_fn=partition_fn,
        decompositions=decompositions,
        num_params_buffers=num_params_buffers,
        aot_id=next(AOT_COUNTER),
        keep_inference_input_mutations=keep_inference_input_mutations,
        dynamic_shapes=dynamic,
        aot_autograd_arg_pos_to_source=None,
        is_export=False,
        no_tangents=False,
        enable_log=enable_log,
    )
    cached_res = None

    @wraps(fn)
    def returned_function(*args, **kwargs):
        nonlocal cached_res
        # Now flatten the tensor args
        flat_args = pytree.arg_tree_leaves(*args, **kwargs)

        # Compile the function and save it in the cache
        if cached_res is None:
            flat_fn, out_spec = create_tree_flattened_fn(fn, args, kwargs)

            compiled_fn = create_aot_dispatcher_function(
                flat_fn,
                flat_args,
                aot_config,
            )
            cached_res = (compiled_fn, out_spec)

        cached_fn, out_spec = cached_res
        out = cached_fn(flat_args)
        return out_spec.unflatten(out)

    return returned_function


def aot_module(mod: nn.Module, *args, **kwargs) -> nn.Module:
    """
    Traces the forward and backward graph of :attr:`mod` using torch dispatch
    tracing mechanism. It is wrapper function, that underneath uses
    :func:`aot_function` to perform tracing and compilation.

    :func:`aot_module` lifts the parameters and buffers of ``nn.Module`` as inputs
    to a new callable which is then compiled through :func:`aot_function`.

    .. warning::
        This API is experimental and likely to change.

    Args:
        mod (Callable): A ``nn.Module`` module.
        args : args to be passed to :func:`aot_function`
        kwargs : kwargs to be passed to :func:`aot_function`

    Returns:
        Returns a ``nn.Module`` that retains the eager behavior of the original
        :attr:`mod`, but with forward and backward graph compiled.

    """
    # See Note: [Fake Modules and AOTAutograd]
    torch._dynamo.utils.assert_no_fake_params_or_buffers(mod)

    def functional_call(named_params, named_buffers, *args, **kwargs):
        params_and_buffers = {**named_params, **named_buffers}
        return torch.func.functional_call(mod, params_and_buffers, args, kwargs)

    named_params = dict(mod.named_parameters(remove_duplicate=False))
    named_buffers = dict(mod.named_buffers(remove_duplicate=False))
    num_params_buffers = len(named_params) + len(named_buffers)
    compiled_f = aot_function(
        functional_call, *args, num_params_buffers=num_params_buffers, **kwargs
    )

    class AOTModule(nn.Module):
        def __init__(self):
            super().__init__()
            self.orig_module = mod

        def forward(self, *args, **kwargs):
            return compiled_f(
                named_params,
                named_buffers,
                *args,
                **kwargs,
            )

    return AOTModule()


def aot_module_simplified(
    mod: nn.Module,
    args,
    fw_compiler: Callable,
    bw_compiler: Optional[Callable] = None,
    partition_fn: Callable = default_partition,
    decompositions: Optional[Dict] = None,
    keep_inference_input_mutations=False,
    inference_compiler: Optional[Callable] = None,
) -> nn.Module:
    """
    This is the simplified or low overhead version of aot_module. For frontends
    like TorchDynamo, the input functions/modules to AOT are static and have
    unpacked inputs/outputs. This gives us an opportunity to remove the
        (1) pytree overhead to parse inputs/outputs,
        (2) AOT Autograd cache,
        (3) Reading of params/buffers in every forward call

    :func:`aot_module_simplified` removes these overheads.
    """
    params = {
        **dict(mod.named_parameters(remove_duplicate=False)),
        **dict(mod.named_buffers(remove_duplicate=False)),
    }
    params_flat, params_spec = pytree.tree_flatten(params)
    params_flat = list(params_flat)
    params_len = len(params_flat)

    functional_call = create_functional_call(mod, params_spec, params_len)

    if bw_compiler is None:
        bw_compiler = fw_compiler
    if inference_compiler is None:
        inference_compiler = fw_compiler

    seen_sources = set()

    full_args = []
    # First, the params
    full_args.extend(params_flat)

    if tracing_context := torch._guards.TracingContext.try_get():
        tracing_context.params_flat = params_flat

    aot_autograd_arg_pos_to_source = None
    # Then, the params 1:1 mapped sources, if relevant.
    if hasattr(mod, "_param_name_to_source"):
        aot_autograd_arg_pos_to_source = []
        # We now know this came from dynamo, and (1) we care about guards,
        # so setting up aot_autograd_arg_pos_to_source for downstream dedup guards
        # can now be done safely. (2) Dynamo logic protects the 1:1 sizing below.
        for name in params.keys():
            assert name in mod._param_name_to_source, f"{name} not found."
            source = mod._param_name_to_source[name]
            assert source not in seen_sources, source
            seen_sources.add(source)
            aot_autograd_arg_pos_to_source.append(source)

    # Next, the input args
    full_args.extend(args)

    if hasattr(mod, "graph"):
        # Non dynamo entrypoints can get to here...
        for i, node in enumerate(mod.graph.nodes):
            if node.op == "placeholder":
                if hasattr(node, "_dynamo_source"):
                    # ... but not here!
                    if aot_autograd_arg_pos_to_source is None:
                        aot_autograd_arg_pos_to_source = []
                    source = node._dynamo_source
                    assert source not in seen_sources, source
                    seen_sources.add(source)
                    aot_autograd_arg_pos_to_source.append(source)

    if aot_autograd_arg_pos_to_source is not None:
        assert len(full_args) == len(aot_autograd_arg_pos_to_source)

    dynamic_shapes = False
    for x in full_args:
        if isinstance(x, FakeTensor):
            dynamic_shapes = x.fake_mode.shape_env is not None
            break

    aot_config = AOTConfig(
        fw_compiler=fw_compiler,
        bw_compiler=bw_compiler,
        inference_compiler=inference_compiler,
        partition_fn=partition_fn,
        decompositions=decompositions,
        num_params_buffers=params_len,
        aot_id=next(AOT_COUNTER),
        keep_inference_input_mutations=keep_inference_input_mutations,
        dynamic_shapes=dynamic_shapes,
        aot_autograd_arg_pos_to_source=aot_autograd_arg_pos_to_source,
        is_export=False,
        no_tangents=False,
    )

    with compiled_autograd.disable():
        compiled_fn = create_aot_dispatcher_function(
            functional_call,
            full_args,
            aot_config,
        )

    # TODO: There is something deeply wrong here; compiled_fn running with
    # the boxed calling convention, but aot_module_simplified somehow
    # historically returned a function that was not the boxed calling
    # convention.  This should get fixed...
    def forward(*runtime_args):
        full_args = []
        full_args.extend(params_flat)
        full_args.extend(runtime_args)
        return compiled_fn(full_args)

    # Just for convenience
    forward.zero_grad = mod.zero_grad
    forward.named_parameters = mod.named_parameters
    forward.named_buffers = mod.named_buffers

    return forward

def aot_export_module(
    mod: nn.Module,
    args,
    *,
    decompositions: Optional[Dict] = None,
    # If true, we'll return a joint forward-backward graph,
    # As well as metadata on the loss + gradients in the backward.
    trace_joint: bool,
    # If trace_joint is True, we expect your module to return a scalar loss.
    # Your module can return multiple outputs, so you must specify which output the loss is.
    output_loss_index: Optional[int] = None,
) -> Tuple[torch.fx.GraphModule, GraphSignature]:
    """
    This function takes in a module, and returns:
    (1) an FX graph that can be exported
    (2) some metadata about the graph

    If `trace_joint=True` we will return a joint graph of the forward + backward.

    The traced FX graph will have the following properties compared to the original module:
    (1) Inputs and outputs to the module will be pytree-flattened
    (2) Parameters and buffers on the module will be lifted into graph inputs,
        graph_inputs = (*parameters, *buffers, *user_inputs)
    (3) The graph will be fully functionalized
    (4) Any input mutations will be converted into additional outputs in the graph,
        meaning whoever calls this graph is responsible for applying the mutations
        back to the original inputs.
    (5) If is_joint is provided the graph will return parameter gradients in addition to user outputs.
        The graph output will look like:
        graph_outputs = (*updated_inputs, *user_outputs, *param_gradients)

    There are also several restrictions on what modules can use this API. In particular:
    (1) If trace_joint is specified, we expect the loss function to be **fused**
        into the module forward. One of the outputs to the forward must be a scalar loss,
        which is specified with `output_loss_index`.
        All other outputs to the forward are presumed to not require gradients.
    (2) This API cannot capture optimizers (although in theory we could build an API for this).
    (3) Metadata mutations on params/buffers/inputs are banned.
    (4) Data mutations on anything that requires gradients are banned (parameters)
    (5) If an input is mutated, it is not allowed to alias any other inputs.
    (6) Parameters must not be duplicated.
    """
    named_parameters = dict(mod.named_parameters(remove_duplicate=False))
    named_buffers = dict(mod.named_buffers(remove_duplicate=False))
    params_and_buffers = {
        **dict(named_parameters),
        **dict(named_buffers),
    }
    params_and_buffers_flat, params_spec = pytree.tree_flatten(params_and_buffers)
    params_and_buffers_flat = tuple(params_and_buffers_flat)
    params_len = len(params_and_buffers_flat)

    functional_call = create_functional_call(mod, params_spec, params_len)

    num_fw_outs = None

    if trace_joint:
        # This helper effectively just adds some extra asserts about what the backward will look like:
        # Outputs must include a scalar loss, that we compute gradients w.r.t.
        # We don't compute gradients w.r.t. anything else: so just in case we detach()
        # and other output tensors.
        def fn_to_trace(*args):
            nonlocal num_fw_outs
            out = functional_call(*args)
            if output_loss_index is None:
                raise RuntimeError("""\
If trace_joint=Trueit is required that one of your forward outputs must be a scalar loss.
You must specify the which (index) output is the loss with output_loss_index.""")
            if isinstance(out, (torch.Tensor)):
                out = (out,)
            if not isinstance(out, (tuple, list)):
                raise RuntimeError(f"Expected forward output to be either a tensor or a list/tuple of tensors. found {type(out)}")

            for i, o in enumerate(out):
                # We only want to create a backward graph w.r.t. the loss that the user passed in.
                # This implies that every other output should not require gradients.
                # Instead of making this an error (and forcing the user to detach all other outputs
                # of their forward),
                # we'll automatically detach them here.
                if o.requires_grad and i != output_loss_index:
                    raise RuntimeError(f"""\
Found an output of the forward that requires gradients, that was not the scalar loss.
We require all outputs to the forward that are not the scalar loss to not require gradient,
because we will only compute a backward graph against the scalar loss.
You can fix this by calling .detach() on each of your forward outputs that is not the loss.
You specified that output index {output_loss_index} is the loss, but we found that
the output at index {i} requires gradients.""")
            out_loss = out[output_loss_index]
            num_fw_outs = len(out)
            if not out_loss.requires_grad:
                raise RuntimeError(f"""\
The output at index {output_loss_index} was marked as the loss, but it does not require gradients""")
            if out_loss.numel() != 1:
                raise RuntimeError(f"""\
We require the output marked as the loss (at index {output_loss_index}) to be a scalar, but it has shape {out_loss.shape}""")
            return out
        ctx = nullcontext
    else:
        # Run under no_grad, so our tracing machinery only traces an inference graph.
        ctx = torch.no_grad
        fn_to_trace = functional_call

    full_args = []
    # First, the params
    # NB: It is REQUIRED that parameters come first, Inductor infers "fixed"
    # parameters by looking at the difference in parameter count outside
    # and inside AOTAutograd, and assumes the prefix of arguments are fixed
    # arguments
    full_args.extend(params_and_buffers_flat)
    # Next, the input args
    full_args.extend(args)

    with ctx():
        fx_g, metadata, in_spec, out_spec = _aot_export_function(
            fn_to_trace,
            full_args,
            decompositions=decompositions,
            num_params_buffers=params_len,
            no_tangents=True,
        )
    if trace_joint:
        def flattened_joint(*args):
            # The idea here is that the joint graph that AOTAutograd creates has some strict properties:
            # (1) It accepts two arguments (primals, tangents), and pytree_flattens them
            # (2) It returns a tuple of (fw_outs, gradients)
            # This is a very useful convention for anyone who wants to partition the joint graph
            # into a separate forward and backward graph.
            # However,
            # (1) for people exporting a single joint graph, it would be preferable not to have
            #     any pytrees in the graph.
            # (2) We are guaranteed in the aot_export_module case that the forward outputs a loss,
            #     and there are therefore no tangents that are needed to run the joint graph.
            # (3) AOTAutograd creates a grad_input for every input in the forward,
            #     including None's for inputs that are not grad-requiring tensors.
            #     we don't want these in our export graph.
            #     and there are therefore no tangents that are needed to run the joint graph.
            # This function "fixes" both of the above by removing any tangent inputs,
            # and removing pytrees from the original FX graph.
            fake_tangents = [None for _ in range(metadata.num_outputs + metadata.num_mutated_inp_runtime_indices)]
            fw_outs, gradients = fx_g(args, fake_tangents)
            assert len(gradients) == len(args)
            output_gradients = []
            for i, (a, grad) in enumerate(zip(args, gradients)):
                if isinstance(a, torch.Tensor) and a.requires_grad:
                    assert grad is not None, """\
Found a parameter that did not receive a gradient.
"This is most likely a bug, but if this needs to be supported please comment on this Github issue:
https://github.com/pytorch/pytorch/issues/101192
"""
                    output_gradients.append(grad)
                else:
                    assert grad is None
            return *fw_outs, *output_gradients
        fx_g = make_fx(flattened_joint)(*full_args)

    user_args_flat = pytree.arg_tree_leaves(*args)
    return fx_g, create_graph_signature(
        fx_g,
        metadata,
        in_spec,
        out_spec,
        user_args_flat=user_args_flat,
        params_and_buffers_flat=params_and_buffers_flat,
        param_names=list(named_parameters.keys()),
        buffer_names=list(named_buffers.keys()),
        trace_joint=trace_joint,
        num_user_fw_outs=num_fw_outs,
        loss_index=output_loss_index,
    )

def aot_export_joint_simple(
    func: Callable,
    args,
    *,
    trace_joint: bool,
    # It looks like the main consequence of this API is that for dynamic shapes,
    # it will assume that parms/buffers are static.
    # With the new inferred dynamic shapes API, maybe this doesn't matter?
    num_params_buffers: int = 0,
    decompositions: Optional[Dict] = None,
) -> torch.fx.GraphModule:
    """
    A simplified version of export. Used by higher order operators.

    This function makes a high-level "no calling convention changes" guarantee:
    - If no inputs require grad (so we export an inference graph),
      there are *no* calling convention change between the exported graph, and "func".
    - If at least one input requires grad (so we trace out and export a joint fw-bw graph),
      Then if you were partition the graph into a separate forward and backward graph,
      The forward graph will have no calling convention changes compared to "func".

    The above also relies on some strong restrictions around which functions this API accepts:
    (1) `args` cannot contain any pytrees (they must have been pytree_flattened already)
    (2) `func` cannot mutate any inputs
    (3) The outputs of `func` cannot alias any inputs.

    Note: this function is only lightly tested today. It will probably be tested more heavily by higher order ops.
    """
    if trace_joint:
        ctx = nullcontext
    else:
        # Run under no_grad, so our tracing machinery only traces an inference graph.
        ctx = torch.no_grad

    with ctx():
        fx_g, metadata, in_spec, out_spec = _aot_export_function(
            func,
            args,
            decompositions=decompositions,
        )
    # At this point, we can just directly return the (joint or inference graph) that we traced.
    # First though: a bunch of assertions to make sure that our graph doesn't require
    # any calling convention changes compared to the original function.
    # These restrictions are *in addition to* the general restrictions on export.

    # No input mutations
    if len([x for x in metadata.input_info if x.mutates_data or x.mutates_metadata]) != 0:
        raise RuntimeError(f"aot_export_joint_simple does not support input mutations. {str(metadata)}")
    # No output aliasing
    if len([x for x in metadata.output_info if x.output_type != OutputType.non_alias]) != 0:
        raise RuntimeError(f"aot_export_joint_simple does not support outputs that alias inputs. {str(metadata)}")
    # No pytrees
    if type(in_spec) == pytree.LeafSpec:
        raise RuntimeError(f"aot_export_joint_simple requires inputs to be a single list/tuple. in_spec={str(in_spec)}")
    if len([x for x in in_spec.children_specs if type(x) != pytree.LeafSpec]) != 0:
        raise RuntimeError(f"aot_export_joint_simple requires individual inputs not to be pytrees. in_spec={str(in_spec)}")
    if type(out_spec) == pytree.LeafSpec:
        raise RuntimeError(f"aot_export_joint_simple requires outputs to be a single list/tuple. out_spec={str(out_spec)}")
    if len([x for x in out_spec.children_specs if type(x) != pytree.LeafSpec]) != 0:
        raise RuntimeError(f"aot_export_joint_simple requires individual outputs not to be pytrees. out_spec={str(out_spec)}")
    # TODO: we might have to temporarily patch config.functionalize_rng
    # so that it doesn't run when we're exporting a higher order op.

    if config.debug_assert:
        # Smoke test that after partitioning, we can run the forward without any calling convention changes.
        fw_module, bw_module = aot_config.default_partition(
            fx_g, args, num_fwd_outputs=len(fw_metadata.output_infos)
        )
        # Attempt to run the fw_module with the original user inputs
        fake_mode = detect_fake_mode(args)
        if fake_mode is None:
            fake_mode = FakeTensorMode()
        with fake_mode:
            fw_module(*args)
    return fx_g

# Private for now because we aren't providing a contract on what to return
# for joint graphs (we could when there's a clearer use case)
# In the future, we may need to add more export API's that provide their own strong guarantees.
# This is meant as a general helper function for handling various export-y use cases.
def _aot_export_function(
    func: Callable,
    args,
    *,
    num_params_buffers: int = 0,
    decompositions: Optional[Dict] = None,
    # If we're exporting a joint graph and we don't want any tangent inputs in the graph
    # (because we are backpropping through a scalar 1 loss),
    # we need to explicitly specify not to include tangents in the graph.
    # It's not enough just to check that our tangent is a scalar, since we also
    # need to know if it is a 1 (no need to make it a graph input), or something else
    # (requiring it to be a graph input).
    # We don't know this info at trace time though, so we need to make it an explicit config.
    no_tangents: bool = False,
) -> Tuple[torch.fx.GraphModule, ViewAndMutationMeta, pytree.TreeSpec, pytree.TreeSpec]:
    dynamic_shapes = False
    for x in args:
        if isinstance(x, FakeTensor):
            dynamic_shapes = x.fake_mode.shape_env is not None
            break

    flat_fn, out_spec = create_tree_flattened_fn(func, args)
    flat_args, in_spec = pytree.tree_flatten(args)

    # The export use case doesn't care about several bits of AOTConfig
    # (1) compilers (we just export the graph)
    # (2) partitioners (export is only full graph, user can partition themselves)
    aot_config = AOTConfig(
        fw_compiler=None,
        bw_compiler=None,
        inference_compiler=None,
        partition_fn=None,
        decompositions=decompositions,
        num_params_buffers=num_params_buffers,
        aot_id=next(AOT_COUNTER),
        # For now there's no use case involving keeping input mutations in the graph
        # (which we can only do in the inference case anyway).
        # We can add this later if we need to.
        keep_inference_input_mutations=False,
        dynamic_shapes=dynamic_shapes,
        aot_autograd_arg_pos_to_source=None,
        is_export=True,
        no_tangents=no_tangents,
    )

    fx_g, meta = create_aot_dispatcher_function(
        flat_fn,
        flat_args,
        aot_config,
    )
    return fx_g, meta, in_spec, out_spec.spec


compiled_function = aot_function
compiled_module = aot_module<|MERGE_RESOLUTION|>--- conflicted
+++ resolved
@@ -15,9 +15,7 @@
 from torch._guards import detect_fake_mode
 from torch._subclasses import FakeTensor, FakeTensorMode
 from torch.fx.experimental.proxy_tensor import make_fx
-from torch.fx.experimental.symbolic_shapes import (
-    ShapeEnv
-)
+from torch.fx.experimental.symbolic_shapes import ShapeEnv
 from torch.utils._python_dispatch import is_traceable_wrapper_subclass
 from torch._decomp.decompositions_for_rng import PhiloxStateTracker, rng_decompositions
 from . import config
@@ -28,73 +26,6 @@
     create_tree_flattened_fn,
     make_boxed_func,
     make_boxed_compiler,
-<<<<<<< HEAD
-=======
-    call_func_at_runtime_with_args,
-    create_tree_flattened_fn,
-    maybe_to_fresh_input,
-)
-from ._aot_autograd.logging_utils import (  # noqa: F401
-    graph_being_compiled,
-    nth_graph,
-    model_name,
-    set_model_name,
-    get_aot_compilation_context,
-    get_aot_graph_name,
-    get_graph_being_compiled,
-    track_graph_compiling,
-    callback_set,
-    setup_stacktrace_preservation_hooks,
-    describe_input,
-    format_guard_bug_msg,
-)
-from ._aot_autograd.functional_utils import (  # noqa: F401
-    is_fun,
-    to_fun,
-    from_fun,
-    sync_functional_tensor,
-    has_metadata_mutation,
-    has_data_mutation,
-    are_all_mutations_hidden_from_autograd,
-    are_all_mutations_under_no_grad_or_inference_mode,
-    gen_alias_from_base,
-    assert_functional_graph,
-    _get_mutation_type,
-    _check_if_mutation_can_be_in_graph,
-)
-from ._aot_autograd.schemas import (  # noqa: F401
-    OutputType,
-    OutputAliasInfo,
-    MutationType,
-    InputAliasInfo,
-    SubclassCreationMeta,
-    ViewAndMutationMeta,
-    SubclassMeta,
-    TensorAlias,
-    BackwardSignature,
-    GraphOutputName,
-    GraphInputName,
-    FQN,
-    GraphSignature,
-    AOTConfig,
-)
-from ._aot_autograd.subclass_utils import (  # noqa: F401
-    requires_subclass_dispatch,
-    unwrap_tensor_subclasses,
-    wrap_tensor_subclasses,
-    wrap_tensor_subclasses_maybe_joint,
-    create_metadata_for_subclass,
-)
-from ._aot_autograd.collect_metadata_analysis import (  # noqa: F401
-    run_functionalized_fw_and_collect_metadata,
-)
-from ._aot_autograd.input_output_analysis import (  # noqa: F401
-    remove_dupe_metadata,
-    create_synthetic_base_metadata,
-    _tensors_definitely_do_not_overlap,
-    compute_overlapping_inputs,
-    create_graph_signature,
->>>>>>> 9b0ee71b
 )
 from ._aot_autograd.schemas import ViewAndMutationMeta, OutputType, GraphSignature, AOTConfig
 from ._aot_autograd.functional_utils import from_fun  # noqa: F401
@@ -110,32 +41,14 @@
     create_functional_call,
     create_joint,
 )
-<<<<<<< HEAD
 from ._aot_autograd.logging_utils import (  # noqa: F401
     get_aot_compilation_context,
     get_aot_graph_name,
     get_graph_being_compiled,
     set_model_name,
     setup_stacktrace_preservation_hooks,
-=======
-from ._aot_autograd.runtime_wrappers import (  # noqa: F401
-    create_runtime_wrapper,
-    functionalized_rng_runtime_epilogue,
-    aot_dispatch_subclass_wrapper,
-    aot_wrapper_dedupe,
-    aot_wrapper_synthetic_base,
-    merge_view_inputs,
 )
-from ._aot_autograd.dispatch_and_compile_graph import (  # noqa: F401
-    aot_dispatch_base_graph,
-    aot_dispatch_autograd_graph,
-)
-from ._aot_autograd.jit_compile_runtime_wrappers import (  # noqa: F401
-    aot_dispatch_base,
-    aot_dispatch_autograd,
->>>>>>> 9b0ee71b
-)
-from ._aot_autograd.alias_runtime_wrappers import aot_wrapper_dedupe, aot_wrapper_synthetic_base
+from ._aot_autograd.runtime_wrappers import aot_wrapper_dedupe, aot_wrapper_synthetic_base
 from ._aot_autograd.jit_compile_runtime_wrappers import aot_dispatch_base, aot_dispatch_autograd
 from ._aot_autograd.dispatch_and_compile_graph import aot_dispatch_base_graph, aot_dispatch_autograd_graph
 
