# mypy: ignore-errors

import itertools
from contextlib import contextmanager, nullcontext
from functools import partial, wraps
from typing import Any, Callable, Dict, List, Optional, Tuple
from unittest.mock import patch

import torch
import torch.nn as nn
import torch.utils._pytree as pytree
import torch.utils.dlpack
from torch import Tensor
from torch._decomp.decompositions_for_rng import PhiloxStateTracker, rng_decompositions
from torch._dispatch.python import enable_python_dispatcher
from torch._dynamo import compiled_autograd
from torch._dynamo.utils import dynamo_timed, preserve_rng_state
from torch._guards import detect_fake_mode
from torch._subclasses import FakeTensor, FakeTensorMode
from torch.fx.experimental.proxy_tensor import make_fx
from torch.fx.experimental.symbolic_shapes import ShapeEnv
from torch.utils._python_dispatch import is_traceable_wrapper_subclass
from . import config
from ._aot_autograd.collect_metadata_analysis import (  # noqa: F401
    run_functionalized_fw_and_collect_metadata,
)
from ._aot_autograd.functional_utils import (  # noqa: F401
    _check_if_mutation_can_be_in_graph,
    are_all_mutations_hidden_from_autograd,
    are_all_mutations_under_no_grad_or_inference_mode,
    assert_functional_graph,
    from_fun,
    gen_alias_from_base,
    has_data_mutation,
    has_metadata_mutation,
    is_fun,
    sync_functional_tensor,
    to_fun,
)
from ._aot_autograd.input_output_analysis import (  # noqa: F401
    _tensors_definitely_do_not_overlap,
    compute_overlapping_inputs,
    create_graph_signature,
    create_synthetic_base_metadata,
    remove_dupe_metadata,
)
from ._aot_autograd.jit_compile_runtime_wrappers import (  # noqa: F401
    aot_dispatch_autograd,
    aot_dispatch_base,
    aot_dispatch_export,
)
from ._aot_autograd.logging_utils import (  # noqa: F401
    callback_set,
    describe_input,
    format_guard_bug_msg,
    get_aot_compilation_context,
    get_aot_graph_name,
    get_graph_being_compiled,
    graph_being_compiled,
    model_name,
    nth_graph,
    set_model_name,
    setup_stacktrace_preservation_hooks,
    track_graph_compiling,
)
from ._aot_autograd.runtime_wrappers import (  # noqa: F401
    AOTDedupeWrapper,
    AOTSyntheticBaseWrapper,
)
from ._aot_autograd.schemas import (  # noqa: F401
    AOTConfig,
    BackwardSignature,
    FQN,
    GraphInputName,
    GraphOutputName,
    GraphSignature,
    InputAliasInfo,
    MutationType,
    OutputAliasInfo,
    OutputType,
    SubclassCreationMeta,
    SubclassMeta,
    TensorAlias,
    ViewAndMutationMeta,
)
from ._aot_autograd.subclass_utils import (  # noqa: F401
    create_metadata_for_subclass,
    requires_subclass_dispatch,
    unwrap_tensor_subclasses,
    wrap_tensor_subclasses,
    wrap_tensor_subclasses_maybe_joint,
)
from ._aot_autograd.traced_function_transforms import (  # noqa: F401
    aot_dispatch_subclass,
    create_functional_call,
    create_functionalized_fn,
    create_functionalized_rng_ops_wrapper,
    create_joint,
    fn_input_mutations_to_outputs,
    fn_prepped_for_autograd,
)

from ._aot_autograd.utils import (  # noqa: F401
    _get_autocast_states,
    _get_symint_hints,
    call_func_at_runtime_with_args,
    create_tree_flattened_fn,
    KNOWN_TYPES,
    make_boxed_compiler,
    make_boxed_func,
    maybe_to_fresh_input,
    normalize_as_list,
    partial_flatten_asdict,
    root_module_when_exporting_non_strict,
    strict_zip,
)
from .partitioners import default_partition

zip = strict_zip

# This global counter increments every time we compile a graph with
# AOTAutograd.  You can use this to correlate runtime error messages
# with compile time (e.g., if you get an error at runtime saying
# compiled graph 3 failed, you can set a breakpoint at compile time
# for this graph number to investigate further at compile time.)
#
# NB: this is different from get_aot_compilation_context, which tracks
# each underlying graph that is compiled.  In contrast, AOT_COUNTER
# corresponds to top-level invocations of aot_module/aot_function;
# one counter is allocated per entire compiled block (but this block
# may involve compiling multiple subgraphs; e.g., for forwards/backwards)
AOT_COUNTER = itertools.count()

# ~~~~~~~~~~~~~~~~~~~~~~~~~~~~~~~~~~~~~~~~~~~~~~~~~~~~~~~~~~~~~~~~~~~~~~~~~~~~~~~~~~~~~~~~~~~~~~~~~~~~~~~~~~~~~~~~~~~~~
# ~~~~~~~~~~~~~~~~~~~~~~~~~~~~~~~~~~~~~~~~~~~~~~~~~~~~~~~~~~~~~~~~~~~~~~~~~~~~~~~~~~~~~~~~~~~~~~~~~~~~~~~~~~~~~~~~~~~~~
#
# AOT Autograd contains a pretty non-trivial amount of logic to handle edge cases around aliasing and mutation
# that are external to the graph (they show up as side effects in some way when you run the graph).
#
# Take a look at `test_aotdispatch.py TestAOTAutograd.test_input_mutation*` tests for some examples functions
# and what they're compiled graphs looks like.
# Below is a very long comment detailing several edge cases, and showing how AOT Autograd handles them.
#
# Note [AOT Autograd: input data mutations]
#
# If we compile a function that mutates inputs, then those input mutations are real side effects
# that a user expects to see after running the compiled graph.
# However, the graph that we want to send to a backend needs to be *entirely* functional.
# The way we reconcile this difference is that we remove the mutations completely from the graph that we compile
# but we update the graph to return (updated_inputs, user_outputs).
# In the epilogue that runs after the compiled graph is executed, we copy the updated inputs back to the originals.
#
# Example: original user code:
# def f(x):
#     x.mul_(2)
#     out = x.mul(3)
#     return out
#
# After AOT Autograd compiles, we end up with a:
# (a) compiled graph
# (b) autograd.Function.forward() method, that executes the compiled graph
# (c) wrapper function, that calls the autograd.Function.forward() and performs the epilogue
#
# The output of (a, b, c) are all written below.
#
# def compiled_forward_graph(x):
#     x_updated = x.mul(2)
#     out = x_updated.mul(3)
#     return x_updated, out
#
# # x_updated gets a gradient in the compiled backward
# def compiled_backward_graph(grad_x_updated, grad_out):
#     grad_x = ...
#     return grad_x
#
# def autograd.Function.forward(x):
#     x_updated, out = compiled_forward_graph(x)
#     return x_updated, out
#
# def compiled_wrapper(x):
#     x_updated, out = autograd.Function.apply(x)
#     x.copy_(x_updated)
#     return out
#
# Another important thing to note is that updated inputs (due to data mutations) *do* participate
# in the compiled backward graph! Since the compiled forward graph gets N extra outputs
# (due to updated inputs showing up as graph outputs),
# The compiled backward gets an additional N inputs.
# That way, during the x.copy_(x_updated) bit in the epilogue, gradients will flow from the updated input
# back to the original input.


# Note [AOT Autograd: input metadata mutations]
#
# For the same reason as input mutations, we also don't put input metadata mutations in the graph.
# Instead, we return the updated version of the input (a view), and mutate the input's metadata outside of the graph
#
# Example: original user code:
# def f(x):
#     x.t_()
#     out = x.mul(3)
#     return out
#
# AOT Autograd output (compiled graph, autograd.Function.forward(), wrapper function):
# def compiled_forward_graph(x):
#     x_updated = x.t()
#     out = x_updated.mul(3)
#     return x_updated, out
#
# # x_updated does *not* get a gradient in the compiled backward
# def compiled_backward_graph(grad_out):
#     grad_x = ...
#     return grad_x
#
# def autograd.Function.forward(x):
#     x_updated, out = compiled_forward_graph(x)
#     return x_updated, out
#
# def compiled_wrapper(x):
#     x_updated, out = autograd.Function.apply(x)
#     x.as_strided_(x_updated)
#     return out


# Note [AOT Autograd: outputs aliasing inputs or intermediates!]
#
# AOT Autograd needs special handling for outputs that alias graph inputs or intermediates!
# Why?
# (1) autograd.Function.forward() has a limitation, where views that returned in the forward cannot later be mutated.
# (2) views don't need to be compiled in the graph anyway - it's cheap to generate them outside of the compiled graph,
#     in an epilogue.
# For outputs that alias inputs, we do the following:
# (a) *still* return the aliased output as a graph output
# (b) In the AOT Autograd wrapper/epilogue, we don't return that aliased output. Instead, we use it to regenerate the output.
#
# For outputs that alias *intermediates*, we do the following:
# (a) Return the output in the compiled forward, **and** return it's ._base (a graph intermediates) as an output in the forward
# (b) Use (output, graph_intermediate) to regenerate the alias, and return that to the user (instead of the compiled fw output).
# You might wonder why we return the aliased output directly in the graph (and making the graph compute it),
# only to not return it and instead generate a fresh alias off of the intermediate,
# instead of (say) just storing metadata about the size/stride of the output somewhere to generate the alias. There are two reasons:
# (1) Getting the actual alias tensor allows us to use view-replay to generate the alias, instead of an as_strided() call
# (2) Inductor (and other backends) are free to change the memory format of graph outputs, if it results in better performance.
#     This can result in problems if a user later tries to .view() that output expecting it to have one set of strides,
#     when it has a different set of strides.
#     By including the view op directly in the graph, inductor takes that into account when deciding what memory format
#     the graph intermediate should be.
#
# Another important thing to note is how our traced backward() graph handles aliases.
# (this applies to outputs aliasing inputs, outputs aliasing intermediates,
#  *and* updated inputs returned in the compiled forward due to metadata-only mutations).
# Any outputs that alias (either inputs or intermediates) do NOT participate in the compiled backward graph
# It would be wasteful to include them in the compiled backward(), because we regenerate them eagerly
# at the end of the forward.
#
# Example: original user code:
# def f(x):
#     out1 = x.t()
#     intermediate = x.mul(2)
#     out2 = intermediate.view(-1)
#     return out1, out2
#
# AOT Autograd output (compiled graph, autograd.Function.forward(), wrapper function):
# def compiled_forward_graph(x):
#     out1 = x.t()
#     intermediate = x.mul(2)
#     out2 = intermediate.view(-1)
#     # the compiled graph also returns the intermediate
#     return out1, out2, intermediate
#
# # intermediate gets a gradient in the compiled backward.
# # both output aliases (out1 and out2) do not.
# def compiled_backward_graph(grad_intermediate):
#     grad_x = ...
#     return grad_x
#
# def autograd.Function.forward(x):
#     out1, out2, intermediate = compiled_forward_graph(x)
#     return out1, out2, intermediate
#
# def compiled_wrapper(x):
#     out1, out2, intermediate = autograd.Function.apply(x)
#     # regenerate out1 from the input
#     out1_regenerated = out1._view_func(x)
#     # regenerate out1 from the intermediate
#     out2_regenerated = out2._view_func(intermediate)
#     return out1_regenerated, out2_regenerated


# Note [AOT Autograd: mutations to inputs that alias other inputs]
#
# Another edge case that is (only partially) handled today is when an input is mutated, but itself aliases another input.
# AOT Autograd needs to **ensure** that functionalization knows that the two inputs are aliased to each other.
# That way, when the aliased input is accessed later in the graph, functionalization knows to "update" the alias
# given the mutation that occurred.
#
# This is handled by updating the calling convention: we create a "synthetic base" that becomes a new input
# in the compiled function, and we regenerate the original (aliased) inputs directly off of the base
# inside of the compiled function.
#
# This logic is fully encapsulated in aot_wrapper_synthetic_base()
#
# Example: original user code:
# def f(x, x_view):
#     x.mul_(2)
#     out = x * x_view
#     return out
# f(x, x.view(-1))
#
# AOT Autograd output (compiled graph, autograd.Function.forward(), wrapper function):
# def compiled_forward_graph(base)
#     x = generate_x(base)
#     x_view = generate_x_view(base)
#     x_updated = x.mul(2)
#     x_view_updated = x_updated.view(-1)
#     out = x_updated * x_view_updated
#     return x_updated, out
#
# # The calling convention change from (aliases) -> (base) happens
# # *outside* of the autograd.Function.forward().
# # That means the forward() only has 1 input (base),
# # and the backward() only has 1 output (grad_base)
# def compiled_backward_graph(grad_out):
#     grad_base = ...
#     return grad_base
#
# def autograd.Function.forward(base):
#     x_updated, out = compiled_forward_graph(base)
#     return x_updated, out
#
# # The compiled wrapper is where we create synthetic bases.
# # The info on which inputs are mutated is also tracked *before* synthetic base creation.
# def compiled_wrapper(x, x_view):
#     base = merge_view_inputs(x, x_view)
#     x_updated, out = autograd.Function.apply(base)
#     # x and x_view are aliased in eager mode, so this mutation to x will automatically affect x_view.
#     x.copy_(x_updated)
#     return out


# Note [AOT Autograd: Views to avoid tangents aliasing inputs]
#
# We view every forward output when creating out tangent tensors to handle the problematic
# case in which a subclass does extra aliasing between graph outputs/inputs in a way that
# is not visible above the sublass.
#
# Ordinarily, when constructing the joint function that we want to trace in AOTAutograd,
# we're guaranteed that the tangent tensors that we pass
# into the joint are distinct tensors from the primals. This is because when
# decide which forward outputs to create tangents for, we only create tangents
# for forward outputs that are not aliases of inputs (See Note
# [AOT Autograd: outputs aliasing inputs or intermediates!]).
#
# However, when wrapper tensor subclasses enter the picture, it is possible
# to have an output of the forward that is a subclass that is not an
# input / alias of an input, but one of its inner tensors is an alias!
# NestedTensor is an example: Performing an out-of-place pointwise op on a
# NestedTensor constructs a fresh NestedTensor that holds onto the input's
# offsets tensor directly.
#
# Having tangent tensors that are the same as the (primal) forward inputs,
# can cause problems during tracing as make_fx() will specialize on our
# duplicate inputs: If we passed in the same tensor for primals_1 and
# tangents_1 during tracing, make_fx() will happily sub out all usages of
# tangents_1 with primals_1 in the graph, which is not what we want.
#
# To work around this, we view every forward output when creating out tangent
# tensors so that tangents can never be the same as forward inputs even if
# forward inputs alias forward outputs.

# Note [Side-Effectful Tokens in AOTAutograd]
#
# We allow some some side-effectful operators in
# the post-AOTAutograd (functional) graph, such as prints and torchbind operations.
# To ensure that these side-effects are compatible to future graph passes that
# assume that the graph is functional, we will thread "effect tokens" to show
# data dependence between these side-effectful operators. Practically speaking,
# effect tokens are just dummy values (torch.tensor([])). The graph would look
# like the following:
#
# def gm(self, token0, reader):
#    token1, frame = with_token(ordered_effect_op, (reader,), token0)
#    frame = frame * 2
#    token2, frame2 = with_token(ordered_effect_op, (reader,), token1)
#    frame2 = frame2 * 2
#    return token2, frame, frame2
#
# We will pass the token as an input to the graph, thread it through
# side-effectful operators using the `with_effects` high order operator, and then
# return the updated token as an output.
# So the signature of the graph input would look something like
# (*tokens, *params_buffers, *user_inputs), and the signature of the graph
# output would look something like (*tokens, *outputs).
#
# However, Inductor does not want the concept of tokens in the final generated
# code's input and output. Since changing the graph signature inside of inductor
# is difficult, after generating the forward graph, we will run a pass to
# remove the tokens from the inputgenerate the following graph for Inductor, where
# the tokens are created and sunk within the graph, rather than as inputs and
# outputs:
#
# def gm(self, reader):
#    token0 = torch.ops.prims._make_token()
#    token1, frame = with_token(ordered_effect_op, (reader,), token0)
#    frame = frame * 2
#    token2, frame2 = with_token(ordered_effect_op, (reader,), token1)
#    frame2 = frame2 * 2
#    sink_token = torch.ops.prims._sink_tokens([token2])
#    return frame, frame2

#
#
# ~~~~~~~~~~~~~~~~~~~~~~~~~~~~~~~~~~~~~~~~~~~~~~~~~~~~~~~~~~~~~~~~~~~~~~~~~~~~~~~~~~~~~~~~~~~~~~~~~~~~~~~~~~~~~~~~~~~~~
# ~~~~~~~~~~~~~~~~~~~~~~~~~~~~~~~~~~~~~~~~~~~~~~~~~~~~~~~~~~~~~~~~~~~~~~~~~~~~~~~~~~~~~~~~~~~~~~~~~~~~~~~~~~~~~~~~~~~~~


aot_autograd_decompositions = {}


@dynamo_timed
def create_aot_dispatcher_function(
    flat_fn, flat_args: List[Any], aot_config: AOTConfig
) -> Tuple[Callable, ViewAndMutationMeta]:
    """
    Traces the forward and backward graphs of the attr:`flat_fn` to generate a
    joint graph. The joint graph is an Fx graph with Aten ops. Please refer to
    the tracing mechanism to understand the graph capturing details.

    The joint graph is then passed through attr:`partition_fn` to isolate the
    forward and backward portions, which are then respectively compiled via the
    provided attr:`fw_compiler` and attr:`bw_compiler`.

    The resulting compiled forward and backward graphs are then wrapped up in a
    ``torch.autograd.Function`` object.

    The calling convention here is that the first aot_config.num_params_buffers
    inputs in flat_args are parameters and buffers, and the rest are inputs.

    We use this to assume that parameters/buffer's shapes don't change.

    Note: this function is used both by aot_function and aot_export (controlled by aot_config.is_export)
        When aot_config.is_export is True, we return an FX graph + metadata
        When aot_config.is_export is False, we return an ordinary runtime function
    """

    # This is the main entry point.
    # TODO: Chillee argues that dynamo itself should pass in fake tensors to
    # the list of arguments when compiling; at the moment we do not do this

    if aot_config.decompositions is None:
        aot_config.decompositions = {}

    aot_config.decompositions = {
        **aot_autograd_decompositions,
        **aot_config.decompositions,
    }

    if config.functionalize_rng_ops:
        # Update the decompositions with functionalized random decompositions
        aot_config.decompositions = {
            **rng_decompositions,
            **aot_config.decompositions,
        }

    # Check flat_args to see if they're already fake.  If so, use that fake
    # mode instead.

    fake_mode = detect_fake_mode(flat_args)
    if fake_mode is None:
        shape_env = ShapeEnv() if aot_config.dynamic_shapes else None
        fake_mode = FakeTensorMode(shape_env=shape_env)
    else:
        shape_env = fake_mode.shape_env

    python_dispatcher_mode = (
        enable_python_dispatcher() if shape_env is not None else nullcontext()
    )

    with torch.autograd.set_multithreading_enabled(
        False
    ), preserve_rng_state(), fake_mode, python_dispatcher_mode, PhiloxStateTracker():

        def process_inputs(flat_args):
            def convert(idx, x):
                if shape_env is not None:
                    from torch._dynamo.source import ConstantSource

                    if isinstance(x, int):
                        # We always specialize on scalar values in export.
                        if aot_config.is_export:
                            return x
                        source = ConstantSource(f"sym_{idx}")
                        return shape_env.create_symintnode(
                            shape_env.create_symbol(x, source), hint=x, source=source
                        )
                if not isinstance(x, torch.Tensor):
                    return x
                if isinstance(x, FakeTensor):
                    assert x.fake_mode is fake_mode
                    return x
                if is_traceable_wrapper_subclass(x):
                    attrs, _ = x.__tensor_flatten__()
                    if all(isinstance(getattr(x, attr), FakeTensor) for attr in attrs):
                        assert all(
                            getattr(x, attr).fake_mode is fake_mode for attr in attrs
                        )
                        return x

                # see note [Tensor Fakification and Symbol Caching]
                symbolic_context = None
                source = None
                if tracing_context := torch._guards.TracingContext.try_get():
                    if x in tracing_context.tensor_to_context:
                        symbolic_context = tracing_context.tensor_to_context[x]
                        source = symbolic_context.tensor_source
                if (
                    idx < aot_config.num_params_buffers
                    and config.static_weight_shapes
                    and not symbolic_context
                ):
                    # TODO: Ensure that this codepath is never exercised from
                    # Dynamo
                    return fake_mode.from_tensor(x, static_shapes=True)

                return fake_mode.from_tensor(
                    x,
                    static_shapes=False,
                    symbolic_context=symbolic_context,
                    source=source,
                )

            return [convert(idx, x) for idx, x in enumerate(flat_args)]

        fake_flat_args = process_inputs(flat_args)

        needs_autograd = (
            any(x.requires_grad for x in fake_flat_args if isinstance(x, Tensor))
            and torch.is_grad_enabled()
        )

        with enable_python_dispatcher():
            # Patch set_rng_state as set_rng_state with fake tensors is
            # nonsensical. This does not affect the collection of metadata.
            with patch("torch.cuda.set_rng_state", lambda *args: None):
                mod = root_module_when_exporting_non_strict(flat_fn)
                if mod is not None:
                    ctx = _detect_attribute_assignment(mod)
                else:
                    ctx = nullcontext()
                with ctx:
                    fw_metadata = run_functionalized_fw_and_collect_metadata(
                        flat_fn,
                        keep_input_mutations=aot_config.keep_inference_input_mutations,
                        is_train=needs_autograd,
                        pre_dispatch=aot_config.pre_dispatch,
                    )(*fake_flat_args)

                req_subclass_dispatch = requires_subclass_dispatch(
                    fake_flat_args, fw_metadata
                )

                if needs_autograd and not any(
                    x.requires_grad for x in fw_metadata.output_info
                ):
                    # We realized that none of the outputs require grad,
                    # so we actually have an inference graph.
                    needs_autograd = False
                    # A bit silly: right now in the subclass codepath, our ViewAndMutationMeta
                    # changes depending on whether we pass in is_train / keep_input_mutations,
                    # so we're forced to recompute the metadata.
                    # TODO: refactor the subclass path of run_functionalized_fw_and_collect_metadata
                    # so that this is unnecessary.
                    if req_subclass_dispatch:
                        fw_metadata = run_functionalized_fw_and_collect_metadata(
                            flat_fn,
                            keep_input_mutations=aot_config.keep_inference_input_mutations
                            and not needs_autograd,
                            is_train=needs_autograd,
                            pre_dispatch=aot_config.pre_dispatch,
                        )(*fake_flat_args)
                    else:
                        fw_metadata = ViewAndMutationMeta(
                            input_info=fw_metadata.input_info,
                            output_info=fw_metadata.output_info,
                            num_intermediate_bases=fw_metadata.num_intermediate_bases,
                            keep_input_mutations=aot_config.keep_inference_input_mutations
                            and not needs_autograd,
                            traced_tangents=fw_metadata.traced_tangents,
                            subclass_inp_meta=fw_metadata.subclass_inp_meta,
                            subclass_fw_graph_out_meta=fw_metadata.subclass_fw_graph_out_meta,
                            subclass_tangent_meta=fw_metadata.subclass_tangent_meta,
                            is_train=needs_autograd,
                            tokens=fw_metadata.tokens,
                        )

        if fw_metadata.num_intermediate_bases > 0:
            assert not req_subclass_dispatch, f"""\
torch.compile is currently being used with tensor subclass inputs:
{','.join([str(type(x)) for x in fake_flat_args])}. We are attempting to a compile a graph with two graph outputs
that alias one another, which is currently unsupported in the subclass use case. If you run into this,
please file a github issue"""

        if aot_config.is_export:
            # aot_export: ban input metadata mutations for now to keep shared code paths simpler.
            # Keeping .resize_() in the graph will require some work
            # Allowing it but keeping the graph functional will require some calling convention changes.
            if len([x for x in fw_metadata.input_info if x.mutates_metadata]) != 0:
                raise RuntimeError(
                    f"""\
Found an input that received a metadata mutation, through e.g. a call to `.resize_()` or `.transpose_()`.
This is currently banned in the aot_export workflow. If you need this functionality, please file a github issue.

fw_metadata={str(fw_metadata)}"""
                )
            # In export, banning data mutations on inputs that require grad for now.
            # This should be rare, and is tricky to get right. When we trace the backward,
            # we currently trace with autograd.grad instead of .backward(), which makes it difficult
            # to ensure that we run autograd all the way through the input **before** it saw the mutation.
            if (
                len(
                    [
                        x
                        for x in fw_metadata.input_info
                        if x.requires_grad and x.mutates_data
                    ]
                )
                != 0
            ):
                raise RuntimeError(
                    f"""\
Found a graph input that requires gradients, and received a mutation.
This is currently banned in the aot_export workflow. If you need this functionality, please file a github issue.

fw_metadata={str(fw_metadata)}"""
                )
            if req_subclass_dispatch:
                raise RuntimeError(
                    """\
aot_export is not currently supported with traceable tensor subclass.
If you need this feature, please comment on <CREATE_ISSUE_LINK>"""
                )

            # Need to decide on a strategy for functionalized RNG: toggling via global config seems bad,
            # and turning it on will require a non-trivial calling convention change for any export runtime.
            if config.functionalize_rng_ops:
                raise RuntimeError(
                    """\
Functionalized RNG is not currently supported in the aot_export workflow. Please file a github issue,
or otherwise set torch._functorch.config.functionalize_rng_ops = False."""
                )

        def choose_dispatcher(needs_autograd, aot_config):
            """
            Pick a dispatcher based on the config rules.
            """
            if aot_config.is_export:
                # export uses just the "graph bits", whereas the other
                # two dispatchers include some extra work around handling a runtime epilogue
                return partial(aot_dispatch_export, needs_autograd=needs_autograd)
            elif needs_autograd and not aot_config.pre_dispatch:
                return aot_dispatch_autograd
            else:
                return aot_dispatch_base

<<<<<<< HEAD
        wrappers = [
            AOTDedupeWrapper(),
            AOTSyntheticBaseWrapper(trace_joint=needs_autograd),
            # Add more passes here
        ]
        for wrapper in wrappers:
            flat_fn, fake_flat_args, aot_config, fw_metadata = wrapper.pre_compile(
                flat_fn, fake_flat_args, aot_config, fw_metadata=fw_metadata
            )

        compiled_fn = compiler_fn(
            flat_fn, fake_flat_args, aot_config, fw_metadata=fw_metadata
        )

        for wrapper in reversed(wrappers):
            compiled_fn = wrapper.post_compile(
                compiled_fn, aot_config, fw_metadata=fw_metadata
            )

        if aot_config.is_export:
            # During export, we don't get back a callable - we get back the raw fx graph
            # (either a joint or an inference-only graph)
            assert isinstance(compiled_fn, torch.fx.GraphModule)
            return compiled_fn, fw_metadata

        return compiled_fn
=======
        compiler_fn = choose_dispatcher(needs_autograd, aot_config)

        compiled_fn, fw_metadata = compiler_fn(
            flat_fn, fake_flat_args, aot_config, fw_metadata=fw_metadata
        )
        return compiled_fn, fw_metadata
>>>>>>> 0910429d


def aot_function(
    fn: Callable,
    fw_compiler: Callable,
    bw_compiler: Optional[Callable] = None,
    partition_fn: Callable = default_partition,
    decompositions: Optional[Dict] = None,
    num_params_buffers: int = 0,
    keep_inference_input_mutations: bool = False,
    inference_compiler: Optional[Callable] = None,
    *,
    # Whether or not to trace with dynamic shapes
    dynamic=False,
    enable_log=True,
) -> Callable:
    """
    Traces the forward and backward graph of :attr:`fn` using torch dispatch
    mechanism, and then compiles the generated forward and backward graphs
    through :attr:`fw_compiler` and :attr:`bw_compiler`.

    :func:`aot_function` traces the forward and backward graph ahead of time,
    and generates a joint forward and backward graph.  :attr:`partition_fn` is
    then used to separate out forward and backward graphs. The partitioner
    function can be used to perform optimizations such as recomputation. One can
    set `decompositions` dictionary to decompose the operators into a sequence
    of core or simpler operators supported by the backend compilers.

    .. warning::
        This API is experimental and likely to change.

    Args:
        fn (Callable): A Python function that takes one ore more arguments. Must
            return one or more Tensors.
        fw_compiler (Callable): A Python function that accepts an Fx graph with
            Aten ops and input args, and returns a Callable that semantically is
            equivalent to the input Fx graph.
        bw_compiler (Optional[Callable]): A Python function that accepts an
            Fx graph with Aten ops and input args, and returns a Callable that
            semantically is equivalent to the input Fx graph.  Default: None
            (when None, it defaults to the :attr:`fw_compiler`)
        partition_fn (Callable): A Python function that takes a joint forward
            and backward graph, and partitions it into separate forward and
            backward graphs.
        decompositions (Dict): A dictionary to define the decomposition of
            larger Aten ops into simpler or core Aten ops.
        inference_compiler (Optional[Callable]): A Python function that accepts an
            Fx graph with Aten ops and input args, and returns a Callable that
            semantically is equivalent to the input Fx graph. inference_compiler is invoked
            if no autograd is needed. Default: None
            (when None, it defaults to the :attr:`fw_compiler`)
    Returns:
        Returns a ``Callable`` that retains the eager behavior of the original
        :attr:`fn`, but with forward and backward graph compiled via
        :attr:`fw_compile` and :attr:`bw_compile`.

    A simple example usage of :func:`aot_function` is as follows. This example
    will print the forward and backward graphs of the function ``fn``

        >>> fn = lambda x : x.sin().cos()
        >>> def print_compile_fn(fx_module, args):
        >>>     print(fx_module)
        >>>     return fx_module
        >>> aot_fn = aot_function(fn, print_compile_fn)
        >>> x = torch.randn(4, 5, requires_grad=True)
        >>> aot_fn(x)
    """

    if bw_compiler is None:
        bw_compiler = fw_compiler
    if inference_compiler is None:
        inference_compiler = fw_compiler
    aot_config = AOTConfig(
        fw_compiler=fw_compiler,
        bw_compiler=bw_compiler,
        inference_compiler=inference_compiler,
        partition_fn=partition_fn,
        decompositions=decompositions,
        num_params_buffers=num_params_buffers,
        aot_id=next(AOT_COUNTER),
        keep_inference_input_mutations=keep_inference_input_mutations,
        dynamic_shapes=dynamic,
        aot_autograd_arg_pos_to_source=None,
        is_export=False,
        no_tangents=False,
        enable_log=enable_log,
    )
    cached_res = None

    @wraps(fn)
    def returned_function(*args, **kwargs):
        nonlocal cached_res
        # Now flatten the tensor args
        flat_args = pytree.arg_tree_leaves(*args, **kwargs)

        # Compile the function and save it in the cache
        if cached_res is None:
            flat_fn, out_spec = create_tree_flattened_fn(fn, args, kwargs)

            compiled_fn, _ = create_aot_dispatcher_function(
                flat_fn,
                flat_args,
                aot_config,
            )
            cached_res = (compiled_fn, out_spec)

        cached_fn, out_spec = cached_res
        out = cached_fn(flat_args)
        return out_spec.unflatten(out)

    return returned_function


def aot_module(mod: nn.Module, *args, **kwargs) -> nn.Module:
    """
    Traces the forward and backward graph of :attr:`mod` using torch dispatch
    tracing mechanism. It is wrapper function, that underneath uses
    :func:`aot_function` to perform tracing and compilation.

    :func:`aot_module` lifts the parameters and buffers of ``nn.Module`` as inputs
    to a new callable which is then compiled through :func:`aot_function`.

    .. warning::
        This API is experimental and likely to change.

    Args:
        mod (Callable): A ``nn.Module`` module.
        args : args to be passed to :func:`aot_function`
        kwargs : kwargs to be passed to :func:`aot_function`

    Returns:
        Returns a ``nn.Module`` that retains the eager behavior of the original
        :attr:`mod`, but with forward and backward graph compiled.

    """
    # See Note: [Fake Modules and AOTAutograd]
    torch._dynamo.utils.assert_no_fake_params_or_buffers(mod)

    def functional_call(named_params, named_buffers, *args, **kwargs):
        params_and_buffers = {**named_params, **named_buffers}
        return torch.func.functional_call(mod, params_and_buffers, args, kwargs)

    named_params = dict(mod.named_parameters(remove_duplicate=False))
    named_buffers = dict(mod.named_buffers(remove_duplicate=False))
    num_params_buffers = len(named_params) + len(named_buffers)
    compiled_f = aot_function(
        functional_call, *args, num_params_buffers=num_params_buffers, **kwargs
    )

    class AOTModule(nn.Module):
        def __init__(self):
            super().__init__()
            self.orig_module = mod

        def forward(self, *args, **kwargs):
            return compiled_f(
                named_params,
                named_buffers,
                *args,
                **kwargs,
            )

    return AOTModule()


def aot_module_simplified(
    mod: nn.Module,
    args,
    fw_compiler: Callable,
    bw_compiler: Optional[Callable] = None,
    partition_fn: Callable = default_partition,
    decompositions: Optional[Dict] = None,
    keep_inference_input_mutations=False,
    inference_compiler: Optional[Callable] = None,
) -> nn.Module:
    """
    This is the simplified or low overhead version of aot_module. For frontends
    like TorchDynamo, the input functions/modules to AOT are static and have
    unpacked inputs/outputs. This gives us an opportunity to remove the
        (1) pytree overhead to parse inputs/outputs,
        (2) AOT Autograd cache,
        (3) Reading of params/buffers in every forward call

    :func:`aot_module_simplified` removes these overheads.
    """
    params = {
        **dict(mod.named_parameters(remove_duplicate=False)),
        **dict(mod.named_buffers(remove_duplicate=False)),
    }
    params_flat, params_spec = pytree.tree_flatten(params)
    params_flat = list(params_flat)
    params_len = len(params_flat)

    functional_call = create_functional_call(mod, params_spec, params_len)

    if bw_compiler is None:
        bw_compiler = fw_compiler
    if inference_compiler is None:
        inference_compiler = fw_compiler

    seen_sources = set()

    full_args = []
    # First, the params
    full_args.extend(params_flat)

    if tracing_context := torch._guards.TracingContext.try_get():
        tracing_context.params_flat = params_flat

    aot_autograd_arg_pos_to_source = None
    # Then, the params 1:1 mapped sources, if relevant.
    if hasattr(mod, "_param_name_to_source"):
        aot_autograd_arg_pos_to_source = []
        # We now know this came from dynamo, and (1) we care about guards,
        # so setting up aot_autograd_arg_pos_to_source for downstream dedup guards
        # can now be done safely. (2) Dynamo logic protects the 1:1 sizing below.
        for name in params.keys():
            assert name in mod._param_name_to_source, f"{name} not found."
            source = mod._param_name_to_source[name]
            assert source not in seen_sources, source
            seen_sources.add(source)
            aot_autograd_arg_pos_to_source.append(source)

    # Next, the input args
    full_args.extend(args)

    if hasattr(mod, "graph"):
        # Non dynamo entrypoints can get to here...
        for node in mod.graph.find_nodes(op="placeholder"):
            if hasattr(node, "_dynamo_source"):
                # ... but not here!
                if aot_autograd_arg_pos_to_source is None:
                    aot_autograd_arg_pos_to_source = []
                source = node._dynamo_source
                assert source not in seen_sources, source
                seen_sources.add(source)
                aot_autograd_arg_pos_to_source.append(source)

    if aot_autograd_arg_pos_to_source is not None:
        assert len(full_args) == len(aot_autograd_arg_pos_to_source)

    dynamic_shapes = False
    for x in full_args:
        if isinstance(x, FakeTensor):
            dynamic_shapes = x.fake_mode.shape_env is not None
            break

    aot_config = AOTConfig(
        fw_compiler=fw_compiler,
        bw_compiler=bw_compiler,
        inference_compiler=inference_compiler,
        partition_fn=partition_fn,
        decompositions=decompositions,
        num_params_buffers=params_len,
        aot_id=next(AOT_COUNTER),
        keep_inference_input_mutations=keep_inference_input_mutations,
        dynamic_shapes=dynamic_shapes,
        aot_autograd_arg_pos_to_source=aot_autograd_arg_pos_to_source,
        is_export=False,
        no_tangents=False,
    )

    with compiled_autograd.disable():
        compiled_fn, _ = create_aot_dispatcher_function(
            functional_call,
            full_args,
            aot_config,
        )

    if isinstance(mod, torch._dynamo.utils.GmWrapper):
        # This function is called by the flatten_graph_inputs wrapper, which boxes
        # the inputs so that they can be freed before the end of this scope.
        # For overhead reasons, this is not the default wrapper, see comment:
        # https://github.com/pytorch/pytorch/pull/122535/files#r1560096481
        def boxed_forward(runtime_args: List[Any]):
            flat_args = []
            flat_args.extend(params_flat)
            flat_args.extend(runtime_args)
            runtime_args.clear()
            return compiled_fn(flat_args)

        # Just for convenience
        boxed_forward.zero_grad = mod.zero_grad
        boxed_forward.named_parameters = mod.named_parameters
        boxed_forward.named_buffers = mod.named_buffers
        return boxed_forward

    # TODO: There is something deeply wrong here; compiled_fn running with
    # the boxed calling convention, but aot_module_simplified somehow
    # historically returned a function that was not the boxed calling
    # convention.  This should get fixed...
    # NB: GraphModule/nn.Module rely on the non-boxed calling convention here
    def forward(*runtime_args: Tuple[Any]):
        full_args = []
        full_args.extend(params_flat)
        full_args.extend(runtime_args)
        return compiled_fn(full_args)

    # Just for convenience
    forward.zero_grad = mod.zero_grad
    forward.named_parameters = mod.named_parameters
    forward.named_buffers = mod.named_buffers

    return forward


def aot_export_module(
    mod: nn.Module,
    args,
    *,
    decompositions: Optional[Dict] = None,
    # If true, we'll return a joint forward-backward graph,
    # As well as metadata on the loss + gradients in the backward.
    trace_joint: bool,
    # If trace_joint is True, we expect your module to return a scalar loss.
    # Your module can return multiple outputs, so you must specify which output the loss is.
    output_loss_index: Optional[int] = None,
    pre_dispatch: bool = False,
    kwargs=None,
) -> Tuple[torch.fx.GraphModule, GraphSignature]:
    """
    This function takes in a module, and returns:
    (1) an FX graph that can be exported
    (2) some metadata about the graph

    If `trace_joint=True` we will return a joint graph of the forward + backward.

    The traced FX graph will have the following properties compared to the original module:
    (1) Inputs and outputs to the module will be pytree-flattened
    (2) Parameters and buffers on the module will be lifted into graph inputs,
        graph_inputs = (*parameters, *buffers, *user_inputs)
    (3) The graph will be fully functionalized
    (4) Any input mutations will be converted into additional outputs in the graph,
        meaning whoever calls this graph is responsible for applying the mutations
        back to the original inputs.
    (5) If is_joint is provided the graph will return parameter gradients in addition to user outputs.
        The graph output will look like:
        graph_outputs = (*updated_inputs, *user_outputs, *param_gradients)

    There are also several restrictions on what modules can use this API. In particular:
    (1) If trace_joint is specified, we expect the loss function to be **fused**
        into the module forward. One of the outputs to the forward must be a scalar loss,
        which is specified with `output_loss_index`.
        All other outputs to the forward are presumed to not require gradients.
    (2) This API cannot capture optimizers (although in theory we could build an API for this).
    (3) Metadata mutations on params/buffers/inputs are banned.
    (4) Data mutations on anything that requires gradients are banned (parameters)
    (5) If an input is mutated, it is not allowed to alias any other inputs.
    (6) Parameters must not be duplicated.
    """
    if pre_dispatch and trace_joint:
        raise RuntimeError("pre_dispatch is not supported when trace_joint is True.")
    named_parameters = dict(mod.named_parameters(remove_duplicate=False))
    named_buffers = dict(mod.named_buffers(remove_duplicate=False))

    params_and_buffers = {
        **dict(named_parameters),
        **dict(named_buffers),
    }
    params_and_buffers_flat, params_spec = pytree.tree_flatten(params_and_buffers)
    params_and_buffers_flat = tuple(params_and_buffers_flat)
    params_len = len(params_and_buffers_flat)

    kwargs = kwargs or {}

    functional_call = create_functional_call(
        mod, params_spec, params_len, store_orig_mod=True
    )

    num_fw_outs = None

    if trace_joint:
        # This helper effectively just adds some extra asserts about what the backward will look like:
        # Outputs must include a scalar loss, that we compute gradients w.r.t.
        # We don't compute gradients w.r.t. anything else: so just in case we detach()
        # and other output tensors.
        def fn_to_trace(*args):
            nonlocal num_fw_outs
            out = functional_call(*args)
            if output_loss_index is None:
                raise RuntimeError(
                    """\
If trace_joint=Trueit is required that one of your forward outputs must be a scalar loss.
You must specify the which (index) output is the loss with output_loss_index."""
                )
            if isinstance(out, (torch.Tensor)):
                out = (out,)
            if not isinstance(out, (tuple, list)):
                raise RuntimeError(
                    f"Expected forward output to be either a tensor or a list/tuple of tensors. found {type(out)}"
                )

            for i, o in enumerate(out):
                # We only want to create a backward graph w.r.t. the loss that the user passed in.
                # This implies that every other output should not require gradients.
                # Instead of making this an error (and forcing the user to detach all other outputs
                # of their forward),
                # we'll automatically detach them here.
                if o.requires_grad and i != output_loss_index:
                    raise RuntimeError(
                        f"""\
Found an output of the forward that requires gradients, that was not the scalar loss.
We require all outputs to the forward that are not the scalar loss to not require gradient,
because we will only compute a backward graph against the scalar loss.
You can fix this by calling .detach() on each of your forward outputs that is not the loss.
You specified that output index {output_loss_index} is the loss, but we found that
the output at index {i} requires gradients."""
                    )
            out_loss = out[output_loss_index]
            num_fw_outs = len(out)
            if not out_loss.requires_grad:
                raise RuntimeError(
                    f"""\
The output at index {output_loss_index} was marked as the loss, but it does not require gradients"""
                )
            if out_loss.numel() != 1:
                raise RuntimeError(
                    f"""\
We require the output marked as the loss (at index {output_loss_index}) to be a scalar, but it has shape {out_loss.shape}"""
                )
            return out

        ctx = nullcontext
    else:
        # Run under no_grad, so our tracing machinery only traces an inference graph.
        # However if pre_dispatch=True, we want to correctly trace set_grad_enabled calls for training.
        ctx = nullcontext if pre_dispatch else torch.no_grad
        fn_to_trace = functional_call

    full_args = []
    # First, the params
    # NB: It is REQUIRED that parameters come first, Inductor infers "fixed"
    # parameters by looking at the difference in parameter count outside
    # and inside AOTAutograd, and assumes the prefix of arguments are fixed
    # arguments
    full_args.extend(params_and_buffers_flat)
    # Next, the input args
    full_args.extend(args)

    with ctx():
        fx_g, metadata, in_spec, out_spec = _aot_export_function(
            fn_to_trace,
            full_args,
            decompositions=decompositions,
            num_params_buffers=params_len,
            no_tangents=True,
            pre_dispatch=pre_dispatch,
            kwargs=kwargs,
        )
    if trace_joint:

        def flattened_joint(*args):
            # The idea here is that the joint graph that AOTAutograd creates has some strict properties:
            # (1) It accepts two arguments (primals, tangents), and pytree_flattens them
            # (2) It returns a tuple of (fw_outs, gradients)
            # This is a very useful convention for anyone who wants to partition the joint graph
            # into a separate forward and backward graph.
            # However,
            # (1) for people exporting a single joint graph, it would be preferable not to have
            #     any pytrees in the graph.
            # (2) We are guaranteed in the aot_export_module case that the forward outputs a loss,
            #     and there are therefore no tangents that are needed to run the joint graph.
            # (3) AOTAutograd creates a grad_input for every input in the forward,
            #     including None's for inputs that are not grad-requiring tensors.
            #     we don't want these in our export graph.
            #     and there are therefore no tangents that are needed to run the joint graph.
            # This function "fixes" both of the above by removing any tangent inputs,
            # and removing pytrees from the original FX graph.
            fake_tangents = [
                None
                for _ in range(
                    metadata.num_outputs + metadata.num_mutated_inp_runtime_indices
                )
            ]
            fw_outs, gradients = fx_g(args, fake_tangents)
            assert len(gradients) == len(args)
            output_gradients = []
            for i, (a, grad) in enumerate(zip(args, gradients)):
                if isinstance(a, torch.Tensor) and a.requires_grad:
                    assert (
                        grad is not None
                    ), """\
Found a parameter that did not receive a gradient.
"This is most likely a bug, but if this needs to be supported please comment on this Github issue:
https://github.com/pytorch/pytorch/issues/101192
"""
                    output_gradients.append(grad)
                else:
                    assert grad is None
            return *fw_outs, *output_gradients

        fx_g = make_fx(flattened_joint)(*full_args)

    user_args_flat = pytree.arg_tree_leaves(*args, **kwargs)
    return fx_g, create_graph_signature(
        fx_g,
        metadata,
        in_spec,
        out_spec,
        user_args_flat=user_args_flat,
        params_and_buffers_flat=params_and_buffers_flat,
        param_names=list(named_parameters.keys()),
        buffer_names=list(named_buffers.keys()),
        trace_joint=trace_joint,
        num_user_fw_outs=num_fw_outs,
        loss_index=output_loss_index,
    )


def aot_export_joint_simple(
    func: Callable,
    args,
    *,
    trace_joint: bool,
    # It looks like the main consequence of this API is that for dynamic shapes,
    # it will assume that parms/buffers are static.
    # With the new inferred dynamic shapes API, maybe this doesn't matter?
    num_params_buffers: int = 0,
    decompositions: Optional[Dict] = None,
) -> torch.fx.GraphModule:
    """
    A simplified version of export. Used by higher order operators.

    This function makes a high-level "no calling convention changes" guarantee:
    - If no inputs require grad (so we export an inference graph),
      there are *no* calling convention change between the exported graph, and "func".
    - If at least one input requires grad (so we trace out and export a joint fw-bw graph),
      Then if you were partition the graph into a separate forward and backward graph,
      The forward graph will have no calling convention changes compared to "func".

    The above also relies on some strong restrictions around which functions this API accepts:
    (1) `args` cannot contain any pytrees (they must have been pytree_flattened already)
    (2) `func` cannot mutate any inputs
    (3) The outputs of `func` cannot alias any inputs.

    Note: this function is only lightly tested today. It will probably be tested more heavily by higher order ops.
    """
    if trace_joint:
        ctx = nullcontext
    else:
        # Run under no_grad, so our tracing machinery only traces an inference graph.
        ctx = torch.no_grad

    with ctx():
        fx_g, metadata, in_spec, out_spec = _aot_export_function(
            func,
            args,
            decompositions=decompositions,
        )
        in_spec, _kw_in_spec = in_spec.children_specs
    # At this point, we can just directly return the (joint or inference graph) that we traced.
    # First though: a bunch of assertions to make sure that our graph doesn't require
    # any calling convention changes compared to the original function.
    # These restrictions are *in addition to* the general restrictions on export.

    # No input mutations
    if (
        len([x for x in metadata.input_info if x.mutates_data or x.mutates_metadata])
        != 0
    ):
        raise RuntimeError(
            f"aot_export_joint_simple does not support input mutations. {str(metadata)}"
        )
    # No output aliasing
    if (
        len([x for x in metadata.output_info if x.output_type != OutputType.non_alias])
        != 0
    ):
        raise RuntimeError(
            f"aot_export_joint_simple does not support outputs that alias inputs. {str(metadata)}"
        )
    # No pytrees
    if in_spec.is_leaf():
        raise RuntimeError(
            f"aot_export_joint_simple requires inputs to be a single list/tuple. in_spec={str(in_spec)}"
        )
    if not all(child.is_leaf() for child in in_spec.children_specs):
        raise RuntimeError(
            f"aot_export_joint_simple requires individual inputs not to be pytrees. in_spec={str(in_spec)}"
        )
    if out_spec.is_leaf():
        raise RuntimeError(
            f"aot_export_joint_simple requires outputs to be a single list/tuple. out_spec={str(out_spec)}"
        )
    if not all(child.is_leaf() for child in out_spec.children_specs):
        raise RuntimeError(
            f"aot_export_joint_simple requires individual outputs not to be pytrees. out_spec={str(out_spec)}"
        )
    # TODO: we might have to temporarily patch config.functionalize_rng
    # so that it doesn't run when we're exporting a higher order op.

    if config.debug_assert:
        # Smoke test that after partitioning, we can run the forward without any calling convention changes.
        fw_module, bw_module = aot_config.default_partition(  # noqa: F821
            fx_g, args, num_fwd_outputs=len(fw_metadata.output_infos)  # noqa: F821
        )
        # Attempt to run the fw_module with the original user inputs
        fake_mode = detect_fake_mode(args)
        if fake_mode is None:
            fake_mode = FakeTensorMode()
        with fake_mode:
            fw_module(*args)
    return fx_g


# Private for now because we aren't providing a contract on what to return
# for joint graphs (we could when there's a clearer use case)
# In the future, we may need to add more export API's that provide their own strong guarantees.
# This is meant as a general helper function for handling various export-y use cases.
def _aot_export_function(
    func: Callable,
    args,
    *,
    num_params_buffers: int = 0,
    decompositions: Optional[Dict] = None,
    # If we're exporting a joint graph and we don't want any tangent inputs in the graph
    # (because we are backpropping through a scalar 1 loss),
    # we need to explicitly specify not to include tangents in the graph.
    # It's not enough just to check that our tangent is a scalar, since we also
    # need to know if it is a 1 (no need to make it a graph input), or something else
    # (requiring it to be a graph input).
    # We don't know this info at trace time though, so we need to make it an explicit config.
    no_tangents: bool = False,
    pre_dispatch: bool = False,
    kwargs=None,
) -> Tuple[torch.fx.GraphModule, ViewAndMutationMeta, pytree.TreeSpec, pytree.TreeSpec]:
    kwargs = kwargs or {}

    flat_fn, out_spec = create_tree_flattened_fn(func, args, kwargs)
    flat_args, in_spec = pytree.tree_flatten((args, kwargs))

    dynamic_shapes = False
    for x in flat_args:
        if isinstance(x, FakeTensor):
            dynamic_shapes = x.fake_mode.shape_env is not None
            break

    # The export use case doesn't care about several bits of AOTConfig
    # (1) compilers (we just export the graph)
    # (2) partitioners (export is only full graph, user can partition themselves)
    aot_config = AOTConfig(
        fw_compiler=None,
        bw_compiler=None,
        inference_compiler=None,
        partition_fn=None,
        decompositions=decompositions,
        num_params_buffers=num_params_buffers,
        aot_id=next(AOT_COUNTER),
        # For now there's no use case involving keeping input mutations in the graph
        # (which we can only do in the inference case anyway).
        # We can add this later if we need to.
        keep_inference_input_mutations=False,
        dynamic_shapes=dynamic_shapes,
        aot_autograd_arg_pos_to_source=None,
        is_export=True,
        no_tangents=no_tangents,
        pre_dispatch=pre_dispatch,
    )

    fx_g, meta = create_aot_dispatcher_function(
        flat_fn,
        flat_args,
        aot_config,
    )
    return fx_g, meta, in_spec, out_spec.spec


@contextmanager
def _detect_attribute_assignment(mod: torch.nn.Module):
    # Do not allow assignment of tensor attributes during export unless
    # the attribute is registered as a buffer.

    STD_ATTRS = {
        "_backward_hooks",
        "_backward_pre_hooks",
        "_buffers",
        "_forward_hooks",
        "_forward_hooks_always_called",
        "_forward_hooks_with_kwargs",
        "_forward_pre_hooks",
        "_forward_pre_hooks_with_kwargs",
        "_is_full_backward_hook",
        "_load_state_dict_post_hooks",
        "_load_state_dict_pre_hooks",
        "_modules",
        "_non_persistent_buffers_set",
        "_parameters",
        "_state_dict_hooks",
        "_state_dict_pre_hooks",
        "training",
    }

    def _get_attributes(mod):
        # return any attributes of a module that are not standard attributes
        return {k: v for k, v in mod.__dict__.items() if k not in STD_ATTRS}

    # save state of attributes before enter
    snapshot = pytree.tree_map(lambda x: x, _get_attributes(mod))
    try:
        yield
    finally:
        # after exit, compare state of attributes with snapshot
        # to detect which tensor attributes were assigned
        assigned_tensor_attributes = []

        def _collect_assigned_tensor_attributes(kp, v, _v):
            if _v is not v:
                attr, *rest = kp
                if isinstance(v, torch.Tensor):
                    assigned_tensor_attributes.append(
                        f"self.{attr.key}{pytree.keystr(rest)}"
                    )
                # TODO(avik): Assigning all other types are allowed right now.
                # Maybe in the future we want to limit this to primitive types?

        pytree.tree_map_with_path(
            _collect_assigned_tensor_attributes, snapshot, _get_attributes(mod)
        )
        # restore state of all attributes (including, e.g., of primitive types)
        mod.__dict__.update(snapshot)

        if assigned_tensor_attributes:
            if len(assigned_tensor_attributes) > 1:
                noun, verb = "attributes", "were"
            else:
                noun, verb = "attribute", "was"
            raise ValueError(
                f"The tensor {noun} {', '.join(assigned_tensor_attributes)} {verb} assigned during export. "
                "Such attributes must be registered as buffers using the `register_buffer` API "
                "(https://pytorch.org/docs/stable/generated/torch.nn.Module.html#torch.nn.Module.register_buffer)."
            )


compiled_function = aot_function
compiled_module = aot_module<|MERGE_RESOLUTION|>--- conflicted
+++ resolved
@@ -662,41 +662,12 @@
             else:
                 return aot_dispatch_base
 
-<<<<<<< HEAD
-        wrappers = [
-            AOTDedupeWrapper(),
-            AOTSyntheticBaseWrapper(trace_joint=needs_autograd),
-            # Add more passes here
-        ]
-        for wrapper in wrappers:
-            flat_fn, fake_flat_args, aot_config, fw_metadata = wrapper.pre_compile(
-                flat_fn, fake_flat_args, aot_config, fw_metadata=fw_metadata
-            )
-
-        compiled_fn = compiler_fn(
-            flat_fn, fake_flat_args, aot_config, fw_metadata=fw_metadata
-        )
-
-        for wrapper in reversed(wrappers):
-            compiled_fn = wrapper.post_compile(
-                compiled_fn, aot_config, fw_metadata=fw_metadata
-            )
-
-        if aot_config.is_export:
-            # During export, we don't get back a callable - we get back the raw fx graph
-            # (either a joint or an inference-only graph)
-            assert isinstance(compiled_fn, torch.fx.GraphModule)
-            return compiled_fn, fw_metadata
-
-        return compiled_fn
-=======
         compiler_fn = choose_dispatcher(needs_autograd, aot_config)
 
         compiled_fn, fw_metadata = compiler_fn(
             flat_fn, fake_flat_args, aot_config, fw_metadata=fw_metadata
         )
         return compiled_fn, fw_metadata
->>>>>>> 0910429d
 
 
 def aot_function(
