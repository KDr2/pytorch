--- conflicted
+++ resolved
@@ -952,12 +952,8 @@
     (5) If an input is mutated, it is not allowed to alias any other inputs.
     (6) Parameters must not be duplicated.
     """
-<<<<<<< HEAD
-
     if pre_dispatch and trace_joint:
         raise RuntimeError("pre_dispatch is not supported when trace_joint is True.")
-=======
->>>>>>> 65c5eed0
     named_parameters = dict(mod.named_parameters(remove_duplicate=False))
     named_buffers = dict(mod.named_buffers(remove_duplicate=False))
     params_and_buffers = {
