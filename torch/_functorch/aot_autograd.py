--- conflicted
+++ resolved
@@ -31,7 +31,9 @@
 from torch._subclasses.functional_tensor import FunctionalTensor, FunctionalTensorMode
 from torch.fx import immutable_collections, Interpreter
 from torch.fx.experimental.proxy_tensor import is_sym_node, py_sym_types
-from torch.fx.experimental.symbolic_shapes import ShapeEnv, is_concrete_int, fx_placeholder_vals
+from torch.fx.experimental.symbolic_shapes import (
+    ShapeEnv, is_concrete_int, fx_placeholder_vals, definitely_true, definitely_false, sym_eq
+)
 from torch.multiprocessing.reductions import StorageWeakRef
 from torch.nn.utils import stateless
 from torch.utils._python_dispatch import is_traceable_wrapper_subclass, transform_subclass
@@ -475,6 +477,12 @@
     requires_grad: bool
 
 
+class MutationType(Enum):
+    NOT_MUTATED = 1
+    MUTATED_IN_GRAPH = 2
+    MUTATED_OUT_GRAPH = 3
+
+
 # This class tells us info about user inputs.
 @dataclass(frozen=True)
 class InputAliasInfo:
@@ -483,6 +491,7 @@
     mutates_metadata: bool
     mutations_hidden_from_autograd: bool
     requires_grad: bool
+    mutation_type: MutationType
 
 
 @dataclasses.dataclass
@@ -532,6 +541,7 @@
     def __post_init__(self):
         # sanity assert to make sure we don't leak memory
         assert is_fake(self.original_subclass)
+
 
 # This class encapsulates all aliasing + mutation info we need about the forward graph
 # See a more detailed overview of the edge case handling at
@@ -591,6 +601,9 @@
     # TODO: we should kill this
     # (need to default it to not break internal)
     is_train: bool = False
+    # We're plumbing this requires_subclass_dispatch here is because it's painful to support input mutations
+    # on subclasses, and that info isn't easily available.
+    requires_subclass_dispatch: bool = False
 
     num_symints_saved_for_bw: Optional[int] = None
 
@@ -603,14 +616,31 @@
 
     def __post_init__(self):
         mutated_inp_indices = [
-            i for i, m in enumerate(self.input_info) if m.mutates_metadata or m.mutates_data
+            i for i, m in enumerate(self.input_info)
+            if m.mutation_type in (MutationType.MUTATED_IN_GRAPH, MutationType.MUTATED_OUT_GRAPH)
         ]
         # pre-compute the indices of the inputs that are mutated.
         # When keep_input_mutations is set, we don't need to worry about our epilogue
         # handling data-only mutations, because we keep them directly in the graph.
-        mutated_inp_runtime_indices = [
-            i for i, m in enumerate(self.input_info) if m.mutates_metadata or (not self.keep_input_mutations and m.mutates_data)
+
+        # TODO (tmanlaibaatar) Ideally input mutation type should be calculated
+        # based on requires_subclass_dispatch argument but this is not easy to do because you would
+        # have to pass around this argument multiple level down.
+        if not self.requires_subclass_dispatch:
+            mutated_inp_runtime_indices = [
+                i for i, m in enumerate(self.input_info)
+                if (m.mutation_type == MutationType.MUTATED_OUT_GRAPH)
+            ]
+        else:
+            mutated_inp_runtime_indices = mutated_inp_indices
+
+        mutated_graph_handled_indices = [
+            i for i, m in enumerate(self.input_info)
+            if m.mutation_type == MutationType.MUTATED_IN_GRAPH and not self.requires_subclass_dispatch
         ]
+        self.mutated_graph_handled_indices = mutated_graph_handled_indices
+        self.num_mutated_graph_handled_indices = len(self.mutated_graph_handled_indices)
+
         aliased_out_indices = [
             i
             for i, m in enumerate(self.output_info)
@@ -625,6 +655,13 @@
         # It contains the index of every element
         # of input_info that corresponds to a mutation (data or metadata or both)
         self.mutated_inp_runtime_indices = mutated_inp_runtime_indices
+        self.num_mutated_inp_runtime_indices = len(self.mutated_inp_runtime_indices)
+
+        assert (
+            self.num_mutated_graph_handled_indices + self.num_mutated_inp_runtime_indices ==
+            len(mutated_inp_indices)
+        )
+
         # This is pre-computed for perf.
         # It contains the index of every element
         # of output_info that corresponds to an alias (either of an input or intermediate)
@@ -663,6 +700,7 @@
         self.num_mutated_data_inputs = len(
             [x for x in self.input_info if x.mutates_data]
         )
+
         self.num_mutated_metadata_inputs = len(
             [
                 x
@@ -698,7 +736,7 @@
         self.num_outputs_rng_offset = 1 if self.is_rng_op_functionalized else 0
 
         # Our forward() returns both (mutated_inputs, outputs, output_intermediate_bases, saved_tensors, saved_symints)
-        self.num_forward_returns = self.num_mutated_inputs + self.num_outputs + self.num_intermediate_bases
+        self.num_forward_returns = self.num_mutated_inp_runtime_indices + self.num_outputs + self.num_intermediate_bases
         # In case of functionalization of rng ops, the fw_module returns one
         # additional output for rng offset. This rng offset is used right
         # away to advance the rng state, and is not passed on to the raw
@@ -786,16 +824,9 @@
 
 def has_same_metadata(t1, t2):
     return (
-<<<<<<< HEAD
-        t1.size() == t2.size()
-        and t1.stride() == t2.stride()
-        and t1.storage_offset() == t2.storage_offset()
-        and t1.storage_offset() == t2.storage_offset()
-=======
         definitely_true(sym_eq(t1.size(), t2.size()))
         and definitely_true(sym_eq(t1.stride(), t2.stride()))
         and definitely_true(t1.storage_offset() == t2.storage_offset())
->>>>>>> b3308c48
         and t1.is_conj() == t2.is_conj()
         and t1.is_neg() == t2.is_neg()
     )
@@ -1056,6 +1087,7 @@
     keep_input_mutations: bool,
     # TODO: refactor to kill this flag
     is_train: bool = False,
+    requires_subclass_dispatch: bool = False,
 ) -> ViewAndMutationMeta:
     memo = {}
 
@@ -1116,17 +1148,15 @@
                 mutates_metadata = False
                 mutations_hidden_from_autograd = False
 
+            requires_grad = isinstance(f_arg, torch.Tensor) and f_arg.requires_grad
+
             input_info.append(InputAliasInfo(
                 is_leaf=isinstance(arg, torch.Tensor) and safe_is_leaf(arg),
                 mutates_data=mutates_data,
                 mutates_metadata=mutates_metadata,
                 mutations_hidden_from_autograd=mutations_hidden_from_autograd,
-<<<<<<< HEAD
-                requires_grad=isinstance(f_arg, torch.Tensor) and f_arg.requires_grad
-=======
                 requires_grad=requires_grad,
                 mutation_type=_get_mutation_type(keep_input_mutations, mutates_data, mutates_metadata, requires_grad)
->>>>>>> b3308c48
             ))
 
         # If a function involves creating a tensor, and returning a view of it, such that its _base is the intermediate,
@@ -1463,6 +1493,7 @@
             subclass_tangent_meta=create_subclass_meta(traced_tangents),
             is_train=is_train,
             grad_enabled_mutation=grad_enabled_mutation,
+            requires_subclass_dispatch=requires_subclass_dispatch,
         )
         return metadata
 
@@ -1638,9 +1669,9 @@
 def maybe_to_fresh_input(idx, t, meta):
     if not isinstance(t, Tensor):
         return t
-    if idx in meta.mutated_inp_indices:
+    if idx in meta.mutated_inp_runtime_indices:
         # We only need to bother cloning mutated inputs that participate in autograd.
-        mutated_inp_idx = meta.mutated_inp_indices.index(idx)
+        mutated_inp_idx = meta.mutated_inp_runtime_indices.index(idx)
         if meta.input_info[idx].requires_grad and meta.input_info[idx].mutates_data:
             # Make sure the primal we pass to autograd.grad()
             # sees the tensor before the mutation
@@ -1704,7 +1735,7 @@
         mutated_inputs_to_return = [
             x
             for (i, x) in enumerate(args_maybe_cloned)
-            if meta.input_info[i].mutates_metadata or meta.input_info[i].mutates_data
+            if i in meta.mutated_inp_runtime_indices
         ]
 
         intermediate_bases = []
@@ -1719,7 +1750,8 @@
 
         # Also return a boolean mask specifying which outputs to this function will be used as tangents
         mutated_inputs_grad_mask = [
-            meta.input_info[meta.mutated_inp_indices[i]].mutates_data and meta.input_info[meta.mutated_inp_indices[i]].requires_grad
+            meta.input_info[meta.mutated_inp_runtime_indices[i]].mutates_data and
+            meta.input_info[meta.mutated_inp_runtime_indices[i]].requires_grad
             for (i, x) in enumerate(mutated_inputs_to_return)
         ]
 
@@ -1791,8 +1823,11 @@
                 # A bit sketchy, but fixes e.g. test_aot_autograd_exhaustive_matmul_cpu_float32
                 # The issue is that we are sensitive to decomps that don't accurately maintain
                 # their output's _base.shape compared to eager mode, and this helps mitigate a bit.
+                # The not definitely_false is also sketchy; if unbacked
+                # symints are involved, we're just going to assume that the
+                # decomps setup the base shape correctly
                 needed_outs.append(
-                    out if out.shape == tangent.shape else out.view(tangent.shape)
+                    out if not definitely_false(sym_eq(out.shape, tangent.shape)) else out.view(tangent.shape)
                 )
                 needed_tangents.append(tangent)
 
@@ -1864,7 +1899,7 @@
             # Run the joint
             f_outs = fn(*f_args)
 
-        if aot_config.keep_inference_input_mutations and not trace_joint:
+        if aot_config.keep_inference_input_mutations:
             # Note: This is a bit annoying. There's a layering issue here, where:
             # (1) functionalization needs to operate on **synthetic base** inputs, before unpacking them into the "real" inputs.
             # (2) For keep_input_mutations, we support tracing a call to copy_() directly on mutated inputs.
@@ -1889,16 +1924,15 @@
             # we will materialize an "updated" synthetic base, and copy it back to the synthetic input base.
             # This allows us to factor aot autograd much more nicely, since only one area of the code needs to worry
             # about synthetic bases.
-            for i, (inpt_old, inpt_f) in enumerate(zip(args, f_args)):
+            for i, (inpt_old, inpt_f) in enumerate(zip(args, f_args) if not trace_joint else zip(args[0], f_args[0])):
                 if not isinstance(inpt_f, torch.Tensor):
                     continue
                 assert is_fun(inpt_f)
                 inpt_new = from_fun(inpt_f)
-                if meta.input_info[i].mutates_data and not meta.input_info[i].mutates_metadata:
+                if meta.input_info[i].mutation_type == MutationType.MUTATED_IN_GRAPH:
                     # We found an input that had a (data-only) mutation.
                     # Since keep_input_mutations is set, we need to faithfully apply a copy_()
                     # so the compiler will see the input mutation in the graph.
-                    assert inpt_new is not inpt_old
                     if meta.input_info[i].mutations_hidden_from_autograd:
                         with torch.no_grad(), torch.autograd._unsafe_preserve_version_counter(inpt_old):
                             inpt_old.copy_(inpt_new)
@@ -2046,7 +2080,8 @@
         fn_to_trace, flat_args, meta=fw_metadata, aot_config=aot_config, trace_joint=False)
 
     fn_to_trace, updated_flat_args_subclasses_desugared, maybe_subclass_meta = aot_dispatch_subclass(
-        fn_to_trace, updated_flat_args, is_joint_structure=False, meta=fw_metadata, fw_only=flat_fn)
+        fn_to_trace, updated_flat_args, is_joint_structure=False, meta=fw_metadata, fw_only=flat_fn
+    )
 
     fw_module = create_graph(
         fn_to_trace,
@@ -2259,8 +2294,6 @@
                 actual_aliased_indices.add(j_)
     return actual_aliased_indices
 
-<<<<<<< HEAD
-=======
 
 def _check_if_mutation_can_be_in_graph(keep_input_mutations: bool, mutates_data, mutates_metadata, requires_grad):
     if keep_input_mutations:
@@ -2278,7 +2311,6 @@
     return MutationType.MUTATED_OUT_GRAPH
 
 
->>>>>>> b3308c48
 # Note [Handling mutations on an input that aliases other inputs]
 # The easiest example to show-case this edge case is here:
 #
@@ -2517,7 +2549,7 @@
     num_data_mutations = len([x for x in m.input_info if x.mutates_data])
     other_traced_tangents = m.traced_tangents[num_data_mutations:]
     inp_traced_tangents = m.traced_tangents[:num_data_mutations]
-    filtered_inp_traced_tangents = [x for i, x in enumerate(inp_traced_tangents) if keep_arg_mask[m.mutated_inp_indices[i]]]
+    filtered_inp_traced_tangents = [x for i, x in enumerate(inp_traced_tangents) if keep_arg_mask[m.mutated_inp_runtime_indices[i]]]
     traced_tangents = filtered_inp_traced_tangents + other_traced_tangents
 
     return ViewAndMutationMeta(
@@ -2541,7 +2573,7 @@
         subclass_inp_meta=None,
         subclass_fw_graph_out_meta=None,
         subclass_tangent_meta=None,
-        is_train=m.is_train,
+        is_train=m.is_train
     )
 
 # Given our ViewAndMutation metadata, this fn constructs a new set of metadata,
@@ -2583,23 +2615,25 @@
         any_leaf = any(m.input_info[x].is_leaf for x in outer_indices)
         all_leaf = all(m.input_info[x].is_leaf for x in outer_indices)
         assert any_leaf == all_leaf
+
+        mutates_data = True if len(outer_indices) > 1 else m.input_info[outer_indices[0]].mutates_data
+        mutates_metadata = False if len(outer_indices) > 1 else m.input_info[outer_indices[0]].mutates_metadata
+        requires_grad = any(m.input_info[x].requires_grad for x in outer_indices)
+
         inpt_info = InputAliasInfo(
             # If len(outer_indices) > 1, then this input is a synthetic base.
             # The invariant is that to the rest of aot autograd, synthetic bases only show up if
             # one of their aliases gets a data mutation. And if any of their aliases get metadata
             # mutations, they will be hidden from the rest of aot autograd.
-            mutates_data=True if len(outer_indices) > 1 else m.input_info[outer_indices[0]].mutates_data,
-            mutates_metadata=False if len(outer_indices) > 1 else m.input_info[outer_indices[0]].mutates_metadata,
+            mutates_data=mutates_data,
+            mutates_metadata=mutates_metadata,
             mutations_hidden_from_autograd=all(m.input_info[x].mutations_hidden_from_autograd for x in outer_indices),
             is_leaf=any_leaf,
-<<<<<<< HEAD
-            requires_grad=any(m.input_info[x].requires_grad for x in outer_indices)
-=======
             requires_grad=requires_grad,
             mutation_type=_get_mutation_type(m.keep_input_mutations, mutates_data, mutates_metadata, requires_grad)
->>>>>>> b3308c48
         )
         input_infos.append(inpt_info)
+
 
     # Find any inputs that fulfill the following criteria:
     # (1) They are part of a synthetic base (because they alias another input,
@@ -2654,7 +2688,7 @@
         subclass_inp_meta=None,
         subclass_fw_graph_out_meta=None,
         subclass_tangent_meta=None,
-        is_train=m.is_train,
+        is_train=m.is_train
     ), outer_aliased_arg_idx_with_metadata_mutations
 
 # MOTIVATION:
@@ -3114,27 +3148,10 @@
                 )
 
         num_mutated_inps = runtime_metadata.num_mutated_inputs
+        num_mutated_runtime_inps = runtime_metadata.num_mutated_inp_runtime_indices
         num_metadata_mutated_inps = runtime_metadata.num_mutated_metadata_inputs
         num_intermediate_bases = runtime_metadata.num_intermediate_bases
 
-<<<<<<< HEAD
-        if keep_input_mutations:
-            assert (
-                len(all_outs)
-                == num_metadata_mutated_inps + runtime_metadata.num_outputs + num_intermediate_bases
-            )
-            assert (
-                len(runtime_metadata.mutated_inp_runtime_indices) == num_metadata_mutated_inps
-            )
-        else:
-            assert (
-                len(all_outs)
-                == num_mutated_inps + runtime_metadata.num_outputs + num_intermediate_bases
-            )
-            assert (
-                len(runtime_metadata.mutated_inp_runtime_indices) == num_mutated_inps
-            )
-=======
         if keep_input_mutations and trace_joint:
             num_graph_handled = runtime_metadata.num_mutated_graph_handled_indices
             # autograd.Function requires us to return the mutated inputs as extra outputs to the autograd.Function.forward
@@ -3146,9 +3163,8 @@
             == num_mutated_runtime_inps + runtime_metadata.num_outputs + num_intermediate_bases
         )
 
->>>>>>> b3308c48
         # Step 3: After running the compiled fw, apply updates to mutated inputs
-        num_mutations_to_apply = len(runtime_metadata.mutated_inp_runtime_indices)
+        num_mutations_to_apply = runtime_metadata.num_mutated_inp_runtime_indices
         if num_mutations_to_apply > 0:
             updated_inputs = all_outs[: num_mutations_to_apply]
             fw_outs = all_outs[num_mutations_to_apply :]
@@ -3212,8 +3228,8 @@
             else:
                 fw_outs_no_intermediate_bases = fw_outs
                 intermediate_bases = []
+
             assert len(fw_outs_no_intermediate_bases) == len(runtime_metadata.output_info)
-
             fw_outs_including_aliases = []
             for i, (o, info) in enumerate(zip(
                 fw_outs_no_intermediate_bases, runtime_metadata.output_info
@@ -3606,6 +3622,7 @@
         metadata_fn,
         keep_input_mutations=meta.keep_input_mutations,
         is_train=meta.is_train,
+        requires_subclass_dispatch=True,
     )(*primals_unwrapped)
 
     subclass_meta.fw_metadata = meta_updated
@@ -3647,7 +3664,8 @@
     )
 
     subclass_tracing_info = aot_dispatch_subclass(
-        joint_fn_to_trace, updated_joint_inputs, is_joint_structure=True, meta=fw_metadata, fw_only=flat_fn)
+        joint_fn_to_trace, updated_joint_inputs, is_joint_structure=True, meta=fw_metadata, fw_only=flat_fn
+    )
 
     joint_fn_to_trace = subclass_tracing_info.plain_tensor_trace_fn
     updated_joint_inputs = subclass_tracing_info.plain_tensor_args
@@ -3656,7 +3674,7 @@
     fx_g = create_graph(joint_fn_to_trace, updated_joint_inputs, aot_config=aot_config)
 
     # There should be *NO* mutating ops in the graph at this point.
-    assert_functional_graph(fx_g.graph)
+    assert_functional_graph(fx_g.graph, allow_input_mutations=aot_config.keep_inference_input_mutations)
 
     # Redundant with the check above, but worth having in case tracing introduced
     # a fake tensor. Unlikely.
@@ -3690,7 +3708,7 @@
         with track_graph_compiling(aot_config, "joint"):
             # See Note: [Partitioner handling for Subclasses, Part 1]
             num_inner_fwd_outputs = (
-                inner_meta.num_mutated_inputs
+                inner_meta.num_mutated_inp_runtime_indices
                 + inner_meta.num_outputs
                 + inner_meta.num_intermediate_bases
                 + inner_meta.num_outputs_rng_offset
@@ -3898,6 +3916,12 @@
         @staticmethod
         def forward(ctx, *deduped_flat_tensor_args):
             args = deduped_flat_tensor_args
+
+            marked_dirty_inps = []
+            for i in fw_metadata.mutated_graph_handled_indices:
+                ctx.mark_dirty(deduped_flat_tensor_args[i])
+                marked_dirty_inps.append(deduped_flat_tensor_args[i])
+
             if CompiledFunction.metadata.is_rng_op_functionalized:
                 # Add the seed and offset to args
                 seed, offset = CUDARngStateHelper.get_torch_state_as_tuple()
@@ -3918,6 +3942,7 @@
             num_intermediate_bases = CompiledFunction.metadata.num_intermediate_bases
             num_symints_saved_for_bw = CompiledFunction.num_symints_saved_for_bw
             num_mutated_inputs = CompiledFunction.metadata.num_mutated_inputs
+            num_mutated_runtime_inps = CompiledFunction.metadata.num_mutated_inp_runtime_indices
             num_mutated_metadata_only_inputs = (
                 CompiledFunction.metadata.num_mutated_metadata_only_inputs
             )
@@ -3963,26 +3988,27 @@
 
             if CompiledFunction.metadata.num_unsafe_view_outputs > 0:
                 for idx in CompiledFunction.metadata.unsafe_view_out_indices:
-                    raw_return_idx = num_mutated_inputs + idx
+                    raw_return_idx = num_mutated_runtime_inps + idx
                     o = raw_returns[raw_return_idx]
                     raw_returns[raw_return_idx] = torch.ops.aten._unsafe_view(o, o.shape)
 
             if num_outputs_aliased > 0:
                 for idx in CompiledFunction.metadata.aliased_out_indices:
-                    raw_return_idx = num_mutated_inputs + idx
+                    raw_return_idx = num_mutated_runtime_inps + idx
                     raw_returns[raw_return_idx] = TensorAlias(raw_returns[raw_return_idx])
 
                 if config.debug_assert:
-                    intermediates_raw = raw_returns[num_mutated_inputs + num_outputs:]
+                    intermediates_raw = raw_returns[num_mutated_runtime_inps + num_outputs:]
                     assert not any(isinstance(x, TensorAlias) for x in intermediates_raw)
 
             # invariant: intermediate bases always require gradients, so we don't have to
             # consider marking them as non-differentiable.
-            raw_returns_not_including_intermediate_bases = raw_returns[:num_mutated_inputs + num_outputs]
-
+            raw_returns_not_including_intermediate_bases = raw_returns[:num_mutated_runtime_inps + num_outputs]
             raw_returns_meta = (
-                [x for x in CompiledFunction.metadata.input_info if x.mutates_data or x.mutates_metadata]
-                + CompiledFunction.metadata.output_info
+                [
+                    x for x in CompiledFunction.metadata.input_info
+                    if x.mutation_type == MutationType.MUTATED_OUT_GRAPH
+                ] + CompiledFunction.metadata.output_info
             )
 
             fw_outs_not_requiring_grad = [
@@ -3999,7 +4025,7 @@
                 fw_outs[num_forward_returns:num_forward],
                 return_new_outs=False
             )
-            return tuple(raw_returns)
+            return tuple(raw_returns) + tuple(marked_dirty_inps)
 
         @staticmethod
         def backward(ctx, *flat_args):
@@ -4014,27 +4040,31 @@
             # and we filter them out here before passing the remaining grad_outputs into the compiled backward.
             num_mutated_inps = CompiledFunction.metadata.num_mutated_inputs
             num_intermediate_bases = CompiledFunction.metadata.num_intermediate_bases
+            num_graph_handled_inputs = CompiledFunction.metadata.num_mutated_graph_handled_indices
+            num_mutated_runtime_inps = CompiledFunction.metadata.num_mutated_inp_runtime_indices
             expected_grad_outs = (
-                CompiledFunction.metadata.num_outputs + num_mutated_inps + num_intermediate_bases
+                CompiledFunction.metadata.num_outputs + num_mutated_runtime_inps + num_intermediate_bases
             )
 
+            if num_graph_handled_inputs > 0:
+                flat_args = flat_args[:-num_graph_handled_inputs]
             assert len(flat_args) == expected_grad_outs
             out_info = CompiledFunction.metadata.output_info
 
+            num_mutated_inps_returned = CompiledFunction.metadata.num_mutated_inp_runtime_indices
+
             inp_tangents, out_tangents, intermediate_base_tangents = (
-                flat_args[0:num_mutated_inps],
-                flat_args[num_mutated_inps:num_mutated_inps + CompiledFunction.metadata.num_outputs],
-                flat_args[num_mutated_inps + CompiledFunction.metadata.num_outputs:],
+                flat_args[0:num_mutated_inps_returned],
+                flat_args[num_mutated_inps_returned:num_mutated_inps_returned + CompiledFunction.metadata.num_outputs],
+                flat_args[num_mutated_inps_returned + CompiledFunction.metadata.num_outputs:],
             )
             # input_info contains info on *every* input,
             # But in the backward(), we are only given grad outputs for every mutated input
             # We then need to filter out the grad outputs that correspond to metadata-only mutations or don't require grad
-            mutated_inp_indices = CompiledFunction.metadata.mutated_inp_indices
             input_info = CompiledFunction.metadata.input_info
-            assert len(inp_tangents) == len(mutated_inp_indices)
             inp_tangents_filtered = [
                 x
-                for x, info_idx in zip(inp_tangents, mutated_inp_indices)
+                for x, info_idx in zip(inp_tangents, CompiledFunction.metadata.mutated_inp_runtime_indices)
                 if input_info[info_idx].mutates_data and input_info[info_idx].requires_grad
             ]
             # We also need to filter out grad outputs that correspond to outputs aliasing inputs/intermediates
@@ -4196,7 +4226,7 @@
         runtime_metadata=fw_metadata,
         indices_of_inps_to_detach=_indices_of_inps_to_detach,
         trace_joint=True,
-        keep_input_mutations=False,
+        keep_input_mutations=aot_config.keep_inference_input_mutations,
         disable_amp=disable_amp
     )
 
@@ -4342,7 +4372,7 @@
             with patch("torch.cuda.set_rng_state", lambda *args: None):
                 fw_metadata = run_functionalized_fw_and_collect_metadata(
                     flat_fn,
-                    keep_input_mutations=aot_config.keep_inference_input_mutations and not needs_autograd,
+                    keep_input_mutations=aot_config.keep_inference_input_mutations,
                     is_train=needs_autograd,
                 )(*fake_flat_args)
 
@@ -4435,7 +4465,6 @@
 
         compiled_fn = compiler_fn(flat_fn, fake_flat_args, aot_config, fw_metadata=fw_metadata)
         if aot_config.is_export:
-
             mutated_user_inp_locs = [
                 idx - aot_config.num_params_buffers
                 for idx in fw_metadata.mutated_inp_indices
@@ -4776,7 +4805,7 @@
     named_buffers = dict(mod.named_buffers(remove_duplicate=False))
     num_params_buffers = len(named_params) + len(named_buffers)
     compiled_f = aot_function(
-        functional_call, num_params_buffers=num_params_buffers, *args, **kwargs
+        functional_call, *args, num_params_buffers=num_params_buffers, **kwargs
     )
 
     class AOTModule(nn.Module):
@@ -5034,7 +5063,7 @@
             fn_to_trace,
             full_args,
             decompositions=decompositions,
-            num_params_buffers=len(params_and_buffers_flat),
+            num_params_buffers=params_len,
             no_tangents=True,
         )
     if trace_joint:
