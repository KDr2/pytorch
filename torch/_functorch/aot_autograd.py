--- conflicted
+++ resolved
@@ -69,13 +69,10 @@
     to_fun,
     from_fun,
     sync_functional_tensor,
-<<<<<<< HEAD
-=======
     has_metadata_mutation,
     has_data_mutation,
     are_all_mutations_hidden_from_autograd,
     are_all_mutations_under_no_grad_or_inference_mode,
->>>>>>> f90ae913
     gen_alias_from_base,
     assert_functional_graph,
     _get_mutation_type,
@@ -372,466 +369,6 @@
 
 
 
-<<<<<<< HEAD
-=======
-# This is a version of functionalization that is specifically designed
-# for the AOTAutograd use case.
-#
-# Unlike functorch's variant, this doesn't use the functorch level system,
-# instead it directly uses PyTorch's conventional dispatcher to hit the
-# functionalization key.  In particular, this means that FunctionalTensorWrapper
-# can have autograd data stored directly on it.
-#
-# In typical AOTAutograd usage, the dispatch key order will look like:
-#
-#   Autograd - Functionalization ~~~~> Proxy Mode - Fake Tensor
-#       outer tensor                        inner tensor
-#
-# Returns:
-# - ViewAndMutationMeta, telling us metadata about the inputs and outputs, and
-#   The list of outputs from the forward, but **only** the outputs that we need
-#   to pass in as tangents into the backward.
-#   Specifically, aliased outputs from the forward get regenerated, and don't participate
-#   in the compiled backward function.
-def run_functionalized_fw_and_collect_metadata(
-    f,
-    *,
-    keep_input_mutations: bool,
-    # TODO: refactor to kill this flag
-    is_train: bool = False,
-    requires_subclass_dispatch: bool = False,
-) -> ViewAndMutationMeta:
-    memo = {}
-
-    def _to_fun(t):
-        if isinstance(t, Tensor):
-            if t in memo:
-                return memo[t]
-            r = to_fun(t)
-            memo[t] = r
-            return r
-        else:
-            return t
-
-    @wraps(f)
-    def inner(*flat_args):
-        # This function is meant to be run with the forward, which expects a flat list of tensor/symint/other args.
-        assert all(isinstance(a, KNOWN_TYPES) for a in flat_args)
-
-        input_info: List[InputAliasInfo] = []
-        output_info: List[OutputAliasInfo] = []
-
-        flat_f_args = pytree.tree_map(_to_fun, flat_args)
-
-        prior_grad_enabled = torch.is_grad_enabled()
-        prior_autocast_states = _get_autocast_states()
-
-        # See Note [Disabling Functionalize TLS Above Python Functionalization]
-        disable_above = torch._C._ExcludeDispatchKeyGuard(torch._C.DispatchKeySet(torch._C.DispatchKey.Functionalize))
-        with disable_above, FunctionalTensorMode():
-            # precondition: The passed in function already handles unflattening inputs + flattening outputs
-            flat_f_outs = f(*flat_f_args)
-
-        if prior_autocast_states != _get_autocast_states():
-            raise RuntimeError(
-                "AOTAutograd does not support tracing graphs that mutate the autocast state. "
-                "Dynamo will only insert autocast context managers (e.g. with torch.autocast(..)) into the graph, "
-                "which will unwind all of their mutations to autocast state before the graph exits. "
-                "If you encounter this error while using torch.compile, please file a bug."
-            )
-
-        # Inspect the state of the input tensor functional wrapper to detect input mutation info
-        # If inp[i] has a metadata-only mutation, then maybe_inputs_with_mutated_metadata[i] contains the updated version
-        for (i, (arg, f_arg)) in enumerate(zip(flat_args, flat_f_args)):
-            if not isinstance(arg, Tensor):
-                new_arg = arg
-            else:
-                new_arg = from_fun(f_arg)
-            mutates_metadata = has_metadata_mutation(f_arg, arg, check_only_storage_mutation=False)
-            mutates_storage_metadata = has_metadata_mutation(f_arg, arg, check_only_storage_mutation=True)
-            mutates_data = has_data_mutation(f_arg)
-            mutations_hidden_from_autograd = are_all_mutations_hidden_from_autograd(f_arg)
-            mutations_under_no_grad_or_inference_mode = mutates_data and are_all_mutations_under_no_grad_or_inference_mode(f_arg)
-
-            # Here, we're saying that if an input experienced a set call, inp.set_(other),
-            # then we can effectively not have to worry about whether its data was mutated.
-            # There are 3 cases:
-            # (1) We mutate inp *after* the set_() call. other is a graph intermediate.
-            #     In this case, we're not really mutating the input storage of "inp";
-            #     we're mutating the storage of an intermdiate value (other),
-            #     and slamming that storage into the input tensor. So no data mutation is necessary.
-            # (2) We mutate inp *after* the set_() call. other is a graph *input*.
-            #     In this case, the data mutation will be properly handled in the runtime
-            #     epilogue during the processing of "other"
-            # (3) We mutate inp *before* the set_() call.
-            #     This case is *not* currently handled.
-            #     TODO: discuss this in the PR. Both supporting this, and detecting + erroring out,
-            #     seem painful to get working.
-            if mutates_storage_metadata:
-                mutates_data = False
-
-            requires_grad = isinstance(f_arg, torch.Tensor) and f_arg.requires_grad
-
-            input_info.append(InputAliasInfo(
-                is_leaf=isinstance(arg, torch.Tensor) and safe_is_leaf(arg),
-                mutates_data=mutates_data,
-                mutates_metadata=mutates_metadata,
-                mutations_hidden_from_autograd=mutations_hidden_from_autograd,
-                mutates_storage_metadata=mutates_storage_metadata,
-                mutations_under_no_grad_or_inference_mode=mutations_under_no_grad_or_inference_mode,
-                requires_grad=requires_grad,
-                mutation_type=_get_mutation_type(
-                    keep_input_mutations,
-                    mutates_data,
-                    mutates_metadata,
-                    mutations_hidden_from_autograd,
-                    mutations_under_no_grad_or_inference_mode,
-                    requires_grad
-                )
-            ))
-
-        # If a function involves creating a tensor, and returning a view of it, such that its _base is the intermediate,
-        # We need to make sure our graph returns the _base as a graph output, and we manually recreate the view
-        # to return to the user. Why? The backend compiler is free to (incorrectly) not set requires_grad
-        # on the base tensor, but we are obligated to properly set requires-gradness on the real output.
-
-        inp_storage_refs = {
-            StorageWeakRef(inpt.untyped_storage()): idx
-            for idx, inpt in enumerate(flat_f_args)
-            if isinstance(inpt, torch.Tensor)
-        }
-
-        # We need inp tensor id's to be able to tell if an outputs **are** inputs.
-        inp_tensor_ids = {
-            id(inpt) for inpt in flat_f_args if isinstance(inpt, torch.Tensor)
-        }
-        # We need output tensor id's to tell if any output._base` attributes **are** other outputs.
-        # (This is also a dict because we need to know that output's index, so we can regenerate
-        # the alias from it).
-        out_tensor_ids = {id(o): i for i, o in enumerate(flat_f_outs)}
-
-        # Keep track of which outputs alias other outputs
-        out_tensor_alias_counts = collections.defaultdict(int)
-        # This tells us, for a given group of outputs that alias each other,
-        # whether they e.g. all came from an unbind call
-        num_aliased_tensors_that_are_multi_output_views = collections.defaultdict(int)
-        out_storage_to_tensors = collections.defaultdict(set)
-        for o in flat_f_outs:
-            if isinstance(o, torch.Tensor):
-                curr_storage = StorageWeakRef(o.untyped_storage())
-                out_tensor_alias_counts[curr_storage] += 1
-                # Note: [AOTAutograd: differentiable outputs that alias each other from a multi-output view call]
-                # This is an optimization on top of the "alias of intermediates" logic,
-                # which you can read more about under Note [AOT Autograd: outputs aliasing inputs or intermediates!]
-                #
-                # Before describing the optimization: this is important for AOTAutograd to have good
-                # perf around, multi-output views. HOWEVER:
-                # - There is a more generic change to AOTAutograd that we'd like to make, that subsumes this case,
-                #   around using pre-dispatch tracing to partition out a graph so we can faithfully replay all
-                #   views without having to regenerate them at runtime.
-                # - It's loosely described in this doc (more details will be added soon):
-                #   https://docs.google.com/document/d/1DlfFq8TKbuAn2zyJxLfoW-X1qkkm5PLdHFtySo03QAk/edit
-                # - Once that change lands, we should just rip out this "optimization", since:
-                #   (1) It will be fully unnecessary
-                #   (2) Although it is only a few lines of code, it is a bit difficult to reason about
-                #       its correctness with the autograd engine in all cases.
-                #
-                #
-                # What is this optimization? Consider the below case:
-                # def f(x):
-                #     intermediate = x.mul(2)
-                #     # x and intermediate here require grad
-                #     o1, o2, ... o10 = intermediate.unbind(-1)
-                #     return intermediate, o1, o2, ... o10
-                # Now, the "intermediate base" handling in AOTAutograd implies that we must do the following:
-                #   (1) return "intermediate as an extra output of the compiled graph
-                #   (2) regenerate each aliased output off of "intermediate", **outside** of the autograd.Function.
-                # The reason AOTAutograd ordinarily does this is for safety: the autograd engine needs to know
-                # that o1 through o10 are all aliased, and if we blindly return o1 through o10 from the autograd.Function,
-                # this information will be hidden.
-                # In particular, mutating one alias might require autograd to update autograd metadata on the other aliases
-                # (like their grad_fn, for example, when the autograd engine needs to do view-replay).
-                #
-                # However, intermediate_base logic can be bad for backward performance (we sometimes generate
-                # as_strided calls during the intermediate base logic, which can have a slow backward formula).
-                # Is it possible to find a set of conditions where it is **safe** to hide the output aliasing from autograd?
-                #
-                # For a set of outputs of the graph that alias each other, o_1...o_k, consider:
-                # (1) They came from the same multi-output view op, e.g. o_1, ..., o_k = intermediate.unbind(0)
-                # (2) If there are any other aliases of o_1 through o_k (in the example above, intermediate),
-                #     **at most** 1 can escape from the graph (e.g. there is not some other graph input/output
-                #     o_other, that aliases these outputs)
-                # (3) o_1...o_k all require_grad, they all share the same ._base, and their ._base requires grad.
-                #     This condition is important because it's what causes slowness in the intermediate_base
-                #     codepath of aot_autograd. Ordinarily, o_1...o_k would all get a grad_fn, and
-                #     aot_autograd's view-replay might give each output an AsStridedBackward as its grad_fn.
-                #     "K" AsStridedBackward calls will be *much* slower than a single UnbindBackward.
-                # In this setup, is it possible to mutate one of the outputs o_i in a way that would affect the autograd meta
-                # of the other aliases?
-                #
-                # Claim: No! Consider a few example (which I'm pretty sure cover all cases of mutation w.r.t. autograd):
-                # (a) What happens if we mutate any of o_1 through o_k directly?
-                #     Autograd raises an error:
-                #     "RuntimeError: Output 0 of UnbindBackward0 is a view and is being modified inplace. This view is
-                #      the output of a function that returns multiple views. Such functions do not allow the output
-                #      views to be modified inplace. You should replace the inplace operation by an out-of-place one."
-                # (b) What if we take a view of o_k and mutate it, o_k.view(o_k.shape).mul_(2)?
-                #     Autograd raises the same error- the "multi-output-view"ness of an alias propagates to future views.
-                # (c) What if we mutate o_k under no_grad?
-                #     Autograd raises the same error
-                # (d) What if we detach and mutate, e.g. o_k.detach().mul_(2)?
-                #     Autograd allows this, *but* autograd updates all alias's grad_fn's to be error functions when accessed.
-                #     Autograd raises the same error
-                # (e) What if we try to mutate another alias of o_1...o_k, that was **not** created from a multi-output view?
-                #     We promised that there is at most **one** such alias, e.g. intermediate in the example above.
-                #     You can mutate intermediate, but in eager mode this will change the grad_fn of o_1...o_k
-                #     to be error fn's.
-                #     Since intermediate was the *only* non-multi-output-alias, there are no other aliases
-                #     of `intermediate` around that were produced by the compiled fn and have a valid grad_fn.
-                #
-                # Coming back to this optimization:
-                # Given that it is not possible for mutating one of these aliases to affect the autograd metadata of another alias
-                # without causing an error in eager mode, we will simple hide the aliasing from autograd during torch.compile
-                # if all of the above conditions are met.
-                # This has the slight downside that it's possible to write some "bad" code that autograd will raise an error on
-                # in eager but fail to during torch.compile, but it has the benefit that this code has much better performance.
-                # NOTE: if and when we eventually update AOTAutograd to do the "view graph slicing" defined here:
-                # https://docs.google.com/document/d/1DlfFq8TKbuAn2zyJxLfoW-X1qkkm5PLdHFtySo03QAk/edit,
-                # then this optimization will probably matter less and might be ok to remove.
-                is_cur_tensor_multi_out_view = isinstance(o, FunctionalTensor) \
-                    and torch._functionalize_is_multi_output_view(o.elem)
-                if is_cur_tensor_multi_out_view:
-                    num_aliased_tensors_that_are_multi_output_views[curr_storage] += 1
-                out_storage_to_tensors[curr_storage].add(o)
-
-        # maps the id of an intermediate base to its index in the output of the compiled forward
-        intermediate_base_tensor_id_to_output_idx: Dict[int, int] = {}
-        intermediate_bases: List[torch.Tensor] = []
-        for o in flat_f_outs:
-            curr_storage = None if not isinstance(o, torch.Tensor) else StorageWeakRef(o.untyped_storage())
-            outs_with_identical_metadata_that_require_grad = [] if not isinstance(o, torch.Tensor) else [
-                curr for curr in out_storage_to_tensors[curr_storage]
-                if has_same_metadata(o, curr) and curr.requires_grad and o is not curr
-            ]
-            is_result_of_custom_autograd_fn = False
-            if isinstance(o, torch.Tensor):
-                # Need to check for both custom cpp (CppFunction) and python (BackwardCFunction) autograd fns
-                if type(o.grad_fn).__name__ == "CppFunction":
-                    is_result_of_custom_autograd_fn = True
-                if isinstance(o.grad_fn, torch.autograd.function.BackwardCFunction):
-                    is_result_of_custom_autograd_fn = True
-
-            if not isinstance(o, torch.Tensor):
-                output_type = OutputType.non_alias
-                base_idx = None
-            elif curr_storage in inp_storage_refs and o.grad_fn is not None \
-                    and is_result_of_custom_autograd_fn:
-                output_type = OutputType.custom_function_view
-                base_idx = None
-            elif curr_storage in inp_storage_refs:
-                base_idx = inp_storage_refs[curr_storage]
-                is_input_tensor = id(o) in inp_tensor_ids
-                num_aliased_outs = out_tensor_alias_counts[curr_storage]
-                num_multi_output_view_outs = num_aliased_tensors_that_are_multi_output_views[curr_storage]
-                num_aliased_outs_that_are_not_multi_output_views = num_aliased_outs - num_multi_output_view_outs
-                if o.grad_fn is not None and num_aliased_outs_that_are_not_multi_output_views == 0:
-                    # See Note: [AOTAutograd: differentiable outputs that alias each other from a multi-output view call]
-                    # In particular, given:
-                    # def f(x):
-                    #     return list(x.unbind(0))
-                    # The main reason we ordinarily try to regenerate these output aliases outside of the
-                    # compiled autograd.Function is because if any of the outputs are later mutated,
-                    # autograd needs to perform view-replay to regenerate them.
-                    # However, autograd does not allow users to mutate multi-output views
-                    # in any way that can change the autograd metadata of other aliases.
-                    # So we hide this aliasing from autograd here.
-                    aot_graphs_log.info("Encountered AOTAutograd case: differentiable outputs that \
-alias each other from a multi-output view call")
-                    output_type = OutputType.non_alias
-                elif is_input_tensor:
-                    output_type = OutputType.is_input
-                else:
-                    output_type = OutputType.alias_of_input
-
-            # We only need to handle the intermediate base case when both
-            # the intermediate base and the output require gradients.
-            # See Note [AOT Autograd: outputs aliasing inputs or intermediates!]
-            elif (
-                o._base is not None
-                and o.requires_grad
-                and o._base.requires_grad
-            ):
-                num_aliased_outs = out_tensor_alias_counts[curr_storage]
-                num_multi_output_view_outs = num_aliased_tensors_that_are_multi_output_views[curr_storage]
-                num_aliased_outs_that_are_not_multi_output_views = num_aliased_outs - num_multi_output_view_outs
-                # Note: [AOTAutograd: differentiable outputs that alias each other from a multi-output view call]
-                if out_tensor_alias_counts[curr_storage] == 1 or num_aliased_outs_that_are_not_multi_output_views <= 1:
-                    # Note [Intermediate Bases Optimization]
-                    # Normally if we have an output that aliases an intermediate,
-                    # we need to add the extra "intermediate base" logic further down
-                    # to prevent autograd from yelling at us if the user later tries to
-                    # mutate that output.
-                    # However, the common case here is if we have an output that aliases an intermediate,
-                    # but doesn't alias any other outputs.
-                    # In that case, autograd shouldn't have to worry about the aliasing at all
-                    # (if that output is mutated, there are no other live aliases for autograd to worry about).
-                    # The "intermediate bases" can hurt inductor perf by forcing more variables to become outputs.
-                    # So as an optimization, we won't do intermediate base handling in this case.
-                    # Instead, we'll hide the aliasing from autograd using aten._unsafe_view().
-                    if out_tensor_alias_counts[curr_storage] != 1 and num_aliased_outs_that_are_not_multi_output_views <= 1:
-                        aot_graphs_log.info("Encountered AOTAutograd case: differentiable outputs that alias each other \
-from a multi-output view call")
-                    output_type = OutputType.unsafe_view_alias
-                    base_idx = None
-                else:
-                    # First, check if o's ._base is an existing output
-                    maybe_existing_out_idx = out_tensor_ids.get(id(o._base), None)
-                    if maybe_existing_out_idx is not None:
-                        # Special case where the output is an alias of a graph intermediate, but that intermediate
-                        # is itself also a user output.
-                        output_type = OutputType.alias_of_intermediate_base_is_user_output
-                        base_idx = maybe_existing_out_idx
-                    else:
-                        # Next, check if o's ._base is an intermediate base that we already returned
-                        maybe_existing_base_output_idx = intermediate_base_tensor_id_to_output_idx.get(
-                            id(o._base), None
-                        )
-                        if maybe_existing_base_output_idx is not None:
-                            output_type = OutputType.alias_of_intermediate
-                            base_idx = maybe_existing_base_output_idx
-                        else:
-                            # Otherwise, take o._base and explicitly return it as an output in the compiled graph
-                            new_out_idx = len(intermediate_bases)
-                            base_idx = new_out_idx
-                            # Indicate to the logic later on (when we trace the joint)
-                            # that this particular output should get it's ._base appended to the forward graph outputs
-                            output_type = OutputType.alias_of_intermediate_save_as_output
-                            intermediate_base_tensor_id_to_output_idx[id(o._base)] = new_out_idx
-                            intermediate_bases.append(o._base)
-            elif (
-                # See https://github.com/pytorch/pytorch/issues/100348 for this case.
-                # This protects against the specific case where a user fn returns (output, output.detach())
-                out_tensor_alias_counts[curr_storage] > 1
-                and len(outs_with_identical_metadata_that_require_grad) > 0
-                and not o.requires_grad
-            ):
-                assert len(outs_with_identical_metadata_that_require_grad) > 0
-                # In theory we could use any of these tensors to regenerate the aliased outputs from,
-                # since they all alias each other and have identical metatadata
-                out_alias = outs_with_identical_metadata_that_require_grad[0]
-                existing_out_idx = out_tensor_ids[id(out_alias)]
-                output_type = OutputType.alias_of_intermediate_base_is_user_output
-                base_idx = existing_out_idx
-            else:
-                output_type = OutputType.non_alias
-                base_idx = None
-
-            if isinstance(o, torch.Tensor):
-                dynamic_dims = {i for i, s in enumerate(o.shape) if not is_concrete_int(s)}
-            else:
-                dynamic_dims = None
-            out_info = OutputAliasInfo(
-                output_type=output_type,
-                raw_type=type(o),
-                base_idx=base_idx,
-                dynamic_dims=dynamic_dims,
-                requires_grad=isinstance(o, torch.Tensor) and o.requires_grad
-            )
-            output_info.append(out_info)
-
-        # See Note [AOT Autograd: Views to avoid tangents aliasing inputs]
-        def view_avoid_dupes_with_primals(t):
-            if isinstance(t, Tensor) and is_traceable_wrapper_subclass(t):
-                return transform_subclass(t, lambda _, inner_t: view_avoid_dupes_with_primals(inner_t))
-            if isinstance(t, Tensor):
-                return t.view(t.shape)
-            return t
-
-        # This analysis function returns *only* the outputs that are meant to be tangents to the backwards.
-        # Anything that aliases (inputs returned in the fw due to metadata mutations, or outputs that alias inputs/intermediates)
-        # are *regenerated* later, and not used directly in the autograd graph
-        f_input_tangents = [
-            inp
-            for inp, info in zip(flat_f_args, input_info)
-            if _get_mutation_type(
-                keep_input_mutations,
-                mutates_data=info.mutates_data,
-                mutates_metadata=info.mutates_metadata,
-                mutations_hidden_from_autograd=info.mutations_hidden_from_autograd,
-                mutations_under_no_grad_or_inference_mode=info.mutations_under_no_grad_or_inference_mode,
-                requires_grad=info.requires_grad
-                # MUTATED_OUT_GRAPH corresponds to any input mutations that happen outside the graph.
-                # this can also include metadata mutations, and inputs that do not require grad,
-            ) == MutationType.MUTATED_OUT_GRAPH and info.mutates_data and info.requires_grad
-        ]
-        f_output_tangents = [
-            o
-            for o, info in zip(flat_f_outs, output_info)
-            if info.output_type in [OutputType.non_alias, OutputType.unsafe_view_alias, OutputType.custom_function_view]
-            and issubclass(info.raw_type, torch.Tensor)
-            and info.requires_grad
-        ]
-        # intermediate bases are also included in the backward graph
-        f_tangents = f_input_tangents + f_output_tangents + intermediate_bases
-        traced_tangents = pytree.tree_map(from_fun, f_tangents)
-        traced_tangents = pytree.tree_map(view_avoid_dupes_with_primals, traced_tangents)
-        user_outs = pytree.tree_map(from_fun, f_output_tangents)
-
-        f_mutated_inputs = [
-            inp
-            for inp, info in zip(flat_f_args, input_info)
-            if info.mutates_data or info.mutates_metadata
-        ]
-        f_metadata_mutated_inputs = [
-            inp
-            for inp, info in zip(flat_f_args, input_info)
-            if info.mutates_metadata
-        ]
-        # This logic (annoyingly) re-figures out exactly what the outputs to the compiled fw graph will be.
-        # When handling subclasses, we need info about **all** outputs of compiled forward graph,
-        # so we know precisely which graph outputs to wrap back into tensor subclasses
-        # Ideally we would refactor this so not have an is_train flag, and have the separate
-        # inference and training paths decide which inputs/output to ask for subclass info on.
-        # However, we currently stash indexing information on each SubclassMeta about its order
-        # in the graph outputs list.
-        f_fw_graph_outs = list(flat_f_outs)
-        if is_train or not keep_input_mutations:
-            f_fw_graph_outs = f_mutated_inputs + f_fw_graph_outs
-        else:
-            # even when "keep_input_mutations" is True,
-            # we never keep metadata-only mutations in the fw graph
-            f_fw_graph_outs = f_metadata_mutated_inputs + f_fw_graph_outs
-        if is_train:
-            f_fw_graph_outs = f_fw_graph_outs + intermediate_bases
-        fw_graph_outs = pytree.tree_map(from_fun, f_fw_graph_outs)
-
-        grad_enabled_mutation = None
-        if torch.is_grad_enabled() != prior_grad_enabled:
-            grad_enabled_mutation = torch.is_grad_enabled()
-            torch.set_grad_enabled(prior_grad_enabled)  # Restore the prior state after tracing it
-            aot_graphs_log.info(
-                ("grad_mode mutation encountered in graph. "
-                 "Will emit mutation epilogue, to set grad_mode=%s"),
-                grad_enabled_mutation
-            )
-
-        metadata = ViewAndMutationMeta(
-            input_info=input_info,
-            output_info=output_info,
-            num_intermediate_bases=len(intermediate_bases),
-            keep_input_mutations=keep_input_mutations,
-            traced_tangents=traced_tangents,
-            subclass_inp_meta=create_subclass_meta(flat_args),
-            subclass_fw_graph_out_meta=create_subclass_meta(fw_graph_outs),
-            subclass_tangent_meta=create_subclass_meta(traced_tangents),
-            is_train=is_train,
-            grad_enabled_mutation=grad_enabled_mutation,
-            requires_subclass_dispatch=requires_subclass_dispatch,
-        )
-        return metadata
-
-    return inner
->>>>>>> f90ae913
 
 # This function returns a new function that returns mutated inputs as outputs.
 # if keep_data_input_mutations is set, then we assume that data-only mutations
@@ -1340,49 +877,6 @@
     return actual_aliased_indices
 
 
-<<<<<<< HEAD
-=======
-def _check_if_mutation_can_be_in_graph(
-    keep_input_mutations: bool,
-    mutates_data,
-    mutates_metadata,
-    mutations_hidden_from_autograd,
-    mutations_under_no_grad_or_inference_mode,
-    requires_grad
-):
-    if keep_input_mutations:
-        return mutates_data and (
-            (not mutates_metadata and not requires_grad) or
-            mutations_hidden_from_autograd or
-            mutations_under_no_grad_or_inference_mode
-        )
-    return False
-
-
-def _get_mutation_type(
-    keep_input_mutations: bool,
-    mutates_data,
-    mutates_metadata,
-    mutations_hidden_from_autograd,
-    mutations_under_no_grad_or_inference_mode,
-    requires_grad
-):
-    if (not mutates_data) and (not mutates_metadata):
-        return MutationType.NOT_MUTATED
-
-    if _check_if_mutation_can_be_in_graph(
-        keep_input_mutations,
-        mutates_data,
-        mutates_metadata,
-        mutations_hidden_from_autograd,
-        mutations_under_no_grad_or_inference_mode,
-        requires_grad
-    ):
-        return MutationType.MUTATED_IN_GRAPH
-
-    return MutationType.MUTATED_OUT_GRAPH
-
->>>>>>> f90ae913
 
 # Note [Handling mutations on an input that aliases other inputs]
 # The easiest example to show-case this edge case is here:
