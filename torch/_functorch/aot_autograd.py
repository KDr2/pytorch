import collections
import dataclasses
import itertools
import logging
import warnings
import pprint
from contextlib import contextmanager, nullcontext
from dataclasses import dataclass
from enum import Enum
from functools import partial, wraps
from typing import Any, Callable, Dict, List, Optional, Set, Tuple, Union, NewType
from unittest.mock import patch

from functorch import make_fx

import torch
import torch.fx.traceback as fx_traceback
import torch.nn as nn
import torch.utils._pytree as pytree
import torch.utils.dlpack
from torch import Tensor
from torch._subclasses.meta_utils import safe_is_leaf
from torch._dispatch.python import enable_python_dispatcher
from torch._dynamo import compiled_autograd
from torch._dynamo.utils import dynamo_timed, lazy_format_graph_code, preserve_rng_state
from torch._guards import detect_fake_mode, tracing
from torch._prims_common import CUDARngStateHelper
from torch._logging import getArtifactLogger
from torch._subclasses import FakeTensor, FakeTensorMode
from torch._subclasses.fake_tensor import is_fake
from torch._subclasses.functional_tensor import FunctionalTensor, FunctionalTensorMode
from torch.fx import immutable_collections, Interpreter
from torch.fx.experimental.proxy_tensor import is_sym_node, py_sym_types
from torch.fx.experimental.symbolic_shapes import ShapeEnv, is_concrete_int, fx_placeholder_vals
from torch.multiprocessing.reductions import StorageWeakRef
from torch.nn.utils import stateless
from torch.utils._python_dispatch import is_traceable_wrapper_subclass, transform_subclass
from torch._decomp.decompositions_for_rng import PhiloxStateTracker, rng_decompositions
from . import config
from .partitioners import default_partition
from torch._guards import TracingContext, DuplicateInputs, Source


original_zip = zip

def strict_zip(*iterables, strict=True, **kwargs):
    if not strict:
        return original_zip(*iterables, **kwargs)

    shortest_length = min(len(it) for it in iterables)
    for iterable in iterables:
        if len(iterable) != shortest_length:
            raise ValueError("The iterables have different lengths and strict mode is enabled.")

    return original_zip(*iterables, **kwargs)

zip = strict_zip

log = logging.getLogger(__name__)
aot_joint_log = getArtifactLogger(__name__, "aot_joint_graph")
aot_graphs_log = getArtifactLogger(__name__, "aot_graphs")

MutationType = Enum(
    "MutationType", ("none", "metadata_only", "data", "data_and_metadata")
)
OutputType = Enum(
    "OutputType", (
        # output is not an alias
        "non_alias",
        # output aliases an input
        "alias_of_input",
        # output **is** an input tensor
        "is_input",
        # output has a ._base tensor, which is a graph intermediate.
        # We need to return its ._base as a graph output,
        # so its requires_grad info is populated correctly.
        # Instructs the runtime code to regenerate the current output
        # from a base tensor, graph_intermediates[base_idx]
        "alias_of_intermediate_save_as_output",
        # Same as above; but we don't need to explicitly add its ._base
        # as a graph output, because it already **is** a graph output.
        "alias_of_intermediate",
        # Same as above; but the output's ._base is **already** a user output.
        # Instructs the runtime code to regenerate the current output from
        # a base tensor, user_outputs[base_idx]
        "alias_of_intermediate_base_is_user_output",
        # See Note [Intermediate Bases Optimization]
        "unsafe_view_alias",
        # output is an alias, but has a custom autograd.Function backward.
        # In this case, we don't want to do view-replay, since we won't be able to replay the custom function.
        # Instead, we'll treat this output "normally", and trace its backward into the graph.
        "custom_function_view",
    )
)

pytree._register_pytree_node(
    immutable_collections.immutable_list,
    lambda x: (list(x), None),
    lambda x, c: immutable_collections.immutable_list(x),
)
pytree._register_pytree_node(
    immutable_collections.immutable_dict,
    lambda x: (list(x.values()), list(x.keys())),
    lambda x, c: immutable_collections.immutable_dict(
        dict(zip(c, x))
    ),
)

def partial_asdict(obj: Any) -> Any:
    if dataclasses.is_dataclass(obj):
        return {field.name: getattr(obj, field.name) for field in dataclasses.fields(obj)}
    elif isinstance(obj, (list, tuple)):
        return obj.__class__([partial_asdict(item) for item in obj])
    elif isinstance(obj, dict):
        return {k: partial_asdict(v) for k, v in obj.items()}
    else:
        return obj

aten = torch.ops.aten

# This global counter increments every time we compile a graph with
# AOTAutograd.  You can use this to correlate runtime error messages
# with compile time (e.g., if you get an error at runtime saying
# compiled graph 3 failed, you can set a breakpoint at compile time
# for this graph number to investigate further at compile time.)
#
# NB: this is different from get_aot_compilation_context, which tracks
# each underlying graph that is compiled.  In contrast, AOT_COUNTER
# corresponds to top-level invocations of aot_module/aot_function;
# one counter is allocated per entire compiled block (but this block
# may involve compiling multiple subgraphs; e.g., for forwards/backwards)
AOT_COUNTER = itertools.count()

KNOWN_TYPES = tuple(
    [torch.Tensor, int, str, float, bool, type(None)] + list(py_sym_types)
)

# Set up hooks so that during backward the fx's stack_trace is properly set
callback_set = False

def setup_stacktrace_preservation_hooks(roots: List):
    def iter_graph(roots):
        if not roots:
            return
        seen = set()
        q = collections.deque()
        for node in roots:
            if node is not None:
                seen.add(node)
                q.append(node)

        while q:
            node = q.popleft()
            for fn, _idx in node.next_functions:
                if fn in seen or fn is None:
                    continue
                seen.add(fn)
                q.append(fn)

            yield node

    def get_callback(saved_stack_):
        def callback():
            global callback_set
            fx_traceback.set_stack_trace(saved_stack_)
            callback_set = False

        return callback

    def get_prehook(stack_, seq_nr):
        def prehook(grad_output):
            global callback_set

            if not callback_set:
                torch.autograd.variable.Variable._execution_engine.queue_callback(
                    get_callback(fx_traceback.format_stack())
                )
                callback_set = True

            fx_traceback.set_stack_trace(stack_)
            fx_traceback.set_grad_fn_seq_nr(seq_nr)

        return prehook

    def get_posthook(special_stack_, seq_nr):
        def posthook(grad_input, grad_output):
            fx_traceback.set_stack_trace(special_stack_)
            fx_traceback.reset_grad_fn_seq_nr()

        return posthook

    for node in iter_graph(roots):
        forward_node_stack = node.metadata.get("traceback_", [])
        node.register_prehook(get_prehook(forward_node_stack,
                              node._sequence_nr()))

        special_stack = forward_node_stack.copy()
        special_stack.append(
            "Gradient addition node due to multiple use of tensor around:"
        )
        node.register_hook(get_posthook(special_stack, node._sequence_nr()))


# ~~~~~~~~~~~~~~~~~~~~~~~~~~~~~~~~~~~~~~~~~~~~~~~~~~~~~~~~~~~~~~~~~~~~~~~~~~~~~~~~~~~~~~~~~~~~~~~~~~~~~~~~~~~~~~~~~~~~~
# ~~~~~~~~~~~~~~~~~~~~~~~~~~~~~~~~~~~~~~~~~~~~~~~~~~~~~~~~~~~~~~~~~~~~~~~~~~~~~~~~~~~~~~~~~~~~~~~~~~~~~~~~~~~~~~~~~~~~~
#
# AOT Autograd contains a pretty non-trivial amount of logic to handle edge cases around aliasing and mutation
# that are external to the graph (they show up as side effects in some way when you run the graph).
#
# Take a look at `test_aotdispatch.py TestAOTAutograd.test_input_mutation*` tests for some examples functions
# and what they're compiled graphs looks like.
# Below is a very long comment detailing several edge cases, and showing how AOT Autograd handles them.
#
# Note [AOT Autograd: input data mutations]
#
# If we compile a function that mutates inputs, then those input mutations are real side effects
# that a user expects to see after running the compiled graph.
# However, the graph that we want to send to a backend needs to be *entirely* functional.
# The way we reconcile this difference is that we remove the mutations completely from the graph that we compile
# but we update the graph to return (updated_inputs, user_outputs).
# In the epilogue that runs after the compiled graph is executed, we copy the updated inputs back to the originals.
#
# Example: original user code:
# def f(x):
#     x.mul_(2)
#     out = x.mul(3)
#     return out
#
# After AOT Autograd compiles, we end up with a:
# (a) compiled graph
# (b) autograd.Function.forward() method, that executes the compiled graph
# (c) wrapper function, that calls the autograd.Function.forward() and performs the epilogue
#
# The output of (a, b, c) are all written below.
#
# def compiled_forward_graph(x):
#     x_updated = x.mul(2)
#     out = x_updated.mul(3)
#     return x_updated, out
#
# # x_updated gets a gradient in the compiled backward
# def compiled_backward_graph(grad_x_updated, grad_out):
#     grad_x = ...
#     return grad_x
#
# def autograd.Function.forward(x):
#     x_updated, out = compiled_forward_graph(x)
#     return x_updated, out
#
# def compiled_wrapper(x):
#     x_updated, out = autograd.Function.apply(x)
#     x.copy_(x_updated)
#     return out
#
# Another important thing to note is that updated inputs (due to data mutations) *do* participate
# in the compiled backward graph! Since the compiled forward graph gets N extra outputs
# (due to updated inputs showing up as graph outputs),
# The compiled backward gets an additional N inputs.
# That way, during the x.copy_(x_updated) bit in the epilogue, gradients will flow from the updated input
# back to the original input.


# Note [AOT Autograd: input metadata mutations]
#
# For the same reason as input mutations, we also don't put input metadata mutations in the graph.
# Instead, we return the updated version of the input (a view), and mutate the input's metadata outside of the graph
#
# Example: original user code:
# def f(x):
#     x.t_()
#     out = x.mul(3)
#     return out
#
# AOT Autograd output (compiled graph, autograd.Function.forward(), wrapper function):
# def compiled_forward_graph(x):
#     x_updated = x.t()
#     out = x_updated.mul(3)
#     return x_updated, out
#
# # x_updated does *not* get a gradient in the compiled backward
# def compiled_backward_graph(grad_out):
#     grad_x = ...
#     return grad_x
#
# def autograd.Function.forward(x):
#     x_updated, out = compiled_forward_graph(x)
#     return x_updated, out
#
# def compiled_wrapper(x):
#     x_updated, out = autograd.Function.apply(x)
#     x.as_strided_(x_updated)
#     return out


# Note [AOT Autograd: outputs aliasing inputs or intermediates!]
#
# AOT Autograd needs special handling for outputs that alias graph inputs or intermediates!
# Why?
# (1) autograd.Function.forward() has a limitation, where views that returned in the forward cannot later be mutated.
# (2) views don't need to be compiled in the graph anyway - it's cheap to generate them outside of the compiled graph,
#     in an epilogue.
# For outputs that alias inputs, we do the following:
# (a) *still* return the aliased output as a graph output
# (b) In the AOT Autograd wrapper/epilogue, we don't return that aliased output. Instead, we use it to regenerate the output.
#
# For outputs that alias *intermediates*, we do the following:
# (a) Return the output in the compiled forward, **and** return it's ._base (a graph intermediates) as an output in the forward
# (b) Use (output, graph_intermediate) to regenerate the alias, and return that to the user (instead of the compiled fw output).
# You might wonder why we return the aliased output directly in the graph (and making the graph compute it),
# only to not return it and instead generate a fresh alias off of the intermediate,
# instead of (say) just storing metadata about the size/stride of the output somewhere to generate the alias. There are two reasons:
# (1) Getting the actual alias tensor allows us to use view-replay to generate the alias, instead of an as_strided() call
# (2) Inductor (and other backends) are free to change the memory format of graph outputs, if it results in better performance.
#     This can result in problems if a user later tries to .view() that output expecting it to have one set of strides,
#     when it has a different set of strides.
#     By including the view op directly in the graph, inductor takes that into account when deciding what memory format
#     the graph intermediate should be.
#
# Another important thing to note is how our traced backward() graph handles aliases.
# (this applies to outputs aliasing inputs, outputs aliasing intermediates,
#  *and* updated inputs returned in the compiled forward due to metadata-only mutations).
# Any outputs that alias (either inputs or intermediates) do NOT participate in the compiled backward graph
# It would be wasteful to include them in the compiled backward(), because we regenerate them eagerly
# at the end of the forward.
#
# Example: original user code:
# def f(x):
#     out1 = x.t()
#     intermediate = x.mul(2)
#     out2 = intermediate.view(-1)
#     return out1, out2
#
# AOT Autograd output (compiled graph, autograd.Function.forward(), wrapper function):
# def compiled_forward_graph(x):
#     out1 = x.t()
#     intermediate = x.mul(2)
#     out2 = intermediate.view(-1)
#     # the compiled graph also returns the intermediate
#     return out1, out2, intermediate
#
# # intermediate gets a gradient in the compiled backward.
# # both output aliases (out1 and out2) do not.
# def compiled_backward_graph(grad_intermediate):
#     grad_x = ...
#     return grad_x
#
# def autograd.Function.forward(x):
#     out1, out2, intermediate = compiled_forward_graph(x)
#     return out1, out2, intermediate
#
# def compiled_wrapper(x):
#     out1, out2, intermediate = autograd.Function.apply(x)
#     # regenerate out1 from the input
#     out1_regenerated = out1._view_func(x)
#     # regenerate out1 from the intermediate
#     out2_regenerated = out2._view_func(intermediate)
#     return out1_regenerated, out2_regenerated


# Note [AOT Autograd: mutations to inputs that alias other inputs]
#
# Another edge case that is (only partially) handled today is when an input is mutated, but itself aliases another input.
# AOT Autograd needs to **ensure** that functionalization knows that the two inputs are aliased to each other.
# That way, when the aliased input is accessed later in the graph, functionalization knows to "update" the alias
# given the mutation that occurred.
#
# This is handled by updating the calling convention: we create a "synthetic base" that becomes a new input
# in the compiled function, and we regenerate the original (aliased) inputs directly off of the base
# inside of the compiled function.
#
# This logic is fully encapsulated in aot_wrapper_synthetic_base()
#
# Example: original user code:
# def f(x, x_view):
#     x.mul_(2)
#     out = x * x_view
#     return out
# f(x, x.view(-1))
#
# AOT Autograd output (compiled graph, autograd.Function.forward(), wrapper function):
# def compiled_forward_graph(base)
#     x = generate_x(base)
#     x_view = generate_x_view(base)
#     x_updated = x.mul(2)
#     x_view_updated = x_updated.view(-1)
#     out = x_updated * x_view_updated
#     return x_updated, out
#
# # The calling convention change from (aliases) -> (base) happens
# # *outside* of the autograd.Function.forward().
# # That means the forward() only has 1 input (base),
# # and the backward() only has 1 output (grad_base)
# def compiled_backward_graph(grad_out):
#     grad_base = ...
#     return grad_base
#
# def autograd.Function.forward(base):
#     x_updated, out = compiled_forward_graph(base)
#     return x_updated, out
#
# # The compiled wrapper is where we create synthetic bases.
# # The info on which inputs are mutated is also tracked *before* synthetic base creation.
# def compiled_wrapper(x, x_view):
#     base = merge_view_inputs(x, x_view)
#     x_updated, out = autograd.Function.apply(base)
#     # x and x_view are aliased in eager mode, so this mutation to x will automatically affect x_view.
#     x.copy_(x_updated)
#     return out


# Note [AOT Autograd: Views to avoid tangents aliasing inputs]
#
# We view every forward output when creating out tangent tensors to handle the problematic
# case in which a subclass does extra aliasing between graph outputs/inputs in a way that
# is not visible above the sublass.
#
# Ordinarily, when constructing the joint function that we want to trace in AOTAutograd,
# we're guaranteed that the tangent tensors that we pass
# into the joint are distinct tensors from the primals. This is because when
# decide which forward outputs to create tangents for, we only create tangents
# for forward outputs that are not aliases of inputs (See Note
# [AOT Autograd: outputs aliasing inputs or intermediates!]).
#
# However, when wrapper tensor subclasses enter the picture, it is possible
# to have an output of the forward that is a subclass that is not an
# input / alias of an input, but one of its inner tensors is an alias!
# NestedTensor is an example: Performing an out-of-place pointwise op on a
# NestedTensor constructs a fresh NestedTensor that holds onto the input's
# offsets tensor directly.
#
# Having tangent tensors that are the same as the (primal) forward inputs,
# can cause problems during tracing as make_fx() will specialize on our
# duplicate inputs: If we passed in the same tensor for primals_1 and
# tangents_1 during tracing, make_fx() will happily sub out all usages of
# tangents_1 with primals_1 in the graph, which is not what we want.
#
# To work around this, we view every forward output when creating out tangent
# tensors so that tangents can never be the same as forward inputs even if
# forward inputs alias forward outputs.
#
#
# ~~~~~~~~~~~~~~~~~~~~~~~~~~~~~~~~~~~~~~~~~~~~~~~~~~~~~~~~~~~~~~~~~~~~~~~~~~~~~~~~~~~~~~~~~~~~~~~~~~~~~~~~~~~~~~~~~~~~~
# ~~~~~~~~~~~~~~~~~~~~~~~~~~~~~~~~~~~~~~~~~~~~~~~~~~~~~~~~~~~~~~~~~~~~~~~~~~~~~~~~~~~~~~~~~~~~~~~~~~~~~~~~~~~~~~~~~~~~~


# This class stores info about every user output.
@dataclass(frozen=True)
class OutputAliasInfo:
    # Tells us if this output is:
    # (1) a regular (non-aliased) output
    # (2) an alias of a forward input
    # (3) **is** a forward input (special case of "alias_of_input")
    # (4) an alias of an intermediate (aka an alias of an output of the inner traced forward)
    # (5) an alias of an intermediate, that explicitly requires returning the intermediate
    #     as a graph output
    # (6) an alias of an intermediate, where that intermediate is also a user output
    output_type: OutputType
    # The raw type of the output (torch.Tensor, SymInt, etc)
    raw_type: type
    # If (1) above, then
    # - base_idx is None
    # If (2) or (3) above, then
    # - Tells us that the base of this alias is user_fwd_input[base_idx]
    #   (This is an index into the inputs *before* we make synthetic bases)
    # If (4) or (5) above, then
    # - Tells us that the base of this alias is output_graph_intermediates[base_idx]
    #   here, this refers to the index of the *direct* traced
    # If (6) above, then:
    # - Tells us that the base of this alias is output_user_fwds[base_idx]
    #   here, this refers to the index of the *direct* traced
    base_idx: Optional[int]
    # If it is a Tensor, what the dynamic dims are (otherwise is None)
    dynamic_dims: Optional[Set[int]]
    # requires_grad
    requires_grad: bool


# This class tells us info about user inputs.
@dataclass(frozen=True)
class InputAliasInfo:
    is_leaf: bool
    mutates_data: bool
    mutates_metadata: bool
    mutations_hidden_from_autograd: bool
    requires_grad: bool


@dataclasses.dataclass
class SubclassCreationMeta:
    """
    Used for AOTDispatch.
    This dataclass gives us the information we need to reconstruct a tensor subclass
    from our flat inputs.
    Why is this important? The graph that we'd like to trace out contains flat tensor inputs,
    But the user's original model may have subclass inputs and outputs.
    So we need to wrap/unwrap subclasses as necessary to translate between the user's
    view (subclass inps/outs), and the backend compiler's view (graph with no subclass args).

    Complications arise mostly from the fact that a subclass can hold more than one inner tensor;
    So for a given subclass input/output, we need to carefully track which indices map
    to the subclass tensor in the corresponding "dense-tensor-only" graph.
    """

    # In the inner graph that only takes in dense tensor inputs,
    # this maps to the first index of "tensors that should go in this subclass wrapper"
    flat_tensor_start_idx: int
    # The number of tensors that live in this subclass wrapper
    arg_count: int
    # Stores the original subclass itself.
    # This is needed because we need the autograd metadata on the original subclass
    # (this is guaranteed to be a wrapper subclass that holds a fake tensor,
    #  so holding onto this at runtime shouldn't leak memory)
    original_subclass: torch.Tensor
    # meta and inner_keys are produced by the subclass's __tensor_flatten__.
    # We need to keep them around to plumb them into __tensor_unflatten__.
    meta: Any
    inner_keys: List[any]

    def creation_fn(self, all_args, *, is_runtime: bool):
        curr_args = all_args[self.flat_tensor_start_idx:self.flat_tensor_start_idx + self.arg_count]
        assert len(curr_args) == len(self.inner_keys), f'inner_keys: {str(self.inner_keys)}. len(curr_args): {len(curr_args)}'
        out = type(self.original_subclass).__tensor_unflatten__(dict(zip(self.inner_keys, curr_args)), self.meta)
        if not is_runtime:
            # After wrapping up the inner dense tensors into a subclass, we need to make sure that our new wrapper
            # has correct autograd metadata, since we'll be tracing through the autograd engine with the subclass.
            # We don't trace through the autograd engine at runtime though, so no need
            # to compute this extra metadata then!
            torch._mirror_autograd_meta_to(self.original_subclass, out)

        return out

    def __post_init__(self):
        # sanity assert to make sure we don't leak memory
        assert is_fake(self.original_subclass)

# This class encapsulates all aliasing + mutation info we need about the forward graph
# See a more detailed overview of the edge case handling at
# https://docs.google.com/document/d/19UoIh_SVrMy_b2Sx5ZaeOJttm6P0Qmyss2rdBuyfoic/edit
@dataclass(eq=False)
class ViewAndMutationMeta:
    # length = # user inputs
    # This gives us info about every input, and what sort of mutation happened to it (if any)
    input_info: List[InputAliasInfo]

    # length = # user outputs
    # This gives us info about every output (mostly around whether it aliases other tensors)
    output_info: List[OutputAliasInfo]

    # length = the number of intermediate bases appended as outputs to the end of the forward graph.
    # Note: this is not necessarily the same thing as:
    #   len([x for x in output_info if x.output_type == OutputType.alias_of_intermediate])
    # Because outputs might share a ._base, or an output's ._base might itself be
    # another user output (in both cases, we won't redundantly append bases to the end of the graph)
    num_intermediate_bases: int

    # For inference only: instructs us to keep data-only input mutations directly in the graph
    keep_input_mutations: int

    # length = (# inputs w data mutations) + (# user outputs that are non_aliasing tensors)
    #        + (# intermediate bases)
    # These are the FakeTensor (or potential SymInt) outputs that we traced from our
    # metadata pass of the user's forward function.
    # Their only use today is to pass them as a best-guess for tangents when tracing the joint.
    # Stashing them as part of our "metadata" makes it simpler if we want to run our analysis
    # pass once, and re-use the output throughout AOTAutograd
    traced_tangents: List[Any]

    # Each of these is a list telling us about subclasses for the inputs/outputs/grad_outs
    # They are used throughout AOTDispatch to tell us how to generate a list of subclass tensors,
    # Given a (potentially larger) list of plain torch tensors.

    # Taking subclass_inp_meta as an example:
    #   subclass_inp_meta[i] = j (an int) tells us:
    #     "The i'th user input is not a subclass, and corresponds to inputs[j] of the plain-tensor graph."
    #   subclass_inp_meta[i] = SubclassCreationMeta(flat_tensor_start_idx=3, arg_count=2)
    #     "The i'th user input is subclass holding two inner tensors, which are
    #      inputs[3] and inputs[4] of the plain-tensor graph".

    # length = # user inputs
    subclass_inp_meta: List[Union[int, SubclassCreationMeta]]
    # So, the full set of outputs to the forward graph looks something like:
    # (*mutated_inps, *user_outs, *intermediate_bases, *saved_for_bw_tensors)
    # where the first 3 of those 4 can be subclasses
    # (but not saved_for_bw tensors, since these are internal to the compiler
    # and not user visible, so there's no point in wrapping/unwrapping them at runtime).
    # This list contains subclass information on all of the fw graph outputs
    # except for saved_for_bw_tensors.
    subclass_fw_graph_out_meta: List[Union[int, SubclassCreationMeta]]
    # length = # backward graph inputs
    subclass_tangent_meta: List[Union[int, SubclassCreationMeta]]
    # TODO: we should kill this
    # (need to default it to not break internal)
    is_train: bool = False

    num_symints_saved_for_bw: Optional[int] = None

    # The grad_enabled mutation that will be emitted in the runtime_wrapper epilogue
    # NOTE: AOTAutograd will assume that the ambient `is_grad_enabled` is the grad mode
    # that is intended to be in effect prior to running the graph, in keeping with
    # equivalence to eager mode. It is the responsibility of upstream graph acquisition
    # to reset the grad mode to its pre-graph value prior to calling aot_autograd.
    grad_enabled_mutation: Optional[bool] = None

    def __post_init__(self):
        mutated_inp_indices = [
            i for i, m in enumerate(self.input_info) if m.mutates_metadata or m.mutates_data
        ]
        # pre-compute the indices of the inputs that are mutated.
        # When keep_input_mutations is set, we don't need to worry about our epilogue
        # handling data-only mutations, because we keep them directly in the graph.
        mutated_inp_runtime_indices = [
            i for i, m in enumerate(self.input_info) if m.mutates_metadata or (not self.keep_input_mutations and m.mutates_data)
        ]
        aliased_out_indices = [
            i
            for i, m in enumerate(self.output_info)
            if m.output_type not in [OutputType.non_alias, OutputType.unsafe_view_alias, OutputType.custom_function_view]
        ]
        unsafe_view_out_indices = [
            i for i, m in enumerate(self.output_info) if m.output_type is OutputType.unsafe_view_alias
        ]

        self.mutated_inp_indices = mutated_inp_indices
        # This is pre-computed in post_init for perf.
        # It contains the index of every element
        # of input_info that corresponds to a mutation (data or metadata or both)
        self.mutated_inp_runtime_indices = mutated_inp_runtime_indices
        # This is pre-computed for perf.
        # It contains the index of every element
        # of output_info that corresponds to an alias (either of an input or intermediate)
        self.aliased_out_indices = aliased_out_indices
        self.unsafe_view_out_indices = unsafe_view_out_indices
        self.num_outputs = len(self.output_info)
        self.num_outputs_non_aliased = len(
            [x for x in self.output_info
             if x.output_type in [OutputType.non_alias, OutputType.unsafe_view_alias, OutputType.custom_function_view]]
        )
        self.num_outputs_aliased_to_inputs = len(
            [
                x
                for x in self.output_info
                if x.output_type in [
                    OutputType.alias_of_input,
                    OutputType.is_input,
                ]
            ]
        )
        self.num_unsafe_view_outputs = len(self.unsafe_view_out_indices)
        self.num_outputs_aliased_to_intermediates = len(
            [
                x
                for x in self.output_info
                if x.output_type in [
                    OutputType.alias_of_intermediate,
                    OutputType.alias_of_intermediate_save_as_output,
                    OutputType.alias_of_intermediate_base_is_user_output,
                ]
            ]
        )
        self.num_outputs_aliased = (
            self.num_outputs_aliased_to_inputs + self.num_outputs_aliased_to_intermediates
        )
        self.num_mutated_data_inputs = len(
            [x for x in self.input_info if x.mutates_data]
        )
        self.num_mutated_metadata_inputs = len(
            [
                x
                for x in self.input_info
                if x.mutates_metadata
            ]
        )
        self.num_mutated_metadata_only_inputs = len(
            [
                x
                for x in self.input_info
                if not x.mutates_data and x.mutates_metadata
            ]
        )
        self.num_mutated_inputs = self.num_mutated_data_inputs + self.num_mutated_metadata_only_inputs
        self.dynamic_outputs = any(
            o.dynamic_dims for o in self.output_info
        )
        # See Note: [AOTAutograd Backward Guards]
        # This is pre-computed for fast asserts on the types of our grad_outputs in the backward.
        # Eventually, we should kill this and replace with real backward guards.
        # (we want to precompute the "runtime" types, so replace FakeTensor with torch.Tensor)
        self.output_types = [torch.Tensor if isinstance(x, FakeTensor) else type(x) for x in self.traced_tangents]

        self.is_rng_op_functionalized = config.functionalize_rng_ops
        # All of the above metadata is collected by tracing the fw function.
        # However, extra outputs for rng offsets behave differently. Both fwd
        # and bwd graphs have their own outputs for the total consumed offsets.
        # Unlike mutated inputs, we don't have to worry about sending the right
        # set of tensors between fwd and bwd. Fwd and bwd offsets are
        # independent and simpler to handle. Therefore, we track them
        # separately.
        self.num_outputs_rng_offset = 1 if self.is_rng_op_functionalized else 0

        # Our forward() returns both (mutated_inputs, outputs, output_intermediate_bases, saved_tensors, saved_symints)
        self.num_forward_returns = self.num_mutated_inputs + self.num_outputs + self.num_intermediate_bases
        # In case of functionalization of rng ops, the fw_module returns one
        # additional output for rng offset. This rng offset is used right
        # away to advance the rng state, and is not passed on to the raw
        # outputs. However, we need to know the exact boundary to identify
        # which tensors to be saved for the bwd graph.  num_forward captures
        # this information.
        self.num_forward = self.num_forward_returns + self.num_outputs_rng_offset

    @property
    def tensors_saved_for_backwards_slice(self):
        assert self.num_symints_saved_for_bw is not None
        if self.num_symints_saved_for_bw > 0:
            return slice(self.num_forward, -self.num_symints_saved_for_bw)
        else:
            return slice(self.num_forward, None)

    @property
    def symints_saved_for_backwards_slice(self):
        assert self.num_symints_saved_for_bw is not None
        if self.num_symints_saved_for_bw > 0:
            return slice(-self.num_symints_saved_for_bw, None)
        else:
            return slice(0, 0)  # empty slice

    def __eq__(self, other):
        if not isinstance(other, ViewAndMutationMeta):
            return NotImplemented
        return (self.input_info == other.input_info and
                self.output_info == other.output_info and
                self.num_intermediate_bases == other.num_intermediate_bases and
                self.keep_input_mutations == other.keep_input_mutations and
                self.is_rng_op_functionalized == other.is_rng_op_functionalized and
                self.num_outputs_rng_offset == other.num_outputs_rng_offset and
                len(self.traced_tangents) == len(other.traced_tangents) and
                all(x.shape == y.shape and x.dtype == y.dtype for x, y, in zip(self.traced_tangents, other.traced_tangents)))

@dataclass(eq=False)
class SubclassMeta:
    # A copy of all forward metadata, but computed on the *dense* tensor forward (after desugaring subclasses)
    # So for example, if the user had a model containing two `TwoTensor` inputs,
    # Then `SubclassMeta.fw_metadata.input_infos` would have length 4 here.
    fw_metadata: ViewAndMutationMeta

    # Note: [Computing Subclass Metadata about grad_inputs]
    # Given a list of flattened, plain tensor grad_inputs, this tells us how to reconstruct the grad_input subclasses
    #
    # You might think: why not just assume that all grad_inputs will have the same subclass-ness as the original inputs?
    # (AOTAutograd generally assumes other properties, e.g. that grad_outputs are contiguous)
    #
    # This doesn't really work though. take this example:
    #
    # def f(DoubleTensor, DenseTensor):
    #     return DoubleTensor  * DenseTensor
    #
    # In the above example, the .grad field of *both* DoubleTensor and DenseTensor will be a DoubleTensor.
    # When we trace out a joint fw-bw graph, we'll end up returning two subclasses for the two grad_inputs.
    # This means that our backward graph will return 4 outputs (two dense tensors for each DoubleTensor grad_input)
    # and we need to properly store the metadata that tells us how to turn these 4 outputs back into DoubleTensors.
    #
    # Note that this info **cannot** easily be figured out from ViewAndMutationMeta.
    # We can only compute this info by tracing the entire joint and examining the grad_inputs that we computed.
    #
    # See Note: [AOTAutograd Backward Guards]
    # This will also eventually require us to install backward guards,
    # in case we made incorrect assumptions about the subclass-ness of our grad_outputs
    #
    # Optional field because we don't compute for inference graphs
    grad_input_metas: Optional[List[Union[int, SubclassCreationMeta]]]

    def __init__(self):
        # The fields in this class get set after its construction.
        pass


# This class exists because:
# - the autograd.Function.forward() in aot autograd returns outputs that might alias inputs
# - we only care about the metadata on those aliases, so we can regenerate them.
#   We do not want them to participate in the autograd.Function.
# We do that by wrapping them in an opaque class, so the autograd.Function
# does not know to treat them as tensors.
@dataclass(frozen=True)
class TensorAlias:
    alias: torch.Tensor


def has_same_metadata(t1, t2):
    return (
        t1.size() == t2.size()
        and t1.stride() == t2.stride()
        and t1.storage_offset() == t2.storage_offset()
        and t1.storage_offset() == t2.storage_offset()
        and t1.is_conj() == t2.is_conj()
        and t1.is_neg() == t2.is_neg()
    )


def gen_alias_from_base(aliased_base_tensor, target_meta_tensor, target_requires_grad):
    # Try to do view-replay if possible.
    # fall back to .as_strided() if we can't.
    if target_meta_tensor._base is not None:
        # The base that we want to replay our view off of might have a different shape than the view's original base.
        b = target_meta_tensor._base
        abt = aliased_base_tensor
        # Don't unnecessarily call as_strided if nothing changed; as_strided's
        # backward is poorly implemented and slow
        if abt is not b and (
            abt.size() != b.size() or
            abt.stride() != b.stride() or
            abt.storage_offset() != b.storage_offset()
        ):
            reshaped_base_tensor = aliased_base_tensor.as_strided(
                b.size(), b.stride(), b.storage_offset()
            )
        else:
            reshaped_base_tensor = aliased_base_tensor
        out = target_meta_tensor._view_func(reshaped_base_tensor)
        # This shape mismatch can happen due to a bug in inplace/view handling in autograd.
        # Try putting a breakpoint here and running
        # `test/functorch/test_aotdispatch TestAOTAutograd.test_output_all_alias_types`
        # Also, https://github.com/pytorch/pytorch/issues/49825
        #
        # As a stopgap, we'll fall back to as_strided.
        if out is not None and out.shape == target_meta_tensor.shape:
            if aliased_base_tensor.requires_grad and not target_requires_grad:
                out = out.detach()
            elif not aliased_base_tensor.requires_grad and target_requires_grad:
                out.requires_grad_(True)
            return out
    size = target_meta_tensor.size()
    stride = target_meta_tensor.stride()
    storage_offset = target_meta_tensor.storage_offset()
    if aliased_base_tensor.is_complex() and not target_meta_tensor.is_complex():
        aliased_out = torch.view_as_real(aliased_base_tensor).as_strided(
            size, stride, storage_offset
        )
    elif not aliased_base_tensor.is_complex() and target_meta_tensor.is_complex():
        aliased_out = torch.view_as_complex(aliased_base_tensor).as_strided(
            size, stride, storage_offset
        )
    else:
        aliased_out = aliased_base_tensor.as_strided(size, stride, storage_offset)
    # For outputs aliasing inputs, we need to check if the requires-gradness has changed.
    if aliased_base_tensor.requires_grad and not target_requires_grad:
        aliased_out = aliased_out.detach()
    elif not aliased_base_tensor.requires_grad and target_requires_grad:
        aliased_out.requires_grad_(True)
    return aliased_out

def to_fun(t):
    if isinstance(t, Tensor):
        if is_traceable_wrapper_subclass(t):
            # See Note [Functionalization always runs last]
            # This means that if we want to "functionalize" a subclass, we need to ensure that the functional wrapper
            # goes at the bottom.
            # recurse here, so we can support nested wrapper subclasses
            out = transform_subclass(t, lambda _, inner_t: to_fun(inner_t))
            torch._mirror_autograd_meta_to(t, out)
            return out
        else:
            return FunctionalTensor.to_functional(t)
    else:
        return t

def sync_functional_tensor(t):
    if is_traceable_wrapper_subclass(t):
        attrs, ctx = t.__tensor_flatten__()
        for attr in attrs:
            sync_functional_tensor(getattr(t, attr))
    else:
        torch._sync(t)

# When subclasses are involved, t here will usually look something like:
# SubclassA(SubclassB(FunctionalTensor(_to_functional_tensor(FakeTensor))))
def from_fun(t):
    if isinstance(t, Tensor) and is_traceable_wrapper_subclass(t):
        # See Note [Functionalization always runs last]
        # This means that if we want to "functionalize" a subclass, we need to ensure that the functional wrapper
        # goes at the bottom.
        # recurse here, so we can support nested wrapper subclasses
        out = transform_subclass(t, lambda _, inner_t: from_fun(inner_t))
        torch._mirror_autograd_meta_to(t, out)
        return out

    if not isinstance(t, FunctionalTensor):
        # quick sanity assert
        if isinstance(t, torch.Tensor):
            assert not torch._is_functional_tensor(t)
        return t
    sync_functional_tensor(t)
    return torch._from_functional_tensor(t.elem)

def is_fun(t):
    if isinstance(t, Tensor) and is_traceable_wrapper_subclass(t):
        # See Note [Functionalization always runs last]
        # This means that if we want to "functionalize" a subclass, we need to ensure that the functional wrapper
        # goes at the bottom.
        # recurse here, so we can support nested wrapper subclasses
        t_attrs, _ = t.__tensor_flatten__()
        t_inners = [getattr(t, attr) for attr in t_attrs]
        any_fun = any(is_fun(x) for x in t_inners)
        all_fun = all(is_fun(x) for x in t_inners)
        assert any_fun == all_fun
        return any_fun

    return isinstance(t, FunctionalTensor)

# t here is either
# (1) A FunctionalTensor(_to_functional_tensor(FakeTensor))
# (2) A traceable tensor subclass that holds a FunctionalTensor
def has_metadata_mutation(t):
    if is_traceable_wrapper_subclass(t):
        attrs, _ = t.__tensor_flatten__()
        # A tensor subclass was updated if any of its inner elements were updated
        return any(has_metadata_mutation(getattr(t, attr)) for attr in attrs)
    else:
        assert isinstance(t, FunctionalTensor)
        return torch._functionalize_has_metadata_mutation(t.elem)

def are_all_mutations_hidden_from_autograd(t):
    if is_traceable_wrapper_subclass(t):
        attrs, _ = t.__tensor_flatten__()
        # If all inner elements are mutations hidden from autograd, then it is a mutation hidden from autograd.
        return all(are_all_mutations_hidden_from_autograd(getattr(t, attr)) for attr in attrs)
    else:
        assert isinstance(t, FunctionalTensor)
        return torch._functionalize_are_all_mutations_hidden_from_autograd(t.elem)

# new_arg and arg here are either:
# (1) both a FakeTensor
# (2) both a traceable tensor subclass that holds a FakeTensor
# Pre-condition: the two args are the "old" and "new" inputs from running functionalization.
# When we run functionalization and wrap our inputs into FunctionalTensors,
# we can detect whether or not an input was mutated by checking to see if the inner tensor has changed
#
# Normally it would be enough just to check if arg is new_arg, which is normally enough for functionalization
# to confirm that inputs were not mutated when running the user's model with functionalization on.
# But when we have subclass inputs, we can't rely on that:
# `from_fun(to_fun(x)) is x` will return False, because the call to `from_fun` constructs
# a brand new subclass instance: we are calling __tensor_unflatten__, and going
# from Subclass(FakeTensor) to Subclass(FunctionalTensor(FakeTensor))
def was_updated(arg, new_arg):
    if is_traceable_wrapper_subclass(arg):
        assert is_traceable_wrapper_subclass(new_arg)
        attrs, _ = arg.__tensor_flatten__()
        new_attrs, _ = new_arg.__tensor_flatten__()
        assert attrs == new_attrs
        # A tensor subclass was updated if any of its inner elements were updated
        return any(was_updated(getattr(arg, attr), getattr(new_arg, attr)) for attr in attrs)
    else:
        return arg is not new_arg

# new_arg and arg here are either:
# (1) both a FakeTensor
# (2) both a traceable tensor subclass that holds a FakeTensor
# Pre-condition: the two args are the "old" and "new" inputs from running functionalization.
# When we run functionalization and wrap our inputs into FunctionalTensors,
# we can detect whether or not an input was mutated by checking to see if the inner tensor has changed,
# but shares storage with the old input
def was_metadata_updated(arg, new_arg):
    if is_traceable_wrapper_subclass(arg):
        assert is_traceable_wrapper_subclass(new_arg)
        attrs, _ = arg.__tensor_flatten__()
        new_attrs, _ = new_arg.__tensor_flatten__()
        assert attrs == new_attrs
        # A tensor subclass was updated if any of its inner elements were updated
        return any(was_metadata_updated(getattr(arg, attr), getattr(new_arg, attr)) for attr in attrs)
    else:
        return arg is not new_arg and StorageWeakRef(arg.untyped_storage()) == StorageWeakRef(new_arg.untyped_storage())

def _get_hints(exprs):
    """
    Get the hints of a list/tuple of int/SymInt.
    """
    if isinstance(exprs, (list, tuple)):
        return type(exprs)(_get_hints(e) for e in exprs)
    elif isinstance(exprs, torch.SymInt):
        return exprs.node.shape_env.size_hint(exprs.node.expr)
    else:
        return exprs

def requires_subclass_dispatch(args, fw_metadata: ViewAndMutationMeta) -> bool:
    args_flattened = pytree.arg_tree_leaves(*args)
    any_subclass_args = any(is_traceable_wrapper_subclass(x) for x in args_flattened if isinstance(x, Tensor))
    any_subclass_outputs = any(is_traceable_wrapper_subclass(x) for x in fw_metadata.traced_tangents if isinstance(x, Tensor))
    # This tells us whether or not we need to perform any unwrapping/wrapping of tensor subclasses at runtime.
    return any_subclass_args or any_subclass_outputs

# Given a flat list of arguments, some of which may be tensor subclasses,
# computes metadata about "how to reconstruct the current list of subclasses,
# if we were given their flattened dense tensors instead"
def create_subclass_meta(curr_args: List[Any]) -> List[Union[int, SubclassCreationMeta]]:
    idx = 0
    infos = []
    for a in curr_args:
        if isinstance(a, torch.Tensor) and is_traceable_wrapper_subclass(a):
            attrs, meta = a.__tensor_flatten__()
            start_idx = idx
            cnt = len(attrs)
            curr_cnt = cnt
            infos.append(SubclassCreationMeta(
                flat_tensor_start_idx=start_idx,
                arg_count=curr_cnt,
                original_subclass=a,
                meta=meta,
                inner_keys=attrs,
            ))
        else:
            infos.append(idx)
            cnt = 1
        idx += cnt
    return infos

def _get_autocast_states():
    return [
        torch.is_autocast_enabled(),
        torch.is_autocast_cpu_enabled(),
        torch.get_autocast_gpu_dtype(),
        torch.get_autocast_cpu_dtype(),
        torch.is_autocast_cache_enabled(),
    ]


# This is a version of functionalization that is specifically designed
# for the AOTAutograd use case.
#
# Unlike functorch's variant, this doesn't use the functorch level system,
# instead it directly uses PyTorch's conventional dispatcher to hit the
# functionalization key.  In particular, this means that FunctionalTensorWrapper
# can have autograd data stored directly on it.
#
# In typical AOTAutograd usage, the dispatch key order will look like:
#
#   Autograd - Functionalization ~~~~> Proxy Mode - Fake Tensor
#       outer tensor                        inner tensor
#
# Returns:
# - ViewAndMutationMeta, telling us metadata about the inputs and outputs, and
#   The list of outputs from the forward, but **only** the outputs that we need
#   to pass in as tangents into the backward.
#   Specifically, aliased outputs from the forward get regenerated, and don't participate
#   in the compiled backward function.
def run_functionalized_fw_and_collect_metadata(
    f,
    *,
    keep_input_mutations: bool,
    # TODO: refactor to kill this flag
    is_train: bool = False,
) -> ViewAndMutationMeta:
    memo = {}

    def _to_fun(t):
        if isinstance(t, Tensor):
            if t in memo:
                return memo[t]
            r = to_fun(t)
            memo[t] = r
            return r
        else:
            return t

    @wraps(f)
    def inner(*flat_args):
        # This function is meant to be run with the forward, which expects a flat list of tensor/symint/other args.
        assert all(isinstance(a, KNOWN_TYPES) for a in flat_args)

        input_info: List[InputAliasInfo] = []
        output_info: List[OutputAliasInfo] = []

        flat_f_args = pytree.tree_map(_to_fun, flat_args)

<<<<<<< HEAD
        prior_autocast_states = _get_autocast_states()
=======
        prior_grad_enabled = torch.is_grad_enabled()
>>>>>>> 44a28a5e

        # See Note [Disabling Functionalize TLS Above Python Functionalization]
        disable_above = torch._C._ExcludeDispatchKeyGuard(torch._C.DispatchKeySet(torch._C.DispatchKey.Functionalize))
        with disable_above, FunctionalTensorMode():
            # precondition: The passed in function already handles unflattening inputs + flattening outputs
            flat_f_outs = f(*flat_f_args)

        if prior_autocast_states != _get_autocast_states():
            raise RuntimeError(
                "AOTAutograd does not support tracing graphs that mutate the autocast state. "
                "Dynamo will only insert autocast context managers (e.g. with torch.autocast(..)) into the graph, "
                "which will unwind all of their mutations to autocast state before the graph exits. "
                "If you encounter this error while using torch.compile, please file a bug."
            )

        # Inspect the state of the input tensor functional wrapper to detect input mutation info
        # If inp[i] has a metadata-only mutation, then maybe_inputs_with_mutated_metadata[i] contains the updated version
        for (i, (arg, f_arg)) in enumerate(zip(flat_args, flat_f_args)):
            if not isinstance(arg, Tensor):
                new_arg = arg
            else:
                new_arg = from_fun(f_arg)
            if was_updated(arg, new_arg):
                if was_metadata_updated(arg, new_arg):
                    mutates_data = False
                    mutates_metadata = True
                else:
                    mutates_data = True
                    mutates_metadata = has_metadata_mutation(f_arg)
                mutations_hidden_from_autograd = are_all_mutations_hidden_from_autograd(f_arg)
            else:
                mutates_data = False
                mutates_metadata = False
                mutations_hidden_from_autograd = False

            input_info.append(InputAliasInfo(
                is_leaf=isinstance(arg, torch.Tensor) and safe_is_leaf(arg),
                mutates_data=mutates_data,
                mutates_metadata=mutates_metadata,
                mutations_hidden_from_autograd=mutations_hidden_from_autograd,
                requires_grad=isinstance(f_arg, torch.Tensor) and f_arg.requires_grad
            ))

        # If a function involves creating a tensor, and returning a view of it, such that its _base is the intermediate,
        # We need to make sure our graph returns the _base as a graph output, and we manually recreate the view
        # to return to the user. Why? The backend compiler is free to (incorrectly) not set requires_grad
        # on the base tensor, but we are obligated to properly set requires-gradness on the real output.

        inp_storage_refs = {
            StorageWeakRef(inpt.untyped_storage()): idx
            for idx, inpt in enumerate(flat_f_args)
            if isinstance(inpt, torch.Tensor)
        }

        # We need inp tensor id's to be able to tell if an outputs **are** inputs.
        inp_tensor_ids = {
            id(inpt) for inpt in flat_f_args if isinstance(inpt, torch.Tensor)
        }
        # We need output tensor id's to tell if any output._base` attributes **are** other outputs.
        # (This is also a dict because we need to know that output's index, so we can regenerate
        # the alias from it).
        out_tensor_ids = {id(o): i for i, o in enumerate(flat_f_outs)}

        # Keep track of which outputs alias other outputs
        out_tensor_alias_counts = collections.defaultdict(int)
        # This tells us, for a given group of outputs that alias each other,
        # whether they e.g. all came from an unbind call
        num_aliased_tensors_that_are_multi_output_views = collections.defaultdict(int)
        out_storage_to_tensors = collections.defaultdict(set)
        for o in flat_f_outs:
            if isinstance(o, torch.Tensor):
                curr_storage = StorageWeakRef(o.untyped_storage())
                out_tensor_alias_counts[curr_storage] += 1
                # Note: [AOTAutograd: differentiable outputs that alias each other from a multi-output view call]
                # This is an optimization on top of the "alias of intermediates" logic,
                # which you can read more about under Note [AOT Autograd: outputs aliasing inputs or intermediates!]
                #
                # Before describing the optimization: this is important for AOTAutograd to have good
                # perf around, multi-output views. HOWEVER:
                # - There is a more generic change to AOTAutograd that we'd like to make, that subsumes this case,
                #   around using pre-dispatch tracing to partition out a graph so we can faithfully replay all
                #   views without having to regenerate them at runtime.
                # - It's loosely described in this doc (more details will be added soon):
                #   https://docs.google.com/document/d/1DlfFq8TKbuAn2zyJxLfoW-X1qkkm5PLdHFtySo03QAk/edit
                # - Once that change lands, we should just rip out this "optimization", since:
                #   (1) It will be fully unnecessary
                #   (2) Although it is only a few lines of code, it is a bit difficult to reason about
                #       its correctness with the autograd engine in all cases.
                #
                #
                # What is this optimization? Consider the below case:
                # def f(x):
                #     intermediate = x.mul(2)
                #     # x and intermediate here require grad
                #     o1, o2, ... o10 = intermediate.unbind(-1)
                #     return intermediate, o1, o2, ... o10
                # Now, the "intermediate base" handling in AOTAutograd implies that we must do the following:
                #   (1) return "intermediate as an extra output of the compiled graph
                #   (2) regenerate each aliased output off of "intermediate", **outside** of the autograd.Function.
                # The reason AOTAutograd ordinarily does this is for safety: the autograd engine needs to know
                # that o1 through o10 are all aliased, and if we blindly return o1 through o10 from the autograd.Function,
                # this information will be hidden.
                # In particular, mutating one alias might require autograd to update autograd metadata on the other aliases
                # (like their grad_fn, for example, when the autograd engine needs to do view-replay).
                #
                # However, intermediate_base logic can be bad for backward performance (we sometimes generate
                # as_strided calls during the intermediate base logic, which can have a slow backward formula).
                # Is it possible to find a set of conditions where it is **safe** to hide the output aliasing from autograd?
                #
                # For a set of outputs of the graph that alias each other, o_1...o_k, consider:
                # (1) They came from the same multi-output view op, e.g. o_1, ..., o_k = intermediate.unbind(0)
                # (2) If there are any other aliases of o_1 through o_k (in the example above, intermediate),
                #     **at most** 1 can escape from the graph (e.g. there is not some other graph input/output
                #     o_other, that aliases these outputs)
                # (3) o_1...o_k all require_grad, they all share the same ._base, and their ._base requires grad.
                #     This condition is important because it's what causes slowness in the intermediate_base
                #     codepath of aot_autograd. Ordinarily, o_1...o_k would all get a grad_fn, and
                #     aot_autograd's view-replay might give each output an AsStridedBackward as its grad_fn.
                #     "K" AsStridedBackward calls will be *much* slower than a single UnbindBackward.
                # In this setup, is it possible to mutate one of the outputs o_i in a way that would affect the autograd meta
                # of the other aliases?
                #
                # Claim: No! Consider a few example (which I'm pretty sure cover all cases of mutation w.r.t. autograd):
                # (a) What happens if we mutate any of o_1 through o_k directly?
                #     Autograd raises an error:
                #     "RuntimeError: Output 0 of UnbindBackward0 is a view and is being modified inplace. This view is
                #      the output of a function that returns multiple views. Such functions do not allow the output
                #      views to be modified inplace. You should replace the inplace operation by an out-of-place one."
                # (b) What if we take a view of o_k and mutate it, o_k.view(o_k.shape).mul_(2)?
                #     Autograd raises the same error- the "multi-output-view"ness of an alias propagates to future views.
                # (c) What if we mutate o_k under no_grad?
                #     Autograd raises the same error
                # (d) What if we detach and mutate, e.g. o_k.detach().mul_(2)?
                #     Autograd allows this, *but* autograd updates all alias's grad_fn's to be error functions when accessed.
                #     Autograd raises the same error
                # (e) What if we try to mutate another alias of o_1...o_k, that was **not** created from a multi-output view?
                #     We promised that there is at most **one** such alias, e.g. intermediate in the example above.
                #     You can mutate intermediate, but in eager mode this will change the grad_fn of o_1...o_k
                #     to be error fn's.
                #     Since intermediate was the *only* non-multi-output-alias, there are no other aliases
                #     of `intermediate` around that were produced by the compiled fn and have a valid grad_fn.
                #
                # Coming back to this optimization:
                # Given that it is not possible for mutating one of these aliases to affect the autograd metadata of another alias
                # without causing an error in eager mode, we will simple hide the aliasing from autograd during torch.compile
                # if all of the above conditions are met.
                # This has the slight downside that it's possible to write some "bad" code that autograd will raise an error on
                # in eager but fail to during torch.compile, but it has the benefit that this code has much better performance.
                # NOTE: if and when we eventually update AOTAutograd to do the "view graph slicing" defined here:
                # https://docs.google.com/document/d/1DlfFq8TKbuAn2zyJxLfoW-X1qkkm5PLdHFtySo03QAk/edit,
                # then this optimization will probably matter less and might be ok to remove.
                is_cur_tensor_multi_out_view = isinstance(o, FunctionalTensor) \
                    and torch._functionalize_is_multi_output_view(o.elem)
                if is_cur_tensor_multi_out_view:
                    num_aliased_tensors_that_are_multi_output_views[curr_storage] += 1
                out_storage_to_tensors[curr_storage].add(o)

        # maps the id of an intermediate base to its index in the output of the compiled forward
        intermediate_base_tensor_id_to_output_idx: Dict[int, int] = {}
        intermediate_bases: List[torch.Tensor] = []
        for o in flat_f_outs:
            curr_storage = None if not isinstance(o, torch.Tensor) else StorageWeakRef(o.untyped_storage())
            outs_with_identical_metadata_that_require_grad = [] if not isinstance(o, torch.Tensor) else [
                curr for curr in out_storage_to_tensors[curr_storage]
                if has_same_metadata(o, curr) and curr.requires_grad and o is not curr
            ]
            is_result_of_custom_autograd_fn = False
            if isinstance(o, torch.Tensor):
                # Need to check for both custom cpp (CppFunction) and python (BackwardCFunction) autograd fns
                if type(o.grad_fn).__name__ == "CppFunction":
                    is_result_of_custom_autograd_fn = True
                if isinstance(o.grad_fn, torch.autograd.function.BackwardCFunction):
                    is_result_of_custom_autograd_fn = True

            if not isinstance(o, torch.Tensor):
                output_type = OutputType.non_alias
                base_idx = None
            elif curr_storage in inp_storage_refs and o.grad_fn is not None \
                    and is_result_of_custom_autograd_fn:
                output_type = OutputType.custom_function_view
                base_idx = None
            elif curr_storage in inp_storage_refs:
                base_idx = inp_storage_refs[curr_storage]
                is_input_tensor = id(o) in inp_tensor_ids
                num_aliased_outs = out_tensor_alias_counts[curr_storage]
                num_multi_output_view_outs = num_aliased_tensors_that_are_multi_output_views[curr_storage]
                num_aliased_outs_that_are_not_multi_output_views = num_aliased_outs - num_multi_output_view_outs
                if o.grad_fn is not None and num_aliased_outs_that_are_not_multi_output_views == 0:
                    # See Note: [AOTAutograd: differentiable outputs that alias each other from a multi-output view call]
                    # In particular, given:
                    # def f(x):
                    #     return list(x.unbind(0))
                    # The main reason we ordinarily try to regenerate these output aliases outside of the
                    # compiled autograd.Function is because if any of the outputs are later mutated,
                    # autograd needs to perform view-replay to regenerate them.
                    # However, autograd does not allow users to mutate multi-output views
                    # in any way that can change the autograd metadata of other aliases.
                    # So we hide this aliasing from autograd here.
                    aot_graphs_log.info("Encountered AOTAutograd case: differentiable outputs that \
alias each other from a multi-output view call")
                    output_type = OutputType.non_alias
                elif is_input_tensor:
                    output_type = OutputType.is_input
                else:
                    output_type = OutputType.alias_of_input

            # We only need to handle the intermediate base case when both
            # the intermediate base and the output require gradients.
            # See Note [AOT Autograd: outputs aliasing inputs or intermediates!]
            elif (
                o._base is not None
                and o.requires_grad
                and o._base.requires_grad
            ):
                num_aliased_outs = out_tensor_alias_counts[curr_storage]
                num_multi_output_view_outs = num_aliased_tensors_that_are_multi_output_views[curr_storage]
                num_aliased_outs_that_are_not_multi_output_views = num_aliased_outs - num_multi_output_view_outs
                # Note: [AOTAutograd: differentiable outputs that alias each other from a multi-output view call]
                if out_tensor_alias_counts[curr_storage] == 1 or num_aliased_outs_that_are_not_multi_output_views <= 1:
                    # Note [Intermediate Bases Optimization]
                    # Normally if we have an output that aliases an intermediate,
                    # we need to add the extra "intermediate base" logic further down
                    # to prevent autograd from yelling at us if the user later tries to
                    # mutate that output.
                    # However, the common case here is if we have an output that aliases an intermediate,
                    # but doesn't alias any other outputs.
                    # In that case, autograd shouldn't have to worry about the aliasing at all
                    # (if that output is mutated, there are no other live aliases for autograd to worry about).
                    # The "intermediate bases" can hurt inductor perf by forcing more variables to become outputs.
                    # So as an optimization, we won't do intermediate base handling in this case.
                    # Instead, we'll hide the aliasing from autograd using aten._unsafe_view().
                    if out_tensor_alias_counts[curr_storage] != 1 and num_aliased_outs_that_are_not_multi_output_views <= 1:
                        aot_graphs_log.info("Encountered AOTAutograd case: differentiable outputs that alias each other \
from a multi-output view call")
                    output_type = OutputType.unsafe_view_alias
                    base_idx = None
                else:
                    # First, check if o's ._base is an existing output
                    maybe_existing_out_idx = out_tensor_ids.get(id(o._base), None)
                    if maybe_existing_out_idx is not None:
                        # Special case where the output is an alias of a graph intermediate, but that intermediate
                        # is itself also a user output.
                        output_type = OutputType.alias_of_intermediate_base_is_user_output
                        base_idx = maybe_existing_out_idx
                    else:
                        # Next, check if o's ._base is an intermediate base that we already returned
                        maybe_existing_base_output_idx = intermediate_base_tensor_id_to_output_idx.get(
                            id(o._base), None
                        )
                        if maybe_existing_base_output_idx is not None:
                            output_type = OutputType.alias_of_intermediate
                            base_idx = maybe_existing_base_output_idx
                        else:
                            # Otherwise, take o._base and explicitly return it as an output in the compiled graph
                            new_out_idx = len(intermediate_bases)
                            base_idx = new_out_idx
                            # Indicate to the logic later on (when we trace the joint)
                            # that this particular output should get it's ._base appended to the forward graph outputs
                            output_type = OutputType.alias_of_intermediate_save_as_output
                            intermediate_base_tensor_id_to_output_idx[id(o._base)] = new_out_idx
                            intermediate_bases.append(o._base)
            elif (
                # See https://github.com/pytorch/pytorch/issues/100348 for this case.
                # This protects against the specific case where a user fn returns (output, output.detach())
                out_tensor_alias_counts[curr_storage] > 1
                and len(outs_with_identical_metadata_that_require_grad) > 0
                and not o.requires_grad
            ):
                assert len(outs_with_identical_metadata_that_require_grad) > 0
                # In theory we could use any of these tensors to regenerate the aliased outputs from,
                # since they all alias each other and have identical metatadata
                out_alias = outs_with_identical_metadata_that_require_grad[0]
                existing_out_idx = out_tensor_ids[id(out_alias)]
                output_type = OutputType.alias_of_intermediate_base_is_user_output
                base_idx = existing_out_idx
            else:
                output_type = OutputType.non_alias
                base_idx = None

            if isinstance(o, torch.Tensor):
                dynamic_dims = {i for i, s in enumerate(o.shape) if not is_concrete_int(s)}
            else:
                dynamic_dims = None
            out_info = OutputAliasInfo(
                output_type=output_type,
                raw_type=type(o),
                base_idx=base_idx,
                dynamic_dims=dynamic_dims,
                requires_grad=isinstance(o, torch.Tensor) and o.requires_grad
            )
            output_info.append(out_info)

        # See Note [AOT Autograd: Views to avoid tangents aliasing inputs]
        def view_avoid_dupes_with_primals(t):
            if isinstance(t, Tensor) and is_traceable_wrapper_subclass(t):
                return transform_subclass(t, lambda _, inner_t: view_avoid_dupes_with_primals(inner_t))
            if isinstance(t, Tensor):
                return t.view(t.shape)
            return t

        # This analysis function returns *only* the outputs that are meant to be tangents to the backwards.
        # Anything that aliases (inputs returned in the fw due to metadata mutations, or outputs that alias inputs/intermediates)
        # are *regenerated* later, and not used directly in the autograd graph
        f_input_tangents = [
            inp
            for inp, info in zip(flat_f_args, input_info)
            if info.mutates_data and info.requires_grad
        ]
        f_output_tangents = [
            o
            for o, info in zip(flat_f_outs, output_info)
            if info.output_type in [OutputType.non_alias, OutputType.unsafe_view_alias, OutputType.custom_function_view]
            and issubclass(info.raw_type, torch.Tensor)
            and info.requires_grad
        ]
        # intermediate bases are also included in the backward graph
        f_tangents = f_input_tangents + f_output_tangents + intermediate_bases
        traced_tangents = pytree.tree_map(from_fun, f_tangents)
        traced_tangents = pytree.tree_map(view_avoid_dupes_with_primals, traced_tangents)
        user_outs = pytree.tree_map(from_fun, f_output_tangents)

        f_mutated_inputs = [
            inp
            for inp, info in zip(flat_f_args, input_info)
            if info.mutates_data or info.mutates_metadata
        ]
        f_metadata_mutated_inputs = [
            inp
            for inp, info in zip(flat_f_args, input_info)
            if info.mutates_metadata
        ]
        # This logic (annoyingly) re-figures out exactly what the outputs to the compiled fw graph will be.
        # When handling subclasses, we need info about **all** outputs of compiled forward graph,
        # so we know precisely which graph outputs to wrap back into tensor subclasses
        # Ideally we would refactor this so not have an is_train flag, and have the separate
        # inference and training paths decide which inputs/output to ask for subclass info on.
        # However, we currently stash indexing information on each SubclassMeta about its order
        # in the graph outputs list.
        f_fw_graph_outs = list(flat_f_outs)
        if is_train or not keep_input_mutations:
            f_fw_graph_outs = f_mutated_inputs + f_fw_graph_outs
        else:
            # even when "keep_input_mutations" is True,
            # we never keep metadata-only mutations in the fw graph
            f_fw_graph_outs = f_metadata_mutated_inputs + f_fw_graph_outs
        if is_train:
            f_fw_graph_outs = f_fw_graph_outs + intermediate_bases
        fw_graph_outs = pytree.tree_map(from_fun, f_fw_graph_outs)

        grad_enabled_mutation = None
        if torch.is_grad_enabled() != prior_grad_enabled:
            grad_enabled_mutation = torch.is_grad_enabled()
            torch.set_grad_enabled(prior_grad_enabled)  # Restore the prior state after tracing it
            aot_graphs_log.info(
                ("grad_mode mutation encountered in graph. "
                 "Will emit mutation epilogue, to set grad_mode=%s"),
                grad_enabled_mutation
            )

        metadata = ViewAndMutationMeta(
            input_info=input_info,
            output_info=output_info,
            num_intermediate_bases=len(intermediate_bases),
            keep_input_mutations=keep_input_mutations,
            traced_tangents=traced_tangents,
            subclass_inp_meta=create_subclass_meta(flat_args),
            subclass_fw_graph_out_meta=create_subclass_meta(fw_graph_outs),
            subclass_tangent_meta=create_subclass_meta(traced_tangents),
            is_train=is_train,
            grad_enabled_mutation=grad_enabled_mutation,
        )
        return metadata

    return inner


@dataclass
class BackwardSignature:
    """
    Provides information about the backward section of an exported
    joint forward-backward graph.
    For a particular fx GraphModule, this class contains information on:
    (1) A mapping from each gradient (backwards output) to the parameter
        it corresponds to (forward input)
    (2) A mapping from each gradient (backwards output) to the user input
        it corresponds to (forward input)
    (3) Which of the forward outputs corresponds to the loss, that we backprop on.

    Each string name is the `node.name` of the corresponding node in the fx graph.
    """
    gradients_to_parameters: Dict[str, str]
    gradients_to_user_inputs: Dict[str, str]
    loss_output: str

GraphOutputName = NewType('GraphOutputName', str)
GraphInputName = NewType('GraphInputName', str)
FQN = NewType('FQN', str)

@dataclass
class GraphSignature:
    """
    Provides information about an exported module.
    For a particular fx GraphModule, this class contains information on:
    (1) Which graph inputs are parameters, buffers, or user inputs
    (2) (for params/buffers) a mapping from the name of each graph argument
        to its parameter/buffer FQN in the original nn.Module.
    (3) If there are input mutations, these are represented as extra outputs
        in the fx GraphModule. We provide a mapping from these
        extra output names to the names of the actual inputs.
    (4) The pytree metadata on how to flatten/unflatten inputs and outputs.
        The corresponding FX GraphModule only accepts and returns
        pytree-flattened inputs/outputs.
    (5) (Optionally) if the FX is a joint forward-backward graph, we provide
        a signature on the backward section of the joint graph.
    """

    parameters: List[FQN]
    buffers: List[FQN]

    user_inputs: List[GraphInputName]
    user_outputs: List[GraphOutputName]
    inputs_to_parameters: Dict[GraphInputName, FQN]
    inputs_to_buffers: Dict[GraphInputName, FQN]

    # If the user's module mutates a buffer,
    # it's represented in the graph as an extra graph output.
    # This dict is a mapping from
    # "graph outputs that correspond to updated buffers"
    # to the FQN names of those mutated buffers.
    buffers_to_mutate: Dict[GraphOutputName, FQN]

    in_spec: pytree.TreeSpec
    out_spec: pytree.TreeSpec

    backward_signature: Optional[BackwardSignature]

    @classmethod
    def from_tracing_metadata(
        cls,
        *,
        in_spec: pytree.TreeSpec,
        out_spec: pytree.TreeSpec,
        graph_input_names: List[str],
        graph_output_names: List[str],
        view_mutation_metadata: ViewAndMutationMeta,
        named_parameters: List[str],
        named_buffers: List[str],
        num_user_inputs: int,
        num_user_outputs: int,
        loss_index: Optional[int],
        backward_signature: Optional[BackwardSignature],
    ) -> "GraphSignature":
        graph_inputs = graph_input_names
        graph_outputs = graph_output_names
        parameters = list(named_parameters)
        buffers = list(named_buffers)

        # Calling convention assumptions:
        # (1) graph inputs = (params, buffers, user_inputs)
        # (2) graph outputs = (mutated_inputs, user_outs, param_gradients)
        # (If we are capturing an inference graph, this convention is identical
        #  except that param_gradients is empty)
        user_inputs = graph_inputs[len(parameters) + len(buffers) :]
        assert num_user_inputs == len(user_inputs)
        assert len(graph_inputs) == (len(parameters) + len(buffers) + len(user_inputs))

        inputs_to_parameters = dict(zip(graph_inputs[: len(parameters)], parameters))
        inputs_to_buffers = dict(zip(
            graph_inputs[len(parameters) : len(parameters) + len(buffers)],
            buffers,
        ))

        state_names = [*parameters, *buffers]
        mutated_buffers = []
        for idx, input_info in enumerate(view_mutation_metadata.input_info):
            if input_info.mutates_data:
                # Only buffers can be mutated, not parameters
                assert idx >= len(parameters)
                buffer_name = state_names[idx]
                mutated_buffers.append(buffer_name)

        assert len(mutated_buffers) == view_mutation_metadata.num_mutated_inputs

        start, stop = 0, view_mutation_metadata.num_mutated_inputs
        buffers_to_mutate = dict(zip(graph_outputs[start:stop], mutated_buffers))

        start, stop = stop, stop + num_user_outputs
        user_outputs = graph_outputs[start:stop]

        unused_outputs = len(graph_outputs) - stop
        if backward_signature is not None:
            unused_outputs -= len(backward_signature.gradients_to_parameters) + len(
                backward_signature.gradients_to_user_inputs
            )
        assert unused_outputs == 0

        return GraphSignature(
            parameters=parameters,
            buffers=buffers,
            user_inputs=user_inputs,
            user_outputs=user_outputs,
            inputs_to_buffers=inputs_to_buffers,
            inputs_to_parameters=inputs_to_parameters,
            buffers_to_mutate=buffers_to_mutate,
            in_spec=in_spec,
            out_spec=out_spec,
            backward_signature=backward_signature,
        )

@dataclasses.dataclass
class AOTConfig:
    """
    Configuration for AOTDispatcher
    """

    fw_compiler: Callable
    bw_compiler: Callable
    partition_fn: Callable
    decompositions: Dict[Callable, Callable]
    num_params_buffers: int
    aot_id: int
    keep_inference_input_mutations: bool
    is_export: bool = False
    no_tangents: bool = False
    dynamic_shapes: bool = False
    aot_autograd_arg_pos_to_source : Optional[List[Source]] = None
    inference_compiler: Optional[Callable] = None
    enable_log: bool = True

# This function takes in a tensor t, and returns one of t, t.view(), or t.clone().
# When tracing the joint forward + backward, for any inputs in the graph that are mutated,
# we need to clone them first (and similarly for metadata-only mutations, we need to view them first).
# The idea is that when we trace the backward, we need to pass in the *original* primals
# to autograd.grad(), before they were mutated.
# Note: when we have synthetic base inputs, we need to clone them *before* creating views off of them.
# This means that "idx" here represents the index of the (potentially) synthetic base.
# What we need to do is:
# (1) map the current (post-synthetic-base calling convention) input argument index
#     to int index pre-synthetic-base-calling-convention.
# (2) There could be multiple, if this index corresponds to a synthetic base
#     that has multiple input aliases.
# (3) If any of those corresponding inputs get metadata mutations, then we clone the base.
def maybe_to_fresh_input(idx, t, meta):
    if not isinstance(t, Tensor):
        return t
    if idx in meta.mutated_inp_indices:
        # We only need to bother cloning mutated inputs that participate in autograd.
        mutated_inp_idx = meta.mutated_inp_indices.index(idx)
        if meta.input_info[idx].requires_grad and meta.input_info[idx].mutates_data:
            # Make sure the primal we pass to autograd.grad()
            # sees the tensor before the mutation
            return t.clone()
        if meta.input_info[idx] and meta.input_info[idx].mutates_metadata:
            # Make sure the primal we pass to autograd.grad()
            # sees the tensor before the metadata mutation
            return t.view(t.shape)
    return t

# This function returns a new function that returns mutated inputs as outputs.
# if keep_data_input_mutations is set, then we assume that data-only mutations
# will be left in the graph, and we only return metadata-mutated inputs as outputs.
def fn_input_mutations_to_outputs(
    fn: Callable,
    meta: ViewAndMutationMeta,
    keep_data_input_mutations: bool,
) -> Any:
    def inner_fn(*args):
        outs = fn(*args)
        assert len(meta.output_info) == len(outs)
        # The compiled fw will return mutated input tensors, *including* metadata-only mutation.
        # However, if keep_data_input_mutations is set, the compiled fw only needs to return metadata-mutated inputs.
        # (because data-only input mutations are handled directly in the compiled graph)
        mutated_inputs_to_return = [
            x
            for (i, x) in enumerate(args)
            if meta.input_info[i].mutates_metadata or (meta.input_info[i].mutates_data and not keep_data_input_mutations)
        ]
        return *mutated_inputs_to_return, *outs
    return inner_fn

# This function takes in a fn with external aliasing and mutation,
# and returns a new fn with no external aliasing and mutation,
# as needed for autograd.
# The main transformations are:
# - Return mutated inputs as extra outputs
# - Clone mutated inputs that require gradients,
#   because autograd will require us to pass the pre-mutated inputs into autograd.grad
# - Return intermediate bases of outputs as additional outputs,
#   needed to appease autograd.Function
# The new function returns:
# (1) The updated outputs
# (2) A boolean mask of len(new_fn_outputs),
#     that can be used to tell autograd.grad which outputs should get tangents
#     if we trace the backward.
def fn_prepped_for_autograd(
    fn: Callable,
    meta: ViewAndMutationMeta,
) -> Any:
    def inner_fn(*args):
        args_maybe_cloned = [
            maybe_to_fresh_input(i, t, meta) for i, t in enumerate(args)
        ]

        outs = fn(*args_maybe_cloned)
        assert isinstance(outs, (tuple, list))
        outs = list(outs)
        assert len(meta.output_info) == len(outs)

        mutated_inputs_to_return = [
            x
            for (i, x) in enumerate(args_maybe_cloned)
            if meta.input_info[i].mutates_metadata or meta.input_info[i].mutates_data
        ]

        intermediate_bases = []
        for i, (o, info) in enumerate(zip(outs, meta.output_info)):
            if info.output_type == OutputType.alias_of_intermediate_save_as_output:
                intermediate_bases.append(o._base)

        assert meta.num_intermediate_bases == len(intermediate_bases)

        # the compiled forward should return (mutated_inputs, user_outs, intermediate_bases)
        fw_outs_to_return = *mutated_inputs_to_return, *outs, *intermediate_bases

        # Also return a boolean mask specifying which outputs to this function will be used as tangents
        mutated_inputs_grad_mask = [
            meta.input_info[meta.mutated_inp_indices[i]].mutates_data and meta.input_info[meta.mutated_inp_indices[i]].requires_grad
            for (i, x) in enumerate(mutated_inputs_to_return)
        ]

        # Pass any (non-aliased) outputs in as tangents, since they'll be returned as outputs in the fw
        # For outputs that are aliases of intermediates, we will have returned the output's _base as an output in the graph instead,
        # which we *should* send to grad()
        output_grad_mask = [
            meta.output_info[i].output_type in [OutputType.non_alias, OutputType.unsafe_view_alias, OutputType.custom_function_view]
            # Also, only tensor outputs should participate in the backward
            # (in particular, Symint outputs in the forward graph shouldn't get tangents)
            and issubclass(meta.output_info[i].raw_type, torch.Tensor)
            and meta.output_info[i].requires_grad
            for (i, x) in enumerate(outs)
        ]

        intermediate_base_grad_mask = [True for _ in range(len(intermediate_bases))]

        out_grad_mask = mutated_inputs_grad_mask + output_grad_mask + intermediate_base_grad_mask
        assert len(out_grad_mask) == len(fw_outs_to_return)

        # Take care to grab and sync the updated inputs from primals_after_cloning (the inputs we actually mutate!)
        # and not primals (the preserved inputs, pre-mutation, that we pass to grad())
        # This is annoying: our joint function needs to be aware of functionalization
        # (syncing mutated inputs before calling autograd.grad())
        # In theory, we could make the autograd engine do this automatically, although that probably isn't any cleaner.
        for arg in args_maybe_cloned:
            if not isinstance(arg, Tensor):
                continue
            sync_functional_tensor(arg)

        return fw_outs_to_return, out_grad_mask
    return inner_fn

# Given a fn, computes the joint.
# NOTE: fn is expects the following behavior:
# (1) fn() needs to return a tuple of (outs, mask),
#     where `mask` tells us which outputs are meant to have tangents.
#     we don't know this info automatically, because we don't actually want to blindly
#     compute tangents for every output that requires grad.
#     Specifically, outputs that alias inputs won't participate in the backward and get tangents.
# (2) fn() cannot mutate any inputs that require gradient.
#     otherwise, when we compute autograd.grad(), we will not take those input mutations into account
#     (the way this is handled is that we ensure any inputs that normally get mutated are cloned first)
def create_joint(
    fn: Callable, *, aot_config: AOTConfig
) -> Any:
    def inner_fn(primals: List[Any], tangents: List[Any]):
        outs, tangent_mask = fn(*primals)
        assert len(tangent_mask) == len(outs)
        outs_to_grad = [o for needs_tangent, o in zip(tangent_mask, outs) if needs_tangent]
        assert len(outs_to_grad) == len(tangents)

        # Get the inputs that need gradients
        grad_primals = []
        inputs_needs_grads = []
        # Note that we're not using primals here,
        # being carefully not to pass any mutated inputs into autograd.grad()
        for p in primals:
            is_grad_tensor = isinstance(p, Tensor) and p.requires_grad
            inputs_needs_grads.append(is_grad_tensor)
            if is_grad_tensor:
                grad_primals.append(p)

        # Get the outputs that need gradients
        needed_outs = []
        needed_tangents = []
        for out, tangent in zip(outs_to_grad, tangents):
            if isinstance(out, Tensor) and out.requires_grad:
                # A bit sketchy, but fixes e.g. test_aot_autograd_exhaustive_matmul_cpu_float32
                # The issue is that we are sensitive to decomps that don't accurately maintain
                # their output's _base.shape compared to eager mode, and this helps mitigate a bit.
                needed_outs.append(
                    out if out.shape == tangent.shape else out.view(tangent.shape)
                )
                needed_tangents.append(tangent)

        setup_stacktrace_preservation_hooks([out.grad_fn for out in needed_outs])

        if config.functionalize_rng_ops:
            PhiloxStateTracker.mark_beginning_of_backward()
        backward_out = []
        # Call the backwards pass
        if grad_primals:
            with fx_traceback.preserve_node_meta():
                # for full graph export, we always export a joint graph where we assume no tangents are needed.
                if aot_config.no_tangents:
                    assert len(needed_tangents) == 1 and needed_tangents[0].numel() == 1
                    backward_out = torch.autograd.grad(
                        needed_outs,
                        grad_primals,
                        allow_unused=True,
                    )
                else:
                    backward_out = torch.autograd.grad(
                        needed_outs,
                        grad_primals,
                        grad_outputs=needed_tangents,
                        allow_unused=True,
                    )
        backward_out_iter = iter(backward_out)
        return outs, [
            next(backward_out_iter) if i else None for i in inputs_needs_grads
        ]

    def inner_fn_with_anomaly(*args):
        with fx_traceback.preserve_node_meta(), warnings.catch_warnings():
            warnings.filterwarnings(
                "ignore", "Anomaly Detection has been enabled."
            )
            with torch.autograd.detect_anomaly(check_nan=False):
                return inner_fn(*args)

    return inner_fn_with_anomaly

# This creates the final function that we want to trace using make_fx(),
# in both aot_dispatch_autograd and aot_dispatch_base.
# Preconditions:
# - fn corresponds to the user's fw function
# - fn arguments have been flattened, duplicate arguments have been handled
# - In the returned function, the "primals" arguments *includes* synthetic bases.
# This function does the work of functionalizing the input function,
# and performing copy_() calls at the end of the function if `keep_input_mutations` is set.
# The function returned has signature that is either:
# (1) "traced_fn(primals: List[Any])" if trace_joint is False
# (2) "traced_fn(primals: List[Any], tangents: List[Any])" if trace_joint is True
# Returns a new (functionalized) function, and updated arguments to call it with.
def create_functionalized_fn(
    fn,
    args,
    *,
    meta: ViewAndMutationMeta,
    aot_config: AOTConfig,
    trace_joint: bool,
) -> Tuple[Callable, List[Any]]:
    def functionalized_f_helper(*args):
        # Wrap inputs into functional wrappers
        f_args = pytree.tree_map(to_fun, args)

        # See Note [Disabling Functionalize TLS Above Python Functionalization]
        disable_above = torch._C._ExcludeDispatchKeyGuard(torch._C.DispatchKeySet(torch._C.DispatchKey.Functionalize))
        with disable_above, FunctionalTensorMode():
            # Run the joint
            f_outs = fn(*f_args)

        if aot_config.keep_inference_input_mutations and not trace_joint:
            # Note: This is a bit annoying. There's a layering issue here, where:
            # (1) functionalization needs to operate on **synthetic base** inputs, before unpacking them into the "real" inputs.
            # (2) For keep_input_mutations, we support tracing a call to copy_() directly on mutated inputs.
            #     However, we **only** want to support this for inputs that have data-only (and no metadata) mutations,
            #     because inductor (and backends in generally) would prefer not to see these (e.g. as_strided_(), resize_()).
            #     This makes it pretty difficult for this logic to operate on synthetic bases.
            # (3) In addition, there are cases where it's significantly cheaper to perform the copy on the individual
            #     (unpacked) input aliases, instead of the synthetic base.
            # Example case where (3) could be important:
            #
            #     def f(x, y):
            #         x.mul_(2)
            #         y.mul_(3)
            #         return x, y
            #    a = torch.ones(1'000'000)
            #    x, y = out(a[0:9], a[1:10])
            #
            # It would be much better to add copy_() calls into the graph for the two tiny slices, instead of materializing
            # a giant "updated synthetic base" and copying into a's entire storage.
            #
            # For now, we are pessimistically not performing the optimization from (3);
            # we will materialize an "updated" synthetic base, and copy it back to the synthetic input base.
            # This allows us to factor aot autograd much more nicely, since only one area of the code needs to worry
            # about synthetic bases.
            for i, (inpt_old, inpt_f) in enumerate(zip(args, f_args)):
                if not isinstance(inpt_f, torch.Tensor):
                    continue
                assert is_fun(inpt_f)
                inpt_new = from_fun(inpt_f)
                if meta.input_info[i].mutates_data and not meta.input_info[i].mutates_metadata:
                    # We found an input that had a (data-only) mutation.
                    # Since keep_input_mutations is set, we need to faithfully apply a copy_()
                    # so the compiler will see the input mutation in the graph.
                    assert inpt_new is not inpt_old
                    if meta.input_info[i].mutations_hidden_from_autograd:
                        with torch.no_grad(), torch.autograd._unsafe_preserve_version_counter(inpt_old):
                            inpt_old.copy_(inpt_new)
                    else:
                        inpt_old.copy_(inpt_new)

        return pytree.tree_map(from_fun, f_outs)

    # Kinda annoying, but needed to make sure that the fx graph we trace out has "primals"
    # and "tangents" as its input names (which are special-cased by the partitioner)
    def joint_helper(primals, tangents):
        return functionalized_f_helper(primals, tangents)

    def fwd_helper(*args):
        return functionalized_f_helper(*args)

    helper = joint_helper if trace_joint else fwd_helper
    if config.functionalize_rng_ops:
        # Setup the wrapper for functionalization of rng ops
        helper, args = create_functionalized_rng_ops_wrapper(helper, args, trace_joint)

    return helper, args

def create_graph(f, args, *, aot_config: AOTConfig) -> torch.fx.GraphModule:
    with enable_python_dispatcher():
        fx_g = make_fx(f, decomposition_table=aot_config.decompositions)(*args)

    return fx_g


def normalize_as_list(x):
    if isinstance(x, tuple):
        return list(x)
    elif isinstance(x, list):
        return x
    return [x]


aot_autograd_decompositions = {}


# This is a list since looking forward, we can have this arbitrarily nested.
graph_being_compiled: List[str] = []
# TODO: It would be nice to reset the numbering every time aot_id goes
# up, but this is annoying to do right now (because we don't know if
# an aot_id will come back from the dead), so right now this also happens
# to be a globally unique number too (at the cost of wobbling if you change
# how the graphs compile)
nth_graph: int = 0
model_name: str = "model"


def set_model_name(name):
    global model_name
    model_name = name


def get_aot_compilation_context() -> Tuple[List[str], str, int]:
    return list(graph_being_compiled), model_name, nth_graph


def get_aot_graph_name() -> str:
    """
    Returns the name of the graph being compiled.
    """
    global model_name, graph_being_compiled, nth_graph
    return f"{model_name}__{'_'.join(graph_being_compiled)}_{nth_graph}"


get_graph_being_compiled = get_aot_graph_name


@contextmanager
def track_graph_compiling(aot_config, graph_name):
    global graph_being_compiled
    # TODO: Don't shove the aot_id in here; set it in the context
    graph_being_compiled = [f"{aot_config.aot_id}_{graph_name}"]
    try:
        yield
    finally:
        global nth_graph
        nth_graph += 1
        graph_being_compiled = []


def make_boxed_func(f):
    def g(args):
        return f(*args)

    g._boxed_call = True
    return g


def make_boxed_compiler(compiler):
    @wraps(compiler)
    def f(fx_g, inps):
        out_f = compiler(fx_g, inps)
        fx_g = make_boxed_func(out_f)
        return fx_g

    return f


def call_func_with_args(f, args, steal_args=False, disable_amp=False):
    if not steal_args:
        args = list(args)
    assert isinstance(args, list)

    context = torch._C._DisableAutocast if disable_amp else nullcontext
    with context():
        if hasattr(f, "_boxed_call"):
            out = normalize_as_list(f(args))
        else:
            # TODO: Please remove soon
            # https://github.com/pytorch/pytorch/pull/83137#issuecomment-1211320670
            warnings.warn(
                "Your compiler for AOTAutograd is returning a function that doesn't take boxed arguments. "
                "Please wrap it with functorch.compile.make_boxed_func or handle the boxed arguments yourself. "
                "See https://github.com/pytorch/pytorch/pull/83137#issuecomment-1211320670 for rationale."
            )
            out = normalize_as_list(f(*args))
    return out

def aot_dispatch_base_graph(
    flat_fn,
    flat_args: List[Tensor],
    aot_config: AOTConfig,
    *,
    fw_metadata: ViewAndMutationMeta
) -> Tuple[Callable, List[Any], Optional[SubclassMeta]]:
    # aot_dispatch_base requires functionalization, but doesn't need to handle as many cases as the autograd case.
    # The cases that aot_dispatch_base doesn't need to handle include:
    # - outputs that are aliases of graph intermediates
    # - outputs that are aliases of graph inputs
    # While cases that it does need to handle include:
    # - input mutations (including when inputs are aliases of each other)
    # - input metadata mutations
    fn_to_trace = fn_input_mutations_to_outputs(
        flat_fn,
        fw_metadata,
        keep_data_input_mutations=aot_config.keep_inference_input_mutations,
    )

    fn_to_trace, updated_flat_args = create_functionalized_fn(
        fn_to_trace, flat_args, meta=fw_metadata, aot_config=aot_config, trace_joint=False)

    fn_to_trace, updated_flat_args_subclasses_desugared, maybe_subclass_meta = aot_dispatch_subclass(
        fn_to_trace, updated_flat_args, is_joint_structure=False, meta=fw_metadata, fw_only=flat_fn)

    fw_module = create_graph(
        fn_to_trace,
        updated_flat_args_subclasses_desugared,
        aot_config=aot_config,
    )

    # As long as we opted to remove input mutations, then
    # there should be *NO* mutating ops in the graph at this point.
    copy_count = assert_functional_graph(fw_module.graph, allow_input_mutations=aot_config.keep_inference_input_mutations)

    fw_module.graph.eliminate_dead_code()
    fw_module.recompile()

    copy_count2 = assert_functional_graph(fw_module.graph, allow_input_mutations=aot_config.keep_inference_input_mutations)

    assert copy_count == copy_count2

    if aot_config.enable_log:
        aot_graphs_log.info("%s", lazy_format_graph_code("Forward graph", fw_module, aot_config.aot_id))

    # TODO: should factor this into a separate function for export that always only returns just the graph.
    if aot_config.is_export:
        assert maybe_subclass_meta is None, "aot_export_module does not support tensor subclass inputs for now."
        return fw_module
    return fw_module, list(updated_flat_args_subclasses_desugared), maybe_subclass_meta

def aot_dispatch_base(flat_fn, flat_args: List[Tensor], aot_config: AOTConfig, *, fw_metadata: ViewAndMutationMeta):
    fw_module, updated_flat_args, maybe_subclass_meta = aot_dispatch_base_graph(
        flat_fn, flat_args, aot_config, fw_metadata=fw_metadata)

    disable_amp = torch._C._is_any_autocast_enabled()
    context = torch._C._DisableAutocast if disable_amp else nullcontext

    with context(), track_graph_compiling(aot_config, "inference"):
        compiler = aot_config.inference_compiler if aot_config.inference_compiler is not None else aot_config.fw_compiler
        if config.functionalize_rng_ops:
            # Add the seed and offset as example inputs to pass to the compiler
            fake_mode = detect_fake_mode()
            seed, offset = CUDARngStateHelper.get_torch_state_as_tuple(fake_mode)
            updated_flat_args.extend([seed, offset])

        if torch._guards.TracingContext.get():
            torch._guards.TracingContext.get().fw_metadata = fw_metadata \
                if maybe_subclass_meta is None else maybe_subclass_meta.fw_metadata
        compiled_fw = compiler(fw_module, updated_flat_args)

    # This boxed_call handling happens inside create_runtime_wrapper as well.
    # However, create_runtime_wrapper does not expect the rng offsets in the
    # output. So, we have to create another wrapper and take out the offset. As
    # a result, we have to account for not boxed_call compilers as well.
    if not hasattr(compiled_fw, "_boxed_call"):
        compiled_fw = make_boxed_func(compiled_fw)

    # Create a wrapper to set up the rng functionalize bits
    @wraps(compiled_fw)
    def rng_functionalization_wrapper(args):
        # args is a list because compiled_fw is boxed_call
        if fw_metadata.is_rng_op_functionalized:
            # Add the seed and offset to args
            seed, offset = CUDARngStateHelper.get_torch_state_as_tuple()
            args.extend([seed, offset])
            out = compiled_fw(args)
            out = functionalized_rng_runtime_epilogue(fw_metadata, out)
            return out
        else:
            return compiled_fw(args)

    if maybe_subclass_meta is not None:
        compiled_fw_func = aot_dispatch_subclass_wrapper(
            rng_functionalization_wrapper, subclass_metas=fw_metadata.subclass_fw_graph_out_meta, num_fw_outs_saved_for_bw=None)
    else:
        compiled_fw_func = rng_functionalization_wrapper

    if not hasattr(compiled_fw_func, "_boxed_call"):
        compiled_fw_func = make_boxed_func(compiled_fw_func)

    compiled_fn = create_runtime_wrapper(
        compiled_fw_func,
        runtime_metadata=fw_metadata,
        indices_of_inps_to_detach=[],
        trace_joint=False,
        keep_input_mutations=aot_config.keep_inference_input_mutations,
        disable_amp=disable_amp
    )

    return compiled_fn


# Returns the number of detected copy_
def assert_functional_graph(fx_g: torch.fx.Graph, *, allow_input_mutations: bool = False) -> int:
    placeholders = set()
    copy_count = 0
    # NB: It would also be nice to verify that the mutations all happen at the
    # end, but we also do some administrative views after mutations so this
    # isn't actually true.  (TODO: Could this cause problems for Inductor?)
    for n in fx_g.nodes:
        if n.op == "placeholder":
            placeholders.add(n)
        if isinstance(n.target, torch._ops.OpOverload):
            if n.target is aten.copy_.default and allow_input_mutations:
                suffix = True
                # Can only copy_ into an input, and can only do so once
                assert n.args[0] in placeholders
                placeholders.remove(n.args[0])
                copy_count += 1
            else:
                assert not n.target._schema.is_mutable, \
                    f'aot_autograd expected to have an entirely functional graph, but found {n.format_node()}'
    return copy_count


def are_differentiable_views(view1, view2):
    if view1 is view2:
        return True
    if view1._base is None and view2._base is None:
        return False
    if view1._base is view2._base or view1._base is view2 or view1 is view2._base:
        return True
    return False


def same_dtype_views(view1, view2):
    if view1.dtype != view2.dtype:
        return False
    if view1._base is not None and view1.dtype != view1._base.dtype:
        return False
    if view2._base is not None and view2.dtype != view2._base.dtype:
        return False
    return True



# Assumption: x and y are known to share a storage, and we are trying to determine
# if their memory is actually completely disjoint, based on sizes/strides/storage_offset
def tensors_definitely_do_not_overlap(x, y):
    if x is y:
        return False
    if x.numel() == 0 or y.numel() == 0:
        return True

    # Make x always on the left
    if x.storage_offset() > y.storage_offset():
        x, y = y, x
    # Short-circuit in the "obvious" overlapping case: both tensors are contiguous
    if x.is_contiguous() and y.is_contiguous():
        if x.storage_offset() + x.numel() > y.storage_offset():
            # definitely overlap
            return False
        else:
            # definitely no overlap
            return True

    if x.dim() == 2 and y.dim() == 2 and x.stride(1) == 1 and y.stride(1) == 1:
        # This cases is needed for the shampoo optimizer.
        # All tensors are 2d (non-contiguous), have the same outer stride, and have an inner stride of 1
        # (so rows are contiguous)
        if x.stride(0) == y.stride(0):
            offset_delta = y.storage_offset() - x.storage_offset()
            if offset_delta < x.size(1):
                # definitely overlaps (row 0 of y overlaps with row 0 of x)
                # Example:
                #   base = torch.arange(32).reshape(4, 8)
                #   x = base.narrow(1, 0, 4)
                #     x: size=(4, 4), stride=(8, 1), offset=0
                #   y = base.narrow(1, 3, 4)
                #     y: size=(4, 4), stride=(8, 1), offset=3
                return False
            x_total_elems_covered = x.stride(0) * (x.size(0) - 1) + x.size(1)
            if x_total_elems_covered <= offset_delta:
                # definitely does not overlap (last byte of x is before start of y)
                # Example:
                #   x: size=(4, 4), stride=(8, 1), offset=0 (last byte is 27)
                #   y: size=(4, 4), stride=(8, 1), offset=28 (start byte is 28)
                return True
            # At this point, we want to check if the 0th row of y
            # overlaps with **some** row of x.
            # We can check this by shifting y backward by the shared stride, repeatedly,
            # until the first row of y is before the first row of x.
            # Then we can check if these rows overlap.
            # We can accomplish this by modding our offset by the stride.
            offset_delta_mod = offset_delta % x.stride(0)
            # Example:
            # 0 1 2 3
            # 9 10 11 12
            # 18 19 20 21
            # 27 28 29 30
            #   x: size=(4, 4), stride=(9, 1), offset=0
            #   y: size=(4, 4), stride=(9, 1), offset=22 (this would not overlap)
            #   y: size=(4, 4), stride=(9, 1), offset=23 (this would not overlap)
            #   y: size=(4, 4), stride=(9, 1), offset=24 (this would overlap)
            #   y: size=(4, 4), stride=(9, 1), offset=25 (this would overlap)
            # If the interval [modded_offset, modded_offset + x_size] falls entirely
            # without
            if offset_delta_mod + y.size(1) <= x.stride(0):
                return True
            else:
                return False
    return False


def compute_overlapping_inputs(fwd_inputs, aliased_input_indices):
    actual_aliased_indices = set()
    for j in range(len(aliased_input_indices)):
        for i in range(j):
            i_ = aliased_input_indices[i]
            j_ = aliased_input_indices[j]
            if not tensors_definitely_do_not_overlap(fwd_inputs[i_], fwd_inputs[j_]):
                actual_aliased_indices.add(i_)
                actual_aliased_indices.add(j_)
    return actual_aliased_indices

# Note [Handling mutations on an input that aliases other inputs]
# The easiest example to show-case this edge case is here:
#
# def f(a, b):
#     a.mul_(2)
#     out = a + b
#     return out
# b = torch.ones(...)
# a = b.view(-1)
# f(a, b)
#
# In this situation, if a and b happened to be aliased, we need to trace something different!
# Suppose we had b = a.view(-1)
# (In this case, that means that `a._base is b`)
#
# We need to ensure that the aliasing relationship between a and b is preserved.
# We do that detecting the specific situation above (mutate an input that aliases another input),
# and when we do that, we create a synthetic base argument. Then inside of the traced forward,
# we regenerate a and b off of that base.
# The complete example of the transformed function looks like this:
#
# // The traced forward takes in a synthetic base, and regenerates the aliased inputs as views
# // We could consider getting view-replay support here to minimize as_strided_scatter ops in the graph
# def traced_forward(base):
#     a = base.as_strided(...)
#     b = base.as_strided(...)
#     a_updated = a.mul(2)
#     base_updated = torch.as_strided_scatter(base, a_updated, ...)
#     b_updated = base_updated.as_strided(...)
#     out = a_updated + b_updated
#     return a_updated, out
#
# def compiled_fn(a, b):
#     // we detect that a is the "differentiable base" here
#     base = a
#     // In other situations, we might do either:
#     // (1) a and b are both views off of some larger differentiable base
#     //     assert a._base is b._base and a._base is not None
#     //     base = a._base
#     // (2) a and b both don't require gradients. Create a base from the storage
#     //     assert a._base is None and b._base is None
#     //     base = torch.Tensor(a.storage())
#     a_updated, out = traced_forward(base)
#     a.copy_(a_updated)
#     return out
#
# This function:
# (1) Merges input views into a synthetic base argument, when any of those input views are mutated
# (2) Returns metadata telling the autograd.Function how to modify their arguments properly,
#     to respect the new calling convention.
#
# The calling convention is as follows.
# Any inputs that were originally views of one another get yanked, and replaced with a synthetic base.
# The argument list ordering goes [base1, ..., baseN], [arg1, ..., argN],
# Where the ordering of the bases is determined from the ordering of the original view args.
# baseA will come before baseB if the earliest original argument coming from baseA
# showed up earlier in the argument list than the earliest original argument coming from baseB.
#
# Example, given some tensors a, b, c, d
# call site:
#   f(a, c.view(-1), b.view(-1), b, c, d)
# Modified argument list:
#   c_base comes first because the first c view came earlier in arg list than the first b view
#   a and d still show up in the modified arg list, but b and c don't- they're regenerated from their bases
#   b_base = torch.Tensor(b.storage())
#   c_base = torch.Tensor(c.storage())
#   f(c_base, b_base, a, d)
def merge_view_inputs(
    fwd_inputs: List[Any], mutated_input_info: List[InputAliasInfo],
    *,
    # The autograd case currently has more restrictions than the inference case.
    is_inference: bool,
) -> Tuple[List[Any], Optional[List[Union[int, Tuple[int, torch.Tensor]]]]]:
    assert len(fwd_inputs) == len(mutated_input_info)
    storage_ref_to_idx: Dict[StorageWeakRef, List[int]] = collections.defaultdict(list)
    base_args = []
    other_args = []
    for i, inpt in enumerate(fwd_inputs):
        if isinstance(inpt, Tensor):
            storage_ref = StorageWeakRef(inpt.untyped_storage())
            storage_ref_to_idx[storage_ref].append(i)
        else:
            other_args.append(inpt)
    # Note [Synthetic Base Info Metadata]
    # This list contains metadata that tells you what the i'th argument in the inner calling convention should be.
    # It's either:
    # - another int (corresponding to the index in the argument list of the element from the outer calling convention)
    # - idx, view_tensor, where we can generate the new output with view_tensor._view_func(old_args[idx])
    #   idx corresponds to which synthetic base from the outer calling context to view
    inner_calling_convention_meta: Dict[int, Union[int, Tuple[int, torch.Tensor]]] = {}
    for aliased_input_indices in storage_ref_to_idx.values():
        if len(aliased_input_indices) <= 1 or not any(
            # We only care about mutations that affect all aliases,
            # so metadata mutations on an input doesn't require us to do synthetic base handling.
            mutated_input_info[inpt_idx].mutates_data
            for inpt_idx in aliased_input_indices
        ):
            for curr_idx in aliased_input_indices:
                other_args.append(fwd_inputs[curr_idx])
            continue

        # Here, we attempt to do a more complicated check to detect false aliasing
        # (e.g. if all the tensors have the same storage, but don't actually overlap)
        # In theory, we could have a large group of tensors that all share storages, where only *some* of them
        # have overlapping memory.
        # I don't bother with that case for now: here, we only bail out earlier if we detect that **every** pair
        # of tensors in the current group that shares a storage is non-overlapping.
        aliased_input_indices_no_false_sharing = compute_overlapping_inputs(fwd_inputs, aliased_input_indices)
        if len(aliased_input_indices_no_false_sharing) <= 1:
            for curr_idx in aliased_input_indices:
                other_args.append(fwd_inputs[curr_idx])
            continue

        # We detected an input that was mutated, AND aliases with another input.
        # we need to replace this set of aliased inputs with a single synthetic base.
        # For now, I'm banning a bunch of cases. We expect dynamo to properly detect these cases
        # and error out. We can fix them later.
        # These checks are transitive, so we don't need to check every pair.
        for idx1, idx2 in zip(aliased_input_indices, aliased_input_indices[1:], strict=False):
            view1 = fwd_inputs[idx1]
            view2 = fwd_inputs[idx2]
            # The "inputs that are aliased but have different differentiable bases" case
            # is more complicated and hopefully pretty rare. Not currently handled.
            if not is_inference:
                assert are_differentiable_views(
                    view1, view2
                ), "aot_autograd() does not yet handle non-differentiable view input mutations."
            # Regenerating views when reinterpreting complex / real tensors seems non-trivial,
            # not handling for now
            assert same_dtype_views(
                view1, view2
            ), "aot_autograd() does not yet handle input mutations on views with different dtypes."
        non_none_bases = [
            fwd_inputs[i]._base
            for i in aliased_input_indices
            if fwd_inputs[i]._base is not None
        ]
        aliases_with_none_bases = [
            fwd_inputs[i] for i in aliased_input_indices if fwd_inputs[i]._base is None
        ]
        if len(non_none_bases) == 0:
            # Case where none of the aliases have a ._base
            # we generate a synthetic base without gradients, and generate views off of it
            # We hit this case when we have input tensors to the graph that share a storage,
            # but do not have a ._base field.
            # Wondering when we hit this case?
            # The _base field simply says that autograd knows about the aliasing relationship,
            # but sometimes we create tensors which are aliased out of the same storage but guaranteed
            # to be disjoint. In these cases, we will skip setting up the _base relationship
            # for performance reasons (because the fact that the tensors share the same storage
            # is unobservable unless you (1) do naughty things with resize_/as_strided
            # or (2) look at the storage--as we are doing here.)
            # One particular example of this is optimizer steps on the LSTM module:
            # LSTM parameters are packed into a contiguous storage for efficiency reasons when
            # calling cuDNN kernels, so when these parameters get passed to the optimizer we will
            # find they share the same storage, but do not have _base set since they are all disjoint.
            #
            # NOTE: There is one case where this is unsafe:
            # torch.Tensor(storage) will ALWAYS create a 1D tensor, which is not necessarily
            # the same shape as the "actual" base that the tensor came from.
            # For the most part this is fine, because we always use as_strided()
            # to generate the original aliased inputs again.
            # If we were to use view-replay though, this could cause the aliased views
            # to have incorrect sizes.
            example_idx = aliased_input_indices[0]
            example_alias = fwd_inputs[example_idx]
            # Note that this function is re-used at both trace time and runtime.
            # At trace time, we're under a FakeMode so synthetic_base becomes a FakeTensor.
            synthetic_base = torch.empty((0,), dtype=example_alias.dtype, device=example_alias.device)
            # We don't actually have a convenient way of going from storage -> tensor,
            # So using set_() here (we suffer some minor overhead, but this case is rare).
            synthetic_base.set_(example_alias.untyped_storage())
        else:
            # Case where all of the aliases require gradients, and have the same _base.
            synthetic_base = non_none_bases[0]
            for other_base in non_none_bases[1:]:
                assert (
                    other_base is synthetic_base
                ), "aot_autograd() does not yet handle non-differentiable view input mutations."
            for alias in aliases_with_none_bases:
                assert (
                    alias is synthetic_base
                ), "aot_autograd() does not yet handle non-differentiable view input mutations."
        base_args.append(synthetic_base)
        for curr_view_idx in aliased_input_indices:
            curr_view = fwd_inputs[curr_view_idx]
            base_idx = len(base_args) - 1
            # We store just enough info here so that we can regenerate the view later.
            # Regeneration: curr_view._view_func(args[base_idx])
            inner_calling_convention_meta[curr_view_idx] = (base_idx, curr_view)
    if len(base_args) == 0:
        assert len(other_args) == len(fwd_inputs)
        # If no synthetic bases are necessary, just return the original inputs.
        return fwd_inputs, None
    else:
        # Otherwise, return:
        # (1) The new args according to the updated calling convention: (synthetic_bases, other_args)
        # (2) Metadata telling functionalization how to generate the inner argument list given the outer calling convention.
        #     We post-process it into a list, where meta[i] tells you info about the i'th argument in the inner calling convention.
        args_to_functionalization = base_args + other_args
        arg_to_old_idx_map = {arg: i for (i, arg) in enumerate(fwd_inputs)}
        for i, other_arg in enumerate(other_args):
            new_idx = len(base_args) + i
            old_idx = arg_to_old_idx_map[other_arg]
            inner_calling_convention_meta[old_idx] = new_idx
        # post process into a list
        post_processed_calling_convention_meta: List[Union[int, Callable]] = [
            -1 for _ in range(len(inner_calling_convention_meta))
        ]
        for k, v in inner_calling_convention_meta.items():
            post_processed_calling_convention_meta[k] = v
        # Quick assert: every argument in the inner calling convention should be accounted for.
        for x in post_processed_calling_convention_meta:
            assert x != -1
        return args_to_functionalization, post_processed_calling_convention_meta


def format_guard_bug_msg(aot_config, expected):
    return (
        f"At compilation time, graph {aot_config.aot_id} was compiled under the "
        f"assumption that {expected}, but at runtime this was not the case.  "
        "This indicates a guard bug in AOTAutograd or Dynamo, please file a bug to PyTorch."
    )


def remove_dupe_metadata(
    m: ViewAndMutationMeta,
    keep_arg_mask: List[bool],
    add_dupe_map: List[int],
) -> ViewAndMutationMeta:
    assert len(m.input_info) == len(keep_arg_mask)
    # Easy invariant: the first argument should never be a dupe (it will be kept)
    assert len(keep_arg_mask) > 0 and keep_arg_mask[0]

    # Filter dupe'd mutated inputs out of traced_tangents
    num_data_mutations = len([x for x in m.input_info if x.mutates_data])
    other_traced_tangents = m.traced_tangents[num_data_mutations:]
    inp_traced_tangents = m.traced_tangents[:num_data_mutations]
    filtered_inp_traced_tangents = [x for i, x in enumerate(inp_traced_tangents) if keep_arg_mask[m.mutated_inp_indices[i]]]
    traced_tangents = filtered_inp_traced_tangents + other_traced_tangents

    return ViewAndMutationMeta(
        input_info=[x for i, x in enumerate(m.input_info) if keep_arg_mask[i]],
        # For outputs that are views of inputs, we store the index of the input that the output
        # was generated from. Need to update that index to account for removed dupes.
        output_info=[
            OutputAliasInfo(
                output_type=o.output_type,
                raw_type=o.raw_type,
                dynamic_dims=o.dynamic_dims,
                base_idx=None if o.base_idx is None else add_dupe_map[o.base_idx],
                requires_grad=o.requires_grad
            )
            for o in m.output_info
        ],
        num_intermediate_bases=m.num_intermediate_bases,
        keep_input_mutations=m.keep_input_mutations,
        traced_tangents=traced_tangents,
        # We are guaranteed not to get here, since dupes are not supported today with subclass inputs.
        subclass_inp_meta=None,
        subclass_fw_graph_out_meta=None,
        subclass_tangent_meta=None,
        is_train=m.is_train,
    )

# Given our ViewAndMutation metadata, this fn constructs a new set of metadata,
# after adding synthetic base arguments to the function.
# Most of the work in this fn is slogging through all of the metadata corresponding to inputs,
# and updating it with our synthetic base calling convention.
#
# When config.debug_assert is set, we automatically regenerate the metadata
# and compare it to this output for sanity.
#
# In addition to the updated metadata, also return the list of input indices
# that will need to be updated in the synthetic base epilogue
def create_synthetic_base_metadata(
    m: ViewAndMutationMeta,
    # Maps each outer argument idx to its inner idx (or, if this outer arg is generated from a
    # synthetic base, you get a tuple of (i, TensorMeta), telling you the base tensor idx, and view metadata)
    synthetic_base_info: List[Union[int, Tuple[int, torch.Tensor]]],
    outer_args: List[Any],
    inner_args: List[Any],
) -> Tuple[ViewAndMutationMeta, List[int]]:

    S_Outer = NewType('S_Outer', int)
    S_Inner = NewType('S_Inner', int)
    synthetic_base_to_indices: Dict[S_Inner, List[S_Outer]] = {}
    for inner_idx in range(len(inner_args)):
        outer_aliased_indices_of_current_base_arg = [
            outer_idx for outer_idx, inner_idx_or_tuple in enumerate(synthetic_base_info)
            if (isinstance(inner_idx_or_tuple, int) and inner_idx_or_tuple == inner_idx)
            or (isinstance(inner_idx_or_tuple, tuple) and inner_idx_or_tuple[0] == inner_idx)
        ]
        synthetic_base_to_indices[inner_idx] = outer_aliased_indices_of_current_base_arg

    # given the requires_grad info on mutated inputs,
    # generate the requires_grad info on those same mutated inputs, but after constructing synthetic bases.
    input_infos = []
    for outer_indices in synthetic_base_to_indices.values():
        # leaf-ness should be all-or-nothing for aliased tensor.
        # (aka if "a" and "b" are views, then a.is_leaf == b.is_leaf)
        any_leaf = any(m.input_info[x].is_leaf for x in outer_indices)
        all_leaf = all(m.input_info[x].is_leaf for x in outer_indices)
        assert any_leaf == all_leaf
        inpt_info = InputAliasInfo(
            # If len(outer_indices) > 1, then this input is a synthetic base.
            # The invariant is that to the rest of aot autograd, synthetic bases only show up if
            # one of their aliases gets a data mutation. And if any of their aliases get metadata
            # mutations, they will be hidden from the rest of aot autograd.
            mutates_data=True if len(outer_indices) > 1 else m.input_info[outer_indices[0]].mutates_data,
            mutates_metadata=False if len(outer_indices) > 1 else m.input_info[outer_indices[0]].mutates_metadata,
            mutations_hidden_from_autograd=all(m.input_info[x].mutations_hidden_from_autograd for x in outer_indices),
            is_leaf=any_leaf,
            requires_grad=any(m.input_info[x].requires_grad for x in outer_indices)
        )
        input_infos.append(inpt_info)

    # Find any inputs that fulfill the following criteria:
    # (1) They are part of a synthetic base (because they alias another input,
    #      and at least one input experiences a data mutation)
    # (2) They experience a metadata mutation
    outer_aliased_arg_idx_with_metadata_mutations = [
        outer_idx for outer_idx, inpt_info in enumerate(m.input_info)
        if inpt_info.mutates_metadata and not isinstance(synthetic_base_info[outer_idx], int)
    ]

    # grab the original requires grad info on the outputs, except the ones from the mutated inputs
    input_metadata_output_info = [
        OutputAliasInfo(
            output_type=OutputType.alias_of_input,
            raw_type=FunctionalTensor,
            dynamic_dims={i for i, s in enumerate(outer_args[outer_idx].shape) if not is_concrete_int(s)},
            base_idx=synthetic_base_info[outer_idx][0],
            requires_grad=outer_args[outer_idx].requires_grad
        ) for outer_idx in outer_aliased_arg_idx_with_metadata_mutations]
    existing_output_infos = [
        OutputAliasInfo(
            output_type=o.output_type,
            raw_type=o.raw_type,
            dynamic_dims=o.dynamic_dims,
            # Map the input idx pre-synthetic-bases to the new idx post-synthetic-bases
            base_idx=None if o.base_idx is None
            else synthetic_base_info[o.base_idx]
            if isinstance(synthetic_base_info[o.base_idx], int)
            else synthetic_base_info[o.base_idx][0],
            requires_grad=o.requires_grad
        )

        for o in m.output_info]

    inner_mutated_tangents = [
        x
        for inner_idx, x in enumerate(inner_args)
        if input_infos[inner_idx].mutates_data and input_infos[inner_idx].requires_grad
    ]

    output_info = existing_output_infos + input_metadata_output_info
    # Regenerate traced tangents to include mutated inputs including synthetic bases
    traced_tangents = inner_mutated_tangents + m.traced_tangents[len(inner_mutated_tangents):]

    return ViewAndMutationMeta(
        input_info=input_infos,
        output_info=output_info,
        num_intermediate_bases=m.num_intermediate_bases,
        keep_input_mutations=m.keep_input_mutations,
        traced_tangents=traced_tangents,
        # We are guaranteed not to get here, since synthetic_base codepaths are not supported today with subclass inputs.
        subclass_inp_meta=None,
        subclass_fw_graph_out_meta=None,
        subclass_tangent_meta=None,
        is_train=m.is_train,
    ), outer_aliased_arg_idx_with_metadata_mutations

# MOTIVATION:
#
# When tracing functions for future execution, one must be careful not to pass
# in the same input tensor multiple times (e.g., f(x, x), as this can result
# in graphs that are ONLY valid if you later pass a new tensor in exactly the
# same way (e.g., f(y, y)).  (NB: we really mean duplicate; two distinct
# tensors that alias each other is a different situation that is covered by
# aot_dispatch_deduplicated_autograd). Here are two examples:
#
# (1) Suppose you have a function:
#
#   def f(x, y):
#       return x + y
#
# If you make_fx(f)(x, x), you will trace out:
#
#   def f(x, y):
#       return y + y
#
# Oops!
#
# (2) For most tensors x and y, you can compute f's gradient with respect to
# these to inputs by saying torch.autograd.grad(f(x, y), (x, y)).  However,
# if x is y, you will trace out a program that gets incorrect gradients:
#
#   >>> x = torch.randn(1, requires_grad=True)
#   >>> torch.autograd.grad(x + x, (x, x))
#   (tensor([2.]), tensor([2.]))
#
# In other words, the gradient is double-counted.  Deduplicating the arguments
# gives you an appropriate gradient:
#
#   >>> y = torch.randn(1, requires_grad=True)
#   >>> torch.autograd.grad(x + y, (x, y))
#   (tensor([1.]), tensor([1.]))
#
# HOW TO DEDUPLICATE:
#
# There are a few strategies, in order of preference:
#
# 1. For every duplicate argument to the function, detach it into
#    a separate leaf tensor, so that it is no longer duplicated.
#
#       PRO: The resulting compiled graph works for any configuration
#       of duplicated arguments.
#
#       CON: It does not (naively) work if you mutate the metadata of inputs:
#
#           def f(x, y):
#               x.transpose_(0, 1)
#               y.transpose_(0, 2)
#
#           x = torch.randn(2, 3, 4)
#           f(x, x)
#
#       The ordering of the transposes inside f dictates whether or not
#       you get [4, 2, 3] or [3, 4, 2].  This means that you cannot precompute
#       what metadata mutations should get applied to each input; you need to
#       assume they aren't duplicates (what we do today) or preserve
#       the original metadata mutations exactly in order, so that they work
#       for any duplicate configuration.
#
#       CON: It does not (naively) work if you mutate the data of inputs.
#       In particular, leaf tensors that require grad cannot be mutated,
#       this makes it impossible to differentiate with respect to the original
#       base.
#
# 2. For every duplicate argument to the function, remove it, so it is
#    no longer part of the "true" signature:
#
#       PRO: Implemented naively, it still works for metadata/data mutation.
#
#       CON: The resulting compiled graph is duplicate-specialized: it only
#       works if future calls duplicate arguments in exactly the same way.
#       Horribly, Dynamo doesn't guard on this at the moment.  But even if
#       it did, you could still end up recompiling a bunch of each duplicate.
#
# Our strategy is to do (1) if we can, and do (2) otherwise, erroring if
# Dynamo's guards are not enough.  In practice, this seems to cover
# everything.
#
def aot_wrapper_dedupe(
    flat_fn,
    flat_args: List[Tensor],
    aot_config: AOTConfig,
    *,
    compiler_fn,
    fw_metadata,
):
    # Use information about whether or not flat_fn mutates its arguments
    # or not to handle dupe args

    # Strategy 1: For any input that is not mutated, we can leafify it if we
    # need to remove a duplicate.
    leaf_flat_args = []
    args_set = set()
    ok = True

    for i, a in enumerate(flat_args):
        if not isinstance(a, torch.Tensor):
            leaf_flat_args.append(a)
        elif a not in args_set:
            args_set.add(a)
            leaf_flat_args.append(a)
        elif not fw_metadata.input_info[i].mutates_data and not fw_metadata.input_info[i].mutates_metadata:
            leaf_flat_args.append(a.detach().requires_grad_(a.requires_grad))
        else:
            ok = False
            break

    if ok:
        return compiler_fn(flat_fn, leaf_flat_args, aot_config, fw_metadata=fw_metadata)

    if requires_subclass_dispatch(leaf_flat_args, fw_metadata):
        raise RuntimeError("""\
Encountered duplicate inputs that are mutated in the graph, but at least one input/output
to the graph is a tensor subclass. This is not supported today. You can try to
remove the aliasing yourself as a workaround, or otherwise file an issue on github.""")

    # export path: ban duplicate inputs for now, add later if requested.
    if aot_config.is_export:
        raise RuntimeError(f"""\
Encountered duplicated inputs that are mutated in the graph you are trying to export.
This functionality is currently not supported. If needed, please file a github issue.

fw_metadata={str(fw_metadata)}
        """)

    # Strategy 2: Duplicate specialize.
    #
    # In Haskell types, suppose you have:
    #
    #   add_dupe_args :: DedupedArgs -> Args
    #   remove_dupe_args :: Args -> DedupedArgs
    #
    #   compiler_fn
    #       :: (DedupedArgs -> R) -> DedupedArgs -> AOTConfig -> (DedupedArgs -> R)
    #   deped_compiler_fn
    #       :: (Args -> R) -> Args -> AOTConfig -> (Args -> R)
    #
    # Then the code below can be written in point-free style as:
    #
    #   deduped_compiler_fn f a c =
    #       compiler_fn (f . add_dupe_args) (remove_dupe_args a) c . remove_dupe_args
    #
    # Suppose you have:
    #
    #   [a, b, a, c]
    #
    # We want:
    #
    #   remove_dupe_args([a, b, a, c]) == [a, b, c]
    #   add_dupe_args([a, b, c]) == [a, b, a, c]
    #
    # This is done via (respectively):
    #
    #   seen_args = {a: 0, b: 1, c: 2}
    #   enumerate(add_dupe_map) = [  # how to get args from the deduped list
    #       (0, 0),
    #       (1, 1),
    #       (2, 0),
    #       (3, 2),
    #   ]
    #   keep_arg_mask = [True, True, False, True]

    seen_args = {}
    keep_arg_mask = []
    # Implicitly map duped arg position (list index) to de-duped arg position
    add_dupe_map: List[int] = []
    duped_arg_len = len(flat_args)

    j = 0  # index into deduped_flat_args
    for t in flat_args:
        if isinstance(t, torch.Tensor):
            if t in seen_args:
                keep_arg_mask.append(False)
                add_dupe_map.append(seen_args[t])
                continue
            seen_args[t] = j

        keep_arg_mask.append(True)
        add_dupe_map.append(j)
        j += 1
    assert len(add_dupe_map) == duped_arg_len, (
        f"Expects add_dupe_map to have length {duped_arg_len} but got {len(add_dupe_map)}"
    )

    # NB: Hot path, avoid set lookups here
    # TODO: Can avoid the zip here too, probably
    def remove_dupe_args(args):
        return [t for t, keep in zip(args, keep_arg_mask) if keep]

    def add_dupe_args(args):
        return [args[add_dupe_map[i]] for i in range(duped_arg_len)]

    deduped_flat_args = remove_dupe_args(flat_args)

    # Update our input metadata to remove duped input metadata.
    updated_fw_metadata = remove_dupe_metadata(fw_metadata, keep_arg_mask, add_dupe_map)

    tracing_context = TracingContext.get()
    if tracing_context and aot_config.aot_autograd_arg_pos_to_source:
        # TODO(voz): This structure is 1:1, we could consider an alternate structure like
        # kept_pos:[dupe_arg_pos], however, add_dupe_map is 1:1 so we would need a new structure there,
        # which feels like needless complexity for a tiny bit of efficiency at this point.
        for dupe_arg_pos, (kept_pos, keep_arg) in enumerate(zip(add_dupe_map, keep_arg_mask)):
            if not keep_arg:
                dupe_arg_source = aot_config.aot_autograd_arg_pos_to_source[dupe_arg_pos]
                kept_arg_source = aot_config.aot_autograd_arg_pos_to_source[kept_pos]
                tracing_context.guards_context.aotautograd_guards.append(DuplicateInputs(kept_arg_source, dupe_arg_source))

    @wraps(flat_fn)
    def wrapped_flat_fn(*args):
        return flat_fn(*add_dupe_args(args))

    if config.debug_assert:
        ref_fw_metadata = run_functionalized_fw_and_collect_metadata(
            wrapped_flat_fn,
            keep_input_mutations=fw_metadata.keep_input_mutations,
            is_train=fw_metadata.is_train,
        )(*deduped_flat_args)
        assert ref_fw_metadata == updated_fw_metadata, \
            f'ref_metadata={str(ref_fw_metadata)}, actual_metadata={str(updated_fw_metadata)}'

    compiled_fn = compiler_fn(wrapped_flat_fn, deduped_flat_args, aot_config, fw_metadata=updated_fw_metadata)

    if not hasattr(compiled_fn, "_boxed_call"):
        compiled_fn = make_boxed_func(compiled_fn)

    @wraps(compiled_fn)
    def wrapped_compiled_fn(args):
        deduped_args = remove_dupe_args(args)
        args.clear()
        return compiled_fn(deduped_args)

    wrapped_compiled_fn._boxed_call = True

    # This can be uncommented when we properly guard for duplicates,
    # but right now we must not do it.
    # if not config.debug_assert:
    #     return wrapped_compiled_fn

    @wraps(wrapped_compiled_fn)
    def debugged_compiled_fn(args):
        # Test that the computed remove/add arg functions are an inverse
        new_args = add_dupe_args(remove_dupe_args(args))
        seen = {}
        for i, (x, y) in enumerate(zip(new_args, args)):
            seen[y] = None
            assert x is y, format_guard_bug_msg(
                aot_config,
                f"{describe_input(i, aot_config)} would be a duplicate of "
                f"{describe_input(add_dupe_map[i], aot_config)}",
            )
        # This is only an error if there is metadata mutation on both of
        # the duped arguments; in this case, we need to know what order
        # the metadata mutation applies in.  You'll get the correct result
        # otherwise, because a graph that assumes distinct inputs works if
        # you dupe the inputs (the gradient contributions from each input
        # will get summed up appropriately.)
        #
        # TODO: work out how to setup this assert correctly
        """
        assert len(seen) == unique_args, format_guard_bug_msg(aot_config,
            f"there would be {unique_args} distinct arguments"
        )
        """
        return wrapped_compiled_fn(args)

    debugged_compiled_fn._boxed_call = True

    return debugged_compiled_fn

# This layer handles the situation where you have two inputs that alias each other,
# and one of the inputs is mutated.
# We need to take special care to ensure that the mutation is applied to the other aliases in the graph.
#
# pre-condition: aot_wrapper_dedup has already run.
# (This function will in theory work if there are duplicate args.
# However, the synthetic base code path is a bit sub-optimal, and running with dupe'd inputs
# would cause us to hit that path more frequently).
def aot_wrapper_synthetic_base(
    flat_fn,
    flat_args: List[Tensor],
    aot_config: AOTConfig,
    *,
    fw_metadata: ViewAndMutationMeta,
    # Currently, the only reason we need to plumb this bool is because
    # the synthetic base code prohibits more cases in the autograd case than the inference case.
    needs_autograd: bool,
    compiler_fn,
):
    is_inference = not needs_autograd
    flat_args_with_synthetic_bases, synthetic_base_info = merge_view_inputs(
        flat_args, fw_metadata.input_info, is_inference=is_inference,
    )
    # Happy path: we don't need synthetic bases
    if synthetic_base_info is None:
        return compiler_fn(flat_fn, flat_args, aot_config, fw_metadata=fw_metadata)

    # export path: ban synthetic bases for now, add later if requested.
    if requires_subclass_dispatch(flat_args, fw_metadata):
        raise RuntimeError("""\
Encountered aliased inputs that are mutated in the graph, but at least one input/output
to the graph is a tensor subclass. This is not supported today. You can try to
remove the aliasing yourself as a workaround, or otherwise file an issue on github.""")

    if aot_config.is_export:
        raise RuntimeError(f"""\
Encountered aliased inputs that are mutated in the graph you are trying to export.
This functionality is currently not supported. If needed, please file a github issue.

synthetic_base_info={str(synthetic_base_info)}

fw_metadata={str(fw_metadata)}
        """)

    assert len(fw_metadata.input_info) == len(synthetic_base_info)

    # Update our forward metadata to take synthetic bases into account
    fw_metadata_updated, aliased_arg_idx_with_metadata_mutations = \
        create_synthetic_base_metadata(fw_metadata, synthetic_base_info, flat_args, flat_args_with_synthetic_bases)

    num_aliased_args_with_metadata_mutations = len(aliased_arg_idx_with_metadata_mutations)

    def unpack_synthetic_bases(primals: List[Any]) -> List[Any]:
        f_args_inner = []
        for inner_idx_or_tuple in synthetic_base_info:
            if isinstance(inner_idx_or_tuple, int):
                f_args_inner.append(primals[inner_idx_or_tuple])
            else:
                inner_base_idx, view_tensor = inner_idx_or_tuple
                base = primals[inner_base_idx]
                view_arg = gen_alias_from_base(
                    base, view_tensor, view_tensor.requires_grad
                )
                f_args_inner.append(view_arg)
        return f_args_inner

    @wraps(flat_fn)
    def wrapped_flat_fn(*args):
        unpacked_args = unpack_synthetic_bases(args)
        # This is a bit subtle. The goal of this entire function (aot_dispatch_synthetic_bases)
        # is to relieve the downstream logic from having to reason about mutations on inputs that alias
        # each other, by replacing aliased inputs with a synthetic base.
        # One area where this breaks down a bit however is if one of those aliased inputs
        # experienced a metadata mutation.
        # We are now obligated to reapply the metadata mutation directly to the user's input;
        # it isn't enough to apply mutations back to the synthetic base in the downstream logic.
        #
        # The way we handle this is by pretending that those aliased inputs that experience metadata mutations
        # are additional outputs in the user's forward function.
        # The downstream logic will just treat these as "user outputs that alias inputs".
        # However, we will manually grab them at runtime here, use them to reapply the metadata mutation
        # to the user inputs, and not return them to the user.
        aliased_args_with_metadata_mutations = [
            x for i, x in enumerate(unpacked_args) if i in aliased_arg_idx_with_metadata_mutations]
        if len(aliased_args_with_metadata_mutations) > 0:
            return *(flat_fn(*unpacked_args)), *aliased_args_with_metadata_mutations
        else:
            return flat_fn(*unpacked_args)

    if config.debug_assert:
        ref_fw_metadata = run_functionalized_fw_and_collect_metadata(
            wrapped_flat_fn,
            keep_input_mutations=fw_metadata.keep_input_mutations,
            is_train=fw_metadata.is_train,
        )(*flat_args_with_synthetic_bases)
        assert ref_fw_metadata == fw_metadata_updated, (
            f'ref_metadata={pprint.pformat(partial_asdict(ref_fw_metadata))}, '
            f'\nactual_metadata={pprint.pformat(partial_asdict(fw_metadata_updated))}'
        )

    compiled_fn = compiler_fn(wrapped_flat_fn, flat_args_with_synthetic_bases, aot_config, fw_metadata=fw_metadata_updated)

    if not hasattr(compiled_fn, "_boxed_call"):
        compiled_fn = make_boxed_func(compiled_fn)

    @wraps(compiled_fn)
    def wrapped_compiled_fn(args):
        args_with_synthetic_bases, synthetic_base_info = merge_view_inputs(
            args, fw_metadata.input_info, is_inference=is_inference
        )
        assert synthetic_base_info is not None
        aliased_args_w_metadata_mutations = [args[i] for i in aliased_arg_idx_with_metadata_mutations]
        args.clear()
        outs = compiled_fn(args_with_synthetic_bases)
        if num_aliased_args_with_metadata_mutations > 0:
            # This code does not handle **all** input metadata mutations.
            # Instead, it only handles metadata mutations on inputs that were converted into synthetic bases
            # (which only happens if at least one aliased input experienced a data mutation).
            # e.g:
            # def f(a, b):
            #     a.mul_(2)
            #     b.t_(1, 0)
            # f(x.view(2, 2), x.view(2, 2))
            mutated_metadata_inps = outs[-num_aliased_args_with_metadata_mutations:]
            user_outs = outs[:-num_aliased_args_with_metadata_mutations]
            for inp, mutated_inp in zip(aliased_args_w_metadata_mutations, mutated_metadata_inps):
                inp.as_strided_(mutated_inp.size(), mutated_inp.stride(), mutated_inp.storage_offset())
            return user_outs
        return outs

    return wrapped_compiled_fn


def describe_input(i, aot_config):
    if i < aot_config.num_params_buffers:
        return f"parameter/buffer {i}"
    else:
        return f"input {i - aot_config.num_params_buffers}"

# The wrapper created by this function handles all of the runtime aliasing and mutation "epilogue" logic
# that needs to run after the compiled function.
#
# This function accepts a trace_joint flag, indicating whether or not we're generating the runtime
# epilogue for a forward-only inference graph, or for an autograd.Function.apply function.
# This is because there are some minor differences in how we treat these cases at runtime:
# - resize_() is currently handled in the inference case, but not fully handled in the autograd case.
# - the autograd cases inserts TensorAlias wrapper objects for outputs that alias inputs
def create_runtime_wrapper(
    compiled_fn,
    *,
    runtime_metadata: ViewAndMutationMeta,
    indices_of_inps_to_detach: List[int],
    trace_joint: bool,
    keep_input_mutations: bool,
    disable_amp: bool
):
    if not hasattr(compiled_fn, "_boxed_call"):
        compiled_fn = make_boxed_func(compiled_fn)

    def runtime_wrapper(*args):
        if trace_joint:
            args_ = list(args)
            # See Note [Detaching inputs that never need gradients]
            for idx in indices_of_inps_to_detach:
                if isinstance(args_[idx], torch.Tensor):
                    args_[idx] = args_[idx].detach()
            with torch.autograd._force_original_view_tracking(True):
                all_outs = call_func_with_args(
                    compiled_fn,
                    args_,
                    disable_amp=disable_amp,
                )
        else:
            # When we have an inference graph, we run with torch.no_grad.
            # It's possible to get an inference graph with inputs that require grad,
            # in which case we want to make sure autograd is disabled
            # (since e.g., inductor will generate aten.addmm.out calls which autograd will complain on)
            with torch.no_grad():
                all_outs = call_func_with_args(
                    compiled_fn,
                    args,
                    disable_amp=disable_amp,
                )

        num_mutated_inps = runtime_metadata.num_mutated_inputs
        num_metadata_mutated_inps = runtime_metadata.num_mutated_metadata_inputs
        num_intermediate_bases = runtime_metadata.num_intermediate_bases

        if keep_input_mutations:
            assert (
                len(all_outs)
                == num_metadata_mutated_inps + runtime_metadata.num_outputs + num_intermediate_bases
            )
            assert (
                len(runtime_metadata.mutated_inp_runtime_indices) == num_metadata_mutated_inps
            )
        else:
            assert (
                len(all_outs)
                == num_mutated_inps + runtime_metadata.num_outputs + num_intermediate_bases
            )
            assert (
                len(runtime_metadata.mutated_inp_runtime_indices) == num_mutated_inps
            )
        # Step 3: After running the compiled fw, apply updates to mutated inputs
        num_mutations_to_apply = len(runtime_metadata.mutated_inp_runtime_indices)
        if num_mutations_to_apply > 0:
            updated_inputs = all_outs[: num_mutations_to_apply]
            fw_outs = all_outs[num_mutations_to_apply :]

            for i, inpt_idx in enumerate(
                runtime_metadata.mutated_inp_runtime_indices
            ):
                meta = runtime_metadata.input_info[inpt_idx]
                if not meta.mutates_data and not meta.mutates_metadata:
                    continue
                original_inpt = args[inpt_idx]
                updated_inpt = updated_inputs[i]
                if meta.mutates_metadata and not meta.mutates_data:
                    if trace_joint:
                        assert isinstance(updated_inpt, TensorAlias)
                        updated_inpt = updated_inpt.alias
                    # We need to grab the size/stride/storage_offset from the compiled forward,
                    # and use that to mutate the metadata of the input
                    original_inpt.as_strided_(
                        updated_inpt.size(),
                        updated_inpt.stride(),
                        updated_inpt.storage_offset(),
                    )
                else:
                    if meta.mutates_data and meta.mutates_metadata:
                        original_inpt.as_strided_(
                            updated_inpt.size(),
                            updated_inpt.stride(),
                            updated_inpt.storage_offset(),
                        )
                    else:
                        assert meta.mutates_data
                    if meta.is_leaf and original_inpt.requires_grad:
                        # We can hit this situation in this case:
                        #   def f(x):
                        #       x.detach().mul_(2)
                        #       return x + 1
                        # AOTAutograd will see a mutation in the above case, and try to
                        # apply a copy_() here, in the epilogue.
                        # But if x required gradients, and is a leaf, then autograd
                        # will yell at us for trying to mutate it.
                        # However, it's only possible to end up in this scenario (like the above)
                        # if all of the mutations to the leaf input were non-autograd-tracking mutations
                        # (aka mutations under no_grad(), or on detached views).
                        # In that case, we fully want to hide the mutation from autograd, so detaching is ok.
                        original_inpt.detach().copy_(updated_inpt)
                    else:
                        original_inpt.copy_(updated_inpt)
        else:
            fw_outs = all_outs

        # Step 4: Manually regenerate any outputs that are aliased to inputs, instead of
        # compiling them.
        if runtime_metadata.num_outputs_aliased > 0:
            # The compiled forward also returned intermediate bases. We don't want to return them to the user.
            if runtime_metadata.num_intermediate_bases > 0:
                fw_outs_no_intermediate_bases = fw_outs[
                    : -runtime_metadata.num_intermediate_bases
                ]
                intermediate_bases = fw_outs[-runtime_metadata.num_intermediate_bases:]
            else:
                fw_outs_no_intermediate_bases = fw_outs
                intermediate_bases = []
            assert len(fw_outs_no_intermediate_bases) == len(runtime_metadata.output_info)

            fw_outs_including_aliases = []
            for i, (o, info) in enumerate(zip(
                fw_outs_no_intermediate_bases, runtime_metadata.output_info
            )):
                if info.output_type in [OutputType.non_alias, OutputType.unsafe_view_alias, OutputType.custom_function_view]:
                    fw_outs_including_aliases.append(o)
                    continue
                if trace_joint:
                    assert isinstance(o, TensorAlias)
                    o_ = o.alias
                else:
                    o_ = o

                o_grad = runtime_metadata.output_info[i].requires_grad
                if info.output_type == OutputType.alias_of_input:
                    aliased_base_tensor = args[info.base_idx]
                    regenerated_out = gen_alias_from_base(aliased_base_tensor, o_, o_grad)
                    fw_outs_including_aliases.append(regenerated_out)
                    continue
                elif info.output_type == OutputType.is_input:
                    aliased_base_tensor = args[info.base_idx]
                    regenerated_out = aliased_base_tensor
                    fw_outs_including_aliases.append(regenerated_out)
                    continue
                elif info.output_type == OutputType.alias_of_intermediate:
                    base_tensor_list = intermediate_bases
                elif info.output_type == OutputType.alias_of_intermediate_save_as_output:
                    base_tensor_list = intermediate_bases
                else:
                    assert info.output_type == OutputType.alias_of_intermediate_base_is_user_output
                    base_tensor_list = fw_outs_no_intermediate_bases
                aliased_base_tensor = base_tensor_list[info.base_idx]
                # TODO: handle the custom autograd function case here.
                # We need a way to check whether a tensor came from a custom autograd fn from python,
                # AND a way to replay that custom view fn.
                regenerated_out = gen_alias_from_base(aliased_base_tensor, o_, o_grad)
                fw_outs_including_aliases.append(regenerated_out)
            ret_outs = fw_outs_including_aliases
        else:
            ret_outs = fw_outs

        if runtime_metadata.dynamic_outputs:
            for t, o in zip(ret_outs, runtime_metadata.output_info):
                if o.dynamic_dims is None:
                    continue
                if hasattr(t, '_dynamo_weak_dynamic_indices'):
                    t._dynamo_weak_dynamic_indices |= o.dynamic_dims
                else:
                    t._dynamo_weak_dynamic_indices = o.dynamic_dims.copy()
        if runtime_metadata.grad_enabled_mutation is not None:
            torch.set_grad_enabled(runtime_metadata.grad_enabled_mutation)
        return ret_outs
    return runtime_wrapper

# Calling convention: If we are running functionalized RNG, then outs consists
# of (user_outs, rng_offset)
def functionalized_rng_runtime_epilogue(metadata, outs, return_new_outs=True):
    if metadata.is_rng_op_functionalized:
        assert metadata.num_outputs_rng_offset == 1
        new_rng_offset = outs[-1]
        CUDARngStateHelper.set_new_offset(new_rng_offset)
        if return_new_outs:
            user_outs = outs[:-1]
            return user_outs
        else:
            return None
    return outs


def create_functionalized_rng_ops_wrapper(func, args, trace_joint=True):
    # Functionalization of rng ops changes the calling convention of the joint graph.
    # It goes from (primals, tangents) to (seed, offset, primals, tangents)
    # At runtime, we pass on the current seed and offset. This is hidden from
    # the user.
    fake_mode = detect_fake_mode()
    if fake_mode is None:
        fake_mode = nullcontext()

    def override_get_rng_state(device: Union[int, str, torch.device] = 'cuda'):
        out = PhiloxStateTracker.get_state_as_tensor()
        return out

    def override_set_rng_state(x, device: Union[int, str, torch.device] = 'cuda'):
        PhiloxStateTracker.set_state_from_tensor(x)

    def append_rng_offsets(args):
        if trace_joint:
            # args signature before: Tuple(fwd_outputs), Tuple(bwd_outputs)
            # args signature after: Tuple(fwd_outputs, new_fwd_rng_offset), Tuple(bwd_offset, new_bwd_rng_offset)
            return ((*args[0], PhiloxStateTracker.get_updated_fwd_offset()),
                    (*args[1], PhiloxStateTracker.get_updated_bwd_offset()))
        else:
            # args signature before: Tuple(fwd_outputs)
            # args signature after: Tuple(fwd_outputs, new_fwd_rng_offset)
            return (*args, PhiloxStateTracker.get_updated_fwd_offset())


    def traced_joint(primals, tangents, fwd_seed, fwd_base_offset, bwd_seed, bwd_base_offset):
        with patch("torch.cuda.get_rng_state", override_get_rng_state), patch("torch.cuda.set_rng_state", override_set_rng_state):
            return append_rng_offsets(func(primals, tangents))

    def traced_forward(*primals_fwd_seed_fwd_base_offset):
        # The signature is (*primals, seed, offset)
        with patch("torch.cuda.get_rng_state", override_get_rng_state), patch("torch.cuda.set_rng_state", override_set_rng_state):
            return append_rng_offsets(func(*primals_fwd_seed_fwd_base_offset[:-2]))

    if trace_joint:
        # Get the current seed and offset to setup tracing.
        fwd_seed, fwd_base_offset = CUDARngStateHelper.get_torch_state_as_tuple(fake_mode)
        bwd_seed, bwd_base_offset = CUDARngStateHelper.get_torch_state_as_tuple(fake_mode)
        PhiloxStateTracker.record_state(fwd_seed, fwd_base_offset, "forward")
        PhiloxStateTracker.record_state(bwd_seed, bwd_base_offset, "backward")
        return traced_joint, (*args, fwd_seed, fwd_base_offset, bwd_seed, bwd_base_offset)
    else:
        # Get the current seed and offset to setup tracing.
        fwd_seed, fwd_base_offset = CUDARngStateHelper.get_torch_state_as_tuple(fake_mode)
        PhiloxStateTracker.record_state(fwd_seed, fwd_base_offset, "forward")
        return traced_forward, (*args, fwd_seed, fwd_base_offset)


# Output structure:
# - List[Tensor] if tracing an inference graph
# - Tuple[List[Tensor], List[Tensor]] if tracing a joint graph.
# This function effectively concats each inner list of subclass tensors
# into a (potentially longer) list of inner tensors.
#
# This function takes in a pytree of arguments and unwraps any tensor subclasses.
# Annoyingly, we can't use pytrees to perform the unwrapping, because unwrapping returns
# a list of tensors that we would then need to concat together.
# Instead, we specialize the logic for the inference vs. joint graph case.
# NOTE: this function is hot, since we unwrap tensor subclass inputs at runtime
def unwrap_tensor_subclasses(wrapped_args, *, is_joint_structure: bool):
    def concat_inner_tensors_from_subclasses(xs):
        xs_inner = []
        for x in xs:
            if isinstance(x, torch.Tensor) and is_traceable_wrapper_subclass(x):
                attrs, _ = x.__tensor_flatten__()
                xs_inner += [getattr(x, attr) for attr in attrs]
            else:
                xs_inner += [x]
        return xs_inner

    if is_joint_structure:
        assert isinstance(wrapped_args, tuple) and len(wrapped_args) == 2
        assert isinstance(wrapped_args[0], (tuple, list)) and isinstance(wrapped_args[1], (tuple, list))
        unwrapped_args_fw = concat_inner_tensors_from_subclasses(wrapped_args[0])
        unwrapped_args_tangents = concat_inner_tensors_from_subclasses(wrapped_args[1])
        unwrapped_args = (unwrapped_args_fw, unwrapped_args_tangents)
    else:
        assert isinstance(wrapped_args, (list, tuple))
        unwrapped_args_fw = concat_inner_tensors_from_subclasses(wrapped_args)
        unwrapped_args = unwrapped_args_fw
    return unwrapped_args

# Turns a flattened list of tensor arguments into (maybe) subclass tensors.
# This function is used both at trace time and runtime, so we have an is_runtime flag telling us which context we're in.
def wrap_tensor_subclasses(
    unwrapped_args: List[Any],
    *,
    subclass_metas: List[Union[int, SubclassCreationMeta]],
    num_fw_outs_saved_for_bw: Optional[int] = None,
    is_runtime: bool = False,
) -> List[Any]:
    wrapped_args = []
    num_args_tallied = 0
    for subclass_meta in subclass_metas:
        if isinstance(subclass_meta, int):
            wrapped_args.append(unwrapped_args[subclass_meta])
            num_args_tallied += 1
        else:
            assert isinstance(subclass_meta, SubclassCreationMeta)
            wrapped_args.append(subclass_meta.creation_fn(unwrapped_args, is_runtime=is_runtime))
            num_args_tallied += subclass_meta.arg_count

    # Note: [Partitioner handling for Subclasses, Part 2]
    # At the beginning of AOTAutograd, we collect metadata on the inputs and outputs of the user fw,
    # to figure out which inputs/outputs are subclasses, and how to reconstruct the subclasses after flattening them.
    #
    # When this function is called at runtime in the forward,
    # we have been passed a list of (flattened) dense-tensor fw-outs, and need to reconstruct any subclass fw outs.
    #
    # One reasonable question that you should ask: when should the dense_tensor -> subclass_tensor wrapping happen?
    # Answer: we do it **inside of our compiled autograd.Function**.
    # This seems like morally the right place: autograd happens above subclass desugaring,
    # so autograd should see actual tensor subclasses at runtime, and not flattened dense tensors.
    #
    # This causes a tricky interaction though: when we run the min-cut partitioner to divvy up the joint graph
    # into a forward and backward graph, we end up with some activations that show up as extra outputs
    # in the compiled forward graph, that are **not** user outputs.
    # These activations are not visible to the user, and so there's no need for us to wrap them back into subclasses.
    #
    # On top of that, when we first computed subclass metadata (in `run_functionalized_fw_and_collect_metadata`),
    # we computed subclass metadata on every forward output, but this did **not** include activations
    # created by the partitioner.
    # as a result, `unwrapped_args` here will correspond to (*unwrapped_user_fw_outs, *activations),
    # but `subclass_metas` will only correspond to subclass metatadata on `user_fw_outs`.
    # We then need to make sure that we return (*wrapped_user_fw_outs, *activations).
    if num_fw_outs_saved_for_bw is not None:
        assert len(unwrapped_args) == num_args_tallied + num_fw_outs_saved_for_bw
        activations = unwrapped_args[num_args_tallied:]
        if isinstance(wrapped_args, tuple) and isinstance(activations, tuple):
            return wrapped_args + activations
        return tuple(list(wrapped_args) + list(activations))
    else:
        assert len(unwrapped_args) == num_args_tallied
        return tuple(wrapped_args)

# Given a bunch of "dense" tensor arguments, this function (potentially) wraps them into tensor subclasses.
# This function carefully handles the inference vs. joint cases:
# - when is_joint_structure is True, args is (primals, tangents)
# - when is_joint_structure is False, args is [*primals]
def wrap_tensor_subclasses_maybe_joint(unwrapped_args, *, is_joint_structure: bool, meta: ViewAndMutationMeta) -> List[Any]:
    # Since this function is re-used for both inference and joint graphs,
    if is_joint_structure:
        assert isinstance(unwrapped_args, tuple) and len(unwrapped_args) == 2
        assert isinstance(unwrapped_args[0], (tuple, list)) and isinstance(unwrapped_args[1], (tuple, list))
        primals, tangents = unwrapped_args[0], unwrapped_args[1]
        wrapped_primals = wrap_tensor_subclasses(primals, subclass_metas=meta.subclass_inp_meta)
        wrapped_tangents = wrap_tensor_subclasses(tangents, subclass_metas=meta.subclass_tangent_meta)
        return (wrapped_primals, wrapped_tangents)
    else:
        wrapped_args = wrap_tensor_subclasses(unwrapped_args, subclass_metas=meta.subclass_inp_meta)
        return wrapped_args

# This wrapper handles the AOTDispatch runtime logic for tensor subclasses.
# At runtime, we have a compiled function that knows how to operate on the domain of DenseTensor -> DenseTensor,
# But the user might have passed us some tensor subclass inputs (or expect some subclass tensor outputs).
# This function handles the wrapping and unwrapping of tensor subclasses at runtime.
def aot_dispatch_subclass_wrapper(
    runtime_fn: Callable,
    *,
    subclass_metas: List[Union[int, SubclassCreationMeta]],
    num_fw_outs_saved_for_bw: Optional[int],
) -> Callable:
    def inner_fn(args):
        unwrapped_args = unwrap_tensor_subclasses(args, is_joint_structure=False)
        # expectation: runtime_fn is a boxed fn
        unwrapped_outs = runtime_fn(unwrapped_args)
        wrapped_outs = wrap_tensor_subclasses(
            unwrapped_outs, subclass_metas=subclass_metas, num_fw_outs_saved_for_bw=num_fw_outs_saved_for_bw, is_runtime=True)
        return wrapped_outs
    # box it
    inner_fn._boxed_call = True
    return inner_fn

def create_metadata_for_subclass(meta: ViewAndMutationMeta) -> ViewAndMutationMeta:
    # input infos
    input_info = []
    for inp, subclass_meta in zip(meta.input_info, meta.subclass_inp_meta):
        num_inps = 1 if isinstance(subclass_meta, int) else subclass_meta.arg_count
        for _ in range(num_inps):
            input_info.append(inp)

    # output infos
    output_info = []
    subclass_out_meta_user_outs_only = meta.subclass_fw_graph_out_meta[meta.num_mutated_data_inputs:]
    if meta.num_intermediate_bases > 0:
        subclass_out_meta_user_outs_only = subclass_out_meta_user_outs_only[:-meta.num_intermediate_bases]
    # sanity assert
    assert len(meta.output_info) == len(subclass_out_meta_user_outs_only)
    # Assume that the information on the output is shared by all of its inner tensors.
    for out, subclass_meta in zip(meta.output_info, subclass_out_meta_user_outs_only):
        num_outs = 1 if isinstance(subclass_meta, int) else subclass_meta.arg_count
        for _ in range(num_outs):
            output_info.append(out)

    # A bit hacky, but we don't actually care about all of the metadata here.
    # This metadata is used **underneath** both autograd and subclass de-sugaring,
    # So all we really care about is stuff like:
    # - num inputs/outputs (needed by the partitioner)
    # - input mutations (**not** used today, since we don't handle input mutations inside the subclass,
    #   although we should handle this eventually)
    #   TODO: add a test case to assert we error when this happens, instead of getting silent correctness
    num_intermediate_bases = None
    keep_input_mutations = meta.keep_input_mutations
    traced_tangents = None
    subclass_inp_meta = None
    subclass_fw_graph_out_meta = None
    subclass_tangent_meta = None

    metadata = ViewAndMutationMeta(
        input_info=input_info,
        output_info=output_info,
        num_intermediate_bases=num_intermediate_bases,
        keep_input_mutations=keep_input_mutations,
        traced_tangents=traced_tangents,
        subclass_inp_meta=subclass_inp_meta,
        subclass_fw_graph_out_meta=subclass_fw_graph_out_meta,
        subclass_tangent_meta=subclass_tangent_meta,
    )
    return metadata


SubclassTracingInfo = collections.namedtuple("SubclassTracingInfo", [
    "plain_tensor_trace_fn", "plain_tensor_args", "maybe_subclass_meta"
])

# Given a function operating on Subclass -> Subclass, returns an function that operates on Tensor -> Tensor
# Also returns:
# - the new set of arguments to pass into this function (now that tensor subclasses have been eliminated)
# - the updated ViewAndMutationMeta for this dense -> dense function.
# The other important arguments are:
# - flat_fn_maybe_joint: when is_joint_structure=True, this is the joint fw-bw function.
#                        when is_joint_structure=False, this is just the forward function.
# - fw_only: this is *always* the forward-only function.
#   Why do we need this? We need to collect updated ViewAndMutationMeta on our new dense -> dense functions.
#   In particular, we need this to tell the partitioner how many dense forward outputs there are.
def aot_dispatch_subclass(
    flat_fn_maybe_joint,
    args: List[Any],
    *,
    is_joint_structure: bool,
    meta: ViewAndMutationMeta,
    fw_only: Callable,
) -> "SubclassTracingInfo":
    # Skip logic if we don't need to trace through any subclasses
    req_subclass_dispatch = requires_subclass_dispatch(args, meta)
    if not req_subclass_dispatch:
        return SubclassTracingInfo(
            plain_tensor_trace_fn=flat_fn_maybe_joint,
            plain_tensor_args=args,
            maybe_subclass_meta=None,
        )

    # TODO: add subclass guards (later PR).

    # What's going on here? We need to compute subclass metadata about the outputs of the joint (grad_inputs).
    # Annoying: we don't know the grad input metas until we're in the middle of tracing the joint,
    # so we set it later, while we're tracing the joint (see inner_fn() below).
    # Another option would be to run our run_functionalized_fw_and_collect_metadata() function
    # directly on the joint, but this would hurt compile time (adding yet another pass through the joint).
    subclass_meta = SubclassMeta()

    def inner_fn(fn, args, *, use_trace_joint: bool):
        # Step 1: wrap tensor inputs into subclasses if necessary
        all_args = wrap_tensor_subclasses_maybe_joint(args, is_joint_structure=use_trace_joint, meta=meta)

        # Step 2: call the inner function, with our (maybe subclass) inputs
        wrapped_outs = fn(*all_args)

        if use_trace_joint:
            # See Note: [Computing Subclass Metadata about grad_inputs]
            # We also stash subclass info on our grad_inputs, if we're tracing the joint.
            nonlocal subclass_meta
            assert isinstance(wrapped_outs, tuple) and len(wrapped_outs) == 2
            # Don't need fw outs since we already have subclass metadata on them
            grad_inputs = wrapped_outs[1]
            subclass_meta.grad_input_metas = create_subclass_meta(grad_inputs)

        # Step 3: Unwrap any subclass outputs back into dense tensors
        unwrapped_outs = unwrap_tensor_subclasses(wrapped_outs, is_joint_structure=use_trace_joint)
        return unwrapped_outs

    def joint_fn(primals, tangents):
        return inner_fn(flat_fn_maybe_joint, (primals, tangents), use_trace_joint=True)

    def fw_fn(*primals):
        return inner_fn(flat_fn_maybe_joint, primals, use_trace_joint=False)

    def metadata_fn(*primals):
        return inner_fn(fw_only, primals, use_trace_joint=False)

    args_unwrapped = unwrap_tensor_subclasses(args, is_joint_structure=is_joint_structure)

    if is_joint_structure:
        primals_unwrapped = args_unwrapped[0]
        fn_to_trace = joint_fn
    else:
        primals_unwrapped = args_unwrapped
        fn_to_trace = fw_fn

    # Note: [Partitioner handling for Subclasses, Part 1]
    # The way the partitioner works is that:
    # (1) we pass is a single graph containing the joint fw/bw,
    #     where the # of graph outputs corresponds to # fw_outputs + # grad_inputs
    # (2) The partitioner accepts an arguments, num_fwd_outputs,
    #     and assumes that the first "num_fwd_outputs" graph outputs correspond
    #     to outputs of the forward graph.
    # How do tensor subclasses enter the picture?
    # the num_fwd_outputs in the final graph is actually non-trivial to compute,
    # because it can be influenced by input mutations and intermediate bases.
    # So we compute it by inspecting the current ViewAndMutationMeta object.
    # However, the original ViewAndMutationMeta that we computed was created
    # on the subclass -> subclass graph,
    # which can have a different number of outputs than the dense -> dense graph.
    # That's why we createa a fresh metadata object on the dense -> dense function here,
    # and plumb it back up to the partitioner.
    # See Note: [Partitioner handling for Subclasses, Part 2] for more info.
    meta_updated = run_functionalized_fw_and_collect_metadata(
        metadata_fn,
        keep_input_mutations=meta.keep_input_mutations,
        is_train=meta.is_train,
    )(*primals_unwrapped)

    subclass_meta.fw_metadata = meta_updated

    return SubclassTracingInfo(
        plain_tensor_trace_fn=fn_to_trace,
        plain_tensor_args=args_unwrapped,
        maybe_subclass_meta=subclass_meta,
    )


# Has the precondition that there
# are no duplicate arguments in flat_args (e.g., the same Tensor
# object never shows up twice.  However, two tensor inputs MAY alias
# the same storage, so long as they have separate TensorImpls.)
def aot_dispatch_autograd_graph(flat_fn, flat_args: List[Any], aot_config: AOTConfig, *, fw_metadata: ViewAndMutationMeta):
    # traced_tangents corresponds to the set of outputs in the traced forward that should get grad_outputs in the traced backward.
    # It includes outputs of the original forward, *and* any updated inputs due to input mutations.
    # However, it does *not* include any outputs that are aliases of inputs or intermediates, or any metadata-only input mutations.
    traced_tangents = pytree.tree_map(
        lambda x: x.detach().contiguous() if isinstance(x, Tensor) else x,
        fw_metadata.traced_tangents,
    )

    joint_inputs = (flat_args, traced_tangents)

    fn_prepared_for_autograd = fn_prepped_for_autograd(
        flat_fn,
        fw_metadata,
    )
    joint_fn_to_trace = create_joint(fn_prepared_for_autograd, aot_config=aot_config)

    joint_fn_to_trace, updated_joint_inputs = create_functionalized_fn(
        joint_fn_to_trace,
        joint_inputs,
        meta=fw_metadata,
        aot_config=aot_config,
        trace_joint=True,
    )

    subclass_tracing_info = aot_dispatch_subclass(
        joint_fn_to_trace, updated_joint_inputs, is_joint_structure=True, meta=fw_metadata, fw_only=flat_fn)

    joint_fn_to_trace = subclass_tracing_info.plain_tensor_trace_fn
    updated_joint_inputs = subclass_tracing_info.plain_tensor_args
    maybe_subclass_meta = subclass_tracing_info.maybe_subclass_meta

    fx_g = create_graph(joint_fn_to_trace, updated_joint_inputs, aot_config=aot_config)

    # There should be *NO* mutating ops in the graph at this point.
    assert_functional_graph(fx_g.graph)

    # Redundant with the check above, but worth having in case tracing introduced
    # a fake tensor. Unlikely.
    # See Note: [Fake Modules and AOTAutograd]
    torch._dynamo.utils.assert_no_fake_params_or_buffers(fx_g)
    fx_g.graph.eliminate_dead_code()
    fx_g.recompile()
    # TODO: in AOTAutograd, we create metadata like _indices_of_inps_to_detach to detect
    # when we need to manually detach() some inputs in the forward.
    # Higher order ops might eventually need to do the same.
    if aot_config.is_export:
        assert maybe_subclass_meta is None, "aot_export_module does not support tensor subclass inputs for now."
        return fx_g
    return fx_g, updated_joint_inputs, maybe_subclass_meta

def aot_dispatch_autograd(flat_fn, flat_args: List[Any], aot_config: AOTConfig, *, fw_metadata: ViewAndMutationMeta):
    fx_g, joint_inputs, maybe_subclass_meta = aot_dispatch_autograd_graph(flat_fn, flat_args, aot_config, fw_metadata=fw_metadata)

    # Copied from aot_dispatch_autograd_graph.
    traced_tangents = pytree.tree_map(
        lambda x: x.detach().contiguous() if isinstance(x, Tensor) else x,
        fw_metadata.traced_tangents,
    )
    disable_amp = torch._C._is_any_autocast_enabled()

    if aot_config.enable_log:
        aot_joint_log.info("%s", lazy_format_graph_code("Joint graph", fx_g, aot_config.aot_id))

    with torch.no_grad():
        inner_meta = fw_metadata if maybe_subclass_meta is None else maybe_subclass_meta.fw_metadata
        with track_graph_compiling(aot_config, "joint"):
            # See Note: [Partitioner handling for Subclasses, Part 1]
            num_inner_fwd_outputs = (
                inner_meta.num_mutated_inputs
                + inner_meta.num_outputs
                + inner_meta.num_intermediate_bases
                + inner_meta.num_outputs_rng_offset
            )
            fw_module, bw_module = aot_config.partition_fn(
                fx_g, joint_inputs, num_fwd_outputs=num_inner_fwd_outputs
            )
            fw_outs = [n for n in fw_module.graph.nodes if n.op == "output"][0].args[0]
            # we only need to bookkeep the symints that are saved for bw, not any symints
            # the user forward might have returned in its own output
            fw_outs_saved_for_bw = fw_outs[num_inner_fwd_outputs:]
            num_fw_outs_saved_for_bw = len(fw_outs_saved_for_bw)
            symint_outs_saved_for_bw = [
                n for n in fw_outs_saved_for_bw if is_sym_node(n)
            ]
            fw_metadata.num_symints_saved_for_bw = len(symint_outs_saved_for_bw)
            inner_meta.num_symints_saved_for_bw = len(symint_outs_saved_for_bw)
            _num_symints_saved_for_bw = len(symint_outs_saved_for_bw)

        # Note [Detaching inputs that never need gradients]
        # See https://github.com/pytorch/pytorch/issues/97745
        # Suppose we have a function like this that we want to compile:
        #
        # def f(x, y):
        #     return torch.mul(x, y.detach())
        #
        # What gradients should we compute for x and y?
        # By default, AOTAutograd will compute a gradient for **every** input that requires gradients,
        # and so we'll compute:
        #    x_grad_input = y
        #    y_grad_input = None
        # Does this preserve the semantics of eager mode?
        # Unfortunately, no.
        # Doing the above will cause autograd to **continue** to backprop the autograd tape
        # that was generated from constructing y.
        #
        # This is **different** from what would have happened in eager mode.
        # In eager mode, if we backprop through the output of this function, autograd will only traverse
        # the bit of the autograd tape corresponding to "x".
        # In particular, if a user had previously backpropped through y's autograd tape,
        # And then they try to backprop through the output of the above function,
        # then we'll hit the dreaded "Trying to backward through the graph a second time" error.
        #
        # You might think: If autograd sees that a gradient is None, shouldn't it stop early,
        # instead of continuing the backprop through the ancestors of that node in the graph?
        #
        # Autograd has two passes:
        # (1) a first pass that traverses the autograd graph and figures out which nodes need to be executed
        # (2) a second pass that actually goes ahead and executes each node when it becomes ready,
        #     propagating gradients
        # By the time we're executing a node and we see that it produces a None, the set of nodes to execute
        # is already locked-in.
        #
        # The fix: instead, we can recognize statically that the graph we're compiling will never contribute
        # gradients to y, and prevent autograd from trying to traverse y's autograd tape at all.
        # We can do this by manually detach'ing y before sending it through the `CompiledFunction`.
        #
        # Note that this solution is not bulletproof.
        # It's possible to construct a case where eager may or may not have have tried to autograd through y,
        # depending on the actual grad_outputs that were passed in during the backward.
        # There is no easy fix for this: the simplest fix would be to run with `retain_graph=True`,
        # allowing autograd to re-use the graph.
        #
        # An example of this case is:
        # def f(x):
        #     return x.detach() * 2, x * 3
        # If we were to only backprop through outs[0], in eager, we would stop
        # If we backward only on the first output, we shouldn't send a grad through x.
        # But the custom autograd function doesn't know that: it will materialize zero grads for x * 3
        # and we will end up with a zero grad at x.
        # If we later backprop through the second output, this will also require backprop'ing through x.
        # Meaning we'll need to use `retain_graph=True` to be able to backprop through x the second time.
        _indices_of_inps_to_detach = []
        bw_outs = [n for n in bw_module.graph.nodes if n.op == "output"][0].args[0]

        # TODO: we should apply the below "detach inputs if their gradients are statically known to be None"
        # optimization even if we have subclass inputs/outputs (we do not handle this today).
        # Computing which our our inputs get None gradients is a bit more complicated,
        # if any of our inputs are subclasses. Why?
        # (a) we need to make sure that we call .detach() on the input subclasses, since autograd sees subclasses.
        # (b) The grad_outputs that we AOT computed in our backward graph are the desugared tensor tensors,
        #     so we need to figure out which subclass fw inputs they map to.
        if maybe_subclass_meta is None:
            assert len(bw_outs) == len(fw_metadata.input_info) + inner_meta.num_outputs_rng_offset
            for i, (bw_out) in enumerate(bw_outs):
                if bw_out is None:
                    _indices_of_inps_to_detach.append(i)

        if aot_config.enable_log:
            aot_graphs_log.info("%s", lazy_format_graph_code("Forward graph", fw_module, aot_config.aot_id))
            aot_graphs_log.info("%s", lazy_format_graph_code("Backward graph", bw_module, aot_config.aot_id))

        with track_graph_compiling(aot_config, "forward"):
            # flat_args at this point might still be subclasses-
            # make sure to pass the unwrapped fake tensors into the compiler!
            adjusted_flat_args = joint_inputs[0]
            if config.functionalize_rng_ops:
                # Update example inputs for the fw_compiler
                fake_mode = detect_fake_mode()
                seed, offset = CUDARngStateHelper.get_torch_state_as_tuple(fake_mode)
                adjusted_flat_args.extend([seed, offset])
                # We are not clearing flat_args here because
                # 1) There is a check in the debug compiler at the end
                # 2) It does not matter as these are fake tensors

            if torch._guards.TracingContext.get():
                torch._guards.TracingContext.get().fw_metadata = inner_meta

            with TracingContext.report_output_strides() as fwd_output_strides:
                compiled_fw_func = aot_config.fw_compiler(
                    fw_module, adjusted_flat_args
                )
            if not hasattr(compiled_fw_func, "_boxed_call"):
                compiled_fw_func = make_boxed_func(compiled_fw_func)

            if maybe_subclass_meta is not None:
                # Why do we need to pass in num_fw_outs_saved_for_bw?
                # See Note: [Partitioner handling for Subclasses, Part 2]
                compiled_fw_func = aot_dispatch_subclass_wrapper(
                    compiled_fw_func,
                    subclass_metas=fw_metadata.subclass_fw_graph_out_meta,
                    num_fw_outs_saved_for_bw=num_fw_outs_saved_for_bw
                )
                if not hasattr(compiled_fw_func, "_boxed_call"):
                    compiled_fw_func = make_boxed_func(compiled_fw_func)

        # NB: It's important to compile backwards ahead of time, as this may
        # add extra guards which we need to apply to the Dynamo cache at
        # forwards
        with track_graph_compiling(aot_config, "backward"):
            placeholder_list = fx_placeholder_vals(bw_module)

            forward_saved_for_backwards_strides = None
            if fwd_output_strides is not None:
                forward_saved_for_backwards_strides = fwd_output_strides[inner_meta.tensors_saved_for_backwards_slice]

            # saved activations can have different stride to eager if
            # the compiler does layout optimization. We should restride the
            # tensor passed in for compiling the backward graph using the
            # saved tensor's stride.
            for i in range(len(placeholder_list)):
                ph_arg = placeholder_list[i]
                if not isinstance(ph_arg, torch.Tensor):
                    continue

                if forward_saved_for_backwards_strides is None:
                    continue

                real_stride = None
                # Per all_args calling convention
                j = i - len(symint_outs_saved_for_bw)
                if 0 <= j < len(forward_saved_for_backwards_strides):
                    real_stride = forward_saved_for_backwards_strides[j]
                if real_stride is None:
                    continue

                # Comparing ph_arg.stride() with real_stride directly may
                # cause dynamic dimensions in ph_arg being specialized to static
                # value. Using the hints to avoid that.
                if _get_hints(ph_arg.stride()) != real_stride:
                    # Note that here we use the stride of the real tensor to
                    # restride a FakeTensor. This does not cause trouble
                    # for dynamic shape since this code path only get
                    # executed if layout optimization is enabled. And we
                    # disable layout optimization for dynamic shape right
                    # now.
                    #
                    # A solution that decide stride order based on real
                    # tensor's stride and then apply that stride order to
                    # the FakeTensor does not work smoothly since some
                    # tensor's layout is not 'dense'. E.g. mixnet_l has a
                    # tensor with size [8, 64, 112, 112] and strides
                    # (2408448, 1, 21504, 192). The solution mentioned will
                    # decide a stride of (802816, 1, 7168, 64) for this
                    # tensor which is wrong.
                    placeholder_list[i] = ph_arg.as_strided(ph_arg.size(), real_stride)

            compiled_bw_func = None
            if len(symint_outs_saved_for_bw):
                context = torch._C._DisableAutocast if disable_amp else nullcontext
                with context():
                    try:
                        compiled_bw_func = aot_config.bw_compiler(
                            bw_module, placeholder_list
                        )
                    except Exception:
                        log.warning(
                            "failed to eagerly compile backwards for dynamic, suppressing in case backwards not needed",
                            exc_info=True
                        )

    saved_context = TracingContext.get()

    class CompiledFunction(torch.autograd.Function):
        compiled_fw = compiled_fw_func
        compiled_bw = compiled_bw_func
        metadata = fw_metadata
        maybe_subclass_metadata: Optional[SubclassMeta] = maybe_subclass_meta
        num_symints_saved_for_bw = _num_symints_saved_for_bw

        @staticmethod
        def _compiled_autograd_key(ctx):
            return (aot_config.aot_id, *ctx.symints)

        @staticmethod
        def forward(ctx, *deduped_flat_tensor_args):
            args = deduped_flat_tensor_args
            if CompiledFunction.metadata.is_rng_op_functionalized:
                # Add the seed and offset to args
                seed, offset = CUDARngStateHelper.get_torch_state_as_tuple()
                args = (*args, seed, offset)
            # There is a pretty complicated calling convention around what the compiled fw returns.
            # The full list of outputs and their relative order is:
            # (*mutated_inputs, *fw_outs, *fw_intermediate_bases, *saved_tensors, *saved_symints)
            # - Note that in the synthetic bases case, mutated_inputs will correspond to an updated version
            #   of the original view, and not the synthetic base
            fw_outs = call_func_with_args(
                CompiledFunction.compiled_fw,
                args,
                disable_amp=disable_amp,
            )

            num_outputs = CompiledFunction.metadata.num_outputs
            num_outputs_aliased = CompiledFunction.metadata.num_outputs_aliased
            num_intermediate_bases = CompiledFunction.metadata.num_intermediate_bases
            num_symints_saved_for_bw = CompiledFunction.num_symints_saved_for_bw
            num_mutated_inputs = CompiledFunction.metadata.num_mutated_inputs
            num_mutated_metadata_only_inputs = (
                CompiledFunction.metadata.num_mutated_metadata_only_inputs
            )
            num_forward_returns = CompiledFunction.metadata.num_forward_returns
            num_forward = CompiledFunction.metadata.num_forward

            # Partitioners must put symint arguments at the end separate from tensor arguments
            tensors_saved_for_backwards = fw_outs[
                CompiledFunction.metadata.tensors_saved_for_backwards_slice
            ]
            assert all(
                isinstance(x, torch.Tensor) for x in tensors_saved_for_backwards
            )
            # See Note [Detaching saved tensors in AOTAutograd]
            ctx.save_for_backward(*(x.detach() if x._is_view() else x for x in tensors_saved_for_backwards))
            symint_outs = fw_outs[CompiledFunction.metadata.symints_saved_for_backwards_slice]
            assert all(
                isinstance(x, (int, float, torch.SymInt, torch.SymFloat))
                for x in symint_outs
            ), str([type(x) for x in symint_outs])
            ctx.symints = symint_outs

            raw_returns = fw_outs[0:num_forward_returns]

            # Wrap all autograd.Function.forward() outputs that are aliases
            # so that autograd.Function doesn't treat them as tensors
            if num_mutated_metadata_only_inputs > 0:
                for i, idx in enumerate(
                    CompiledFunction.metadata.mutated_inp_indices
                ):
                    # We could make this faster by only looping over inputs with metadata-only mutations
                    # (instead of looping over inputs with either data or metadata mutations), but there shouldn't be many.
                    info = CompiledFunction.metadata.input_info[idx]
                    if info.mutates_metadata and not info.mutates_data:
                        raw_returns[i] = TensorAlias(raw_returns[i])

                if config.debug_assert:
                    user_mutated_inputs_raw = raw_returns[0:num_mutated_inputs]
                    mut_inp_infos = [
                        x for x in CompiledFunction.metadata.input_info if x.mutates_data or x.mutates_metadata
                    ]
                    assert len(user_mutated_inputs_raw) == len(mut_inp_infos)

            if CompiledFunction.metadata.num_unsafe_view_outputs > 0:
                for idx in CompiledFunction.metadata.unsafe_view_out_indices:
                    raw_return_idx = num_mutated_inputs + idx
                    o = raw_returns[raw_return_idx]
                    raw_returns[raw_return_idx] = torch.ops.aten._unsafe_view(o, o.shape)

            if num_outputs_aliased > 0:
                for idx in CompiledFunction.metadata.aliased_out_indices:
                    raw_return_idx = num_mutated_inputs + idx
                    raw_returns[raw_return_idx] = TensorAlias(raw_returns[raw_return_idx])

                if config.debug_assert:
                    intermediates_raw = raw_returns[num_mutated_inputs + num_outputs:]
                    assert not any(isinstance(x, TensorAlias) for x in intermediates_raw)

            # invariant: intermediate bases always require gradients, so we don't have to
            # consider marking them as non-differentiable.
            raw_returns_not_including_intermediate_bases = raw_returns[:num_mutated_inputs + num_outputs]

            raw_returns_meta = (
                [x for x in CompiledFunction.metadata.input_info if x.mutates_data or x.mutates_metadata]
                + CompiledFunction.metadata.output_info
            )

            fw_outs_not_requiring_grad = [
                x
                for (i, x) in enumerate(raw_returns_not_including_intermediate_bases)
                if isinstance(x, torch.Tensor)
                and not raw_returns_meta[i].requires_grad
            ]
            ctx.mark_non_differentiable(*fw_outs_not_requiring_grad)
            ctx._materialize_non_diff_grads = False

            functionalized_rng_runtime_epilogue(
                CompiledFunction.metadata,
                fw_outs[num_forward_returns:num_forward],
                return_new_outs=False
            )
            return tuple(raw_returns)

        @staticmethod
        def backward(ctx, *flat_args):
            # Calling convention: we expect a grad_out passed to the backward:
            # - for every output of the fw that does *not* alias an input or graph intermediate
            # - for every updated_input generated by the fw that does *not* alias an input (aka only data-mutations)
            # - for every graph intermediate that we need to use to generate an output later.
            # The other outputs in the autograd.Function.forward that do *not* show up in the backward include:
            # - outputs that alias inputs or graph intermediates
            # - updated inputs due to metadata-only mutations.
            # We need to return them in the forward, but ensure that they all do not get gradients in the backward,
            # and we filter them out here before passing the remaining grad_outputs into the compiled backward.
            num_mutated_inps = CompiledFunction.metadata.num_mutated_inputs
            num_intermediate_bases = CompiledFunction.metadata.num_intermediate_bases
            expected_grad_outs = (
                CompiledFunction.metadata.num_outputs + num_mutated_inps + num_intermediate_bases
            )

            assert len(flat_args) == expected_grad_outs
            out_info = CompiledFunction.metadata.output_info

            inp_tangents, out_tangents, intermediate_base_tangents = (
                flat_args[0:num_mutated_inps],
                flat_args[num_mutated_inps:num_mutated_inps + CompiledFunction.metadata.num_outputs],
                flat_args[num_mutated_inps + CompiledFunction.metadata.num_outputs:],
            )
            # input_info contains info on *every* input,
            # But in the backward(), we are only given grad outputs for every mutated input
            # We then need to filter out the grad outputs that correspond to metadata-only mutations or don't require grad
            mutated_inp_indices = CompiledFunction.metadata.mutated_inp_indices
            input_info = CompiledFunction.metadata.input_info
            assert len(inp_tangents) == len(mutated_inp_indices)
            inp_tangents_filtered = [
                x
                for x, info_idx in zip(inp_tangents, mutated_inp_indices)
                if input_info[info_idx].mutates_data and input_info[info_idx].requires_grad
            ]
            # We also need to filter out grad outputs that correspond to outputs aliasing inputs/intermediates
            out_tangents_filtered = [
                x
                for x, info in zip(out_tangents, out_info)
                if info.output_type in [OutputType.non_alias, OutputType.unsafe_view_alias, OutputType.custom_function_view]
                and issubclass(info.raw_type, torch.Tensor)
                and info.requires_grad
            ]
            # intermediate bases always require gradients, and always participate in the backward graph.
            flat_bw_args_with_grads = [*inp_tangents_filtered, *out_tangents_filtered, *intermediate_base_tangents]
            num_flat_bw_args_with_grads = len(flat_bw_args_with_grads)

            # sanity asserts
            # metadata_only_inps = [
            #     x for x, info_idx in zip(inp_tangents, mutated_inp_indices)
            #     if not input_info[info_idx].mutates_data
            # ]
            # aliased_outputs = [
            #     x for x, info in zip(out_tangents, out_info) if info.output_type != OutputType.non_alias]
            # assert all(x is None for x in metadata_only_inps)
            # assert all(x is None for x in aliased_outputs)

            rng_args = []
            if CompiledFunction.metadata.is_rng_op_functionalized:
                # Add the seed and offset to args
                rng_args = CUDARngStateHelper.get_torch_state_as_tuple()

            all_args = [
                *ctx.symints,
                *ctx.saved_tensors,
                *flat_bw_args_with_grads,
                *rng_args
            ]
            del flat_bw_args_with_grads

            tangents_start_idx = len(all_args) - num_flat_bw_args_with_grads - len(rng_args)
            tangents_end_idx = len(all_args) - len(rng_args)

            # Note: [AOTAutograd Backward Guards]
            # During AOTDispatch, we eagerly create and trace out a joint fw-bw graph.
            # Doing so requires us to "guess" about some of the metadata of our grad_outputs.
            #
            # In particular: if an output to the forward is a plain tensor or a subclass,
            # its corresponding grad_output in the backward **may or may not** be
            # a plain tensor or a subclass. The main cases are:
            # (1) If an output is a plain tensor, its grad_out will also be a plain tensor,
            #     *unless* the output is used in some subclass compute later in the forward graph,
            #     which will cause its grad_output to become a subclass
            # (2) If an output is a subclass, its grad_out will also be a subclass,
            #     *unless* the output of the forward did not actually participate in the gradient computation,
            #     in which case autograd will insert a plain tensor of zeros for the grad_output.
            #     We could avoid this case with `torch.autograd.Function.set_materialize_grads`,
            #     although this is not turned on today in AOTAutgrad and would require more work.
            #
            # Today, we make a guess on subclass-ness based on the above examples,
            # and hard-error in the backward if we guessed wrong.
            #
            # In the future, we should add backward guards that would allow us to
            # properly handle this case instead of erroring: we would need to retrace the backward graph,
            # since we might produce an entirely different trace if our grad_outputs are subclass or not.
            assert len(CompiledFunction.metadata.output_types) == num_flat_bw_args_with_grads
            grad_output_types = [type(x) for x in all_args[-num_flat_bw_args_with_grads:]]
            # In general, we can add more asserts/guards here for when we partitioned
            # with incorrect assumptions about the grad_outputs.
            # Normalize FakeTensor -> torch.Tensor
            # - during tracing our types are FakeTensor
            # - at runtime in the backward our types are torch.Tensor...
            # - unless we're running compiled backward, in which case they are also FakeTensor
            grad_output_types_ = [torch.Tensor if x is FakeTensor else x for x in grad_output_types]
            assert grad_output_types_ == CompiledFunction.metadata.output_types, f"""\
We incorrectly attempted to compile the backward with incorrect subclass metadata.
If you run into this error, please file an issue.
Expected grad_output types: {str(CompiledFunction.metadata.output_types)}
Got grad_output types: {str(grad_output_types)}"""

            # TODO: figure out how to refactor the backward properly so I can use aot_dispatch_subclass_wrapper() here.
            if CompiledFunction.maybe_subclass_metadata is not None:
                # Get the number of tangents after unwrapping
                len_tangents = len(unwrap_tensor_subclasses(
                    all_args[tangents_start_idx: tangents_end_idx], is_joint_structure=False
                ))
                all_args = unwrap_tensor_subclasses(all_args, is_joint_structure=False)
                tangents_start_idx = len(all_args) - len_tangents - len(rng_args)
                tangents_end_idx = tangents_start_idx + len_tangents

            # Make the tangents contiguous. Note that we must do this after subclass desugaring
            # because inputs to inductor have to be contiguous
            all_args = [
                t.contiguous() if tangents_start_idx <= i < tangents_end_idx else t
                for i, t in enumerate(all_args)
            ]

            def call_compiled_backward():
                if ctx._is_compiled_autograd_tracing():
                    # For compiled autograd, run raw FX graph so that it can be inlined into the larger graph
                    symints = ctx._get_compiled_autograd_symints()
                    assert len(symints) == len(ctx.symints)
                    all_args[:len(symints)] = symints
                    context = torch._C._DisableAutocast if disable_amp else nullcontext
                    with context():
                        out = normalize_as_list(bw_module(*all_args))
                    out = functionalized_rng_runtime_epilogue(CompiledFunction.metadata, out)
                    return tuple(out)
                ctx.maybe_clear_saved_tensors()
                if CompiledFunction.compiled_bw is None:
                    context = torch._C._DisableAutocast if disable_amp else nullcontext
                    with tracing(saved_context), context(), track_graph_compiling(aot_config, "backward"):
                        CompiledFunction.compiled_bw = aot_config.bw_compiler(
                            bw_module, placeholder_list
                        )

                out = call_func_with_args(
                    CompiledFunction.compiled_bw,
                    all_args,
                    steal_args=True,
                    disable_amp=disable_amp,
                )

                out = functionalized_rng_runtime_epilogue(CompiledFunction.metadata, out)
                return tuple(out)

            if torch.is_grad_enabled() and any(t.requires_grad for t in all_args if isinstance(t, torch.Tensor)):
                # Ensure that the graph is connected, and error if double backward is performed.
                # See comment for why once_differentiable is not sufficient:
                # https://github.com/pytorch/pytorch/pull/92348/files#r1072962107
                class CompiledFunctionBackward(torch.autograd.Function):
                    @staticmethod
                    def forward(ctx, *unused_args):
                        outs = call_compiled_backward()
                        # TODO: figure out how to refactor the backward properly so I can use aot_dispatch_subclass_wrapper() here.
                        if CompiledFunction.maybe_subclass_metadata is not None:
                            outs_wrapped = wrap_tensor_subclasses(
                                outs, subclass_metas=CompiledFunction.maybe_subclass_metadata.grad_input_metas)
                            return outs_wrapped
                        return outs

                    @staticmethod
                    def backward(ctx, *args):
                        raise RuntimeError("torch.compile with aot_autograd does not currently support double backward")

                CompiledFunctionBackward._compiled_autograd_key = CompiledFunction._compiled_autograd_key

                # Pass args even though they're unused, so that the graph is built
                out = CompiledFunctionBackward.apply(*all_args)
            else:
                out = call_compiled_backward()

            # TODO: figure out how to refactor the backward properly so I can use aot_dispatch_subclass_wrapper() here.
            if CompiledFunction.maybe_subclass_metadata is not None:
                outs_wrapped = wrap_tensor_subclasses(
                    out, subclass_metas=CompiledFunction.maybe_subclass_metadata.grad_input_metas)
                return outs_wrapped
            return out

    compiled_function = create_runtime_wrapper(
        CompiledFunction.apply,
        runtime_metadata=fw_metadata,
        indices_of_inps_to_detach=_indices_of_inps_to_detach,
        trace_joint=True,
        keep_input_mutations=False,
        disable_amp=disable_amp
    )

    if not config.debug_assert:
        return compiled_function

    flat_requires_grad = [
        a.requires_grad if isinstance(a, Tensor) else None for a in flat_args
    ]

    @wraps(compiled_function)
    def debug_compiled_function(*args):
        # TODO: Check aliasing relationships
        # TODO: Check strides for metadata mutation
        # (NB: ideally, this logic is factored out of this function and
        # you move these debug checks there)

        # Check requires grad.  Bad case is when we compiled with
        # requires_grad = False, but input requires_grad = True
        # (vice versa is OK; we compute a gradient and then throw
        # it away when it hits the input.)
        for i, a in enumerate(args):
            can_require_grad = flat_requires_grad[i]
            if can_require_grad is None:
                assert not isinstance(a, Tensor)
            elif not can_require_grad:
                assert not a.requires_grad, format_guard_bug_msg(
                    aot_config,
                    f"{describe_input(i, aot_config)} would not require grad",
                )

        return compiled_function(*args)

    return debug_compiled_function


@dynamo_timed
def create_aot_dispatcher_function(
    flat_fn, flat_args: List[Any], aot_config: AOTConfig
):
    """
    Traces the forward and backward graphs of the attr:`flat_fn` to generate a
    joint graph. The joint graph is an Fx graph with Aten ops. Please refer to
    the tracing mechanism to understand the graph capturing details.

    The joint graph is then passed through attr:`partition_fn` to isolate the
    forward and backward portions, which are then respectively compiled via the
    provided attr:`fw_compiler` and attr:`bw_compiler`.

    The resulting compiled forward and backward graphs are then wrapped up in a
    ``torch.autograd.Function`` object.

    The calling convention here is that the first aot_config.num_params_buffers
    inputs in flat_args are parameters and buffers, and the rest are inputs.

    We use this to assume that parameters/buffer's shapes don't change.

    Note: this function is used both by aot_function and aot_export (controlled by aot_config.is_export)
        When aot_config.is_export is True, we return an FX graph + metadata
        When aot_config.is_export is False, we return an ordinary runtime function
    """

    # This is the main entry point.
    # TODO: Chillee argues that dynamo itself should pass in fake tensors to
    # the list of arguments when compiling; at the moment we do not do this

    if aot_config.decompositions is None:
        aot_config.decompositions = {}


    aot_config.decompositions = {
        **aot_autograd_decompositions,
        **aot_config.decompositions,
    }

    if config.functionalize_rng_ops:
        # Update the decompositions with functionalized random decompositions
        aot_config.decompositions = {
            **rng_decompositions,
            **aot_config.decompositions,
        }

    # Check flat_args to see if they're already fake.  If so, use that fake
    # mode instead.

    fake_mode = detect_fake_mode(flat_args)
    if fake_mode is None:
        shape_env = ShapeEnv() if aot_config.dynamic_shapes else None
        fake_mode = FakeTensorMode(shape_env=shape_env)
    else:
        shape_env = fake_mode.shape_env

    python_dispatcher_mode = (
        enable_python_dispatcher() if shape_env is not None else nullcontext()
    )

    with torch.autograd.set_multithreading_enabled(
        False
    ), preserve_rng_state(), fake_mode, python_dispatcher_mode, PhiloxStateTracker():

        def process_inputs(flat_args):
            def convert(idx, x):
                if shape_env is not None:
                    from torch._dynamo.source import ConstantSource
                    if isinstance(x, int):
                        source = ConstantSource(f"sym_{idx}")
                        return shape_env.create_symintnode(
                            shape_env.create_symbol(x, source),
                            hint=x,
                            source=source
                        )
                if not isinstance(x, torch.Tensor):
                    return x
                if isinstance(x, FakeTensor):
                    assert x.fake_mode is fake_mode
                    return x
                if is_traceable_wrapper_subclass(x):
                    attrs, _ = x.__tensor_flatten__()
                    if all(isinstance(getattr(x, attr), FakeTensor) for attr in attrs):
                        assert all(getattr(x, attr).fake_mode is fake_mode for attr in attrs)
                        return x
                # TODO: Ensure that this codepath is never exercised from
                # Dynamo
                if (
                    idx < aot_config.num_params_buffers
                    and config.static_weight_shapes
                ):
                    return fake_mode.from_tensor(x, static_shapes=True)
                return fake_mode.from_tensor(x, static_shapes=False)

            return [convert(idx, x) for idx, x in enumerate(flat_args)]

        fake_flat_args = process_inputs(flat_args)

        needs_autograd = (
            any(x.requires_grad for x in fake_flat_args if isinstance(x, Tensor))
            and torch.is_grad_enabled()
        )

        with enable_python_dispatcher():
            # Patch set_rng_state as set_rng_state with fake tensors is
            # nonsensical. This does not affect the collection of metadata.
            with patch("torch.cuda.set_rng_state", lambda *args: None):
                fw_metadata = run_functionalized_fw_and_collect_metadata(
                    flat_fn,
                    keep_input_mutations=aot_config.keep_inference_input_mutations and not needs_autograd,
                    is_train=needs_autograd,
                )(*fake_flat_args)

                req_subclass_dispatch = requires_subclass_dispatch(fake_flat_args, fw_metadata)

                if needs_autograd and not any(x.requires_grad for x in fw_metadata.output_info):
                    # We realized that none of the outputs require grad,
                    # so we actually have an inference graph.
                    needs_autograd = False
                    # A bit silly: right now in the subclass codepath, our ViewAndMutationMeta
                    # changes depending on whether we pass in is_train / keep_input_mutations,
                    # so we're forced to recompute the metadata.
                    # TODO: refactor the subclass path of run_functionalized_fw_and_collect_metadata
                    # so that this is unnecessary.
                    if req_subclass_dispatch:
                        fw_metadata = run_functionalized_fw_and_collect_metadata(
                            flat_fn,
                            keep_input_mutations=aot_config.keep_inference_input_mutations and not needs_autograd,
                            is_train=needs_autograd,
                        )(*fake_flat_args)
                    else:
                        fw_metadata = ViewAndMutationMeta(
                            input_info=fw_metadata.input_info,
                            output_info=fw_metadata.output_info,
                            num_intermediate_bases=fw_metadata.num_intermediate_bases,
                            keep_input_mutations=aot_config.keep_inference_input_mutations and not needs_autograd,
                            traced_tangents=fw_metadata.traced_tangents,
                            subclass_inp_meta=fw_metadata.subclass_inp_meta,
                            subclass_fw_graph_out_meta=fw_metadata.subclass_fw_graph_out_meta,
                            subclass_tangent_meta=fw_metadata.subclass_tangent_meta,
                            is_train=needs_autograd,
                        )


        if fw_metadata.num_intermediate_bases > 0:
            assert not req_subclass_dispatch, f"""\
torch.compile is currently being used with tensor subclass inputs:
{','.join([str(type(x)) for x in fake_flat_args])}. We are attempting to a compile a graph with two graph outputs
that alias one another, which is currently unsupported in the subclass use case. If you run into this,
please file a github issue"""

        if aot_config.is_export:
            # aot_export: ban input metadata mutations for now to keep shared code paths simpler.
            # Keeping .resize_() in the graph will require some work
            # Allowing it but keeping the graph functional will require some calling convention changes.
            if len([x for x in fw_metadata.input_info if x.mutates_metadata]) != 0:
                raise RuntimeError(f"""\
Found an input that received a metadata mutation, through e.g. a call to `.resize_()` or `.transpose_()`.
This is currently banned in the aot_export workflow. If you need this functionality, please file a github issue.

fw_metadata={str(fw_metadata)}""")
            # In export, banning data mutations on inputs that require grad for now.
            # This should be rare, and is tricky to get right. When we trace the backward,
            # we currently trace with autograd.grad instead of .backward(), which makes it difficult
            # to ensure that we run autograd all the way through the input **before** it saw the mutation.
            if len([x for x in fw_metadata.input_info if x.requires_grad and x.mutates_data]) != 0:
                raise RuntimeError(f"""\
Found a graph input that requires gradients, and received a mutation.
This is currently banned in the aot_export workflow. If you need this functionality, please file a github issue.

fw_metadata={str(fw_metadata)}""")
            if req_subclass_dispatch:
                raise RuntimeError("""\
aot_export is not currently supported with traceable tensor subclass.
If you need this feature, please comment on <CREATE_ISSUE_LINK>""")

            # Need to decide on a strategy for functionalized RNG: toggling via global config seems bad,
            # and turning it on will require a non-trivial calling convention change for any export runtime.
            if config.functionalize_rng_ops:
                raise RuntimeError("""\
Functionalized RNG is not currently supported in the aot_export workflow. Please file a github issue,
or otherwise set torch._functorch.config.functionalize_rng_ops = False.""")

        # crappy version of dispatcher
        # TODO: Do this properly
        if needs_autograd:
            # For now, aot_dispatch_autograd knows to explicitly return a graph
            # when run with export, and an opaque callable otherwise.
            # In theory we could factor these out, but I wanted to let the dust
            # settle on how functionalized rng fits into export first.
            compiler_fn = aot_dispatch_autograd_graph if aot_config.is_export else aot_dispatch_autograd
        else:
            # aot_dispatch_base_graph contains only the "graph bits", while aot_dispatch_base
            # includes some extra work around handling a runtime epilogue.
            compiler_fn = aot_dispatch_base_graph if aot_config.is_export else aot_dispatch_base

        compiler_fn = partial(aot_wrapper_synthetic_base, compiler_fn=compiler_fn, needs_autograd=needs_autograd)
        compiler_fn = partial(aot_wrapper_dedupe, compiler_fn=compiler_fn)
        # You can put more passes here

        compiled_fn = compiler_fn(flat_fn, fake_flat_args, aot_config, fw_metadata=fw_metadata)
        if aot_config.is_export:

            mutated_user_inp_locs = [
                idx - aot_config.num_params_buffers
                for idx in fw_metadata.mutated_inp_indices
                if idx >= aot_config.num_params_buffers
            ]
            if len(mutated_user_inp_locs) > 0:
                raise RuntimeError(f"""
Found following user inputs located at {mutated_user_inp_locs} are mutated. This is currently banned in the aot_export workflow.
If you need this functionality, please file a github issue.

fw_metadata={str(fw_metadata)}""")

            # During export, we don't get back a callable - we get back the raw fx graph
            # (either a joint or an inference-only graph)
            assert isinstance(compiled_fn, torch.fx.GraphModule)
            return compiled_fn, fw_metadata

        if not hasattr(compiled_fn, "_boxed_call"):
            compiled_fn = make_boxed_func(compiled_fn)

        return compiled_fn


# Inspired by autodidax (thanks!)
class PytreeThunk:
    spec = None
    # These are some kinda dumb microoptimizations that save about 3-4 us of overhead.
    is_simple = (
        None  # if the output spec is a tuple/list, we won't bother unflattening it.
    )
    is_really_simple = None  # if the output spec is a LeafSpec

    def set(self, spec):
        assert self.spec is None or self.spec == spec
        self.spec = spec
        if type(self.spec) in [tuple, list] and all(
            isinstance(i, pytree.LeafSpec) for i in spec.children_specs
        ):
            self.is_simple = True
        if isinstance(self.spec, pytree.LeafSpec):
            self.is_really_simple = True

    def unflatten(self, x):
        if self.is_really_simple:
            return x[0]
        if self.is_simple:
            return x
        return pytree.tree_unflatten(x, self.spec)


def create_functional_call(mod, params_spec, params_len):
    # Redundant with dynamo, but worth having in case this gets invoked elsewhere.
    # https://github.com/pytorch/pytorch/issues/103569

    def functional_call(*args, **kwargs):
        with stateless._reparametrize_module(
            mod, pytree.tree_unflatten(args[:params_len], params_spec)
        ):
            if isinstance(mod, torch.fx.GraphModule):
                with fx_traceback.preserve_node_meta(), warnings.catch_warnings():
                    warnings.filterwarnings(
                        "ignore", "Anomaly Detection has been enabled."
                    )
                    with torch.autograd.detect_anomaly(check_nan=False):
                        out = Interpreter(mod).run(*args[params_len:], **kwargs)
            else:
                out = mod(*args[params_len:], **kwargs)

        if not isinstance(out, (tuple, list)):
            raise RuntimeError(
                "Graph output must be a tuple(). This is so that we can avoid "
                "pytree processing of the outputs. Please change the module to "
                "have tuple outputs or use aot_module instead."
            )
        return out
    return functional_call

# Creates a function that returns flattened inputs and outputs
# Also returns the output tree spec, which is needed to recover the "unflattened"
# output tree structure later.
def create_tree_flattened_fn(fn, args, kwargs=None) -> Tuple[Callable, PytreeThunk]:
    if kwargs is None:
        kwargs = {}
    # Save the args_spec for flat_tensor_args to unflatten while tracing
    _, tensor_args_spec = pytree.tree_flatten((args, kwargs))
    out_spec = PytreeThunk()

    def flat_fn(*flat_args):
        # The input are flattened tensor args. Prepare the args in the
        # order that original function expects. Add static args as well.
        # They will appear as tensor constants in the traced graph.
        nonlocal out_spec
        args, kwargs = pytree.tree_unflatten(flat_args, tensor_args_spec)
        tree_out = fn(*args, **kwargs)
        flat_out, spec = pytree.tree_flatten(tree_out)
        for i in flat_out:
            is_known_type = False
            for j in KNOWN_TYPES:
                if isinstance(i, j):
                    is_known_type = True
                    break
            if not is_known_type:
                raise RuntimeError(
                    f"Found {type(i)} in output, which is not a known type. "
                    "If this type holds tensors, you need to register a pytree for it. "
                    "See https://github.com/pytorch/functorch/issues/475 for a brief "
                    "explanation why. If you don't need to register a pytree, please "
                    "leave a comment explaining your use case and we'll make this more "
                    "ergonomic to deal with"
                )
        out_spec.set(spec)
        return flat_out
    return flat_fn, out_spec

def _graph_input_names(gm):
    return [node.name for node in gm.graph.nodes if node.op == "placeholder"]


def _graph_output_names(gm):
    output_node = next(iter(reversed(gm.graph.nodes)))
    assert output_node.op == "output" and len(output_node.args) == 1
    return_args = output_node.args[0]
    return [getattr(return_arg, "name", None) for return_arg in return_args]


def create_graph_signature(
    fx_g: torch.fx.GraphModule,
    fw_metadata: ViewAndMutationMeta,
    in_spec: pytree.TreeSpec,
    out_spec: pytree.TreeSpec,
    *,
    user_args_flat: List[torch.Tensor],
    params_and_buffers_flat: List[torch.Tensor],
    param_names: List[str],
    buffer_names: List[str],
    trace_joint: bool,
    num_user_fw_outs: Optional[int],
    loss_index: Optional[int],
) -> GraphSignature:

    # Retrieve graph input names
    graph_input_names = _graph_input_names(fx_g)
    # Retrieve graph output names
    graph_output_names = _graph_output_names(fx_g)

    num_params_buffers = len(param_names) + len(buffer_names)
    # We have enough restrictions on the graph (no de-duping, synthetic bases, etc),
    # Such that # graph inps = # user inps + # params + # buffers
    num_user_args = len(graph_input_names) - num_params_buffers

    if trace_joint:
        assert num_user_fw_outs is not None
        num_fw_outs = num_user_fw_outs + fw_metadata.num_mutated_inputs
        backward_output_names = graph_output_names[num_fw_outs:]

        grad_index = itertools.count(0)
        gradients_to_parameters = {
            backward_output_names[next(grad_index)]: param_names[i]
            for i, param in enumerate(params_and_buffers_flat)
            if param.requires_grad
        }

        gradients_to_user_inputs = {
            backward_output_names[next(grad_index)]: graph_input_names[i + len(params_and_buffers_flat)]
            for i, user_input in enumerate(user_args_flat)
            if user_input.requires_grad
        }

        assert len(gradients_to_parameters) + len(gradients_to_user_inputs) == len(
            backward_output_names
        )

        # Check that we have fully accounted for all graph outputs
        backward_signature = BackwardSignature(
            gradients_to_parameters,
            gradients_to_user_inputs,
            graph_output_names[loss_index],
        )
    else:
        backward_signature = None
        num_user_fw_outs = len(graph_output_names) - fw_metadata.num_mutated_inputs

    return GraphSignature.from_tracing_metadata(
        in_spec=in_spec,
        out_spec=out_spec,
        graph_input_names=graph_input_names,
        graph_output_names=graph_output_names,
        view_mutation_metadata=fw_metadata,
        named_parameters=param_names,
        named_buffers=buffer_names,
        num_user_inputs=num_user_args,
        num_user_outputs=num_user_fw_outs,
        loss_index=loss_index,
        backward_signature=backward_signature,
    )

def aot_function(
    fn: Callable,
    fw_compiler: Callable,
    bw_compiler: Optional[Callable] = None,
    partition_fn: Callable = default_partition,
    decompositions: Optional[Dict] = None,
    num_params_buffers: int = 0,
    keep_inference_input_mutations: bool = False,
    inference_compiler: Optional[Callable] = None,
    *,
    # Whether or not to trace with dynamic shapes
    dynamic=False,
    enable_log=True,
) -> Callable:
    """
    Traces the forward and backward graph of :attr:`fn` using torch dispatch
    mechanism, and then compiles the generated forward and backward graphs
    through :attr:`fw_compiler` and :attr:`bw_compiler`.

    :func:`aot_function` traces the forward and backward graph ahead of time,
    and generates a joint forward and backward graph.  :attr:`partition_fn` is
    then used to separate out forward and backward graphs. The partitioner
    function can be used to perform optimizations such as recomputation. One can
    set `decompositions` dictionary to decompose the operators into a sequence
    of core or simpler operators supported by the backend compilers.

    .. warning::
        This API is experimental and likely to change.

    Args:
        fn (Callable): A Python function that takes one ore more arguments. Must
            return one or more Tensors.
        fw_compiler (Callable): A Python function that accepts an Fx graph with
            Aten ops and input args, and returns a Callable that semantically is
            equivalent to the input Fx graph.
        bw_compiler (Optional[Callable]): A Python function that accepts an
            Fx graph with Aten ops and input args, and returns a Callable that
            semantically is equivalent to the input Fx graph.  Default: None
            (when None, it defaults to the :attr:`fw_compiler`)
        partition_fn (Callable): A Python function that takes a joint forward
            and backward graph, and partitions it into separate forward and
            backward graphs.
        decompositions (Dict): A dictionary to define the decomposition of
            larger Aten ops into simpler or core Aten ops.
        inference_compiler (Optional[Callable]): A Python function that accepts an
            Fx graph with Aten ops and input args, and returns a Callable that
            semantically is equivalent to the input Fx graph. inference_compiler is invoked
            if no autograd is needed. Default: None
            (when None, it defaults to the :attr:`fw_compiler`)
    Returns:
        Returns a ``Callable`` that retains the eager behavior of the original
        :attr:`fn`, but with forward and backward graph compiled via
        :attr:`fw_compile` and :attr:`bw_compile`.

    A simple example usage of :func:`aot_function` is as follows. This example
    will print the forward and backward graphs of the function ``fn``

        >>> fn = lambda x : x.sin().cos()
        >>> def print_compile_fn(fx_module, args):
        >>>     print(fx_module)
        >>>     return fx_module
        >>> aot_fn = aot_function(fn, print_compile_fn)
        >>> x = torch.randn(4, 5, requires_grad=True)
        >>> aot_fn(x)
    """

    if bw_compiler is None:
        bw_compiler = fw_compiler
    if inference_compiler is None:
        inference_compiler = fw_compiler
    aot_config = AOTConfig(
        fw_compiler=fw_compiler,
        bw_compiler=bw_compiler,
        inference_compiler=inference_compiler,
        partition_fn=partition_fn,
        decompositions=decompositions,
        num_params_buffers=num_params_buffers,
        aot_id=next(AOT_COUNTER),
        keep_inference_input_mutations=keep_inference_input_mutations,
        dynamic_shapes=dynamic,
        aot_autograd_arg_pos_to_source=None,
        is_export=False,
        no_tangents=False,
        enable_log=enable_log,
    )
    cached_res = None

    @wraps(fn)
    def returned_function(*args, **kwargs):
        nonlocal cached_res
        # Now flatten the tensor args
        flat_args = pytree.arg_tree_leaves(*args, **kwargs)

        # Compile the function and save it in the cache
        if cached_res is None:
            flat_fn, out_spec = create_tree_flattened_fn(fn, args, kwargs)

            compiled_fn = create_aot_dispatcher_function(
                flat_fn,
                flat_args,
                aot_config,
            )
            cached_res = (compiled_fn, out_spec)

        cached_fn, out_spec = cached_res
        out = cached_fn(flat_args)
        return out_spec.unflatten(out)

    return returned_function


def aot_module(mod: nn.Module, *args, **kwargs) -> nn.Module:
    """
    Traces the forward and backward graph of :attr:`mod` using torch dispatch
    tracing mechanism. It is wrapper function, that underneath uses
    :func:`aot_function` to perform tracing and compilation.

    :func:`aot_module` lifts the parameters and buffers of ``nn.Module`` as inputs
    to a new callable which is then compiled through :func:`aot_function`.

    .. warning::
        This API is experimental and likely to change.

    Args:
        mod (Callable): A ``nn.Module`` module.
        args : args to be passed to :func:`aot_function`
        kwargs : kwargs to be passed to :func:`aot_function`

    Returns:
        Returns a ``nn.Module`` that retains the eager behavior of the original
        :attr:`mod`, but with forward and backward graph compiled.

    """
    # See Note: [Fake Modules and AOTAutograd]
    torch._dynamo.utils.assert_no_fake_params_or_buffers(mod)

    def functional_call(named_params, named_buffers, *args, **kwargs):
        params_and_buffers = {**named_params, **named_buffers}
        return torch.func.functional_call(mod, params_and_buffers, args, kwargs)

    named_params = dict(mod.named_parameters(remove_duplicate=False))
    named_buffers = dict(mod.named_buffers(remove_duplicate=False))
    num_params_buffers = len(named_params) + len(named_buffers)
    compiled_f = aot_function(
        functional_call, num_params_buffers=num_params_buffers, *args, **kwargs
    )

    class AOTModule(nn.Module):
        def __init__(self):
            super().__init__()
            self.orig_module = mod

        def forward(self, *args, **kwargs):
            return compiled_f(
                named_params,
                named_buffers,
                *args,
                **kwargs,
            )

    return AOTModule()


def aot_module_simplified(
    mod: nn.Module,
    args,
    fw_compiler: Callable,
    bw_compiler: Optional[Callable] = None,
    partition_fn: Callable = default_partition,
    decompositions: Optional[Dict] = None,
    keep_inference_input_mutations=False,
    inference_compiler: Optional[Callable] = None,
) -> nn.Module:
    """
    This is the simplified or low overhead version of aot_module. For frontends
    like TorchDynamo, the input functions/modules to AOT are static and have
    unpacked inputs/outputs. This gives us an opportunity to remove the
        (1) pytree overhead to parse inputs/outputs,
        (2) AOT Autograd cache,
        (3) Reading of params/buffers in every forward call

    :func:`aot_module_simplified` removes these overheads.
    """
    params = {
        **dict(mod.named_parameters(remove_duplicate=False)),
        **dict(mod.named_buffers(remove_duplicate=False)),
    }
    params_flat, params_spec = pytree.tree_flatten(params)
    params_flat = list(params_flat)
    params_len = len(params_flat)

    functional_call = create_functional_call(mod, params_spec, params_len)

    if bw_compiler is None:
        bw_compiler = fw_compiler
    if inference_compiler is None:
        inference_compiler = fw_compiler

    seen_sources = set()

    full_args = []
    # First, the params
    full_args.extend(params_flat)

    if torch._guards.TracingContext.get():
        torch._guards.TracingContext.get().params_flat = params_flat

    aot_autograd_arg_pos_to_source = None
    # Then, the params 1:1 mapped sources, if relevant.
    if hasattr(mod, "_param_name_to_source"):
        aot_autograd_arg_pos_to_source = []
        # We now know this came from dynamo, and (1) we care about guards,
        # so setting up aot_autograd_arg_pos_to_source for downstream dedup guards
        # can now be done safely. (2) Dynamo logic protects the 1:1 sizing below.
        for name in params.keys():
            assert name in mod._param_name_to_source, f"{name} not found."
            source = mod._param_name_to_source[name]
            assert source not in seen_sources, source
            seen_sources.add(source)
            aot_autograd_arg_pos_to_source.append(source)

    # Next, the input args
    full_args.extend(args)

    if hasattr(mod, "graph"):
        # Non dynamo entrypoints can get to here...
        for i, node in enumerate(mod.graph.nodes):
            if node.op == "placeholder":
                if hasattr(node, "_dynamo_source"):
                    # ... but not here!
                    if aot_autograd_arg_pos_to_source is None:
                        aot_autograd_arg_pos_to_source = []
                    source = node._dynamo_source
                    assert source not in seen_sources, source
                    seen_sources.add(source)
                    aot_autograd_arg_pos_to_source.append(source)

    if aot_autograd_arg_pos_to_source is not None:
        assert len(full_args) == len(aot_autograd_arg_pos_to_source)

    dynamic_shapes = False
    for x in full_args:
        if isinstance(x, FakeTensor):
            dynamic_shapes = x.fake_mode.shape_env is not None
            break

    aot_config = AOTConfig(
        fw_compiler=fw_compiler,
        bw_compiler=bw_compiler,
        inference_compiler=inference_compiler,
        partition_fn=partition_fn,
        decompositions=decompositions,
        num_params_buffers=params_len,
        aot_id=next(AOT_COUNTER),
        keep_inference_input_mutations=keep_inference_input_mutations,
        dynamic_shapes=dynamic_shapes,
        aot_autograd_arg_pos_to_source=aot_autograd_arg_pos_to_source,
        is_export=False,
        no_tangents=False,
    )

    with compiled_autograd.disable():
        compiled_fn = create_aot_dispatcher_function(
            functional_call,
            full_args,
            aot_config,
        )

    # TODO: There is something deeply wrong here; compiled_fn running with
    # the boxed calling convention, but aot_module_simplified somehow
    # historically returned a function that was not the boxed calling
    # convention.  This should get fixed...
    def forward(*runtime_args):
        full_args = []
        full_args.extend(params_flat)
        full_args.extend(runtime_args)
        return compiled_fn(full_args)

    # Just for convenience
    forward.zero_grad = mod.zero_grad
    forward.named_parameters = mod.named_parameters
    forward.named_buffers = mod.named_buffers

    return forward

def aot_export_module(
    mod: nn.Module,
    args,
    *,
    decompositions: Optional[Dict] = None,
    # If true, we'll return a joint forward-backward graph,
    # As well as metadata on the loss + gradients in the backward.
    trace_joint: bool,
    # If trace_joint is True, we expect your module to return a scalar loss.
    # Your module can return multiple outputs, so you must specify which output the loss is.
    output_loss_index: Optional[int] = None,
) -> Tuple[torch.fx.GraphModule, GraphSignature]:
    """
    This function takes in a module, and returns:
    (1) an FX graph that can be exported
    (2) some metadata about the graph

    If `trace_joint=True` we will return a joint graph of the forward + backward.

    The traced FX graph will have the following properties compared to the original module:
    (1) Inputs and outputs to the module will be pytree-flattened
    (2) Parameters and buffers on the module will be lifted into graph inputs,
        graph_inputs = (*parameters, *buffers, *user_inputs)
    (3) The graph will be fully functionalized
    (4) Any input mutations will be converted into additional outputs in the graph,
        meaning whoever calls this graph is responsible for applying the mutations
        back to the original inputs.
    (5) If is_joint is provided the graph will return parameter gradients in addition to user outputs.
        The graph output will look like:
        graph_outputs = (*updated_inputs, *user_outputs, *param_gradients)

    There are also several restrictions on what modules can use this API. In particular:
    (1) If trace_joint is specified, we expect the loss function to be **fused**
        into the module forward. One of the outputs to the forward must be a scalar loss,
        which is specified with `output_loss_index`.
        All other outputs to the forward are presumed to not require gradients.
    (2) This API cannot capture optimizers (although in theory we could build an API for this).
    (3) Metadata mutations on params/buffers/inputs are banned.
    (4) Data mutations on anything that requires gradients are banned (parameters)
    (5) If an input is mutated, it is not allowed to alias any other inputs.
    (6) Parameters must not be duplicated.
    """
    named_parameters = dict(mod.named_parameters(remove_duplicate=False))
    named_buffers = dict(mod.named_buffers(remove_duplicate=False))
    params_and_buffers = {
        **dict(named_parameters),
        **dict(named_buffers),
    }
    params_and_buffers_flat, params_spec = pytree.tree_flatten(params_and_buffers)
    params_and_buffers_flat = tuple(params_and_buffers_flat)
    params_len = len(params_and_buffers_flat)

    functional_call = create_functional_call(mod, params_spec, params_len)

    num_fw_outs = None

    if trace_joint:
        # This helper effectively just adds some extra asserts about what the backward will look like:
        # Outputs must include a scalar loss, that we compute gradients w.r.t.
        # We don't compute gradients w.r.t. anything else: so just in case we detach()
        # and other output tensors.
        def fn_to_trace(*args):
            nonlocal num_fw_outs
            out = functional_call(*args)
            if output_loss_index is None:
                raise RuntimeError("""\
If trace_joint=Trueit is required that one of your forward outputs must be a scalar loss.
You must specify the which (index) output is the loss with output_loss_index.""")
            if isinstance(out, (torch.Tensor)):
                out = (out,)
            if not isinstance(out, (tuple, list)):
                raise RuntimeError(f"Expected forward output to be either a tensor or a list/tuple of tensors. found {type(out)}")

            for i, o in enumerate(out):
                # We only want to create a backward graph w.r.t. the loss that the user passed in.
                # This implies that every other output should not require gradients.
                # Instead of making this an error (and forcing the user to detach all other outputs
                # of their forward),
                # we'll automatically detach them here.
                if o.requires_grad and i != output_loss_index:
                    raise RuntimeError(f"""\
Found an output of the forward that requires gradients, that was not the scalar loss.
We require all outputs to the forward that are not the scalar loss to not require gradient,
because we will only compute a backward graph against the scalar loss.
You can fix this by calling .detach() on each of your forward outputs that is not the loss.
You specified that output index {output_loss_index} is the loss, but we found that
the output at index {i} requires gradients.""")
            out_loss = out[output_loss_index]
            num_fw_outs = len(out)
            if not out_loss.requires_grad:
                raise RuntimeError(f"""\
The output at index {output_loss_index} was marked as the loss, but it does not require gradients""")
            if out_loss.numel() != 1:
                raise RuntimeError(f"""\
We require the output marked as the loss (at index {output_loss_index}) to be a scalar, but it has shape {out_loss.shape}""")
            return out
        ctx = nullcontext
    else:
        # Run under no_grad, so our tracing machinery only traces an inference graph.
        ctx = torch.no_grad
        fn_to_trace = functional_call

    full_args = []
    # First, the params
    # NB: It is REQUIRED that parameters come first, Inductor infers "fixed"
    # parameters by looking at the difference in parameter count outside
    # and inside AOTAutograd, and assumes the prefix of arguments are fixed
    # arguments
    full_args.extend(params_and_buffers_flat)
    # Next, the input args
    full_args.extend(args)

    with ctx():
        fx_g, metadata, in_spec, out_spec = _aot_export_function(
            fn_to_trace,
            full_args,
            decompositions=decompositions,
            num_params_buffers=len(params_and_buffers_flat),
            no_tangents=True,
        )
    if trace_joint:
        def flattened_joint(*args):
            # The idea here is that the joint graph that AOTAutograd creates has some strict properties:
            # (1) It accepts two arguments (primals, tangents), and pytree_flattens them
            # (2) It returns a tuple of (fw_outs, gradients)
            # This is a very useful convention for anyone who wants to partition the joint graph
            # into a separate forward and backward graph.
            # However,
            # (1) for people exporting a single joint graph, it would be preferable not to have
            #     any pytrees in the graph.
            # (2) We are guaranteed in the aot_export_module case that the forward outputs a loss,
            #     and there are therefore no tangents that are needed to run the joint graph.
            # (3) AOTAutograd creates a grad_input for every input in the forward,
            #     including None's for inputs that are not grad-requiring tensors.
            #     we don't want these in our export graph.
            #     and there are therefore no tangents that are needed to run the joint graph.
            # This function "fixes" both of the above by removing any tangent inputs,
            # and removing pytrees from the original FX graph.
            fake_tangents = [None for _ in range(metadata.num_outputs + metadata.num_mutated_inputs)]
            fw_outs, gradients = fx_g(args, fake_tangents)
            assert len(gradients) == len(args)
            output_gradients = []
            for i, (a, grad) in enumerate(zip(args, gradients)):
                if isinstance(a, torch.Tensor) and a.requires_grad:
                    assert grad is not None, """\
Found a parameter that did not receive a gradient.
"This is most likely a bug, but if this needs to be supported please comment on this Github issue:
https://github.com/pytorch/pytorch/issues/101192
"""
                    output_gradients.append(grad)
                else:
                    assert grad is None
            return *fw_outs, *output_gradients
        fx_g = make_fx(flattened_joint)(*full_args)

    user_args_flat = pytree.arg_tree_leaves(*args)
    return fx_g, create_graph_signature(
        fx_g,
        metadata,
        in_spec,
        out_spec,
        user_args_flat=user_args_flat,
        params_and_buffers_flat=params_and_buffers_flat,
        param_names=list(named_parameters.keys()),
        buffer_names=list(named_buffers.keys()),
        trace_joint=trace_joint,
        num_user_fw_outs=num_fw_outs,
        loss_index=output_loss_index,
    )

def aot_export_joint_simple(
    func: Callable,
    args,
    *,
    trace_joint: bool,
    # It looks like the main consequence of this API is that for dynamic shapes,
    # it will assume that parms/buffers are static.
    # With the new inferred dynamic shapes API, maybe this doesn't matter?
    num_params_buffers: int = 0,
    decompositions: Optional[Dict] = None,
) -> torch.fx.GraphModule:
    """
    A simplified version of export. Used by higher order operators.

    This function makes a high-level "no calling convention changes" guarantee:
    - If no inputs require grad (so we export an inference graph),
      there are *no* calling convention change between the exported graph, and "func".
    - If at least one input requires grad (so we trace out and export a joint fw-bw graph),
      Then if you were partition the graph into a separate forward and backward graph,
      The forward graph will have no calling convention changes compared to "func".

    The above also relies on some strong restrictions around which functions this API accepts:
    (1) `args` cannot contain any pytrees (they must have been pytree_flattened already)
    (2) `func` cannot mutate any inputs
    (3) The outputs of `func` cannot alias any inputs.

    Note: this function is only lightly tested today. It will probably be tested more heavily by higher order ops.
    """
    if trace_joint:
        ctx = nullcontext
    else:
        # Run under no_grad, so our tracing machinery only traces an inference graph.
        ctx = torch.no_grad

    with ctx():
        fx_g, metadata, in_spec, out_spec = _aot_export_function(
            func,
            args,
            decompositions=decompositions,
        )
    # At this point, we can just directly return the (joint or inference graph) that we traced.
    # First though: a bunch of assertions to make sure that our graph doesn't require
    # any calling convention changes compared to the original function.
    # These restrictions are *in addition to* the general restrictions on export.

    # No input mutations
    if len([x for x in metadata.input_info if x.mutates_data or x.mutates_metadata]) != 0:
        raise RuntimeError(f"aot_export_joint_simple does not support input mutations. {str(metadata)}")
    # No output aliasing
    if len([x for x in metadata.output_info if x.output_type != OutputType.non_alias]) != 0:
        raise RuntimeError(f"aot_export_joint_simple does not support outputs that alias inputs. {str(metadata)}")
    # No pytrees
    if type(in_spec) == pytree.LeafSpec:
        raise RuntimeError(f"aot_export_joint_simple requires inputs to be a single list/tuple. in_spec={str(in_spec)}")
    if len([x for x in in_spec.children_specs if type(x) != pytree.LeafSpec]) != 0:
        raise RuntimeError(f"aot_export_joint_simple requires individual inputs not to be pytrees. in_spec={str(in_spec)}")
    if type(out_spec) == pytree.LeafSpec:
        raise RuntimeError(f"aot_export_joint_simple requires outputs to be a single list/tuple. out_spec={str(out_spec)}")
    if len([x for x in out_spec.children_specs if type(x) != pytree.LeafSpec]) != 0:
        raise RuntimeError(f"aot_export_joint_simple requires individual outputs not to be pytrees. out_spec={str(out_spec)}")
    # TODO: we might have to temporarily patch config.functionalize_rng
    # so that it doesn't run when we're exporting a higher order op.

    if config.debug_assert:
        # Smoke test that after partitioning, we can run the forward without any calling convention changes.
        fw_module, bw_module = aot_config.default_partition(
            fx_g, args, num_fwd_outputs=len(fw_metadata.output_infos)
        )
        # Attempt to run the fw_module with the original user inputs
        fake_mode = detect_fake_mode(args)
        if fake_mode is None:
            fake_mode = FakeTensorMode()
        with fake_mode:
            fw_module(*args)
    return fx_g

# Private for now because we aren't providing a contract on what to return
# for joint graphs (we could when there's a clearer use case)
# In the future, we may need to add more export API's that provide their own strong guarantees.
# This is meant as a general helper function for handling various export-y use cases.
def _aot_export_function(
    func: Callable,
    args,
    *,
    num_params_buffers: int = 0,
    decompositions: Optional[Dict] = None,
    # If we're exporting a joint graph and we don't want any tangent inputs in the graph
    # (because we are backpropping through a scalar 1 loss),
    # we need to explicitly specify not to include tangents in the graph.
    # It's not enough just to check that our tangent is a scalar, since we also
    # need to know if it is a 1 (no need to make it a graph input), or something else
    # (requiring it to be a graph input).
    # We don't know this info at trace time though, so we need to make it an explicit config.
    no_tangents: bool = False,
) -> Tuple[torch.fx.GraphModule, ViewAndMutationMeta, pytree.TreeSpec, pytree.TreeSpec]:
    dynamic_shapes = False
    for x in args:
        if isinstance(x, FakeTensor):
            dynamic_shapes = x.fake_mode.shape_env is not None
            break

    flat_fn, out_spec = create_tree_flattened_fn(func, args)
    flat_args, in_spec = pytree.tree_flatten(args)

    # The export use case doesn't care about several bits of AOTConfig
    # (1) compilers (we just export the graph)
    # (2) partitioners (export is only full graph, user can partition themselves)
    aot_config = AOTConfig(
        fw_compiler=None,
        bw_compiler=None,
        inference_compiler=None,
        partition_fn=None,
        decompositions=decompositions,
        num_params_buffers=num_params_buffers,
        aot_id=next(AOT_COUNTER),
        # For now there's no use case involving keeping input mutations in the graph
        # (which we can only do in the inference case anyway).
        # We can add this later if we need to.
        keep_inference_input_mutations=False,
        dynamic_shapes=dynamic_shapes,
        aot_autograd_arg_pos_to_source=None,
        is_export=True,
        no_tangents=no_tangents,
    )

    fx_g, meta = create_aot_dispatcher_function(
        flat_fn,
        flat_args,
        aot_config,
    )
    return fx_g, meta, in_spec, out_spec.spec


compiled_function = aot_function
compiled_module = aot_module<|MERGE_RESOLUTION|>--- conflicted
+++ resolved
@@ -1069,11 +1069,8 @@
 
         flat_f_args = pytree.tree_map(_to_fun, flat_args)
 
-<<<<<<< HEAD
+        prior_grad_enabled = torch.is_grad_enabled()
         prior_autocast_states = _get_autocast_states()
-=======
-        prior_grad_enabled = torch.is_grad_enabled()
->>>>>>> 44a28a5e
 
         # See Note [Disabling Functionalize TLS Above Python Functionalization]
         disable_above = torch._C._ExcludeDispatchKeyGuard(torch._C.DispatchKeySet(torch._C.DispatchKey.Functionalize))
