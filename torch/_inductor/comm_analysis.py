--- conflicted
+++ resolved
@@ -1,25 +1,13 @@
 import functools
 import logging
 import math
-<<<<<<< HEAD
-from abc import ABC, abstractmethod
-from dataclasses import dataclass, field
-from enum import Enum, IntEnum
-from functools import lru_cache
-from typing import Any, ClassVar, Optional
-=======
 from enum import IntEnum
-from typing import Optional
->>>>>>> 4714b84d
+from typing import Any, Optional
 
 import sympy
 
 import torch
-<<<<<<< HEAD
 from torch._C._distributed_c10d import _resolve_process_group
-from torch.distributed import ProcessGroup
-=======
->>>>>>> 4714b84d
 from torch.fx.operator_schemas import normalize_function
 
 from . import ir
@@ -80,15 +68,18 @@
     return get_collective_type_from_kernel_name(name)
 
 
+def get_size_numel(size: torch.Size, fallback: int = 4096 * 4096) -> int:
+    numel = sympy_product(size)
+    if isinstance(numel, sympy.Integer):
+        return int(numel)
+
+    return V.graph.sizevars.size_hint(numel, fallback=fallback)
+
+
 def get_collective_input_size_bytes(node: ir.IRNode) -> int:
     sz_bytes = 0
     for inp in node.inputs:  # type: ignore[attr-defined]
-        numel = sympy_product(inp.layout.size)
-        if isinstance(numel, sympy.Integer):
-            # For ease of testing
-            numel = int(numel)
-        else:
-            numel = V.graph.sizevars.size_hint(numel, fallback=0)
+        numel = get_size_numel(inp.layout.size)
         sz_bytes += numel * get_dtype_size(inp.layout.dtype)
     return sz_bytes
 
@@ -250,21 +241,6 @@
     if nRanks <= 1:
         return 0
 
-<<<<<<< HEAD
-    if group_name is not None:
-        pg = _resolve_process_group(group_name)
-        group_conn = nccl_pg_connectivity(pg)
-        num_ib_conn = 1
-        for c in group_conn:
-            if isinstance(c, InfiniBandConnection):
-                num_ib_conn += 1
-        nNodes = num_ib_conn
-    else:
-        num_gpus_per_node = 8
-        nNodes = math.ceil(group_size / num_gpus_per_node)
-
-=======
->>>>>>> 4714b84d
     # Assumes ring algorithm
     nccl_algo = NCCL_ALGO.RING
     nccl_proto = NCCL_PROTO.LL
@@ -379,13 +355,9 @@
 
 
 def estimate_nccl_collective_runtime_from_fx_node(
-<<<<<<< HEAD
     fx_node: torch.fx.Node,
     override_size: Optional[int] = None,
-    use_nccl_estimator: bool = False,
-=======
-    fx_node: torch.fx.Node, override_size: Optional[int] = None
->>>>>>> 4714b84d
+    use_nccl_estimator: bool = True,
 ) -> float:
     """
     Returns estimated NCCL collective runtime in nanoseconds (ns).
@@ -416,7 +388,8 @@
     assert opt_args_kwargs is not None
     args, kwargs = opt_args_kwargs
 
-    group_size = _get_group_size_by_name(kwargs["group_name"])
+    group_name = kwargs["group_name"]
+    group_size = _get_group_size_by_name(group_name)
     assert isinstance(fx_node.target, torch._ops.OpOverload)
     coll = get_collective_type_from_kernel_name(fx_node.target.name())
 
@@ -428,13 +401,20 @@
         flat_args, flat_args_pytree_spec = pytree.tree_flatten((args, kwargs))
 
         def _tensor(size, dtype, device) -> torch.Tensor:  # type: ignore[no-untyped-def]
-            return torch.empty(size, dtype=dtype, device=device)
+            return torch.empty(
+                size if override_size is None else [override_size],
+                dtype=dtype,
+                device=device,
+            )
+
+        def try_size_hint(s: sympy.Expr) -> int:
+            return V.graph.sizevars.size_hint(s, fallback=0)
 
         def to_real_tensor(e: Any) -> Any:
             if isinstance(e, torch.fx.Node):
                 return to_real_tensor(e.meta["val"])
             if isinstance(e, torch.Tensor):
-                return _tensor(e.size(), e.dtype, e.device)
+                return _tensor([get_size_numel(e.size())], e.dtype, e.device)
             return e
 
         flat_args = [to_real_tensor(a) for a in flat_args]
