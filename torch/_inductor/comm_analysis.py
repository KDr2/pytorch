--- conflicted
+++ resolved
@@ -25,6 +25,7 @@
     ALL_GATHER = 1
     REDUCE_SCATTER = 2
     ALL_TO_ALL = 3
+    UNSUPPORTED = 4
 
 
 class NVIDIA_GPU_TYPE(IntEnum):
@@ -55,10 +56,10 @@
         return NCCL_COLL.ALL_GATHER
     elif "reduce_scatter" in kernel_name:
         return NCCL_COLL.REDUCE_SCATTER
-    elif "torch.ops._dtensor.shard_dim_alltoall.default" in kernel_name:
+    elif any(comm in kernel_name for comm in ("all_to_all", "alltoall")):
         return NCCL_COLL.ALL_TO_ALL
     else:
-        raise ValueError(f"Unsupported collective kernel: {kernel_name}")
+        return NCCL_COLL.UNSUPPORTED
 
 
 def get_collective_type(node: ir.IRNode) -> NCCL_COLL:
@@ -327,7 +328,7 @@
 
 def estimate_nccl_collective_runtime(node: ir.IRNode) -> float:
     """
-    Returns estimated NCCL collective runtime in nanoseconds (ns).
+    Returns estimated NCCL collective runtime in nanoseconds (ms).
 
     The following heuristics are copied from https://github.com/NVIDIA/nccl/blob/master/src/graph/tuning.cc.
     We aim to estimate the runtime as accurately as possible.
@@ -347,15 +348,9 @@
 
 
 def estimate_fx_collective_size(fx_node: torch.fx.Node) -> int:
-    size = 0
-    for node in fx_node.all_input_nodes:
-        if (t := node.meta.get("val")) is not None:
-            size += t.numel() * t.element_size()
-
-<<<<<<< HEAD
-    # TODO - symbolic
-    return size
-=======
+    """Estimate the size of a collective operation in bytes, including inputs and outputs."""
+    input_bytes = None
+
     args, kwargs = fx_node.args, fx_node.kwargs
     kwargs = dict(kwargs)
 
@@ -403,7 +398,6 @@
 
     size = estimate_fx_collective_size(fx_node)
     return size if not is_all_reduce(fx_node) else size // 2
->>>>>>> 3cd98b42
 
 
 def estimate_nccl_collective_runtime_from_fx_node(
@@ -412,7 +406,7 @@
     use_nccl_estimator: bool = True,
 ) -> float:
     """
-    Returns estimated NCCL collective runtime in nanoseconds (ns).
+    Returns estimated NCCL collective runtime in nanoseconds (ms).
 
     The following heuristics are copied from https://github.com/NVIDIA/nccl/blob/master/src/graph/tuning.cc.
     We aim to estimate the runtime as accurately as possible.
