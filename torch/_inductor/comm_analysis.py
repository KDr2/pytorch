import functools
import logging
import math
from enum import IntEnum
from typing import Any, Optional

import sympy

import torch
import torch.utils._pytree as pytree
from torch.fx.operator_schemas import normalize_function

from . import ir
from .utils import get_dtype_size, snode_args_kwargs, sympy_product
from .virtualized import V


log = logging.getLogger(__name__)


class NCCL_COLL(IntEnum):
    ALL_REDUCE = 0
    ALL_GATHER = 1
    REDUCE_SCATTER = 2
    ALL_TO_ALL = 3


class NVIDIA_GPU_TYPE(IntEnum):
    VOLTA = 0
    AMPERE = 1
    HOPPER = 2


@functools.lru_cache
def get_gpu_type() -> NVIDIA_GPU_TYPE:
    gpu_info = torch.utils.collect_env.get_gpu_info(torch.utils.collect_env.run) or ""
    if "V100" in gpu_info:
        return NVIDIA_GPU_TYPE.VOLTA
    elif "A100" in gpu_info:
        return NVIDIA_GPU_TYPE.AMPERE
    elif "H100" in gpu_info:
        return NVIDIA_GPU_TYPE.HOPPER
    else:
        # for other gpu types, assume Ampere
        return NVIDIA_GPU_TYPE.AMPERE


def get_collective_type_from_kernel_name(kernel_name: str) -> NCCL_COLL:
    assert kernel_name is not None
    if "all_reduce" in kernel_name:
        return NCCL_COLL.ALL_REDUCE
    elif "all_gather" in kernel_name:
        return NCCL_COLL.ALL_GATHER
    elif "reduce_scatter" in kernel_name:
        return NCCL_COLL.REDUCE_SCATTER
    elif "torch.ops._dtensor.shard_dim_alltoall.default" in kernel_name:
        return NCCL_COLL.ALL_TO_ALL
    else:
        raise ValueError(f"Unsupported collective kernel: {kernel_name}")


def get_collective_type(node: ir.IRNode) -> NCCL_COLL:
    if not isinstance(node, ir._CollectiveKernel):
        raise ValueError(f"node is not a collective kernel: {node}")

    name = node.python_kernel_name
    assert name is not None
    return get_collective_type_from_kernel_name(name)


def get_size_numel(size: torch.Size, fallback: int = 4096 * 4096) -> int:
    numel = sympy_product(size)
    if isinstance(numel, sympy.Integer):
        return int(numel)

    return V.graph.sizevars.size_hint(numel, fallback=fallback)


def get_collective_input_size_bytes(node: ir.IRNode) -> int:
    sz_bytes = 0
    for inp in node.inputs:  # type: ignore[attr-defined]
        numel = get_size_numel(inp.layout.size)
        sz_bytes += numel * get_dtype_size(inp.layout.dtype)
    return sz_bytes


def get_collective_group_size(node: ir.IRNode) -> int:
    if isinstance(node, ir._CollectiveKernel) and not isinstance(node, ir._WaitKernel):
        from torch.distributed.distributed_c10d import _get_group_size_by_name

        return _get_group_size_by_name(node.constant_args[-1])
    else:
        raise TypeError(f"Unsupported collective type: {node}")


####################################################################################################################
# The following code and constants are adapted from https://github.com/NVIDIA/nccl/blob/master/src/graph/tuning.cc #
####################################################################################################################


class NCCL_HW(IntEnum):
    NVLINK = 0
    PCI = 1
    NET = 2


class NCCL_ALGO(IntEnum):
    TREE = 0
    RING = 1


class NCCL_PROTO(IntEnum):
    # The ordering and enum values here matches original in
    # https://github.com/NVIDIA/nccl/blob/0b083e52096c387bad7a5c5c65b26a9dca54de8c/src/include/devcomm.h#L28
    # For difference between these protocols, see https://github.com/NVIDIA/nccl/issues/281#issuecomment-571816990
    LL = 0  # Low-latency
    # LL128 = 1   # Low-latency 128-byte
    # SIMPLE = 2


# Latencies in us
# len(NCCL_ALGO) x len(NCCL_PROTO)
# NOTE: use array instead of tensor to prevent incompatibility with fake mode
baseLat = [
    # Tree
    [
        6.8,  # LL
    ],
    # Ring
    [
        6.6,  # LL
    ],
]

# Latencies in us
# len(NCCL_HW) x len(NCCL_ALGO) x len(NCCL_PROTO)
hwLat = [
    # NVLINK
    [
        [0.6],  # Tree (LL)
        [0.6],  # Ring (LL)
    ],
    # PCI
    [
        [1.0],  # Tree (LL)
        [1.0],  # Ring (LL)
    ],
    # NET
    [
        [5.0],  # Tree (LL)
        [2.7],  # Ring (LL)
    ],
]


# LL128 max BW per channel
llMaxBws = [
    # Volta-N1/Intel-N2/Intel-N4
    [
        39.0,
        39.0,
        20.4,
    ],
    # Ampere-N1/AMD-N2/AMD-N4
    [
        87.7,
        22.5,  # avg of ring & tree
        19.0,
    ],
    # Hopper-N1/AMD-N2/AMD-N4
    [
        87.7,
        22.5,  # avg of ring & tree
        19.0,
    ],
]


def estimate_nccl_collective_runtime_nccl_estimator(snode) -> Optional[float]:  # type: ignore[no-untyped-def]
    kernel = snode.node
    assert kernel is not None
    py_kernel_name = getattr(kernel, "python_kernel_name", "")
    pg_name = kernel.constant_args[-1]  # type: ignore[attr-defined]
    from torch.distributed.distributed_c10d import _resolve_process_group

    pg = _resolve_process_group(pg_name)
    rank: int = torch.distributed.get_rank(pg)
    # TODO(ivankobzarev): Figure out how we can use time estimations,
    # without cuda allocations.
    device = torch.device(f"cuda:{rank}")

    fn = eval(py_kernel_name)
    args, kwargs = snode_args_kwargs(snode)

    # TODO(ivankobzarev): fix out variants snode_args_kwargs
    if "all_gather_into_tensor_out" in py_kernel_name:
        args = args[1:] + args[0]

    try:
        with torch.distributed._time_estimator(
            group=pg, device=device
        ) as time_estimator:
            w = fn(*args, **kwargs)
            torch.ops._c10d_functional.wait_tensor.default(w)
    except Exception as e:
        # NCCL estimator can fail
        log.info(e)  # noqa: G200
        return None

    est_time_us = time_estimator.estimated_time
    # -1000 constant is NCCL return in case of error during estimations.
    # Observed it for all_to_all estimations.
    if est_time_us < 0:
        return None
    est_time_ms = est_time_us / 1e3
    return est_time_ms


def estimate_nccl_collective_runtime_impl(
    tensor_storage_size_bytes: int, group_size: int, coll: NCCL_COLL
) -> float:
    """
    Returns estimated NCCL collective runtime in milliseconds (ms).

    The following heuristics are copied from https://github.com/NVIDIA/nccl/blob/master/src/graph/tuning.cc.
    We aim to estimate the runtime as accurately as possible.

    Assumptions:
    - only ring algorithm (NCCL_ALGO_RING) is used
    - only Low-Latency protocol (NCCL_PROTO_LL) is used, i.e. Simple or LL128 is not used
    - 8 gpus per node  # TODO: Need to find a way to get accurate "gpus per node" and "# nodes" info.
    - collective is one of: allreduce, reducescatter, allgather
    """
    # Convert bytes to GB
    tensor_storage_size_GB = tensor_storage_size_bytes / 1024 / 1024 / 1024

    # Currently assumes each node has 8 gpus. And when >1 node is used, assumes each node uses all 8 gpus.
    # TODO: Need to find a way to get accurate "gpus per node" and "# nodes" info.
    num_gpus_per_node = 8
    nNodes = math.ceil(group_size / num_gpus_per_node)
    nRanks = group_size  # this is total # of gpus globally that participate in this collective op

    if nRanks <= 1:
        return 0

    # Assumes ring algorithm
    nccl_algo = NCCL_ALGO.RING
    nccl_proto = NCCL_PROTO.LL

    # =============== bandwidth computation ===============
    # First compute bandwidth in GB/s; then at the end, convert it to GB/ns

    bwIntra = torch._inductor.config.intra_node_bw
    bwInter = torch._inductor.config.inter_node_bw

    compCapIndex = get_gpu_type()
    index2 = nNodes - 1 if nNodes <= 2 else 2
    # LL: for single node, we look at GPU type; for multi-node, we look at CPU type
    index1 = compCapIndex if nNodes == 1 else 0
    llMaxBw = llMaxBws[index1][index2]

    # NOTE: each step of ring algorithm is synchronized,
    # and is bottlenecked by the slowest link which is the inter-node interconnect.
    # hence when nNodes >= 2, bw is inter-node bandwidth.
    # NOTE: the original code in https://github.com/NVIDIA/nccl/blob/master/src/graph/tuning.cc
    # have this as `if nNodes <= 2` which seems wrong. Corrected it here.
    bw = bwIntra if nNodes == 1 else bwInter
    nChannels = 2  # Assume # channels is 2
    busBw = nChannels * bw

    # Various model refinements
    busBw = min(
        llMaxBw,
        busBw
        * (1.0 / 4.0 if (nNodes > 1 or coll == NCCL_COLL.ALL_REDUCE) else 1.0 / 3.0),
    )

    if coll == NCCL_COLL.ALL_REDUCE:
        nsteps = 2 * (nRanks - 1)
    elif coll == NCCL_COLL.ALL_TO_ALL:
        nsteps = 2 * (nRanks - 1)
    elif coll in (NCCL_COLL.REDUCE_SCATTER, NCCL_COLL.ALL_GATHER):
        nsteps = nRanks - 1

    # Convert bus BW to algorithm BW (tensor bytes / algoBW = actual execution time)
    ratio = (1.0 * nRanks) / nsteps  # type: ignore[possibly-undefined]
    bandwidth = busBw * ratio
    # Convert GB/s to GB/ns
    bandwidth_GB_per_ns = bandwidth / 1e9

    # =============== latency computation ===============
    intraHw = NCCL_HW.NVLINK

    if coll == NCCL_COLL.ALL_REDUCE:
        if nNodes > 1:
            nInterSteps = 2 * nNodes
        else:
            nInterSteps = 0
    elif coll in (NCCL_COLL.REDUCE_SCATTER, NCCL_COLL.ALL_GATHER, NCCL_COLL.ALL_TO_ALL):
        nInterSteps = nNodes - 1

    # First compute latency in us; then at the end, convert it to ns
    latency = baseLat[nccl_algo][nccl_proto]
    intraLat = hwLat[intraHw][nccl_algo][nccl_proto]
    interLat = hwLat[NCCL_HW.NET][nccl_algo][nccl_proto]

    # Inter-node rings still have to launch nsteps * net overhead.
    netOverhead = 0.0
    if nNodes > 1:
        netOverhead = 1.0  # getNetOverhead(comm);
    intraLat = max(intraLat, netOverhead)
    latency += (nsteps - nInterSteps) * intraLat + nInterSteps * interLat  # type: ignore[possibly-undefined]
    # Convert us to ns
    latency_ns = latency * 1e3

    # =============== final result ===============
    transport_ns = tensor_storage_size_GB / bandwidth_GB_per_ns
    ns = transport_ns + latency_ns
    ms = ns / 1e6
    return ms


################################################################################################################
# The above code and constants are adapted from https://github.com/NVIDIA/nccl/blob/master/src/graph/tuning.cc #
################################################################################################################


def estimate_nccl_collective_runtime(node: ir.IRNode) -> float:
    """
    Returns estimated NCCL collective runtime in nanoseconds (ns).

    The following heuristics are copied from https://github.com/NVIDIA/nccl/blob/master/src/graph/tuning.cc.
    We aim to estimate the runtime as accurately as possible.

    Assumptions:
    - only ring algorithm (NCCL_ALGO_RING) is used
    - only Low-Latency protocol (NCCL_PROTO_LL) is used, i.e. Simple or LL128 is not used
    - 8 gpus per node  # TODO: Need to find a way to get accurate "gpus per node" and "# nodes" info.
    - collective is one of: allreduce, reducescatter, allgather
    """
    tensor_storage_size_bytes = get_collective_input_size_bytes(node)
    group_size = get_collective_group_size(node)
    coll = get_collective_type(node)
    return estimate_nccl_collective_runtime_impl(
        tensor_storage_size_bytes, group_size, coll
    )


def estimate_fx_collective_size(fx_node: torch.fx.Node) -> int:
    size = 0
    for node in fx_node.all_input_nodes:
        if (t := node.meta.get("val")) is not None:
            size += t.numel() * t.element_size()

    # TODO - symbolic
    return size


def estimate_nccl_collective_runtime_from_fx_node(
    fx_node: torch.fx.Node,
    override_size: Optional[int] = None,
    # TODO(ivankobzarev): NCCL estimator sometimes fail unexpectedly, enable back after fix.
    use_nccl_estimator: bool = True,
) -> float:
    """
    Returns estimated NCCL collective runtime in nanoseconds (ns).

    The following heuristics are copied from https://github.com/NVIDIA/nccl/blob/master/src/graph/tuning.cc.
    We aim to estimate the runtime as accurately as possible.

    Assumptions:
    - only ring algorithm (NCCL_ALGO_RING) is used
    - only Low-Latency protocol (NCCL_PROTO_LL) is used, i.e. Simple or LL128 is not used
    - 8 gpus per node  # TODO: Need to find a way to get accurate "gpus per node" and "# nodes" info.
    - collective is one of: allreduce, reducescatter, allgather
    """
    from torch.distributed.distributed_c10d import _get_group_size_by_name

    if override_size is None:
        tensor_storage_size_bytes = estimate_fx_collective_size(fx_node)
    else:
        tensor_storage_size_bytes = override_size

    assert not isinstance(fx_node.target, str)
    opt_args_kwargs = normalize_function(
        fx_node.target,
        args=fx_node.args,
        kwargs=fx_node.kwargs,
        normalize_to_only_use_kwargs=True,
    )
    assert opt_args_kwargs is not None
    args, kwargs = opt_args_kwargs

    group_name = kwargs["group_name"]
    group_size = _get_group_size_by_name(group_name)
    assert isinstance(fx_node.target, torch._ops.OpOverload)
    coll = get_collective_type_from_kernel_name(fx_node.target.name())

    def _nccl_estimate() -> Optional[float]:
        # TODO: Refactor with estimate_nccl_collective_runtime_nccl_estimator
        from torch.distributed.distributed_c10d import (
            _get_pg_default_device,
            _resolve_process_group,
        )

        pg = _resolve_process_group(group_name)
        device = _get_pg_default_device(pg)
        backend = pg._get_backend(device)
        if not backend.supports_time_estimate:
            return None

        flat_args, flat_args_pytree_spec = pytree.tree_flatten((args, kwargs))

        def _tensor(size, dtype, device) -> torch.Tensor:  # type: ignore[no-untyped-def]
            return torch.empty(
                size if override_size is None else [override_size],
                dtype=dtype,
                device=device,
            )

        def try_size_hint(s: sympy.Expr) -> int:
            return V.graph.sizevars.size_hint(s, fallback=0)

        def to_real_tensor(e: Any) -> Any:
            if isinstance(e, torch.fx.Node):
                return to_real_tensor(e.meta["val"])
            if isinstance(e, torch.Tensor):
                return _tensor([get_size_numel(e.size())], e.dtype, e.device)
            return e

        flat_args = [to_real_tensor(a) for a in flat_args]
        real_args, real_kwargs = pytree.tree_unflatten(flat_args, flat_args_pytree_spec)

<<<<<<< HEAD
=======
        from torch.distributed.distributed_c10d import _resolve_process_group

        pg = _resolve_process_group(group_name)
        if torch.distributed.distributed_c10d.get_backend(pg) == "fake":
            # nccl estimator requires real process group
            return None

>>>>>>> 9a131365
        fn = fx_node.target
        assert isinstance(fn, torch._ops.OpOverload)
        with torch.distributed._time_estimator(group=pg) as time_estimator:
            w = fn(*real_args, **real_kwargs)
            torch.ops._c10d_functional.wait_tensor.default(w)
        est_time_us = time_estimator.estimated_time
        # -1000 constant is NCCL return in case of error during estimations.
        # Observed it for all_to_all estimations.
        if est_time_us < 0:
            return None
        est_time_ms = est_time_us / 1e3
        return est_time_ms

    if use_nccl_estimator:
        est_time_ms = _nccl_estimate()
        if est_time_ms is not None:
            return est_time_ms

    return estimate_nccl_collective_runtime_impl(
        tensor_storage_size_bytes, group_size, coll
    )<|MERGE_RESOLUTION|>--- conflicted
+++ resolved
@@ -404,6 +404,10 @@
         )
 
         pg = _resolve_process_group(group_name)
+        if torch.distributed.distributed_c10d.get_backend(pg) == "fake":
+            # nccl estimator requires real process group
+            return None
+
         device = _get_pg_default_device(pg)
         backend = pg._get_backend(device)
         if not backend.supports_time_estimate:
@@ -431,16 +435,6 @@
         flat_args = [to_real_tensor(a) for a in flat_args]
         real_args, real_kwargs = pytree.tree_unflatten(flat_args, flat_args_pytree_spec)
 
-<<<<<<< HEAD
-=======
-        from torch.distributed.distributed_c10d import _resolve_process_group
-
-        pg = _resolve_process_group(group_name)
-        if torch.distributed.distributed_c10d.get_backend(pg) == "fake":
-            # nccl estimator requires real process group
-            return None
-
->>>>>>> 9a131365
         fn = fx_node.target
         assert isinstance(fn, torch._ops.OpOverload)
         with torch.distributed._time_estimator(group=pg) as time_estimator:
