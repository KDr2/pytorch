--- conflicted
+++ resolved
@@ -7,11 +7,7 @@
 import tempfile
 import zipfile
 from pathlib import Path
-<<<<<<< HEAD
-from typing import Dict, List, Optional, Union
-=======
 from typing import Any, Dict, Optional, Union
->>>>>>> 3cf7874e
 
 import torch
 import torch._inductor
@@ -89,7 +85,7 @@
         assert self.archive_file is not None
         self.archive_file.extractall(path)
 
-    def get_file_names(self) -> List[str]:
+    def get_file_names(self) -> list[str]:
         assert self.archive_file is not None
         return self.archive_file.namelist()
 
@@ -102,7 +98,7 @@
         raise exc.CppCompileError(cmd, e.output) from e
 
 
-def compile_so(aoti_dir: str, aoti_files: List[str], so_path: str) -> str:
+def compile_so(aoti_dir: str, aoti_files: list[str], so_path: str) -> str:
     def get_aoti_file_with_suffix(suffix: str) -> str:
         for file in aoti_files:
             if file.endswith(suffix):
@@ -163,7 +159,7 @@
 
 def package_aoti(
     archive_file: Union[str, io.BytesIO],
-    aoti_files: Union[List[str], Dict[str, List[str]]],
+    aoti_files: Union[list[str], dict[str, list[str]]],
 ) -> Union[str, io.BytesIO]:
     """
     Saves the AOTInductor generated files to the PT2Archive format.
@@ -248,12 +244,12 @@
         flat_outputs = self.loader.boxed_run(flat_inputs)  # type: ignore[attr-defined]
         return pytree.tree_unflatten(flat_outputs, out_spec)
 
-    def get_metadata(self) -> Dict[str, str]:
+    def get_metadata(self) -> dict[str, str]:
         return self.loader.get_metadata()  # type: ignore[attr-defined]
 
     def load_constants(
         self,
-        constants_map: Dict[str, torch.Tensor],
+        constants_map: dict[str, torch.Tensor],
         *,
         check_full_update: bool,
     ) -> None:
@@ -269,7 +265,7 @@
         """
         self.loader.load_constants(constants_map, False, check_full_update)  # type: ignore[attr-defined]
 
-    def get_constant_fqns(self) -> List[str]:
+    def get_constant_fqns(self) -> list[str]:
         return self.loader.get_constant_fqns()  # type: ignore[attr-defined]
 
     def __deepcopy__(self, memo: Optional[Dict[Any, Any]]) -> "AOTICompiledModel":
