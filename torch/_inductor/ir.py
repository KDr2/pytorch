from __future__ import annotations

import contextlib
import dataclasses
import functools
import itertools
import logging
import textwrap
import traceback
import typing
from contextlib import nullcontext
from enum import Enum
from functools import partial
from typing import (
    Any,
    Callable,
    ClassVar,
    ContextManager,
    Dict,
    Generator,
    Iterable,
    List,
    Literal,
    Optional,
    overload,
    Sequence,
    TYPE_CHECKING,
    TypeVar,
    Union,
)
from typing_extensions import assert_never, Never, TypeAlias
from unittest.mock import patch

import sympy
from sympy import Expr, Integer, Symbol

import torch._export.serde.schema as export_schema
import torch._logging
import torch.fx
import torch.utils._pytree as pytree
from torch._dynamo.utils import identity
from torch._export.serde.serialize import GraphModuleSerializer
from torch._higher_order_ops.auto_functionalize import can_auto_functionalize
from torch._inductor import metrics
from torch._prims_common import (
    compute_required_storage_length,
    is_boolean_dtype,
    is_float_dtype,
    make_channels_last_strides_for,
    StrideType,
)
from torch._subclasses.fake_tensor import get_schema_info
from torch.fx.experimental.symbolic_shapes import (
    CallMethodKey,
    compute_unbacked_bindings,
    DivideByKey,
    free_unbacked_symbols,
    rebind_unbacked,
    resolve_unbacked_bindings,
    ShapeEnv,
    SymTypes,
)
from torch.utils._ordered_set import OrderedSet
from torch.utils._sympy.functions import CleanDiv, FloorDiv, ModularIndexing
from torch.utils._sympy.symbol import SymT

from . import config, dependencies
from .codegen.common import BackendFeature, index_prevent_reordering
from .dependencies import (
    Dep,
    extract_free_unbacked_symbols,
    extract_input_node_reduction_ranges,
    extract_read_writes,
    var_builder,
)
from .loop_body import LoopBody
from .ops_handler import OpCounterCSE, OpCountResult
from .runtime.benchmarking import benchmarker, LazyBenchmark
from .runtime.hints import DeviceProperties, ReductionHint
from .utils import (
    argsort,
    argsort_sym,
    cache_on_self,
    ceildiv,
    convert_shape_to_inductor,
    convert_shape_to_symint,
    developer_warning,
    get_kernel_metadata,
    ir_dataclass,
    is_dynamic,
    is_gpu,
    sympy_dot,
    sympy_index_symbol,
    sympy_index_symbol_with_prefix,
    sympy_product,
    sympy_subs,
)
from .virtualized import ops, OpsValue, V


if TYPE_CHECKING:
    from torch.fx.node import Node

    from .codegen.cuda.cuda_template import CUDATemplate
    from .graph import GraphLowering
    from .utils import IndentedBuffer

else:
    CUDATemplate: TypeAlias = object


_T = TypeVar("_T")
_U = TypeVar("_U")
_V = TypeVar("_V")

_IntLike: TypeAlias = Union[int, Expr]
_NumLike: TypeAlias = Union[int, float, Expr]

log = logging.getLogger(__name__)
indent = functools.partial(textwrap.indent, prefix="  ")
aten = torch.ops.aten

""" [Note: Inductor IR]

Inductor's IR is produced by executing 'lowering' code (see lowering.py).  Each
lowering is registered to a particular aten operator, and expects inputs that
correspond to the aten schema.  However, in place of torch Tensor inputs, lowerings
expect Inductor TensorBox inputs.

TensorBox IR represents torch tensors.  Tensors are sometimes single objects owning
storage, and sometimes views of another Tensor's storage.  Mutating tensor operations
(such as add_()) affect the underlying storage and any associated views.  Other operations
(such as .t_()) update metadata about the current view but don't modify the underlying storage.

To model this in Inductor, the IR distinguishes between TensorBox, View, StorageBox and Buffer.

TensorBox is the top level IR construct that any lowering should produce and maps to a torch.Tensor
output from an operation.  But just as torch.Tensors take different forms, TensorBox IR can
reference View IR or directly reference StorageBox IRs.

Some Inductor lowerings produce new sets of 'Box'es, while others (such as .t() or other view ops)
may take an existing TensorBox and point it to a new underlying View IR.

Tensors that directly own storage are represented as a chain of:
TensorBox -> StorageBox -> Buffer
where Buffer is a simple (1D) allocation, and StorageBox introduces the concept of a Layout.

If you mutate the data of such a tensor, we swing the StorageBox pointer to point to a new buffer
(leaving the old buffer unmodified and functionalizing the operation).

Tensors backed by views add one more indirection to the IR.
TensorBox -> View -> StorageBox -> Buffer
In these cases, the underlying StorageBox/Buffer will be shared with the pre-view TensorBox.

Computation is represented by Operation nodes, with each operation producing 1
or more output Buffers. In the case of mutations, these will be new Buffers that have the
mutated buffer listed in its get_mutation_names().

It is also possible to have an InputBuffer for which there is no corresponding Operation,
e.g. it may be a graph input or compile time constant.

"""


_NodeOrNodes: TypeAlias = Union[
    int,
    "TensorBox",
    Dict[str, "TensorBox"],
    "Symbol",
    "IRNode",
    Sequence[
        Optional[Union[int, Dict[str, "TensorBox"], "TensorBox", "Symbol", "IRNode"]]
    ],
]


def validate_ir(node_or_nodes: Optional[_NodeOrNodes]) -> None:
    def _check_tensorbox(nodes: Optional[_NodeOrNodes]) -> None:
        # Could expand this to check deeper properties
        # (e.g. TensorBox points to View or StorageBox)
        if nodes is None:
            pass
        elif isinstance(nodes, (list, tuple)):
            for node in nodes:
                _check_tensorbox(node)
        elif isinstance(nodes, dict):
            for node in nodes.values():
                _check_tensorbox(node)
        else:
            assert isinstance(
                nodes,
                (
                    ExpandView,
                    DynamicScalar,
                    AssertScalar,
                    TensorBox,
                    sympy.logic.boolalg.Boolean,
                    Expr,
                    int,
                    EffectfulKernel,
                ),
            ), f"Found {type(nodes)}, which is not a supported top level IR node. See [Note: Inductor IR]"

    # Be picky about the accepted data structure (don't use pytree here)
    _check_tensorbox(node_or_nodes)


def ops_wrapper(name: str) -> Callable[..., OpsValue]:
    assert isinstance(name, str)

    def fn(*args: object, **kwargs: object) -> OpsValue:
        return getattr(ops, name)(*args, **kwargs)

    return fn


def inverse_reorder(order: Sequence[int]) -> Callable[[Sequence[_T]], Sequence[_T]]:
    inv_order = dict(zip(order, range(len(order))))

    def reindex(index: Sequence[_T]) -> Sequence[_T]:
        assert len(index) == len(inv_order)
        return [index[inv_order[i]] for i in range(len(index))]

    return reindex


def same_reorder(order: Sequence[int]) -> Callable[[Sequence[_T]], Sequence[_T]]:
    def reindex(index: Sequence[_T]) -> Sequence[_T]:
        assert len(index) == len(order)
        return [index[order[i]] for i in range(len(index))]

    return reindex


def fuse_reindexing(
    reindex1: Callable[[Sequence[_U]], Sequence[_V]],
    reindex2: Callable[[Sequence[_T]], Sequence[_U]],
) -> Callable[[Sequence[_T]], Sequence[_V]]:
    def reindex(index: Sequence[_T]) -> Sequence[_V]:
        return reindex1(reindex2(index))

    return reindex


NHWC_STRIDE_ORDER = [3, 0, 2, 1]
NHWDC_STRIDE_ORDER = [4, 0, 3, 2, 1]


def get_fill_order(
    seq: Sequence[Union[int, torch.SymInt, Expr]], shape_env: Optional[ShapeEnv] = None
) -> Sequence[int]:
    """
    Convert strides to fill order (argsort)
    """
    if shape_env is None:
        sorted_idx: Sequence[int] = argsort(seq)
    else:
        # argsort_sym handles unbacked symints (with the help of the shape_env)
        sorted_idx = argsort_sym(shape_env, seq)
    return sorted_idx


def stride_order2fill_order(order: Sequence[Union[int, Integer]]) -> Sequence[int]:
    """
    Convert stride order to fill order
    For channel last format,

    stride order = [3, 0, 2, 1] and fill order = [1, 3, 2, 0]
    """
    lookup = {pos: idx for idx, pos in enumerate(order)}
    fill_order = [lookup[i] for i in range(len(order))]
    return fill_order


def get_stride_order(
    seq: Sequence[Union[int, torch.SymInt, Expr]], shape_env: Optional[ShapeEnv] = None
) -> Sequence[int]:
    """
    Convert strides to stride order
    """
    sorted_idx: Sequence[int] = get_fill_order(seq, shape_env)
    out = [0 for _ in range(len(seq))]
    for i, elem in enumerate(sorted_idx):
        out[elem] = i
    return out


@overload
def ir_node_to_tensor(x: Literal[None], guard_shape: bool = True) -> None:
    ...


@overload
def ir_node_to_tensor(x: IRNode, guard_shape: bool = True) -> torch.Tensor:
    ...


def ir_node_to_tensor(
    x: Optional[IRNode], guard_shape: bool = True
) -> Optional[torch.Tensor]:
    if x is None:
        return None

    shape_fn: Callable[[Union[int, Expr]], Union[int, Expr]]
    if not guard_shape:
        shape_fn = V.graph.sizevars.size_hint
    else:
        shape_fn = identity
    size = [shape_fn(s) for s in x.get_size()]
    stride: StrideType
    if is_storage_and_layout(x):
        stride = [shape_fn(s) for s in x.get_layout().stride]
    else:
        stride = FlexibleLayout.contiguous_strides(size)
    dtype = x.get_dtype()
    device = x.get_device()
    size = convert_shape_to_symint(size)
    stride = convert_shape_to_symint(stride)
    with V.graph.sizevars.shape_env.suppress_guards():
        t = torch.empty_strided(
            size=size, stride=stride, dtype=dtype, device=device
        ).zero_()
    return t


def may_convert_to_optional(
    value: Optional[Sequence[_T]],
) -> Optional[Sequence[Optional[_T]]]:
    if isinstance(value, list) and not value:
        # [None] makes sure the cpp wrapper codegen will generate something like
        # {std::nullopt} instead of {}
        return [None]
    return value


def get_device_type(
    x: Union[IRNode, OutputSpec, torch.device, None, str]
) -> Optional[str]:
    if isinstance(x, str) or x is None:
        return x
    elif isinstance(x, torch.device):
        return x.type
    elif isinstance(x, (IRNode, OutputSpec)):
        return get_device_type(x.get_device())
    assert_never(f"get_device_type({x}: {type(x).__name__})")


def is_triton(x: Union[IRNode, torch.device, None, str]) -> bool:
    return is_gpu(get_device_type(x))


def is_cpu(x: Union[IRNode, torch.device, None, str]) -> bool:
    return get_device_type(x) == "cpu"


def is_aligned_realized_tensor(x: Union[Buffer, TensorBox], alignment: int) -> bool:
    if not isinstance(x, IRNode) or x.maybe_get_stride() is None:
        return False

    aligned_strides = all(
        (V.graph.sizevars.size_hint(x.get_stride()[i]) % alignment) == 0
        for i in range(len(x.get_stride()) - 1)
    )
    # if the last dim size is <= 1, stride doesnt matter
    aligned_last_dim = (
        V.graph.sizevars.size_hint(x.get_stride()[-1]) == 1
        or V.graph.sizevars.size_hint(x.get_size()[-1]) <= 1
    )
    return aligned_last_dim and aligned_strides


def try_match_insignificant_strides(
    tensor: Union[TensorBox, BaseView],
    strides: Sequence[Union[int, torch.SymInt]],
) -> Union[TensorBox, BaseView]:
    """
    Tries to match the strides of the tensor to those in the meta_strides. Strides of insignificant
    dimensions - size 0 or 1 - will be updated.

    If there are real stride differences (NHWC vs NCHW), or the tensor is not realized, then the input will be returned
    """
    if not is_storage_and_layout(tensor):
        return tensor

    if all(
        V.graph.sizevars.statically_known_equals(s1, s2)
        for s1, s2 in zip(strides, tensor.get_stride())
    ):
        return tensor  # type: ignore[arg-type]

    def significant_strides_equal(
        shape: Sequence[Union[Expr, int]],
        meta_strides: Sequence[Union[Expr, int]],
        tensor_strides: Sequence[Union[Expr, int]],
    ) -> bool:
        for dim, s1, s2 in zip(shape, meta_strides, tensor_strides):
            if V.graph.sizevars.statically_known_leq(dim, 1):  # type: ignore[arg-type]
                continue

            if not V.graph.sizevars.statically_known_equals(s1, s2):
                return False

        return True

    if not significant_strides_equal(tensor.get_size(), strides, tensor.get_stride()):
        return tensor

    storage, old_layout = as_storage_and_layout(tensor)
    new_stride = [*old_layout.stride]
    for i, s in enumerate(tensor.get_size()):
        if V.graph.sizevars.statically_known_leq(s, 1):  # type: ignore[arg-type]
            new_stride[i] = strides[i]

    new_layout = FixedLayout(
        old_layout.device,
        old_layout.dtype,
        old_layout.size,
        new_stride,
        old_layout.offset,
    )
    return TensorBox(ReinterpretView(data=storage, layout=new_layout))


class IRNode:
    _current_origins: ClassVar[OrderedSet[Any]] = OrderedSet()

    # NB: These are kinda weird,
    origins: OrderedSet[Any] = dataclasses.field(init=False)
    traceback: Optional[List[str]] = dataclasses.field(init=False)
    origin_node: Optional[torch.fx.Node] = dataclasses.field(init=False)

    @staticmethod
    @contextlib.contextmanager
    def current_origins(origins: OrderedSet[Node]) -> Generator[None, None, None]:
        old = IRNode._current_origins
        IRNode._current_origins = old | origins
        try:
            yield
        finally:
            IRNode._current_origins = old

    def _post_init_setattr(self, attr: str, value: Any) -> None:
        # Intended for use in __post_init__ for enforcing an invariant on a dataclass
        # If you must, can also be used for setting provenance info
        # We would like to try and minimize these usages though
        object.__setattr__(self, attr, value)

    def __post_init__(self) -> None:
        self._post_init_setattr("origins", OrderedSet(self._current_origins))
        self._post_init_setattr(
            "traceback", traceback.format_stack() if config.debug_ir_traceback else None
        )
        self._post_init_setattr("origin_node", None)

    def get_read_names(self) -> OrderedSet[str]:
        return OrderedSet(dep.name for dep in self.get_reads())

    def get_traceback(self) -> Optional[List[str]]:
        return self.traceback

    def get_origin_node(self) -> Optional[torch.fx.Node]:
        return self.origin_node

    def get_defining_op(self) -> Optional[Operation]:
        return None

    def common_repr(self, shorten: bool = True) -> Sequence[str]:
        origins = f"origins={getattr(self, 'origins', '')}"
        if shorten and len(origins) > 64:
            # this can get *very* long
            origins = f"{origins[:61]}..."
        return [origins]

    def str_helper(
        self, lines: Sequence[object], shorten: bool = True, multiline: bool = True
    ) -> str:
        lines = list(lines) + list(self.common_repr(shorten))
        lines = list(map(str, lines))
        if multiline:
            new_lines = indent(",\n".join(lines))
            return f"{type(self).__name__}(\n{new_lines}\n)"
        else:
            return f"{type(self).__name__}({lines})"

    def get_dtype(self) -> torch.dtype:
        return self.dtype

    def maybe_get_dtype(self) -> Optional[torch.dtype]:
        try:
            return self.get_dtype()
        except NotImplementedError:
            return None

    def get_layout(self) -> Layout:
        raise NotImplementedError(f"get_layout() is not implemented by {type(self)}!")

    def maybe_get_layout(self) -> Optional[Layout]:
        try:
            return self.get_layout()
        except NotImplementedError:
            return None

    def get_output_spec(self) -> OutputSpec:
        return self.get_layout()

    def maybe_get_output_spec(self) -> Optional[OutputSpec]:
        try:
            return self.get_output_spec()
        except NotImplementedError:
            return None

    def has_tensor_output(self) -> bool:
        """True for single tensor output (excludes MultiOutput)"""
        return isinstance(self.maybe_get_output_spec(), Layout)

    def get_size(self) -> Sequence[Expr]:
        raise NotImplementedError(f"get_size() is not implemented by {type(self)}!")

    def maybe_get_size(self) -> Optional[Sequence[_IntLike]]:
        try:
            return self.get_size()
        except NotImplementedError:
            return None

    @property
    def shape(self) -> Union[_IntLike, sympy.Rel, Sequence[_IntLike]]:
        return self.get_size()

    def get_numel(self) -> Expr:
        return sympy_product(self.get_size())

    def is_zero_elements(self) -> bool:
        return V.graph.sizevars.is_expr_static_and_true(sympy.Eq(self.get_numel(), 0))

    def realize(self) -> Optional[str]:
        """
        If the IRNode refers to data which has not been materialized (e.g.,
        it is a Pointwise/Reduction that could potentially have more
        compute fused into it), realize the IRNode into physical memory,
        ending the possibility of fusing into it, but allowing, e.g., multiple
        users to access the data without having to recompute.

        Check StorageBox.realize for a particularly notable implementation.

        TODO(ezyang): I think, in principle, every IRNode should have an
        implementation of this, and most of the time no-op is OK, but you
        really do have to audit each IRNode for this, so for now, raise
        an error if it's not implemented.  Note that some code in graph.py
        will catch this thrown error and suppress it with a warning.
        """
        raise NotImplementedError(f"realize NYI on {type(self)}")

    def codegen_reference(self, writer: Optional[IndentedBuffer] = None) -> str:
        raise NotImplementedError(f"codegen_reference NYI on {type(self)}")

    def get_device(self) -> Optional[torch.device]:
        return None

    def get_device_or_error(self) -> torch.device:
        device = self.get_device()
        assert device is not None
        return device

    def has_exceeded_max_reads(self) -> bool:
        return False

    def make_loader(self) -> Callable[[Sequence[Expr]], OpsValue]:
        raise NotImplementedError(type(self).__name__)

    def make_indexer(self) -> Callable[[Sequence[Expr]], Expr]:
        raise NotImplementedError(type(self).__name__)

    def get_stride(self) -> Sequence[_IntLike]:
        raise NotImplementedError(type(self).__name__)

    def maybe_get_stride(self) -> Optional[Sequence[_IntLike]]:
        try:
            return self.get_stride()
        except NotImplementedError:
            return None

    def get_name(self) -> str:
        raise NotImplementedError(type(self).__name__)

    def maybe_get_name(self) -> Optional[str]:
        try:
            return self.get_name()
        except NotImplementedError:
            return None

    def has_large_inner_fn(self, threshold: Optional[int] = None) -> bool:
        return False

    def mark_reuse(self, users: int) -> None:
        pass

    def realize_hint(self) -> None:
        pass

    def unwrap_view(self) -> IRNode:
        raise NotImplementedError(type(self).__name__)

    def freeze_layout(self) -> None:
        raise NotImplementedError(type(self).__name__)

    def freeze_layout_with_stride_order(
        self, order: List[int], allow_padding: bool = False
    ) -> None:
        raise NotImplementedError(type(self).__name__)

    def freeze_layout_with_fill_order(self, order: List[int]) -> None:
        raise NotImplementedError(type(self).__name__)

    def freeze_layout_with_same_order(self, stride: List[_IntLike]) -> None:
        raise NotImplementedError(type(self).__name__)

    def freeze_layout_with_exact_strides(
        self, exact_strides: List[_IntLike], allow_padding: bool = False
    ) -> None:
        raise NotImplementedError(type(self).__name__)

    def get_read_writes(self) -> dependencies.ReadWrites:
        raise NotImplementedError(type(self).__name__)

    def get_reads(self) -> OrderedSet[Dep]:
        return self.get_read_writes().reads

    def num_reads(self) -> int:
        return len(self.get_reads())

    def get_storage_numel(self) -> _IntLike:
        raise NotImplementedError(type(self).__name__)

    def get_unbacked_symbol_uses(self) -> OrderedSet[Symbol]:
        raise NotImplementedError(type(self).__name__)

    def get_reduction_type(self) -> Optional[str]:
        raise NotImplementedError(type(self).__name__)

    def get_reduction_size(self) -> Sequence[sympy.Expr]:
        raise NotImplementedError(type(self).__name__)

    def is_extern(self) -> bool:
        return False

    def is_no_op(self) -> bool:
        return False

    def constant_to_device(self, device: torch.device) -> IRNode:
        raise NotImplementedError(type(self).__name__)

    def get_mutation_names(self) -> Sequence[str]:
        raise NotImplementedError(type(self).__name__)

    def get_operation_name(self) -> str:
        raise NotImplementedError(type(self).__name__)

    def get_inputs_that_alias_output(self) -> Sequence[str]:
        raise NotImplementedError(type(self).__name__)

    if TYPE_CHECKING:

        @property
        def dtype(self) -> torch.dtype:
            ...


@ir_dataclass(frozen=False)
class Operation:
    def __post_init__(self) -> None:
        self.operation_name: Optional[str] = None

    def get_device(self) -> Optional[torch.device]:
        raise NotImplementedError

    def get_origin_node(self) -> Optional[torch.fx.Node]:
        assert hasattr(self, "origin_node")
        return self.origin_node

    def get_origins(self) -> OrderedSet[Any]:
        assert hasattr(self, "origins")
        return self.origins

    def get_operation_name(self) -> str:
        assert self.operation_name is not None
        return self.operation_name

    def is_extern(self) -> bool:
        return False

    def is_no_op(self) -> bool:
        return False

    def get_read_writes(self) -> dependencies.ReadWrites:
        raise NotImplementedError

    def is_user_of(self, name: str) -> bool:
        return name in self.get_read_names()

    def get_read_names(self) -> OrderedSet[str]:
        return OrderedSet(dep.name for dep in self.get_reads())

    def get_reads(self) -> OrderedSet[Dep]:
        return self.get_read_writes().reads

    def get_outputs(self) -> List[Buffer]:
        raise NotImplementedError

    def get_unbacked_symbol_defs(self) -> OrderedSet[sympy.Symbol]:
        return OrderedSet()

    def get_unbacked_symbol_uses(self) -> OrderedSet[sympy.Symbol]:
        """
        Returns the unbacked symbols which are required to be in scope in
        order to successfully perform codegen for this buffer.  For example,
        a buffer that corresponds to an extern kernel call that takes i0 as
        an argument would return {i0} here.  This is used to generate necessary
        dependencies that ensure we actually bind i0 in codegen before you
        try to use it.

        Note that this is NOT transitive; in particular, if this buffer takes
        in as input another buffer with dynamic shape (e.g., (i0,)), we will
        not report it here, because you will already have a dependency
        on that buffer, which will eventually have a dependency on i0 if
        necessary.
        """
        return OrderedSet()

    def get_workspace_size(self) -> int:
        """
        Gets extra global memory size needed by this buffer.
        Some algorithms (e.g. group gemm) may require extra global memory in the generated code.
        """
        return 0


@ir_dataclass
class Loops(IRNode):
    device: torch.device
    dtype: torch.dtype
    inner_fn: Callable[..., Any]
    ranges: Sequence[_IntLike]

    def get_unbacked_symbol_uses(self) -> OrderedSet[Symbol]:
        return OrderedSet().union(
            *(free_unbacked_symbols(e) for e in self.ranges),
            self.inner_fn_free_unbacked_symbols(),
        )

    def _to_str(self, names: Sequence[str]) -> str:
        return self.str_helper(
            [
                f"'{self.device.type}'",
                str(self.dtype),
                self.inner_fn_str(),
            ]
            + [f"{name}={getattr(self, name)}" for name in names]
            + [f"origin_node={self.origin_node!r}"]
        )

    def __post_init__(self) -> None:
        super().__post_init__()

    def __str__(self) -> str:
        return self._to_str(("ranges",))

    __repr__ = __str__

    def get_device(self) -> Optional[torch.device]:
        return self.device

    def get_origin_node(self) -> Optional[torch.fx.Node]:
        return self.origin_node

    def get_size(self) -> Sequence[Expr]:
        return self.ranges

    def get_pointwise_size(self) -> Sequence[Expr]:
        return self.ranges

    @classmethod
    def create(cls, *args: Any, **kwargs: Any) -> TensorBox:
        origin_node = kwargs.pop("origin_node", None)
        tb = kwargs.pop("traceback", None)
        # if "origin_node" in kwargs:
        #     breakpoint()
        r = cls(*args, **kwargs)
        # Need to explicitly set origin_node here to propagate it down.
        # todo(chilli): I think it would be better for IRNode to directly set
        # origin_node
        r._post_init_setattr("origin_node", origin_node)
        r._post_init_setattr("traceback", tb or r.traceback)
        return TensorBox.create(r)

    @staticmethod
    def _index(ranges: Sequence[_IntLike], prefix: SymT = SymT.INDEX) -> Sequence[Expr]:
        return [
            sympy.S.Zero if s == 1 else sympy_index_symbol_with_prefix(prefix, n)
            for n, s in enumerate(ranges)
        ]

    @cache_on_self
    def inner_fn_opcount(self) -> OpCountResult:
        opcounter = OpCounterCSE(V.MockHandler())
        with V.set_ops_handler(opcounter), patch.object(
            FlexibleLayout, "allow_indexing", True
        ):
            self.inner_fn(*self.inner_fn_args())
            return opcounter.getvalue()

    def inner_fn_args(self) -> Sequence[Sequence[_IntLike]]:
        return (self._index(self.ranges),)

    @cache_on_self
    def inner_fn_str(self) -> str:
        return V.KernelFormatterHandler.ir_to_string(
            self.inner_fn, *self.inner_fn_args()
        )

    def has_large_inner_fn(self, threshold: Optional[int] = None) -> bool:
        if threshold is None:
            threshold = 0
        threshold = max(threshold, config.realize_opcount_threshold)
        return self.inner_fn_opcount().num_ops > threshold

    def inner_fn_free_unbacked_symbols(self) -> OrderedSet[Symbol]:
        index = self._index(self.ranges)
        return extract_free_unbacked_symbols(self.inner_fn, index)

    def get_reads(self) -> OrderedSet[Dep]:
        with patch.object(FlexibleLayout, "allow_indexing", True):
            if self.get_reduction_type():
                return extract_read_writes(
                    self.make_loader(),
                    self.get_size(),
                    self.get_reduction_size(),
                ).reads
            else:
                return extract_read_writes(
                    self.make_loader(),
                    self.get_size(),
                ).reads

    def get_read_names(self) -> OrderedSet[str]:
        return OrderedSet(self.inner_fn_opcount().read_buffers)

    def num_reads(self) -> int:
        return len(self.inner_fn_opcount().read_buffers)

    def get_reduction_size(self) -> Sequence[sympy.Expr]:
        raise NotImplementedError(
            f"get_reduction_size() is not implemented by {type(self)}!"
        )

    def get_reduction_type(self) -> Optional[str]:
        raise NotImplementedError(
            f"get_reduction_type() is not implemented by {type(self)}!"
        )

    def constant_to_device(self, device: torch.device) -> IRNode:
        raise NotImplementedError(
            f"constant_to_device() is not implemented by {type(self)}!"
        )


def nop_loader_fn(idx: Union[Expr, Sequence[Expr]], *, dtype: torch.dtype) -> OpsValue:
    if dtype.is_floating_point:
        return ops.constant(float("nan"), dtype)
    else:
        return ops.constant(0, dtype)


@ir_dataclass
class Pointwise(Loops):
    def make_loader(self) -> Callable[[Sequence[Expr]], OpsValue]:
        # Make zero-element loops into a no-op
        if self.is_zero_elements():
            return partial(nop_loader_fn, dtype=self.dtype)

        return self.inner_fn

    def get_reduction_size(self) -> Sequence[sympy.Expr]:
        return []

    def get_reduction_type(self) -> Optional[str]:
        return None

    def store_output(
        self,
        output_name: Optional[str],
        indexer: Callable[[Sequence[Expr]], Never],
        vars: Sequence[Expr],
    ) -> OpsValue:
        loader = self.make_loader()
        return ops.store(output_name, indexer(vars), loader(vars))

    def constant_to_device(self, device: torch.device) -> IRNode:
        """Move this to a given device. Requires that all reads are to constants."""
        loader = self.make_loader()
        loader = patch.object(ConstantBuffer, "override_device", device)(loader)
        return Pointwise(
            device=device, dtype=self.dtype, inner_fn=loader, ranges=self.ranges
        )


@ir_dataclass
class Scatter(Pointwise):
    output_indexer: Callable[[Sequence[Expr]], Expr]
    scatter_mode: Optional[str] = None

    def constant_to_device(self, device: torch.device) -> IRNode:
        """Move this to a given device. Requires that all reads are to constants."""
        loader = self.make_loader()
        loader = patch.object(ConstantBuffer, "override_device", device)(loader)
        return Scatter(
            device=device,
            dtype=self.dtype,
            inner_fn=loader,
            ranges=self.ranges,
            output_indexer=self.output_indexer,
            scatter_mode=self.scatter_mode,
        )

    def store_output(
        self,
        output_name: Optional[str],
        indexer: Callable[[Sequence[Expr]], Never],
        vars: Sequence[Expr],
    ) -> OpsValue:
        loader = self.make_loader()
        return ops.store(
            output_name,
            indexer(self.output_indexer(vars)),
            loader(vars),
            mode=self.scatter_mode,
        )


REDUCTION_COMBINE_FN: Dict[str, Callable[..., OpsValue]] = {
    "any": ops_wrapper("logical_or"),
    "max": ops_wrapper("maximum"),
    "min": ops_wrapper("minimum"),
    "prod": ops_wrapper("mul"),
    "sum": ops_wrapper("add"),
    "xor_sum": ops_wrapper("bitwise_xor"),
}


def get_reduction_combine_fn(
    reduction_type: str, dtype: torch.dtype, arg_break_ties_left: bool = True
) -> Callable[..., object]:
    if reduction_type in REDUCTION_COMBINE_FN:
        return REDUCTION_COMBINE_FN[reduction_type]

    elif reduction_type in ("argmax", "argmin"):

        def argmax_combine_fn(
            a: tuple[object, object], b: tuple[object, object]
        ) -> tuple[OpsValue, OpsValue]:
            a_value, a_index = a
            b_value, b_index = b

            if reduction_type == "argmin":
                mask = ops.lt(a_value, b_value)
            else:
                mask = ops.gt(a_value, b_value)

            equal = ops.eq(a_value, b_value)
            if is_float_dtype(dtype):
                a_isnan = ops.ne(a_value, a_value)
                b_isnan = ops.ne(b_value, b_value)
                mask = ops.logical_or(mask, ops.gt(a_isnan, b_isnan))
                equal = ops.logical_or(equal, ops.logical_and(a_isnan, b_isnan))

            tie = (
                ops.lt(a_index, b_index)
                if arg_break_ties_left
                else ops.gt(a_index, b_index)
            )
            mask = ops.logical_or(mask, ops.logical_and(equal, tie))
            return (
                ops.where(mask, a_value, b_value),
                ops.where(mask, a_index, b_index),
            )

        return argmax_combine_fn

    elif reduction_type == "welford_combine":

        def welford_combine_fn(
            a: tuple[OpsValue, OpsValue, OpsValue],
            b: tuple[OpsValue, OpsValue, OpsValue],
        ) -> tuple[OpsValue, OpsValue, OpsValue]:
            a_mean, a_m2, a_weight = a
            b_mean, b_m2, b_weight = b

            delta = b_mean - a_mean
            new_weight = a_weight + b_weight
            w2_over_w = b_weight / new_weight
            return (
                a_mean + delta * w2_over_w,
                a_m2 + b_m2 + delta * delta * a_weight * w2_over_w,
                new_weight,
            )

        return welford_combine_fn

    else:
        raise NotImplementedError(f"unknown reduction_type={reduction_type}")


def significant_strides_equal(
    strides1: Sequence[_IntLike], strides2: Sequence[_IntLike], size: Sequence[_IntLike]
) -> bool:
    """
    Returns true if the strides are equal, ignoring dimensions of size 1 .
    """
    non_1_indices = [
        i
        for i, dim in enumerate(size)
        if V.graph.sizevars.size_hint(dim, fallback=2) != 1
    ]
    strides1 = [V.graph.sizevars.size_hint(strides1[i]) for i in non_1_indices]
    strides2 = [V.graph.sizevars.size_hint(strides2[i]) for i in non_1_indices]
    return strides1 == strides2


@ir_dataclass
class Reduction(Loops):
    reduction_ranges: Sequence[_IntLike]
    reduction_type: str
    # self.dtype represents the dst dtype
    src_dtype: torch.dtype
    reduction_hint: ReductionHint

    def __str__(self) -> str:
        return self._to_str(("ranges", "reduction_ranges", "reduction_type"))

    __repr__ = __str__

    def get_unbacked_symbol_uses(self) -> OrderedSet[Symbol]:
        return super().get_unbacked_symbol_uses() | OrderedSet().union(
            *(free_unbacked_symbols(e) for e in self.reduction_ranges)
        )

    def get_reduction_size(self) -> Sequence[sympy.Expr]:
        return self.reduction_ranges

    def get_reduction_type(self) -> Optional[str]:
        return self.reduction_type

    def store_reduction(
        self,
        output_name: Optional[str],
        indexer: Callable[[Sequence[Expr]], Never],
        vars: Sequence[Expr],
        reduction_vars: Sequence[Symbol],
    ) -> OpsValue:
        value = ops.reduction(
            self.dtype,
            self.src_dtype,
            self.reduction_type,
            self.inner_fn(vars, reduction_vars),
        )
        return ops.store_reduction(output_name, indexer(vars), value)

    def index_length(self) -> int:
        return len(self.ranges) + len(self.reduction_ranges)

    def inner_fn_args(self) -> Sequence[Sequence[Expr]]:
        index = self._index(self.ranges)
        rindex = self._index(self.reduction_ranges, SymT.R0_INDEX)
        return (index, rindex)

    def inner_fn_free_unbacked_symbols(self) -> OrderedSet[Symbol]:
        index = self._index(self.ranges)
        rindex = self._index(self.reduction_ranges, SymT.R0_INDEX)
        return extract_free_unbacked_symbols(self.inner_fn, index, rindex)

    def constant_to_device(self, device: torch.device) -> IRNode:
        """Move this to a given device. Requires that all reads are to constants."""
        loader = self.make_loader()
        loader = patch.object(ConstantBuffer, "override_device", device)(loader)
        return Reduction(
            device=device,
            dtype=self.dtype,
            inner_fn=loader,
            ranges=self.ranges,
            reduction_ranges=self.reduction_ranges,
            reduction_type=self.reduction_type,
            src_dtype=self.src_dtype,
            reduction_hint=ReductionHint.DEFAULT,
        )

    @staticmethod
    def num_splits(
        device: torch.device,
        dst_dtype: torch.dtype,
        src_dtype: torch.dtype,
        inner_fn: Callable[..., OpsValue],
        ranges: Sequence[_IntLike],
        reduction_ranges: Sequence[_IntLike],
        reduction_type: str,
        reduction_numel: Expr,
        input_node: Optional[IRNode] = None,
    ) -> tuple[ReductionHint, _IntLike]:
        def _is_static(x: object) -> bool:
            return isinstance(x, (int, Integer))

        reduction_numel_hint = V.graph.sizevars.symbolic_hint(reduction_numel)
        numel_hint = V.graph.sizevars.symbolic_hint(sympy_product(ranges))

        should_split = reduction_type == "scan" or (
            not V.graph.has_feature(device, BackendFeature.REDUCE_TO_SINGLE_ELEMENT)
            and reduction_type
            not in (
                "argmax",
                "argmin",
            )
            and config.split_reductions
        )
        if not (_is_static(reduction_numel_hint) and _is_static(numel_hint)):
            # We don't support unbacked symints
            return ReductionHint.DEFAULT, 1

        props = DeviceProperties.create(device)
        num_sm = props.multi_processor_count
        min_elements_per_thread = 32
        if should_split:
            inner_reduction_splits: Callable[[int, int], int] = functools.partial(
                V.choices.reduction_split_factor, device, inner_reduction=True
            )
            outer_reduction_splits: Callable[[int, int], int] = functools.partial(
                V.choices.reduction_split_factor, device, inner_reduction=False
            )
        else:

            def inner_reduction_splits(
                reduction_numel_hint: int,
                numel_hint: int,
            ) -> int:
                return 1

            outer_reduction_splits = inner_reduction_splits

        # easy cases
        if numel_hint == 1:
            split = inner_reduction_splits(reduction_numel_hint, numel_hint)
            if split == 1:
                # No need to split.
                return ReductionHint.INNER, split
            if input_node is not None and isinstance(input_node, TensorBox):
                new_ranges, new_reduction_ranges = extract_input_node_reduction_ranges(
                    input_node
                )
                if new_ranges is not None and new_reduction_ranges is not None:
                    extracted_numel_hint = V.graph.sizevars.symbolic_hint(
                        sympy_product(new_ranges + new_reduction_ranges)
                    )
                    if reduction_numel_hint == extracted_numel_hint:
                        log.debug(
                            "Use previous IRNode's range and reduction_ranges instead of split. "
                            "current ranges: %s, current reduction ranges: %s, current split: %d, "
                            "new ranges: %s, new reduction ranges: %s",
                            ranges,
                            reduction_ranges,
                            split,
                            new_ranges,
                            new_reduction_ranges,
                        )
                        # If the input_node or its dependent nodes are also Reduction nodes,
                        # use reduction_sizes of this node or its dependent nodes directly.
                        return ReductionHint.INNER, -1
            return ReductionHint.INNER, split
        if (
            reduction_numel_hint <= min_elements_per_thread
            or numel_hint >= num_sm * 2 * 32
        ):
            return ReductionHint.DEFAULT, 1

        r = Reduction(
            device=device,
            dtype=dst_dtype,
            inner_fn=inner_fn,
            ranges=ranges,
            reduction_ranges=reduction_ranges,
            reduction_type=reduction_type,
            src_dtype=src_dtype,
            reduction_hint=ReductionHint.DEFAULT,
        )

        def get_read_indices(r: Reduction) -> tuple[Sequence[Expr], bool]:
            cb = ComputedBuffer(
                name=None,
                layout=FlexibleLayout(
                    device=r.get_device(),
                    dtype=r.get_dtype(),
                    size=r.get_size(),
                ),
                data=r,
            )
            read_writes = cb.get_read_writes()
            # try finding the full size producer
            # TODO this will fail for something like ((1, N) * (N, 1)).sum()
            # this would also possibly be wrong for producers with the different contiguity but we hope those cases are rare
            assert read_writes.range_vars is not None
            range_vars = [
                r
                for r in read_writes.range_vars
                if isinstance(r, Expr) and not isinstance(r, sympy.Number)
            ]
            indices = []
            changed = False
            for md in sorted(read_writes.reads, key=lambda x: x.name):
                if all(r in md.index.free_symbols for r in range_vars):
                    indices.append(md.index)
                    if md.name in V.graph.name_to_buffer:
                        buf = V.graph.name_to_buffer[md.name]
                        original_stride = getattr(buf.layout, "stride", None)
                        buf.decide_layout()
                        if getattr(buf.layout, "stride", None) != original_stride:
                            changed = True
            return indices, changed

        indices, changed = get_read_indices(r)
        if changed:
            indices, _ = get_read_indices(r)

        if len(indices) == 0:
            # TODO determine splits when all inputs are broadcast
            return ReductionHint.DEFAULT, 1

        (_, reduction_vars), ranges1 = dependencies.index_vars_squeeze(
            r.get_size(), r.get_reduction_size()
        )
        num_outer = 0
        num_inner = 0
        for i in indices:
            j = V.graph.sizevars.simplify_with_ranges(i, ranges1)
            strides = V.graph.sizevars.stride_hints(j, reduction_vars, ranges1.keys())
            outer = all(s > 1 for s in strides)
            if outer:
                num_outer += 1
            else:
                num_inner += 1
        if num_inner > num_outer:
            return ReductionHint.INNER, inner_reduction_splits(
                reduction_numel_hint, numel_hint
            )
        else:
            return ReductionHint.OUTER, outer_reduction_splits(
                reduction_numel_hint, numel_hint
            )

    @staticmethod
    def _unroll_reduction_fn(
        inner_fn: Callable[[Sequence[_IntLike], Sequence[_IntLike]], OpsValue],
        reduction_ranges: Sequence[_IntLike],
        reduction_type: str,
        src_dtype: torch.dtype,
    ) -> Callable[[Sequence[_IntLike]], OpsValue]:
        """Convert inner_fn from a reduction to an pointwise"""
        reduction_ranges = [
            V.graph.sizevars.evaluate_static_shape(x) for x in reduction_ranges
        ]

        combine_fn = get_reduction_combine_fn(reduction_type, src_dtype)

        def fn(index: Sequence[_IntLike]) -> Any:
            return functools.reduce(
                combine_fn,
                (
                    value_fn(index, rindex)
                    for rindex in itertools.product(
                        *[range(x) for x in reduction_ranges]
                    )
                ),
            )

        value_fn: Callable[[Sequence[_IntLike], Sequence[_IntLike]], Any]
        if reduction_type in ("argmin", "argmax"):
            flatten_index = FixedLayout(
                None,  # type: ignore[arg-type]
                None,  # type: ignore[arg-type]
                reduction_ranges,
                FlexibleLayout.contiguous_strides(reduction_ranges),
            ).make_indexer()

            def value_fn(
                index: Sequence[_IntLike], rindex: Sequence[_IntLike]
            ) -> tuple[OpsValue, OpsValue]:
                rindex = [sympy.expand(i) for i in rindex]
                return (
                    inner_fn(index, rindex),
                    ops.index_expr(flatten_index(rindex), torch.int64),
                )

            return lambda index: fn(index)[1]
        else:
            value_fn = inner_fn
            return fn

    @classmethod
    def create(
        cls,
        device: torch.device,
        dst_dtype: torch.dtype,
        src_dtype: torch.dtype,
        inner_fn: Callable[..., Any],
        ranges: Sequence[Expr],
        reduction_ranges: Sequence[Expr],
        reduction_type: str,
        reduction_hint: ReductionHint = ReductionHint.DEFAULT,
        input_node: Optional[IRNode] = None,
    ) -> TensorBox:
        reduction_numel = V.graph.sizevars.simplify(sympy_product(reduction_ranges))

        if reduction_numel == 0:
            # N.B. This is a hack to generate the literal of the given type
            # Ideally, we should be fixing `def constant` in triton.py
            # but it breaks due to hardcoded dtypes in other places
            def py_cnst(val: object) -> Union[bool, float, int]:
                if dst_dtype == torch.bool:
                    return bool(val)
                elif dst_dtype.is_floating_point:
                    assert isinstance(val, typing.SupportsFloat)
                    return float(val)
                else:
                    assert isinstance(val, typing.SupportsInt)
                    return int(val)

            rtypes_to_inits = {
                "sum": py_cnst(0),
                "xor_sum": py_cnst(0),
                "prod": py_cnst(1),
                "any": py_cnst(0),
                # "all" is desugared to `!any(!val)`
            }

            assert (
                reduction_type in rtypes_to_inits.keys()
            ), f"{reduction_type} not supported for zero-dimension tensors!"

            def const_fn(index: int) -> OpsValue:
                return ops.constant(rtypes_to_inits[reduction_type], dst_dtype)

            return Pointwise.create(
                device=device,
                dtype=src_dtype,
                inner_fn=const_fn,
                ranges=list(ranges),
            )

        if reduction_numel == 1:
            # this reduction is actually a pointwise op
            if reduction_type in ("argmin", "argmax"):

                def fn(index: int) -> OpsValue:
                    return ops.constant(0, dst_dtype)

            else:

                def fn(index: int) -> OpsValue:
                    reduction_index = [sympy.S.Zero for _ in reduction_ranges]
                    return inner_fn(index, reduction_index)

            return Pointwise.create(
                device=device, dtype=dst_dtype, inner_fn=fn, ranges=ranges
            )

        if (
            isinstance(reduction_numel, Integer)
            and V.graph.sizevars.size_hint(reduction_numel)
            < config.unroll_reductions_threshold
            and (sympy_product(ranges) != 1 or is_gpu(device.type))
        ):
            # NB: This works around https://github.com/pytorch/pytorch/issues/140457
            # since turning reductions into pointwise ops can exacerbate this problem
            return Pointwise.create(
                device=device,
                dtype=dst_dtype,
                inner_fn=cls._unroll_reduction_fn(
                    inner_fn, reduction_ranges, reduction_type, src_dtype
                ),
                ranges=ranges,
            )

        # triton doesn't support reduce to single element well, so break it up
        hint, split = cls.num_splits(
            device,
            dst_dtype,
            src_dtype,
            inner_fn,
            ranges,
            reduction_ranges,
            reduction_type,
            reduction_numel,
            input_node,
        )
        # intermediate reduction in split can contain complex indexing,
        # and num_splits will fail to correctly set the hint
        # reuse the passed hint if available
        if reduction_hint == ReductionHint.DEFAULT:
            reduction_hint = hint
        if split == -1:
            assert input_node is not None
            new_ranges, new_reduction_ranges = extract_input_node_reduction_ranges(
                input_node
            )
            assert new_ranges is not None
            assert new_reduction_ranges is not None
            return cls.create_multilayer_existing_ranges(
                device,
                dst_dtype,
                src_dtype,
                inner_fn,
                ranges,
                reduction_ranges,
                new_ranges,
                new_reduction_ranges,
                reduction_type,
                reduction_hint,
            )
        elif split > 1:
            # triton doesn't support reduce to single element well, so break it up
            return cls.create_multilayer(
                device,
                dst_dtype,
                src_dtype,
                inner_fn,
                ranges,
                reduction_ranges,
                reduction_type,
                split,
                reduction_hint,
            )

        return TensorBox.create(
            Reduction(
                device=device,
                dtype=dst_dtype,
                inner_fn=inner_fn,
                ranges=ranges,
                reduction_ranges=reduction_ranges,
                reduction_type=reduction_type,
                src_dtype=src_dtype,
                reduction_hint=reduction_hint,
            )
        )

    @staticmethod
    def default_accumulator(
        reduction_type: str, dtype: torch.dtype
    ) -> Union[_NumLike, Sequence[_NumLike]]:
        if reduction_type in ("max", "argmax"):
            if is_float_dtype(dtype):
                return float("-inf")
            elif is_boolean_dtype(dtype):
                return 0
            else:
                return torch.iinfo(dtype).min
        if reduction_type in ("min", "argmin"):
            if is_float_dtype(dtype):
                return float("inf")
            elif is_boolean_dtype(dtype):
                return 1
            else:
                return torch.iinfo(dtype).max

        return {
            "sum": 0,
            "prod": 1,
            "xor_sum": 0,
            "any": 0,
            "welford_reduce": (0, 0, 0),
            "welford_combine": (0, 0, 0),
        }[reduction_type]

    @staticmethod
    def default_value(
        reduction_type: str, dtype: torch.dtype
    ) -> Union[_NumLike, Sequence[_NumLike]]:
        if reduction_type == "welford_reduce":
            return 0
        return Reduction.default_accumulator(reduction_type, dtype)

    @staticmethod
    def _multilayer_second_step_hint(
        split: _IntLike, numel_hint: int, reduction_hint: ReductionHint
    ) -> ReductionHint:
        if split == -1:
            return reduction_hint
        if split <= 512 and numel_hint <= 512 and reduction_hint == ReductionHint.OUTER:
            return ReductionHint.OUTER_TINY
        if (
            split <= 1024
            and numel_hint <= 256
            and reduction_hint == ReductionHint.OUTER
        ):
            return ReductionHint.OUTER_TINY

        return reduction_hint

    @classmethod
    def _multilayer_wrap_loader(
        cls,
        loader: Callable[..., OpsValue],
        reduction_ranges: Sequence[_IntLike],
        reduction_numel: _IntLike,
        split: _IntLike,
        block_size: _IntLike,
        default: Union[_NumLike, Sequence[_NumLike]],
    ) -> Callable[..., object]:
        reindex = View.dynamic_reshape_indexer(reduction_ranges, [reduction_numel])
        need_mask = not V.graph.sizevars.is_expr_static_and_true(
            sympy.Eq(reduction_numel % split, 0)
        )

        def wrapper_fn(
            index: Sequence[Symbol], reduction_index: Sequence[Symbol]
        ) -> OpsValue:
            (reduction_index,) = reduction_index
            *new_index, reduction_block = index
            indices = block_size * reduction_block + reduction_index

            def body() -> OpsValue:
                return loader(new_index, reindex([indices]))

            if need_mask:
                mask = ops.lt(
                    ops.index_expr(indices, torch.int32),
                    ops.index_expr(reduction_numel, torch.int32),
                )
                return ops.masked(mask, body, default)
            else:
                return body()

        return wrapper_fn

    @classmethod
    def _multilayer_wrap_loader_existing_ranges(
        cls,
        loader: Callable[[Sequence[sympy.Expr], Sequence[sympy.Expr]], OpsValue],
        original_ranges: Sequence[Expr],
        original_reduction_ranges: Sequence[Expr],
        new_ranges: Sequence[Integer],
        new_reduction_ranges: Sequence[Integer],
    ) -> Callable[[Sequence[sympy.Expr], Sequence[sympy.Expr]], OpsValue]:
        assert all(
            r == 1 for r in original_ranges
        ), f"Only enabled for numel_hint == 1, found {original_ranges=}"
        reindex = View.dynamic_reshape_indexer(
            original_reduction_ranges, tuple(new_ranges) + tuple(new_reduction_ranges)
        )

        def wrapper_fn(
            merged_index: Sequence[sympy.Expr],
            new_reduction_index: Sequence[sympy.Expr],
        ) -> OpsValue:
            original_idx = merged_index[: len(original_ranges)]
            new_index = merged_index[len(original_ranges) :]
            return loader(
                original_idx,
                reindex(tuple(new_index) + tuple(new_reduction_index)),
            )

        return wrapper_fn

    @classmethod
    def create_multilayer_helper(
        cls,
        device: torch.device,
        dst_dtype: torch.dtype,
        src_dtype: torch.dtype,
        wrapper_fn: Callable[..., Any],
        original_ranges: Sequence[Expr],
        original_reduction_ranges: Sequence[Expr],
        new_ranges: List[Expr],
        new_reduction_ranges: List[Integer],
        reduction_type: str,
        split: _IntLike,
        reduction_hint: ReductionHint,
    ) -> TensorBox:
        """
        Break a large reduction up into multiple smaller reductions
        recursively
        """
        # triton will automatically compute reductions in fp32 if reducing over fp16/bf16
        # within the kernel. keep the intermediate in fp32 so as to keep the whole reduction
        # in fp32 and not reduce precision by breaking up the kernel into multiple layers
        intermediate_dtype = (
            dst_dtype
            if dst_dtype not in (torch.float16, torch.bfloat16)
            else torch.float
        )
        intermediate = Reduction.create(
            device,
            intermediate_dtype,
            src_dtype,
            wrapper_fn,
            new_ranges,
            new_reduction_ranges,
            reduction_type,
            reduction_hint,
        )
        intermediate.realize()
        intermediate_loader = intermediate.make_loader()

        def intermediate_fn(
            index: Sequence[_IntLike], reduction_index: Sequence[_IntLike]
        ) -> OpsValue:
            return intermediate_loader([*index, *reduction_index])

        numel_hint = V.graph.sizevars.size_hint(sympy_product(original_ranges))
        reduction_hint = cls._multilayer_second_step_hint(
            split, numel_hint, reduction_hint
        )

        assert original_ranges == new_ranges[: len(original_ranges)]
        return TensorBox.create(
            Reduction(
                device=device,
                dtype=dst_dtype,
                inner_fn=intermediate_fn,
                ranges=original_ranges,
                reduction_ranges=new_ranges[len(original_ranges) :],
                reduction_type=reduction_type,
                src_dtype=src_dtype,
                reduction_hint=reduction_hint,
            )
        )

    @classmethod
    def create_multilayer(
        cls,
        device: torch.device,
        dst_dtype: torch.dtype,
        src_dtype: torch.dtype,
        inner_fn: Callable[..., Any],
        ranges: Sequence[Expr],
        reduction_ranges: Sequence[Expr],
        reduction_type: str,
        split: _IntLike,
        reduction_hint: ReductionHint,
    ) -> TensorBox:
        """
        Break a large reduction up into multiple smaller reductions
        recursively
        """
        # TODO(jansel): realize the reduction so we can do dynamic indexing
        reduction_numel = sympy_product(reduction_ranges)
        block_size = FloorDiv(reduction_numel + (split - 1), split)
        default = cls.default_value(reduction_type, dst_dtype)
        wrapper_fn = cls._multilayer_wrap_loader(
            inner_fn, reduction_ranges, reduction_numel, split, block_size, default
        )

        return cls.create_multilayer_helper(
            device,
            dst_dtype,
            src_dtype,
            wrapper_fn,
            ranges,
            reduction_ranges,
            [*ranges, split],
            [block_size],
            reduction_type,
            split,
            reduction_hint,
        )

    @classmethod
    def create_multilayer_existing_ranges(
        cls,
        device: torch.device,
        dst_dtype: torch.dtype,
        src_dtype: torch.dtype,
        inner_fn: Callable[..., Any],
        original_ranges: Sequence[Expr],
        original_reduction_ranges: Sequence[Expr],
        new_ranges: List[Integer],
        new_reduction_ranges: List[Integer],
        reduction_type: str,
        reduction_hint: ReductionHint,
    ) -> TensorBox:
        """
        Break a large reduction up into multiple smaller reductions
        recursively
        """
        wrapper_fn = cls._multilayer_wrap_loader_existing_ranges(
            inner_fn,
            original_ranges,
            original_reduction_ranges,
            new_ranges,
            new_reduction_ranges,
        )
        return cls.create_multilayer_helper(
            device,
            dst_dtype,
            src_dtype,
            wrapper_fn,
            original_ranges,
            original_reduction_ranges,
            [*original_ranges, *new_ranges],
            new_reduction_ranges,
            reduction_type,
            -1,
            reduction_hint,
        )


class WelfordReduction(Reduction):
    output_index: int

    def __init__(
        self,
        device: torch.device,
        dtype: torch.dtype,
        inner_fns: Sequence[Callable[[Sequence[Expr], Sequence[Expr]], OpsValue]],
        ranges: Sequence[Integer],
        reduction_ranges: Sequence[Integer],
        reduction_type: str,
        reduction_hint: ReductionHint,
        output_index: int,
    ) -> None:
        loader: Callable[[Sequence[Expr], Sequence[Expr]], Any]
        if len(inner_fns) == 1:
            loader = inner_fns[0]
        else:

            def loader(
                idx: Sequence[Expr], reduction_idx: Sequence[Expr]
            ) -> tuple[OpsValue, ...]:
                return tuple(fn(idx, reduction_idx) for fn in inner_fns)

        super().__init__(
            device=device,
            dtype=dtype,
            inner_fn=loader,
            ranges=ranges,
            reduction_ranges=reduction_ranges,
            reduction_type=reduction_type,
            src_dtype=dtype,
            reduction_hint=reduction_hint,
        )
        self.output_index = output_index

    def store_reduction(
        self,
        output_name: Optional[str],
        indexer: Callable[[Sequence[Expr]], Never],
        vars: Sequence[Expr],
        reduction_vars: Sequence[Symbol],
    ) -> OpsValue:
        values = ops.reduction(
            self.dtype,
            self.src_dtype,
            self.reduction_type,
            self.inner_fn(vars, reduction_vars),
        )
        value = values[self.output_index]
        return ops.store_reduction(output_name, indexer(vars), value)

    @classmethod
    def create(  # type: ignore[override]
        cls,
        device: torch.device,
        dtype: torch.dtype,
        inner_fns: Sequence[Callable[..., Any]],
        ranges: List[Integer],
        reduction_ranges: List[Integer],
        reduction_type: str,
        reduction_hint: ReductionHint = ReductionHint.DEFAULT,
    ) -> Sequence[TensorBox]:
        assert reduction_type in ("welford_reduce", "welford_combine")

        reduction_numel = V.graph.sizevars.simplify(sympy_product(reduction_ranges))

        def const(val: int) -> TensorBox:
            def inner_fn(idx: Sequence[Expr]) -> OpsValue:
                return ops.constant(
                    val,
                    dtype,
                )

            return Pointwise.create(
                device=device,
                dtype=dtype,
                inner_fn=inner_fn,
                ranges=list(ranges),
            )

        if reduction_numel == 0:
            mean = const(0)
            m2 = const(0)
            weight = const(0)
            return mean, m2, weight

        if reduction_numel == 1:

            def copy(
                loader: Callable[[Sequence[Expr], Sequence[Expr]], OpsValue]
            ) -> TensorBox:
                def inner_fn(idx: Sequence[Expr]) -> OpsValue:
                    reduction_index = [sympy.S.Zero for _ in reduction_ranges]
                    return loader(idx, reduction_index)

                return Pointwise.create(
                    device=device,
                    dtype=dtype,
                    inner_fn=inner_fn,
                    ranges=list(ranges),
                )

            if reduction_type == "welford_reduce":
                return copy(inner_fns[0]), const(0), const(1)
            else:
                return tuple(copy(fn) for fn in inner_fns)

        # TODO: Unrolled reduction
        # if (
        #     isinstance(reduction_numel, Integer)
        #     and V.graph.sizevars.size_hint(reduction_numel)
        #     < config.unroll_reductions_threshold
        #     and sympy_product(ranges) != 1
        # ):
        #     return Pointwise.create(
        #         device,
        #         dst_dtype,
        #         cls._unroll_reduction_fn(
        #             inner_fn, reduction_ranges, reduction_type, src_dtype
        #         ),
        #         ranges,
        #     )

        # triton doesn't support reduce to single element well, so break it up
        hint, split = Reduction.num_splits(
            device,
            dtype,
            dtype,
            inner_fns[0],
            ranges,
            reduction_ranges,
            reduction_type=reduction_type,
            reduction_numel=reduction_numel,
        )
        # intermediate reduction in split can contain complex indexing,
        # and num_splits will fail to correctly set the hint
        # reuse the passed hint if available
        if reduction_hint == ReductionHint.DEFAULT:
            reduction_hint = hint
        if split > 1:
            # triton doesn't support reduce to single element well, so break it up
            return cls.create_multilayer(
                device,
                dtype,
                inner_fns,
                ranges,
                reduction_ranges,
                reduction_type,
                split,
                reduction_hint,
            )

        results = [
            TensorBox.create(
                WelfordReduction(
                    device,
                    dtype,
                    inner_fns,
                    ranges,
                    reduction_ranges,
                    reduction_type,
                    reduction_hint,
                    output_idx,
                )
            )
            for output_idx in range(3)
        ]
        for t in results:
            t.realize()
        return results

    @staticmethod
    def default_value(
        reduction_type: str, dtype: torch.dtype
    ) -> Union[_NumLike, Sequence[_NumLike]]:
        return (0, 0, 0)

    @classmethod
    def create_multilayer(  # type: ignore[override]
        cls,
        device: torch.device,
        dtype: torch.dtype,
        inner_fns: Sequence[Callable[..., Any]],
        ranges: List[Integer],
        reduction_ranges: List[Integer],
        reduction_type: str,
        split: _IntLike,
        reduction_hint: ReductionHint,
    ) -> Sequence[TensorBox]:
        """
        Break a large reduction up into multiple smaller reductions
        recursively
        """
        reduction_numel = sympy_product(reduction_ranges)
        need_mask = not V.graph.sizevars.is_expr_static_and_true(
            sympy.Eq(reduction_numel % split, 0)
        )

        if need_mask and reduction_type != "welford_combine":
            # If we need mask, then "welford_reduce" doesn't work because
            # masked inputs shouldn't count towards the welford weight

            def constant(
                idx: Sequence[Expr], reduction_idx: Sequence[Expr], value: int
            ) -> OpsValue:
                return ops.constant(value, dtype)

            return cls.create_multilayer(
                device=device,
                dtype=dtype,
                inner_fns=(
                    inner_fns[0],
                    partial(constant, value=0),
                    partial(constant, value=1),
                ),
                ranges=ranges,
                reduction_ranges=reduction_ranges,
                reduction_type="welford_combine",
                split=split,
                reduction_hint=reduction_hint,
            )

        block_size = FloorDiv(reduction_numel + (split - 1), split)
        intermediates = WelfordReduction.create(
            device,
            dtype,
            tuple(
                cls._multilayer_wrap_loader(
                    loader,
                    reduction_ranges,
                    reduction_numel,
                    split,
                    block_size,
                    default=0,
                )
                for loader in inner_fns
            ),
            [*ranges, split],
            [block_size],
            reduction_type,
            reduction_hint,
        )
        for i in intermediates:
            i.realize()

        def intermediate_loader_fn(
            index: Sequence[Expr],
            reduction_index: Sequence[Expr],
            loader: Callable[[Sequence[Expr]], OpsValue],
        ) -> OpsValue:
            return loader([*index, *reduction_index])

        numel_hint = V.graph.sizevars.size_hint(sympy_product(ranges))
        reduction_hint = cls._multilayer_second_step_hint(
            split, numel_hint, reduction_hint
        )
        return WelfordReduction.create(
            device,
            dtype,
            tuple(
                partial(intermediate_loader_fn, loader=i.make_loader())
                for i in intermediates
            ),
            ranges,
            [split],
            # welford_reduce turns one input into three outputs, which are combined with welford_combine
            "welford_combine",
            reduction_hint,
        )


@ir_dataclass
class Scan(Loops):
    scan_ranges: List[Integer]
    size: List[Integer]
    combine_fn: Callable[[tuple[Any, ...], tuple[Any, ...]], tuple[Any, ...]]
    reindex: Callable[[Sequence[_IntLike], Sequence[_IntLike]], Sequence[_IntLike]]
    reduction_hint: ReductionHint
    output_index: int
    # output_index indexes the following tuples
    dtypes: tuple[torch.dtype, ...]
    inner_fns: tuple[Callable[..., Any], ...]

    # HACK we mimick reduction

    def get_unbacked_symbol_uses(self) -> OrderedSet[Symbol]:
        # TODO: Can combine_fn/reindex close over unbacked symbols? If so, we
        # need to explicitly represent the closure so we can pull out unbacked
        # symbols here
        return (
            super().get_unbacked_symbol_uses()
            | OrderedSet().union(*(free_unbacked_symbols(e) for e in self.scan_ranges))
            | OrderedSet().union(*(free_unbacked_symbols(e) for e in self.size))
        )

    def __post_init__(self) -> None:
        assert len(self.ranges) + len(self.scan_ranges) == len(self.size)
        super().__post_init__()

    def store_reduction(
        self,
        output_name: Optional[str],
        indexer: Callable[[Sequence[_IntLike]], Never],
        vars: Sequence[Expr],
        scan_vars: Sequence[Symbol],
    ) -> OpsValue:
        idx = self.reindex(vars, scan_vars)
        values = [inner_fn(idx) for inner_fn in self.inner_fns]
        result = ops.scan(self.dtypes, self.combine_fn, values)
        return ops.store(output_name, indexer(idx), result[self.output_index])

    def get_reduction_type(self) -> Optional[str]:
        # return self.scan_op
        return "custom"

    def get_reduction_size(self) -> Sequence[sympy.Expr]:
        return self.scan_ranges

    def get_size(self) -> Sequence[Expr]:
        return self.size

    def get_pointwise_size(self) -> Sequence[Expr]:
        return self.ranges

    def index_length(self) -> int:
        return len(self.ranges) + len(self.scan_ranges)

    def inner_fn_args(self) -> Sequence[Sequence[_IntLike]]:
        index = self._index(self.ranges)
        rindex = self._index(self.scan_ranges, SymT.R0_INDEX)
        idx = self.reindex(index, rindex)
        return (idx,)

    def inner_fn_free_unbacked_symbols(self) -> OrderedSet[Symbol]:
        index = self._index(self.ranges)
        rindex = self._index(self.scan_ranges, SymT.R0_INDEX)
        idx = self.reindex(index, rindex)
        return extract_free_unbacked_symbols(self.inner_fn, idx)

    @classmethod
    def create(  # type: ignore[override]
        cls,
        device: torch.device,
        dtypes: tuple[torch.dtype, ...],
        inner_fns: tuple[Callable[[Sequence[Expr]], Any], ...],
        size: List[Integer],
        axis: int,
        combine_fn: Callable[[tuple[Any, ...], tuple[Any, ...]], tuple[Any, ...]],
        reduction_hint: ReductionHint = ReductionHint.DEFAULT,
        *,
        # Whether we have the option to fallback to aten
        can_fallback_to_aten: bool = True,
        **kwargs: Any,
    ) -> Sequence[Optional[TensorBox]]:
        pointwise_ranges = [*size[:axis], *size[axis + 1 :]]
        scan_ranges = [size[axis]]

        if not V.graph.has_feature(device, BackendFeature.SCAN):
            return [None] * len(dtypes)

        if len(dtypes) > 1 and not V.graph.has_feature(
            device, BackendFeature.TUPLE_REDUCTION
        ):
            return [None] * len(dtypes)

        sizevars = V.graph.sizevars
        scan_numel = sizevars.simplify(sympy_product(scan_ranges))

        assert len(dtypes) == len(inner_fns)

        # Scan with a single element is just a copy
        if sizevars.is_expr_static_and_true(sympy.Le(scan_numel, 1)):
            return [
                Pointwise.create(
                    device=device,
                    dtype=dtypes[output_index],
                    inner_fn=inner_fns[output_index],
                    ranges=size,
                )
                for output_index in range(len(dtypes))
            ]

        reduction_hint, num_splits = cls.num_splits(
            device=device,
            dtype=dtypes[0],
            inner_fn=inner_fns[0],
            axis=axis,
            pointwise_ranges=pointwise_ranges,
            scan_ranges=scan_ranges,
            combine_fn=combine_fn,
            scan_numel=scan_numel,
        )
        scan_type = Scan
        if num_splits > 1:
            supports_split = torch.version.hip is None and len(dtypes) == 1
            if not supports_split:
                if can_fallback_to_aten:
                    # Fallback to ATen
                    return [None] * len(dtypes)
                else:
                    num_splits = 1
            else:
                scan_type = SplitScan

        def reindex(index: Sequence[Expr], scan_index: Sequence[Expr]) -> List[Expr]:
            assert len(scan_index) == len(scan_ranges)
            assert len(index) == len(pointwise_ranges)
            return [*index[:axis], *scan_index, *index[axis:]]

        results = [
            TensorBox.create(
                scan_type(
                    device=device,
                    dtype=dtypes[output_index],
                    dtypes=dtypes,
                    inner_fn=inner_fns[output_index],
                    inner_fns=inner_fns,
                    size=size,
                    ranges=pointwise_ranges,
                    scan_ranges=scan_ranges,
                    combine_fn=combine_fn,
                    reindex=reindex,
                    reduction_hint=reduction_hint,
                    output_index=output_index,
                    **kwargs,
                )
            )
            for output_index in range(len(dtypes))
        ]

        for result in results:
            result.realize()

        return results

    @classmethod
    def num_splits(
        cls,
        device: torch.device,
        dtype: torch.dtype,
        inner_fn: Callable[[Sequence[Expr]], OpsValue],
        axis: int,
        pointwise_ranges: List[Integer],
        scan_ranges: List[Integer],
        combine_fn: Callable[[tuple[Any, ...], tuple[Any, ...]], tuple[Any, ...]],
        scan_numel: Expr,
    ) -> tuple[ReductionHint, _IntLike]:
        # TODO: custom splitting heuristic for scan
        def wrapper_fn(idx: Sequence[Expr], reduction_idx: Sequence[Expr]) -> OpsValue:
            return inner_fn([*idx[:axis], *reduction_idx, *idx[axis:]])

        return Reduction.num_splits(
            device=device,
            dst_dtype=dtype,
            src_dtype=dtype,
            inner_fn=wrapper_fn,
            ranges=pointwise_ranges,
            reduction_ranges=scan_ranges,
            reduction_type="scan",
            reduction_numel=scan_numel,
        )


# This signifies a scan op that should go through TritonSplitScanKernel codegen on CUDA.
@ir_dataclass
class SplitScan(Scan):
    pass


@ir_dataclass
class Sort(Loops):
    # Sorts a tuple of key, value pairs
    sort_ranges: List[Integer]
    size: List[Integer]
    reindex: Callable[[Sequence[Expr], Sequence[Expr]], Sequence[Expr]]
    reduction_hint: ReductionHint
    output_index: int
    # output_index indexes the following tuples
    dtypes: tuple[torch.dtype, ...]
    inner_fns: tuple[Callable[..., Any], ...]

    stable: bool
    descending: bool

    # HACK we mimick reduction

    def get_unbacked_symbol_uses(self) -> OrderedSet[Symbol]:
        return (
            super().get_unbacked_symbol_uses()
            | OrderedSet().union(*(free_unbacked_symbols(e) for e in self.sort_ranges))
            | OrderedSet().union(*(free_unbacked_symbols(e) for e in self.size))
        )

    def __post_init__(self) -> None:
        assert len(self.ranges) + len(self.sort_ranges) == len(self.size)
        super().__post_init__()

    def store_reduction(
        self,
        output_name: Optional[str],
        indexer: Callable[[Sequence[Expr]], Expr],
        vars: Sequence[Expr],
        reduction_vars: Sequence[Expr],
    ) -> OpsValue:
        idx = self.reindex(vars, reduction_vars)
        values = [inner_fn(idx) for inner_fn in self.inner_fns]
        result = ops.sort(self.dtypes, values, self.stable, self.descending)
        return ops.store(output_name, indexer(idx), result[self.output_index])

    def get_reduction_type(self) -> Optional[str]:
        return "sort"

    def get_reduction_size(self) -> Sequence[Expr]:
        return self.sort_ranges

    def get_size(self) -> Sequence[Expr]:
        return self.size

    def get_pointwise_size(self) -> Sequence[Expr]:
        return self.ranges

    def index_length(self) -> int:
        return len(self.ranges) + len(self.sort_ranges)

    def inner_fn_args(self) -> Sequence[Sequence[Expr]]:
        index = self._index(self.ranges)
        rindex = self._index(self.sort_ranges, SymT.R0_INDEX)
        idx = self.reindex(index, rindex)
        return (idx,)

    def inner_fn_free_unbacked_symbols(self) -> OrderedSet[Symbol]:
        index = self._index(self.ranges)
        rindex = self._index(self.sort_ranges, SymT.R0_INDEX)
        idx = self.reindex(index, rindex)
        return extract_free_unbacked_symbols(self.inner_fn, idx)

    @classmethod
    def create(  # type: ignore[override]
        cls,
        device: torch.device,
        dtypes: tuple[torch.dtype, ...],
        inner_fns: tuple[Callable[[List[Expr]], Any], ...],
        size: List[Integer],
        axis: int,
        stable: bool,
        descending: bool,
        reduction_hint: ReductionHint = ReductionHint.DEFAULT,
        **kwargs: Any,
    ) -> Sequence[Optional[TensorBox]]:
        pointwise_ranges = [*size[:axis], *size[axis + 1 :]]
        sort_ranges = [size[axis]]

        if not V.graph.has_feature(device, BackendFeature.SORT):
            return [None] * len(dtypes)

        sizevars = V.graph.sizevars
        sort_numel = sizevars.simplify(sympy_product(sort_ranges))

        # Heuristic, smallest rblock where triton usually outperforms aten.sort
        # It also isn't bandwidth bound so fusion is unlikely to help.
        max_rblock = 512
        is_persistent_kernel = (
            config.triton.persistent_reductions
            and sizevars.is_expr_static_and_true(sympy.Le(sort_numel, max_rblock))
        )
        if not is_persistent_kernel:
            # We only support persistent triton kernels
            return [None] * len(dtypes)

        assert len(dtypes) == len(inner_fns)

        # Sort with a single element is just a copy
        if sizevars.is_expr_static_and_true(sympy.Le(sort_numel, 1)):
            return [
                Pointwise.create(
                    device=device,
                    dtype=dtypes[output_index],
                    inner_fn=inner_fns[output_index],
                    ranges=size,
                )
                for output_index in range(len(dtypes))
            ]

        def reindex(index: Sequence[Expr], sort_index: Sequence[Expr]) -> List[Expr]:
            assert len(sort_index) == len(sort_ranges)
            assert len(index) == len(pointwise_ranges)
            return [*index[:axis], *sort_index, *index[axis:]]

        results = [
            TensorBox.create(
                Sort(
                    device=device,
                    dtype=dtypes[output_index],
                    dtypes=dtypes,
                    inner_fn=inner_fns[output_index],
                    inner_fns=inner_fns,
                    size=size,
                    ranges=pointwise_ranges,
                    sort_ranges=sort_ranges,
                    reindex=reindex,
                    reduction_hint=reduction_hint,
                    output_index=output_index,
                    stable=stable,
                    descending=descending,
                    **kwargs,
                )
            )
            for output_index in range(len(dtypes))
        ]

        for result in results:
            result.realize()

        return results


def is_storage_and_layout(x: IRNode) -> bool:
    try:
        as_storage_and_layout(x, freeze=False)
        return True
    except NotImplementedError:
        return False


def is_contiguous_storage_and_layout(x: IRNode) -> bool:
    try:
        _buffer, layout = as_storage_and_layout(x, freeze=False)
        # pad the stride here so we will NOT claim an tensor as contiguous
        # if a padding is gonna happen.
        if layout.should_pad_strides():
            layout.pad_strides()
        return layout.is_contiguous()
    except NotImplementedError:
        return False


def as_storage_and_layout(
    x: IRNode,
    freeze: bool = True,
    want_contiguous: bool = False,
    stride_order: Optional[Sequence[Union[int, Integer]]] = None,
    allow_padding: bool = False,
    exact_strides: Optional[Sequence[Union[int, Integer]]] = None,
) -> tuple[StorageBox, Layout]:
    """
    Try to simplify x into a StorageBox and a Layout.

    allow_padding only affect how we apply stride_order. When allow_padding
    is True, we have the freedom to add padding when applying the stride_order.
    """
    if isinstance(x, TensorBox):
        return as_storage_and_layout(
            x.data,
            freeze=freeze,
            want_contiguous=want_contiguous,
            stride_order=stride_order,
            allow_padding=allow_padding,
            exact_strides=exact_strides,
        )
    if isinstance(x, StorageBox) and isinstance(x.data, Buffer):
        if freeze:
            if want_contiguous:
                x.data.freeze_layout()
                assert x.data.get_layout().is_contiguous()
            elif stride_order is not None:
                x.data.freeze_layout_with_stride_order(
                    stride_order, allow_padding=allow_padding
                )
            elif exact_strides is not None:
                x.data.freeze_layout_with_exact_strides(
                    exact_strides, allow_padding=allow_padding
                )
            else:
                x.data.decide_layout()
        return x, x.data.get_layout()
    if isinstance(x, ReinterpretView):
        # making the base of x contiguous or stride_ordered will not necessarily make
        # the ReinterpretView either, so don't pass along those arguments
        buffer, _ = as_storage_and_layout(
            x.data,
            freeze=freeze,
        )
        return buffer, x.layout
    raise NotImplementedError


as_contiguous_storage_and_layout = functools.partial(
    as_storage_and_layout, want_contiguous=True
)


def is_stride_order_storage_and_layout(
    x: IRNode, stride_order: Sequence[Union[int, Integer]]
) -> bool:
    try:
        _buffer, layout = as_storage_and_layout(x, freeze=False)
        return layout.is_stride_ordered(stride_order)
    except NotImplementedError:
        return False


@ir_dataclass
class BaseView(IRNode):
    data: IRNode

    def get_unbacked_symbol_uses(self) -> OrderedSet[Symbol]:
        return self.data.get_unbacked_symbol_uses()

    def make_reindexer(self) -> Callable[[Sequence[Expr]], Sequence[Expr]]:
        raise NotImplementedError(f"make_reindexer NYI on {self}")

    def make_indexer(self) -> Callable[[Sequence[Expr]], Expr]:
        inner = self.data.make_indexer()
        reindex = self.make_reindexer()

        def indexer(idx: Sequence[Expr]) -> Expr:
            return inner(reindex(idx))

        return indexer

    def make_loader(self) -> Callable[[Sequence[Expr]], OpsValue]:
        inner = self.data.make_loader()
        reindex = self.make_reindexer()

        def loader(idx: Sequence[Expr]) -> OpsValue:
            return inner(reindex(idx))

        return loader

    @property
    def dtype(self) -> torch.dtype:
        return self.data.get_dtype()

    def get_layout(self) -> Layout:
        return self.data.get_layout()

    def get_device(self) -> Optional[torch.device]:
        return self.data.get_device()

    def get_origin_node(self) -> Optional[torch.fx.Node]:
        return None

    def get_name(self) -> str:
        return self.data.get_name()

    def get_pointwise_size(self) -> Sequence[Expr]:
        return self.get_size()

    def mark_reuse(self, users: int) -> None:
        return self.data.mark_reuse(users)

    def has_exceeded_max_reads(self) -> bool:
        return self.data.has_exceeded_max_reads()

    def realize(self) -> Optional[str]:
        return self.data.realize()

    def realize_hint(self):  # type: ignore[no-untyped-def]
        return self.data.realize_hint()

    def get_storage_numel(self):  # type: ignore[no-untyped-def]
        return self.data.get_storage_numel()

    def is_extern(self) -> bool:
        return self.data.is_extern()  # type: ignore[attr-defined]

    def is_module_buffer(self) -> bool:
        return self.data.is_module_buffer()  # type: ignore[attr-defined]

    def get_read_names(self) -> OrderedSet[str]:
        return self.data.get_read_names()

    def get_reads(self) -> OrderedSet[Dep]:
        with patch.object(FlexibleLayout, "allow_indexing", True):
            return extract_read_writes(
                self.make_loader(),
                self.get_size(),  # type: ignore[arg-type]
            ).reads

    def unwrap_view(self):  # type: ignore[no-untyped-def]
        x: IRNode = self
        while isinstance(x, BaseView):
            x = x.data
        return x

    def constant_to_device(self, device: torch.device) -> IRNode:
        """Move this to a given device. Requires that all reads are to constants."""
        loader = self.make_loader()
        loader = patch.object(ConstantBuffer, "override_device", device)(loader)
        return Pointwise(
            device=device,
            dtype=self.get_dtype(),
            inner_fn=loader,
            ranges=self.get_size(),
        )


@ir_dataclass
class ExpandView(BaseView):
    size: List[Expr]

    @staticmethod
    def _normalize_size(x, new_size):  # type: ignore[no-untyped-def]
        """Replace `-1` with correct sizes"""
        sizevars = V.graph.sizevars
        new_size = list(map(sympy.expand, new_size))
        old_size = x.get_size()
        old_size = [None] * (len(new_size) - len(old_size)) + list(old_size)
        assert len(new_size) == len(old_size)
        for i in range(len(new_size)):
            if new_size[i] == -1:
                assert old_size[i] is not None
                new_size[i] = old_size[i]
            elif old_size[i] is None or V.graph.sizevars.shape_env.evaluate_expr(
                sympy.Eq(old_size[i], 1), size_oblivious=True
            ):
                pass
            else:
                # Sanity check: Expect broadcast compatibility
                #
                # NB: new_size[i] == old_size[i] is expected to already be
                # guarded because the meta formula was expected to have taught
                # us this equality.
                assert (
                    sizevars.size_hint(new_size[i] - old_size[i], fallback=0) == 0
                ), "Broadcast failed in ExpandView({x.get_size()}, {new_size}) on dimension {i}"
        return new_size

    @classmethod
    def create(cls, x, new_size):  # type: ignore[no-untyped-def]
        new_size = cls._normalize_size(x, new_size)

        if is_storage_and_layout(x):
            storage, old_layout = as_storage_and_layout(x)
            skip = len(new_size) - len(old_layout.size)
            assert skip >= 0
            new_stride = [sympy.S.Zero] * skip
            for stride, size in zip(old_layout.stride, old_layout.size):
                new_stride.append(
                    stride
                    if not V.graph.sizevars.shape_env.evaluate_expr(
                        sympy.Eq(size, 1), size_oblivious=True
                    )
                    else sympy.S.Zero
                )
            new_layout = FixedLayout(
                old_layout.device,
                old_layout.dtype,
                list(new_size),
                new_stride,
                old_layout.offset,
            )
            return ReinterpretView(data=storage, layout=new_layout)

        return ExpandView(data=x, size=new_size)

    def get_size(self) -> Sequence[Expr]:
        return self.size

    def make_reindexer(self):  # type: ignore[no-untyped-def]
        target = self.get_size()
        actual = self.data.get_size()
        skip = len(target) - len(actual)

        def reindex(index):  # type: ignore[no-untyped-def]
            index = list(index[skip:])
            assert len(index) == len(actual)
            for i in range(len(actual)):
                if actual[i] == 1:
                    # zero out broadcast dimension
                    index[i] = sympy.S.Zero
            return index

        return reindex


@ir_dataclass
class PermuteView(BaseView):
    dims: List[Expr]

    @classmethod
    def create(cls, x, dims):  # type: ignore[no-untyped-def]
        dims = cls._map_neg_dims(dims)
        assert OrderedSet(dims) == OrderedSet(range(len(dims)))

        if is_storage_and_layout(x):
            storage, old_layout = as_storage_and_layout(x)
            new_layout = FixedLayout(
                old_layout.device,
                old_layout.dtype,
                [old_layout.size[i] for i in dims],
                [old_layout.stride[i] for i in dims],
                old_layout.offset,
            )
            return ReinterpretView(data=storage, layout=new_layout)

        return PermuteView(data=x, dims=dims)

    @classmethod
    def _map_neg_dims(cls, dims):  # type: ignore[no-untyped-def]
        return [dim if dim >= 0 else len(dims) + dim for dim in dims]

    def get_size(self) -> Sequence[Expr]:
        assert OrderedSet(self._map_neg_dims(self.dims)) == OrderedSet(
            range(len(self.dims))
        )
        size = self.data.get_size()
        return [size[i] for i in self.dims]

    def make_reindexer(self):  # type: ignore[no-untyped-def]
        inv = {j: i for i, j in enumerate(self.dims)}
        inv = [inv[i] for i in range(len(self.dims))]
        assert OrderedSet(inv) == OrderedSet(range(len(self.dims)))

        def reindex(index):  # type: ignore[no-untyped-def]
            return [index[i] for i in inv]

        return reindex


@ir_dataclass
class SqueezeView(BaseView):
    @classmethod
    def create(cls, x, *, dim=None):  # type: ignore[no-untyped-def]
        if is_storage_and_layout(x):
            storage, old_layout = as_storage_and_layout(x)
            new_size = []
            new_stride = []
            if dim is not None:
                assert isinstance(dim, int), "expected integer dim argument"
                assert 0 <= dim and dim < len(old_layout.size)

            for i, (size, stride) in enumerate(zip(old_layout.size, old_layout.stride)):
                if dim is None:
                    if size != 1:
                        new_size.append(size)
                        new_stride.append(stride)
                else:
                    if i != dim:
                        new_size.append(size)
                        new_stride.append(stride)
                    else:
                        assert size == 1, "expected squeezed size to be 1"

            new_layout = FixedLayout(
                old_layout.device,
                old_layout.dtype,
                new_size,
                new_stride,
                old_layout.offset,
            )
            return ReinterpretView(data=storage, layout=new_layout)

        if dim is None:
            # redirect to a generic view
            return View.create(x, [s for s in x.get_size() if s != 1])
        else:
            assert x.get_size()[dim] == 1
            return View.create(x, [s for i, s in enumerate(x.get_size()) if i != dim])

    @staticmethod
    def squeezer(size: Sequence[sympy.Expr]):  # type: ignore[no-untyped-def]
        new_size = [s for s in size if s != 1]
        not_one = [i for i, s in enumerate(size) if s != 1]
        length = len(size)

        def reindex(index: List[sympy.Expr]) -> tuple[sympy.Expr, ...]:
            assert len(index) == len(not_one), f"{index} {not_one}"
            new_index = [sympy.S.Zero] * length
            for idx, s in zip(not_one, index):
                new_index[idx] = s
            return tuple(new_index)

        return new_size, reindex

    def __init__(self, data) -> None:  # type: ignore[no-untyped-def]
        raise AssertionError("use SqueezeView.create()")


@ir_dataclass
class GenericView(BaseView):
    size: List[Expr]
    reindex: Callable[..., Any]

    def make_reindexer(self):  # type: ignore[no-untyped-def]
        return self.reindex

    def reindex_str(self) -> str:
        index_old = [
            sympy_index_symbol_with_prefix(SymT.INDEX, n) for n in range(len(self.size))
        ]
        index_new = list(self.reindex(index_old))
        return f"lambda {', '.join(map(str, index_old))}: {index_new}"

    def __str__(self) -> str:
        return self.str_helper(
            [self.data, f"size={self.size}", f"reindex={self.reindex_str()}"]
        )

    __repr__ = __str__

    @classmethod
    def create(cls, x, new_size, reindex):  # type: ignore[no-untyped-def]
        return cls(data=x, size=list(new_size), reindex=reindex)

    def get_size(self) -> Sequence[Expr]:
        return self.size


@ir_dataclass
class View(GenericView):
    @staticmethod
    def handle_negative_index(idx, size):  # type: ignore[no-untyped-def]
        idx = sympy.expand(idx)
        size = sympy.expand(size)
        evaluate_expr = V.graph.sizevars.shape_env.evaluate_expr
        if evaluate_expr(sympy.Lt(idx, 0)):
            idx = idx + size
        return idx

    @classmethod
    def create(cls, x, new_size):  # type: ignore[no-untyped-def]
        assert isinstance(new_size, (tuple, list))
        old_size, new_size = cls.resolve_negative_size(x.get_size(), new_size)

        # Skip pointless views
        if V.graph.sizevars.statically_known_list_equals(old_size, new_size):
            return x

        unbacked_symbols_in_sizes = False
        if (
            len(free_unbacked_symbols(old_size)) > 0
            or len(free_unbacked_symbols(new_size)) > 0
        ):
            unbacked_symbols_in_sizes = True

        if 0 in new_size:

            def fake_reindex(index):  # type: ignore[no-untyped-def]
                return tuple([0] * len(old_size))

            return cls(data=x, size=list(new_size), reindex=fake_reindex)
        # TODO: a new class for FixedTransferLayout that output layout is constrained by input layout
        elif is_contiguous_storage_and_layout(x) or unbacked_symbols_in_sizes:
            if unbacked_symbols_in_sizes and (not is_contiguous_storage_and_layout(x)):
                # realize x; otherwise, the dynamic_reshape_indexer below will fail
                # due to the size_hint's inability to process unbacked SymInts
                x = ExternKernel.realize_input(x)

            storage, old_layout = as_contiguous_storage_and_layout(x)
            new_layout = FixedLayout(
                old_layout.device,
                old_layout.dtype,
                new_size,
                FlexibleLayout.contiguous_strides(new_size),
                old_layout.offset,
            )
            return ReinterpretView(data=storage, layout=new_layout)

        reindex = cls.dynamic_reshape_indexer(old_size, new_size)
        return cls(data=x, size=list(new_size), reindex=reindex)

    @staticmethod
    def resolve_negative_size(old_size, new_size):  # type: ignore[no-untyped-def]
        new_size = [V.graph.sizevars.simplify(x) for x in new_size]
        old_size = [V.graph.sizevars.simplify(x) for x in old_size]

        new_size = list(new_size)
        for i in range(len(new_size)):
            if new_size[i] == -1:
                new_size[i] = sympy.S.One
                new_size[i] = CleanDiv(sympy_product(old_size), sympy_product(new_size))
                break

        V.graph.sizevars.guard_equals(sympy_product(old_size), sympy_product(new_size))
        return old_size, new_size

    @classmethod
    def dynamic_reshape_indexer(cls, old_size, new_size):  # type: ignore[no-untyped-def]
        try:
            reindex = cls._dynamic_reshape_indexer(old_size, new_size)
        except (AssertionError, IndexError):
            # optimistic algorithm failed, lets do a fallback
            flat = [sympy_product(old_size)]
            reindex1 = cls._dynamic_reshape_indexer(old_size, flat)
            reindex2 = cls._dynamic_reshape_indexer(flat, new_size)
            reindex = fuse_reindexing(reindex1, reindex2)
        return reindex

    @staticmethod
    def _dynamic_reshape_indexer(old_size, new_size):  # type: ignore[no-untyped-def]
        """
        Perform a reshape entirely by modifying indexing math
        """
        size_hint = V.graph.sizevars.size_hint
        # TODO: These symbols may not escape, if they don't assert so and
        # treat them as temporary
        vars = [
            sympy_index_symbol_with_prefix(SymT.VIEW, i) for i in range(len(new_size))
        ]

        stack_new = list(zip(vars, new_size))
        stack_old = list(old_size)

        view_expr = []
        while stack_new and stack_old:
            size_old = stack_old.pop()
            var, size_new = stack_new.pop()
            if size_old == 1:
                view_expr.append(sympy.S.Zero)
                stack_new.append((var, size_new))  # re-add
            elif size_new == 1:
                stack_old.append(size_old)  # re-add
            elif size_hint(size_new) == size_hint(size_old):
                view_expr.append(var)
                V.graph.sizevars.guard_equals(size_new, size_old)
            elif size_hint(size_new) < size_hint(size_old):
                while size_hint(size_new) < size_hint(size_old):
                    var2, size_new2 = stack_new.pop()
                    var = var2 * size_new + var
                    size_new = size_new * size_new2
                view_expr.append(var)
                V.graph.sizevars.guard_equals(size_new, size_old)
            elif size_hint(size_new) > size_hint(size_old):
                divisor = sympy.S.One
                modulus = size_old
                view_expr.append(ModularIndexing(var, divisor, modulus))
                divisor = divisor * modulus
                while size_hint(size_new) > size_hint(size_old):
                    modulus = stack_old.pop()
                    view_expr.append(ModularIndexing(var, divisor, modulus))
                    divisor = divisor * modulus
                    size_old = size_old * modulus
                V.graph.sizevars.guard_equals(size_new, size_old)
            else:
                raise AssertionError

        while stack_old:
            size_old = stack_old.pop()
            V.graph.sizevars.guard_equals(size_old, 1)
            view_expr.append(sympy.S.Zero)

        while stack_new:
            var, size_new = stack_new.pop()
            V.graph.sizevars.guard_equals(size_new, 1)

        view_expr.reverse()
        assert len(view_expr) == len(old_size)

        def reindex(index):  # type: ignore[no-untyped-def]
            assert len(index) == len(vars), (len(index), len(vars))
            replacements = dict(zip(vars, index))
            return tuple(sympy_subs(x, replacements) for x in view_expr)

        return reindex


@ir_dataclass
class ReinterpretView(BaseView):
    """Pretend our storage has a different layout"""

    layout: Layout

    def __post_init__(self) -> None:
        super().__post_init__()
        if isinstance(self.data, BaseView):
            object.__setattr__(self, "data", self.data.unwrap_view())

    def __str__(self) -> str:
        return self.str_helper(
            [
                self.data,
                self.layout,
            ]
        )

    __repr__ = __str__

    def get_name(self):  # type: ignore[no-untyped-def]
        return self.data.get_name()

    def get_device(self) -> Optional[torch.device]:
        return self.layout.device

    def get_origin_node(self) -> Optional[torch.fx.Node]:
        return None

    @property
    def dtype(self):  # type: ignore[no-untyped-def]
        return self.layout.dtype

    def get_size(self) -> Sequence[Expr]:
        return list(self.layout.size)

    def get_stride(self):  # type: ignore[no-untyped-def]
        return list(self.layout.stride)

    def make_loader(self) -> Callable[[Sequence[Expr]], OpsValue]:
        def loader(index: Sequence[Expr]) -> OpsValue:
            indexer = self.layout.make_indexer()
            tmp_loader = ops.load(self.get_name(), indexer(index))
            if self.layout.dtype != self.data.dtype:
                return ops.to_dtype_bitcast(tmp_loader, self.dtype, self.data.dtype)
            else:
                return tmp_loader

        return loader

    def make_indexer(self) -> Callable[[Sequence[Expr]], Expr]:
        return self.layout.make_indexer()

    def get_layout(self) -> Layout:
        return self.layout

    def freeze_layout(self):  # type: ignore[no-untyped-def]
        pass

    def get_unbacked_symbol_uses(self) -> OrderedSet[sympy.Symbol]:
        return (
            free_unbacked_symbols(self.layout.size)
            | free_unbacked_symbols(self.layout.stride)
            | free_unbacked_symbols(self.layout.offset)
        )

    def codegen_reference(self, writer: Optional[IndentedBuffer] = None) -> str:
        # reinterpret_tensor is similar to as_strided except:
        # - offset is added to the existing offset (rather than replacing it)
        # - view tracking is disabled similar to unsafe_view
        return V.graph.wrapper_code.codegen_reinterpret_view(
            self.data,
            self.layout.size,
            self.layout.stride,
            self.layout.offset,
            writer.writeline if writer is not None else V.graph.wrapper_code.writeline,
            dtype=self.layout.dtype,
        )

    def num_reads(self) -> int:
        return 1


@ir_dataclass
class DtypeView(BaseView):
    """Pretend our storage has a different type"""

    target_dtype: torch.dtype

    @classmethod
    def create(cls, x, new_dtype):  # type: ignore[no-untyped-def]
        if is_storage_and_layout(x):
            storage, old_layout = as_storage_and_layout(x)
            new_layout = FixedLayout(
                old_layout.device,
                new_dtype,
                old_layout.size,
                old_layout.stride,
                old_layout.offset,
            )
            return ReinterpretView(data=storage, layout=new_layout)
        return DtypeView(data=x, target_dtype=new_dtype)

    def __str__(self) -> str:
        return self.str_helper([self.data, self.target_dtype])

    __repr__ = __str__

    @property
    def dtype(self):  # type: ignore[no-untyped-def]
        return self.target_dtype

    def get_size(self) -> Sequence[Expr]:
        return self.data.get_size()

    def make_loader(self) -> Callable[[Sequence[Expr]], OpsValue]:
        inner = self.data.make_loader()

        def loader(idx):  # type: ignore[no-untyped-def]
            return ops.to_dtype_bitcast(inner(idx), self.target_dtype, self.data.dtype)

        return loader


class SliceView(View):
    @classmethod
    def normalize_start_end(cls, x, dim, start, end):  # type: ignore[no-untyped-def]
        """
        Normalize start and end such that both are in the range
        [0, x.get_size()[dim]] and start <= end.
        """
        sizevars = V.graph.sizevars
        dim_size = x.get_size()[dim]

        if any(free_unbacked_symbols(x) for x in (start, end, dim_size)):
            min_func = sympy.Min
            max_func = sympy.Max
        else:
            min_func = sizevars.evaluate_min
            max_func = sizevars.evaluate_max

        def clamp(x, lower, upper):  # type: ignore[no-untyped-def]
            clamped_lower = (
                x if sizevars.statically_known_geq(x, lower) else max_func(x, lower)
            )
            clamped_full = (
                clamped_lower
                if sizevars.statically_known_leq(clamped_lower, upper)
                else min_func(clamped_lower, upper)
            )
            return clamped_full

        def clamp_wrap(val, lower, upper, default):  # type: ignore[no-untyped-def]
            if val is None:
                return default
            val = cls.handle_negative_index(val, dim_size)
            return clamp(val, lower, upper)

        start = clamp_wrap(start, 0, dim_size, 0)
        end = clamp_wrap(end, start, dim_size, dim_size)
        return start, end

    @classmethod
    def create(cls, x, dim, start, end, step=1, clamp=True):  # type: ignore[no-untyped-def]
        step = sympy.expand(step)
        assert isinstance(step, sympy.Expr) or step > 0
        try:
            if start == 0 and end >= 2**63 - 1 and step == 1:
                return x
        except TypeError:
            pass

        new_size = list(x.get_size())

        # NB: Ordinarily we default to clamping.
        # We only don't clamp for split_with_sizes. For split_with_sizes, sizes should be already valid
        # failing in this situation is ok, since invalid sizes could trigger silent errors.
        if clamp:
            start, end = cls.normalize_start_end(x, dim, start, end)

        new_size[dim] = FloorDiv(end - start + (step - 1), step)

        if is_storage_and_layout(x):
            # Fast path
            storage, old_layout = as_storage_and_layout(x)
            new_stride = list(old_layout.stride)
            new_stride[dim] = new_stride[dim] * step
            new_layout = FixedLayout(
                old_layout.device,
                old_layout.dtype,
                new_size,
                new_stride,
                old_layout.offset + old_layout.stride[dim] * start,
            )
            return ReinterpretView(data=storage, layout=new_layout)

        def reindex(index):  # type: ignore[no-untyped-def]
            assert len(index) == len(new_size), f"wrong ndim {index} {new_size}"
            index = list(index)
            index[dim] = index[dim] * step + start
            return index

        # redirect to a generic view
        return SliceView(data=x, size=new_size, reindex=reindex)


@ir_dataclass
class BaseConstant(IRNode):
    dtype: torch.dtype
    device: torch.device

    def get_size(self) -> Sequence[Expr]:
        return ()

    def get_device(self) -> Optional[torch.device]:
        return self.device

    def get_origin_node(self) -> Optional[torch.fx.Node]:
        return None

    def get_reads(self) -> OrderedSet[Dep]:
        return OrderedSet()


@ir_dataclass
class Constant(BaseConstant):
    value: Any
    dtype: torch.dtype
    device: torch.device

    def make_loader(self) -> Callable[[Sequence[Expr]], OpsValue]:
        def loader(index: Sequence[Expr]) -> OpsValue:
            return ops.constant(self.value, self.dtype)

        return loader

    def realize(self) -> Optional[str]:
        pass

    def constant_to_device(self, device: torch.device) -> IRNode:
        return Constant(value=self.value, dtype=self.dtype, device=device)


@ir_dataclass
class IndexingConstant(BaseConstant):
    index: Any
    dtype: torch.dtype
    device: torch.device

    def make_loader(self) -> Callable[[Sequence[Expr]], OpsValue]:
        def loader(index: Sequence[Expr]) -> OpsValue:
            return ops.index_expr(self.index, self.dtype)

        return loader

    def constant_to_device(self, device: torch.device) -> IRNode:
        return IndexingConstant(index=self.index, dtype=self.dtype, device=device)


def is_contiguous_strides_for_shape(
    stride: Sequence[_IntLike], shape: Sequence[_IntLike]
) -> bool:
    return all(
        size == 1 or left == right
        for left, right, size in zip(
            stride, FlexibleLayout.contiguous_strides(shape), shape
        )
    )


def get_align_for_dtype(dtype: torch.dtype) -> int:
    return config.padding_alignment_bytes // dtype.itemsize


class OutputSpec:
    """Abstract base for Layout, MultiOutputLayout, NoneLayout.
    Represents the memory layout of the output of an Operation."""

    def get_device(self) -> Optional[torch.device]:
        raise NotImplementedError(type(self).__name__)

    def storage_size(self) -> int:
        raise NotImplementedError(type(self).__name__)


@ir_dataclass
class Layout(OutputSpec):
    def __init__(
        self,
        device: torch.device,
        dtype: torch.dtype,
        size: List[Expr],
        stride: Optional[List[Expr]] = None,
        offset: Expr = Integer(0),
    ) -> None:
        if stride is None:
            stride = FlexibleLayout.contiguous_strides(size)
        self.device = device
        self.dtype = dtype
        assert len(size) == len(stride), f"size={size}, stride={stride}"
        assert all(isinstance(s, (Expr, int)) for s in size)
        self.size: List[Expr] = size
        self.stride: List[Expr] = stride
        self.offset: Expr = offset

    def __str__(self) -> str:
        offset = ""
        if self.offset != 0:
            offset = f", offset={self.offset}"

        device_index_str = "" if self.device.index is None else f":{self.device.index}"
        return (
            f"{type(self).__name__}('{self.device.type}{device_index_str}', {self.dtype}, "
            f"size={self.size}, stride={self.stride}{offset})"
        )

    __repr__ = __str__

    def get_device(self) -> torch.device:
        return self.device

    def is_contiguous(self) -> bool:
        return is_contiguous_strides_for_shape(self.stride, self.size)

    @staticmethod
    def is_channels_last_contiguous(
        shape: Sequence[_IntLike], strides: Sequence[_IntLike]
    ) -> bool:
        ndim = len(shape)
        if ndim not in [4, 5] or shape[1] == 1:
            return False
        for left, right, size in zip(
            strides, make_channels_last_strides_for(shape), shape
        ):
            if size != 1 and left != right:
                return False
        return True

    def is_transposed(self) -> bool:
        for left, right, size in zip(
            self.stride,
            reversed(FlexibleLayout.contiguous_strides(list(reversed(self.size)))),
            self.size,
        ):
            if size != 1 and left != right:
                return False
        return True

    def is_stride_ordered(self, order) -> bool:  # type: ignore[no-untyped-def]
        assert len(self.stride) == len(order)

        # ignore dimensions of size 1, they dont affect layout
        non_1_indices = [
            i
            for i, dim in enumerate(self.size)
            if V.graph.sizevars.size_hint(dim, fallback=2) != 1
        ]

        stride = [self.stride[i] for i in non_1_indices]
        order = [order[i] for i in non_1_indices]

        def sorted_indices(arr):  # type: ignore[no-untyped-def]
            sorted_arr = sorted(arr)
            return [sorted_arr.index(element) for element in arr]

        # since we may have removed dimensions, need to re-sort & re-index order
        order = sorted_indices(order)

        # reorder the stride given order
        stride_ordered = [-1] * len(order)
        for i in range(len(order)):
            stride_ordered[order[i]] = stride[i]
        # check if it is in ascending order
        for i in range(len(order) - 1):
            expr = stride_ordered[i] > stride_ordered[i + 1]
            if not isinstance(expr, bool):
                expr = V.graph._shape_env.evaluate_expr(
                    stride_ordered[i] > stride_ordered[i + 1], size_oblivious=True
                )
            if expr:
                return False
        return True

    def is_channels_last_stride_ordered(self):  # type: ignore[no-untyped-def]
        # create channels_last order(NCHW, NCDHW, the C is the first order).
        order = [0] + list(reversed(range(1, len(self.stride) - 1)))
        order = [len(order)] + order
        return self.is_stride_ordered(order)

    @staticmethod
    def _pad_strides(in_strides, size, dtype):  # type: ignore[no-untyped-def]
        """
        The padding does not change stride order but makes sure all strides larger
        than the threshold are multiple of align.
        """
        align = get_align_for_dtype(dtype)
        if len(in_strides) == 0:
            return in_strides

        if not config.pad_channels_last and Layout.is_channels_last_contiguous(
            size, in_strides
        ):
            return in_strides

        current_fx_node = V.get_current_node()
        if hasattr(current_fx_node, "meta") and current_fx_node.meta.get(
            "dislike_padding", False
        ):
            return in_strides

        # get_stride_order does not work with dynamic shape. Also we can not
        # statically decide if a padding is needed or how much padding we should
        # do for dynamic shape.
        #
        # Skip padding the strides for dynamic shape for now.
        if not all(
            isinstance(s, (int, sympy.Integer))
            for s in itertools.chain(in_strides, size)
        ):
            return in_strides

        stride_order = get_stride_order(in_strides)
        fill_order = stride_order2fill_order(stride_order)

        new_strides = [0 for _ in range(len(in_strides))]
        # since we pad when the layout is flexible, we can decide the
        # smallest stride to be 1.
        new_strides[fill_order[0]] = 1

        padded = False
        for rank, idx in enumerate(fill_order[1:], start=1):
            prev_idx = fill_order[rank - 1]
            stride = new_strides[prev_idx] * size[prev_idx]

            if stride > config.padding_stride_threshold and stride % align != 0:
                stride = ceildiv(stride, align) * align
                padded = True
            new_strides[idx] = stride

        if not padded:
            # Consider a tensor with shape [256, 1, 5, 5]
            # Avoid strides like [25, 5, 5, 1] being padded to equivalent strides
            # [25, 25, 5, 1].
            return in_strides

        metrics.num_comprehensive_padding += 1
        return new_strides

    def pad_strides(self):  # type: ignore[no-untyped-def]
        assert isinstance(self, FlexibleLayout)
        assert self.stride is not None
        self.stride = self._pad_strides(self.stride, self.size, self.dtype)

    def should_pad_strides(self):  # type: ignore[no-untyped-def]
        return config.comprehensive_padding and isinstance(self, FlexibleLayout)

    def as_fixed(self):  # type: ignore[no-untyped-def]
        if isinstance(self, FixedLayout):
            return self

        if self.should_pad_strides():
            self.pad_strides()
        return FixedLayout(
            self.device,
            self.dtype,
            self.size,
            self.stride,
            self.offset,
        )

    def make_indexer(self) -> Callable[[Sequence[Expr]], Expr]:
        assert (
            FlexibleLayout.allow_indexing
        ), f"convert {type(self).__name__} to FixedLayout first"
        return self.as_fixed().make_indexer()

    def __eq__(self, other) -> bool:  # type: ignore[no-untyped-def]
        return (
            self.device == other.device
            and self.dtype == other.dtype
            and self.size == other.size
            and self.stride == other.stride
            and self.offset == other.offset
        )

    def storage_size(self) -> sympy.Expr:
        return compute_required_storage_length(self.size, self.stride, self.offset)


class FixedLayout(Layout):
    """A Tensor layout we cannot change"""

    def make_indexer(self) -> Callable[[Sequence[Expr]], Expr]:
        """A closure containing math to read a given element"""

        def indexer(index):  # type: ignore[no-untyped-def]
            assert len(index) == len(self.stride)
            assert len(index) == len(self.size)
            result = self.offset
            for idx, stride, sz in zip(index, self.stride, self.size):
                if sz != 1:
                    result = result + idx * stride
            return result

        return indexer


class FlexibleLayout(Layout):
    """A Tensor layout we are allowed to change"""

    allow_indexing = False

    # WARNING!  This doesn't handle zero size tensors correctly
    @staticmethod
    def contiguous_strides(sizes):  # type: ignore[no-untyped-def]
        if len(sizes) == 0:
            return []
        reversed_strides = [sympy.S.One]
        for size in reversed(sizes[1:]):
            reversed_strides.append(size * reversed_strides[-1])
        return list(reversed(reversed_strides))

    @staticmethod
    def fill_ordered(sizes, order):  # type: ignore[no-untyped-def]
        """
        Create a stride based on the order the dimensions should be filled in.

        In this format, channels last would be:
            [1, 3, 2, 0]
        """
        assert OrderedSet(range(len(sizes))) == OrderedSet(order), (sizes, order)
        next_stride = sympy.S.One
        strides = [None] * len(order)

        for i in order:
            strides[i] = next_stride
            next_stride = next_stride * sizes[i]
        return strides

    @staticmethod
    def stride_ordered(sizes, order):  # type: ignore[no-untyped-def]
        """
        Create a stride based on the sorted order of a permuted range.

        In this format, channels last would be:
            [3, 0, 2, 1]
        """
        assert OrderedSet(range(len(sizes))) == OrderedSet(order)
        fill_order = stride_order2fill_order(order)
        return FlexibleLayout.fill_ordered(sizes, fill_order)

    @staticmethod
    def stride_ordered_for_memory_format(sizes, memory_format):  # type: ignore[no-untyped-def]
        """
        Create a stride based on a memory format.

        Memory format is translasted into a stride order,
        so channels_last is the same as:
            FlexibleLayout.stride_ordered(sizes, [3, 0, 2, 1])

        This interface does not support memory_format `torch.preserve_format`
        which should be used to deduce a format from another source
        """
        if memory_format == torch.channels_last:
            return FlexibleLayout.stride_ordered(sizes, NHWC_STRIDE_ORDER)
        elif memory_format == torch.channels_last_3d:
            return FlexibleLayout.stride_ordered(sizes, NHWDC_STRIDE_ORDER)
        elif memory_format == torch.contiguous_format:
            return FlexibleLayout.contiguous_strides(sizes)
        else:
            log.debug(
                "stride_ordered_for_memory_format, unsuppored memory_format: %s",
                memory_format,
            )
            raise NotImplementedError

    @staticmethod
    def same_ordered(sizes, stride):  # type: ignore[no-untyped-def]
        """
        Create a stride that has the same stride order as given stride

        For example, if given stride is [1000, 1, 100, 10],
        the fill order should be [1, 3, 2, 0]
        """
        assert len(sizes) == len(stride)
        stride = [V.graph.sizevars.size_hint(x) for x in stride]
        fill_order = sorted(range(len(stride)), key=stride.__getitem__)
        return FlexibleLayout.fill_ordered(sizes, fill_order)

    def as_stride_order(self, order, allow_padding=False):  # type: ignore[no-untyped-def]
        new_stride = self.stride_ordered(self.size, order)
        if self.should_pad_strides() and allow_padding:
            new_stride = self._pad_strides(new_stride, self.size, self.dtype)

        return FixedLayout(
            self.device,
            self.dtype,
            self.size,
            new_stride,
            self.offset,
        )

    def as_exact_strides(self, exact_strides, allow_padding=False):  # type: ignore[no-untyped-def]
        new_stride = exact_strides
        if self.should_pad_strides() and allow_padding:
            new_stride = self._pad_strides(new_stride, self.size, self.dtype)

        return FixedLayout(
            self.device,
            self.dtype,
            self.size,
            new_stride,
            self.offset,
        )

    def as_fill_order(self, order):  # type: ignore[no-untyped-def]
        new_stride = self.fill_ordered(self.size, order)
        if self.should_pad_strides():
            new_stride = self._pad_strides(new_stride, self.size, self.dtype)
        return FixedLayout(
            self.device,
            self.dtype,
            self.size,
            new_stride,
            self.offset,
        )

    def as_same_order(self, stride):  # type: ignore[no-untyped-def]
        new_stride = self.same_ordered(self.size, stride)
        if self.should_pad_strides():
            new_stride = self._pad_strides(new_stride, self.size, self.dtype)
        return FixedLayout(
            self.device,
            self.dtype,
            self.size,
            new_stride,
            self.offset,
        )

    def __init__(self, device, dtype, size, stride_order=None) -> None:  # type: ignore[no-untyped-def]
        if stride_order:
            strides = FlexibleLayout.fill_ordered(size, stride_order)
        else:
            strides = FlexibleLayout.contiguous_strides(size)
        super().__init__(device, dtype, size, strides)


class NonOwningLayout(Layout):
    """Is a view into the storage of another tensor"""

    def __init__(self, view: Union[BaseView, TensorBox]) -> None:
        layout = view.get_layout()
        super().__init__(
            layout.device,
            layout.dtype,
            layout.size,
            layout.stride,
        )
        self.view = view

    def make_indexer(self) -> Callable[[Sequence[Expr]], Expr]:
        return self.as_fixed().make_indexer()

    def maybe_guard_aligned(self):  # type: ignore[no-untyped-def]
        offset = self.view.get_layout().offset
        if offset == 0:
            return True
        from .utils import ALIGNMENT

        return V.graph.sizevars.statically_known_multiple_of(offset, ALIGNMENT)


class CommBufferType(Enum):
    SYMM_MEM = "symm_mem"


class CommBufferLayout(FixedLayout):
    """
    A layout that signifies the buffer is a comm buffer.
    In terms of striding, the layout is identical to `FixedLayout`.

    Buffers with this layout do not participate in in-place reuse - it can be
    neither the source nor the target for in-place reuse.

    For detailed motivation and usage of this layout, see
    NOTE [lowering-time collective optimization].
    """

    comm_buffer_type: CommBufferType
    group_name: str

    def __init__(
        self,
        layout: FlexibleLayout,
        comm_buffer_type: CommBufferType,
        group_name: str,
    ):
        if not isinstance(layout, FlexibleLayout):
            raise AssertionError(
                "A `CommBufferLayout` can only be initialized with "
                f"a `FlexibleLayout` (got {layout})."
            )

        fixed = layout.as_fixed()
        super().__init__(
            device=fixed.device,
            dtype=fixed.dtype,
            size=fixed.size,
            stride=fixed.stride,
            offset=fixed.offset,
        )
        self.comm_buffer_type = comm_buffer_type
        self.group_name = group_name


@ir_dataclass
class NoneLayout(OutputSpec):
    # This is janky, I figured out what fields to populate by just running
    # the model I was interested in and adding properties/methods as needed.
    # This doesn't inherit from Layout because Layout assumes you have stuff
    # like sizes, but I don't really have anything here.
    #
    # If you have an ir.Node with NoneLayout, you probably need to setup
    # dependencies manually in scheduler

    device: Optional[torch.device]
    size: List[int] = dataclasses.field(default_factory=lambda: [0])
    stride: List[int] = dataclasses.field(default_factory=lambda: [0])

    def storage_size(self) -> int:
        return 0

    def as_fixed(self):  # type: ignore[no-untyped-def]
        return self

    def get_device(self) -> Optional[torch.device]:
        return self.device


class MutationLayoutSHOULDREMOVE(Layout):
    def __init__(self, target: IRNode) -> None:
        super().__init__(
            target.get_device_or_error(),
            target.get_dtype(),
            target.get_size(),  # type: ignore[arg-type]
            None,
        )
        self.target = target
        name = self.get_buffer().get_name()
        V.graph.mark_buffer_mutated(name)

    @property
    def stride(self) -> List[Expr]:
        return self.real_layout().stride

    @stride.setter
    def stride(self, value: Never) -> None:
        pass  # ignore setting of stride

    def storage_size(self) -> sympy.Expr:
        return self.real_layout().storage_size()

    def get_buffer(self) -> Buffer:
        def unwrap_views(target):  # type: ignore[no-untyped-def]
            if isinstance(target, MutationLayoutSHOULDREMOVE):
                return unwrap_views(target.target)
            if isinstance(target, BaseView):
                return unwrap_views(target.unwrap_view())
            if isinstance(target, MutableBox):
                return unwrap_views(target.data)
            return target

        result = unwrap_views(self.target)
        assert isinstance(
            result, Buffer
        ), "MutationLayoutSHOULDREMOVE must refer to a buffer"
        return result

    def real_layout(self):  # type: ignore[no-untyped-def]
        return self.get_buffer().layout

    @classmethod
    def realize_into(cls, src, dst, unsafe_alias=False):  # type: ignore[no-untyped-def]
        dst.realize()
        # NOTE: We must realize users of `dst` before we realize `src`, since
        # realization order determines scheduling order. Otherwise, src's
        # mutation would be scheduled before the existing users of dst!
        V.graph.mark_buffer_mutated(dst.get_name())

        if isinstance(src, TensorBox):
            src = src.data

        # We copy the contents of src into dst. In most cases this should
        # be fused into a single kernel by the scheduler.
        # NOTE: We cannot change src's layout to mutate dst directly as this
        # would alias src to dst, which is not correct as further mutations to
        # dst would effect users of src. However if there are no more users of
        # dst, we can alias src to dst.
        src.realize_hint()

        if not unsafe_alias:
            src = Pointwise.create(
                device=src.get_device(),
                dtype=src.get_dtype(),
                inner_fn=src.make_loader(),
                ranges=[
                    V.graph.sizevars.guard_equals(a, b)
                    for a, b in zip(src.get_size(), dst.get_size())
                ],
            ).data

        src.realize()
        assert isinstance(src.data.layout, FlexibleLayout)
        src.data.layout = MutationLayoutSHOULDREMOVE(dst)
        return src.data

    def as_fixed(self):  # type: ignore[no-untyped-def]
        return self

    def make_indexer(self) -> Callable[[Sequence[Expr]], Expr]:
        return self.target.make_indexer()


@ir_dataclass(frozen=False)
class Buffer(IRNode):
    # Name is sometimes None; e.g., ForceInPlace, where there isn't
    # a meaningful name
    name: Optional[str]
    layout: OutputSpec

    # Multi-output buffers will define 'outputs: List[Buffer]'. Confusingly,
    # MultiOutput does NOT define this!

    def __post_init__(self) -> None:
        super().__post_init__()
        self._post_init_setattr("origin_node", None)

    def make_indexer(self) -> Callable[[Sequence[Expr]], Expr]:
        return self.get_layout().make_indexer()

    def get_name(self) -> str:
        assert self.name, self
        return self.name

    def get_device(self) -> Optional[torch.device]:
        return self.get_output_spec().get_device()

    def get_defining_op(self) -> Optional[Operation]:
        return None

    @property
    def dtype(self) -> torch.dtype:
        return self.get_layout().dtype

    def get_size(self) -> Sequence[Expr]:
        return [*self.get_layout().size]

    def get_stride(self) -> List[Expr]:
        return [*self.get_layout().stride]

    def get_offset(self) -> Expr:
        return self.get_layout().offset

    def get_layout(self) -> Layout:
        if isinstance(self.layout, Layout):
            return self.layout
        raise NotImplementedError(type(self.layout).__name__)

    def get_output_spec(self) -> OutputSpec:
        return self.layout

    def get_storage_numel(self):  # type: ignore[no-untyped-def]
        return self.get_numel()

    def freeze_layout(self):  # type: ignore[no-untyped-def]
        if isinstance(self.layout, Layout) and not isinstance(
            self.layout, NonOwningLayout
        ):
            self.layout = self.layout.as_fixed()

    def freeze_layout_with_stride_order(self, order, allow_padding=False) -> None:  # type: ignore[no-untyped-def]
        assert isinstance(self.layout, FlexibleLayout)
        self.layout = self.layout.as_stride_order(order, allow_padding=allow_padding)

    def freeze_layout_with_fill_order(self, order) -> None:  # type: ignore[no-untyped-def]
        assert isinstance(self.layout, FlexibleLayout)
        self.layout = self.layout.as_fill_order(order)

    def freeze_layout_with_same_order(self, stride) -> None:  # type: ignore[no-untyped-def]
        assert isinstance(self.layout, FlexibleLayout)
        self.layout = self.layout.as_same_order(stride)

    def freeze_layout_with_exact_strides(self, exact_strides, allow_padding=False) -> None:  # type: ignore[no-untyped-def]
        assert isinstance(self.layout, FlexibleLayout)
        self.layout = self.layout.as_exact_strides(
            exact_strides, allow_padding=allow_padding
        )

    def is_zero_elements(self):  # type: ignore[no-untyped-def]
        return V.graph.sizevars.is_expr_static_and_true(sympy.Eq(self.get_numel(), 0))

    def make_loader(self) -> Callable[[Sequence[Expr]], OpsValue]:
        # Loading from a zero-element buffer is a no-op
        if self.is_zero_elements():
            return partial(nop_loader_fn, dtype=self.get_dtype())

        def loader(index):  # type: ignore[no-untyped-def]
            indexer = self.make_indexer()
            return ops.load(self.name, indexer(index))

        return loader

    def codegen_reference(self, writer: Optional[IndentedBuffer] = None) -> str:
        return self.get_name()

    def decide_layout(self):  # type: ignore[no-untyped-def]
        pass

    def get_inputs_that_alias_output(self) -> Sequence[str]:
        if isinstance(self.layout, NonOwningLayout):
            return [self.layout.view.get_name()]
        return ()

    def get_mutation_names(self) -> Sequence[str]:
        if isinstance(self.layout, MutationLayoutSHOULDREMOVE):
            return [self.layout.target.get_name()]
        return ()

    def get_read_names(self) -> OrderedSet[str]:
        return OrderedSet([self.get_name()])

    def get_unbacked_symbol_uses(self) -> OrderedSet[sympy.Symbol]:
        return OrderedSet()

    def get_unbacked_symbol_defs(self) -> OrderedSet[sympy.Symbol]:
        return OrderedSet()

    def realize(self) -> Optional[str]:
        pass

    def should_allocate(self) -> bool:
        # Returns False by default.
        return False


@ir_dataclass(frozen=False)
class OperationBuffer(Buffer, Operation):
    # An operation that produces a single output buffer
    def get_outputs(self) -> List[Buffer]:
        return [self]

    def get_defining_op(self) -> Operation:
        return self

    # Skip implementation in Buffer
    get_operation_name = Operation.get_operation_name

    def __post_init__(self) -> None:
        Buffer.__post_init__(self)
        Operation.__post_init__(self)


class InputBuffer(Buffer):
    def num_reads(self) -> int:
        return 1


class DonatedBuffer(InputBuffer):
    """
    Represents a donated buffer which is a saved tensor that is not alias to any
    fwd inputs, fwd user outputs, and bwd outputs. We generally cannot inplace
    reuse the input tensor memory during backward since it might be used in another
    function. However, donated buffer can be inplace reused during backward
    to save memory.
    """


class ConstantBuffer(InputBuffer):
    override_device: Optional[torch.device] = None

    def make_loader(self) -> Callable[[Sequence[Expr]], OpsValue]:
        def loader(index: Sequence[Expr]) -> OpsValue:
            indexer = self.get_layout().make_indexer()
            return ops.load(
                V.graph.constant_name(self.get_name(), self.override_device),
                indexer(index),
            )

        return loader

    def constant_to_device(self, device: torch.device) -> IRNode:
        return ConstantBuffer(
            name=V.graph.constant_name(self.get_name(), device), layout=self.layout
        )


@ir_dataclass
class NoneAsConstantBuffer(IRNode):
    def get_reads(self) -> OrderedSet[Dep]:
        return OrderedSet()

    def get_unbacked_symbol_uses(self) -> OrderedSet[sympy.Symbol]:
        return OrderedSet()

    def codegen_reference(self, writer: Optional[IndentedBuffer] = None) -> str:
        return V.graph.wrapper_code.none_str

    def get_output_spec(self) -> OutputSpec:
        return NoneLayout(device=None)

    def has_tensor_output(self) -> bool:
        return False


@ir_dataclass
class ShapeAsConstantBuffer(IRNode):
    expr: Expr

    def get_unbacked_symbol_uses(self) -> OrderedSet[sympy.Symbol]:
        return free_unbacked_symbols(self.expr)

    def codegen_reference(self, writer: Optional[IndentedBuffer] = None) -> str:
        return V.graph.wrapper_code.codegen_sizevar(self.expr)

    def has_tensor_output(self) -> bool:
        return False


@ir_dataclass(frozen=False)
class ComputedBuffer(OperationBuffer):
    data: Loops

    def get_computed_buffer_name(self) -> Optional[str]:
        """
        Returns self.name if it exists, otherwise returns the name of the data node if that exists.
        If neither exist, returns None.
        """
        if self.name is not None:
            return self.name
        if hasattr(self.data, "name"):
            return self.data.name
        return None

    def num_reads(self) -> int:
        return self.data.num_reads()

    def get_reads(self) -> OrderedSet[Dep]:
        return self.data.get_reads()

    def get_read_names(self) -> OrderedSet[str]:
        return self.data.get_read_names()

    def get_read_writes(self) -> dependencies.ReadWrites:
        with patch.object(FlexibleLayout, "allow_indexing", True):
            if self.data.get_reduction_type():
                return extract_read_writes(
                    self.get_store_function(),
                    self.data.get_pointwise_size(),  # type: ignore[arg-type]
                    self.data.get_reduction_size(),  # type: ignore[arg-type]
                )
            else:
                return extract_read_writes(
                    self.get_store_function(),
                    self.data.get_size(),  # type: ignore[arg-type]
                )

    def get_unbacked_symbol_uses(self) -> OrderedSet[sympy.Symbol]:
        # Ordinarily, we'd like to just peek at the arguments list,
        # but ComputedBuffers have no argument list.
        #
        # Morally, this logic needs to be synchronized with the
        # KernelArgs.size calls, which are responsible for making symbols make
        # there way as kernel arguments (and it is precisely passing in one of
        # those symbols that establishes a dependency).  However, we haven't
        # started codegen yet so we can't directly reuse that logic.
        #
        # For now, I'm just yoloing with the size of the buffer.  Not sure if
        # it is enough.
        #
        # One thing you might wonder is if this is enough for a ComputedBuffer
        # denoting a reduction over i0.  Empirically, it is enough, but for an
        # unusual reason: we only need accurate dependencies for item() call,
        # but it's impossible to end up with a reduction over i0 from an
        # item() call without a regular non-reduction buffer first.
        return (
            free_unbacked_symbols(self.get_size())
            | free_unbacked_symbols(self.get_stride())
            | free_unbacked_symbols(self.get_offset())
            | self.data.get_unbacked_symbol_uses()
        )

    def make_loader(self) -> Callable[[Sequence[Expr]], OpsValue]:
        if (
            not self.get_reduction_type()
            and self.name not in V.graph.mutated_buffers
            and self.num_reads() == 0
        ):
            # inline this op rather than generating ops.load()
            return self.data.make_loader()
        return super().make_loader()

    def get_store_function(self) -> Callable[..., OpsValue]:
        indexer = self.get_layout().as_fixed().make_indexer()
        if isinstance(self.data, (Reduction, Scan, Sort)):
            return partial(self.data.store_reduction, self.name, indexer)
        else:
            assert isinstance(self.data, Pointwise)
            return partial(self.data.store_output, self.name, indexer)

    def get_fill_order(self) -> Optional[List[int]]:
        """
        If our layout is still flexible, try to determine the stride order based on stride orders of reads.

        TODO(jansel): A better algorithm here would look at downstream consumers of this
                      value and try to do global graph-level layout optimization.
                      This is also something just begging to be autotuned.
        """
        if isinstance(self.layout, FlexibleLayout):
            (index_vars, reduction_vars), _ = dependencies.index_vars_squeeze(
                self.data.get_pointwise_size(), self.data.get_reduction_size()
            )
            reads = self.get_read_writes().reads
            # only consider reads to buffer of same size
            # ignore StarDeps because they don't contribute stride information
            assert all(
                isinstance(r, (dependencies.StarDep, dependencies.MemoryDep))
                for r in reads
            )
            reads = [
                sympy_subs(r.index, {v: sympy.S.Zero for v in reduction_vars if v != 0})
                for r in reads
                if isinstance(r, dependencies.MemoryDep)
            ]

            if reads:
                if isinstance(self.data, (Scan, Sort)):
                    indices = self.data.reindex(index_vars, reduction_vars)
                else:
                    indices = index_vars
                stride_lengths = [
                    V.graph.sizevars.stride_hints(expr, indices) for expr in reads
                ]
                from .scheduler import pick_loop_order

                return pick_loop_order(stride_lengths, self.get_size())

        return None

    def decide_layout(self) -> None:
        if isinstance(self.layout, FlexibleLayout):
            order = self.get_fill_order()
            if order:
                self.freeze_layout_with_fill_order(order)
            else:
                self.freeze_layout()

    @cache_on_self
    def get_default_sizes_body(
        self,
    ) -> tuple[
        tuple[List[sympy.Expr], List[sympy.Expr]],
        LoopBody,
        tuple[List[sympy.Expr], List[sympy.Expr]],
    ]:
        args, var_ranges = dependencies.index_vars_squeeze(
            self.data.get_pointwise_size(), self.data.get_reduction_size(), prefix="q"
        )
        with patch.object(ConstantBuffer, "override_device", self.get_device()):
            body = LoopBody(
                self.get_store_function(),
                (args if self.get_reduction_type() else args[:1]),
                var_ranges,
                *args,
            )
        index_vars = []
        reduce_vars: List[Any] = []
        index_size = []
        reduce_size = []
        for v, s in var_ranges.items():
            if v in args[0]:
                assert not reduce_vars
                index_vars.append(v)
                index_size.append(s)
            else:
                assert v in args[1]
                reduce_vars.append(v)
                reduce_size.append(s)
        return (index_size, reduce_size), body, (index_vars, reduce_vars)

    def simplify_and_reorder(
        self,
        extra_indexing_constraints: Optional[tuple[Dict[Any, Any], List[Any]]] = None,
        recompute_sizes_body_func: Optional[Callable[..., Any]] = None,
    ) -> tuple[tuple[List[sympy.Expr], List[sympy.Expr]], LoopBody]:
        """
        This is a main place where we do loop transformations in a
        backend-agnostic way.

        Here we:
            1) Remove any 1 dimensions
            2) Fuse contiguous dimensions together
            3) Reorder dimensions based on stride orders

        Optional argument extra_indexing_constraints can be used to append additional
        indexing expressions to existing ones derived from buffer's body. This can be useful
        to fuse scheduler nodes with compatible ranges, e.g. (s0*s1*...,) and (s0, s1, s2, ...)
        on CPU by preventing indexing simplifications and obtaining index/reduce ranges for
        the scheduler node compatible with other nodes.
        Optional argument recompute_sizes_body_func can be used to recompute sizes and body
        on the default body. This can be useful to append additional loop transformations.
        """
        (
            (index_size, reduce_size),
            body,
            (index_vars, reduce_vars),
        ) = self.get_default_sizes_body()

        if recompute_sizes_body_func:
            (
                (index_size, reduce_size),
                body,
                (index_vars, reduce_vars),
            ) = recompute_sizes_body_func(
                (index_size, reduce_size), body, (index_vars, reduce_vars)
            )

        index_formulas = [*body.indexing_exprs.values()]
        if extra_indexing_constraints is not None:
            assert (
                isinstance(extra_indexing_constraints, tuple)
                and len(extra_indexing_constraints) == 2
            )
            extra_indexing_ranges, extra_indexing_expr = extra_indexing_constraints
            assert isinstance(extra_indexing_ranges, dict)
            assert isinstance(extra_indexing_expr, list)
            assert all(isinstance(f, Expr) for f in extra_indexing_expr)

            expected_var_ranges = body.var_ranges
            assert expected_var_ranges == extra_indexing_ranges, (
                expected_var_ranges,
                extra_indexing_ranges,
            )
            # remove already existing expressions
            extra_indexing_expr = [
                e for e in extra_indexing_expr if e not in index_formulas
            ]
            index_formulas += extra_indexing_expr

        memory_addrs = [*body.get_write_exprs()]
        if not V.graph.has_feature(self, BackendFeature.PREFER_STORE_LOOP_ORDER):
            memory_addrs.extend(body.get_read_exprs())

        def simplify_and_reorder(x_vars, support_vars, sizes, simplify_loops):  # type: ignore[no-untyped-def]
            sizes, reindex0, reindex1 = self._apply_loop_reordering(
                x_vars, support_vars, sizes, memory_addrs
            )
            # for NHWC: reindex0([0,1,2,3]) = [0,2,3,1], reindex1([0,1,2,3]) = [0,3,2,1]
            x_vars = reindex0(x_vars)

            if simplify_loops:
                sizes, reindex2, _prune = V.graph.sizevars._simplify_loops(
                    x_vars,
                    sizes,
                    index_prevent_reordering(index_formulas, x_vars, sizes),
                )
                reindex = fuse_reindexing(reindex1, reindex2)
            else:
                reindex = reindex1
            return sizes, reindex, reindex1

        support_vars = index_vars + reduce_vars
        should_merge_loops = (
            not is_gpu(get_device_type(self)) or not config.loop_ordering_after_fusion
        )
        iter_ranges, iter_reindex, _ = simplify_and_reorder(
            index_vars,
            support_vars,
            index_size,
            should_merge_loops,
        )

        # Like iteration dimensions, we may also want to delay merging reduction dimensions.
        # E.g., if we reduce a tensor [M, N, K] for its M and N dimensions followed by a pointwise
        # kernel, merging M and N dimension too early makes it hard to decide what loop order
        # we should pick for the piontwise kernel so that it is fusible with the reduction.
        reduce_ranges, reduce_reindex, _ = simplify_and_reorder(
            reduce_vars, support_vars, reduce_size, should_merge_loops
        )

        # retrace the loop body with simplification and reordering applied
        (iter_vars, reduce_vars), var_ranges = dependencies.index_vars_no_squeeze(
            iter_ranges,
            reduce_ranges,
            prefix="p",
        )
        body = LoopBody(
            body,
            [iter_reindex(iter_vars), reduce_reindex(reduce_vars)],
            var_ranges,
            iter_vars,
            reduce_vars,
        )
        return (iter_ranges, reduce_ranges), body

    @staticmethod
    def _apply_loop_reordering(  # type: ignore[no-untyped-def]
        index_vars,
        support_vars,
        sizes,
        memory_addrs,
        priority_idx=None,
    ):
        """
        Shuffle the order of loops around to hopefully improve performance.
        """
        from .scheduler import pick_loop_order

        if priority_idx is None:
            priority_idx = []

        try:
            strides = [
                V.graph.sizevars.stride_hints(expr, index_vars, support_vars)
                for expr in memory_addrs
            ]
            assert len(strides) == len(memory_addrs) and len(strides[0]) == len(
                index_vars
            )
            order = list(reversed(pick_loop_order(strides, sizes, priority_idx)))
        except Exception:
            if config.debug:
                log.warning(
                    "Did not simplify complex index:\n%s\n%s",
                    dict(zip(index_vars, sizes)),
                    memory_addrs,
                )
            order = list(range(len(sizes)))
        sizes = [sizes[i] for i in order]
        return sizes, same_reorder(order), inverse_reorder(order)

    def get_reduction_size(self) -> Sequence[sympy.Expr]:
        return self.data.get_reduction_size()

    def get_reduction_type(self) -> Optional[str]:
        return self.data.get_reduction_type()

    def is_no_op(self) -> bool:
        return self.data.is_zero_elements()

    def should_allocate(self) -> bool:
        return True

    def constant_to_device(self, device: torch.device) -> IRNode:
        """Move this to a given device. Requires that all reads are to constants."""
        return self.data.constant_to_device(device)


class TemplateBuffer(OperationBuffer):
    """
    Represents a Triton (in the future other type) of template operator
    that we can fuse an epilogue onto.
    """

    def __init__(
        self,
        layout: Layout,
        inputs: Sequence[IRNode],
        make_kernel_render: Callable[..., Any],
    ) -> None:
        super().__init__(name=None, layout=layout)
        self.inputs = InputsKernel.unwrap_storage(inputs)
        self.make_kernel_render = make_kernel_render
        self.name = V.graph.register_buffer(self)
        V.graph.register_operation(self)

    def get_read_writes(self) -> dependencies.ReadWrites:
        return self.extract_read_writes(normalize=True)

    def extract_read_writes(self, normalize):  # type: ignore[no-untyped-def]
        name = self.get_name()
        indexer = self.get_layout().make_indexer()

        def dummy(index, rindex):  # type: ignore[no-untyped-def]
            assert len(rindex) == 0
            return ops.store(name, indexer(index), "fake")

        deps = dependencies.extract_read_writes(
            dummy, self.get_size(), (), normalize=normalize
        )

        for inp in self.inputs:
            indexer = inp.layout.make_indexer()

            def dummy(index, rindex):  # type: ignore[no-untyped-def]
                assert len(rindex) == 0
                ops.load(inp.get_name(), indexer(index))

            deps.reads |= dependencies.extract_read_writes(
                dummy, inp.get_size(), (), normalize=True
            ).reads

        return deps

    def get_reduction_size(self) -> Sequence[sympy.Expr]:
        return sympy.S.One

    def get_reduction_type(self) -> Optional[str]:
        return None

    def should_allocate(self) -> bool:
        return True

    def simplify_and_reorder(  # type: ignore[no-untyped-def]
        self,
        extra_indexing_constraints: Optional[tuple[Dict[Any, Any], List[Any]]] = None,
        recompute_sizes_body_func: Optional[Callable[..., Any]] = None,
    ):
        return (
            (
                self.get_size(),
                (),
            ),
            None,
        )


class TritonTemplateBuffer(TemplateBuffer):
    def __init__(  # type: ignore[no-untyped-def]
        self,
        layout,
        inputs,
        make_kernel_render,
        mutated_inputs: Optional[Iterable[IRNode]] = None,
        allowed_prologue_inps: Optional[OrderedSet[str]] = None,
    ) -> None:
        """
        NOTE:[TritonTemplates with multiple outputs]
        We want the ability for TritonTemplates to output multiple tensors. Triton
        kernels have no notion of outputs and this is done by creating tensors that
        are then mutated by the kernel. Currenlty our STORE_OUTPUT codegen doesn't
        support creating multinode outputs for triton templates.
        We work around this by creating an extra input buffer during the lowering
        and we mark them as mutated inputs.
        """
        super().__init__(layout, inputs, make_kernel_render)
        self.mutated_inputs = mutated_inputs
        self.outputs: List[Buffer] = [self]
        if mutated_inputs is not None:
            # Ensure that the mutated inputs are only allowed for certain nodes
            allowed_set = (
                torch.ops.higher_order.flex_attention,
                torch.ops.higher_order.flex_attention_backward,
            )
            current_node = V.graph.current_node.target
            assert (
                current_node in allowed_set
            ), f"Mutated inputs are only allowed for {allowed_set} but got {current_node}"
            device = self.inputs[0].get_device()
            self.outputs += [
                MutationOutput(NoneLayout(device=device), buf, self)
                for buf in mutated_inputs
            ]

        self.allowed_prologue_inps = (
            allowed_prologue_inps if allowed_prologue_inps else OrderedSet()
        )

    def get_outputs(self) -> List[Buffer]:
        return self.outputs

    def get_allowed_prologue_inps(self) -> OrderedSet[str]:
        return self.allowed_prologue_inps

    def __str__(self) -> str:
        out = f"TritonTemplateBuffer(layout={self.layout})"
        return out


PrimitiveInfoType = Union[int, float, bool, str, List[Union[int, str, float, bool]]]


class ChoiceCaller:
    """
    Represents a possible choice used in autotune_process.py.
    During autotuning, self.benchmark() is first called to get benchmark result,
    and if this choice is selected, self.output_node() is called to get the output_node.

    Children classes: TritonTemplateCaller, CUDATemplateCaller.
    """

    def __init__(
        self,
        name: str,
        input_nodes: List[Buffer],
        layout: Layout,
        description: str,
    ) -> None:
        super().__init__()
        self.name = name
        self.layout = layout
        self.input_nodes = input_nodes
        # An additional description used to describe the choice (useful for
        # knowing what autotuning is choosing)
        self.description = description

    def benchmark(self, *args, out, lazy=False) -> Union[LazyBenchmark, float]:  # type: ignore[no-untyped-def]
        algo = self.to_callable()
        if lazy:
<<<<<<< HEAD
            timing = benchmarker.lazy_benchmark(
                algo, args, {"out": out}, pruning_key="max-autotune-gemm"
            )
        else:
            timing = benchmarker.benchmark(algo, args, {"out": out})
        return timing
=======
            return benchmarker.lazy_benchmark(algo, args, {"out": out})
        return benchmarker.benchmark(algo, args, {"out": out})
>>>>>>> a6dd8aff

    def call_name(self) -> str:
        raise NotImplementedError

    def to_callable(self):  # type: ignore[no-untyped-def]
        raise NotImplementedError

    def hash_key(self) -> str:
        raise NotImplementedError

    def output_node(self) -> TensorBox:
        raise NotImplementedError

    def info_dict(self) -> Dict[str, Union[PrimitiveInfoType, List[PrimitiveInfoType]]]:
        """Information returned here is logged to the autotune log file when that is enabled."""
        return {}

    def autoheuristic_id(self) -> str:
        return "unsupported_choice"


class TritonTemplateCallerBase(ChoiceCaller):
    def get_make_kernel_render(self) -> Any:
        raise NotImplementedError


class MultiTemplateBuffer(TritonTemplateBuffer):
    """
    Represents a Buffer with multiple backing implementation choices.

    Choices can be TritonTemplates or ExternKernels. During scheduling if there is a potential
    epilogue we will benchmark each of the choices with the epilogue to determine an implementation.
    Otherwise, the fastest base choice will be chosen.
    """

    def __init__(
        self,
        layout: Layout,
        inputs: List[IRNode],
        choice_timings: Callable[[], Dict[ChoiceCaller, float]],
        unfiltered_choices: List[ChoiceCaller],
        allowed_prologue_inps: OrderedSet[str],
    ) -> None:
        super().__init__(
            layout=layout,
            inputs=inputs,
            make_kernel_render=None,
            allowed_prologue_inps=allowed_prologue_inps,
        )
        self._choice_timings_fn = choice_timings
        self._choice_timings: Optional[Dict[ChoiceCaller, float]] = None
        self.original_inputs = inputs
        self._output_plannable = all(
            isinstance(choice, TritonTemplateCallerBase)
            or (
                isinstance(choice, torch._inductor.select_algorithm.ExternKernelCaller)
                and choice.has_out_variant
            )
            for choice in unfiltered_choices
        )

    @property
    def output_plannable(self) -> bool:
        """
        Are all possible choices TritonTemplates or Extern Kernels with out variants
        """
        return self._output_plannable

    @property
    def choice_timings(self) -> Dict[ChoiceCaller, float]:
        if self._choice_timings is None:
            self._choice_timings = self._choice_timings_fn()
        return self._choice_timings

    @contextlib.contextmanager
    def swap_as_triton_caller(self, caller: TritonTemplateCallerBase):  # type: ignore[no-untyped-def]
        assert isinstance(caller, torch._inductor.select_algorithm.TritonTemplateCaller)
        assert self.layout == caller.layout

        render = self.make_kernel_render
        self.make_kernel_render = caller.get_make_kernel_render()
        try:
            yield
        finally:
            self.make_kernel_render = render

    def finalize_as_triton_caller(self, caller: TritonTemplateCallerBase) -> None:
        assert isinstance(caller, torch._inductor.select_algorithm.TritonTemplateCaller)
        assert self.get_size() == caller.layout.size
        assert self.get_stride() == caller.layout.stride
        self.make_kernel_render = caller.get_make_kernel_render()

    def get_min_choice(self) -> tuple[ChoiceCaller, float]:
        min_choice = min(self.choice_timings, key=self.choice_timings.get)  # type: ignore[arg-type]
        return (min_choice, self.choice_timings[min_choice])


class CUDATemplateBuffer(TemplateBuffer):
    def __init__(  # type: ignore[no-untyped-def]
        self,
        layout,
        inputs,
        make_kernel_render,
        workspace_size: int,
        template: CUDATemplate,
    ) -> None:
        super().__init__(layout, inputs, make_kernel_render)
        # Global memory (in bytes) needed for this template.
        self.workspace_size = workspace_size
        self.template = template

    def get_workspace_size(self):  # type: ignore[no-untyped-def]
        return self.workspace_size if self.workspace_size is not None else 0


class CppTemplateBuffer(TemplateBuffer):
    def __init__(self, layout, inputs, make_kernel_render, template, choice) -> None:  # type: ignore[no-untyped-def]
        super().__init__(layout, inputs, make_kernel_render)
        self.template = template
        self.choice = choice


@ir_dataclass(frozen=False)
class InputsKernel(OperationBuffer):
    inputs: List[Buffer]

    def get_read_writes(self) -> dependencies.ReadWrites:
        reads = OrderedSet[dependencies.Dep]()
        StarDep = dependencies.StarDep
        for input in self.inputs:
            if isinstance(input, list):
                reads.update(StarDep(x.get_name()) for x in input)
            elif isinstance(input, ShapeAsConstantBuffer):
                # Skip creating dependncy for symbolics as they're visible globally
                continue
            else:
                reads.add(StarDep(input.get_name()))

        writes = OrderedSet[dependencies.Dep](
            StarDep(buf.get_name()) for buf in self.get_outputs()
        )

        return dependencies.ReadWrites(
            reads=reads,
            writes=writes,
            index_exprs=OrderedSet(),
        )

    def get_reads(self) -> OrderedSet[Dep]:
        return self.get_read_writes().reads

    @classmethod
    def unwrap_storage_for_input(cls, x: IRNode) -> IRNode:
        if isinstance(x, TensorBox):
            x = x.data
        if isinstance(x, StorageBox):
            x = x.data
        if isinstance(x, BaseView) and not isinstance(x, ReinterpretView):
            x = ExternKernel.realize_input(x)
        if isinstance(x, TensorBox):
            # when converting to ReinterpretView fails in the
            # realize_input call above, the result will be wrapped
            # into TensorBox / StorageBox pair as a result of the
            # cls.copy_input call; so we should unwrap recursively
            return cls.unwrap_storage_for_input(x)
        if isinstance(x, TorchBindObject):
            return x
        assert isinstance(x, (Buffer, ReinterpretView)), x
        return x

    @staticmethod
    def unwrap_storage(inputs):  # type: ignore[no-untyped-def]
        inputs_new = []
        for x in inputs:
            if isinstance(x, list):
                x = [InputsKernel.unwrap_storage_for_input(i) for i in x]
            else:
                x = InputsKernel.unwrap_storage_for_input(x)
            inputs_new.append(x)
        return inputs_new

    def is_extern(self) -> bool:
        return True

    def num_reads(self) -> int:
        return 1


class NopKernel(InputsKernel):
    def is_no_op(self) -> bool:
        return True

    def get_reads(self) -> OrderedSet[Dep]:
        return OrderedSet()


class ConcatKernel(NopKernel):
    """
    There isn't actually a real kernel for concat, we just change the
    storage for the upstream data.
    """

    @classmethod
    def create(cls, inputs, dim):  # type: ignore[no-untyped-def]
        device = inputs[0].get_device()
        dtype = inputs[0].get_dtype()
        new_size = list(inputs[0].get_size())
        offsets_start = [0]
        offsets_end = [new_size[dim]]
        assert 0 <= dim < len(new_size)
        for i in range(1, len(inputs)):
            input_size = inputs[i].get_size()
            offsets_start.append(new_size[dim])
            assert len(input_size) == len(new_size)
            assert inputs[i].get_dtype() == dtype
            assert inputs[i].get_device() == device
            for j in range(len(new_size)):
                if j == dim:
                    new_size[j] = new_size[j] + input_size[j]
                else:
                    new_size[j] = V.graph.sizevars.guard_equals(
                        new_size[j], input_size[j]
                    )
            offsets_end.append(new_size[dim])

        output_stride = FlexibleLayout.contiguous_strides(new_size)
        # If any of the inputs is in CL format, use CL format for the output
        for i in range(len(inputs)):
            x = inputs[i]
            if is_storage_and_layout(x):
                layout = x.get_layout()
                if isinstance(
                    layout, FixedLayout
                ) and Layout.is_channels_last_contiguous(layout.size, layout.stride):
                    # use CL stride for the output
                    output_stride = make_channels_last_strides_for(new_size)
                    break
        any_input_is_storage_and_layout = any(is_storage_and_layout(x) for x in inputs)
        fx_node_args = V.graph.current_node.args[0]
        assert isinstance(fx_node_args, list)
        # If any of the inputs has meta tensor and the meta tensor is in CL format, use CL format for the output
        if any_input_is_storage_and_layout is False and any(
            "val" in arg.meta
            and (
                arg.meta["val"].is_contiguous(memory_format=torch.channels_last)
                or arg.meta["val"].is_contiguous(memory_format=torch.channels_last_3d)
            )
            for arg in fx_node_args
        ):
            output_stride = make_channels_last_strides_for(new_size)

        concat_kernel = ConcatKernel(
            name=None,
            layout=FixedLayout(
                device=device,
                dtype=dtype,
                size=new_size,
                stride=output_stride,
            ),
            inputs=[],
        )
        kernel = StorageBox(concat_kernel)
        op_names = []
        for i in range(len(inputs)):
            input_buffer = cls.realize_into(
                inputs[i],
                SliceView.create(
                    kernel, dim, offsets_start[i], offsets_end[i], clamp=False
                ),
            )
            concat_kernel.inputs.append(input_buffer)

            if isinstance(inputs[i].data, BaseView):
                input_unwrapped = inputs[i].data.unwrap_view()
            else:
                input_unwrapped = inputs[i].data

            if (
                input_unwrapped.is_input_buffer()
                and is_gpu(inputs[i].get_device().type)
                and not is_dynamic(input_buffer)
            ):
                op_names.append(input_buffer.get_operation_name())

        if len(op_names) > 1 and V.graph.has_feature(device, BackendFeature.FOREACH):
            V.graph.register_operation_list(op_names)

        concat_kernel.name = V.graph.register_buffer(concat_kernel)
        concat_kernel.inputs = cls.unwrap_storage(concat_kernel.inputs)
        V.graph.register_operation(concat_kernel)

        return kernel

    @classmethod
    def can_realize_into_without_copy(cls, src, dst=None):  # type: ignore[no-untyped-def]
        if isinstance(src, TensorBox):
            # unwrap a TensorBox
            return cls.can_realize_into_without_copy(src.data, dst)

        if isinstance(src.data, MultiTemplateBuffer):
            if (
                not isinstance(src.data.layout, FixedLayout)
                or not src.data.output_plannable
            ):
                return False

            # we call can_realize_into_without_copy in cat lowering before we've decided
            # on output format, optimistically assume layout matches
            if dst is None:
                return True

            # otherwise, check equality of layouts
            if not len(src.get_stride()) == len(dst.get_stride()):
                return False

            return all(
                V.graph.sizevars.statically_known_equals(s1, s2)
                for s1, s2 in zip(src.get_stride(), dst.get_stride())
            )

        return isinstance(src.data.layout, FlexibleLayout) and not isinstance(
            src.data, ExternKernelAlloc
        )

    @classmethod
    def realize_into(cls, src, dst):  # type: ignore[no-untyped-def]
        # Attempt to turn this into a ReinterpretView rather than assert.
        # This has concessions around layout, as as_storage_and_layout
        # can cause us to go from flexible to fixed layout.
        if not isinstance(dst, ReinterpretView):
            if is_storage_and_layout(dst):
                storage, layout = as_storage_and_layout(dst)
                dst = ReinterpretView(data=storage, layout=layout)
        assert isinstance(dst, ReinterpretView), dst
        if isinstance(src, TensorBox):
            # unwrap a TensorBox
            return cls.realize_into(src.data, dst)

        if isinstance(src, StorageBox):
            src.realize()
            # ExternKernelAlloc has specific requirements for output layout, should create a copy
            assert hasattr(src.data, "layout")
            if cls.can_realize_into_without_copy(src, dst):
                src.data.layout = NonOwningLayout(dst)
                return src.data
        # introduce a copy
        pw = Pointwise.create(
            device=src.get_device(),
            dtype=src.get_dtype(),
            inner_fn=src.make_loader(),
            ranges=[
                V.graph.sizevars.guard_equals(a, b)
                for a, b in zip(src.get_size(), dst.get_size())
            ],
        )
        return cls.realize_into(pw, dst)

    def should_allocate(self) -> bool:
        return True


@ir_dataclass(frozen=False)
class ExternKernel(InputsKernel):
    constant_args: tuple[Any, ...] = ()
    kwargs: Dict[str, Any] = dataclasses.field(default_factory=dict)
    output_view: Optional[ReinterpretView] = None
    python_kernel_name: Optional[str] = None
    cpp_kernel_name: Optional[str] = None
    # FIXME: in some cases we sill need to explicitly pass in ordered_kwargs_for_cpp_kernel
    # We shouldn't need to do this since the information can be retrieved from op_overload._schema.
    ordered_kwargs_for_cpp_kernel: Iterable[str] = dataclasses.field(
        default_factory=list
    )
    op_overload: Optional[
        Union[torch._ops.OpOverload, torch._ops.HigherOrderOperator]
    ] = None
    arg_properties: Optional[List[Dict[str, Any]]] = None
    kwarg_properties: Optional[Dict[str, Dict[str, Any]]] = None
    unbacked_bindings: Dict[sympy.Symbol, pytree.KeyPath] = dataclasses.field(
        default_factory=dict
    )
    mutation_outputs: List[MutationOutput] = dataclasses.field(default_factory=list)

    def __init__(  # type: ignore[no-untyped-def]
        self,
        name,
        layout,
        inputs,
        constant_args=(),
        kwargs=None,
        output_view=None,
        python_kernel_name=None,
        cpp_kernel_name=None,
        ordered_kwargs_for_cpp_kernel=(),
        op_overload=None,
    ) -> None:
        super().__init__(
            name=name,
            layout=layout,
            inputs=inputs,
        )
        self.constant_args = constant_args
        self.kwargs = kwargs if kwargs else {}
        self.output_view = output_view
        self.op_overload = op_overload
        self.set_cpp_kernel_name(cpp_kernel_name)
        self.set_python_kernel_name(python_kernel_name)
        self.ordered_kwargs_for_cpp_kernel = ordered_kwargs_for_cpp_kernel
        self.collect_arg_kwarg_properties()
        self.unbacked_bindings = {}
        self.mutation_outputs = []
        self.fx_node = V.graph.current_node

    def get_outputs(self) -> List[Buffer]:
        return [self, *self.mutation_outputs]

    def get_unbacked_symbol_defs(self) -> OrderedSet[sympy.Symbol]:
        return OrderedSet()

    def collect_arg_kwarg_properties(self):  # type: ignore[no-untyped-def]
        # if self.op_overload is torch._ops.OpOverload, we can use its schema to collect additional
        # information for args and kwargs, e.g. type and default value, to help with the cpp wrapper codegen
        self.arg_properties = (
            [
                {
                    "name": x.name,
                    "type": x.real_type,
                    "default_value": x.default_value,
                }
                for x in self.op_overload._schema.arguments
                if not x.kwarg_only
            ]
            if isinstance(self.op_overload, torch._ops.OpOverload)
            else [{} for i in range(len(self.inputs))]
        )
        self.allarg_properties = (
            {
                x.name: {"type": x.real_type, "default_value": x.default_value}
                for x in self.op_overload._schema.arguments
            }
            if isinstance(self.op_overload, torch._ops.OpOverload)
            else {}
        )
        # FIXME: self.kwargs does not always match kwargs defined in schema, so sometimes
        # ordered_kwargs_for_cpp_kernel is explicilty passed in.
        if isinstance(self.op_overload, torch._ops.OpOverload):
            if not self.ordered_kwargs_for_cpp_kernel:
                self.ordered_kwargs_for_cpp_kernel = [
                    x.name for x in self.op_overload._schema.arguments if x.kwarg_only
                ]
            self.schema_kwargs = [
                x for x in self.op_overload._schema.arguments if x.kwarg_only
            ]

    def decide_layout(self):  # type: ignore[no-untyped-def]
        if isinstance(self.layout, FlexibleLayout):
            self.apply_constraint()
            self.freeze_layout()

    def codegen_comment(self, wrapper) -> None:  # type: ignore[no-untyped-def]
        origin_str, _detailed_origin_str = get_kernel_metadata(self, wrapper)
        if origin_str:
            wrapper.writeline(origin_str)

    def codegen(self, wrapper):  # type: ignore[no-untyped-def]
        raise NotImplementedError

    def set_cpp_kernel_name(self, cpp_kernel_name: Optional[str] = None) -> None:
        self.cpp_kernel_name = cpp_kernel_name
        if not V.graph.cpp_wrapper or not isinstance(
            self.op_overload, torch._ops.OpOverload
        ):
            return

        kernel = self.op_overload
        if self.cpp_kernel_name is None:
            # Try to construct cpp_kernel_name from op_overload
            if kernel.namespace == "aten":
                # Calling with the default kernel name can lead to ambiguous behavior like the following example.
                # repeat_interleave(const at::Tensor & repeats, std::optional<int64_t> output_size=std::nullopt)
                # repeat_interleave(const at::Tensor & self, int64_t repeats,
                #       std::optional<int64_t> dim=std::nullopt, std::optional<int64_t> output_size=std::nullopt)
                opname = (
                    kernel.__name__.split(".")[0]
                    if kernel._overloadname == "default"
                    else kernel.__name__.replace(".", "_")
                )
                self.cpp_kernel_name = f"at::_ops::{opname}::call"
            else:
                self.cpp_kernel_name = kernel._schema.name

    def set_python_kernel_name(self, python_kernel_name: Optional[str]) -> None:
        self.python_kernel_name = python_kernel_name
        if python_kernel_name is not None:
            return

        kernel = self.op_overload
        if kernel is None:
            pass
        elif isinstance(kernel, torch._ops.HigherOrderOperator):
            self.python_kernel_name = f"torch.ops.higher_order.{kernel.__name__}"
        else:
            self.python_kernel_name = (
                f"{kernel.__module__.replace('._ops.', '.ops.')}.{kernel.__name__}"
            )

    def get_kernel_name(self):  # type: ignore[no-untyped-def]
        return (
            V.graph.wrapper_code.get_c_shim_func_name(self.cpp_kernel_name)  # type: ignore[attr-defined]
            if V.graph.cpp_wrapper
            else self.python_kernel_name
        )

    @staticmethod
    def copy_input(x):  # type: ignore[no-untyped-def]
        pw = Pointwise.create(
            device=x.get_device(),
            dtype=x.get_dtype(),
            inner_fn=x.make_loader(),
            ranges=x.get_size(),
            origin_node=x.get_origin_node(),
            traceback=x.get_traceback(),
        )
        pw.realize()
        return pw

    @classmethod
    def process_kernel(  # type: ignore[no-untyped-def]
        cls, kernel, *args, **kwargs
    ) -> tuple[
        Any,
        List[Any],
        List[Any],
        Callable[[Any, Any], Any],
        Optional[Dict[sympy.Symbol, pytree.KeyPath]],
    ]:
        binded_args = {"args": args, "kwargs": kwargs}

        args_flat, args_spec = pytree.tree_flatten(binded_args)

        is_arg_tensor = []
        tensor_args = []
        non_tensor_args: List[Any] = []
        for arg in args_flat:
            is_arg_tensor.append(isinstance(arg, IRNode))
            if is_arg_tensor[-1]:
                tensor_args.append(arg)
            else:
                if isinstance(arg, sympy.Expr):
                    arg = V.graph.sizevars.shape_env.create_symintnode(arg, hint=None)
                non_tensor_args.append(arg)

        def unflatten_args(new_tensor_args, new_non_tensor_args):  # type: ignore[no-untyped-def]
            result = []
            it_tensors = iter(new_tensor_args)
            it_non_tensors = iter(new_non_tensor_args)
            for is_tensor in is_arg_tensor:
                if is_tensor:
                    result.append(next(it_tensors))
                else:
                    result.append(next(it_non_tensors))
            r = pytree.tree_unflatten(result, args_spec)
            return r.get("args", []), r.get("kwargs", {})

        tensor_args = [cls.realize_input(x) for x in tensor_args]

        # freeze layout otherwise our output stride calculation might
        # become incorrect
        for x in tensor_args:
            if is_storage_and_layout(x):
                as_storage_and_layout(x, freeze=True)

        # Rerun fake tensor propagation, because Inductor may have changed the
        # strides of inputs and we need to determine accurately what the
        # output stride will be.
        example_args: List[Union[torch.Tensor, torch._C.ScriptObject]] = []

        # We need to retain the constant values of fake tensors that we originally
        # propagated the graph with, because for some operators running without a
        # constant would trigger an error / DataDependentException
        for x in tensor_args:
            # if x is a view of a constant, we need to realize the view
            # (we can't pass the constant into the kernel directly)
            if not isinstance(x, BaseView) and x.get_name() in V.graph.constants:
                example_args.append(V.graph.constants[x.get_name()])
            elif (
                not isinstance(x, BaseView)
                and x.get_name() in V.graph.torchbind_constants
            ):
                example_args.append(V.graph.torchbind_constants[x.get_name()])
            else:
                example_args.append(ir_node_to_tensor(x, guard_shape=True))

        new_args, new_kwargs = unflatten_args(example_args, non_tensor_args)
        example_output = kernel(*new_args, **new_kwargs)

        unbacked_bindings: Optional[Dict[sympy.Symbol, pytree.KeyPath]] = None
        if shape_env := V.fake_mode.shape_env:
            rebind_unbacked(shape_env, V.current_node, example_output)
            unbacked_bindings = compute_unbacked_bindings(
                shape_env, example_output, V.current_node.meta.get("val")
            )

        example_out_li = (
            [example_output]
            if not isinstance(example_output, (list, tuple))
            else example_output
        )
        for t in example_out_li:
            if isinstance(t, torch.Tensor) and t.is_sparse:
                msg = "sparsity not handled. Please file issue for sparse inference weights."
                if stack_trace := V.graph.current_node.meta.get("stack_trace", None):
                    msg = f"{msg} Found from : \n {stack_trace}"
                V.graph.disable_cudagraphs_reason = msg

        return (
            example_output,
            tensor_args,
            non_tensor_args,
            unflatten_args,
            unbacked_bindings,
        )

    @classmethod
    def convert_to_reinterpret_view(cls, x):  # type: ignore[no-untyped-def]
        """
        In order to pass this to an extern kernel we need a
        ReinterpretView not a View.  This allows us to avoid some
        unneeded copies.
        """
        assert isinstance(x, BaseView)
        if isinstance(x, ReinterpretView):
            return x

        # NOTE: Don't use extract_read_writes here as it fails when
        # make_loader() inlines the computation
        x_unwrap_view = x.unwrap_view()
        buf = V.graph.get_buffer(x_unwrap_view.get_name())
        assert buf is not None
        x_unwrap_view_fx_node = buf.get_origin_node()
        # Prefer channels last format according to how the format is set from eager.
        if (
            x_unwrap_view_fx_node is not None
            and "val" in x_unwrap_view_fx_node.meta
            and isinstance(x_unwrap_view.layout, FlexibleLayout)
            and (
                x_unwrap_view_fx_node.meta["val"].is_contiguous(
                    memory_format=torch.channels_last
                )
                or x_unwrap_view_fx_node.meta["val"].is_contiguous(
                    memory_format=torch.channels_last_3d
                )
            )
        ):
            x_unwrap_view.freeze_layout_with_same_order(
                make_channels_last_strides_for(x_unwrap_view.get_size())
            )
        else:
            x_unwrap_view.freeze_layout()

        index_args, var_ranges = dependencies.index_vars_squeeze(
            x.get_size(), prefix="r"  # type: ignore[arg-type]
        )
        range_vars = index_args[0]
        index = x.make_indexer()(range_vars)

        index = V.graph.sizevars.simplify_with_ranges(index, var_ranges)
        strides = V.graph.sizevars.stride_vars(index, range_vars)
        offset = V.graph.sizevars.offset_var(index, range_vars)
        expected = sympy_dot(range_vars, strides) + offset

        if index != expected:
            log.debug(
                "convert_to_reinterpret_view failed: stride=%s offset=%s index=%s",
                strides,
                offset,
                index,
            )
            raise NotImplementedError

        return ReinterpretView(
            data=x.data,
            layout=FixedLayout(
                device=x.get_device_or_error(),
                dtype=x.get_dtype(),
                size=x.get_size(),  # type: ignore[arg-type]
                stride=strides,
                offset=offset,
            ),
        )

    @classmethod
    def realize_input(cls, x):  # type: ignore[no-untyped-def]
        if x is None:
            return NoneAsConstantBuffer()
        if isinstance(x, (sympy.Expr, sympy.logic.boolalg.Boolean, int)):
            return ShapeAsConstantBuffer(expr=x)
        if isinstance(x, Constant):
            return V.graph.add_tensor_constant(
                torch.tensor(x.value, dtype=x.get_dtype(), device=x.get_device())
            )
        if isinstance(x, ConstantBuffer):
            return x
        if isinstance(x, TensorBox):
            return cls.realize_input(x.data)
        if isinstance(x, ReinterpretView):
            return ReinterpretView(
                data=cls.realize_input(x.data), layout=x.get_layout()
            )
        if isinstance(x, BaseView):
            x.realize()
            if is_storage_and_layout(x.unwrap_view()):
                try:
                    return cls.convert_to_reinterpret_view(x)
                except NotImplementedError:
                    pass
        if isinstance(x, StorageBox):
            # TODO(jansel): impose layout preference on realized buffer
            x.realize()
            return x
        if isinstance(x, TorchBindObject):
            return x
        return cls.copy_input(x)

    @classmethod
    def require_stride1(cls, x):  # type: ignore[no-untyped-def]
        if is_storage_and_layout(x):
            if len(x.get_stride()) == 0:
                return x
            for stride in x.get_stride():
                if stride == 1:
                    return x
        return cls.copy_input(x)

    @classmethod
    def require_strides(  # type: ignore[no-untyped-def]
        cls,
        x,
        order: Optional[Sequence[int]] = None,
        exact_strides: Optional[Sequence[_IntLike]] = None,
        allow_padding=False,
    ):
        assert order is not None or exact_strides is not None
        if x.get_numel() in (0, 1):  # Layout doesn't matter
            return x

        # require x to have the layout
        if is_storage_and_layout(x):
            if isinstance(x.get_layout(), FlexibleLayout):
                if order:
                    # If the the FlexibleLayout already has the size and stride in the required order,
                    # freeze it to a FixedLayout by using its current size and stride.
                    # The behavior of using its current size and stride or the given order can be different
                    # if the size and stride has ambiguilty, for example for a 4D input where the iC = 1:
                    # size=[s0, 1, 28, 28], stride=[784, 784, 28, 1]. If the required order is [3, 0, 2, 1] (channels last),
                    # the current size and stride already satisfies this order.
                    # However by freezing it to the required order, the layout will be changed to:
                    # size=[s0, 1, 28, 28], stride=[784, 1, 28, 1]), which is not actually necessary.

                    # fix flexiblelayout to be FixedLayout with stride_order
                    as_storage_and_layout(
                        x,
                        freeze=True,
                        want_contiguous=False,
                        stride_order=(
                            get_stride_order(
                                V.graph.sizevars.size_hints(x.get_layout().stride)
                            )
                            if is_stride_order_storage_and_layout(x, order)
                            else order
                        ),
                        allow_padding=allow_padding,
                    )
                    return x
                else:
                    # If the exact_strides is given, freeze the FlexibleLayout to a FixedLayout with the exact_strides.
                    as_storage_and_layout(
                        x,
                        freeze=True,
                        want_contiguous=False,
                        stride_order=None,
                        allow_padding=allow_padding,
                        exact_strides=exact_strides,
                    )
                    return x
            elif isinstance(x.get_layout(), (FixedLayout, NonOwningLayout)) and (
                (order and x.get_layout().is_stride_ordered(order))
                or (
                    exact_strides
                    and significant_strides_equal(
                        exact_strides, x.get_layout().stride, x.get_size()
                    )
                )
            ):
                return (
                    try_match_insignificant_strides(x, exact_strides)
                    if exact_strides
                    else x
                )
            elif isinstance(x.get_layout(), MutationLayoutSHOULDREMOVE):
                if isinstance(x.get_layout().real_layout(), FlexibleLayout):
                    raise AssertionError(
                        "the MutationLayoutSHOULDREMOVE's real layout shouldn't be FlexibleLayout"
                    )
                elif isinstance(x.get_layout().real_layout(), FixedLayout) and (
                    (order and x.get_layout().real_layout().is_stride_ordered(order))
                    or (
                        exact_strides
                        and significant_strides_equal(
                            exact_strides,
                            x.get_layout().real_layout().stride,
                            x.get_size(),
                        )
                    )
                ):
                    return x

        # TODO - Storage to InputBuffer
        if isinstance(x, InputBuffer) and (
            (order and x.get_layout().is_stride_ordered(order))
            or (
                exact_strides
                and significant_strides_equal(
                    exact_strides, x.get_layout().stride, x.get_size()
                )
            )
        ):
            return x
        if (
            isinstance(x, TensorBox)
            and isinstance(x.data, BaseView)
            and not isinstance(x.data, ReinterpretView)
            and is_storage_and_layout(x.unwrap_view())
            and not isinstance(x.unwrap_view().data, ExternKernelAlloc)  # type: ignore[attr-defined]
        ):
            try:
                x.data = cls.convert_to_reinterpret_view(x.data)
                if order:
                    return cls.require_stride_order(
                        x, order, allow_padding=allow_padding
                    )
                elif exact_strides:
                    return cls.require_exact_strides(
                        x, exact_strides, allow_padding=allow_padding
                    )
            except NotImplementedError:
                pass
        # Although this is a clone, inductor is good about fusing clones into previous
        # operations if they weren't realized and their layouts were flexible.
        x = cls.copy_input(x)
        as_storage_and_layout(
            x,
            freeze=True,
            want_contiguous=False,
            stride_order=order,
            allow_padding=allow_padding,
            exact_strides=exact_strides,
        )
        if order:
            assert is_stride_order_storage_and_layout(x, order)
        return x

    @classmethod
    def require_exact_strides(cls, x, exact_strides, allow_padding=False):  # type: ignore[no-untyped-def]
        return cls.require_strides(
            x, exact_strides=exact_strides, allow_padding=allow_padding
        )

    @classmethod
    def require_stride_order(cls, x, order, allow_padding=False):  # type: ignore[no-untyped-def]
        return cls.require_strides(x, order=order, allow_padding=allow_padding)

    @classmethod
    def require_channels_last(cls, x):  # type: ignore[no-untyped-def]
        return cls.require_stride_order(x, NHWC_STRIDE_ORDER)

    @classmethod
    def require_channels_last_3d(cls, x):  # type: ignore[no-untyped-def]
        return cls.require_stride_order(x, NHWDC_STRIDE_ORDER)

    @classmethod
    def require_contiguous(cls, x):  # type: ignore[no-untyped-def]
        return cls.require_stride_order(x, list(reversed(range(len(x.get_size())))))

    def apply_constraint(self) -> None:
        pass

    def fill_non_provided_args(self, args, kwargs):  # type: ignore[no-untyped-def]
        # Previously, we want to maintain forward-compatibility by skipping
        # default args in the serialized artifacts in fbcode. However,
        # some of our shim interfaces require default values being OrderedSet.
        # Discussed with Sherlock offline and we decided to allow serializing
        # default args into the C++ wrapper code for now. We will refine this
        # part if we see real FC requirement. More details related to FC
        # can be found at:
        # https://docs.google.com/document/d/1FzWm-sHYwmRi3x_g036kOxd99KaYquUsA-L5JwOn8ys/edit?usp=sharing
        assert isinstance(args, (list, tuple))
        if isinstance(args, tuple):
            args = list(args)
        assert self.arg_properties, "ExternKernel.arg_properties should not be empty"

        n_args = len(args)
        n_pos_args = len(self.arg_properties)
        # For cpp wrapper, if some positional args are not provided, we need to check
        # if they're in the kwargs or use their default value
        if n_args < n_pos_args:
            log.debug(
                "%s has %d unprovided positional arguments. "
                "Will check if they are in the keyword arguments or will use default values.",
                self.op_overload,
                n_pos_args - n_args,
            )
            for i in range(n_args, n_pos_args):
                arg_name = self.arg_properties[i]["name"]
                args.append(
                    kwargs[arg_name]
                    if arg_name in kwargs
                    else self.arg_properties[i]["default_value"]
                )
        return args

    def codegen_const_args(self, names: Optional[List[str]] = None):  # type: ignore[no-untyped-def]
        if V.graph.cpp_wrapper:
            result = []
            # Aten ops follow the convention that tensor args are before non-tensor args,
            # in which case the following 'len(self.inputs) + i' logic works. But this
            # may not be true for other ops, and if that is the case, caller needs to
            # pass in a list of const arg names for arg_properties lookup.
            name_to_arg_properties = None
            if names and self.arg_properties:
                assert len(self.constant_args) == len(
                    names
                ), "names passed to codegen_const_args does not match self.constant_args"
                name_to_arg_properties = {
                    arg.get("name"): arg for arg in self.arg_properties
                }

            for i, x in enumerate(self.constant_args):
                if name_to_arg_properties is not None:
                    prop = name_to_arg_properties.get(names[i])  # type: ignore[index]
                    type_ = prop.get("type") if prop else None
                else:
                    idx = len(self.inputs) + i
                    type_ = (
                        self.arg_properties[idx].get("type")
                        if self.arg_properties and idx < len(self.arg_properties)
                        else None
                    )
                result.append(V.graph.wrapper_code.val_to_arg_str(x, type_))
            return result
        else:
            return map(V.graph.wrapper_code.val_to_arg_str, self.constant_args)

    def codegen_args(self):  # type: ignore[no-untyped-def]
        if V.graph.cpp_wrapper and self.op_overload is not None:
            # cpp wrapper needs special logic to fill in missing args with default values
            inputs = self.fill_non_provided_args(
                [*self.inputs, *self.constant_args], self.kwargs
            )
            # fill_non_provided_args has handled constant args, so no need to codegen for that later
            need_codegen_constant_args = False
        else:
            inputs = self.inputs
            need_codegen_constant_args = True

        args = []
        for i, x in enumerate(inputs):
            if V.graph.cpp_wrapper:
                assert self.arg_properties and i < len(
                    self.arg_properties
                ), "Invalid access to ExternKernel.arg_properties"
                type_ = self.arg_properties[i].get("type")
                args.append(V.graph.wrapper_code.val_to_arg_str(x, type_))
            else:
                args.append(V.graph.wrapper_code.val_to_arg_str(x))
        if need_codegen_constant_args:
            args.extend(self.codegen_const_args())
        return args

    def get_kwargs_value(self, arg_name, **kwargs):  # type: ignore[no-untyped-def]
        """Given an argument name, queries for values in (in order):
        1. any provided kwargs for this function.
        2. the class self.kwargs member.
        3. any available default arguments in self.allarg_properties."""
        if arg_name in kwargs:
            return kwargs.get(arg_name)
        if arg_name in self.kwargs:
            return self.kwargs.get(arg_name)
        if self.allarg_properties and arg_name in self.allarg_properties:
            return self.allarg_properties.get(arg_name).get("default_value")  # type: ignore[union-attr]
        raise AssertionError(f"{arg_name} not in self.allarg_properties")

    def codegen_kwargs(self, skip_out=False):  # type: ignore[no-untyped-def]
        if V.graph.cpp_wrapper:
            if self.op_overload is not None and len(self.schema_kwargs) == 0:
                # All the args should have been generated by fill_non_provided_args in codegen_args
                return []

            kwargs = []
            for arg_name in self.ordered_kwargs_for_cpp_kernel:
                if skip_out and arg_name == "out":
                    # ExternKernelOut has its own logic for inserting the out parameter
                    continue

                v = self.get_kwargs_value(arg_name)
                if isinstance(v, sympy.Expr):
                    kwargs.append(v)
                else:
                    type_ = (
                        self.allarg_properties.get(arg_name).get("type")  # type: ignore[union-attr]
                        if self.allarg_properties and arg_name in self.allarg_properties
                        else None
                    )
                    kwargs.append(V.graph.wrapper_code.val_to_arg_str(v, type_))
        else:
            kwargs = [
                f"{k}={V.graph.wrapper_code.val_to_arg_str(v)}"
                for k, v in self.kwargs.items()
            ]
        return kwargs

    def codegen_size_asserts(self, wrapper) -> None:  # type: ignore[no-untyped-def]
        if config.size_asserts and not V.graph.cpp_wrapper:
            # comparing strides for 0 size tensor is tricky. Ignore them for now.
            if sympy_product(self.get_size()) == 0:
                return
            size = V.graph.wrapper_code.codegen_shape_tuple(self.get_size())
            stride = V.graph.wrapper_code.codegen_shape_tuple(self.get_stride())
            wrapper.writeline(
                f"assert_size_stride({self.get_name()}, {size}, {stride})"
            )

    def get_group_stride(self):  # type: ignore[no-untyped-def]
        """
        get output sizes and strides, for template_codegen
        """
        _size = self.get_size()
        _stride = self.get_stride()
        # iter_ranges = _size of output tensor, reduce_range = [] because no reduction
        return [_size, []], _stride

    def canonicalize(self):  # type: ignore[no-untyped-def]
        """
        Manually get canonicalization of the output index
        """
        # manually generate index formula for conv
        sizevars = V.graph.sizevars
        sizes = self.get_size()
        strides = self.get_stride()
        strides = [sizevars.size_hint(x) for x in strides]
        # TODO: I can't tell if the symbols here are temporary
        index_vars = [sympy_index_symbol(f"d{i}") for i in range(len(sizes))]
        # reorder index vars according to stride
        index_order = sorted(range(len(strides)), key=strides.__getitem__, reverse=True)
        lookup = {pos: idx for idx, pos in enumerate(index_order)}
        order = [lookup[i] for i in range(len(lookup))]
        index_vars = [index_vars[i] for i in order]
        indexer = self.make_indexer()
        index = indexer(index_vars)

        new_sizes, reindex, _prune = V.graph.sizevars._simplify_loops(
            index_vars, sizes, [index]
        )

        # assign new variables each dimension to deal with numbering mismatches
        # d0, d1, d2 could become d0, d2 -- which won't match d0, d1
        _, add_var = var_builder("c")
        replacement = dict(zip(index_vars, reindex([add_var(x) for x in new_sizes])))

        index = sympy_subs(sympy.expand(index), replacement)
        return index, tuple(new_sizes)

    def get_unbacked_symbol_uses(self) -> OrderedSet[sympy.Symbol]:
        # NB: It's not necessary to check regular inputs as we automatically
        # have dependencies on them
        r = OrderedSet[sympy.Symbol]()
        for arg in self.constant_args:
            r |= maybe_free_unbacked_symbols(arg)
        for arg in self.kwargs.values():
            r |= maybe_free_unbacked_symbols(arg)
        return r

    def __str__(self) -> str:
        kernel_name = getattr(self, "python_kernel_name", None)
        lines = [
            f"python_kernel_name={kernel_name!r}",
        ]
        lines += [
            f"{field.name}={getattr(self, field.name)}"
            for field in dataclasses.fields(self)
        ]
        lines.append(f"origin_node={self.origin_node!r}")
        return self.str_helper(lines)

    __repr__ = __str__


@ir_dataclass(frozen=False)
class ExternKernelOut(ExternKernel):
    def codegen(self, wrapper) -> None:  # type: ignore[no-untyped-def]
        self.codegen_comment(wrapper)
        args = [*self.codegen_args(), *self.codegen_kwargs(skip_out=True)]
        kernel_name = self.get_kernel_name()
        if (
            V.graph.cpp_wrapper
            and self.cpp_kernel_name == "torch::inductor::_mm_plus_mm"
        ):
            # For https://github.com/pytorch/pytorch/issues/128474
            kernel_name = "aoti_torch__mm_plus_mm_out"
        else:
            kernel_name = self.get_kernel_name()
        wrapper.generate_extern_kernel_out(
            kernel_name,
            self.codegen_reference(),
            self.output_view.codegen_reference() if self.output_view else None,
            args,
        )

    def __init__(  # type: ignore[no-untyped-def]
        self,
        layout,
        inputs,
        constant_args=(),
        kwargs=None,
        output_view=None,
        python_kernel_name=None,
        cpp_kernel_name=None,
        ordered_kwargs_for_cpp_kernel=(),
        op_overload=None,
    ) -> None:
        super().__init__(
            None,
            layout,
            self.unwrap_storage(inputs),
            constant_args,
            kwargs or {},
            None,
            python_kernel_name,
            cpp_kernel_name,
            ordered_kwargs_for_cpp_kernel,
            op_overload,
        )
        self.name = V.graph.register_buffer(self)
        V.graph.register_operation(self)

    def should_allocate(self) -> bool:
        return True


class RandomSeeds(ExternKernelOut):
    def __init__(self, count: int, device: torch.device) -> None:
        limits = torch.iinfo(torch.int64)
        super().__init__(
            layout=FixedLayout(
                device=device,
                dtype=torch.int64,
                size=[count],
            ),
            inputs=[],
            constant_args=[limits.min, limits.max, [count]],
            python_kernel_name="aten.randint.low_out",
            # FIXME: Ideally we should only use at::_ops::randint_low_out::call here,
            # but the signature is different from is at::randint_out. Again,
            # we can simplify the code when only keeping an ABI-compatible version.
            cpp_kernel_name="at::_ops::randint_low_out::call",
            op_overload=aten.randint.low_out,
        )


class ExternKernelAlloc(ExternKernel):
    def codegen(self, wrapper) -> None:  # type: ignore[no-untyped-def]
        self.codegen_comment(wrapper)
        args = [*self.codegen_args(), *self.codegen_kwargs()]
        V.graph.wrapper_code.generate_extern_kernel_alloc(self, args)
        if isinstance(self.layout, Layout):
            self.codegen_size_asserts(wrapper)

    def __init__(  # type: ignore[no-untyped-def]
        self,
        layout,
        inputs,
        constant_args=(),
        kwargs=None,
        python_kernel_name=None,
        cpp_kernel_name=None,
        ordered_kwargs_for_cpp_kernel=(),
        op_overload=None,
    ) -> None:
        super().__init__(
            None,
            layout,
            self.unwrap_storage(inputs),
            constant_args,
            kwargs or {},
            None,
            python_kernel_name,
            cpp_kernel_name,
            ordered_kwargs_for_cpp_kernel,
            op_overload,
        )
        # We need output buffers for generating kernel arguments in the
        # abi-compatible mode, where we retrieve outputs by pass each individual
        # output through the abi-compatible interface.
        self.outputs: Sequence[Any] = []
        self.name = V.graph.register_buffer(self)
        V.graph.register_operation(self)

    def should_allocate(self) -> bool:
        return False

    def apply_constraint(self):  # type: ignore[no-untyped-def]
        raise NotImplementedError


class MutationOutput(Buffer):
    """
    An output buffer that represents the mutation of a pre-existing buffer
    """

    def __init__(self, layout, mutated_node, mutating_node: Operation) -> None:  # type: ignore[no-untyped-def]
        super().__init__(name=None, layout=layout)
        mutated_node_name = mutated_node.get_name()
        V.graph.mark_buffer_mutated(mutated_node_name)
        self.mutation_names = [mutated_node_name]
        self.mutating_node: Operation = mutating_node
        self.name = V.graph.register_buffer(self)

    def get_defining_op(self) -> Operation:
        return self.mutating_node

    def get_mutation_names(self):  # type: ignore[no-untyped-def]
        return self.mutation_names

    def should_allocate(self) -> bool:
        return False


class TMADescriptor(ExternKernel):
    """
    An IR node representing a host-side TMA descriptor in the Triton API
    (the ones obtained via create_{1d,2d}_tma_descriptor calls). Mostly
    useful for user-defined Triton kernels relying on host-side TMA; but
    can, in principle, be used for Inductor's Triton templates, too.
    """

    # as TMA descriptors are immutable,
    # we can dedup them by the input args
    _CACHE: Dict[Any, TMADescriptor] = {}

    @classmethod
    def create(  # type: ignore[no-untyped-def]
        cls,
        tensor: IRNode,
        dims: List[Union[int, torch.SymInt]],
        block_dims: List[Union[int, torch.SymInt]],
        element_size: Optional[int] = None,
    ):
        key = (id(tensor), dims, block_dims, element_size)
        if key not in cls._CACHE:
            cls._CACHE[key] = TMADescriptor(tensor, dims, block_dims, element_size)
        return cls._CACHE[key]

    def __init__(
        self,
        tensor: IRNode,
        dims: List[Union[int, torch.SymInt]],
        block_dims: List[Union[int, torch.SymInt]],
        element_size: Optional[int] = None,
    ) -> None:
        assert len(dims) in (1, 2)
        assert len(dims) == len(block_dims)

        if element_size is None:
            element_size = tensor.get_dtype().itemsize

        self.tensor = tensor
        self.dims = dims
        self.block_dims = block_dims
        self.element_size = element_size
        self.rank = len(self.dims)

        inputs = [tensor]
        constant_args = [
            *self.dims,
            *self.block_dims,
            self.element_size,
        ]

        super().__init__(
            None,
            # link back to the underlying tensor in terms of ownership
            # to avoid getting the underlying tensor deleted *before*
            # the TMADescriptor node can be deleted.
            NonOwningLayout(
                ReinterpretView(
                    data=tensor,
                    layout=tensor.get_layout(),
                )
            ),
            inputs,
            tuple(constant_args),
            None,
        )

        self.name = V.graph.register_buffer(self)
        V.graph.register_operation(self)

    def codegen(self, wrapper) -> None:  # type: ignore[no-untyped-def]
        wrapper.generate_tma_descriptor(self)


class UserDefinedTritonKernel(ExternKernel):
    def get_kernel_and_metadata(self):  # type: ignore[no-untyped-def]
        from triton.runtime.autotuner import Autotuner

        from torch._higher_order_ops.triton_kernel_wrap import kernel_side_table

        kernel = kernel_side_table.get_kernel(self.kernel_idx)
        configs = []
        restore_value_args: List[str] = []
        reset_to_zero_args: List[str] = []
        if isinstance(kernel, Autotuner):
            # https://github.com/triton-lang/triton/pull/5083
            # changes kernel.restore_idx to kernel.restore_value
            if hasattr(kernel, "restore_idx"):
                restore_value_args.extend(
                    kernel.fn.arg_names[i] for i in kernel.restore_idx
                )
            else:
                assert hasattr(kernel, "restore_value")
                restore_value_args.extend(kernel.restore_value)

            if hasattr(kernel, "reset_idx"):
                for i in kernel.reset_idx:
                    reset_to_zero_args.append(kernel.fn.arg_names[i])
            else:
                assert hasattr(kernel, "reset_to_zero")
                reset_to_zero_args.extend(kernel.reset_to_zero)

            configs = kernel.configs
            kernel = kernel.fn
        return kernel, configs, restore_value_args, reset_to_zero_args

    def codegen(self, wrapper) -> None:  # type: ignore[no-untyped-def]
        (
            kernel,
            configs,
            restore_value_args,
            reset_to_zero_args,
        ) = self.get_kernel_and_metadata()

        # Definition of kernel
        new_name, triton_meta = wrapper.define_user_defined_triton_kernel(
            kernel, configs, self.kwargs, restore_value_args, reset_to_zero_args
        )
        raw_args = [
            self.get_kwargs_value(k) for k in self.ordered_kwargs_for_cpp_kernel
        ]

        # NOTE: raw_args doesn't include autotuned args.
        # But, kernel.constexprs includes indices of autotuned args.
        # So, let's recalculate constexpr indices wrt to raw_args.
        constexpr_indices = []
        for idx, kwarg in enumerate(self.ordered_kwargs_for_cpp_kernel):
            if kernel.arg_names.index(kwarg) in kernel.constexprs:
                constexpr_indices.append(idx)
        """
        Filter out None args.

        see https://github.com/pytorch/pytorch/issues/115344

        Two cases for a None arg:
        1. The arg is already tl.constexpr, so leave it in
        2. The arg is not tl.constexpr so we have to remove it
        """
        constexpr_indices_set = OrderedSet(constexpr_indices)
        REMOVED = object()
        raw_args = [
            (
                (idx, arg)
                if (arg is not None) or (arg is None and idx in constexpr_indices_set)
                else (idx, REMOVED)
            )
            for idx, arg in enumerate(raw_args)
        ]
        removed_none_args = [idx for idx, val in raw_args if val == REMOVED]
        raw_args = [val for idx, val in raw_args if val != REMOVED]

        # We have to compute the constexpr indices for the new, filtered raw_args
        # We also have to adjust equal_to_1.
        if removed_none_args:
            eq1_indices_set = OrderedSet[int](triton_meta["configs"][0].equal_to_1)
            constexpr_indices = []
            equal_to_1 = []
            index_shift = 0
            for idx, kwarg in enumerate(self.ordered_kwargs_for_cpp_kernel):
                # every time we encounter an idx we removed, adjust by one to account for it
                # So for example if we had [None, const X]
                # iter 1:
                #   None was removed, adjust=1
                # iter 2:
                #  X is const at idx=1, but the adjusted idx is 0 now, because None was removed
                if idx in removed_none_args:
                    index_shift += 1
                    continue
                arg_index = kernel.arg_names.index(kwarg)
                if arg_index in kernel.constexprs:
                    constexpr_indices.append(idx - index_shift)
                if arg_index in eq1_indices_set:
                    equal_to_1.append(idx - index_shift)

            triton_meta["configs"][0].equal_to_1 = equal_to_1

        # Call to kernel
        self.codegen_comment(wrapper)
        wrapper.generate_user_defined_triton_kernel(
            new_name,
            raw_args,
            self.grid,
            configs,
            triton_meta,
            constexpr_indices,
        )

    def get_unbacked_symbol_uses(self) -> OrderedSet[sympy.Symbol]:
        # add unbacked symbols used in the grid to the ones used
        # in the kwargs (the latter is generated by ExternKernel)
        return super().get_unbacked_symbol_uses() | free_unbacked_symbols(self.grid)

    def get_unbacked_symbol_defs(self) -> OrderedSet[sympy.Symbol]:
        return OrderedSet()

    def __init__(self, *, kernel_idx, grid, tma_descriptor_metadata, kernel_args) -> None:  # type: ignore[no-untyped-def]
        inputs = []
        kwargs = {}
        constant_args = []
        for k, v in kernel_args.items():
            if isinstance(v, TensorBox):
                t = InputsKernel.unwrap_storage_for_input(self.realize_input(v))
                if k in tma_descriptor_metadata:
                    t = TMADescriptor.create(t, *tma_descriptor_metadata[k])
                inputs.append(t)
                kwargs[k] = t
            else:
                constant_args.append(v)
                kwargs[k] = v

        assert len(inputs) != 0
        self.device = inputs[0].get_device()

        super().__init__(
            None,
            NoneLayout(device=self.device),
            inputs,
            tuple(constant_args),
            kwargs,
        )
        self.kernel_idx = kernel_idx
        self.grid = grid

        kernel, configs, _, _ = self.get_kernel_and_metadata()

        # If we are autotuning, not all arguments will be passed
        self.ordered_kwargs_for_cpp_kernel = [
            arg for arg in kernel.arg_names if arg in kernel_args
        ]

        from torch._higher_order_ops.triton_kernel_wrap import identify_mutated_tensors

        autotuned_kwargs = configs[0].kwargs if len(configs) > 0 else {}
        self.mutable_args = [
            kernel_args[key]
            for key in identify_mutated_tensors(
                kernel, {**kernel_args, **autotuned_kwargs}
            )
        ]

        self.mutation_outputs = [
            MutationOutput(NoneLayout(device=self.device), buf, self)
            for buf in self.mutable_args
        ]
        V.graph.register_operation(self)

    def get_outputs(self) -> List[Buffer]:
        return list(self.mutation_outputs)

    def get_device(self) -> Optional[torch.device]:
        return self.device


class InplaceBernoulliFallback(ExternKernel):
    """
    This needs to be a custom class to handle mutation properly
    """

    def codegen(self, wrapper) -> None:  # type: ignore[no-untyped-def]
        (x,) = (t.codegen_reference() for t in self.inputs)

        if V.graph.cpp_wrapper:
            # Inductor doesn't really support aten Generator, so the Generator kwarg is always NULL here,
            # which needs to be explicitly generated for cpp wrapper
            wrapper.writeline(
                f"{self.get_kernel_name()}({x}, {', '.join(map(repr, self.constant_args))}, NULL){wrapper.ending}"
            )
        else:
            wrapper.writeline(
                f"{self.get_kernel_name()}({x}, {', '.join(map(repr, self.constant_args))}){wrapper.ending}"
            )

    def should_allocate(self) -> bool:
        return False

    def get_mutation_names(self):  # type: ignore[no-untyped-def]
        return [self.inputs[0].get_name()]

    def get_unbacked_symbol_defs(self) -> OrderedSet[sympy.Symbol]:
        return OrderedSet()

    def __init__(self, op_overload, x, *constant_args) -> None:  # type: ignore[no-untyped-def]
        super().__init__(
            None,
            NoneLayout(device=x.get_device()),
            self.unwrap_storage([x]),
            constant_args,
            op_overload=op_overload,
        )
        V.graph.mark_buffer_mutated(x.get_name())
        self.name = V.graph.register_buffer(self)
        V.graph.register_operation(self)


# Used to deal with torch.complex types
class InplaceCopyFallback(ExternKernel):
    """
    This needs to be a custom class to handle mutation properly
    """

    def codegen(self, wrapper) -> None:  # type: ignore[no-untyped-def]
        (dst, src, non_blocking) = self.codegen_args()
        wrapper.codegen_device_copy(src, dst, non_blocking)

    def should_allocate(self) -> bool:
        return False

    def get_mutation_names(self):  # type: ignore[no-untyped-def]
        return [self.inputs[0].get_name()]

    def get_unbacked_symbol_defs(self) -> OrderedSet[sympy.Symbol]:
        return OrderedSet()

    def __init__(  # type: ignore[no-untyped-def]
        self,
        layout,
        inputs,
        constant_args,
    ) -> None:
        super().__init__(
            None,
            layout,
            inputs,
            constant_args,
            python_kernel_name="aten.copy_",
            cpp_kernel_name="aoti_torch_copy_",
        )
        V.graph.mark_buffer_mutated(inputs[0].get_name())
        self.name = V.graph.register_buffer(self)
        V.graph.register_operation(self)

    @classmethod
    def create(cls, dst, src, non_blocking: bool = False):  # type: ignore[no-untyped-def]
        inputs = [cls.realize_input(t) for t in [dst, src]]
        constant_args = (non_blocking,)
        result = InplaceCopyFallback(
            NoneLayout(device=dst.get_device()),
            inputs,
            constant_args,
        )
        return result


class MutatingFirstArgExternKernel(ExternKernel):
    """
    This needs to be a custom class to handle mutation properly
    """

    def codegen(self, wrapper) -> None:  # type: ignore[no-untyped-def]
        argrefs = [
            *(t.codegen_reference() for t in self.inputs),
            *map(repr, self.constant_args),
        ]
        wrapper.writeline(
            f"{self.get_kernel_name()}({', '.join(argrefs)}){wrapper.ending}"
        )

    def should_allocate(self) -> bool:
        return False

    def get_mutation_names(self):  # type: ignore[no-untyped-def]
        return [self.inputs[0].get_name()]

    def get_unbacked_symbol_defs(self) -> OrderedSet[sympy.Symbol]:
        return OrderedSet()

    def has_side_effects(self) -> bool:
        return True


class ResizeStorageBytes(MutatingFirstArgExternKernel):
    def __init__(self, variable, new_size) -> None:  # type: ignore[no-untyped-def]
        assert isinstance(new_size, int), "TODO: dynamic shapes"
        super().__init__(
            None,
            NoneLayout(device=variable.get_device()),
            self.unwrap_storage([variable]),
            constant_args=(new_size,),
        )
        V.graph.mark_buffer_mutated(variable.get_name())
        self.name = V.graph.register_buffer(self)
        V.graph.register_operation(self)
        self.python_kernel_name = "inductor_ops.resize_storage_bytes_"
        self.cpp_kernel_name = "torch::inductor::resize_storage_bytes_"
        V.graph.never_reuse_buffers.add(variable.data.get_name())


class SetSourceTensorKernel(ExternKernelAlloc):
    def __init__(self, self_tensor, storage_tensor) -> None:  # type: ignore[no-untyped-def]
        storage_tensor.freeze_layout()
        super().__init__(
            storage_tensor.get_layout(),
            [self_tensor, storage_tensor],
            python_kernel_name="torch.ops.aten.set_.source_Tensor",
            op_overload=torch.ops.aten.set_.source_Tensor,
        )
        V.graph.never_reuse_buffers.add(self_tensor.data.get_name())
        V.graph.never_reuse_buffers.add(storage_tensor.get_name())
        V.graph.never_reuse_buffers.add(self.get_name())
        device = storage_tensor.get_device()
        self.mutation_outputs = [
            MutationOutput(NoneLayout(device=device), self_tensor, self),
            MutationOutput(NoneLayout(device=device), storage_tensor, self),
        ]

    def get_inputs_that_alias_output(self) -> Sequence[str]:
        return [self.inputs[0].get_name(), self.inputs[1].get_name()]


class ScatterFallback(ExternKernel):
    """
    This needs to be a custom class to handle mutation properly.
    This class handles both aten.scatter_ and aten.scatter_reduce_.
    It also handle the case `src` being a scalar properly.
    """

    def codegen(self, wrapper) -> None:  # type: ignore[no-untyped-def]
        reduce = self.kwargs["reduce"]
        if V.graph.cpp_wrapper:
            # Follow aten/src/ATen/native/ReductionType.h:get_operator_enum
            get_operator_enum = {"add": "sum", "multiply": "prod"}
            if reduce in get_operator_enum:
                reduce = get_operator_enum[reduce]

        if self.src_is_tensor:
            (x, index, src) = (t.codegen_reference() for t in self.inputs)
        else:
            (x, index) = (t.codegen_reference() for t in self.inputs)
            src = self.constant_args[1]
        wrapper.generate_scatter_fallback(
            x,
            [x, self.constant_args[0], index, src],
            self.cpp_kernel_name,
            self.python_kernel_name,
            self.src_is_tensor,
            reduce,
            self.codegen_kwargs(),
        )

    def should_allocate(self) -> bool:
        return False

    def get_mutation_names(self):  # type: ignore[no-untyped-def]
        return [self.inputs[0].get_name()]

    def get_unbacked_symbol_defs(self) -> OrderedSet[sympy.Symbol]:
        return OrderedSet()

    def __init__(  # type: ignore[no-untyped-def]
        self,
        op_overload,
        x,
        dim: int,
        index,
        src,
        *,
        reduce: Optional[str] = None,
        include_self: bool = True,
    ) -> None:
        self.src_is_tensor = isinstance(src, TensorBox)

        constant_args: tuple[Any, ...]
        if self.src_is_tensor:
            tensors = [self.realize_input(t) for t in [x, index, src]]
            constant_args = (dim,)
        else:
            tensors = [self.realize_input(t) for t in [x, index]]
            constant_args = (dim, src)

        super().__init__(
            None,
            NoneLayout(device=x.get_device()),
            self.unwrap_storage(tensors),
            constant_args,
            {"reduce": reduce, "include_self": include_self},
            python_kernel_name=str(op_overload),
            ordered_kwargs_for_cpp_kernel=["reduce", "include_self"],
            op_overload=op_overload,
        )
        V.graph.mark_buffer_mutated(x.get_name())
        self.name = V.graph.register_buffer(self)
        V.graph.register_operation(self)


class IndexPutFallback(ExternKernel):
    """
    This needs to be a custom class to handle mutation and indices properly
    """

    def codegen(self, wrapper) -> None:  # type: ignore[no-untyped-def]
        (x, values, *valid_indices) = (t.codegen_reference() for t in self.inputs)
        indices = []
        iter_valid_indices = iter(valid_indices)
        for i, _ in enumerate(self.indices):
            if self.indices[i] is not None:
                indices.append(next(iter_valid_indices))
            else:
                indices.append(V.graph.wrapper_code.none_str)

        wrapper.generate_index_put_fallback(
            self.get_kernel_name(), x, indices, values, *self.codegen_const_args()
        )

    def should_allocate(self) -> bool:
        return False

    def get_mutation_names(self):  # type: ignore[no-untyped-def]
        return [self.inputs[0].get_name()]

    def get_unbacked_symbol_defs(self) -> OrderedSet[sympy.Symbol]:
        return OrderedSet()

    def __init__(self, op_overload, x, indices, values, accumulate) -> None:  # type: ignore[no-untyped-def]
        self.indices = indices
        valid_indices = [i for i in indices if i is not None]
        tensors = [self.realize_input(x) for x in [x, values, *valid_indices]]
        cpp_kernel_name = "aoti_torch_index_put_out"
        super().__init__(
            None,
            NoneLayout(device=x.get_device()),
            self.unwrap_storage(tensors),
            (accumulate,),
            python_kernel_name="aten.index_put_",
            cpp_kernel_name=cpp_kernel_name,
            op_overload=op_overload,
        )
        V.graph.mark_buffer_mutated(self.inputs[0].get_name())
        self.name = V.graph.register_buffer(self)
        V.graph.register_operation(self)


class DeviceCopy(ExternKernelOut):
    @classmethod
    def create(cls, x, device, non_blocking):  # type: ignore[no-untyped-def]
        if (
            not x.is_extern()
            and all(r in V.graph.constants for r in x.get_read_names())
            and not config.aot_inductor.use_runtime_constant_folding
        ):
            return x.constant_to_device(device)

        V.graph.add_device_info(device)
        V.graph.add_device_info(x.get_device())

        developer_warning("DeviceCopy in input program")
        constant_args = (non_blocking,)
        return DeviceCopy(
            FlexibleLayout(
                device=device,
                dtype=x.get_dtype(),
                size=x.get_size(),
            ),
            [cls.realize_input(x)],
            constant_args,
        )

    def codegen(self, wrapper) -> None:  # type: ignore[no-untyped-def]
        args = self.codegen_args()
        assert len(args) == 2
        if self.output_view:
            wrapper.codegen_device_copy(
                args[0], self.output_view.codegen_reference(), args[1]
            )
        else:
            wrapper.codegen_device_copy(args[0], self.codegen_reference(), args[1])


class DynamicScalar(ExternKernel):
    """
    The result of a call to aten._local_scalar_dense.
    """

    def get_reads(self) -> OrderedSet[Dep]:
        return OrderedSet()

    def should_allocate(self) -> bool:
        return False

    def __init__(self, sym, keypath, data) -> None:  # type: ignore[no-untyped-def]
        data.realize()
        super().__init__(
            None, NoneLayout(device=torch.device("cpu")), self.unwrap_storage([data])
        )
        self.sym = sym
        self.keypath = keypath

    def get_unbacked_symbol_defs(self) -> OrderedSet[sympy.Symbol]:
        return OrderedSet([self.sym])

    def codegen(self, wrapper) -> None:  # type: ignore[no-untyped-def]
        wrapper.codegen_dynamic_scalar(self)


class AssertScalar(ExternKernel):
    """
    The result of a call to aten._assert_scalar
    """

    def get_reads(self) -> OrderedSet[Dep]:
        return OrderedSet()

    def should_allocate(self) -> bool:
        return False

    def __init__(self, scalar, msg) -> None:  # type: ignore[no-untyped-def]
        super().__init__(
            # Buffer(name, layotu)
            None,
            NoneLayout(device=torch.device("cpu")),
            # InputsKernel(inputs)
            [],
        )
        self.scalar = scalar
        self.msg = msg

    def has_side_effects(self) -> bool:
        return True

    def get_unbacked_symbol_uses(self):  # type: ignore[no-untyped-def]
        return free_unbacked_symbols(self.scalar)

    def codegen(self, wrapper) -> None:  # type: ignore[no-untyped-def]
        # NB: It is EXTREMELY important not to simplify the scalar under assertion here,
        # because simplify is done with respect to runtime asserts.  So if you have
        # "u0 == 0" in the runtime asserts, if you subsequently try to
        # simplify(u0 == 0), you will get True (because we've already runtime assert'ed
        # that it's true).  But we're code generating the actual runtime assert here!!
        if V.graph.cpp_wrapper:
            sizevar = V.graph.wrapper_code.codegen_cpp_sizevar(
                self.scalar, simplify=False
            )
            # TODO: when we start compiling in C++20, annotate with [[unlikely]].
            wrapper.writeline(
                f'if (!({sizevar})) {{ throw std::runtime_error("{self.msg}"); }}'
            )
        else:
            sizevar = V.graph.wrapper_code.codegen_python_sizevar(
                self.scalar, simplify=False
            )
            wrapper.writeline(f"if not {sizevar}:")
            wrapper.writeline(f"    raise RuntimeError({repr(self.msg)})")
            # No one should ever use this buffer, but for uniformity
            # define the variable and assign it None
            wrapper.writeline(f"{self.get_name()} = None")


@ir_dataclass(frozen=False)
class ExternKernelNode:
    name: str
    node: export_schema.Node


class FallbackKernel(ExternKernelAlloc):
    def __init__(  # type: ignore[no-untyped-def]
        self,
        layout,
        kernel,
        tensor_args,
        nontensor_args,
        unflatten_args,
        kwargs=None,
        *,
        unbacked_bindings=None,
    ) -> None:
        # When aten binary ops have constant second args, cpp wrapper expects the scalar
        # version.  This should long-term be handled as in
        # https://github.com/pytorch/pytorch/issues/90923.
        BINARY_OP_MAPPING = {
            aten.add.Tensor: aten.add.Scalar,
            aten.div.Tensor: aten.div.Scalar,
            aten.divide.Tensor: aten.divide.Scalar,
            aten.floor_divide: aten.floor_divide.Scalar,
            aten.mul.Tensor: aten.mul.Scalar,
            aten.multiply.Tensor: aten.multiply.Scalar,
            aten.sub.Tensor: aten.sub.Scalar,
            aten.subtract.Tensor: aten.subtract.Scalar,
            aten.true_divide.Tensor: aten.true_divide.Scalar,
        }
        if (
            kernel in BINARY_OP_MAPPING
            and len(tensor_args) == 1
            and len(nontensor_args) == 1
        ):
            kernel = BINARY_OP_MAPPING[kernel]

        super().__init__(
            layout,
            tuple(tensor_args),
            tuple(nontensor_args),
            op_overload=kernel,
        )

        self.use_runtime_dispatch = False
        self.unbacked_bindings = unbacked_bindings

        assert isinstance(
            kernel,
            (
                torch._ops.OpOverload,
                torch._ops.HigherOrderOperator,
            ),
        ), f"Fails to create FallbackKernel for {kernel}: {type(kernel)} not supported"
        self.op_overload = kernel
        self.unflatten_args = unflatten_args
        self.kwargs = {} if kwargs is None else kwargs
        V.graph.warn_fallback(self.python_kernel_name)  # type: ignore[arg-type]

        # args that are aliased
        self.alias_names: List[str] = []
        # args that are mutated AND returned from the op
        self.mutation_names: List[str] = []

        if isinstance(self.op_overload, torch._ops.HigherOrderOperator):
            # We assume here that HOPs with FallbackKernel are functional.
            # This may not always be true! HOPs must individually opt-in to
            # FallbackKernel, so please check this if you opt-in.
            return

        if "_c10d_functional" in self.op_overload.name():
            # _c10d_functional kernels are lowered into _CollectiveKernel which
            # derives from FallbackKernel for the cpp codegen. The kernels
            # don't pass the can_auto_functionalize check, but their mutation
            # is handled properly by _CollectiveKernel.
            return

        schema = self.op_overload._schema

        # NOTE: [FallbackKernel supported operators]
        # We only support three types of operators:
        # - functional ops
        # - view ops
        # - inplace aten ops
        # - mutating ops that are auto-functionalizable. That is,
        # the operator may mutate any number of inputs, but its outputs
        # may not alias any of the inputs.
        #
        # The unsupported cases usually do not show up here (because
        # AOTAutograd functionalized them away); the only way for an in-place
        # op to show up here is if a lowering or pass introduced it.
        if torch._library.utils.mutates_and_returns_first_arg(self.op_overload):
            self.mutation_names.append(tensor_args[0].get_name())
            return

        if schema.is_mutable and not can_auto_functionalize(kernel):
            raise NotImplementedError(
                f"NYI: Can't generate FallbackKernel for {kernel}"
            )

        args, kwargs = self.unflatten_args(self.inputs, self.constant_args)

        def handle_aliasing_and_mutation(info, arg) -> None:  # type: ignore[no-untyped-def]
            # Assertions to make sure we didn't mismatch args
            if isinstance(info.type, torch.ListType):
                assert isinstance(arg, (list, tuple))
            is_optional_tensor = isinstance(
                info.type, torch.OptionalType
            ) and isinstance(info.type.getElementType(), torch.TensorType)
            is_list_tensor = isinstance(info.type, torch.ListType) and isinstance(
                info.type.getElementType(), torch.TensorType
            )
            if is_optional_tensor or isinstance(info.type, torch.TensorType):
                # PyTorch also accepts None and scalar types for args marked as "Tensor".
                # We're not going to check all of them here.
                assert not isinstance(arg, (tuple, list))

            if arg is None:
                return
            if info.alias_info is None:
                return

            def add_alias(t) -> None:  # type: ignore[no-untyped-def]
                self.alias_names.append(t.get_name())
                if info.alias_info.is_write:
                    self.mutation_outputs.append(
                        MutationOutput(NoneLayout(device=t.get_device()), t, self)
                    )

            if is_list_tensor:
                for tensor_arg in arg:
                    add_alias(tensor_arg)
            else:
                assert isinstance(info.type, torch.TensorType) or is_optional_tensor
                add_alias(arg)

        for info, arg in torch._library.utils.zip_schema(schema, args, kwargs):
            handle_aliasing_and_mutation(info, arg)

    def codegen_unbacked_symbol_defs(self, wrapper) -> None:  # type: ignore[no-untyped-def]
        if not hasattr(self, "unbacked_bindings"):
            return

        unbacked_bindings = resolve_unbacked_bindings(
            V.graph.sizevars.shape_env, self.unbacked_bindings
        )

        if not unbacked_bindings:
            return

        for s, keypath in unbacked_bindings.items():

            def go(expr, keypath):  # type: ignore[no-untyped-def]
                if keypath == ():
                    return expr

                if (
                    len(keypath) >= 2
                    and isinstance(keypath[0], CallMethodKey)
                    and isinstance(keypath[1], pytree.SequenceKey)
                ):
                    return go(
                        f"{expr}.{keypath[0].name}({keypath[1].idx})", keypath[2:]
                    )
                elif isinstance(keypath[0], CallMethodKey):
                    return go(f"{expr}.{keypath[0].name}()", keypath[1:])
                elif isinstance(keypath[0], pytree.SequenceKey):
                    return (
                        go(f"std::get<{keypath[0].idx}>({expr})", keypath[1:])
                        if V.graph.cpp_wrapper
                        else go(f"{expr}[{keypath[0].idx}]", keypath[1:])
                    )
                elif isinstance(keypath[0], DivideByKey):
                    # TODO: need to assert divisibility
                    # TODO: this is invalid C++ codegen
                    return go(f"{expr}.__floordiv__({keypath[0].divisor})", keypath[1:])
                else:
                    raise AssertionError(f"unrecognized keypath {keypath}")

            def go_outer():  # type: ignore[no-untyped-def]
                if V.graph.cpp_wrapper:
                    # Special handling for the top level buffer access,
                    # because self.get_name() is actually never bound; the
                    # individual output arguments are bound by
                    # generate_c_shim_fallback_kernel
                    if len(self.outputs) == 1:
                        return go(self.outputs[0].get_name(), keypath)
                    else:
                        assert isinstance(keypath[0], pytree.SequenceKey)
                        return go(self.outputs[keypath[0].idx].get_name(), keypath[1:])
                else:
                    return go(self.get_name(), keypath)

            wrapper.writeline(
                f"{wrapper.codegen_unbacked_symbol_decl(s)} = {go_outer()}{wrapper.ending}"
            )

    def get_unbacked_symbol_defs(self) -> OrderedSet[sympy.Symbol]:
        if unbacked_bindings := getattr(self, "unbacked_bindings", None):
            resolved = resolve_unbacked_bindings(
                V.graph.sizevars.shape_env, unbacked_bindings
            )
            assert resolved is not None
            return resolved.keys()  # type: ignore[return-value]
        else:
            return OrderedSet()

    def codegen_args(self):  # type: ignore[no-untyped-def]
        @dataclasses.dataclass
        class Shim:
            ref: Any

            def __repr__(self) -> str:
                return self.ref

        tensor_args = [Shim(x.codegen_reference()) for x in self.inputs]
        args, kwargs = self.unflatten_args(tensor_args, self.constant_args)
        if V.graph.cpp_wrapper and isinstance(self.op_overload, torch._ops.OpOverload):
            args = self.fill_non_provided_args(args, kwargs)
            args = [
                V.graph.wrapper_code.val_to_arg_str(x, param.real_type)
                for param, x in zip(self.op_overload._schema.arguments, args)
            ]
        else:
            args = [V.graph.wrapper_code.val_to_arg_str(x) for x in args]

        # let self.codegen_kwargs handle kwargs
        self.kwargs.update(kwargs)
        return args

    @staticmethod
    def find_device(tensor_args, example_output):  # type: ignore[no-untyped-def]
        if tensor_args:
            devices = [arg.get_device() for arg in tensor_args if arg.get_device()]
            return devices[0]
        if isinstance(example_output, torch.Tensor):
            return example_output.device
        if isinstance(example_output, (list, tuple)):
            device_set = OrderedSet(
                FallbackKernel.find_device(None, x) for x in example_output
            )
            # Remove None
            devices = [device for device in device_set if device]
            if len(devices) == 1:
                return devices[0]
            for device in devices:
                if is_gpu(device.type):
                    return device
            return devices[0]
        return None

    def has_side_effects(self):  # type: ignore[no-untyped-def]
        if isinstance(self.op_overload, torch._ops.HigherOrderOperator):
            return False
        return get_schema_info(self.op_overload).is_mutable()

    def get_inputs_that_alias_output(self):  # type: ignore[no-untyped-def]
        return self.alias_names

    def get_mutation_names(self):  # type: ignore[no-untyped-def]
        assert len(self.mutation_names) <= 1
        return self.mutation_names

    # ProxyExecutor Design Note
    # We export the ExternFallbackNodes (for custom ops) into a serialized file
    # and run it with a host side proxy executor to address the ABI problem
    # This is currently only implemented for fbcode. Eventually, we will also make this work for OSS.
    # Detailed design doc can be found at
    # https://docs.google.com/document/d/1wC4DOZFaYym2t1Esz0X5yxlLI3RDnSiyRbUus3bkJ64/edit?usp=sharing
    def export_extern_kernel_node(self):  # type: ignore[no-untyped-def]
        log.debug(
            "Extern kernel node added for node %s with target %s.",
            self.get_name(),
            self.op_overload,
        )

        assert isinstance(self, FallbackKernel)
        args, kwargs = self.unflatten_args(self.inputs, self.constant_args)
        args = self.fill_non_provided_args(args, kwargs)
        ordered_kwargs = [
            self.get_kwargs_value(key, **kwargs)
            for key in self.ordered_kwargs_for_cpp_kernel
        ]
        if not V.graph.aot_mode:
            # No need to serialize in the cpp wrapper JIT mode
            return [*args, *ordered_kwargs]

        serializer = GraphModuleSerializer(None, None)  # type: ignore[arg-type]
        named_arguments = serializer.serialize_inputs(self.op_overload, args, kwargs)

        # serialize_outputs
        def handle_single_output(return_type, output):  # type: ignore[no-untyped-def]
            if isinstance(return_type, torch.TensorType):
                # For single Tensor
                out = output
                if isinstance(output, (list, tuple)):
                    assert len(output) == 1
                    out = output[0]
                return export_schema.Argument.create(
                    as_tensor=export_schema.TensorArgument(name=out.get_name())
                )
            elif isinstance(return_type, torch.ListType) and isinstance(
                return_type.getElementType(), torch.TensorType
            ):
                # For single TensorList
                return export_schema.Argument.create(
                    as_tensors=[
                        export_schema.TensorArgument(name=out.get_name())
                        for out in output
                    ]
                )
            else:
                raise RuntimeError(f"Unsupported return type {type(return_type)}")

        target = self.op_overload
        returns = target._schema.returns  # type: ignore[union-attr]
        if len(returns) == 1:
            # NOTE: [special handling of all_reduce_coalesced_'s return value]
            # all_reduce_coalesced_ return a list of tensors via self.mutation_outputs
            outputs = self.outputs if self.outputs else self.mutation_outputs
            return_type = returns[0].real_type
            output_arguments = [handle_single_output(return_type, outputs)]
        else:
            # For tuple returns, e.g "-> (Tensor, Tensor)" or "-> (Tesnor, Tensor[])"
            # Not generating output args for self.mutation_outputs
            output_arguments = [
                handle_single_output(return_schema.real_type, output)
                for return_schema, output in zip(returns, self.outputs)
            ]

        node = ExternKernelNode(
            name=self.get_name(),
            node=export_schema.Node(
                target=self.op_overload.name(),  # type: ignore[union-attr]
                inputs=named_arguments,
                outputs=output_arguments,
                metadata={},
            ),
        )

        V.graph.extern_kernel_nodes.append(node)

        return [*args, *ordered_kwargs]

    def codegen(self, wrapper) -> None:  # type: ignore[no-untyped-def]
        kernel = self.op_overload
        if V.graph.cpp_wrapper and any(i.dtype.is_complex for i in self.inputs):
            # If any inputs to this fallback op are complex, they may have the Conjugate
            # or Negative dispatch keys applied.  The cpp_wrapper fallback ops that
            # _aren't_ runtime dispatched implicitly bypass the conversions for those
            # keys internally (since they're applied at dispatch time).  Since there's
            # no way to tell at compile time whether a tensor will have these keys
            # applied, pessimize complex fallback ops by always using the runtime
            # dispatched fallback.
            #
            # This is not currently expected to be a performance issue, since few models
            # utilized complex ops, but this decision may need to be reconsidered if
            # that changes.
            log_msg = (
                f"Using proxy executor as fallback for {kernel} due to complex inputs."
            )
            log.warning(log_msg)
            self.use_runtime_dispatch = True
        elif kernel.namespace == "aten":  # type: ignore[union-attr]
            # Aten Fallback Ops
            assert isinstance(kernel, torch._ops.OpOverload)
            if V.graph.cpp_wrapper:
                from torchgen.aoti.fallback_ops import inductor_fallback_ops

                if str(kernel) not in inductor_fallback_ops:
                    # C shim v2 is torchgen-ed, which should cover all aten ops.
                    # If you do hit a missed op, please update fallback_ops.py.
                    log.warning(
                        "%s is missing a c-shim implementation, using proxy executor as fallback",
                        kernel,
                    )
                    self.use_runtime_dispatch = True
        elif kernel.namespace == "_quantized":  # type: ignore[union-attr]
            # Internal Quantized Fallback Ops
            assert isinstance(kernel, torch._ops.OpOverload)
        elif V.graph.cpp_wrapper:
            # For non-aten OpOverload, i.e. custom ops
            self.use_runtime_dispatch = True

        if self.use_runtime_dispatch:
            self.codegen_comment(wrapper)

            exported_args = None
            args = None
            exported_args = self.export_extern_kernel_node()

            wrapper.generate_fallback_kernel_with_runtime_lookup(
                self.get_name(),
                self.python_kernel_name,
                self.cpp_kernel_name,
                args,
                self.op_overload,
                exported_args,
                # NOTE: [special handling of all_reduce_coalesced_'s return value]
                self.outputs if self.outputs else self.mutation_outputs,
            )
        else:
            self.codegen_comment(wrapper)
            args = [*self.codegen_args(), *self.codegen_kwargs()]
            V.graph.wrapper_code.generate_fallback_kernel(self, args)
            if isinstance(self.layout, Layout):
                self.codegen_size_asserts(wrapper)

        self.codegen_unbacked_symbol_defs(wrapper)

    @staticmethod
    def tensor_to_layout(output: torch.Tensor):  # type: ignore[no-untyped-def]
        return FixedLayout(
            output.device,
            output.dtype,
            convert_shape_to_inductor(output.size()),
            convert_shape_to_inductor(output.stride()),
        )

    @classmethod
    def create(cls, kernel, *args, **kwargs):  # type: ignore[no-untyped-def]
        fake_incorrect_kernels = (aten._fused_moving_avg_obs_fq_helper_functional,)
        context: ContextManager[None] = (
            V.graph.fake_mode if kernel not in fake_incorrect_kernels else nullcontext()  # type: ignore[assignment]
        )
        with context:
            (
                example_output,
                tensor_args,
                non_tensor_args,
                unflatten_args,
                unbacked_bindings,
            ) = cls.process_kernel(kernel, *args, **kwargs)

        device = cls.find_device(tensor_args, example_output)
        if example_output is None:
            packed = cls(
                NoneLayout(device=device),
                kernel,
                tensor_args,
                non_tensor_args,
                unflatten_args,
                unbacked_bindings=unbacked_bindings,
            )

        else:
            assert device, "Not sure where to find device info"
            packed = cls(
                MultiOutputLayout(device=device),
                kernel,
                tensor_args,
                non_tensor_args,
                unflatten_args,
                unbacked_bindings=unbacked_bindings,
            )

        def generate_output(output, indices):  # type: ignore[no-untyped-def]
            if isinstance(output, (list, tuple)):
                return type(output)(
                    generate_output(output[i], indices + [(type(output), i)])
                    for i in range(len(output))
                )
            elif isinstance(output, dict):
                return {
                    key: generate_output(val, indices + [(type(output), key)])
                    for key, val in output.items()
                }
            elif isinstance(output, torch.Tensor):
                return MultiOutput(
                    cls.tensor_to_layout(output),
                    packed,
                    indices,
                )
            elif isinstance(output, int):
                return output
            elif isinstance(output, torch.SymInt):
                return output.node.expr
            else:
                assert (
                    output is None
                ), f"FallbackKernel output type {type(output)} is not supported"
                return None

        outputs = generate_output(example_output, [])
        if isinstance(outputs, (list, tuple, dict)):
            packed.outputs = outputs  # type: ignore[assignment]
        else:
            packed.outputs = [outputs]
        return outputs

    def apply_constraint(self):  # type: ignore[no-untyped-def]
        return super().apply_constraint()


@ir_dataclass(frozen=False)
class ComplexView(FallbackKernel):
    """View a complex number as two dtyped numbers or vice versa"""

    def should_allocate(self) -> bool:
        return False

    def get_inputs_that_alias_output(self) -> Sequence[str]:
        # Signal to codegen that our output buffer isn't safe to reuse
        return [self.inputs[0].get_name()]

    def __init__(  # type: ignore[no-untyped-def]
        self,
        layout,
        kernel,
        tensor_args,
        nontensor_args,
        unflatten_args,
        *,
        unbacked_bindings=None,
    ) -> None:
        super().__init__(
            layout,
            kernel,
            tensor_args,
            nontensor_args,
            unflatten_args,
            unbacked_bindings=unbacked_bindings,
        )


@ir_dataclass
class MultiOutputLayout(OutputSpec):
    device: torch.device

    def get_device(self) -> Optional[torch.device]:
        return self.device


class MultiOutput(ExternKernel):
    # Given an input MultiOutputLayout buffer, indexes out an actual buffer
    # from that result.  This doesn't actually produce multiple outputs,
    # that's MultiOutputLayout!
    def codegen_list_tuple_access(self, basename, indices):  # type: ignore[no-untyped-def]
        if len(indices) > 0:
            itype, i = indices[0]
            if issubclass(itype, list):
                return self.codegen_list_tuple_access(f"{basename}[{i}]", indices[1:])
            elif issubclass(itype, tuple):
                # cpp wrapper code needs to use std::get<> to access a tuple
                tuple_access = V.graph.wrapper_code.codegen_tuple_access(
                    basename, self.get_name(), str(i)
                )
                return self.codegen_list_tuple_access(tuple_access, indices[1:])
            elif issubclass(itype, dict):
                return self.codegen_list_tuple_access(f"{basename}['{i}']", indices[1:])
            else:
                raise AssertionError("non supported index type: ", itype)
        else:
            return basename

    def codegen(self, wrapper) -> None:  # type: ignore[no-untyped-def]
        wrapper.codegen_multi_output(
            self.get_name(),
            self.codegen_list_tuple_access(self.inputs[0].get_name(), self.indices),
        )

    def __init__(self, layout: OutputSpec, input, indices: List[tuple[Any, ...]]) -> None:  # type: ignore[no-untyped-def]
        super().__init__(None, layout, [input], ())
        self.name = V.graph.register_buffer(self)
        V.graph.register_operation(self)
        self.indices = indices

    def get_unbacked_symbol_uses(self) -> OrderedSet[sympy.Symbol]:
        return self.inputs[0].get_unbacked_symbol_uses()

    def should_allocate(self) -> bool:
        return False

    def get_inputs_that_alias_output(self) -> Sequence[str]:
        return [
            inp.get_name()
            for inp in self.inputs
            if isinstance(inp, FallbackKernel)
            and len(inp.get_inputs_that_alias_output()) > 0
        ]


# We just use a normal dataclass for MutableBox/TensorBox/StorageBox since
# they're mainly lowering-time constructs that we expect to mutate and such.
@dataclasses.dataclass
class MutableBox(IRNode):
    """
    TensorBox / StorageBox allow in-place mutation of Tensors
    """

    data: IRNode

    def has_exceeded_max_reads(self) -> bool:
        return self.data.has_exceeded_max_reads()

    def get_device(self) -> Optional[torch.device]:
        return self.data.get_device()

    def make_loader(self) -> Callable[[Sequence[Expr]], OpsValue]:
        return self.data.make_loader()

    def make_indexer(self) -> Callable[[Sequence[Expr]], Expr]:
        return self.data.make_indexer()

    def get_stride(self) -> Sequence[_IntLike]:
        return self.data.get_stride()

    def get_name(self) -> str:
        return self.data.get_name()

    def has_large_inner_fn(self, threshold: Optional[int] = None) -> bool:
        return self.data.has_large_inner_fn(threshold)

    def mark_reuse(self, users: int) -> None:
        return self.data.mark_reuse(users)

    def realize_hint(self) -> None:
        return self.data.realize_hint()

    def unwrap_view(self) -> IRNode:
        return self.data.unwrap_view()

    def freeze_layout(self) -> None:
        return self.data.freeze_layout()

    def freeze_layout_with_stride_order(
        self, order: List[int], allow_padding: bool = False
    ) -> None:
        return self.data.freeze_layout_with_stride_order(order, allow_padding)

    def freeze_layout_with_fill_order(self, order: List[int]) -> None:
        return self.data.freeze_layout_with_fill_order(order)

    def freeze_layout_with_same_order(self, stride: List[_IntLike]) -> None:
        return self.data.freeze_layout_with_same_order(stride)

    def freeze_layout_with_exact_strides(
        self, exact_strides: List[_IntLike], allow_padding: bool = False
    ) -> None:
        return self.data.freeze_layout_with_exact_strides(exact_strides, allow_padding)

    def get_read_writes(self) -> dependencies.ReadWrites:
        return self.data.get_read_writes()

    def get_reads(self) -> OrderedSet[Dep]:
        return self.data.get_reads()

    def num_reads(self) -> int:
        return self.data.num_reads()

    def get_storage_numel(self) -> _IntLike:
        return self.data.get_storage_numel()

    def get_reduction_type(self) -> Optional[str]:
        return self.data.get_reduction_type()

    def get_reduction_size(self) -> Sequence[sympy.Expr]:
        return self.data.get_reduction_size()

    def is_extern(self) -> bool:
        return self.data.is_extern()

    def is_no_op(self) -> bool:
        return self.data.is_no_op()

    def constant_to_device(self, device: torch.device) -> IRNode:
        return self.data.constant_to_device(device)

    def get_mutation_names(self) -> Sequence[str]:
        return self.data.get_mutation_names()

    def get_operation_name(self) -> str:
        return self.data.get_operation_name()

    def get_inputs_that_alias_output(self) -> Sequence[str]:
        return self.data.get_inputs_that_alias_output()

    def realize(self) -> Optional[str]:
        return self.data.realize()

    def get_unbacked_symbol_uses(self) -> OrderedSet[sympy.Symbol]:
        return self.data.get_unbacked_symbol_uses()

    def get_read_names(self) -> OrderedSet[str]:
        return self.data.get_read_names()

    def get_defining_op(self) -> Optional[Operation]:
        return self.data.get_defining_op()

    def codegen_reference(self, writer: Optional[IndentedBuffer] = None) -> str:
        return self.data.codegen_reference(writer)

    @property
    def layout(self) -> OutputSpec:
        # we intentionally call get_output_spec (rather than get_layout) since Buffer.layout is an OutputSpec
        return self.data.get_output_spec()

    def get_layout(self) -> Layout:
        return self.data.get_layout()

    def get_output_spec(self) -> OutputSpec:
        return self.data.get_output_spec()

    def get_size(self) -> Sequence[Expr]:
        return self.data.get_size()

    @property
    def dtype(self):  # type: ignore[no-untyped-def]
        return self.data.dtype

    def __str__(self) -> str:
        if isinstance(self.data, MutableBox):
            line0 = f"{type(self).__name__}({type(self.data).__name__}("
            endl = "))"
            inner = self.data.data
        else:
            line0 = f"{type(self).__name__}("
            inner = self.data
            endl = ")"

        lines = [
            line0,
            indent(str(inner)),
            endl,
        ]
        return "\n".join(lines)

    __repr__ = __str__


class TensorBox(MutableBox):
    @staticmethod
    def create(data):  # type: ignore[no-untyped-def]
        return TensorBox(StorageBox(data))


class StorageBox(MutableBox):
    def is_input_buffer(self):  # type: ignore[no-untyped-def]
        if isinstance(self.data, (InputBuffer, ReinterpretView)):
            return self.data.get_name() in V.graph.graph_inputs
        return False

    def is_module_buffer(self):  # type: ignore[no-untyped-def]
        return (
            isinstance(self.data, (ConstantBuffer))
            and self.data.get_name() in V.graph.constants
        )

    def realize(self) -> Optional[str]:
        if isinstance(
            self.data,
            (
                ComputedBuffer,
                InputsKernel,
                InputBuffer,
                ReinterpretView,
                TemplateBuffer,
            ),
        ):
            return self.data.get_name()
        assert isinstance(self.data, (Pointwise, Reduction, Scan, Sort)), type(
            self.data
        )
        origin_node = self.data.get_origin_node()
        traceback = self.data.get_traceback()
        self.data = ComputedBuffer(
            name=None,
            layout=FlexibleLayout(
                device=self.data.get_device(),
                dtype=self.data.get_dtype(),
                size=self.data.get_size(),
            ),
            data=self.data,
        )
        self.data.name = V.graph.register_buffer(self.data)
        V.graph.register_operation(self.data)
        self.data.origins = self.origins
        self.data.origin_node = origin_node
        self.data.traceback = traceback
        return self.data.name

    def realize_hint(self) -> None:
        """
        Called on buffers we expect to be forced to realize later.
        """
        if (
            isinstance(self.data, (Pointwise, Reduction))
            and self.data.inner_fn_opcount().nontrivial_read_count > 1
        ):
            self.realize()

    def has_exceeded_max_reads(self) -> bool:
        return isinstance(self.data, Pointwise) and (
            self.num_reads() > config.realize_acc_reads_threshold
            or self.has_large_inner_fn()
        )

    def should_realize_on_reuse(self, users):  # type: ignore[no-untyped-def]
        """
        A heuristic to decide if we should realize a tensor
        that is used multiple times.
        """
        if users > 1 and isinstance(self.data, (Pointwise, Reduction)):
            if is_cpu(self.data):
                # Heuristic for realizing reused result of heavy ops on cpu
                opcount = self.data.inner_fn_opcount()
                heavy_ops = ["exp", "sigmoid"]  # a list of heavy ops
                if any(x in opcount.used_ops for x in heavy_ops):
                    return True
            return (
                self.num_reads() > config.realize_reads_threshold
                or self.has_large_inner_fn()
            )
        return False

    def mark_reuse(self, users: int) -> None:
        if self.should_realize_on_reuse(users):
            self.realize()

    def num_reads(self):  # type: ignore[no-untyped-def]
        return self.data.num_reads()


@ir_dataclass(frozen=False)
class Subgraph(IRNode):
    name: str
    graph_module: torch.fx.GraphModule
    graph: Optional[GraphLowering] = None


def _has_aliased_buffers(buffers: Sequence[IRNode]) -> bool:
    buffers = [
        buffer.unwrap_view() if isinstance(buffer, ReinterpretView) else buffer
        for buffer in buffers
    ]
    # assuming the same buffer is represented by the same IRNode object
    return len(OrderedSet(id(buffer) for buffer in buffers)) < len(buffers)


@ir_dataclass(frozen=False)
class InvokeSubgraph(ExternKernel):
    subgraph: Optional[Subgraph] = None
    operands: Optional[List[TensorBox]] = None
    outputs: Optional[List[MultiOutput]] = None

    def __init__(
        self, subgraph: Subgraph, operands: List[TensorBox], layout: MultiOutputLayout
    ) -> None:
        super().__init__(
            name=None,
            layout=layout,
            inputs=operands,
        )
        self.subgraph = subgraph
        self.name = V.graph.register_buffer(self)
        V.graph.register_operation(self)

    @classmethod
    def create(cls, subgraph: Subgraph, operands):  # type: ignore[no-untyped-def]
        # TODO(anijain2305) - Support sym expr as operands in future.
        fx_operands = V.graph.current_node.args[-1]
        fake_operands = [x.meta["val"] for x in fx_operands]  # type: ignore[union-attr]

        # Realize the inputs. Also intermediates can have different strides than
        # the inputs of the subgraph. So, force the intermediates to have same
        # strides as that of subgraph inputs.
        operands = [cls.realize_input(x) for x in operands]

        def handle_sym_expr(stride):  # type: ignore[no-untyped-def]
            return [s.node.expr if isinstance(s, torch.SymInt) else s for s in stride]

        new_operands = []
        for idx, operand in enumerate(operands):
            if isinstance(operand, ShapeAsConstantBuffer):
                new_operands.append(operand)
            else:
                example_stride = handle_sym_expr(fake_operands[idx].stride())
                new_operands.append(cls.require_exact_strides(operand, example_stride))

        operands = new_operands

        if subgraph.graph is None:
            # create and lower subgraphs
            subgraph.graph = V.graph.make_subgraph(
                gm=subgraph.graph_module,
                example_inputs=fake_operands,
                subgraph_name=subgraph.name,
            )
            with V.set_graph_handler(subgraph.graph):
                subgraph.graph.run(*fake_operands)

        outputs = subgraph.graph.graph_outputs

        # Find the device - operands could be integers from shapes, so we can't
        # use operands[0]
        device = None
        for operand in operands:
            if not isinstance(operand, ShapeAsConstantBuffer):
                device = operand.get_device()
                break
        assert device is not None

        invoke_subgraph = InvokeSubgraph(
            subgraph=subgraph,
            operands=operands,
            layout=MultiOutputLayout(device=device),
        )

        def create_output(output: IRNode, ind: int):
            if isinstance(output, (ShapeAsConstantBuffer, NoneAsConstantBuffer)):
                return output
            else:
                return MultiOutput(
                    FixedLayout(
                        device=output.get_device(),
                        dtype=output.get_dtype(),
                        size=output.get_size(),  # type: ignore[arg-type]
                        stride=output.get_stride(),
                        offset=output.get_layout().offset,
                    ),
                    invoke_subgraph,
                    [(list, ind)],
                )

        outputs = [create_output(output, i) for i, output in enumerate(outputs)]
        invoke_subgraph.outputs = outputs
        return outputs

    def codegen(self, wrapper) -> None:  # type: ignore[no-untyped-def]
        wrapper.codegen_invoke_subgraph(self)


@ir_dataclass(frozen=False)
class Conditional(ExternKernel):
    predicate: Optional[IRNode] = None
    operands: Optional[List[TensorBox]] = None
    true_subgraph: Optional[Subgraph] = None
    false_subgraph: Optional[Subgraph] = None
    outputs: Optional[List[MultiOutput]] = None

    def __init__(
        self,
        predicate: IRNode,
        operands: List[TensorBox],
        true_subgraph: Subgraph,
        false_subgraph: Subgraph,
        layout: MultiOutputLayout,
    ) -> None:
        self.predicate = predicate
        self.operands = operands
        self.true_subgraph = true_subgraph
        self.false_subgraph = false_subgraph

        inputs = []
        if not isinstance(predicate, ShapeAsConstantBuffer):
            inputs.append(predicate)
        inputs.extend(operands)

        super().__init__(
            name=None,
            layout=layout,
            inputs=inputs,
        )

        self.name = V.graph.register_buffer(self)
        V.graph.register_operation(self)

    @classmethod
    def create(  # type: ignore[no-untyped-def]
        cls,
        predicate: TensorBox,
        true_fn: Subgraph,
        false_fn: Subgraph,
        operands: List[TensorBox],
    ):
        predicate = cls.realize_input(predicate)
        operands = [cls.realize_input(x) for x in operands]

        fx_operands = V.graph.current_node.args[-1]
        fake_operands = [x.meta["val"] for x in fx_operands]  # type: ignore[union-attr]

        for subgraph in (true_fn, false_fn):
            if subgraph.graph is None:
                # create and lower subgraphs
                subgraph.graph = V.graph.make_subgraph(
                    gm=subgraph.graph_module,
                    example_inputs=fake_operands,
                    subgraph_name=subgraph.name,
                )
                with V.set_graph_handler(subgraph.graph):
                    subgraph.graph.run(*fake_operands)

        true_outputs = true_fn.graph.graph_outputs  # type: ignore[union-attr]
        false_outputs = false_fn.graph.graph_outputs  # type: ignore[union-attr]

        for name, outputs in (("true_fn", true_outputs), ("false_fn", false_outputs)):
            if _has_aliased_buffers(true_outputs):
                raise AssertionError(
                    "Output aliasing is currently not supported in compiled torch.cond. "
                    f"The outputs of the {name} subgraph of torch.cond are aliased: {outputs}"
                )

        # make sure true and false outputs are structurally equivalent
        assert len(true_outputs) == len(false_outputs), (true_outputs, false_outputs)
        for i, (to, fo) in enumerate(zip(true_outputs, false_outputs)):
            assert to.get_size() == fo.get_size(), (i, to, fo)
            assert to.get_stride() == fo.get_stride(), (i, to, fo)
            assert to.get_device() == fo.get_device(), (i, to, fo)
            assert to.get_dtype() == fo.get_dtype(), (i, to, fo)
            assert to.get_layout().offset == fo.get_layout().offset, (i, to, fo)

        if not isinstance(predicate, ShapeAsConstantBuffer):
            # use predicate device for consistent codegen-ing
            device = predicate.get_device()
        else:
            # predicate is not a Tensor: use first operand's device
            assert (
                len(operands) > 0
            ), "When predicate is not a Tensor, there must be at least one operand in torch.cond."
            device = operands[0].get_device()

        conditional = Conditional(
            predicate=predicate,
            operands=operands,
            true_subgraph=true_fn,
            false_subgraph=false_fn,
            layout=MultiOutputLayout(device=device),
        )

        outputs = [
            MultiOutput(
                FixedLayout(
                    device=output.get_device(),
                    dtype=output.get_dtype(),
                    size=output.get_size(),
                    stride=output.get_stride(),
                    offset=output.get_layout().offset,
                ),
                conditional,
                [(list, i)],
            )
            # as the true and false outputs are equivalent,
            # we can use either of them here as a "template"
            for i, output in enumerate(true_outputs)
        ]

        conditional.outputs = outputs
        return outputs

    def codegen(self, wrapper) -> None:  # type: ignore[no-untyped-def]
        wrapper.codegen_conditional(self)


@ir_dataclass(frozen=False)
class WhileLoop(ExternKernel):
    carried_inputs: Optional[List[TensorBox]] = None
    additional_inputs: Optional[List[TensorBox]] = None
    cond_subgraph: Optional[Subgraph] = None
    body_subgraph: Optional[Subgraph] = None
    outputs: Optional[List[MultiOutput]] = None

    def __init__(
        self,
        carried_inputs: List[TensorBox],
        additional_inputs: List[TensorBox],
        cond_subgraph: Subgraph,
        body_subgraph: Subgraph,
        layout: MultiOutputLayout,
    ) -> None:
        self.carried_inputs = carried_inputs
        self.additional_inputs = additional_inputs
        self.cond_subgraph = cond_subgraph
        self.body_subgraph = body_subgraph

        super().__init__(
            name=None,
            layout=layout,
            inputs=carried_inputs + additional_inputs,
        )

        self.name = V.graph.register_buffer(self)
        V.graph.register_operation(self)

    @classmethod
    def create(  # type: ignore[no-untyped-def]
        cls,
        cond_fn: Subgraph,
        body_fn: Subgraph,
        carried_inputs: List[TensorBox],
        additional_inputs: List[TensorBox],
    ):
        carried_inputs = [cls.realize_input(x) for x in carried_inputs]
        additional_inputs = [cls.realize_input(x) for x in additional_inputs]
        all_inputs = carried_inputs + additional_inputs

        fx_all_inputs = V.graph.current_node.args[-2] + V.graph.current_node.args[-1]  # type: ignore[operator]
        fake_all_inputs = [x.meta["val"] for x in fx_all_inputs]  # type: ignore[union-attr]

        for subgraph in (cond_fn, body_fn):
            if subgraph.graph is None:
                # create and lower subgraphs
                subgraph.graph = V.graph.make_subgraph(
                    gm=subgraph.graph_module,
                    example_inputs=fx_all_inputs,  # type: ignore[arg-type]
                    subgraph_name=subgraph.name,
                )
                with V.set_graph_handler(subgraph.graph):
                    subgraph.graph.run(*fake_all_inputs)

        cond_outputs = cond_fn.graph.graph_outputs  # type: ignore[union-attr]
        body_outputs = body_fn.graph.graph_outputs  # type: ignore[union-attr]

        if _has_aliased_buffers(body_outputs):
            raise AssertionError(
                "Output aliasing is currently not supported in compiled torch.while_loop. "
                f"The outputs of the body_fn subgraph of torch.while_loop are aliased: {body_outputs}"
            )

        # make sure cond_fn returns a boolean scalar Tensor
        assert len(cond_outputs) == 1, cond_outputs
        assert cond_outputs[0].get_dtype() == torch.bool, cond_outputs
        assert len(cond_outputs[0].get_size()) == 0, cond_outputs

        assert (
            len(all_inputs) > 0
        ), "torch.while_loop is assumed to have at least one operand."

        device = all_inputs[0].get_device()

        # make sure carried_inputs and body outputs are structurally equivalent
        assert len(carried_inputs) == len(body_outputs), (carried_inputs, body_outputs)
        for i, (op, bo) in enumerate(zip(carried_inputs, body_outputs)):

            def _guard_list_equals(
                lhs_exprs: List[Union[int, sympy.expr]],
                rhs_exprs: List[Union[int, sympy.expr]],
            ) -> None:
                for lhs, rhs in zip(lhs_exprs, rhs_exprs):
                    V.graph.sizevars.guard_equals(lhs, rhs)

            _guard_list_equals(op.get_size(), bo.get_size())
            _guard_list_equals(op.get_stride(), bo.get_stride())
            # assume all carried_inputs and outputs are on the same device
            # as the MultiOutputLayout below requires single device
            assert op.get_device() == bo.get_device() == device, (i, op, bo, device)
            assert op.get_dtype() == bo.get_dtype(), (i, op, bo)
            assert op.get_layout().offset == bo.get_layout().offset, (i, op, bo)

        while_loop = WhileLoop(
            carried_inputs=carried_inputs,
            additional_inputs=additional_inputs,
            cond_subgraph=cond_fn,
            body_subgraph=body_fn,
            # asserted above that there is at least one operand
            layout=MultiOutputLayout(device=device),
        )

        outputs = [
            MultiOutput(
                FixedLayout(
                    device=output.get_device(),
                    dtype=output.get_dtype(),
                    size=output.get_size(),
                    stride=output.get_stride(),
                    offset=output.get_layout().offset,
                ),
                while_loop,
                [(list, i)],
            )
            for i, output in enumerate(body_outputs)
        ]

        for inp, out in zip(carried_inputs, outputs):
            if inp.get_name() in V.graph.graph_inputs:
                # if a carried input of the while_loop is a graph input,
                # it can be returned as is when the number of iterations
                # is zero. due to this, we can't (generally) reuse the
                # output buffers corresponding to the graph inputs, as
                # the inputs may end up being mutated.
                V.graph.never_reuse_buffers.add(out.get_name())

        while_loop.outputs = outputs
        return outputs

    def codegen(self, wrapper) -> None:  # type: ignore[no-untyped-def]
        wrapper.codegen_while_loop(self)


class EffectfulKernel(FallbackKernel):
    def __init__(  # type: ignore[no-untyped-def]
        self,
        layout,
        kernel,
        tensor_args,
        nontensor_args,
        unflatten_args,
        kwargs=None,
        *,
        unbacked_bindings=None,
    ) -> None:
        super().__init__(
            layout,
            kernel,
            tensor_args,
            nontensor_args,
            unflatten_args,
            kwargs=None,
            unbacked_bindings=unbacked_bindings,
        )

        from torch._higher_order_ops.effects import get_effect_key

        effect_type = get_effect_key(kernel, (*nontensor_args, *tensor_args), kwargs)
        assert effect_type is not None
        self.effect_type = effect_type
        self.prev_effect_buffer = V.graph.effectful_ops.get(effect_type, None)
        V.graph.effectful_ops[effect_type] = self

    def get_read_writes(self) -> dependencies.ReadWrites:
        read_writes = super().get_read_writes()

        if self.prev_effect_buffer is not None:
            read_writes.reads.add(
                dependencies.StarDep(self.prev_effect_buffer.get_name())
            )

        return read_writes

    def has_side_effects(self) -> bool:
        return True


@ir_dataclass
class TorchBindObject(IRNode):
    name: str
    value: torch._C.ScriptObject

    def get_name(self):  # type: ignore[no-untyped-def]
        return self.name

    def codegen_reference(self, writer: Optional[IndentedBuffer] = None) -> str:
        return self.name


class _CollectiveKernel(FallbackKernel):
    def should_allocate(self) -> bool:
        return False

    def has_side_effects(self) -> bool:
        return True

    # This is identical to FallbackKernel.set_cpp_kernel(), minus the
    # part that checks against input aliasing and mutation.
    def set_cpp_kernel_name(self, cpp_kernel_name: Optional[str] = None) -> None:
        assert (
            type(self.op_overload) is torch._ops.OpOverload
        ), "Setting cpp kernel needs a valid op_overload"
        kernel = self.op_overload
        self.cpp_kernel_name = kernel._schema.name

        self.ordered_kwargs_for_cpp_kernel = [
            x.name for x in kernel._schema.arguments if x.kwarg_only
        ]

    # NOTE: [In-Place Collective Safety]
    # Between the initiation and completion of an in-place collective, the
    # input buffers are subject to both volatile reads and volatile writes.
    # They must not be read, written to or reused by another kernel. To ensure
    # the constraints, we model collective -> wait_tensor as as two-step
    # mutation of the input buffers.
    @classmethod
    def create_inplace(  # type: ignore[no-untyped-def]
        cls, kernel, inputs: Union[TensorBox, List[TensorBox]], *args, **kwargs
    ) -> None:
        with V.graph.fake_mode:
            (
                _example_output,
                tensor_args,
                non_tensor_args,
                unflatten_args,
                unbacked_bindings,
            ) = cls.process_kernel(kernel, inputs, *args, **kwargs)
        assert not unbacked_bindings, f"{kernel} {unbacked_bindings}"
        for tensor_arg in tensor_args:
            tensor_arg.realize()

        device = tensor_args[0].get_device()
        packed = cls(
            NoneLayout(device=device),
            kernel,
            tensor_args,
            non_tensor_args,
            unflatten_args,
        )

        inps = pytree.tree_leaves(inputs)
        packed.mutation_outputs.extend(
            [MutationOutput(NoneLayout(device=device), buf, packed) for buf in inps]
        )

        # For inplace collective ops, the input is guaranteed to be alias of the returned value of op.
        packed.alias_names.extend([inp.get_name() for inp in inps])
        if "out" in kwargs:
            packed.mutation_outputs.append(
                MutationOutput(NoneLayout(device=device), kwargs["out"], packed)
            )
            # For out-variant collective ops, the `out=` arg is guaranteed to be alias of the returned value of op.
            packed.alias_names.append(kwargs["out"].get_name())

    # NOTE: [Out-of-Place Collective Safety]
    # Between the initiation and completion of an out-of-place collective:
    #
    # Input buffers:
    # - Are subject to volatile reads
    # - Can be read by another kernel
    # - Must not be written to or reused by another kernel
    #
    # Output buffers:
    # - Are subject to volatile writes
    # - Must not be read, written to or reused by another kernel
    #
    # To ensure the safety of input buffers without sacrificing read
    # availability, we add input buffers as read deps of wait_tensor kernels.
    #
    # To ensure the safety of output buffers, we model wait_tensor as a
    # mutation to the output buffer. Note we also assumes the user program being
    # correct and the output buffer is not consumed by kernels other than
    # wait_tensor.
    #
    # TODO(yifu): add a pre-grad pass to validate the correctness of collective
    # usage in the user program.
    @classmethod
    def create_out_of_place(  # type: ignore[no-untyped-def]
        cls, kernel, inputs: Union[TensorBox, List[TensorBox]], *args, **kwargs
    ):
        with V.graph.fake_mode:
            (
                example_output,
                tensor_args,
                non_tensor_args,
                unflatten_args,
                unbacked_bindings,
            ) = cls.process_kernel(kernel, inputs, *args, **kwargs)
        assert not unbacked_bindings, f"{kernel}, {unbacked_bindings}"
        for tensor_arg in tensor_args:
            tensor_arg.realize()

        if isinstance(example_output, list):
            device = cls.find_device(tensor_args, example_output)
            packed = cls(
                MultiOutputLayout(device=device),
                kernel,
                tensor_args,
                non_tensor_args,
                unflatten_args,
            )
            packed.outputs = [
                MultiOutput(
                    cls.tensor_to_layout(tensor),
                    packed,
                    [(list, i)],
                )
                for i, tensor in enumerate(example_output)
            ]
            return packed.outputs
        else:
            packed = cls(
                cls.tensor_to_layout(example_output),
                kernel,
                tensor_args,
                non_tensor_args,
                unflatten_args,
            )
            packed.outputs = [packed]
            return packed


class _WaitKernel(_CollectiveKernel):
    def get_volatile_reads(self):  # type: ignore[no-untyped-def]
        inp = self.inputs[0]
        if isinstance(inp, _CollectiveKernel):
            # Out-of-place single-output
            return [inp.inputs[0]]
        elif isinstance(inp, MultiOutput):
            # This can be two things:
            # 1. Out-of-place multi-output coll
            # 2. In-place coll with inputs coming from another MultiOutput
            coll = inp.inputs[0]
            # Case 1
            if isinstance(coll, _CollectiveKernel):
                _, idx = inp.indices[0]
                return [coll.inputs[idx]]
            # Case 2
            return []
        else:
            # In-place requires no additional deps handling for volatile
            # reads since the inputs are mutated.
            return []

    @classmethod
    def create_wait(cls, kernel, inp: TensorBox) -> None:  # type: ignore[no-untyped-def]
        with V.graph.fake_mode:
            (
                _example_output,
                tensor_args,
                non_tensor_args,
                unflatten_args,
                unbacked_bindings,
            ) = cls.process_kernel(kernel, inp)
        assert not unbacked_bindings, f"{kernel} {unbacked_bindings}"
        packed = cls(
            NoneLayout(device=inp.get_device()),
            kernel,
            tensor_args,
            non_tensor_args,
            unflatten_args,
        )
        packed.mutation_outputs.append(
            MutationOutput(NoneLayout(device=inp.get_device()), inp, packed)
        )

    def get_read_writes(self) -> dependencies.ReadWrites:
        read_writes = super().get_read_writes()
        # See [Out-of-Place Collective Safety].
        volatile_reads = self.get_volatile_reads()
        for vr in volatile_reads:
            read_writes.reads.add(dependencies.StarDep(vr.get_name()))
        return read_writes


# NB: recursive structure here reflects val_to_arg_str, avoid
# calling free_unbacked_symbols on "exotic" types that don't get pexpr
# treatment
def maybe_free_unbacked_symbols(s: object) -> OrderedSet[Symbol]:
    if isinstance(s, (SymTypes, Expr)):
        # This branch should be impossible in return position
        return free_unbacked_symbols(s)
    elif isinstance(s, (tuple, list)):
        r = OrderedSet[sympy.Symbol]()
        for t in s:
            r |= maybe_free_unbacked_symbols(t)
        return r
    elif isinstance(s, torch.Tensor):
        # This branch is impossible in constant-args position
        return free_unbacked_symbols(s)
    else:
        return OrderedSet()<|MERGE_RESOLUTION|>--- conflicted
+++ resolved
@@ -4376,17 +4376,10 @@
     def benchmark(self, *args, out, lazy=False) -> Union[LazyBenchmark, float]:  # type: ignore[no-untyped-def]
         algo = self.to_callable()
         if lazy:
-<<<<<<< HEAD
-            timing = benchmarker.lazy_benchmark(
+            return benchmarker.lazy_benchmark(
                 algo, args, {"out": out}, pruning_key="max-autotune-gemm"
             )
-        else:
-            timing = benchmarker.benchmark(algo, args, {"out": out})
-        return timing
-=======
-            return benchmarker.lazy_benchmark(algo, args, {"out": out})
         return benchmarker.benchmark(algo, args, {"out": out})
->>>>>>> a6dd8aff
 
     def call_name(self) -> str:
         raise NotImplementedError
