# mypy: allow-untyped-defs
import contextlib
import operator
from collections import defaultdict
<<<<<<< HEAD
from dataclasses import dataclass
from functools import partial
from typing import Any, Callable, Optional
=======
from collections.abc import Callable
from typing import Any, Optional
>>>>>>> 59dbd4a4

import sympy

import torch
import torch.fx
from torch._dispatch.python import enable_python_dispatcher
from torch._inductor.fx_passes.control_dependencies import control_deps
from torch._subclasses.fake_tensor import FakeTensorMode
from torch.fx.experimental.symbolic_shapes import (
    compute_unbacked_bindings,
    rebind_unbacked,
    statically_known_true,
    sym_eq,
)
from torch.utils import _pytree as pytree
from torch.utils._ordered_set import OrderedSet
from torch.utils._pytree import tree_map
from torch.utils.flop_counter import flop_registry

from .virtualized import V


# Check the pattern: (nn.module, F.function/torch.Tensor.method) matched.
# Works for length 2 patterns with 1 module and 1 function/method.
def matches_module_function_pattern(
    pattern: tuple[type[torch.nn.modules.Module], Callable[..., Any]],
    node: torch.fx.Node,
    modules: dict[str, torch.nn.modules.Module],
) -> bool:
    if len(node.args) == 0:
        return False
    if not isinstance(node.args[0], torch.fx.Node) or not isinstance(
        node, torch.fx.Node
    ):
        return False
    # the first node is call_module
    if node.args[0].op != "call_module":
        return False
    if not isinstance(node.args[0].target, str):
        return False
    if node.args[0].target not in modules:
        return False
    if type(modules[node.args[0].target]) is not pattern[0]:
        return False
    # the second node is call_function or call_method
    if node.op != "call_function" and node.op != "call_method":
        return False
    if node.target != pattern[1]:
        return False
    # make sure node.args[0] output is only used by current node.
    if len(node.args[0].users) > 1:
        return False
    return True


@dataclass(frozen=True)
class _FxNodeHash:
    node: torch.fx.Node
    target: torch.fx.node.Target
    args_id: int
    kwargs_id: int


class FakeTensorUpdater:
    """
    The main idea here is that it's difficult to maintain accurate fake
    tensors (our primary form of metadata) for each node in our graph as we
    transform it.

    The most reliable way to obtain this information is by rerunning
    faketensor propagation. However, in general, faketensor propagation is
    fairly expensive. So, instead we'd like to only rerun faketensor
    propagation on nodes that have changed.

    In order to detect which nodes have changed, we first hash its node,
    target, and argument lists (which are immutable in FX).

    Then, whenever we call incremental_update, we check which FX nodes have a
    new hash, and recompute the faketensor metadata for that node. Then, we
    continue to recursively compute the faketensors for all users until the
    fake tensors stop changing.

    Since this runs in the context of Inductor, we assume that the input and
    output semantics for the graph (and any subgraphs) are not subject to change
    after class initialization.  Any violations of this assumption may result in
    undefined behavior.
    """

    def __init__(self, gm: torch.fx.GraphModule) -> None:
        self.processed_hashes = OrderedSet[_FxNodeHash]()
        self.gm = gm

        # Import here to avoid circular import issues.
        from torch._inductor.compile_fx import _get_subgraph_names

        self.subgraphs: dict[str, torch.fx.GraphModule] = {
            name: getattr(self.gm, name) for name in _get_subgraph_names(self.gm)
        }
        self.subgraph_updaters: dict[str, FakeTensorUpdater] = {
            name: FakeTensorUpdater(subgraph)
            for name, subgraph in self.subgraphs.items()
        }

        for node in self.gm.graph.nodes:
            self.processed_hashes.add(self.hash_node(node))

    def hash_node(self, node: torch.fx.Node) -> _FxNodeHash:
        return _FxNodeHash(node, node.target, id(node.args), id(node.kwargs))

    def incremental_update(self) -> int:
        """Update FakeTensors on self.graph. We will try to do the minimum amount of work."""
        existing_storages: defaultdict[Optional[int], int] = defaultdict(int)
        for node in self.gm.graph.nodes:
            existing_storages[get_node_storage(node)] += 1

        def is_intlist_same(new, old):
            return statically_known_true(sym_eq(new, old))

        def is_fake_tensor_same(new, old, *, node):
            if type(new) is not type(old):
                return False
            if isinstance(new, (list, tuple)):
                if len(new) != len(old):
                    return False
                return all(
                    is_fake_tensor_same(new_i, old_i, node=node)
                    for new_i, old_i in zip(new, old)
                )
            if new is None:
                return old is None
            if not isinstance(new, torch.Tensor):
                assert isinstance(new, (torch.SymInt, torch.SymBool, torch.SymFloat)), (
                    f"Unknown type {type(new)} in {self.gm.graph}"
                )
                return (
                    new.node.shape_env._maybe_evaluate_static(
                        sympy.Eq(new.node.expr, old.node.expr)
                    )
                    == sympy.true
                )
            if not is_intlist_same(new.shape, old.shape) or new.layout != old.layout:
                return False
            if new.layout == torch.strided and (
                not is_intlist_same(new.stride(), old.stride())
                or not statically_known_true(
                    new.storage_offset() == old.storage_offset()
                )
            ):
                return False

            if new.device != old.device:
                return False

            if get_storage(new) == get_storage(old):
                return True

            def any_user_may_alias(node):
                if not isinstance(node.meta["val"], torch.Tensor):
                    # analysis too complicated on lists, can support in the future
                    return True
                for user in node.users:
                    if not (
                        isinstance(
                            user.target,
                            (torch._ops.OpOverload, torch._ops.HigherOrderOperator),
                        )
                        or user.target
                        is torch._inductor.fx_passes.reinplace._generalized_scatter
                    ):
                        return True
                    if isinstance(user.target, torch._ops.HigherOrderOperator):
                        # HOPs that survive until inductor are all non-aliasing HOPs.
                        # We will likely never support HOPs that are aliasing.
                        continue
                    # Strategy: do a FakeTensor prop, see if the storage aliases.
                    # If Inductor ever gets tighter invariants on OpOverloads
                    # (that is, we ban things like torch.ops.aten.reshape calls in the graph),
                    # Then this could just be a fast schema lookup.
                    is_valid, args, kwargs = get_fake_args_kwargs(user)
                    if not is_valid:
                        return True
                    with (
                        V.fake_mode,
                        enable_python_dispatcher(),
                        contextlib.ExitStack() as stack,
                    ):
                        # Ignore unbacked symbols (if they exist): we're making
                        # this FakeTensor and then throwing it away.
                        shape_env = V.fake_mode.shape_env
                        if shape_env is not None:
                            stack.enter_context(
                                shape_env.ignore_fresh_unbacked_symbols()
                            )
                        new_fake_tensor = user.target(*args, **kwargs)
                    if not isinstance(new_fake_tensor, torch.Tensor):
                        # analysis too complicated on lists, can support in the future
                        return True
                    if get_storage(new_fake_tensor) == get_storage(node.meta["val"]):
                        return True
                return False

            # This is the case where it returns a completely fresh storage that's used nowhere else.
            # If the FakeTensor's storage is fresh and none of the node's users can alias it, then
            # we don't need to update this node.
            if (
                existing_storages[get_storage(old)] == 1
                and get_storage(new) not in existing_storages
                and not any_user_may_alias(node)
            ):
                return True

            return False

<<<<<<< HEAD
        def _node_invokes_subgraph(node: torch.fx.Node) -> bool:
            return node.op == "call_function" and node.target in (
                control_deps,
                torch.ops.higher_order.invoke_subgraph,
=======
        def should_process_node(node):
            # node.target for nodes returning true from this function
            # are called under fake mode and does not work for inductor
            # lowerings. We check if the node.target is an aten operator
            # or operator.getitem which is used when returning multiple
            # tensors from an op.
            return node.op == "call_function" and (
                isinstance(node.target, torch._ops.OpOverload)
                or node.target is operator.getitem
                or node.target
                is torch._inductor.fx_passes.reinplace._generalized_scatter
>>>>>>> 59dbd4a4
            )

        def should_process_node(node: torch.fx.Node) -> bool:
            return (
                callable(node.target)
                # control_deps doesn't have an impl for DispatchKey.AutogradCUDA, which
                # causes a test failure in
                # TestComputeCommReorderingBucketing::test_bucketing_split_for_overlap_blocking_deps_inductor.
                # TODO: remove this when resolving https://github.com/pytorch/pytorch/issues/165786
                and node.target is not control_deps
                # node.target will called with FakeTensor arguments, which are not
                # supported by Inductor lowerings. TODO: Investigate how to remove
                # this. See https://github.com/pytorch/pytorch/issues/164920
                and not hasattr(node.target, "_inductor_lowering_function")
            )

        nodes_updated: int = 0
        to_process = OrderedSet[int]()
        for node in self.gm.graph.nodes:
            # NB: Be very careful about skipping nodes (via continues) here
            # and ask for a careful review when changing this code. The
            # consequence for incorrect FakeTensor metadata is difficult-to-debug
            # silent incorrectness.
            if (
                self.hash_node(node) in self.processed_hashes
                and id(node) not in to_process
                # Always run updates on nodes that invoke subgraphs
                and not _node_invokes_subgraph(node)
            ):
                continue

            if not should_process_node(node):
                continue

            is_valid, args, kwargs = get_fake_args_kwargs(node, self.gm)
            if not is_valid:
                continue

            if _node_invokes_subgraph(node):
                if node.target is torch.ops.higher_order.invoke_subgraph:
                    subgraph, subgraph_name, *args = args

                    # If the arguments being passed into the subgraph differ from the
                    # existing args, update the placeholder nodes in the subgraph.
                    for p, a in zip(subgraph.graph.find_nodes(op="placeholder"), args):
                        if not is_fake_tensor_same(a, get_fake(p, subgraph), node=p):
                            p.meta["val"] = a
                            nodes_updated += 1

                    # Unconditionally run incremental_update on all subgraph updaters.
                    nodes_updated += self.subgraph_updaters[
                        subgraph_name
                    ].incremental_update()

                    # Grab the FakeTensor(s) from the output node, to avoid having to
                    # recompute them.
                    _, output_args, _ = get_fake_args_kwargs(
                        subgraph.graph.output_node(), subgraph
                    )
                    match len(output_args):
                        case 0:
                            new_fake_tensor = None
                        case 1:
                            new_fake_tensor = output_args[0]
                        case _:
                            new_fake_tensor = output_args
                else:
                    raise RuntimeError("Unsupported subgraph operation")
            else:
                with V.fake_mode, enable_python_dispatcher():
                    new_fake_tensor = node.target(*args, **kwargs)

            if "val" in node.meta and is_fake_tensor_same(
                new_fake_tensor, node.meta["val"], node=node
            ):
                continue

            rebind_unbacked(V.fake_mode.shape_env, node, new_fake_tensor)

            node.meta["val"] = new_fake_tensor
            nodes_updated += 1

            if (shape_env := V.fake_mode.shape_env) and (
                symbol_to_path := compute_unbacked_bindings(shape_env, new_fake_tensor)
            ):
                # Refresh the bindings to the new symbols

                node.meta["unbacked_bindings"] = symbol_to_path

            existing_storages[get_node_storage(node)] += 1

            to_process.update(id(user) for user in node.users)

            self.processed_hashes.add(self.hash_node(node))

        return nodes_updated


def get_storage(t: torch.Tensor) -> int:
    return t.untyped_storage()._cdata


def get_node_storage(node: torch.fx.Node) -> Optional[int]:
    if "val" not in node.meta:
        return None
    if not isinstance(node.meta["val"], torch.Tensor):
        return None
    if not torch._C._has_storage(node.meta["val"]):
        return None
    return get_storage(node.meta["val"])


def get_fake(x: Any, gm: Optional[torch.fx.GraphModule]) -> Any:
    """Return a fake tensor from the meta values of an input FX node.  If the input node
    is a get_attr node, we attempt to resolve it as a member of gm."""
    if isinstance(x, torch.fx.Node):
        if "val" in x.meta:
            return x.meta["val"]
        if "example_value" in x.meta:
            return x.meta["example_value"]
        if x.op == "get_attr" and isinstance(x.target, str) and hasattr(gm, x.target):
            return getattr(gm, x.target)
    # If there are no example values, return x
    return x


def get_fake_args_kwargs(
    x: torch.fx.Node, gm: Optional[torch.fx.GraphModule] = None
) -> tuple[bool, tuple[Any, ...], dict[str, Any]]:
    """
    First value returns a boolean if any of the input nodes don't have a faketensor and
    weren't resolved from gm.
    """
    args, kwargs = tree_map(partial(get_fake, gm=gm), (x.args, x.kwargs))
    if any(
        isinstance(a, torch.fx.Node) for a in pytree.arg_tree_leaves(*args, **kwargs)
    ):
        return False, args, kwargs
    return True, args, kwargs


def is_node_realized(node: torch.fx.Node) -> bool:
    """Returns true if a node is always realized when lowered to inductor IR.

    NOTE: This may return some false negatives. e.g. it doesn't
    handle buffers realized heuristically during lowering, or
    buffers realized indirectly through view ops.
    """
    from torch._inductor.lowering import fallbacks, needs_realized_inputs

    def is_buffer(node: torch.fx.Node) -> bool:
        if node.op == "call_function" and node.target is operator.getitem:
            # For nodes with multiple outputs, we get the fx graph:
            #     foo = torch.ops.aten.foo(...)
            #     getitem = foo[0]
            #     getitem_1 = foo[1]
            # where we need to check if foo is a fallback kernel
            return is_buffer(node.args[0])  # type: ignore[arg-type]
        return node.op in ("placeholder", "output") or node.target in fallbacks

    if is_buffer(node):
        return True

    def realizes_inputs(node: torch.fx.Node) -> bool:
        return node.op == "output" or node.target in needs_realized_inputs

    if any(realizes_inputs(user) for user in node.users):
        return True

    # Otherwise, assume node isn't realized
    return False


def count_flops_fx(node: torch.fx.Node) -> Optional[int]:
    if not countable_fx(node) or isinstance(node.target, str):
        return None
    with FakeTensorMode(allow_non_fake_inputs=True):
        success, args, kwargs = get_fake_args_kwargs(node)

        if success:
            with torch.utils.flop_counter.FlopCounterMode(
                display=False
            ) as flop_counter_mode:
                node.target(*args, **kwargs)

            counted_flops = flop_counter_mode.get_total_flops()
            return counted_flops
    return None


def countable_fx(node: torch.fx.Node) -> bool:
    """
    Whether or not we can count the flops of an FX node.
    """
    assert isinstance(node, torch.fx.Node)
    if not hasattr(node, "target"):
        return False
    target = node.target
    if not hasattr(target, "overloadpacket"):
        return target in flop_registry
    packet = target.overloadpacket
    return packet in flop_registry<|MERGE_RESOLUTION|>--- conflicted
+++ resolved
@@ -2,14 +2,10 @@
 import contextlib
 import operator
 from collections import defaultdict
-<<<<<<< HEAD
+from collections.abc import Callable
 from dataclasses import dataclass
 from functools import partial
-from typing import Any, Callable, Optional
-=======
-from collections.abc import Callable
 from typing import Any, Optional
->>>>>>> 59dbd4a4
 
 import sympy
 
@@ -105,12 +101,9 @@
         # Import here to avoid circular import issues.
         from torch._inductor.compile_fx import _get_subgraph_names
 
-        self.subgraphs: dict[str, torch.fx.GraphModule] = {
-            name: getattr(self.gm, name) for name in _get_subgraph_names(self.gm)
-        }
-        self.subgraph_updaters: dict[str, FakeTensorUpdater] = {
-            name: FakeTensorUpdater(subgraph)
-            for name, subgraph in self.subgraphs.items()
+        self.subgraph_updaters: dict[torch.fx.GraphModule, FakeTensorUpdater] = {
+            (subgraph := getattr(self.gm, subgraph_name)): FakeTensorUpdater(subgraph)
+            for subgraph_name in _get_subgraph_names(self.gm)
         }
 
         for node in self.gm.graph.nodes:
@@ -128,18 +121,29 @@
         def is_intlist_same(new, old):
             return statically_known_true(sym_eq(new, old))
 
-        def is_fake_tensor_same(new, old, *, node):
-            if type(new) is not type(old):
-                return False
-            if isinstance(new, (list, tuple)):
-                if len(new) != len(old):
+        def is_fake_tensor_equivalent(
+            new, old, *, validate_types_and_recurse=True
+        ) -> bool:
+            """Validate that two FakeTensors (or iterables thereof) are equal in size,
+            layout, stride, and device.  This is used to validate that arguments are
+            equivalent enough while updating subgraphs.
+
+            validate_types_and_recurse can be used to skip some mildly expensive checks
+            which are already done by is_fake_tensor_same."""
+
+            if validate_types_and_recurse:
+                if type(new) is not type(old):
                     return False
-                return all(
-                    is_fake_tensor_same(new_i, old_i, node=node)
-                    for new_i, old_i in zip(new, old)
-                )
+
+                if isinstance(new, (list, tuple)):
+                    return len(new) == len(old) and all(
+                        is_fake_tensor_equivalent(new_i, old_i)
+                        for new_i, old_i in zip(new, old)
+                    )
+
             if new is None:
                 return old is None
+
             if not isinstance(new, torch.Tensor):
                 assert isinstance(new, (torch.SymInt, torch.SymBool, torch.SymFloat)), (
                     f"Unknown type {type(new)} in {self.gm.graph}"
@@ -150,8 +154,10 @@
                     )
                     == sympy.true
                 )
-            if not is_intlist_same(new.shape, old.shape) or new.layout != old.layout:
-                return False
+
+            if new.layout != old.layout or not is_intlist_same(new.shape, old.shape):
+                return False
+
             if new.layout == torch.strided and (
                 not is_intlist_same(new.stride(), old.stride())
                 or not statically_known_true(
@@ -163,6 +169,26 @@
             if new.device != old.device:
                 return False
 
+            return True
+
+        def is_fake_tensor_same(new, old, *, node: torch.fx.Node) -> bool:
+            """Validate that two FakeTensors (or iterables thereof) are the same,
+            including storage locations if aliasing is not permissible."""
+
+            if type(new) is not type(old):
+                return False
+
+            if isinstance(new, (list, tuple)):
+                return len(new) == len(old) and all(
+                    is_fake_tensor_same(new_i, old_i, node=node)
+                    for new_i, old_i in zip(new, old)
+                )
+
+            if not is_fake_tensor_equivalent(
+                new, old, validate_types_and_recurse=False
+            ):
+                return False
+
             if get_storage(new) == get_storage(old):
                 return True
 
@@ -170,20 +196,20 @@
                 if not isinstance(node.meta["val"], torch.Tensor):
                     # analysis too complicated on lists, can support in the future
                     return True
+
                 for user in node.users:
                     if not (
-                        isinstance(
-                            user.target,
-                            (torch._ops.OpOverload, torch._ops.HigherOrderOperator),
-                        )
+                        isinstance(user.target, torch._ops.OperatorBase)
                         or user.target
                         is torch._inductor.fx_passes.reinplace._generalized_scatter
                     ):
                         return True
+
                     if isinstance(user.target, torch._ops.HigherOrderOperator):
                         # HOPs that survive until inductor are all non-aliasing HOPs.
                         # We will likely never support HOPs that are aliasing.
                         continue
+
                     # Strategy: do a FakeTensor prop, see if the storage aliases.
                     # If Inductor ever gets tighter invariants on OpOverloads
                     # (that is, we ban things like torch.ops.aten.reshape calls in the graph),
@@ -191,6 +217,7 @@
                     is_valid, args, kwargs = get_fake_args_kwargs(user)
                     if not is_valid:
                         return True
+
                     with (
                         V.fake_mode,
                         enable_python_dispatcher(),
@@ -198,17 +225,19 @@
                     ):
                         # Ignore unbacked symbols (if they exist): we're making
                         # this FakeTensor and then throwing it away.
-                        shape_env = V.fake_mode.shape_env
-                        if shape_env is not None:
+                        if (shape_env := V.fake_mode.shape_env) is not None:
                             stack.enter_context(
                                 shape_env.ignore_fresh_unbacked_symbols()
                             )
                         new_fake_tensor = user.target(*args, **kwargs)
+
                     if not isinstance(new_fake_tensor, torch.Tensor):
                         # analysis too complicated on lists, can support in the future
                         return True
+
                     if get_storage(new_fake_tensor) == get_storage(node.meta["val"]):
                         return True
+
                 return False
 
             # This is the case where it returns a completely fresh storage that's used nowhere else.
@@ -222,26 +251,6 @@
                 return True
 
             return False
-
-<<<<<<< HEAD
-        def _node_invokes_subgraph(node: torch.fx.Node) -> bool:
-            return node.op == "call_function" and node.target in (
-                control_deps,
-                torch.ops.higher_order.invoke_subgraph,
-=======
-        def should_process_node(node):
-            # node.target for nodes returning true from this function
-            # are called under fake mode and does not work for inductor
-            # lowerings. We check if the node.target is an aten operator
-            # or operator.getitem which is used when returning multiple
-            # tensors from an op.
-            return node.op == "call_function" and (
-                isinstance(node.target, torch._ops.OpOverload)
-                or node.target is operator.getitem
-                or node.target
-                is torch._inductor.fx_passes.reinplace._generalized_scatter
->>>>>>> 59dbd4a4
-            )
 
         def should_process_node(node: torch.fx.Node) -> bool:
             return (
@@ -257,8 +266,23 @@
                 and not hasattr(node.target, "_inductor_lowering_function")
             )
 
+        def _node_invokes_subgraph(node: torch.fx.Node) -> bool:
+            # TODO: this is incorrect; many HOPs which don't explicitly invoke subgraphs
+            # implicitly do so.  For example, torch.cond creates subgraphs for each
+            # branch in Dynamo.  Figure out how to generalize.
+            return node.op == "call_function" and node.target in (
+                control_deps,
+                torch.ops.higher_order.invoke_subgraph,
+            )
+
+        @dataclass
+        class SubgraphUpdating:
+            args_updated: bool = False
+            outputs_updated: bool = False
+
         nodes_updated: int = 0
         to_process = OrderedSet[int]()
+        subgraph_updatings: dict[torch.fx.GraphModule, SubgraphUpdating] = {}
         for node in self.gm.graph.nodes:
             # NB: Be very careful about skipping nodes (via continues) here
             # and ask for a careful review when changing this code. The
@@ -280,38 +304,65 @@
                 continue
 
             if _node_invokes_subgraph(node):
-                if node.target is torch.ops.higher_order.invoke_subgraph:
-                    subgraph, subgraph_name, *args = args
-
-                    # If the arguments being passed into the subgraph differ from the
-                    # existing args, update the placeholder nodes in the subgraph.
-                    for p, a in zip(subgraph.graph.find_nodes(op="placeholder"), args):
-                        if not is_fake_tensor_same(a, get_fake(p, subgraph), node=p):
-                            p.meta["val"] = a
-                            nodes_updated += 1
-
-                    # Unconditionally run incremental_update on all subgraph updaters.
-                    nodes_updated += self.subgraph_updaters[
-                        subgraph_name
-                    ].incremental_update()
-
-                    # Grab the FakeTensor(s) from the output node, to avoid having to
-                    # recompute them.
-                    _, output_args, _ = get_fake_args_kwargs(
+                if node.target is not torch.ops.higher_order.invoke_subgraph:
+                    raise RuntimeError(
+                        f"Currently unsupported subgraph operation {node.target}!"
+                    )
+
+                subgraph, _, *subgraph_args = args
+                update_subgraph = subgraph not in subgraph_updatings
+                if update_subgraph:
+                    subgraph_updatings[subgraph] = SubgraphUpdating()
+
+                # If the arguments being passed into the subgraph differ from the
+                # existing args the first time we see the subgraph, update the
+                # placeholder nodes in the subgraph.  Any updates past that point would
+                # make the graph internally inconsistent.
+                #
+                # NOTE: is_fake_tensor_equivalent deliberately does not check storages,
+                # since every invocation of the subgraph will have different storages.
+                # This means that we may incorrectly add or remove arg aliasing
+                # relationships, but there's no clear way around this if subgraphs can
+                # be multiply invoked.
+                for p, a in zip(
+                    subgraph.graph.find_nodes(op="placeholder"), subgraph_args
+                ):
+                    if not is_fake_tensor_equivalent(a, get_fake(p, subgraph)):
+                        assert update_subgraph, (
+                            "subgraph args must have consistent values!"
+                        )
+
+                        subgraph_updatings[subgraph].args_updated = True
+                        p.meta["val"] = a
+                        nodes_updated += 1
+
+                if update_subgraph:
+                    _, orig_output_args, _ = get_fake_args_kwargs(
                         subgraph.graph.output_node(), subgraph
                     )
-                    match len(output_args):
-                        case 0:
-                            new_fake_tensor = None
-                        case 1:
-                            new_fake_tensor = output_args[0]
-                        case _:
-                            new_fake_tensor = output_args
-                else:
-                    raise RuntimeError("Unsupported subgraph operation")
-            else:
-                with V.fake_mode, enable_python_dispatcher():
-                    new_fake_tensor = node.target(*args, **kwargs)
+                    nodes_updated += self.subgraph_updaters[
+                        subgraph
+                    ].incremental_update()
+                    _, new_output_args, _ = get_fake_args_kwargs(
+                        subgraph.graph.output_node(), subgraph
+                    )
+
+                    if not is_fake_tensor_equivalent(new_output_args, orig_output_args):
+                        subgraph_updatings[subgraph].outputs_updated = True
+
+                # If the outputs of the subgraph have never changed (and have been
+                # previously cached), we can skip updating.  If the outputs of the
+                # subgraph have been changed at any point, we run FakeTensor propagation
+                # for every invocation of the subgraph, so that each node gets unique
+                # FakeTensor values which maintain appropriate aliasing relationships.
+                if (
+                    not subgraph_updatings[subgraph].outputs_updated
+                    and "val" in node.meta
+                ):
+                    continue
+
+            with V.fake_mode, enable_python_dispatcher():
+                new_fake_tensor = node.target(*args, **kwargs)
 
             if "val" in node.meta and is_fake_tensor_same(
                 new_fake_tensor, node.meta["val"], node=node
