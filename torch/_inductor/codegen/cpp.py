# mypy: allow-untyped-defs
import contextlib
import dataclasses
import functools
import itertools
import logging
import math
import re
import sys
from copy import copy, deepcopy
from enum import Enum
from typing import cast, Dict, List, Optional, Sequence, Set, Tuple, Union

import sympy

import torch
import torch.fx
from torch._inductor import dependencies
from torch._prims_common import is_float_dtype
from torch.utils import _pytree as pytree
from torch.utils._sympy.functions import CeilDiv, FloorDiv, ModularIndexing
from torch.utils._sympy.symbol import free_symbol_is_type, symbol_is_type, SymT
from torch.utils._sympy.value_ranges import bound_sympy, ValueRanges

from ..._dynamo.utils import counters
from .. import codecache, config, cpp_builder, cpu_vec_isa, ir, metrics
from ..codegen.wrapper import WrapperCodeGen
from ..optimize_indexing import range_expressable_in_32_bits
from ..scheduler import (
    BaseSchedulerNode,
    BaseScheduling,
    ForeachKernelSchedulerNode,
    FusedSchedulerNode,
    Scheduler,
    SchedulerNode,
)
from ..utils import (
    cache_on_self,
    get_bounds_index_expr,
    get_fused_kernel_name,
    has_free_symbols,
    is_welford_reduction,
    parallel_num_threads,
    Placeholder,
    sympy_index_symbol,
    sympy_index_symbol_with_prefix,
    sympy_product,
    sympy_subs,
)
from ..virtualized import NullKernelHandler, ops, OpsValue, V
from .common import (
    BackendFeature,
    BracesBuffer,
    CppWrapperKernelArgs,
    CSE,
    CSEVariable,
    DataTypePropagation,
    DeferredLine,
    DTYPE_TO_COMPUTATION_DTYPE,
    IndentedBuffer,
    Kernel,
    KernelArgs,
    OpOverrides,
    OptimizationContext,
)
from .cpp_utils import (
    cexpr,
    cexpr_index,
    CppCSEVariable,
    DTYPE_TO_CPP,
    INDEX_TYPE,
    LocalBufferContext,
    promote_args,
    unify_mask_base_type,
    value_to_cpp,
)


_IS_WINDOWS = sys.platform == "win32"


def get_export_declaration():
    return "__declspec(dllexport)" if _IS_WINDOWS else ""


schedule_log = torch._logging.getArtifactLogger(__name__, "schedule")

NATIVE_OMP_RTYPES = {"+", "*", "^", "||", "min", "max"}
RTYPE_TO_CPP = {
    "sum": "+",
    "prod": "*",
    "xor_sum": "^",
    "min": "min",
    "max": "max",
    "argmin": "argmin",
    "argmax": "argmax",
    "any": "||",
    "welford_reduce": "welford",
    "welford_combine": "welford",
}
VECTORIZABLE_RTYPES = {
    "max",
    "min",
    "sum",
    "prod",
    "xor_sum",
    "welford_reduce",
    "welford_combine",
    "argmin",
    "argmax",
    "any",
}

PYTHON_TO_CPP = {
    "Tensor": "at::Tensor",
    "int": "long",
    "float": "double",
    "bool": "bool",
    "str": "std::string",
    "ScalarType": "c10::ScalarType",
    "MemoryFormat": "at::MemoryFormat",
    "Layout": "at::Layout",
    "Device": "at::Device",
    "number": "at::Scalar",
}

CONTAINER_PYTHON_TO_CPP = {
    "List": "std::vector",
    "Optional": "std::optional",
}

DTYPE_LOWP_FP = [
    torch.bfloat16,
    torch.float16,
]


BIN_CMP_OPS = ["eq", "ne", "le", "ge", "lt", "gt"]


def reduction_init(reduction_type, dtype):
    if dtype in DTYPE_LOWP_FP:
        # Since load promotes all half-precision inputs to float, the initial
        # constant for reduction must be promoted as well
        dtype = torch.float32
    if reduction_type in ("xor_sum", "sum", "any"):
        return 0
    if reduction_type == "prod":
        return 1
    if reduction_type in ("max", "argmax", "min", "argmin"):
        cdtype = DTYPE_TO_CPP[dtype]
        min_var = (
            f"-std::numeric_limits<{cdtype}>::infinity()"
            if is_float_dtype(dtype)
            else f"std::numeric_limits<{cdtype}>::min()"
        )
        max_var = (
            f"std::numeric_limits<{cdtype}>::infinity()"
            if is_float_dtype(dtype)
            else f"std::numeric_limits<{cdtype}>::max()"
        )
        init_var = min_var if reduction_type in ("max", "argmax") else max_var
        return (
            init_var
            if reduction_type in ("max", "min")
            else f"IndexValue<{cdtype}>{{0, {init_var}}}"
        )
    if is_welford_reduction(reduction_type):
        return f"Welford<{DTYPE_TO_CPP[dtype]}>()"
    raise AssertionError(reduction_type)


def reduction_acc_type(reduction_type, dtype):
    scalar_type = DTYPE_TO_CPP[DTYPE_TO_COMPUTATION_DTYPE[dtype]]
    if is_welford_reduction(reduction_type):
        return f"Welford<{scalar_type}>"
    if reduction_type in {"argmin", "argmax"}:
        return f"IndexValue<{scalar_type}>"
    return scalar_type


def reduction_combine(
    reduction_type,
    var,
    next_value,
    index: Optional[sympy.Symbol] = None,
    src_dtype=None,
):
    is_bool = src_dtype == torch.bool
    if reduction_type == "sum":
        conjunction = "|" if is_bool else "+"
        return f"{var} {conjunction} {next_value}"
    if reduction_type == "prod":
        return f"{var} * {next_value}"
    if reduction_type == "xor_sum":
        return f"{var} ^ {next_value}"
    if reduction_type == "any":
        return f"{var} || {next_value}"
    if reduction_type in ("min", "max"):
        return f"{reduction_type}_propagate_nan({var}, {next_value})"
    if reduction_type == "welford_reduce":
        return f"welford_combine({var}, {next_value})"
    if reduction_type == "welford_combine":
        if isinstance(next_value, tuple):
            mean, m2, weight = next_value
        else:
            mean, m2, weight = reduction_project(reduction_type, next_value)
        return f"welford_combine({var}, {{{mean}, {m2}, {weight}}})"
    if reduction_type in ("argmin", "argmax"):
        if index is not None:
            return f"{reduction_type}_combine({var}, {next_value}, {index})"
        else:
            return f"{reduction_type}_combine({var}, {next_value})"
    raise AssertionError(reduction_type)


def reduction_project(reduction_type, acc):
    if is_welford_reduction(reduction_type):
        return f"{acc}.mean", f"{acc}.m2", f"{acc}.weight"
    elif reduction_type in {"argmin", "argmax"}:
        return f"{acc}.index"
    return acc


@functools.lru_cache
def stride_at(index: sympy.Expr, var: sympy.Symbol):
    replacement = {var: var + 1}
    new_index = sympy_subs(index, replacement)  # type: ignore[arg-type]
    return sympy.simplify(new_index - index)


@functools.lru_cache
def simplify_index_in_vec_range(index: sympy.Expr, var: sympy.Expr, vec_length: int):
    """
    Simplifies the index expression within the range of a vectorized loop.
    Given a vectorized loop variable `var` in the range of a loop with `vec_length`,
    this function transforms the `index` into an equivalent form. It handles
    simplifications for cases where `var` can be expressed as `vec_length * a + b`,
    where `b` ranges from 0 to `vec_length - 1`. The function reduces occurrences
    of `FloorDiv` and `ModularIndexing` in the `index` with best-effort optimizations.

    NOTE:
    The simplified index expression is intended for analysis purposes only, not
    for code generation. It replaces `FloorDiv` and `ModularIndexing` with free variables
    which are not dependent on the loop variable `var` in the vectorized range. Check
    https://github.com/pytorch/pytorch/pull/117221#discussion_r1449746217 for more details.

    Examples:
    1. If `var` is `x3` and `vec_length` is 16, and `x3 = 16*a + b`, then
       `FloorDiv(x3, div)` or `ModularIndexing(x3, div, mod)` becomes a free variable
       when `div` is divisible by 16.
    2. `ModularIndexing(x3, 1, mod)` can be simplified to `x3 + c` where `c` is a free
       variable when `mod` is divisible by 16.
    """

    div_freevar_id = 0
    mod_freevar_id = 0

    def visit_indexing_div(divisor):
        nonlocal div_freevar_id
        result = FloorDiv(var, divisor)
        if sympy.gcd(divisor, vec_length) == vec_length:
            result = sympy.Symbol(f"{var}_div_c{div_freevar_id}")
            div_freevar_id += 1
        return result

    def visit_modular_indexing(divisor, modulus):
        nonlocal mod_freevar_id
        result = ModularIndexing(var, divisor, modulus)
        if sympy.gcd(divisor, vec_length) == vec_length:
            result = sympy.Symbol(f"{var}_mod_c{mod_freevar_id}")
            mod_freevar_id += 1
        elif divisor == 1 and sympy.gcd(modulus, vec_length) == vec_length:
            result = var + sympy.Symbol(f"{var}_mod_c{mod_freevar_id}")
            mod_freevar_id += 1
        return result

    original_index = index

    div = sympy.Wild("divisor", integer=True)
    if index.has(FloorDiv):
        index = index.replace(FloorDiv(var, div), visit_indexing_div)

    mod = sympy.Wild("modulus", integer=True)
    if index.has(ModularIndexing):
        index = index.replace(ModularIndexing(var, div, mod), visit_modular_indexing)

    index = sympy.simplify(index)
    if index != original_index:
        return simplify_index_in_vec_range(index, var, vec_length)

    return index


@functools.lru_cache
def stride_at_vec_range(index: sympy.Expr, var: sympy.Symbol, vec_length: int):
    index_vec_simplified = simplify_index_in_vec_range(index, var, vec_length)
    return stride_at(index_vec_simplified, var)


class OuterLoopFusedSchedulerNode(FusedSchedulerNode):
    @classmethod
    def fuse(  # type: ignore[override]
        cls, node1: BaseSchedulerNode, node2: BaseSchedulerNode, outer_loop_fusion_depth
    ):
        assert node1.scheduler is node2.scheduler
        assert all(
            type(node)
            in (
                OuterLoopFusedSchedulerNode,
                SchedulerNode,
                FusedSchedulerNode,
            )
            for node in (node1, node2)
        )
        if any(type(node) is OuterLoopFusedSchedulerNode for node in (node1, node2)):
            return cls(
                node1.scheduler,
                (
                    list(node1.get_outer_nodes())
                    if type(node1) is OuterLoopFusedSchedulerNode
                    else [
                        node1,
                    ]
                )
                + (
                    list(node2.get_outer_nodes())
                    if type(node2) is OuterLoopFusedSchedulerNode
                    else [
                        node2,
                    ]
                ),
                outer_loop_fusion_depth,
            )
        else:
            return cls(node1.scheduler, [node1, node2], outer_loop_fusion_depth)  # type: ignore[list-item]

    def __init__(
        self,
        scheduler: "Scheduler",
        outer_fused_nodes: List[Union[FusedSchedulerNode, SchedulerNode]],
        outer_loop_fusion_depth,
    ):
        self.outer_fused_nodes: List[
            Union[FusedSchedulerNode, SchedulerNode]
        ] = outer_fused_nodes
        self.outer_loop_fusion_depth = outer_loop_fusion_depth
        flatten_snodes = []
        for _node in self.outer_fused_nodes:
            assert isinstance(_node, (SchedulerNode, FusedSchedulerNode))
            flatten_snodes.extend(list(_node.get_nodes()))
        super().__init__(scheduler, flatten_snodes)  # type: ignore[arg-type]

    def get_outer_nodes(self):
        return self.outer_fused_nodes

    def check_outer_fusion_loop_level_attr(
        self, cpp_kernel_proxy_list, outer_loop_fusion_depth
    ):
        # This function ensures that the same tiling split is applied at each loop level within the outer loop fusion depth.
        # In the fusion stage, we only examine nodes with same vars and reduce.
        # However, for nodes with same vars and reduce, the loops may still have different tile splits.
        # For example (test_expr_vec_non_contiguous in test_cpu_repro.py):
        #   * buf0 tiling along the 2nd loop level, buf1 tiling along the 3rd loop level.
        # If the check failed, we should fall back to standard loop codegen.
        def _inner(
            left_loop_level: LoopLevel,
            right_loop_level: LoopLevel,
            loop_fusion_depth: int,
        ) -> bool:
            # Check if same loop level attr
            outer_loops_attr_compare_list = [
                "var",
                "size",
                "offset",
                "steps",
            ]
            if not (
                all(
                    getattr(left_loop_level, attr_compare)
                    == getattr(right_loop_level, attr_compare)
                    for attr_compare in outer_loops_attr_compare_list
                )
            ):
                return False

            assert loop_fusion_depth >= 1
            if (loop_fusion_depth := loop_fusion_depth - 1) > 0:
                # If the next loop level is expected to undergo outer loop fusion,
                # there should be no kernel present at the current loop level.
                assert (
                    left_loop_level.kernel is None and right_loop_level.kernel is None
                )
                # Check next loop level attr
                if any(
                    # Assume no main/tail loop split at any outer loop fusion depth
                    # Given no clear performance benefit for this complex case
                    len(loop_level.inner) != 1
                    for loop_level in [left_loop_level, right_loop_level]
                ) or not _inner(
                    left_loop_level.inner[0],
                    right_loop_level.inner[0],
                    loop_fusion_depth,
                ):
                    return False

            return True

        for idx in range(len(cpp_kernel_proxy_list) - 1):
            left_loop_nest = cpp_kernel_proxy_list[idx].loop_nest
            right_loop_nest = cpp_kernel_proxy_list[idx + 1].loop_nest
            if any(
                # Assume no main/tail loop split at any outer loop fusion depth
                len(loop_nest.root) != 1
                for loop_nest in [left_loop_nest, right_loop_nest]
            ) or not _inner(
                left_loop_nest.root[0], right_loop_nest.root[0], outer_loop_fusion_depth
            ):
                return False

        return True

    def merge_outer_fusion_kernels(
        self,
        cpp_kernel_proxy_list,
    ):
        loop_nest_list: List[LoopNestWithSplit] = [
            kernel.loop_nest for kernel in cpp_kernel_proxy_list
        ]
        kernel_group = cpp_kernel_proxy_list[0].kernel_group

        def _merge_outer_fusion_loop_levels(
            loop_level_nested_list: List[List["LoopLevel"]],
            outer_loop_fusion_depth,
        ):
            assert outer_loop_fusion_depth >= 1
            # Assume no main/tail loop split at any outer loop fusion depth
            assert all(
                len(loop_level_list) == 1 for loop_level_list in loop_level_nested_list
            )
            if (outer_loop_fusion_depth := outer_loop_fusion_depth - 1) >= 1:
                # Further merge the next loop level
                next_loop_level_nested_list = [
                    loop_level_list[0].inner
                    for loop_level_list in loop_level_nested_list
                ]
                _merge_outer_fusion_loop_levels(
                    next_loop_level_nested_list,
                    outer_loop_fusion_depth,
                )
            else:
                outer_loop_fused_kernel = OuterLoopFusedKernel(kernel_group)
                loop_level_of_first_kernel = loop_level_nested_list[0][0]
                for kernel_idx in range(len(loop_level_nested_list)):
                    outer_loop_fused_kernel.inner.append(
                        deepcopy(loop_level_nested_list[kernel_idx][0]),
                    )
                loop_level_of_first_kernel.inner = []
                loop_level_of_first_kernel.kernel = outer_loop_fused_kernel

        # Merge the List[LoopNestWithSplit] from cpp_kernel_proxy_list
        # into cpp_kernel_proxy_list[0].loop_nest
        _merge_outer_fusion_loop_levels(
            [_loop_nest.root for _loop_nest in loop_nest_list],  # type: ignore[misc]
            self.outer_loop_fusion_depth,
        )
        return cpp_kernel_proxy_list[0]


class RecordOptimizationContext:
    def __init__(self, func_name: str = ""):
        self.func_name = func_name
        self.current_node: Optional[torch.fx.Node] = None
        self.opt_ctx: Optional[OptimizationContext] = None

    def __enter__(self):
        assert V.interpreter
        assert V.interpreter.current_node

        self.current_node = V.interpreter.current_node
        assert self.current_node is not None
        if OptimizationContext.key in self.current_node.meta:
            self.opt_ctx = self.current_node.meta[OptimizationContext.key]
        else:
            self.opt_ctx = OptimizationContext()
        assert self.opt_ctx is not None
        self.opt_ctx.ops_name = self.func_name
        return self

    def __exit__(self, exc_type, exc_val, exc_tb):
        assert self.current_node
        assert self.opt_ctx
        self.current_node.meta[OptimizationContext.key] = self.opt_ctx

    def get_opt_ctx(self):
        return self.opt_ctx

    def get_fx_node(self):
        assert self.current_node
        return self.current_node


class CppOverrides(OpOverrides):
    """Map element-wise ops to C++"""

    @staticmethod
    def add(a, b):
        return f"decltype({a})({a} + {b})"

    @staticmethod
    def sub(a, b):
        return f"decltype({a})({a} - {b})"

    @staticmethod
    def mul(a, b):
        return f"decltype({a})({a} * {b})"

    @staticmethod
    def to_dtype(x, dtype, src_dtype=None, use_compute_types=True):
        assert isinstance(x, CppCSEVariable)
        if src_dtype is None:
            src_dtype = x.dtype
        expr = V.kernel.get_to_dtype_expr(x, dtype, src_dtype)
        csevar = V.kernel.cse.generate(V.kernel.compute, expr)
        csevar.update_on_args("to_dtype", (x, dtype), {"src_dtype": src_dtype})
        if dtype in [torch.bfloat16, torch.float16] and src_dtype == torch.float:
            """
            https://github.com/pytorch/pytorch/issues/115260
            For FusedSchedulerNode[node1, node2], the node2 loads what node1 stores and the buffer is
            in low-precision floating point data type. When the output of node1 also serves as the output of the
            kernel, the result of nodes would be different from the case when output of node1 is not the output
            of the kernel (where we don't need to insert `to_dtype` for legalization). To address the problem, on
            storing the lowp node1 output, we also add the inverse dtype conversion to high precision data type
            to the cse cache.

            Example (pseudo code):
                node1_output = ...
                node1_output_lowp = to_dtype(node1_output, dtype=torch.bfloat16)
                store(buf, node1_output_lowp)
                node2_input_lowp = load(buf)
                node2_input = to_dtype(node2_input_lowp, dtype=torch.float)

            Without cse cache trick:
                node1_output = ...
                node1_output_lowp = to_dtype(node1_output, dtype=torch.bfloat16)
                store(buf, node1_output_lowp)
                node2_input_lowp = node_output_lowp # hit store cache
                node2_input = to_dtype(node2_input_lowp, dtype=torch.float)

            With cse cache trick:
                node1_output = ...
                node1_output_lowp = to_dtype(node1_output, dtype=torch.bfloat16)
                # also add `to_dtype(node1_input_lowp, dtype=torch.float)` -> `node1_output` to cse cache
                store(buf, node1_output_lowp)
                node2_input_lowp = node_output_lowp # hit store cache
                node2_input = node1_output # hit cse cache
            """
            V.kernel.cache_dtype_convert(x, src_dtype, csevar, dtype)
        return csevar

    @staticmethod
    def to_dtype_bitcast(x, dtype, src_dtype):
        assert dtype in DTYPE_TO_CPP, f"{dtype} missing from {__name__}.DTYPE_TO_CPP"
        if src_dtype in (torch.float16, torch.bfloat16):
            # c10::bit_cast requires the source and target have the bitwidth.
            # Because the input tensor's dtype could be promoted, e.g. from float16 to
            # float, we have to cast the tensor to its original source dtype before
            # invoking bit_cast. We also need to convert the bit-casted tensor
            # back to float to make sure we keep using higher precision values
            # for the rest of the computation.
            cast_x = f"c10::convert<{DTYPE_TO_CPP[src_dtype]}>({x})"
            cast_x = f"c10::bit_cast<{DTYPE_TO_CPP[dtype]}>({cast_x})"
            return f"c10::convert<{DTYPE_TO_CPP[torch.float32]}>({cast_x})"
        else:
            return f"c10::bit_cast<{DTYPE_TO_CPP[dtype]}>({x})"

    @staticmethod
    def abs(x):
        return f"std::abs({x})"

    @staticmethod
    def sin(x):
        return f"std::sin({x})"

    @staticmethod
    def cos(x):
        return f"std::cos({x})"

    @staticmethod
    def neg(x):
        return f"decltype({x})(-{x})"

    @staticmethod
    def exp(x):
        # return f"Sleef_expf_u10({x})"
        return f"std::exp({x})"

    @staticmethod
    def exp2(x):
        return f"std::exp2({x})"

    @staticmethod
    def expm1(x):
        return f"std::expm1({x})"

    @staticmethod
    def erf(x):
        return f"std::erf({x})"

    @staticmethod
    def erfc(x):
        return f"std::erfc({x})"

    @staticmethod
    def erfinv(x):
        return f"calc_erfinv({x})"

    @staticmethod
    def sqrt(x):
        return f"std::sqrt({x})"

    @staticmethod
    def rsqrt(x):
        return f"1 / std::sqrt({x})"

    @staticmethod
    def log1p(x):
        bug = config.cpp.inject_log1p_bug_TESTING_ONLY
        if bug == "accuracy":
            return f"{x} + decltype({x})(1)"
        elif bug is None:
            return f"std::log1p({x})"
        else:
            raise AssertionError(
                f"unrecognized config cpp.inject_log1p_bug_TESTING_ONLY = {bug!r}"
            )

    @staticmethod
    def tan(x):
        return f"std::tan({x})"

    @staticmethod
    def tanh(x):
        return f"std::tanh({x})"

    @staticmethod
    def signbit(x):
        return f"std::signbit({x})"

    @staticmethod
    def pow(a, b):
        return f"std::pow({a}, {b})"

    @staticmethod
    def log(x):
        return f"std::log({x})"

    @staticmethod
    def round(x):
        return f"std::nearbyint({x})"

    @staticmethod
    def floor(x):
        return f"std::floor({x})"

    @staticmethod
    def floordiv(a, b):
        # a and b are integer type
        quot = f"{a} / {b}"
        rem = f"{a} % {b}"
        return f"(({a} < 0) != ({b} < 0) ? ({rem} != 0 ? {quot} - 1 : {quot}) : {quot})"

    @staticmethod
    def ceil(x):
        return f"std::ceil({x})"

    @staticmethod
    def trunc(x):
        return f"std::trunc({x})"

    @staticmethod
    def truncdiv(a, b):
        # a and b are integer type
        return f"{a} / {b}"

    @staticmethod
    def fmod(a, b):
        return f"std::fmod({a}, {b})"

    @staticmethod
    def isinf(x):
        return f"std::isinf({x})"

    @staticmethod
    def isnan(x):
        return f"std::isnan({x})"

    @staticmethod
    def lgamma(x):
        return f"std::lgamma({x})"

    @staticmethod
    def acos(x):
        return f"std::acos({x})"

    @staticmethod
    def acosh(x):
        return f"std::acosh({x})"

    @staticmethod
    def cosh(x):
        return f"std::cosh({x})"

    @staticmethod
    def sinh(x):
        return f"std::sinh({x})"

    @staticmethod
    def asin(x):
        return f"std::asin({x})"

    @staticmethod
    def asinh(x):
        return f"std::asinh({x})"

    @staticmethod
    def atan2(x, y):
        return f"std::atan2({x}, {y})"

    @staticmethod
    def atan(x):
        return f"std::atan({x})"

    @staticmethod
    def atanh(x):
        return f"std::atanh({x})"

    @staticmethod
    def copysign(x, y):
        return f"std::copysign({x}, {y})"

    @staticmethod
    def frexp(x):
        cache_keys = f"frexp({x})[0]", f"frexp({x})[1]"
        if all(cache_key in V.kernel.cse.cache for cache_key in cache_keys):
            return tuple(V.kernel.cse.cache[cache_key] for cache_key in cache_keys)

        code = BracesBuffer()
        exponent = V.kernel.cse.newvar()
        mantissa = V.kernel.cse.newvar()
        code.writeline(f"int32_t {exponent};")
        code.writeline(f"auto {mantissa} = std::frexp({x}, &{exponent});")
        V.kernel.compute.splice(code)
        cse_vars = (mantissa, exponent)
        for cache_key, cse_var in zip(cache_keys, cse_vars):
            V.kernel.cse.cache[cache_key] = cse_var
        return mantissa, exponent

    @staticmethod
    def hypot(x, y):
        return f"std::hypot({x}, {y})"

    @staticmethod
    def log10(x):
        return f"std::log10({x})"

    @staticmethod
    def log2(x):
        return f"std::log2({x})"

    @staticmethod
    def nextafter(x, y):
        return f"std::nextafter({x}, {y})"

    @staticmethod
    def relu(x):
        bug = config.cpp.inject_relu_bug_TESTING_ONLY
        if bug == "compile_error":
            return "compile error!"
        elif bug == "runtime_error":
            return f"{x}; throw 1"
        elif bug == "accuracy":
            return f"{x} + decltype({x})(1)"
        elif bug is None:
            return f"std::max({x}, decltype({x})(0))"
        else:
            raise AssertionError(
                f"unrecognized config cpp.inject_relu_bug_TESTING_ONLY = {bug!r}"
            )

    @staticmethod
    def minimum(a, b):
        return f"min_propagate_nan({a}, {b})"

    @staticmethod
    def maximum(a, b):
        return f"max_propagate_nan({a}, {b})"

    @staticmethod
    def where(a, b, c):
        return f"{a} ? {b} : {c}"

    @staticmethod
    def mod(a, b):
        return f"mod({a}, {b})"

    @staticmethod
    def constant(val, dtype):
        if dtype in DTYPE_LOWP_FP:
            # Since load promotes all half-precision inputs to float, constants
            # must be promoted as well
            dtype = torch.float32
        return value_to_cpp(val, DTYPE_TO_CPP[dtype])

    @staticmethod
    def index_expr(expr, dtype):
        idx_str = cexpr(V.kernel.rename_indexing(expr))
        var = V.kernel.cse.generate(
            V.kernel.compute, idx_str, bounds=get_bounds_index_expr(expr)
        )
        return ops.to_dtype(var, dtype)

    @staticmethod
    def masked(mask, body, other):
        code = BracesBuffer()

        # Write masked operation into a lambda
        body_var = V.kernel.cse.newvar()
        code.writeline(f"auto {body_var} = [&]")
        with V.kernel.swap_buffers(code), code.indent():
            result = body()
            code.writeline(f"return {result};")
        code.writeline(";")
        V.kernel.compute.splice(code)

        # Use the lambda's return type as the type of other
        other_code = value_to_cpp(other, f"decltype({body_var}())")
        return f"{mask} ? {body_var}() : {other_code}"

    @staticmethod
    def logical_and(a, b):
        return f"{a} && {b}"

    @staticmethod
    def logical_not(a):
        return f"!{a}"

    @staticmethod
    def logical_or(a, b):
        return f"{a} || {b}"

    @staticmethod
    def logical_xor(a, b):
        return f"{a} != {b}"

    @staticmethod
    def bitwise_and(a, b):
        return f"decltype({a})({a} & {b})"

    @staticmethod
    def bitwise_not(a):
        return f"decltype({a})(~{a})"

    @staticmethod
    def bitwise_or(a, b):
        return f"decltype({a})({a} | {b})"

    @staticmethod
    def bitwise_xor(a, b):
        return f"decltype({a})({a} ^ {b})"

    @staticmethod
    def bitwise_left_shift(a, b):
        return f"decltype({a})({a} << {b})"

    @staticmethod
    def bitwise_right_shift(a, b):
        return f"decltype({a})({a} >> {b})"

    @staticmethod
    def rand(seed: sympy.Expr, offset: sympy.Expr):
        return f"normalized_rand_cpu({seed}, {offset})"

    @staticmethod
    def randn(seed: sympy.Expr, offset: sympy.Expr):
        return f"randn_cpu({seed}, {offset})"

    @staticmethod
    def randint64(seed: sympy.Expr, offset: sympy.Expr, low, high):
        return f"randint64_cpu({seed}, {offset}, {low}, {high})"

    @staticmethod
    def sigmoid(x):
        return f"decltype({x})(1) / (decltype({x})(1) + std::exp(-{x}))"

    @staticmethod
    def sign(x):
        code = BracesBuffer()
        scalar_zero = f"decltype({x})(0)"
        scalar_one = f"decltype({x})(1)"
        code.writeline("[&]()")
        with code.indent():
            code.writeline(f"auto left = {x} > 0 ? {scalar_one} : {scalar_zero};")
            code.writeline(f"auto right = {x} < 0 ? {scalar_one} : {scalar_zero};")
            code.writeline("return left - right;")
        code.writeline("()")
        return code


CppOverrides._initialize_pointwise_overrides("cpp")


class CppVecOverrides(CppOverrides):
    """Map element-wise ops to aten vectorization C++"""

    def __new__(cls, *args, **kargs):
        self = super().__new__(cls)

        def wrap(func):
            # `CppVecKernel` generates both scalar ops and vector ops according to
            # whether the inputs are scalars or vectors while all ops in `CppVecOverrides`
            # (except for some ops explained below) assume the inputs are vectors. We wrap the ops in
            # `CppVecOverrides` to broadcast scalar inputs to vectors if needed or fallback to
            # `CppOverrides` when all inputs are scalars.
            #
            # Notes on ops handled separately in their own functions:
            # `ops.masked`:
            #     needs recursive handling of masked body.
            # `ops.index_expr`:
            #     needs to further analyze the dependency of the index expression on
            #     the tiling itervar.
            def wrapper(*args, **kwargs):
                scalars = [
                    arg
                    for arg in args
                    if isinstance(arg, (int, sympy.Expr))
                    or (isinstance(arg, CppCSEVariable) and not arg.is_vec)
                ]
                vectors = [
                    arg
                    for arg in args
                    if isinstance(arg, CppCSEVariable) and arg.is_vec
                ]
                new_args = list(args)
                if scalars and vectors:
                    new_args = []
                    for arg in args:
                        if isinstance(arg, (int, sympy.Expr)):
                            if isinstance(arg, sympy.Expr) and not arg.is_number:
                                arg = ops.index_expr(arg, torch.int64)
                            else:
                                arg = ops.constant(arg, torch.int64)
                            arg = arg.value if isinstance(arg, OpsValue) else arg
                        new_args.append(arg)

                # DType Promotion
                if vectors:
                    # We have saw several data type mismatch issues related with index_expr in
                    # the lowering phase of torch.int8. torch.int32, torch.int64.
                    # 1. int32 and int64 in test_torchinductor.py::test_max_pool2d_with_indices_backward3_cpu
                    # 2. int8 and int32 in test_torchinductor.py::test_max_pool2d5_cpu
                    # 3. int32 and fp32 in test_torchinductor_dynamic_shapes.py::test_avg_pool2d8_dynamic_shapes_cpu
                    if len(new_args) == 2:
                        new_args = promote_args(new_args)
                    elif func == CppVecOverrides.where:
                        new_args[1:] = promote_args(new_args[1:])

                # Broadcast scalar args to vector
                if scalars and vectors:
                    assert isinstance(V.kernel, CppVecKernel)
                    new_args = [
                        V.kernel.broadcast(new_arg)
                        if isinstance(new_arg, CppCSEVariable) and not new_arg.is_vec
                        else new_arg
                        for new_arg in new_args
                    ]

                if vectors:
                    return func(*new_args, **kwargs)
                else:
                    # fallback to scalar ops
                    scalar_ops = super(CppVecOverrides, self)
                    scalar_func = getattr(
                        scalar_ops, func.__name__, scalar_ops.__getattr__(func.__name__)  # type: ignore[attr-defined]
                    )
                    assert scalar_func is not None
                    return scalar_func(*args, **kwargs)

            return wrapper

        for name, method in vars(CppVecOverrides).items():
            if getattr(method, "__class__", None) == staticmethod and name not in [
                "masked",
                "index_expr",
            ]:
                setattr(self, name, wrap(method.__func__))
        return self

    @staticmethod
    def add(a, b):
        return f"{a} + {b}"

    @staticmethod
    def sub(a, b):
        return f"{a} - {b}"

    @staticmethod
    def mul(a, b):
        return f"{a} * {b}"

    @staticmethod
    def truediv(a, b):
        return f"{a} / {b}"

    @staticmethod
    def abs(x):
        return f"{x}.abs()"

    @staticmethod
    def sin(x):
        return f"{x}.sin()"

    @staticmethod
    def cos(x):
        return f"{x}.cos()"

    @staticmethod
    def exp(x):
        return f"{x}.exp()"

    @staticmethod
    def exp2(x):
        return f"{x}.exp2()"

    @staticmethod
    def expm1(x):
        # decompose for a better performance
        vec_one = f"decltype({x})(1)"
        return f"{x}.exp() - {vec_one}"

    @staticmethod
    def erf(x):
        return f"{x}.erf()"

    @staticmethod
    def erfc(x):
        return f"{x}.erfc()"

    @staticmethod
    def erfinv(x):
        return f"{x}.erfinv()"

    @staticmethod
    def sqrt(x):
        return f"{x}.sqrt()"

    @staticmethod
    def eq(x, y):
        assert isinstance(V.kernel, CppVecKernel)
        assert isinstance(x, CppCSEVariable)
        assert x.dtype is not None
        return f"{V.kernel._get_mask_type(x.dtype)}({x} == {y})"

    @staticmethod
    def ne(x, y):
        assert isinstance(V.kernel, CppVecKernel)
        assert isinstance(x, CppCSEVariable)
        if x.dtype == torch.bool:
            assert y.dtype == torch.bool
            x_cast, y_cast = unify_mask_base_type(V.kernel.compute, (x, y))
            return f"{x_cast} != {y_cast}"
        else:
            assert x.dtype is not None
            return f"{V.kernel._get_mask_type(x.dtype)}({x} != {y})"

    @staticmethod
    def lt(x, y):
        assert isinstance(V.kernel, CppVecKernel)
        assert isinstance(x, CppCSEVariable)
        assert x.dtype is not None
        return f"{V.kernel._get_mask_type(x.dtype)}({x} < {y})"

    @staticmethod
    def gt(x, y):
        assert isinstance(V.kernel, CppVecKernel)
        assert isinstance(x, CppCSEVariable)
        assert x.dtype is not None
        return f"{V.kernel._get_mask_type(x.dtype)}({x} > {y})"

    @staticmethod
    def le(x, y):
        assert isinstance(V.kernel, CppVecKernel)
        assert isinstance(x, CppCSEVariable)
        assert x.dtype is not None
        return f"{V.kernel._get_mask_type(x.dtype)}({x} <= {y})"

    @staticmethod
    def ge(x, y):
        assert isinstance(V.kernel, CppVecKernel)
        assert isinstance(x, CppCSEVariable)
        assert x.dtype is not None
        return f"{V.kernel._get_mask_type(x.dtype)}({x} >= {y})"

    @staticmethod
    def and_(x, y):
        return f"{x} & {y}"

    @staticmethod
    def rsqrt(x):
        return f"{x}.rsqrt()"

    @staticmethod
    def pow(a, b):
        return f"{a}.pow({b})"

    @staticmethod
    def log(x):
        return f"{x}.log()"

    @staticmethod
    def round(x):
        return f"{x}.round()"

    @staticmethod
    def floor(x):
        return f"{x}.floor()"

    @staticmethod
    def ceil(x):
        return f"{x}.ceil()"

    @staticmethod
    def trunc(x):
        return f"{x}.trunc()"

    @staticmethod
    def fmod(a, b):
        return f"{a}.fmod({b})"

    @staticmethod
    def lgamma(x):
        return f"{x}.lgamma()"

    @staticmethod
    def logical_and(a, b):
        return f"{a} & {b}"

    @staticmethod
    def logical_not(a):
        return f"~{a}"

    @staticmethod
    def logical_or(a, b):
        return f"{a} | {b}"

    @staticmethod
    def logical_xor(a, b):
        return f"{a} ^ {b}"

    @staticmethod
    def bitwise_and(a, b):
        return f"{a} & {b}"

    @staticmethod
    def bitwise_not(a):
        return f"~{a}"

    @staticmethod
    def bitwise_or(a, b):
        return f"{a} | {b}"

    @staticmethod
    def bitwise_xor(a, b):
        return f"{a} ^ {b}"

    @staticmethod
    def bitwise_left_shift(a, b):
        return f"{a} << {b}"

    @staticmethod
    def bitwise_right_shift(a, b):
        return f"{a} >> {b}"

    @staticmethod
    def tan(a):
        return f"{a}.tan()"

    @staticmethod
    def tanh(a):
        vec_one = f"decltype({a})(1)"
        vec_two = f"decltype({a})(2)"
        vec_minus_two = f"decltype({a})(-2)"
        return f"{vec_two} / ({vec_one} + ({vec_minus_two} * {a}).exp()) - {vec_one}"

    @staticmethod
    def reciprocal(a):
        return f"{a}.reciprocal()"

    @staticmethod
    def atan(x):
        return f"{x}.atan()"

    @staticmethod
    def acos(x):
        return f"{x}.acos()"

    @staticmethod
    def asin(x):
        return f"{x}.asin()"

    @staticmethod
    def cosh(x):
        return f"{x}.cosh()"

    @staticmethod
    def sinh(x):
        return f"{x}.sinh()"

    @staticmethod
    def log10(x):
        return f"{x}.log10()"

    @staticmethod
    def log2(x):
        return f"{x}.log2()"

    @staticmethod
    def nextafter(x, y):
        return f"{x}.nextafter({y})"

    @staticmethod
    def copysign(a, b):
        return f"{a}.copysign({b})"

    @staticmethod
    def atan2(a, b):
        return f"{a}.atan2({b})"

    @staticmethod
    def hypot(a, b):
        return f"{a}.hypot({b})"

    @staticmethod
    def atanh(x):
        # For real x, atanh(x) = 1/2 * log((1+x)/(1-x))
        vec_one = f"decltype({x})(1)"
        vec_one_half = f"decltype({x})(0.5)"
        return f"{vec_one_half} * (({vec_one} + {x})/({vec_one} - {x})).log()"

    @staticmethod
    def asinh(x):
        # For real x, asinh(x) = log(x + sqrt(1 + x**2))
        vec_one = f"decltype({x})(1)"
        return f"({x} + ({vec_one} + {x}*{x}).sqrt()).log()"

    @staticmethod
    def acosh(x):
        return f"{x}.acosh()"

    @staticmethod
    def relu(x):
        bug = config.cpp.inject_relu_bug_TESTING_ONLY
        if bug == "compile_error":
            return "compile error!"
        elif bug == "runtime_error":
            return f"{x}; throw 1"
        elif bug == "accuracy":
            return f"{x} + decltype({x})(1)"
        elif bug is None:
            return f"at::vec::clamp_min({x}, decltype({x})(0))"
        else:
            raise AssertionError(
                f"unrecognized config cpp.inject_relu_bug_TESTING_ONLY = {bug!r}"
            )

    # TODO: this seems to be dead
    @staticmethod
    def sigmoid(x):
        return f"decltype({x})(1)/(decltype({x})(1) + {x}.neg().exp())"

    @staticmethod
    def neg(x):
        return f"{x}.neg()"

    @staticmethod
    def floordiv(a, b):
        # a and b are integer type
        _t = f"decltype({a})"
        quot = f"{a} / {b}"
        has_rem = f"({a} % {b} != {_t}(0))"
        is_neg = f"(({a} < {_t}(0)) != ({b} < {_t}(0)))"
        return f"{_t}::blendv({quot}, {quot} - {_t}(1), {has_rem} & {is_neg})"

    @staticmethod
    def truncdiv(a, b):
        # a and b are integer type
        return f"{a} / {b}"

    @staticmethod
    def minimum(a, b):
        if a.dtype == torch.bool:
            assert b.dtype == torch.bool
            a_cast, b_cast = unify_mask_base_type(V.kernel.compute, (a, b))
            return f"{a_cast} & {b_cast}"
        else:
            return f"at::vec::minimum({a}, {b})"

    @staticmethod
    def maximum(a, b):
        if a.dtype == torch.bool:
            assert b.dtype == torch.bool
            a_cast, b_cast = unify_mask_base_type(V.kernel.compute, (a, b))
            return f"{a_cast} | {b_cast}"
        else:
            return f"at::vec::maximum({a}, {b})"

    @staticmethod
    def square(a):
        return f"{a} * {a}"

    @staticmethod
    def where(a, b, c):
        assert isinstance(V.kernel, CppVecKernel)
        if b.dtype == torch.bool:
            assert c.dtype == torch.bool
            blendv_a, blendv_b, blendv_c = unify_mask_base_type(
                V.kernel.compute, (a, b, c)
            )
            return f"decltype({blendv_b})::blendv({blendv_c}, {blendv_b}, {blendv_a})"
        else:
            return f"decltype({b})::blendv({c}, {b}, {V.kernel._get_mask_cast(a, b.dtype)})"

    @staticmethod
    def sign(x):
        code = BracesBuffer()
        vec_zero = f"decltype({x})(0)"
        vec_one = f"decltype({x})(1)"
        blendv_l = f"decltype({x})::blendv({vec_zero}, {vec_one}, {vec_zero} < {x})"
        blendv_r = f"decltype({x})::blendv({vec_zero}, {vec_one}, {x} < {vec_zero})"
        code.writeline("[&]()")
        with code.indent():
            code.writeline(f"auto left = {blendv_l};")
            code.writeline(f"auto right = {blendv_r};")
            code.writeline("return left - right;")
        code.writeline("()")
        return code

    @staticmethod
    def to_dtype(x, dtype, src_dtype=None, use_compute_dtypes=True):
        assert dtype in [
            torch.bool,
            torch.float64,
            torch.float,
            torch.bfloat16,
            torch.float16,
            torch.uint8,
            torch.int8,
            torch.int32,
            torch.int64,
        ], f"{__name__} does not support {dtype}"
        assert isinstance(x, CppCSEVariable)
        src_dtype = x.dtype
        expr = V.kernel.get_to_dtype_expr(x, dtype, src_dtype)
        csevar = V.kernel.cse.generate(V.kernel.compute, expr)
        csevar.update_on_args("to_dtype", (x, dtype), {"src_dtype": src_dtype})
        if dtype in [torch.bfloat16, torch.float16] and src_dtype == torch.float:
            V.kernel.cache_dtype_convert(x, src_dtype, csevar, dtype)
        return csevar

    @staticmethod
    def log1p(x):
        bug = config.cpp.inject_log1p_bug_TESTING_ONLY
        if bug == "accuracy":
            return f"{x} + decltype({x})(1)"
        elif bug is None:
            return f"{x}.log1p()"
        else:
            raise AssertionError(
                f"unrecognized config cpp.inject_log1p_bug_TESTING_ONLY = {bug!r}"
            )

    @staticmethod
    def masked(mask, body, other):
        assert isinstance(V.kernel, CppVecKernel)
        code = BracesBuffer()
        var = V.kernel.cse.newvar()
        with V.kernel.masked(mask) as new_mask:
            code.writeline(f"auto {var} = [&]")
            with V.kernel.swap_buffers(code), code.indent():
                result = body()
                code.writeline(f"return {result};")
        code.writeline(";")
        V.kernel.compute.splice(code)

        dtype = result.dtype
        body_code = f"{var}()"
        body_code_vec = (
            body_code
            if result.is_vec
            else f"{V.kernel._get_vec_type(dtype)}({body_code})"
        )
        other_code = value_to_cpp(other, DTYPE_TO_CPP[dtype])
        # loading bool as VecMask<float, N>
        other_code_vec = (
            f"{V.kernel._get_mask_type()}::from({other_code})"
            if dtype == torch.bool
            else f"{V.kernel._get_vec_type(dtype)}({other_code})"
        )
        assert isinstance(new_mask, CppCSEVariable), new_mask
        if new_mask.is_vec:
            code = BracesBuffer()
            code.writeline("[&]")
            with V.kernel.swap_buffers(code), code.indent():
                code.writeline(f"if ({new_mask}.all_zero())")
                with code.indent():
                    code.writeline(f"return {other_code_vec};")
                code.writeline("else")
                with code.indent():
                    # Create cse variable to reuse kernel.overrides.where
                    body_vec_var = V.kernel.cse.generate(
                        V.kernel.compute,
                        body_code_vec,
                    )
                    other_vec_var = V.kernel.cse.generate(
                        V.kernel.compute,
                        other_code_vec,
                    )
                    assert isinstance(body_vec_var, CppCSEVariable), body_vec_var
                    assert isinstance(other_vec_var, CppCSEVariable), other_vec_var
                    body_vec_var.dtype = dtype
                    other_vec_var.dtype = dtype
                    code.writeline(
                        f"return {V.kernel.overrides.where(new_mask, body_vec_var, other_vec_var)};"
                    )
            code.writeline("()")
            csevar = V.kernel.cse.generate(
                V.kernel.compute,
                code,
            )
        elif result.is_vec:
            csevar = V.kernel.cse.generate(
                V.kernel.compute, f"{mask} ? {body_code_vec} : {other_code_vec}"
            )
        else:
            csevar = V.kernel.cse.generate(
                V.kernel.compute, f"{mask} ? {body_code} : {other_code}"
            )
        # `result` is explicitly added to the args for correct propagation
        # of relevant itervars and vectorization status.
        csevar.update_on_args("masked", (mask, body, other, result), {})
        return csevar

    @staticmethod
    def index_expr(expr, dtype):
        assert isinstance(V.kernel, CppVecKernel)
        index = V.kernel.rename_indexing(expr)
        tiling_var = V.kernel.itervars[V.kernel.tiling_idx]
        stride = V.kernel._try_get_const_stride(index, tiling_var)
        if stride == 0:
            return CppOverrides.index_expr(expr, dtype)
        elif stride is not None:
            idx = V.kernel.cse.generate(
                V.kernel.compute, cexpr(index), bounds=get_bounds_index_expr(expr)
            )
            value = ops.to_dtype(idx, dtype)
            if isinstance(value, OpsValue):
                value = value.value
            csevar = V.kernel.arange(value, stride)
        else:
            csevar = V.kernel._load_or_store_non_contiguous(  # type: ignore[assignment]
                None, index, dtype, V.kernel.compute
            )
        csevar.update_on_args("index_expr", (expr, dtype), {})
        return csevar


CppVecOverrides._initialize_pointwise_overrides("cppvec")


class CppTile2DOverrides(CppVecOverrides):
    @staticmethod
    def index_expr(expr, dtype):
        assert isinstance(V.kernel, CppTile2DKernel)
        expr = V.kernel.transform_indexing(expr)
        return CppVecOverrides.index_expr(expr, dtype)


class CppKernel(Kernel):
    overrides = CppOverrides  # type: ignore[assignment]
    sexpr = cexpr
    newvar_prefix = "auto "
    suffix = ";"

    def __init__(self, args, num_threads):
        super().__init__(args)
        self.call_ranges: Optional[Tuple[sympy.Expr, ...]] = None
        self.ranges: List[sympy.Expr] = []
        self.itervars: List[sympy.Symbol] = []
        self.reduction_depth = None
        self.reduction_prefix = IndentedBuffer()
        self.reduction_suffix = IndentedBuffer()
        self.parallel_reduction_prefix = IndentedBuffer()
        self.parallel_reduction_suffix = IndentedBuffer()
        self.local_reduction_init = IndentedBuffer()
        self.local_reduction_stores = IndentedBuffer()
        self.is_reduction = False
        self.non_parallel_reduction_prefix = IndentedBuffer()
        self.reduction_cse = CSE(self.newvar_prefix, self.suffix, name_prefix="tmp_acc")
        self.weight_recps_cse = CSE(
            self.newvar_prefix, self.suffix, name_prefix="wrecps"
        )
        self.preloads = IndentedBuffer()
        self.poststores = IndentedBuffer()
        self.num_threads = num_threads  # num_threads the kernel specialized for
        self.reduction_omp_dec: Dict[Tuple[str, str], str] = {}

    def _gen_parallel_reduction_buffers(
        self,
        acc,
        acc_type,
        reduction_type,
        dtype,
        reduction_combine_fn=reduction_combine,
        reduction_init_fn=reduction_init,
        welford_weight_reciprocal_vec_fn=None,
    ):
        if config.cpp.dynamic_threads and not self.parallel_reduction_prefix:
            self.parallel_reduction_prefix.writeline(
                "int max_threads = omp_get_max_threads();"
            )
        acc_local = f"{acc}_local"
        num_threads = (
            "max_threads" if config.cpp.dynamic_threads else parallel_num_threads()
        )
        acc_per_thread = f"{acc}_arr[{num_threads}]"
        acc_local_in_array = acc_per_thread.replace(f"[{num_threads}]", "[tid]")
        self.local_reduction_init.writeline(
            f"{acc_type} {acc_local} = {reduction_init_fn(reduction_type, dtype)};"
        )
        self.parallel_reduction_prefix.writeline(f"{acc_type} {acc_per_thread};")
        self.parallel_reduction_prefix.writelines(
            [
                f"for (int tid = 0; tid < {num_threads}; tid++)",
                "{",
                f"    {acc_local_in_array} = {reduction_init_fn(reduction_type, dtype)};",
                "}",
            ],
        )
        self.local_reduction_stores.writelines(
            [
                f"{acc_local_in_array} = {acc_local};",
            ]
        )
        self.parallel_reduction_suffix.writelines(
            [
                f"for (int tid = 0; tid < {num_threads}; tid++)",
                "{",
                f"    {acc} = {reduction_combine_fn(reduction_type, acc, acc_local_in_array, src_dtype=dtype)};",
                "}",
            ],
        )

    def get_reduction_var_pattern(self, line: str):
        return re.search("tmp_acc[0-9]+", line)

    def update_stores_with_parallel_reduction(self):
        for i, line in enumerate(self.stores._lines):
            if isinstance(line, str):
                m = self.get_reduction_var_pattern(line)
                if m:
                    var_name = m.group(0)
                    self.stores._lines[i] = line.replace(var_name, f"{var_name}_local")

    @contextlib.contextmanager
    def masked(self, mask):
        """Context manager to add an additional mask to loads and stores."""
        prior = self._load_mask
        if prior:
            mask = ops.and_(mask, prior)
            if isinstance(mask, OpsValue):
                mask = mask.value
                assert isinstance(mask, CppCSEVariable)
                # see NOTE [dtype of CppCSEVariable]
                # mask's dtype should be bool
                mask.dtype = torch.bool

        self._load_mask = mask
        try:
            yield mask
        finally:
            self._load_mask = prior

    def scale_index_with_offset(
        self, index: sympy.Expr, scale=1, itervar_idx=-1, offset=0
    ):
        var = self.itervars[itervar_idx]
        replacement = {var: var * scale + offset}
        new_index = sympy_subs(index, replacement)
        return new_index

    def index_to_str(self, index: sympy.Expr) -> str:
        """
        Convert an index expr to a string that can be used in cpp code.
        e.g. a sympy expression "s2" may actually appear as "ks1" in the cpp kernel.
        """
        return cexpr(self.rename_indexing(index))

    def index_indirect_depends_on(self, index: sympy.Expr, itervar: sympy.Symbol):
        """
        Check if an index has free symbol CppCSEVariable that depends on `itervar`.
        """
        return any(
            self.cse.varname_map[s.name].depends_on(itervar)  # type: ignore[attr-defined]
            for s in index.free_symbols
            if s.name in self.cse.varname_map  # type: ignore[attr-defined]
            and isinstance(self.cse.varname_map[s.name], CppCSEVariable)  # type: ignore[attr-defined]
        )

    def index_depends_on(self, index: sympy.Expr, itervar: sympy.Symbol):
        return itervar in index.free_symbols or self.index_indirect_depends_on(
            index, itervar
        )

    def var_ranges(self):
        return dict(zip(self.itervars, self.ranges))

    def check_bounds(
        self,
        expr: sympy.Expr,
        size: sympy.Expr,
        lower: bool,
        upper: bool,
    ):
        if not (lower or upper):
            return

        indirect = free_symbol_is_type(expr, SymT.TMP)
        if indirect:
            # indexing in compute
            csevar = ops.index_expr(expr, torch.int64).value
            buffer = V.kernel.compute
        else:
            # indexing in loads
            prior_compute = V.kernel.compute
            try:
                V.kernel.compute = self.loads
                csevar = ops.index_expr(expr, torch.int64).value
            finally:
                V.kernel.compute = prior_compute
            buffer = self.loads

        size_str = V.kernel.sexpr(self.rename_indexing(size)) if upper else None

        line = self.indirect_assert(
            csevar, "0" if lower else None, size_str, self._load_mask
        )
        self.cse.generate(buffer, line, assignment=False)

    def load(self, name: str, index: sympy.Expr):
        var = self.args.input(name)
        index = self.rename_indexing(index)
        line = f"{var}[{cexpr_index(index)}]"
        if V.graph.get_dtype(name) in [torch.float16]:
            line = f"static_cast<float>({line})"
        csevar = self.cse.generate(self.loads, line)
        csevar.update_on_args("load", (self, name, index), {})
        return csevar

    def store(self, name, index, value, mode=None):
        assert "buf" in name
        var = self.args.output(name)
        index = self.rename_indexing(index)
        if mode is None:
            line = f"{var}[{cexpr_index(index)}] = {value};"
        elif mode == "atomic_add":
            if not config.cpp.dynamic_threads and self.num_threads == 1:
                line = f"{var}[{cexpr_index(index)}] += {value};"
            else:
                dtype = V.graph.get_dtype(name)
                # mirroring static_cast<float>(...) in load:
                value = f"static_cast<{DTYPE_TO_CPP[dtype]}>({value})"
                line = f"atomic_add(&{var}[{cexpr_index(index)}], {value});"
        else:
            raise NotImplementedError(f"store mode={mode}")
        self.stores.writeline(DeferredLine(name, line))

    def reduction(self, dtype, src_dtype, reduction_type, value):
        argmax_or_argmin = reduction_type in {"argmax", "argmin"}
        reduction_key = src_dtype, reduction_type, value
        if reduction_key in self.reduction_cse.reduction_cache:
            return self.reduction_cse.reduction_cache[reduction_key]

        acc = self.reduction_cse.generate(
            self.loads, f"reduction {reduction_key}", write=False
        )
        self.is_reduction = True
        init_dtype = src_dtype if argmax_or_argmin else dtype
        acc_type = reduction_acc_type(reduction_type, init_dtype)
        self.reduction_prefix.writeline(
            f"{acc_type} {acc} = {reduction_init(reduction_type, init_dtype)};"
        )
        assert self.reduction_depth is not None
        index = self.itervars[self.reduction_depth]
        for i in range(self.reduction_depth + 1, len(self.itervars)):
            index = index * self.ranges[i] + self.itervars[i]
        self.stores.writeline(
            f"{acc} = {reduction_combine(reduction_type, acc, value, index)};"
        )
        self._gen_parallel_reduction_buffers(acc, acc_type, reduction_type, init_dtype)
        result = reduction_project(reduction_type, acc)
        self.reduction_cse.reduction_cache[reduction_key] = result
        return result

    def store_reduction(self, name, index, value):
        index = self.rename_indexing(index)
        var = self.args.output(name)
        self.reduction_suffix.writeline(
            DeferredLine(name, f"{var}[{cexpr_index(index)}] = {value};")
        )

    def set_ranges(self, lengths, reduction_lengths):
        if self.call_ranges:
            assert self.call_ranges == tuple(lengths) + tuple(
                reduction_lengths
            ), f"{self.call_ranges} == {tuple(lengths)} + {tuple(reduction_lengths)}"
            assert self.reduction_depth == len(lengths)
        else:
            self.call_ranges = tuple(lengths) + tuple(reduction_lengths)
            self.ranges = [self.rename_indexing(x) for x in self.call_ranges]
            self.itervars = [
                sympy_index_symbol_with_prefix(SymT.XBLOCK, n)
                for n in range(len(self.ranges))
            ]
            self.reduction_depth = len(lengths)
        return (
            self.itervars[: self.reduction_depth],
            self.itervars[self.reduction_depth :],
        )

    def size_hint(self):
        return V.graph.sizevars.size_hint(
            sympy_product(self.call_ranges), fallback=8192
        )

    def codegen_loops_impl(self, loop_nest, code, worksharing):
        threads = parallel_num_threads()
        assert self.call_ranges is not None
        kernels = loop_nest.get_kernels()
        has_outer_loop_kernel = any(
            isinstance(kernel, OuterLoopFusedKernel) for kernel in kernels
        )
        if has_outer_loop_kernel:
            assert len(kernels) == 1
            assert isinstance(kernels[0], OuterLoopFusedKernel)
            par_depth = kernels[0].decide_parallel_depth(
                loop_nest.max_parallel_depth(), threads
            )
        else:
            par_depth = self.decide_parallel_depth(
                loop_nest.max_parallel_depth(), threads
            )

        with contextlib.ExitStack() as stack:
            if par_depth:
                if loop_nest.is_reduction_only():
                    # need to close the worksharing scope to define reduction vars outside it
                    worksharing.close()
                else:
                    worksharing.parallel(threads)
                loop_nest.mark_parallel(par_depth)
            elif threads > 1:
                if worksharing.single():
                    stack.enter_context(code.indent())

            def gen_loop_kernel(loop: LoopLevel):
                def is_parallel_reduction(loop):
                    root = loop.get_root()
                    return root.is_reduction and root.parallel

                kernels = loop.get_kernels()
                assert len(kernels) == 1
                if not isinstance(
                    kernels[0], OuterLoopFusedKernel
                ) and is_parallel_reduction(loop):
                    kernels[0].update_stores_with_parallel_reduction()
                gen_kernel(kernels[0])

            def gen_kernel(kernel):
                if isinstance(kernel, OuterLoopFusedKernel):
                    for loop in kernel.inner:
                        if loop.inner:
                            gen_loops(loop.inner, loop.is_reduction)
                        else:
                            with contextlib.ExitStack() as stack:
                                # If there is any kernel existing at the final outer loop fusion level,
                                # the kernel code should be placed within its respective indent to prevent
                                # the duplication of variable definitions.
                                stack.enter_context(code.indent())
                                gen_loop_kernel(loop)
                else:
                    with contextlib.ExitStack() as stack:
                        assert kernel
                        if hasattr(kernel, "codegen_inner_loops"):
                            code.splice(kernel.preloads)
                            kernel.codegen_inner_loops(code)
                            stack.enter_context(code.indent())
                        code.splice(kernel.loads)
                        code.splice(kernel.compute)
                        code.splice(kernel.stores)
                    if hasattr(kernel, "codegen_inner_loops"):
                        code.splice(kernel.poststores)

            def get_reduction_code_buffer(loops, buffer="prefix"):
                assert buffer in ("prefix", "suffix", "local")
                for loop in loops:
                    for kernel in loop.get_kernels():
                        if buffer == "local":
                            return (
                                kernel.local_reduction_init,
                                kernel.local_reduction_stores,
                            )
                        elif buffer == "suffix":
                            suffix = kernel.reduction_suffix
                            if loop.parallel:
                                suffix = kernel.parallel_reduction_suffix + suffix
                            return suffix
                        else:
                            prefix = kernel.reduction_prefix
                            if loop.parallel:
                                prefix = prefix + kernel.parallel_reduction_prefix
                            else:
                                prefix = prefix + kernel.non_parallel_reduction_prefix
                            return prefix

            def gen_loops(loops: List[LoopLevel], in_reduction=False):
                with contextlib.ExitStack() as stack_outer:
                    local_reduction_init = local_reduction_stores = None
                    if loops:
                        loop = loops[0]
                        if loop.is_reduction and not in_reduction:
                            reduction_prefix = get_reduction_code_buffer(loops)
                            if reduction_prefix:
                                stack_outer.enter_context(code.indent())
                            code.splice(reduction_prefix)
                        if loop_nest.is_reduction_only() and loop.parallel:
                            (
                                local_reduction_init,
                                local_reduction_stores,
                            ) = get_reduction_code_buffer(loops, "local")
                            worksharing.parallel(threads)
                            if local_reduction_init:
                                assert local_reduction_stores
                                code.splice(local_reduction_init)

                    for loop in loops:
                        gen_loop(loop)

                    if loops:
                        loop = loops[0]
                        if loop_nest.is_reduction_only() and loop.parallel:
                            if local_reduction_stores:
                                code.splice(local_reduction_stores)
                            worksharing.close()
                        if loop.is_reduction and not in_reduction:
                            code.splice(get_reduction_code_buffer(loops, "suffix"))

            def gen_loop(loop: LoopLevel):
                with contextlib.ExitStack() as stack:
                    loop_lines = loop.lines()
                    if loop_lines is None:
                        return
                    code.writelines(loop_lines)
                    stack.enter_context(code.indent())
                    # generate inner loops or loop body
                    if loop.inner:
                        gen_loops(loop.inner, loop.is_reduction)
                    else:
                        gen_loop_kernel(loop)

            stack.enter_context(code.indent())
            if loop_nest.root:
                if (
                    has_outer_loop_kernel
                    and isinstance(V.local_buffer_context, LocalBufferContext)
                    and V.local_buffer_context.local_buffers
                ):
                    # Allocate local buffer
                    local_buffers = V.local_buffer_context.local_buffers
                    for local_buffer in local_buffers.values():
                        # For dynamic size, rename s to ks
                        local_buf_size = sympy_product(
                            [
                                self.rename_indexing(size_val)
                                for size_val in local_buffer.get_layout().size
                            ]
                        )
                        local_buf_dtype = DTYPE_TO_CPP[local_buffer.get_layout().dtype]
                        allocate = f"std::make_unique<{local_buf_dtype} []>({cexpr(local_buf_size)})"
                        local_buffer_name = local_buffer.get_name()
                        code.splice(
                            f"std::unique_ptr<{local_buf_dtype} []> buf_{local_buffer_name} = {allocate};"
                        )
                        code.splice(
                            f"{local_buf_dtype}* {local_buffer_name} = buf_{local_buffer_name}.get();"
                        )
                gen_loops(loop_nest.root)
            else:
                gen_kernel(loop_nest.kernel)

    def codegen_loops(self, code, worksharing):
        loop_nest = LoopNestWithSplit.build(self)
        self.codegen_loops_impl(loop_nest, code, worksharing)

    @property
    def assert_function(self) -> str:
        if V.graph.aot_mode:
            # TODO: Using AOTI_TORCH_CHECK is causing performance drop for some models
            # compared with JIT Inductor which uses TORCH_CHECK
            return "AOTI_TORCH_CHECK"
        else:
            return "TORCH_CHECK"

    def decide_parallel_depth(self, max_parallel_depth, threads):
        assert self.call_ranges is not None
        ranges = self.call_ranges[:max_parallel_depth]
        seq = self.size_hint()
        par = 1
        depth = 0
        for expr in ranges:
            hint = V.graph.sizevars.size_hint(expr, fallback=8192)
            if par >= 2 * threads or par == threads:
                break
            if seq // threads < config.cpp.min_chunk_size:
                # not enough work
                break
            depth += 1
            par *= hint
            seq /= hint
        # if we assume thread number is dynamic, make sure we
        # have at least one parallel scope and let OMP runtime
        # to manage the serial vs. parallel.
        if config.cpp.dynamic_threads and depth == 0 and len(ranges) > 0:
            depth = 1
        return depth

    @contextlib.contextmanager
    def write_to_suffix(self):
        prior = (self.loads, self.compute, self.stores, self.cse)
        self.loads = IndentedBuffer()
        self.compute = IndentedBuffer()
        self.stores = IndentedBuffer()
        self.cse = self.cse.clone()
        yield
        self.reduction_suffix.splice(self.loads)
        self.reduction_suffix.splice(self.compute)
        self.reduction_suffix.splice(self.stores)
        (self.loads, self.compute, self.stores, self.cse) = prior

    def create_cse_var(self, *args, **kwargs):
        return CppCSEVariable(*args, **kwargs)

    def get_to_dtype_expr(self, src, dtype, src_dtype):
        return f"c10::convert<{DTYPE_TO_CPP[dtype]}>({src})"

    def cache_dtype_convert(self, dst, dst_dtype, src, src_dtype):
        expr = self.get_to_dtype_expr(src, dst_dtype, src_dtype)
        self.cse.cache[expr] = dst


class CppVecKernel(CppKernel):
    overrides = CppVecOverrides  # type: ignore[assignment]

    def __init__(
        self,
        args,
        num_threads,
        tiling_factor,
        tiling_idx,
        tail_size=None,
    ):
        super().__init__(args, num_threads)
        self.vec_isa = cpu_vec_isa.pick_vec_isa()
        assert self.vec_isa
        assert tiling_factor > 0, "Expect pass in Non-Zero tiling_factor explicitly"
        self.tiling_factor = tiling_factor
        self.tiling_idx = tiling_idx
        self.tail_size = tail_size
        self.num_elems = tail_size if tail_size else tiling_factor

    def _try_get_const_stride(self, index: sympy.Expr, itervar: sympy.Symbol):
        if self.index_indirect_depends_on(index, itervar):
            return None
        for indirect_var in (
            self.cse.varname_map[s.name]  # type: ignore[attr-defined]
            for s in index.free_symbols
            if symbol_is_type(s, SymT.TMP)
        ):
            assert isinstance(indirect_var, CppCSEVariable)
            if indirect_var.is_vec:
                return None
        stride = stride_at_vec_range(index, itervar, self.tiling_factor)
        return stride if stride.is_number else None

    def _get_num_vectors(self, dtype: torch.dtype) -> int:
        num_vectors = math.ceil(
            self.tiling_factor * dtype.itemsize * 8 / self.vec_isa.bit_width()
        )
        assert num_vectors >= 1
        return num_vectors

    def _get_vec_type(self, dtype: torch.dtype) -> str:
        num_vectors = self._get_num_vectors(dtype)
        if num_vectors == 1:
            return f"at::vec::Vectorized<{DTYPE_TO_CPP[dtype]}>"
        else:
            return f"at::vec::VectorizedN<{DTYPE_TO_CPP[dtype]},{num_vectors}>"

    def _get_mask_type(self, dtype: torch.dtype = torch.float) -> str:
        if dtype == torch.bool:
            return ""
        num_vectors = self._get_num_vectors(dtype)
        return f"at::vec::VecMask<{DTYPE_TO_CPP[dtype]},{num_vectors}>"

    def _get_mask_cast(self, mask: CppCSEVariable, dtype: torch.dtype) -> str:
        assert mask.dtype == torch.bool, repr(mask)
        num_vectors = self._get_num_vectors(dtype)
        return f"{mask}.template cast<{DTYPE_TO_CPP[dtype]},{num_vectors}>()"

    def get_reduction_var_pattern(self, line: str):
        return re.search("tmp_acc[0-9]+_vec", line)

    def _get_vec_load_line(
        self,
        var: str,
        index: sympy.Expr,
        dtype: torch.dtype,
        load_mask: Optional[CppCSEVariable] = None,
    ):
        """
        Get a load line str that loads a vector from `var` at `index` of type `dtype`.
        If `load_mask` is not None, we do a masked load accordingly.
        Notes on the `dtype`:
        1. We always load `self.tiling_factor` number of elements regardless of the `dtype`.
           It means we load half of the vector lanes for 16-bit data types and quarter of the
           vector lanes for 8-bit data types.
        2. `torch.bool` and `torch.uint8` could mean masks and we load them as float mask vectors.
        """
        cpp_type = DTYPE_TO_CPP[dtype]
        num_vectors = self._get_num_vectors(dtype)
        load_mask_str = None
        if load_mask:
            if not load_mask.is_vec:
                # TODO: avoid hard-code torch.float
                load_mask_str = f"{self._get_mask_type(torch.float)}::from({load_mask})"
            else:
                load_mask_str = f"{self._get_mask_cast(load_mask, torch.float)}"
        loadbuf = f"{var} + {cexpr_index(index)}" if index != 0 else var
        if dtype == torch.bool:
            # TODO: should we consider load mask here?
            line = f"{self._get_mask_type()}::from({loadbuf})"
        else:
            line = (
                f"{load_mask_str}.template loadu<{cpp_type},{num_vectors}>({loadbuf})"
                if load_mask_str
                else f"{self._get_vec_type(dtype)}::loadu({loadbuf}, {self.num_elems})"
            )
        return line

    def _load_or_store_non_contiguous(
        self,
        var: Optional[str],
        index: sympy.Expr,
        dtype: torch.dtype,
        buffer: Optional[IndentedBuffer] = None,
        store_value: Optional[Union[str, CppCSEVariable]] = None,
    ) -> Optional[CppCSEVariable]:
        """
        Load or store a vector in a non-contiguous way. The vector is initialized from an array that is
        filled in an inner loop over the tiling factor.
        :param var: buffer to load from or store to, i.e. `var[transformed(index)]`. If None, we load the index
                    as index expression, i.e. `transformed(index)`.
        :param index: index into the `var` or the index expression by its own if `var` is None.
                      The `index` could contain indirect indexing or the tiling itervar. When used in
                      the inner loop, the index is transformed as follows:
                      1. the index is linearized along the tiling dim.
                      2. the indirect indexing vector variables are transformed into arrays over the tiling dim.
        :param dtype: data type of `var` or `index` if `var` is None.
        :param buffer: the code buffer to write the generated code to. If None, we write to `self.loads`.
        :param store_value: the value to store. If None, we load the vector.
        :return: a CppCSEVariable that represents the loaded vector or None if it is a store.
        """
        assert not store_value or var is not None, "store var must be provided"

        if buffer is None:
            buffer = self.loads

        def get_result_size(dtype: torch.dtype) -> int:
            if dtype.itemsize < 4:
                return self.num_elems * (4 // dtype.itemsize)
            else:
                return self.num_elems

        def vec_to_array(vec_var: CppCSEVariable) -> CppCSEVariable:
            assert vec_var.is_vec
            code = BracesBuffer()
            code.writeline("[&]")
            with code.indent():
                vec_dtype = vec_var.dtype
                assert vec_dtype is not None
                if vec_dtype == torch.bool:
                    vec_dtype = torch.float
                result_size = get_result_size(vec_dtype)
                code.writeline(
                    f"__at_align__ std::array<{DTYPE_TO_CPP[vec_dtype]}, {result_size}> tmpbuf;"
                )
                line = f"{vec_var}.store(tmpbuf.data(), {result_size});"
                code.writeline(line)
                code.writeline("return tmpbuf;")
            code.writeline("()")
            csevar = self.cse.generate(buffer, code)
            assert isinstance(csevar, CppCSEVariable)
            return csevar

        code = BracesBuffer()
        code.writeline("[&]")
        with code.indent():
            result_size = get_result_size(dtype)
            result_declare = (
                f"__at_align__ std::array<{DTYPE_TO_CPP[dtype]}, {result_size}> tmpbuf;"
            )
            code.writeline(result_declare)
            if store_value:
                code.writeline(f"{store_value}.store(tmpbuf.data(), {result_size});")
            itervar_inner = sympy_index_symbol(
                f"{self.itervars[self.tiling_idx]}_inner"
            )
            replacements = {}
            for indirect_var in (
                self.cse.varname_map[s.name]  # type: ignore[attr-defined]
                for s in index.free_symbols
                if symbol_is_type(s, SymT.TMP)
            ):
                assert isinstance(indirect_var, CppCSEVariable)
                if indirect_var.is_vec:
                    array_var = vec_to_array(indirect_var)
                    replacements[indirect_var] = f"{array_var}[{itervar_inner}]"
            index = self.scale_index_with_offset(
                index, itervar_idx=self.tiling_idx, offset=itervar_inner
            )
            load_mask = None
            if self._load_mask is not None:
                assert not store_value, "unexpected store with load mask"
                assert isinstance(self._load_mask, CppCSEVariable), self._load_mask
                if self._load_mask.is_vec:
                    load_mask = f"{self._load_mask}.is_masked({itervar_inner})"
                else:
                    load_mask = f"{self._load_mask} != 0"
            if cpp_builder.is_gcc():
                code.writeline(f"#pragma GCC unroll {self.num_elems}")
            else:
                code.writeline(f"#pragma unroll {self.num_elems}")
            code.writeline(
                f"for (long {itervar_inner} = 0; "
                + f"{itervar_inner} < {self.num_elems}; "
                + f"{itervar_inner}++)"
            )
            with code.indent(), contextlib.ExitStack() as stack:
                index_c = cexpr_index(index)
                for indirect_var in replacements:
                    index_c = re.sub(
                        r"\b" + f"{indirect_var}" + r"\b",
                        replacements[indirect_var],
                        index_c,
                    )
                rhs = f"{var}[{index_c}]" if var is not None else f"{index_c}"
                if load_mask:
                    code.writeline(f"if ({load_mask})")
                    stack.enter_context(code.indent())
                if store_value:
                    code.writeline(f"{rhs} = tmpbuf[{itervar_inner}];")
                else:
                    code.writeline(f"tmpbuf[{itervar_inner}] = {rhs};")
            if not store_value:
                load_line = self._get_vec_load_line("tmpbuf.data()", 0, dtype)  # type: ignore[arg-type]
                code.writeline(f"return {load_line};")
        code.writeline("()")
        if store_value:
            code.writeline(";")
            buffer.splice(code)
            return None
        else:
            csevar = self.cse.generate(buffer, code)
            assert isinstance(csevar, CppCSEVariable)
            csevar.is_vec = True
            return csevar

    def load(self, name: str, index: sympy.Expr):
        var = self.args.input(name)
        index = self.rename_indexing(index)
        dtype = V.graph.get_dtype(name)
        tiling_var = self.itervars[self.tiling_idx]
        stride = self._try_get_const_stride(index, tiling_var)
        if stride == 0:
            # load scalar and lazily broadcast it on demand
            return super().load(name, index)
        elif stride == 1:
            # load contiguously
            line = self._get_vec_load_line(var, index, dtype, self._load_mask)
            csevar = self.cse.generate(self.loads, line)  # type: ignore[assignment]
        else:
            csevar = self._load_or_store_non_contiguous(var, index, dtype)  # type: ignore[assignment]
        assert isinstance(csevar, CppCSEVariable)
        csevar.update_on_args("load", (self, name, index), {})
        csevar.is_vec = True
        return csevar

    def _get_store_line(
        self,
        value: Union[str, CppCSEVariable],
        var: str,
        index: sympy.Expr,
        dtype: torch.dtype,
    ):
        """
        Get a store line buffer that stores `value` into `var` at `index` of `dtype`. It handles
        both contiguous and non-contiguous store cases.
        :param value: Vectorized type templaterized on `dtype`.
        :param var: buffer to store into.
        :index: index into the `var`.
        """
        # when value's type is str (e.g., welford reduction), caller should make sure
        # it is a vector
        assert isinstance(value, str) or (
            isinstance(value, CppCSEVariable) and value.is_vec
        ), value
        tiling_var = self.itervars[self.tiling_idx]
        var_expr = f"{var} + {cexpr_index(index)}"
        stride = self._try_get_const_stride(index, tiling_var)
        code = IndentedBuffer()
        if stride == 1:
            if dtype == torch.float and self.tail_size is None:
                code.writeline(f"{value}.store({var_expr});")
            else:
                code.writeline(f"{value}.store({var_expr}, {self.num_elems});")
        else:
            self._load_or_store_non_contiguous(
                var, index, dtype, buffer=code, store_value=value
            )
        return code

    def store(self, name, index, value, mode=None):
        assert "buf" in name
        assert mode is None
        assert isinstance(value, CppCSEVariable), value
        if not value.is_vec:
            # this happens when we store a scalar into a vectorized buffer like "fill"
            value = self.broadcast(value)
        var = self.args.output(name)
        index = self.rename_indexing(index)
        code = self._get_store_line(value, var, index, V.graph.get_dtype(name))
        self.stores.splice(code.map(lambda x: DeferredLine(name, x)))

    def reduction(self, dtype, src_dtype, reduction_type, value):
        assert reduction_type in VECTORIZABLE_RTYPES
        argmax_or_argmin = reduction_type in {"argmax", "argmin"}
        horizontal_reduction = self.tiling_idx >= self.reduction_depth
        init_dtype = src_dtype if argmax_or_argmin else dtype
        assert isinstance(value, CppCSEVariable), value

        if not value.is_vec:
            value = self.broadcast(value)

        reduction_key = src_dtype, reduction_type, value
        if reduction_key in self.reduction_cse.reduction_cache:
            return self.reduction_cse.reduction_cache[reduction_key]

        vec_ns = "at::vec"
        vec = f"{vec_ns}::Vectorized<{DTYPE_TO_CPP[dtype]}>"
        acc_type = reduction_acc_type(reduction_type, init_dtype)
        acc_type_vec = self.reduction_acc_type_vec(reduction_type, init_dtype)

        acc = self.reduction_cse.generate(
            self.loads, f"reduction {reduction_key}", write=False
        )
        acc_vec = f"{acc}_vec"
        self.is_reduction = True
        self.reduction_prefix.writeline(
            f"{acc_type} {acc} = {reduction_init(reduction_type, init_dtype)};"
        )
        self.reduction_prefix.writeline(
            f"{acc_type_vec} {acc_vec} = {self.reduction_init_vec(reduction_type, init_dtype)};"
        )
        if reduction_type == "welford_reduce":
            # save the reciprocal of weights for welford reduce
            assert self.reduction_depth is not None
            # use masked acc_vec for tail vec kernel
            self.reduction_prefix.writeline(
                f"{acc_type_vec} masked_{acc_vec} = {self.reduction_init_vec(reduction_type, dtype)};"
            )
            reduction_size = functools.reduce(
                lambda x, y: x * y, self.ranges[self.reduction_depth :]
            )
            reduction_factor = (
                self.tiling_factor if self.tiling_idx >= self.reduction_depth else 1
            )
            self.weight_recp_vec_range = FloorDiv(reduction_size, reduction_factor)
            if self.weight_recp_vec_range not in self.weight_recps_cse.reduction_cache:
                self.weight_recps_val = self.weight_recps_cse.generate(
                    self.compute, f"reduction {self.weight_recp_vec_range}", write=False
                )
                self.weight_recps_cse.reduction_cache[
                    self.weight_recp_vec_range
                ] = self.weight_recps_val
                self.non_parallel_reduction_prefix.writeline(
                    self.welford_weight_reciprocal_vec(dtype)
                )
                # generate weight_recps for parallel reduction
                num_threads = (
                    "max_threads"
                    if config.cpp.dynamic_threads
                    else parallel_num_threads()
                )
                self.local_reduction_init.writeline(
                    self.welford_weight_reciprocal_vec(dtype, num_threads)
                )
            else:
                self.weight_recps_val = self.weight_recps_cse.reduction_cache[
                    self.weight_recp_vec_range
                ]
            # use masked acc_vec for tail vec kernel
            acc_vec_ = f"masked_{acc_vec}" if self.tail_size else acc_vec
            self.stores.writeline(
                f"{acc_vec_} = {self.reduction_combine_vec(reduction_type, acc_vec_, value, True)};"
            )
        else:
            assert self.reduction_depth is not None
            index = self.itervars[self.reduction_depth]
            for i in range(self.reduction_depth + 1, len(self.itervars)):
                index = index * self.ranges[i] + self.itervars[i]
            combine = self.reduction_combine_vec(
                reduction_type,
                acc_vec,
                value,
                index=index,
                horizontal_reduction=horizontal_reduction,
                src_dtype=src_dtype,
            )
            self.stores.writeline(f"{acc_vec} = {combine};")
        self._gen_parallel_reduction_buffers(
            acc,
            acc_type,
            reduction_type,
            init_dtype,
        )
        self._gen_parallel_reduction_buffers(
            acc_vec,
            acc_type_vec,
            reduction_type,
            init_dtype,
            reduction_combine_fn=self.reduction_combine_vec,
            reduction_init_fn=self.reduction_init_vec,
        )
        if reduction_type == "welford_reduce":
            # use masked acc_vec for tail vec kernel
            self._gen_parallel_reduction_buffers(
                f"masked_{acc_vec}",
                acc_type_vec,
                reduction_type,
                dtype,
                reduction_combine_fn=self.reduction_combine_vec,
                reduction_init_fn=self.reduction_init_vec,
            )
        tmpvar: Union[str, CSEVariable]
        is_bool = dtype == torch.bool
        if horizontal_reduction:
            # Horizontal reduction
            if is_welford_reduction(reduction_type):
                assert self._get_num_vectors(dtype) in [
                    1,
                    2,
                ], "Welford reduction does not support VectorizedN (N>2)"
                next_value = f"welford_vec_reduce_all({acc_vec})"
                masked_next_value = f"welford_vec_reduce_all(masked_{acc_vec})"
                self.reduction_suffix.writeline(
                    f"{acc} = {reduction_combine(reduction_type, acc, masked_next_value)};"
                )
            elif argmax_or_argmin:
                next_value = f"{reduction_type}_vec_reduce_all({acc_vec})"
            elif is_bool:
                if reduction_type in (
                    "any",
                    "sum",
                    "max",
                ):
                    next_value = f"!{acc_vec}.all_zero()"
                else:
                    assert reduction_type == "min"
                    next_value = f"{acc_vec}.all_masked()"
            else:
                reduce_all_body = (
                    "{ return "
                    + self.reduction_combine_vec(reduction_type, "x", "y")
                    + "; }"
                )
                is_bool = dtype == torch.bool
                # we are using at::vec::VecMask<float, N> for bool
                vec_dtype = "float" if is_bool else DTYPE_TO_CPP[dtype]
                vec = f"at::vec::Vectorized<{vec_dtype}>"
                vec_reduce_all_func = f"at::vec::vec_reduce_all<{vec_dtype}>"
                next_value = f"{vec_reduce_all_func}([]({vec}& x, {vec}& y) {reduce_all_body}, {acc_vec})"

            self.reduction_suffix.writeline(
                f"{acc} = {reduction_combine(reduction_type, acc, next_value, src_dtype=src_dtype)};"
            )
            tmpvar = acc
        else:
            tmpvar = acc_vec
            if is_welford_reduction(reduction_type):
                masked_tmpvar = f"masked_{tmpvar}"
                self.reduction_suffix.writeline(
                    f"{tmpvar} = {reduction_combine(reduction_type, tmpvar, masked_tmpvar)};"
                )

        result = reduction_project(reduction_type, tmpvar)
        self.reduction_cse.reduction_cache[reduction_key] = result
        return result

    def store_reduction(self, name, index, value):
        index = self.rename_indexing(index)
        var = self.args.output(name)
        out_dtype = V.graph.get_dtype(name)
        dtype = (
            (out_dtype if out_dtype == torch.double else torch.float)
            if out_dtype.is_floating_point
            else torch.int64
        )
        code = IndentedBuffer()
        if self.tiling_idx >= self.reduction_depth:
            # Horizontal reduction
            code.writeline(
                f"{var}[{cexpr_index(index)}] = static_cast<{DTYPE_TO_CPP[out_dtype]}>({value});"
            )
        else:
            # Vertical reduction
            if out_dtype != dtype:
                converted_value = f"{DTYPE_TO_CPP[out_dtype]}_{value}"
                code.writeline(
                    f"auto {converted_value} = at::vec::convert<{DTYPE_TO_CPP[out_dtype]}>({value});"
                )
                value = converted_value
            code.splice(self._get_store_line(value, var, index, out_dtype))
        self.reduction_suffix.splice(code.map(lambda x: DeferredLine(name, x)))

    def broadcast(self, scalar_var: CppCSEVariable) -> CppCSEVariable:
        assert not scalar_var.is_vec
        if scalar_var.dtype == torch.bool:
            vec_var = self.cse.generate(
                self.compute, f"{self._get_mask_type()}::from({scalar_var.name})"
            )
        else:
            assert scalar_var.dtype is not None
            vec_var = self.cse.generate(
                self.compute,
                f"{self._get_vec_type(scalar_var.dtype)}({scalar_var.name})",
            )
        assert isinstance(vec_var, CppCSEVariable)
        vec_var.dtype = scalar_var.dtype
        vec_var.dependent_itervars = scalar_var.dependent_itervars
        vec_var.is_vec = True
        return vec_var

    def arange(self, index: CppCSEVariable, stride: sympy.Symbol) -> CppCSEVariable:
        assert not index.is_vec
        assert index.dtype is not None
        csevar = self.cse.generate(
            self.compute,
            f"{self._get_vec_type(index.dtype)}::arange({index}, {stride})",
        )
        assert isinstance(csevar, CppCSEVariable)
        csevar.dtype = index.dtype
        csevar.is_vec = True
        return csevar

    def reduction_init_vec(self, reduction_type, dtype):
        scalar_type = DTYPE_TO_COMPUTATION_DTYPE[dtype]
        vec_type = self._get_vec_type(scalar_type)

        if is_welford_reduction(reduction_type):
            return f"Welford<{vec_type}>()"

        if reduction_type in {"argmin", "argmax"}:
            cdtype = DTYPE_TO_CPP[scalar_type]
            acc_type = self.reduction_acc_type_vec(reduction_type, dtype)
            if reduction_type == "argmin":
                val = (
                    f"std::numeric_limits<{cdtype}>::infinity()"
                    if is_float_dtype(dtype)
                    else f"std::numeric_limits<{cdtype}>::max()"
                )
            else:
                val = (
                    f"-std::numeric_limits<{cdtype}>::infinity()"
                    if is_float_dtype(dtype)
                    else f"std::numeric_limits<{cdtype}>::min()"
                )
            return f"{acc_type}({val})"

        if reduction_type == "any":
            return f"{self._get_mask_type()}::from(0)"

        scalar_init = reduction_init(reduction_type, dtype)
        vec_init = f"{vec_type}({scalar_init})"
        if dtype == torch.bool:
            assert reduction_type in ("min", "max", "sum")
            return f"{self._get_mask_type()}::from({scalar_init})"
        return vec_init

    def reduction_acc_type_vec(self, reduction_type, dtype):
        scalar_type = DTYPE_TO_COMPUTATION_DTYPE[dtype]
        vec_type = self._get_vec_type(scalar_type)
        if is_welford_reduction(reduction_type):
            return f"Welford<{vec_type}>"
        if reduction_type in {"argmin", "argmax"}:
            n_src = self._get_num_vectors(scalar_type)
            n_idx = self._get_num_vectors(torch.int64)
            return f"IndexValueVec<{DTYPE_TO_CPP[scalar_type]}, {n_src}, {n_idx}>"
        if dtype == torch.bool:
            assert reduction_type in ("min", "max", "any", "sum")
            return f"{self._get_mask_type()}"
        return vec_type

    def welford_weight_reciprocal_vec(self, dtype, num_threads=None):
        vec_num_range_thread = (
            CeilDiv(self.weight_recp_vec_range, num_threads)
            if num_threads
            else self.weight_recp_vec_range
        )
        vec_num_range_thread_expr = cexpr_index(vec_num_range_thread)
        return (
            f"static WeightRecp<{self._get_vec_type(dtype)}> {self.weight_recps_val}"
            f"("
            f"{vec_num_range_thread_expr}"
            f");"
        )

    def reduction_combine_vec(
        self,
        reduction_type,
        var,
        next_value,
        use_weight_recps=False,
        index: Optional[sympy.Symbol] = None,
        horizontal_reduction: Optional[bool] = None,
        src_dtype: Optional[torch.dtype] = torch.float32,
    ):
        is_bool = src_dtype == torch.bool
        if reduction_type == "max":
            if self.tail_size:
                return f"max_masked_reduce({var}, {next_value}, {self.tail_size})"
            else:
                return (
                    f"{var} | {next_value}"
                    if is_bool
                    else f"at::vec::maximum({var}, {next_value})"
                )
        elif reduction_type == "min":
            if self.tail_size:
                return f"min_masked_reduce({var}, {next_value}, {self.tail_size})"
            else:
                return (
                    f"{var} & {next_value}"
                    if is_bool
                    else f"at::vec::minimum({var}, {next_value})"
                )
        elif reduction_type == "sum":
            if self.tail_size:
                return f"sum_masked_reduce({var}, {next_value}, {self.tail_size})"
            else:
                conjunction = "|" if is_bool else "+"
                return f"{var} {conjunction} {next_value}"
        elif reduction_type == "prod":
            if self.tail_size:
                return f"prod_masked_reduce({var}, {next_value}, {self.tail_size})"
            else:
                return f"{var} * {next_value}"
        elif reduction_type == "xor_sum":
            if self.tail_size:
                return f"xor_sum_masked_reduce({var}, {next_value}, {self.tail_size})"
            else:
                return f"{var} ^ {next_value}"
        elif reduction_type == "welford_reduce":
            if use_weight_recps:
                if self.tail_size:
                    return f"welford_combine({var}, {next_value}, {self.tail_size}, &{self.weight_recps_val})"
                else:
                    return f"welford_combine({var}, {next_value}, &{self.weight_recps_val})"
            else:
                if self.tail_size:
                    return f"welford_combine({var}, {next_value}, {self.tail_size})"
                else:
                    return f"welford_combine({var}, {next_value})"
        elif reduction_type == "welford_combine":
            if isinstance(next_value, tuple):
                # When reading a value from Inductor IR we have a tuple of variable names
                mean, m2, weight = next_value
            else:
                # When combining intermediate accumulators we have a Welford<T> struct
                mean, m2, weight = reduction_project(reduction_type, next_value)
            if self.tail_size:
                return f"welford_combine({var}, {{{mean}, {m2}, {weight}}}, {self.tail_size})"
            else:
                return f"welford_combine({var}, {{{mean}, {m2}, {weight}}})"
        elif reduction_type in ("argmin", "argmax"):
            assert src_dtype is not None
            cdtype = DTYPE_TO_CPP[src_dtype]
            n_src = self._get_num_vectors(src_dtype)
            n_idx = self._get_num_vectors(torch.int64)
            t_extra = ""
            arg_extra = ""
            if index is not None:
                assert horizontal_reduction is not None
                t_extra = f", {str(horizontal_reduction).lower()}"
                arg_extra = f", {index}"
            if self.tail_size:
                return (
                    f"{reduction_type}_combine_vec<{cdtype}, {n_src}, {n_idx}{t_extra}>"
                    f"({var}, {next_value}{arg_extra}, {self.tail_size})"
                )
            else:
                return f"{reduction_type}_combine_vec<{cdtype}, {n_src}, {n_idx}{t_extra}>({var}, {next_value}{arg_extra})"
        elif reduction_type == "any":
            return f"{var} | {next_value}"
        else:
            raise NotImplementedError

    def indirect_assert(self, var, lower, upper, mask=None):
        assert isinstance(var, CppCSEVariable)
        assert var.dtype is not None
        if not var.is_vec:
            if isinstance(mask, CppCSEVariable) and mask.is_vec:
                mask = f"({mask}).all_masked()"
            return super().indirect_assert(var, lower, upper, mask)
        lower_scalar = lower
        upper_scalar = upper
        if lower:
            lower = f"{self._get_vec_type(var.dtype)}({lower})"
        if upper:
            upper = f"{self._get_vec_type(var.dtype)}({upper})"
        if lower and upper:
            cond = f"({lower} <= {var}) & ({var} < {upper})"
            cond_print = f"{lower_scalar} <= {var} < {upper_scalar}"
        elif lower:
            cond = f"{lower} <= {var}"
            cond_print = f"{lower_scalar} <= {var}"
        else:
            assert upper
            cond = f"{var} < {upper}"
            cond_print = f"{var} < {upper_scalar}"
        cond = f"{self._get_mask_type(var.dtype)}({cond})"
        if mask:
            if not mask.is_vec:
                mask = f"{self._get_mask_type(var.dtype)}({mask})"
            # We need not check when the mask is False
            cond = f"({cond}) | ~({mask})"
        cond = f"({cond}).all_masked()"
        return f'{self.assert_function}({cond}, "index out of bounds: {cond_print}")'

    def get_to_dtype_expr(self, src, dtype, src_dtype):
        assert isinstance(src, CppCSEVariable)
        if not src.is_vec:
            return super().get_to_dtype_expr(src, dtype, src_dtype)
        src_cpp_type = DTYPE_TO_CPP[src_dtype]
        src_num_vectors = self._get_num_vectors(src_dtype)
        dst_cpp_type = DTYPE_TO_CPP[dtype]
        dst_num_vectors = self._get_num_vectors(dtype)
        expr = f"({src})"
        if src_dtype != torch.bool and dtype == torch.bool:
            expr = f"{self._get_mask_type(src_dtype)}::from<{src_cpp_type},{src_num_vectors}>({src})"
        elif src_dtype == torch.bool and dtype != torch.bool:
            expr = f"{src}.to<{dst_cpp_type},{dst_num_vectors}>()"
        elif src_dtype != dtype:
            if src_num_vectors == dst_num_vectors == 1:
                expr = f"at::vec::convert<{dst_cpp_type}>({src})"
            else:
                expr = f"at::vec::convert<{dst_cpp_type},{dst_num_vectors},{src_cpp_type},{src_num_vectors}>({src})"
        return expr


class CppTile2DKernel(CppVecKernel):
    """
    A vector kernel that handles the 2d tiles with the tile size defined in `tiling_factor` on
    the inner-most loop level and one of the outer loop level (`outer_tiling_idx`). When the data
    tile is accessed in a contiguous way from the outer loop axis, a transposition is applied on the
    tile to make the access contiguous from the inner-most loop axis. Then, the same vectorization
    logic from its parent `CppVecKernel` is leveraged for load/store/compute. The transposed tile load
    and store are generated into kernel.preloads and kernel.poststores buffers.

    The loop structure looks like below:
    for ...
      for i_outer ...
        for ...
          for inner_most ...
            // generated by CppTile2DKernel
            float tmp0[16*16]; at::vec::transpose_mxn<...>(tmp0, in_ptr0 + ..., ...); // into kernel.preloads
            float tmp1[16*16]; // into kernel.preloads
            for i_inner ... { // the kernel inner loop
              vectorized loads/compute/stores (e.g., load tmp0, store tmp1) // into kernel.loads/compute/stores
            }
            at::vec::transpose_mxn(out_ptr0 + ..., tmp1, ...) // into kernel.poststores
          for inner_most ... (tail)
            // generated by CppVecKernel
            ...
      for i_outer ... (tail)
        for ...
          for ...
            // generated by CppKernel
            ...
    """

    overrides = CppTile2DOverrides  # type: ignore[assignment]

<<<<<<< HEAD
    def __init__(self, args, num_threads, tiling_factor, tiling_indices):
        super().__init__(args, num_threads, tiling_factor, tiling_indices[1])
=======
    def __init__(
        self,
        args,
        num_threads,
        tiling_factor,
        tiling_indices,
        tiling_dtype,
        inner_tail_size=None,
        outer_tail_size=None,
    ):
        super().__init__(
            args,
            num_threads,
            tiling_factor,
            tiling_indices[1],
            tiling_dtype,
            inner_tail_size,
        )
>>>>>>> 9f17037e
        self.tiling_indices = tiling_indices
        self.inner_tail_size = inner_tail_size
        self.outer_tail_size = outer_tail_size
        self.inner_num_elems = inner_tail_size if inner_tail_size else tiling_factor
        self.outer_num_elems = outer_tail_size if outer_tail_size else tiling_factor
        self.inner_is_tiling_idx = True

    def inner_itervar(self):
        return sympy_index_symbol(f"{self.itervars[self.outer_idx]}_inner")

    def need_vec_transpose(self, index):
        outer_var = self.itervars[self.outer_idx]
        inner_var = self.itervars[self.tiling_idx]
        outer_stride = stride_at_vec_range(index, outer_var, self.tiling_factor)
        inner_stride = stride_at_vec_range(index, inner_var, self.tiling_factor)
        return (
            self._load_mask is None  # TODO: support transposition with mask
            and outer_stride == 1
            and index.has(inner_var)
            and not inner_stride.has(inner_var)
            and not inner_stride.has(outer_var)
        )

    def gen_transposed_tile_load_store(self, name, var, index, is_store):
        # transposed tile load/store outside the kernel inner loop
        dtype = V.graph.get_dtype(name)
        factor = self.tiling_factor
        src = f"{var} + {cexpr_index(index)}"
        dst = "__place_holder__"
        ld_src = f"{cexpr_index(stride_at_vec_range(index, self.itervars[self.tiling_idx], self.tiling_factor))}"
        ld_dst = f"{self.num_elems}"
        if is_store:
            src, dst = dst, src
            ld_src, ld_dst = ld_dst, ld_src

        need_define = True
        if self.inner_is_tiling_idx ^ is_store:
            load_or_store = (
                f"at::vec::transpose_mxn<{DTYPE_TO_CPP[dtype]},{self.inner_num_elems},{self.outer_num_elems}>"
                f"({src}, {ld_src}, {dst}, {ld_dst});"
            )
        else:
            load_or_store = (
                f"at::vec::transpose_mxn<{DTYPE_TO_CPP[dtype]},{self.outer_num_elems},{self.inner_num_elems}>"
                f"({src}, {ld_src}, {dst}, {ld_dst});"
            )
        if is_store:
            tile_var = self.cse.newvar()
        elif load_or_store not in self.cse.cache:
            tile_var = self.cse.generate(self.preloads, load_or_store, write=False)
        else:
            need_define = False
            tile_var = self.cse.cache[load_or_store]

        if need_define:
            define_line = f"alignas({factor}) {DTYPE_TO_CPP[dtype]} {tile_var}[{self.outer_num_elems}*{self.inner_num_elems}];"
            self.preloads.writeline(define_line)

        load_or_store = load_or_store.replace("__place_holder__", str(tile_var))
        if is_store:
            self.poststores.writeline(DeferredLine(name, load_or_store))
        else:
            self.preloads.writeline(load_or_store)

        return tile_var

    def load(self, name: str, index: sympy.Expr):
        var = self.args.input(name)
        index = self.rename_indexing(index)

        inner = self.inner_itervar()
        if self.need_vec_transpose(index):
            tile_var = self.gen_transposed_tile_load_store(
                name, var, index, is_store=False
            )
            # vector load inside the kernel inner loop
            loadbuf = f"{tile_var} + {cexpr_index(inner * self.num_elems)}"
            dtype = V.graph.get_dtype(name)
            line = self._get_vec_load_line(loadbuf, 0, dtype)  # type: ignore[arg-type]
            csevar = self.cse.generate(self.loads, line)
            csevar.update_on_args("load", (self, name, index), {})
            assert isinstance(csevar, CppCSEVariable)
            csevar.is_vec = True
            return csevar
        else:
            new_index = self.transform_indexing(index)
            return super().load(name, new_index)

    def store(self, name, index, value, mode=None):
        assert "buf" in name
        var = self.args.output(name)

        inner = self.inner_itervar()
        index = self.rename_indexing(index)
        assert mode is None
        if self.need_vec_transpose(index):
            tile_var = self.gen_transposed_tile_load_store(
                name, var, index, is_store=True
            )
            # vector store inside the kernel inner loop
            storebuf = f"{tile_var} + {cexpr_index(inner * self.num_elems)}"
            if self.tail_size or V.graph.get_dtype(name) in DTYPE_LOWP_FP + [
                torch.uint8,
                torch.int8,
            ]:
                line = f"{value}.store({storebuf}, {self.num_elems});"
            else:
                line = f"{value}.store({storebuf});"
            self.stores.writeline(DeferredLine(name, line))
        else:
            new_index = self.transform_indexing(index)
            super().store(name, new_index, value, mode)

    def codegen_inner_loops(self, code):
        inner = self.inner_itervar()
        if self.inner_is_tiling_idx:
            code.writeline(
                f"for (long {inner} = 0; {inner} < {self.outer_num_elems}; {inner}++)"
            )
        else:
            code.writeline(
                f"for (long {inner} = 0; {inner} < {self.inner_num_elems}; {inner}++)"
            )

    def set_ranges(self, group, reduction_group):
        vars = super().set_ranges(group, reduction_group)
        # do vertical reduction as the tail loop
        self.outer_idx, self.tiling_idx = (
            self.tiling_indices
            if self.tiling_indices[1] < self.reduction_depth
            else reversed(self.tiling_indices)
        )
        if self.tiling_idx == self.tiling_indices[0]:
            self.tail_size = self.outer_tail_size
            self.num_elems = self.outer_num_elems
            self.inner_is_tiling_idx = False
        else:
            self.tail_size = self.inner_tail_size
            self.num_elems = self.inner_num_elems
            self.inner_is_tiling_idx = True
        return vars

    def transform_indexing(self, index: sympy.Expr) -> sympy.Expr:
        return self.scale_index_with_offset(
            index,
            itervar_idx=self.outer_idx,
            offset=self.inner_itervar(),
        )


class CppVecKernelChecker(CppVecKernel):
    def __init__(self, args, num_threads, tiling_factor, tiling_idx=-1):
        super().__init__(args, num_threads, tiling_factor, tiling_idx)

        # Since this kernel is only for checker but does not generate any
        # code, so we need to decrease the kernel count.
        metrics.generated_kernel_count -= 1

        # Used to record the graph wrapper code as the wrapper_code status could be
        # changed during graph run.
        self._orig_wrapper_code = None

        self.simd_vec = True

        self.simd_masked_vec = True

        self.fast_vec_list = []
        for k, v in CppVecOverrides.__dict__.items():
            if isinstance(v, staticmethod):
                self.fast_vec_list.append(k)
        self.exit_stack = contextlib.ExitStack()

        # Cache all the load result
        self.supported_dtypes: List[torch.dtype] = [
            torch.float64,
            torch.float,
            torch.bfloat16,
            torch.float16,
            torch.bool,
            torch.uint8,
            torch.int8,
            torch.int32,
            torch.int64,
        ]

        # TODO: remove it after all data types support masked vectorization.
        self.supported_dtypes_for_masked_vec: List[torch.dtype] = [
            torch.float,
            torch.bfloat16,
            torch.float16,
            torch.uint8,
            torch.int8,
        ]

    def disable_vec(self, msg=None):
        if schedule_log.isEnabledFor(logging.DEBUG):
            schedule_log.debug("Disabled vectorization: %s", msg)
        self.simd_vec = False
        self.simd_masked_vec = False

    def disable_masked_vec(self, msg=None):
        if schedule_log.isEnabledFor(logging.DEBUG):
            schedule_log.debug("Disabled masked vectorization: %s", msg)
        self.simd_masked_vec = False

    def load(self, name: str, index: sympy.Expr):
        with RecordOptimizationContext(__name__) as node_ctx:
            load_dtype = V.graph.get_dtype(name)
            opt_ctx: OptimizationContext = node_ctx.get_opt_ctx()
            assert opt_ctx

            opt_ctx.dtype = load_dtype
            var = self.cse.newvar()

            if load_dtype not in self.supported_dtypes_for_masked_vec:
                self.disable_masked_vec(
                    f"{load_dtype} not supported by masked vectorization"
                )

            if has_free_symbols(self.ranges):
                self.disable_masked_vec("Symbolic ranges not supported by masked load")

            if len(self.itervars) == 0:
                self.disable_vec("not a loop")
                return var

            if load_dtype not in self.supported_dtypes and (
                index.has(self.itervars[self.tiling_idx])
                or free_symbol_is_type(index, SymT.TMP)
            ):
                self.disable_vec(f"{load_dtype} not supported by load")
                return var

            return var

    def store(self, name, index, value, mode=None):
        with RecordOptimizationContext(__name__) as node_ctx:
            store_dtype = V.graph.get_dtype(name)

            if store_dtype not in self.supported_dtypes_for_masked_vec:
                self.disable_masked_vec(
                    f"{store_dtype} not supported by masked vectorization"
                )

            if has_free_symbols(self.ranges):
                self.disable_masked_vec("Symbolic ranges not supported by masked store")

            if len(self.itervars) == 0:
                self.disable_vec("not a loop")
                return self.simd_vec

            opt_ctx: OptimizationContext = node_ctx.get_opt_ctx()
            assert opt_ctx
            opt_ctx.dtype = store_dtype

            if store_dtype not in self.supported_dtypes:
                self.disable_vec(f"{store_dtype} not supported by store")
                return self.simd_vec

            assert "buf" in name
            index = self.rename_indexing(index)

            if mode:
                self.disable_vec(f"store mode: {mode}")
                return self.simd_vec

            return self.simd_vec

    def reduction(self, dtype, src_dtype, reduction_type, value):
        if has_free_symbols(self.ranges):
            self.disable_masked_vec("Symbolic ranges not supported by masked reduction")

        if reduction_type not in VECTORIZABLE_RTYPES:
            self.disable_vec(
                f"reduction: dtype {dtype}, src_dtype {src_dtype}, reduction_type {reduction_type}"
            )
        if is_welford_reduction(reduction_type):
            return tuple([self.simd_vec] * 3)
        return self.simd_vec

    def check_bounds(
        self, expr: sympy.Expr, size: sympy.Expr, lower: bool, upper: bool
    ):
        return self.simd_vec

    def store_reduction(self, name, index, value):
        return self.simd_vec

    def __exit__(self, exc_type, exc_val, exc_tb):
        # Restore the wrapper_code
        V.graph.wrapper_code = self._orig_wrapper_code  # type: ignore[assignment]
        self.exit_stack.__exit__(exc_type, exc_val, exc_tb)

    def __enter__(self):
        # Record the graph wrapper code. The wrapper_code status could be
        # changed during graph run. Regarding this checker, we also need to
        # run the graph but we don't expect to change any status that would
        # impact the code generation. Hence, we record the graph wrapper code
        # and replace it with a dummy wrapper_code and then restore to the
        # original one as long as the checker is finished.
        self._orig_wrapper_code = V.graph.wrapper_code
        V.graph.wrapper_code = WrapperCodeGen()

        parent_handler = V.MockHandler()

        class VecCheckerProxy:
            @staticmethod
            def __getattr__(name):  # type: ignore[misc]
                def inner(*args, **kwargs):
                    if name not in self.fast_vec_list:
                        self.disable_vec(f"op: {name}")

                    parent_val = getattr(parent_handler, name)(*args, **kwargs)
                    return pytree.tree_map(lambda _: self.simd_vec, parent_val)

                return inner

            @staticmethod
            def load(name: str, index: sympy.Expr):
                return self.load(name, index)

            @staticmethod
            def store(name, index, value, mode=None):
                return self.store(name, index, value, mode=mode)

            @staticmethod
            def reduction(dtype, src_dtype, reduction_type, value):
                return self.reduction(dtype, src_dtype, reduction_type, value)

            @staticmethod
            def store_reduction(name, index, value):
                return self.store_reduction(name, index, value)

            @staticmethod
            def check_bounds(
                expr: sympy.Expr, size: sympy.Expr, lower: bool, upper: bool
            ):
                return self.check_bounds(expr, size, lower, upper)

            @staticmethod
            def constant(val, dtype):
                with RecordOptimizationContext(__name__) as node_ctx:
                    opt_ctx: OptimizationContext = node_ctx.get_opt_ctx()
                    assert opt_ctx

                    if opt_ctx.dtype not in self.supported_dtypes_for_masked_vec:
                        self.disable_masked_vec(
                            f"{opt_ctx.dtype} not supported by masked vectorization"
                        )

                    if opt_ctx.dtype not in self.supported_dtypes:
                        self.disable_vec(f"constant dtype: {opt_ctx.dtype}")
                    return val

            @staticmethod
            def index_expr(expr, dtype):
                assert len(self.ranges) == len(self.itervars)

                def can_use_int32():
                    free_symbols = list(expr.free_symbols)
                    sizes = {
                        k: v
                        for k, v in zip(self.itervars, self.ranges)
                        if k in free_symbols
                    }
                    # Trivial case: Range empty
                    if any(v == 0 for v in sizes.values()):
                        return True

                    vars_ranges = {
                        k: ValueRanges(0, v - 1)
                        for k, v in sizes.items()
                        if not isinstance(v, sympy.Expr) or v.is_number
                    }
                    if not vars_ranges or len(vars_ranges) != len(free_symbols):
                        i32_iinfo = torch.iinfo(torch.int32)
                        return (
                            expr.is_number
                            and expr <= i32_iinfo.max
                            and expr >= i32_iinfo.min
                        )
                    expr_ranges = bound_sympy(expr, vars_ranges)
                    if math.isinf(expr_ranges.lower) or math.isinf(expr_ranges.upper):  # type: ignore[arg-type]
                        return False
                    # If something takes the values 0..7, we will compare in the loop
                    # x < 8. As such, for the loop not to overflow in the last iteration, we want
                    # to check that expr_ranges.upper + 1 is representable as well
                    return range_expressable_in_32_bits(
                        ValueRanges(
                            int(expr_ranges.lower), int(expr_ranges.upper) + 1  # type: ignore[arg-type]
                        )
                    )

                with RecordOptimizationContext(__name__) as node_ctx:
                    assert len(self.ranges) == len(self.itervars)
                    opt_ctx: OptimizationContext = node_ctx.get_opt_ctx()
                    assert opt_ctx
                    if (
                        dtype == torch.int64
                        and can_use_int32()
                        and all(
                            user.target in BIN_CMP_OPS
                            for user in node_ctx.current_node.users
                        )
                    ):
                        opt_ctx.dtype = torch.int32
                    else:
                        self.disable_vec(f"index_expr: {expr}, dtype {dtype}")

                    tmp_var = self.cse.newvar()
                    return tmp_var

            @staticmethod
            def indirect_indexing(index_var, size, check=True, wrap_neg=True):
                return sympy_index_symbol(str(index_var))

            @staticmethod
            def masked(mask, body, other):
                body()
                return self.cse.newvar()

            @staticmethod
            def to_dtype(x, dtype, src_dtype=None, use_compute_types=True):
                if dtype not in self.supported_dtypes_for_masked_vec:
                    self.disable_masked_vec(
                        f"{dtype} not supported by masked vectorization"
                    )

                if dtype not in self.supported_dtypes:
                    self.disable_vec(f"to_dtype: {dtype}")
                return x

        self.exit_stack.enter_context(V.set_ops_handler(VecCheckerProxy()))
        self.exit_stack.enter_context(V.set_kernel_handler(self))
        return self


def get_loop_body_lowp_fp(_body: ir.LoopBody) -> Optional[torch.dtype]:
    """
    Returns the low precision float data type (torch.float16/torch.bfloat16) if all the
    nodes can codegen with this data type. Otherwise returns None.
    """
    sub_blocks = [_body.root_block] + list(_body.subblocks.values())

    _lowp_fp_type: Optional[torch.dtype] = None

    for sub_block in sub_blocks:
        for _node in sub_block.graph.nodes:
            if _node.op == "placeholder" or _node.target in (
                "get_index",
                "index_expr",
            ):
                continue

            # Fast path if all operations can support bf16/fp16 without converting to fp32
            if _node.target not in [
                "load",
                "store",
                "abs",
                "neg",
                "output",
            ]:
                return None

            if hasattr(_node, "meta") and _node.meta:
                assert OptimizationContext.key in _node.meta
                opt_ctx: OptimizationContext = _node.meta[OptimizationContext.key]
                if not opt_ctx.dtype or opt_ctx.dtype not in DTYPE_LOWP_FP:
                    return None
                if _lowp_fp_type:
                    assert (
                        _lowp_fp_type == opt_ctx.dtype
                    ), "do not support bf16/fp16 mix"
                else:
                    _lowp_fp_type = opt_ctx.dtype
            else:
                return None

    return _lowp_fp_type


class TilingSelect:
    """
    Implement the heuristic to select the tiling factors and tiling indices.
    In the future, we can implement advanced heuristic in a subclass.
    """

    def __init__(self):
        super().__init__()

    def select_tiling(
        self,
        fn_list,
        var_sizes_list,
    ) -> Tuple[List[int], List[int]]:
        # TODO(jgong5): support alternative tiling factors and data types
        loop_bodies = None
        if all(isinstance(fn, ir.LoopBody) for fn in fn_list):
            loop_bodies = fn_list
        else:
            if hasattr(fn_list[0], "original_fn"):
                # For the case of local buffer, we wrap the fn with localize_function
                assert all(hasattr(fn, "original_fn") for fn in fn_list)
                assert all(
                    isinstance(fn.original_fn.args[0]._body, ir.LoopBody)
                    for fn in fn_list
                )
                loop_bodies = [fn.original_fn.args[0]._body for fn in fn_list]
            else:
                assert all(isinstance(fn, functools.partial) for fn in fn_list)
                assert all(isinstance(fn.args[0]._body, ir.LoopBody) for fn in fn_list)
                loop_bodies = [fn.args[0]._body for fn in fn_list]
        assert loop_bodies is not None

        dtype = torch.float
        _lowp_fp_dtype = get_loop_body_lowp_fp(loop_bodies[0])
        if _lowp_fp_dtype and all(
            (get_loop_body_lowp_fp(loop_body) == _lowp_fp_dtype)
            for loop_body in loop_bodies[1:]
        ):
            dtype = _lowp_fp_dtype

        tiling_factor = cpu_vec_isa.pick_vec_isa().nelements(dtype=dtype)
        tiling_indices = self._select_tiling_indices(
            fn_list, var_sizes_list, tiling_factor
        )
        if tiling_indices:
            if len(tiling_indices) == 1:
                return [tiling_factor], tiling_indices
            if len(tiling_indices) == 2:
                return [tiling_factor, tiling_factor], tiling_indices
        return [], []

    def _select_tiling_indices(
        self,
        fn_list,
        var_sizes_list,
        tiling_factor,
    ):
        all_index = []
        for fn, var_sizes in zip(fn_list, var_sizes_list):
            rw = dependencies.extract_read_writes(fn, *var_sizes)
            all_index += [dep.index for dep in itertools.chain(rw.reads, rw.writes)]
        contig_vars = set()
        contig_vars_list = []
        non_contig_stride_const = set()
        non_contig_stride_other = set()
        for index in all_index:
            for var in index.free_symbols:
                if not re.search(r"^d\d+$", var.name):
                    continue
                stride = stride_at_vec_range(index, var, tiling_factor)
                if stride == 0:
                    continue
                elif stride == 1:
                    contig_vars.add(int(var.name[1:]))
                    contig_vars_list.append(int(var.name[1:]))
                elif all(symbol_is_type(s, SymT.SIZE) for s in stride.free_symbols):
                    non_contig_stride_const.add(int(var.name[1:]))
                else:
                    non_contig_stride_other.add(int(var.name[1:]))
        contig_only = contig_vars - non_contig_stride_const - non_contig_stride_other
        group, reduction_group = max(var_sizes_list, key=lambda sizes: len(sizes[1]))
        num_itervars = len(group) + len(reduction_group)
        if len(contig_vars) == 0:
            # no contiguous vars
            return [num_itervars - 1]
        if contig_only:
            return sorted(contig_only)[-1:]
        contig_and_const_stride = (
            contig_vars & non_contig_stride_const
        ) - non_contig_stride_other
        contig_vars_sorted = sorted(contig_vars)
        if (
            len(contig_vars_sorted) == 2
            and contig_vars_sorted[-1] in contig_and_const_stride
            and contig_vars_sorted[-1] == num_itervars - 1
        ):
            return contig_vars_sorted
        return sorted(contig_vars_sorted, key=contig_vars_list.count)[-1:]


class CppKernelProxy(CppKernel):
    def __init__(self, kernel_group):
        super().__init__(kernel_group.args, kernel_group.ws.num_threads)
        self.kernel_group = kernel_group
        self.loop_nest = None
        self.call_ranges = None
        self.picked_vec_isa: cpu_vec_isa.VecISA = cpu_vec_isa.pick_vec_isa()

    def data_type_propagation(self, nodes):
        for _node in nodes:
            assert isinstance(_node, SchedulerNode)
            DataTypePropagation.propagate_scheduler_node(_node)

    # Check if all the nodes of a given fx graph can support BF16/FP16
    def is_lowp_fp_scheduler(self, scheduler_node: SchedulerNode):
        if not isinstance(scheduler_node._body, ir.LoopBody):
            return True
        # Propagate the dtype to check if all the fx node is bf16/fp16
        DataTypePropagation.propagate_scheduler_node(scheduler_node)
        return get_loop_body_lowp_fp(scheduler_node._body) is not None

    def legalize_lowp_fp_dtype_loopbody(self, loop_body: ir.LoopBody):
        def add_to_dtype(sub_graph: torch.fx.Graph):
            def is_lowp_fp_load(node: torch.fx.Node):
                if node.target not in ["load"]:
                    return False
                assert len(node.args) == 3
                load_dtype = V.graph.get_dtype(node.args[1])  # type: ignore[arg-type]
                return load_dtype in DTYPE_LOWP_FP

            def is_lowp_fp_store(node: torch.fx.Node):
                if node.target != "store":
                    return False
                _, store_var, _, _, _ = node.args
                store_dtype = V.graph.get_dtype(store_var)  # type: ignore[arg-type]
                return store_dtype in DTYPE_LOWP_FP

            sub_graph_nodes = list(sub_graph.nodes)
            to_lowp_fp_legalized_nodes = []
            for _node in sub_graph_nodes:
                if is_lowp_fp_load(_node):
                    # No need to promote to float if all users are direct stores
                    if all(user.target == "store" for user in _node.users):
                        continue
                    ops = _node.args[0]
                    with sub_graph.inserting_after(_node):
                        to_type_node = sub_graph.call_method(
                            "to_dtype", args=(ops, _node, torch.float)
                        )
                        to_type_node_args = to_type_node.args
                        _node.replace_all_uses_with(to_type_node)
                        to_type_node.args = to_type_node_args
                        metrics.cpp_to_dtype_count += 1
                elif is_lowp_fp_store(_node):
                    ops, name, _, value_var, _ = _node.args
                    # No need to promote to float if it is a user of a load which are all directly stored
                    if value_var.target == "load" and all(
                        user.target == "store" for user in value_var.users
                    ):
                        continue
                    dtype = V.graph.get_dtype(name)
                    with sub_graph.inserting_before(_node):
                        to_type_node = sub_graph.call_method(
                            "to_dtype", args=(ops, value_var, dtype)
                        )
                        _node.replace_input_with(value_var, to_type_node)
                        metrics.cpp_to_dtype_count += 1
                elif _node.target == "reduction":
                    (
                        ops,
                        dtype,
                        src_dtype,
                        reduction_type,
                        value,
                    ) = _node.args
                    if src_dtype in DTYPE_LOWP_FP:
                        # Since we always convert the load/store value to float if the tensor is bfloat16/float16.
                        # Therefore, the reduction should never work with bfloat16/float16 value. Hence, we update
                        # the bfloat16/float16 reduction by
                        #     1) updating the src_dtype to float
                        # and 2) updating the dtype to float if it is bfloat16/float16.
                        assert dtype in [
                            torch.float,
                            torch.bfloat16,
                            torch.float16,
                            torch.int64,
                        ]
                        _node.args = (
                            ops,
                            torch.float if dtype in DTYPE_LOWP_FP else dtype,
                            torch.float,
                            reduction_type,
                            value,
                        )
                elif _node.target == "to_dtype" and _node.args[-1] in DTYPE_LOWP_FP:
                    (ops, x, _) = _node.args
                    # The legalization always loads the BF16/FP16 tensor as FP32 for computation
                    # and converts back to BF16/FP16 after the computation.
                    # Hence, there should be no computation w/ BF16/FP16.
                    # Therefore, we update the to_dtype by replacing the bf16/fp16 dtype with fp32.
                    # Save the legalized to_dtype node for the elimination(eliminate_to_dtype step):
                    #  1) Eliminate the redundant to_dtype node if we have a pattern as follows:
                    #     graph():
                    #       %lowp_fp_legalized = call_method[target=to_dtype](args = (%ops, %input, torch.float))
                    #       %to_dtype2 = call_method[target=to_dtype](args = (%ops, %lowp_fp_legalized, torch.bfloat16/float16))
                    # Regarding the first to_dtype, it is redundant because
                    # the second to_type also converts to the torch.bfloat16/torch.float16.
                    # Hence, we remove the first to_type.
                    to_lowp_fp_legalized_nodes.append(_node)
                    _node.args = (ops, x, torch.float)
                else:
                    pass

            def eliminate_to_dtype(sub_graph: torch.fx.Graph):
                def _eliminate_duplicate_to_node(sub_graph: torch.fx.Graph):
                    # Eliminate the redundant to_dtype node. Let's consider a pattern as follows:
                    #   graph():
                    #     %to_dtype1 = call_method[target=to_dtype](args = (%ops, %input, torch.float), kwargs = {})
                    #     %to_dtype2 = call_method[target=to_dtype](args = (%ops, %to_dtype1, torch.float), kwargs = {})
                    # Regarding the first to_dtype, it is redundant because the second to_type also converts to the
                    # torch.float. Hence, we remove the first to_type
                    def _used_by_to(to_node: torch.fx.Node):
                        return all(usr.target == "to_dtype" for usr in to_node.users)

                    all_to_nodes = [
                        node for node in sub_graph.nodes if node.target == "to_dtype"
                    ]
                    all_to_nodes_and_users = [
                        {node: node.users} for node in all_to_nodes if _used_by_to(node)
                    ]
                    for node_users in all_to_nodes_and_users:
                        for node, users in node_users.items():
                            if node in sub_graph.nodes and (
                                all(usr.args[-1] == node.args[-1] for usr in users)
                                or (
                                    node in to_lowp_fp_legalized_nodes
                                    and all(
                                        usr.args[-1] in DTYPE_LOWP_FP for usr in users
                                    )
                                )
                            ):
                                val_node = node.all_input_nodes[-1]
                                node.replace_all_uses_with(val_node)
                                sub_graph.erase_node(node)

                    # For debug mode, the graph of LoopBody will attach a new GraphModule as
                    # owning_module for debugging while the release mode will not. The lint will
                    # check whether the graph has owning_module to decide if it needs to check
                    # call_module. LoopBody might contain get_index as a module call. But it
                    # is just a function. Hence, it cannot pass the lint check for debug mode.
                    # We bypass the check if the owning_module is None. Eventually, we should call
                    # get_index via call_function but not call_module.
                    if sub_graph.owning_module is None:
                        sub_graph.lint()

                _eliminate_duplicate_to_node(sub_graph)

            eliminate_to_dtype(sub_graph)

        sub_blocks = [loop_body.root_block] + list(loop_body.subblocks.values())
        for sub_block in sub_blocks:
            add_to_dtype(sub_block.graph)

    def legalize_lowp_fp_dtype(self, nodes):
        if all(
            isinstance(_node, SchedulerNode) and self.is_lowp_fp_scheduler(_node)
            for _node in nodes
        ):
            # Mark the load node to load bf16/fp16
            for _node in nodes:
                sub_blocks = [_node._body.root_block] + list(
                    _node._body.subblocks.values()
                )
                for sub_block in sub_blocks:
                    for fx_node in sub_block.graph.nodes:
                        if fx_node.target in ["load", "store"]:
                            assert fx_node.meta
                            assert OptimizationContext.key in fx_node.meta
                            opt_ctx: OptimizationContext = fx_node.meta[
                                OptimizationContext.key
                            ]
                            assert opt_ctx.dtype in DTYPE_LOWP_FP

            # Bypass the legalization as the kernel can run with bf16/fp16 directly
            return

        for _node in nodes:
            assert isinstance(_node, SchedulerNode)
            assert isinstance(_node._body, ir.LoopBody)
            node: SchedulerNode = _node

            def is_memory_copy_scheduler_node(node: SchedulerNode):
                op_counts = node.read_writes.op_counts
                return (
                    len(op_counts) == 2 and "load" in op_counts and "store" in op_counts
                )

            should_legalize = not is_memory_copy_scheduler_node(node)
            if should_legalize:
                body: ir.LoopBody = node._body
                self.legalize_lowp_fp_dtype_loopbody(body)

    def codegen_functions(self, fn_list, var_sizes_list):
        assert len(fn_list) == len(var_sizes_list)
        kernel_group = self.kernel_group
        group, reduction_group = max(var_sizes_list, key=lambda sizes: len(sizes[1]))

        self.set_ranges(group, reduction_group)

        def codegen_kernel(cls, *args):
            with kernel_group.new_kernel(cls, *args) as kernel:
                # Ugly hack to maintain the metrics kernel count since
                # we only count in CppKernelProxy, not those contained in it
                metrics.generated_kernel_count -= 1

                run(kernel)
                return kernel

        def run(kernel):
            vars, reduction_vars = kernel.set_ranges(group, reduction_group)
            in_suffix = False
            for fn, var_sizes in zip(fn_list, var_sizes_list):
                if var_sizes in [
                    (group, reduction_group),
                    (tuple(itertools.chain(group, reduction_group)), ()),
                ]:
                    assert not in_suffix
                    fn(vars, reduction_vars)
                else:
                    in_suffix = True
                    assert var_sizes == (
                        group,
                        (),
                    ), f"unexpected group: {var_sizes} != {group}, {reduction_group}"
                    # we can fuse in some extra pointwise into the suffix
                    with kernel.write_to_suffix():
                        fn(vars, ())

        scalar_kernel = codegen_kernel(CppKernel)
        V.graph.removed_buffers |= scalar_kernel.removed_buffers
        V.graph.inplaced_to_remove |= scalar_kernel.inplaced_to_remove
        self.loop_nest = LoopNestWithSplit.build(scalar_kernel)

        if not self.picked_vec_isa:
            return

        # Kernels share the same global contexts like V.graph.wrapper_code, V.kernel.args.
        # But the generated scalar kernel has updated these global contexts. Hence, the other kernels
        # should not do this again to avoid context conflict. By now, we only control the
        # config.inplace_buffers. In the future, we could maintain more contexts.
        with torch._inductor.config.patch(inplace_buffers=False):
            tiling_select = TilingSelect()
            tiling_factors, tiling_indices = tiling_select.select_tiling(
                fn_list, var_sizes_list
            )
            assert len(tiling_factors) == len(tiling_indices)
            # <TODO> This should be removed after full support for vectorization is implemented.
            could_vec = True
            could_masked_vec = True
            if tiling_factors and tiling_indices:
                tiling_factor = tiling_factors[0]
                assert all(
                    _tiling_factor == tiling_factor for _tiling_factor in tiling_factors
                )
                for tiling_indice in tiling_indices:
                    with CppVecKernelChecker(
                        deepcopy(self.kernel_group.args),
                        parallel_num_threads(),
                        tiling_factor,
                        tiling_indice,
                    ) as vec_checker:
                        run(vec_checker)
                        could_vec = could_vec and vec_checker.simd_vec
                        could_masked_vec = (
                            could_masked_vec and vec_checker.simd_masked_vec
                        )
                        if not could_vec:
                            tiling_factors = []
                            tiling_indices = []
                            break

            if len(tiling_indices) == 1:
                vec_kernel = codegen_kernel(
                    CppVecKernel, tiling_factors[0], tiling_indices[0]
                )
                metrics.generated_cpp_vec_kernel_count += 1
                main_loop, tail_loop = self.loop_nest.split_with_tiling(
                    tiling_indices[0], factor=tiling_factors[0]
                )
                main_loop.set_kernel(vec_kernel)
                main_loop.simd_vec = True
                if could_masked_vec and (tail_loop.size - tail_loop.offset) >= 4:
                    tail_loop.steps = tail_loop.size - tail_loop.offset
                    masked_vec_kernel = codegen_kernel(
                        CppVecKernel,
                        tiling_factors[0],
                        tiling_indices[0],
                        tail_loop.steps,
                    )
                    tail_loop.set_kernel(masked_vec_kernel)
                    tail_loop.simd_vec = True
                else:
                    tail_loop.set_kernel(scalar_kernel)
                    tail_loop.simd_omp = True
                # We chop the loop into two cubes by the nelements - main loop and tail loop.
                # Regarding the main loop, it is straightforward that it could be vectorized with
                # nelements. But for the tail loop, it still could be vectorized. For example,
                # if the nelements is 8(256bits), then the tail loop still could be vectorized
                # as 4(128bits).
                tail_loop.simd_nelements = tiling_factors[0] // 2
            elif len(tiling_indices) == 2:
                assert (
                    tiling_indices[1] == len(self.itervars) - 1
                    and tiling_factors[0] == tiling_factors[1]
                )
<<<<<<< HEAD
                tile2d_kernel = codegen_kernel(
                    CppTile2DKernel, tiling_factors[0], tiling_indices
                )
                vec_kernel = codegen_kernel(
                    CppVecKernel, tiling_factors[0], tiling_indices[0]
                )
=======
>>>>>>> 9f17037e
                metrics.generated_cpp_vec_kernel_count += 2
                outer_main_loop, outer_tail_loop = self.loop_nest.split_with_tiling(
                    tiling_indices[0], factor=tiling_factors[0]
                )
                (
                    inner_main_loop,
                    inner_tail_loop,
                ) = outer_main_loop.split_with_tiling(
                    tiling_indices[1] - tiling_indices[0], factor=tiling_factors[0]
                )
                tile2d_kernel = codegen_kernel(
                    CppTile2DKernel, tiling_factors[0], tiling_indices, vec_dtype
                )
                inner_main_loop.set_kernel(tile2d_kernel)

                if could_masked_vec:
                    (
                        inner_main_loop_of_outer_tail_loop,
                        inner_tail_loop_of_outer_tail_loop,
                    ) = outer_tail_loop.split_with_tiling(
                        tiling_indices[1] - tiling_indices[0], factor=tiling_factors[0]
                    )

                    for tail_loop in (
                        inner_tail_loop,
                        outer_tail_loop,
                        inner_tail_loop_of_outer_tail_loop,
                    ):
                        tail_loop.steps = tail_loop.size - tail_loop.offset

                    for tail_loop, inner_tail_size, outer_tail_size in (
                        (inner_tail_loop, inner_tail_loop.steps, None),
                        (
                            inner_main_loop_of_outer_tail_loop,
                            None,
                            outer_tail_loop.steps,
                        ),
                        (
                            inner_tail_loop_of_outer_tail_loop,
                            inner_tail_loop_of_outer_tail_loop.steps,
                            outer_tail_loop.steps,
                        ),
                    ):
                        masked_tile2d_kernel = codegen_kernel(
                            CppTile2DKernel,
                            tiling_factors[0],
                            tiling_indices,
                            vec_dtype,
                            inner_tail_size,
                            outer_tail_size,
                        )
                        tail_loop.set_kernel(masked_tile2d_kernel)
                else:
                    vec_kernel = codegen_kernel(
                        CppVecKernel, tiling_factors[0], tiling_indices[0], vec_dtype
                    )
                    inner_tail_loop.set_kernel(vec_kernel)

                    outer_tail_loop.set_kernel(scalar_kernel)

    def codegen_loop_bodies(self, loop_bodies, var_sizes_list):
        for body in loop_bodies:
            self.legalize_lowp_fp_dtype_loopbody(body)
            DataTypePropagation.propagate_loopbody(body)
        self.codegen_functions(loop_bodies, var_sizes_list)

    def codegen_nodes(self, nodes: List[SchedulerNode]):
        # Legalize BF16 node by adding to_dtype explicitly
        self.legalize_lowp_fp_dtype(nodes)
        self.data_type_propagation(nodes)
        assert len(nodes) >= 1

        def fn(node, *index_vars):
            node.decide_inplace_update()
            node.mark_run()
            if isinstance(V.kernel, NullKernelHandler):
                return node._body(*index_vars)
            else:
                return node.codegen(index_vars)

        fn_list = [functools.partial(fn, node) for node in nodes]

        if (
            isinstance(V.local_buffer_context, LocalBufferContext)
            and V.local_buffer_context.local_buffers
        ):

            def wrap_fn(fn):
                wrapped_fn = V.local_buffer_context.localize_function(
                    fn,
                )
                wrapped_fn.original_fn = fn
                return wrapped_fn

            fn_list = [wrap_fn(fn) for fn in fn_list]

        var_sizes_list = [node.group[1] for node in nodes]
        self.codegen_functions(fn_list, var_sizes_list)

    def codegen_loops(self, code, worksharing):
        self.codegen_loops_impl(self.loop_nest, code, worksharing)


class OuterLoopFusedKernel(CppKernel):
    def __init__(self, kernel_group):
        super().__init__(kernel_group.args, kernel_group.ws.num_threads)
        self.inner: List[LoopLevel] = []

    def decide_parallel_depth(self, max_parallel_depth, threads) -> int:
        kernels_parallel_depth = []
        nested_kernels: List[List[CppKernel]] = [
            loop.get_kernels() for loop in self.inner
        ]
        for kernels in nested_kernels:
            # For any ScalarKernel, VecKernel, or Tile2DKernel,
            # they should all have the same call_ranges
            call_ranges = kernels[0].call_ranges
            assert call_ranges is not None
            assert all(kernel.call_ranges == call_ranges for kernel in kernels)
            kernels_parallel_depth.append(
                kernels[0].decide_parallel_depth(len(call_ranges), threads)
            )
        return min(
            max_parallel_depth,
            max(kernels_parallel_depth),
        )


class ReasonFusedNodes(Enum):
    SAME_VARS_REDUCE = "same_vars_reduce"
    COMPATIBLE_REDUCTION = "compatible_reduction"
    COMPATIBLE_RANGES_NO_REDUCTION = "compatible_ranges_no_reduction"


class CppScheduling(BaseScheduling):
    # ctypes limits the number of args to 1024, refer to:
    # https://github.com/python/cpython/commit/a285af7e626d1b81cf09f8b2bf7656f100bc1237
    # We set a conservative threshold here.
    MAX_FUSED_KERNEL_ARGS_NUM = 500
    backend_features = dict.fromkeys(
        [
            BackendFeature.INPLACE_BUFFERS,
            BackendFeature.REDUCE_TO_SINGLE_ELEMENT,
        ]
    )

    @classmethod
    def get_backend_features(cls, device: torch.device):
        return cls.backend_features

    def __init__(self, scheduler):
        super().__init__()
        self.scheduler = scheduler
        if scheduler:
            self.reset_kernel_group()
        self._ready_to_flush = False

    def _set_flush_status(self, status: bool):
        self._ready_to_flush = status

    def group_fn(self, sizes):
        return tuple(tuple(map(V.graph.sizevars.simplify, s)) for s in sizes)

    def reset_kernel_group(self):
        from .cpp_wrapper_cpu import CppWrapperCpu

        self.kernel_group: Union[CppWrapperKernelGroup, KernelGroup]
        if isinstance(V.graph.wrapper_code, CppWrapperCpu):
            self.kernel_group = CppWrapperKernelGroup()
        else:
            self.kernel_group = KernelGroup()

    def fuse(self, node1, node2):
        if node1.is_foreach() or node2.is_foreach():
            return ForeachKernelSchedulerNode.fuse(node1, node2)
        elif node1.is_template():
            assert not node2.is_template()
            return FusedSchedulerNode.fuse(node1, node2)
        else:
            if (
                self._why_fuse_nodes(node1, node2)
                == ReasonFusedNodes.COMPATIBLE_RANGES_NO_REDUCTION
            ):
                assert isinstance(node1, (SchedulerNode, FusedSchedulerNode))
                assert isinstance(node2, (SchedulerNode, FusedSchedulerNode))

                _, (vars1, reduce1) = node1.group
                _, (vars2, reduce2) = node2.group
                assert reduce1 == () and reduce2 == (), (reduce1, reduce2)

                def get_indexing_ranges_exprs(node):
                    if isinstance(node, FusedSchedulerNode):
                        assert len(node.snodes) > 0, node.snodes
                        var_ranges = None
                        indexing_exprs = set()
                        for snode in node.snodes:
                            v, exprs = get_indexing_ranges_exprs(snode)
                            if var_ranges is None:
                                var_ranges = v
                            assert var_ranges == v, (var_ranges, v, node.snodes)
                            indexing_exprs.update(exprs)
                        return var_ranges, list(indexing_exprs)
                    else:
                        assert isinstance(node, SchedulerNode)
                        comp_buffer = node.node
                        assert isinstance(comp_buffer, ir.ComputedBuffer)
                        _, body, _ = comp_buffer.get_default_sizes_body()
                        return body.var_ranges, list(body.indexing_exprs.values())

                node_to_recomp = node1 if len(vars1) < len(vars2) else node2
                assert isinstance(node_to_recomp, SchedulerNode)

                ref_node = node2 if len(vars1) < len(vars2) else node1

                extra_indexing_constraints = get_indexing_ranges_exprs(ref_node)

                node_to_recomp.recompute_size_and_body(
                    extra_indexing_constraints=extra_indexing_constraints
                )

                _, (vars1, _) = node1.group
                _, (vars2, _) = node2.group
                assert vars1 == vars2, (vars1, vars2)
                return FusedSchedulerNode.fuse(node1, node2)
            elif self.can_fuse_vertical_outer_loop(node1, node2):
                return OuterLoopFusedSchedulerNode.fuse(
                    node1, node2, self._get_outer_loop_fusion_depth(node1, node2)
                )
            else:
                return FusedSchedulerNode.fuse(node1, node2)

    def _why_fuse_nodes(self, node1, node2) -> Optional[ReasonFusedNodes]:
        _, (vars1, reduce1) = node1.group
        _, (vars2, reduce2) = node2.group

        if vars1 == vars2 and reduce1 == reduce2:
            return ReasonFusedNodes.SAME_VARS_REDUCE
        if reduce1 == () and vars1 == vars2 + reduce2:
            return ReasonFusedNodes.COMPATIBLE_REDUCTION
        if self._can_fuse_nodes_with_compatible_ranges(node1, node2):
            return ReasonFusedNodes.COMPATIBLE_RANGES_NO_REDUCTION
        # TODO(jansel): allow fusion pointwise (vars1, ()) suffix?
        return None

    def _can_fuse_nodes_with_compatible_ranges(self, node1, node2):
        # Here we try to fuse SchedulerNode/FusedSchedulerNode with compatible ranges
        # e.g. (s0, s1, s2) and (s0 * s1 * s2)
        _, (vars1, reduce1) = node1.group
        _, (vars2, reduce2) = node2.group

        c1 = reduce1 == () and reduce2 == ()
        c2 = math.prod(vars1) == math.prod(vars2)
        c3 = len(vars1) == 1 or len(vars2) == 1
        if not (c1 and c2 and c3):
            return False

        node_to_recomp = node1 if len(vars1) < len(vars2) else node2
        ref_node = node2 if len(vars1) < len(vars2) else node1

        # We can not recompute sizes and body for nodes other than SchedulerNode
        # TODO: we can extend fusion support with compatible ranges for FusedSchedulerNode
        if isinstance(node_to_recomp, FusedSchedulerNode):
            return False

        # It may happen that node1 and node2 compatible number of elements
        # but different original ranges, for example:
        # {d0: s0, d1: s1, d2: s2} vs {d0: s0*s1*s2}
        # See https://github.com/pytorch/pytorch/pull/120077/files#r1500427848 for more details
        # TODO: we can fix if it allows us to CSE at least one of the variables

        assert isinstance(node_to_recomp, SchedulerNode)
        if isinstance(node_to_recomp.node, ir.TemplateBuffer):
            return False
        assert isinstance(node_to_recomp.node, ir.ComputedBuffer)
        # node.data.get_size() is a cheaper version of node.get_read_writes().var_ranges
        # but without variable name
        ranges2 = node_to_recomp.node.data.get_size()
        ranges1 = None
        if isinstance(ref_node, FusedSchedulerNode):
            ranges_set = set()
            for snode in ref_node.snodes:
                if isinstance(snode.node, ir.TemplateBuffer):
                    break
                assert isinstance(snode.node, ir.ComputedBuffer)
                ranges_set.add(tuple(snode.node.data.get_size()))

            if len(ranges_set) != 1:
                return False

            ranges1 = list(next(iter(ranges_set)))
        else:
            assert isinstance(ref_node, SchedulerNode)
            assert isinstance(ref_node.node, ir.ComputedBuffer)
            ranges1 = ref_node.node.data.get_size()

        if ranges1 != ranges2:
            return False

        return True

    def _can_fuse_horizontal_impl(self, node1, node2):
        assert isinstance(node1, (FusedSchedulerNode, SchedulerNode))
        assert isinstance(node2, (FusedSchedulerNode, SchedulerNode))
        if any(
            isinstance(node, OuterLoopFusedSchedulerNode) for node in (node1, node2)
        ):
            return False
        return self._why_fuse_nodes(node1, node2) is not None

    def can_fuse_horizontal(self, node1, node2):
        if node1.is_template() or node2.is_template():
            return False
        if (
            len(node1.get_nodes()) + len(node2.get_nodes())
            > config.cpp.max_horizontal_fusion_size
        ):
            return False

        return self._can_fuse_horizontal_impl(node1, node2)

    def _get_outer_loop_fusion_depth(self, node1, node2):
        DISABLE_OUTER_LOOP_FUSION = 0
        if not all(
            type(node)
            in (OuterLoopFusedSchedulerNode, FusedSchedulerNode, SchedulerNode)
            for node in (node1, node2)
        ):
            return DISABLE_OUTER_LOOP_FUSION

        _node1 = (
            node1.get_outer_nodes()[-1]
            if isinstance(node1, OuterLoopFusedSchedulerNode)
            else node1
        )
        assert isinstance(_node1, (FusedSchedulerNode, SchedulerNode))
        _node2 = (
            node2.get_outer_nodes()[0]
            if isinstance(node2, OuterLoopFusedSchedulerNode)
            else node2
        )
        assert isinstance(_node2, (FusedSchedulerNode, SchedulerNode))

        _, (vars1, reduce1) = _node1.group
        _, (vars2, reduce2) = _node2.group
        if vars1 == () and vars2 == () and reduce1 != () and reduce2 != ():
            # Reduction only
            return DISABLE_OUTER_LOOP_FUSION
        if all(type(node) is OuterLoopFusedSchedulerNode for node in (node1, node2)):
            return (
                node1.outer_loop_fusion_depth
                if node1.outer_loop_fusion_depth == node2.outer_loop_fusion_depth
                else DISABLE_OUTER_LOOP_FUSION
            )
        outer_loop_fusion_depth = min(len(vars1), len(vars2))
        if (
            outer_loop_fusion_depth >= 1
            and vars1[:outer_loop_fusion_depth] == vars2[:outer_loop_fusion_depth]
        ):
            if any(
                type(node) is OuterLoopFusedSchedulerNode for node in (node1, node2)
            ):
                _compare_node = (
                    node1 if type(node1) is OuterLoopFusedSchedulerNode else node2
                )
                if _compare_node.outer_loop_fusion_depth == outer_loop_fusion_depth:
                    # Same outer loop fusion depth as prev nodes in OuterLoopFusedSchedulerNode
                    return outer_loop_fusion_depth
                else:
                    return DISABLE_OUTER_LOOP_FUSION
            else:
                # First 2 nodes to generate OuterLoopFusedSchedulerNode
                return outer_loop_fusion_depth
        return DISABLE_OUTER_LOOP_FUSION

    def can_fuse_vertical_outer_loop(self, node1, node2):
        return (
            not node1.is_template()
            and not node2.is_template()
            and node1.get_operation_names() & node2.ancestors
            and not (
                self._can_fuse_horizontal_impl(node1, node2)
                and not node1.is_reduction()
            )
            and self._get_outer_loop_fusion_depth(node1, node2) >= 1
        )

    def get_fusion_pair_priority(self, node1, node2):
        if self.can_fuse_vertical_outer_loop(node1, node2):
            # Outer loop fusion with lower priority
            return 1
        else:
            return 0

    def can_fuse_vertical(self, node1, node2):
        if node2.is_template():
            # TODO(jgong5): support pre-op fusion with template
            return False
        if node1.is_template():
            return not node2.is_reduction()
        return (
            self._can_fuse_horizontal_impl(node1, node2) and not node1.is_reduction()
        ) or self.can_fuse_vertical_outer_loop(node1, node2)

    def codegen_outer_loop_node(
        self,
        node: OuterLoopFusedSchedulerNode,
    ):
        """
        Generate the code for the outer loop fused scheduler node.
        1. Codegen with fused outer loop: depends on the analysis of
            the outer loop fused scheduler node, with or without the local buffer.
        2. If failed, fallback to standard codegen.
        """
        kernel_group = self.kernel_group
        generated_cpp_vec_kernel_count = metrics.generated_cpp_vec_kernel_count
        cpp_kernel_proxy_list: List[CppKernelProxy] = []
        nodes_list: List[List[SchedulerNode]] = []
        assert isinstance(node, OuterLoopFusedSchedulerNode)

        def try_outer_loop_fusion_with_local_buf(node: OuterLoopFusedSchedulerNode):
            """
            Codegen code with fused outer loop and local Buffer.
            """
            assert isinstance(node, OuterLoopFusedSchedulerNode)
            cpp_kernel_proxy_list.clear()
            nodes_list.clear()

            def get_call_ranges(node: BaseSchedulerNode):
                assert isinstance(node, (SchedulerNode, FusedSchedulerNode))
                nodes: List[SchedulerNode] = node.get_nodes()  # type: ignore[assignment]
                _, (group, reduction_group) = max(
                    nodes, key=lambda x: int(x.is_reduction())
                ).group
                call_ranges = tuple(group) + tuple(reduction_group)
                return call_ranges

            local_buffers: List[ir.Buffer] = []
            # Map local buffer name to a list of global buffers
            local_to_global_buffers: Dict[str, List[ir.Buffer]] = {}
            if all(
                len(get_call_ranges(_node)) == node.outer_loop_fusion_depth + 1
                for _node in node.get_outer_nodes()
            ):
                # Ref to the typical case of local buffer
                # in https://github.com/pytorch/pytorch/blob/
                # 1115a25c36340554442f28f9570abd42f0aface2/aten/src/ATen/native/cpu/SoftMaxKernel.cpp#L159
                # where the buffer is with size of last dim and contiguous.
                # Only support this typical case at first.
                visited_scheduler_nodes: Set[str] = set()
                for scheduler_node in node.get_nodes():
                    # all users inside same OuterLoopFusedSchedulerNode
                    assert isinstance(scheduler_node, SchedulerNode)
                    visited_scheduler_nodes.add(scheduler_node.get_name())
                    if (
                        scheduler_node.is_reduction()
                        or len(scheduler_node.get_outputs()) != 1
                    ):
                        continue

                    scheduler_buffer = scheduler_node.get_outputs()[0]
                    if all(
                        user.node in node.get_nodes() for user in scheduler_buffer.users
                    ):
                        global_buffer = scheduler_buffer.node
                        assert isinstance(global_buffer, ir.ComputedBuffer)
                        global_buffer_layout = global_buffer.get_layout()
                        size_offset = node.outer_loop_fusion_depth - len(
                            get_call_ranges(scheduler_node)
                        )

                        def is_all_write_read_contiguous():
                            contiguous_index_expr = 0
                            stride = 1
                            for var, range in reversed(
                                scheduler_node._body.var_ranges.items()
                            ):
                                contiguous_index_expr += stride * var
                                stride *= range
                            write_index_expr = scheduler_node._body.writes_name2expr[
                                scheduler_buffer.get_name()
                            ]

                            def is_contiguous_index(x):
                                return x == contiguous_index_expr

                            return is_contiguous_index(write_index_expr) and all(
                                isinstance(user.node, SchedulerNode)
                                and is_contiguous_index(
                                    user.node._body.reads_name2expr[
                                        scheduler_buffer.get_name()
                                    ],
                                )
                                for user in scheduler_buffer.users
                            )

                        if not (
                            global_buffer_layout.is_contiguous()
                            and is_all_write_read_contiguous()
                        ):
                            continue
                        # Local Buffer is a view of global buffer
                        local_buffer_layout = ir.FixedLayout(
                            global_buffer_layout.device,
                            global_buffer_layout.dtype,
                            global_buffer_layout.size[size_offset:],
                            global_buffer_layout.stride[size_offset:],
                        )

                        def try_share_local_buffer(local_buffer_layout, local_buffers):
                            for local_buf in local_buffers:
                                if local_buffer_layout == local_buf.layout and all(
                                    all(
                                        user.node.get_name() in visited_scheduler_nodes
                                        for user in V.graph.scheduler.name_to_buf[
                                            global_buffer.name
                                        ].users
                                    )
                                    for global_buffer in local_to_global_buffers[
                                        local_buf.name
                                    ]
                                    if global_buffer.name is not None
                                ):
                                    return local_buf
                            return None

                        local_buf_prefix = "local_buffer_data"
                        # Share existing local buffer
                        local_buffer_used = try_share_local_buffer(
                            local_buffer_layout, local_buffers
                        )
                        if not local_buffer_used:
                            # Create new local buffer
                            local_buffer_used = ir.Buffer(
                                f"{local_buf_prefix}_{len(local_buffers)}",
                                local_buffer_layout,
                            )
                            local_buffers.append(local_buffer_used)
                            local_to_global_buffers[local_buffer_used.name] = []
                        local_to_global_buffers[local_buffer_used.name].append(
                            global_buffer,
                        )

            with LocalBufferContext(kernel_group.args) as scope:
                if len(local_buffers) > 0:
                    for local_buffer in local_buffers:
                        assert local_buffer.name is not None
                        scope.add_local_buffer(
                            local_buffer, local_to_global_buffers[local_buffer.name]
                        )
                for _node in node.get_outer_nodes():
                    assert isinstance(_node, (FusedSchedulerNode, SchedulerNode))
                    cpp_kernel_proxy = CppKernelProxy(kernel_group)
                    cpp_kernel_proxy.codegen_nodes(_node.get_nodes())  # type: ignore[arg-type]
                    cpp_kernel_proxy_list.append(cpp_kernel_proxy)
                    nodes_list.append(_node.get_nodes())  # type: ignore[arg-type]

                if not node.check_outer_fusion_loop_level_attr(
                    cpp_kernel_proxy_list, node.outer_loop_fusion_depth
                ):
                    return False
                metrics.cpp_outer_loop_fused_inner_counts.append(
                    metrics.CppOuterLoopFusedCount(
                        len(cpp_kernel_proxy_list),
                        local_buffer_number=len(scope.local_buffers),
                    )
                )
                outer_fusion_cpp_kernel_proxy = node.merge_outer_fusion_kernels(
                    cpp_kernel_proxy_list,
                )
                kernel_group.finalize_kernel(
                    outer_fusion_cpp_kernel_proxy,
                    [_node for _nodes in nodes_list for _node in _nodes],
                )

            return True

        if not try_outer_loop_fusion_with_local_buf(node):
            # Reset generated_cpp_vec_kernel_count to codegen again
            metrics.generated_cpp_vec_kernel_count = generated_cpp_vec_kernel_count
            cpp_kernel_proxy_list.clear()
            nodes_list.clear()
            # Similar as comment in
            # https://github.com/pytorch/pytorch/blob/469383755fe416eb1c41fa724762ad3eaecdff07/torch/_inductor/codegen/cpp.py#L3269-L3272
            # Kernels share the same global contexts like V.graph.wrapper_code, V.kernel.args.
            with torch._inductor.config.patch(inplace_buffers=False):
                for _node in node.get_outer_nodes():
                    assert isinstance(_node, (FusedSchedulerNode, SchedulerNode))
                    _nodes: List[SchedulerNode] = _node.get_nodes()  # type: ignore[assignment]
                    cpp_kernel_proxy = CppKernelProxy(kernel_group)
                    cpp_kernel_proxy.codegen_nodes(_nodes)
                    kernel_group.finalize_kernel(cpp_kernel_proxy, _nodes)

    def codegen_node(
        self,
        node: Union[OuterLoopFusedSchedulerNode, FusedSchedulerNode, SchedulerNode],
    ):
        """
        Turn an set of pre-fused nodes into a C++ kernel.
        """
        kernel_group = self.kernel_group

        if isinstance(node, OuterLoopFusedSchedulerNode):
            self.codegen_outer_loop_node(node)
        else:
            nodes: List[SchedulerNode] = node.get_nodes()  # type: ignore[assignment]
            cpp_kernel_proxy = CppKernelProxy(kernel_group)
            cpp_kernel_proxy.codegen_nodes(nodes)
            kernel_group.finalize_kernel(cpp_kernel_proxy, nodes)

        args_num = self._get_scheduled_num_args()
        if args_num > CppScheduling.MAX_FUSED_KERNEL_ARGS_NUM:
            self._set_flush_status(True)

    def is_cpp_template(self, node: BaseSchedulerNode) -> bool:
        return isinstance(node, SchedulerNode) and isinstance(
            node.node, ir.CppTemplateBuffer
        )

    def codegen_template(
        self,
        template_node: BaseSchedulerNode,
        epilogue_nodes: Sequence[BaseSchedulerNode],
    ):
        """
        Codegen a CPP template, possibly with fused epilogues
        """
        counters["inductor"]["cpp_epilogue_fusion_counter"] += len(epilogue_nodes)
        assert self.is_cpp_template(
            template_node
        ), "Template node passed to CppScheduler.codegen_template must be a SchedulerNode that wraps a CppTemplateBuffer"
        template_node = cast(SchedulerNode, template_node)
        _, (_, rnumel) = template_node.group
        assert rnumel == ()
        ctb: ir.CppTemplateBuffer = cast(ir.CppTemplateBuffer, template_node.node)
        epilogue_ir_nodes: List[Optional[ir.Operation]] = [
            n.node for n in epilogue_nodes
        ]
        assert all(
            isinstance(n, ir.ComputedBuffer) for n in epilogue_ir_nodes
        ), "Epilogue nodes must all be instances of ir.ComputedBuffer"
        kernel, render = ctb.make_kernel_render(ctb, epilogue_nodes=epilogue_ir_nodes)
        with kernel:
            for node in [template_node, *epilogue_nodes]:
                node.mark_run()  # type: ignore[attr-defined]
            src_code = render()

        with V.set_kernel_handler(kernel):
            node_schedule = [template_node, *epilogue_nodes]
            kernel_name = self.define_kernel(src_code, node_schedule, kernel.args)
        kernel.call_kernel(kernel_name, ctb)
        V.graph.removed_buffers |= kernel.removed_buffers
        self.scheduler.free_buffers()

    def _get_scheduled_num_args(self):
        return self.kernel_group.get_num_args()

    def ready_to_flush(self):
        return self._ready_to_flush

    def codegen_sync(self):
        pass

    def define_kernel(self, src_code, nodes, kernel_args=None):
        wrapper = V.graph.wrapper_code
        fused_name = (
            get_fused_kernel_name(nodes, config.cpp.descriptive_names)
            if config.cpp.descriptive_names
            else ""
        )
        kernel_name = "_".join(["cpp", fused_name, wrapper.next_kernel_suffix()])
        kernel_decl_name = kernel_name if V.graph.cpp_wrapper else "kernel"
        src_code = src_code.replace(str(Placeholder.KERNEL_NAME), kernel_decl_name)
        src_code = src_code.replace(str(Placeholder.DESCRIPTIVE_NAME), kernel_name)
        # TODO(voz): Ostensibly, we should not need this. But there are cases where C++ codegen does
        # not use BracesBuffer, so we have no good indicator of a C++ buffer atm.
        src_code = src_code.replace("#pragma CMT", "//")

        compile_wrapper = IndentedBuffer()
        args = self.kernel_group.args if kernel_args is None else kernel_args
        _, _, arg_types = args.cpp_argdefs()
        if not V.graph.cpp_wrapper:
            compile_wrapper.writeline(f"async_compile.cpp_pybinding({arg_types!r}, '''")
        compile_wrapper.splice(src_code, strip=True)
        if not V.graph.cpp_wrapper:
            compile_wrapper.writeline("''')")
        wrapper.define_kernel(kernel_name, compile_wrapper.getvalue(), cuda=False)
        return kernel_name

    def flush(self):
        src_code = self.kernel_group.codegen_group()
        if src_code:
            kernel_name = self.define_kernel(
                src_code, self.kernel_group.scheduled_nodes
            )
            self.kernel_group.call_kernel(V.graph.wrapper_code, kernel_name)
        self.reset_kernel_group()
        self._set_flush_status(False)


class KernelGroup:
    def __init__(self):
        super().__init__()
        self.args = KernelArgs()
        self.loops_code = BracesBuffer()
        self.ws = WorkSharing(self.loops_code)
        self.stack = contextlib.ExitStack()
        self.stack.enter_context(self.ws)
        self.scheduled_nodes = []

    def new_kernel(self, cls, *args):
        return cls(self.args, parallel_num_threads(), *args)

    def finalize_kernel(self, new_kernel, nodes):
        self.scheduled_nodes += nodes
        code = self.loops_code
        ws = self.ws
        new_kernel.codegen_loops(code, ws)

    def get_num_args(self):
        arg_defs, call_args, arg_types = self.args.cpp_argdefs()
        args_num = len(arg_defs)
        return args_num

    def codegen_group(self, name=None) -> str:
        self.stack.close()
        if not self.scheduled_nodes:
            return ""
        code = BracesBuffer()
        # 1. Include header files
        # TODO: support kernel profile on other platforms
        enable_kernel_profile = config.cpp.enable_kernel_profile and sys.platform in [
            "linux",
            "win32",
        ]
        if enable_kernel_profile:
            code.writelines(["#include <ATen/record_function.h>"])
        code.writeline(codecache.cpp_prefix())

        # 2. Function definition
        kernel_decl_name = str(Placeholder.KERNEL_NAME) if name is None else name
        kernel_name = str(Placeholder.DESCRIPTIVE_NAME) if name is None else name
        arg_defs, _, _ = self.args.cpp_argdefs()
        arg_defs = ",\n".ljust(25).join(arg_defs)
        func_export_decl = get_export_declaration()
        code.writeline(
            f'extern "C" {func_export_decl} void {kernel_decl_name}({arg_defs})'
        )

        # 3. Function body
        with code.indent():
            if enable_kernel_profile:
                graph_id = V.graph.graph_id
                prefix = "graph_" + str(graph_id) + "_" if graph_id is not None else ""
                code.writelines(
                    [
                        f'RECORD_FUNCTION("{prefix + kernel_name}", c10::ArrayRef<c10::IValue>({{}}));'
                    ]
                )
            for old, new in self.args.aliases():
                code.writeline(f"auto {old} = {new};")
            code.splice(self.loops_code)
        return code.getvalue()

    def call_kernel(self, wrapper, kernel_name):
        _, call_args, arg_types = self.args.cpp_argdefs()
        wrapper.generate_kernel_call(
            kernel_name, call_args, cuda=False, arg_types=arg_types
        )


class CppWrapperKernelGroup(KernelGroup):
    def __init__(self):
        super().__init__()
        self.args = CppWrapperKernelArgs()


class WorkSharing:
    def __init__(self, code):
        self.code = code
        self.in_parallel = False
        self.num_threads = None
        self.stack = contextlib.ExitStack()

    def parallel(self, threads):
        if self.in_parallel and threads != self.num_threads:
            # wrong number of threads
            self.close()
        if not self.in_parallel:
            self.num_threads = threads
            self.in_parallel = True
            if config.cpp.dynamic_threads:
                self.code.writeline("#pragma omp parallel")
            else:
                self.code.writeline(f"#pragma omp parallel num_threads({threads})")
            self.stack.enter_context(self.code.indent())
            self.code.writeline(
                "int tid = omp_get_thread_num();",
            )

    def single(self):
        if self.in_parallel:
            self.code.writeline("#pragma omp single")
        return self.in_parallel

    def close(self):
        self.stack.close()
        self.in_parallel = False

    def __enter__(self):
        self.stack.__enter__()
        return self

    def __exit__(self, exc_type, exc_val, exc_tb):
        self.stack.__exit__(exc_type, exc_val, exc_tb)


@dataclasses.dataclass
class LoopLevel:
    var: Optional[sympy.Expr] = None
    size: Optional[sympy.Expr] = None
    offset: sympy.Expr = sympy.Integer(0)
    steps: sympy.Expr = sympy.Integer(1)
    parallel: int = 0
    simd_omp: bool = False
    simd_vec: bool = False
    collapsed: bool = False
    is_reduction: bool = False
    parent: Optional["LoopLevel"] = None
    # the next inner level of the loop, empty if it is inner-most
    # contains >1 LoopLevel if the inner level of loop is split
    inner: List["LoopLevel"] = dataclasses.field(default_factory=list)
    # kernel assigned to this loop level, only valid when it is a leaf
    kernel: Optional[CppKernel] = None

    def __post_init__(self):
        # Regarding the C++/OpenMP backend, `cpu_vec_isa.pick_vec_isa()` to check
        # vectorization ISA is a time-consuming and one-shot operation. It leads
        # to taking a longer time to import `codegen.cpp` package because the
        # `LoopLevel` of the package is decorated by `@dataclasses.dataclass` while
        # the decorator will invoke `cpu_vec_isa.pick_vec_isa()` to initialize the
        # `simd_nelements` of the `LoopLevel`. It might introduce additional compilation
        # overhead to the Triton backend. Therefore, we moved the `simd_nelements` to
        # `__post_init__`
        picked_vec_isa: cpu_vec_isa.VecISA = cpu_vec_isa.pick_vec_isa()
        self.simd_nelements: int = picked_vec_isa.nelements() if picked_vec_isa else 0

    def get_kernels(self) -> List[CppKernel]:
        """Get all kernel objects under this loop level"""
        if self.kernel:
            return [self.kernel]
        kernels = []
        for loop in self.inner:
            kernels += loop.get_kernels()
        return kernels

    def get_root(self):
        """Get all kernel objects under this loop level"""
        root = self
        while root.parent:
            root = root.parent
        return root

    def set_kernel(self, kernel: CppKernel):
        """
        Set the kernel under this loop level. No split is allowed under
        this loop level.
        """
        if not self.inner:
            self.kernel = kernel
            loop: Optional[LoopLevel] = self
            assert loop is not None
            return
        assert len(self.inner) == 1
        self.inner[0].set_kernel(kernel)

    def get_loops_at(self, depth) -> List["LoopLevel"]:
        if depth == 0:
            return [self]
        else:
            loops = []
            for loop in self.inner:
                loops += loop.get_loops_at(depth - 1)
            return loops

    def split_with_tiling(self, depth, factor):
        def clone_inner():
            inner = []
            if self.inner:
                for loop in self.inner:
                    inner.append(loop.clone())
            return inner

        def do_split_with_tiling():
            sympy_factor = sympy.Integer(factor)

            offset = FloorDiv(self.size, sympy_factor) * sympy_factor
            main_loop = LoopLevel(self.var, offset)
            main_loop.steps = sympy_factor
            main_loop.parallel = self.parallel
            main_loop.collapsed = False
            main_loop.is_reduction = self.is_reduction
            main_loop.inner = clone_inner()
            if main_loop.inner:
                for loop in main_loop.inner:
                    loop.parent = main_loop

            tail_loop = LoopLevel(self.var, self.size)
            tail_loop.offset = offset
            tail_loop.parallel = self.parallel
            tail_loop.collapsed = False
            tail_loop.is_reduction = self.is_reduction
            tail_loop.inner = clone_inner()
            if tail_loop.inner:
                for loop in tail_loop.inner:
                    loop.parent = tail_loop

            return main_loop, tail_loop

        if depth == 0:
            main_loop, tail_loop = do_split_with_tiling()
            parent = self.parent
            if parent:
                parent.inner = [main_loop, tail_loop]
                main_loop.parent = parent
                tail_loop.parent = parent
            return main_loop, tail_loop
        else:
            assert len(self.inner) == 1
            return self.inner[0].split_with_tiling(depth - 1, factor)

    def clone(self):
        loop = copy(self)
        loop.inner = []
        if self.inner:
            for inner_loop in self.inner:
                inner_loop_clone = inner_loop.clone()
                inner_loop_clone.parent = loop
                loop.inner.append(inner_loop_clone)
        loop.kernel = deepcopy(self.kernel)
        return loop

    def lines(self):
        offset_expr = cexpr_index(self.offset)
        size_expr = cexpr_index(self.size)
        if config.cpp.no_redundant_loops and offset_expr == size_expr:
            return None
        simd = (
            f"simd simdlen({self.simd_nelements}) "
            if self.simd_omp and self.simd_nelements > 1
            else ""
        )
        if self.parallel:
            # TODO(jansel): look into chunk size and other schedules
            line1 = "#pragma omp for"
            if self.parallel > 1:
                line1 += f" collapse({self.parallel})"
            if self.simd_omp:
                line1 = line1.replace(" for ", f" for {simd}")
        elif self.simd_vec:
            line1 = ""
        elif self.simd_omp:
            line1 = f"#pragma omp {simd}"
        elif not self.is_reduction and cpp_builder.is_gcc():
            line1 = "#pragma GCC ivdep"
        else:
            line1 = ""
        offset_str = f"{INDEX_TYPE} {self.var}={offset_expr}"
        size_str = f"{self.var}<{size_expr}"
        steps_str = f"{self.var}+={cexpr_index(self.steps)}"
        line2 = f"for({offset_str}; {size_str}; {steps_str})"
        if self.collapsed or not line1:
            return [line2]
        return [line1, line2]


@dataclasses.dataclass
class LoopNestWithSplit:
    """
    A loop-nest like structure but with some loop level split along
    the loop range into the main tiling loop and the tail. It is built
    with the `build` method as a loop nest and then split with
    `split_with_tiling` at some depth.

    A typical case is for vectorization where we typically split at the inner-most
    loop level. A more complicated case is 2D tiling where we split at
    both inner-most and outer levels.
    """

    root: Optional[List[LoopLevel]] = None
    kernel: Optional[CppKernel] = None

    @staticmethod
    def build(kernel: CppKernel):
        """Build a LoopNest with the given `kernel` as the leaf"""
        itervars = kernel.itervars
        ranges = kernel.ranges
        reduction_depth = kernel.reduction_depth
        assert reduction_depth is not None

        root: List[LoopLevel] = []
        levels: List[LoopLevel] = root
        loop: Optional[LoopLevel] = None
        for loop_idx, (var, size) in enumerate(zip(itervars, ranges)):
            loop = LoopLevel(var, size, parent=loop)
            if loop_idx >= reduction_depth:
                loop.is_reduction = kernel.is_reduction
            levels.append(loop)
            levels = loop.inner
        loop_nest = LoopNestWithSplit(root)
        if loop:
            loop.kernel = kernel
        else:
            loop_nest.kernel = kernel
        return loop_nest

    def __bool__(self):
        return bool(self.root)

    def get_loops_at(self, depth) -> List[LoopLevel]:
        """Get all the loop levels at the given `depth` (most outer loop has depth 0)"""
        loops: List[LoopLevel] = []
        assert self.root is not None
        for loop in self.root:
            loops += loop.get_loops_at(depth)
        return loops

    @cache_on_self
    def max_parallel_depth(self):
        """
        Maximal allowed depth for parallelism:
        1) Levels without splitting and
        2) All reduction or non-reduction levels
        When the loop is split at the top level, the max depth is 1.
        """
        max_depth = 0
        assert self.root is not None
        loops = self.root
        if len(loops) > 1:
            return 1
        is_reduction = loops[0].is_reduction if loops else False
        while len(loops) == 1 and loops[0].is_reduction == is_reduction:
            max_depth += 1
            loops = loops[0].inner
        return max_depth

    def is_reduction_only(self):
        """
        Whether all the loops are for reduction. Reduction loops
        are always the inner most ones.
        """
        return (
            self.root is not None and len(self.root) > 0 and self.root[0].is_reduction
        )

    def mark_parallel(self, par_depth):
        assert (
            par_depth <= self.max_parallel_depth()
        ), "Parallel depth cannot exceed the maximal allowed parallel depth"
        assert self.root is not None
        loops = self.root
        for loop in loops:
            loop.parallel = par_depth
        for i in range(1, par_depth):
            loops = loops[0].inner
            loops[0].collapsed = True

    def split_with_tiling(self, depth, factor):
        """
        Split the loop into main and tail loops at given `depth` so that the range
        of the main loop has range `floor_div(range, factor) * factor` and
        the tail loop handles the remainder. The main loop is tiled
        according to the `factor`.
        """
        loops = self.get_loops_at(depth)
        assert len(loops) == 1
        split_loops = loops[0].split_with_tiling(0, factor)
        if depth == 0:
            self.root = split_loops
        return split_loops

    def get_kernels(self) -> List[CppKernel]:
        """Get all kernel objects under this loop nest"""
        if self.kernel:
            return [self.kernel]
        kernels: List[CppKernel] = []
        assert self.root is not None
        for loop in self.root:
            kernels += loop.get_kernels()
        return kernels<|MERGE_RESOLUTION|>--- conflicted
+++ resolved
@@ -2719,17 +2719,12 @@
 
     overrides = CppTile2DOverrides  # type: ignore[assignment]
 
-<<<<<<< HEAD
-    def __init__(self, args, num_threads, tiling_factor, tiling_indices):
-        super().__init__(args, num_threads, tiling_factor, tiling_indices[1])
-=======
     def __init__(
         self,
         args,
         num_threads,
         tiling_factor,
         tiling_indices,
-        tiling_dtype,
         inner_tail_size=None,
         outer_tail_size=None,
     ):
@@ -2738,10 +2733,8 @@
             num_threads,
             tiling_factor,
             tiling_indices[1],
-            tiling_dtype,
             inner_tail_size,
         )
->>>>>>> 9f17037e
         self.tiling_indices = tiling_indices
         self.inner_tail_size = inner_tail_size
         self.outer_tail_size = outer_tail_size
@@ -3639,15 +3632,7 @@
                     tiling_indices[1] == len(self.itervars) - 1
                     and tiling_factors[0] == tiling_factors[1]
                 )
-<<<<<<< HEAD
-                tile2d_kernel = codegen_kernel(
-                    CppTile2DKernel, tiling_factors[0], tiling_indices
-                )
-                vec_kernel = codegen_kernel(
-                    CppVecKernel, tiling_factors[0], tiling_indices[0]
-                )
-=======
->>>>>>> 9f17037e
+
                 metrics.generated_cpp_vec_kernel_count += 2
                 outer_main_loop, outer_tail_loop = self.loop_nest.split_with_tiling(
                     tiling_indices[0], factor=tiling_factors[0]
@@ -3659,7 +3644,7 @@
                     tiling_indices[1] - tiling_indices[0], factor=tiling_factors[0]
                 )
                 tile2d_kernel = codegen_kernel(
-                    CppTile2DKernel, tiling_factors[0], tiling_indices, vec_dtype
+                    CppTile2DKernel, tiling_factors[0], tiling_indices
                 )
                 inner_main_loop.set_kernel(tile2d_kernel)
 
@@ -3695,14 +3680,13 @@
                             CppTile2DKernel,
                             tiling_factors[0],
                             tiling_indices,
-                            vec_dtype,
                             inner_tail_size,
                             outer_tail_size,
                         )
                         tail_loop.set_kernel(masked_tile2d_kernel)
                 else:
                     vec_kernel = codegen_kernel(
-                        CppVecKernel, tiling_factors[0], tiling_indices[0], vec_dtype
+                        CppVecKernel, tiling_factors[0], tiling_indices[0]
                     )
                     inner_tail_loop.set_kernel(vec_kernel)
 
