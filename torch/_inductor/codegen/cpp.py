import contextlib
import dataclasses
import functools
import itertools
import logging
import math
import re
import sys
from copy import copy, deepcopy
from enum import Enum
from typing import Any, Dict, List, Optional, Set, Tuple, Union

import sympy

import torch
import torch.fx
from torch._inductor import dependencies
from torch._prims_common import is_float_dtype
from torch.utils import _pytree as pytree
from torch.utils._sympy.functions import FloorDiv, ModularIndexing
from torch.utils._sympy.symbol import free_symbol_is_type, symbol_is_type, SymT
from torch.utils._sympy.value_ranges import bound_sympy, ValueRanges

from .. import codecache, config, ir, metrics
from ..codegen.wrapper import WrapperCodeGen
from ..optimize_indexing import range_expressable_in_32_bits
from ..scheduler import (
    BaseSchedulerNode,
    BaseScheduling,
    ForeachKernelSchedulerNode,
    FusedSchedulerNode,
    Scheduler,
    SchedulerNode,
)
from ..utils import (
    cache_on_self,
<<<<<<< HEAD
=======
    get_bounds_index_expr,
>>>>>>> ee003497
    get_fused_kernel_name,
    is_welford_reduction,
    parallel_num_threads,
    Placeholder,
    sympy_index_symbol,
    sympy_index_symbol_with_prefix,
    sympy_product,
    sympy_subs,
)

from ..virtualized import ops, OpsValue, V
from .common import (
    BracesBuffer,
    CppWrapperKernelArgs,
    CSE,
    CSEVariable,
    DataTypePropagation,
    DeferredLine,
    DTYPE_TO_COMPUTATION_DTYPE,
    IndentedBuffer,
    Kernel,
    KernelArgs,
    OpOverrides,
    OptimizationContext,
)

from .cpp_utils import cexpr, cexpr_index, DTYPE_TO_CPP, INDEX_TYPE, value_to_cpp

schedule_log = torch._logging.getArtifactLogger(__name__, "schedule")

NATIVE_OMP_RTYPES = {"+", "*", "^", "||", "min", "max"}
RTYPE_TO_CPP = {
    "sum": "+",
    "prod": "*",
    "xor_sum": "^",
    "min": "min",
    "max": "max",
    "argmin": "argmin",
    "argmax": "argmax",
    "any": "||",
    "welford_reduce": "welford",
    "welford_combine": "welford",
}
VECTORIZABLE_RTYPES = {
    "max",
    "min",
    "sum",
    "prod",
    "xor_sum",
    "welford_reduce",
    "welford_combine",
}

PYTHON_TO_CPP = {
    "Tensor": "at::Tensor",
    "int": "long",
    "float": "double",
    "bool": "bool",
    "str": "std::string",
    "ScalarType": "c10::ScalarType",
    "MemoryFormat": "at::MemoryFormat",
    "Layout": "at::Layout",
    "Device": "at::Device",
    "number": "at::Scalar",
}

CONTAINER_PYTHON_TO_CPP = {
    "List": "std::vector",
    "Optional": "c10::optional",
}

DTYPE_LOWP_FP = [
    torch.bfloat16,
    torch.float16,
]


BIN_CMP_OPS = ["eq", "ne", "le", "ge", "lt", "gt"]


def reduction_init(reduction_type, dtype):
    if dtype in DTYPE_LOWP_FP:
        # Since load promotes all half-precision inputs to float, the initial
        # constant for reduction must be promoted as well
        dtype = torch.float32
    if reduction_type in ("xor_sum", "sum", "any"):
        return 0
    if reduction_type == "prod":
        return 1
    if reduction_type in {"max", "argmax"}:
        return (
            f"-std::numeric_limits<{DTYPE_TO_CPP[dtype]}>::infinity()"
            if is_float_dtype(dtype)
            else f"std::numeric_limits<{DTYPE_TO_CPP[dtype]}>::min()"
        )
    if reduction_type in {"min", "argmin"}:
        return (
            f"std::numeric_limits<{DTYPE_TO_CPP[dtype]}>::infinity()"
            if is_float_dtype(dtype)
            else f"std::numeric_limits<{DTYPE_TO_CPP[dtype]}>::max()"
        )
    if is_welford_reduction(reduction_type):
        return f"Welford<{DTYPE_TO_CPP[dtype]}>()"
    raise AssertionError(reduction_type)


def reduction_acc_type(reduction_type, dtype):
    assert reduction_type not in {"argmin", "argmax"}
    scalar_type = DTYPE_TO_CPP[DTYPE_TO_COMPUTATION_DTYPE[dtype]]
    if is_welford_reduction(reduction_type):
        return f"Welford<{scalar_type}>"

    return scalar_type


def reduction_combine(reduction_type, var, next_value):
    if reduction_type == "sum":
        return f"{var} + {next_value}"
    if reduction_type == "prod":
        return f"{var} * {next_value}"
    if reduction_type == "xor_sum":
        return f"{var} ^ {next_value}"
    if reduction_type == "any":
        return f"{var} || {next_value}"
    if reduction_type in ("min", "max"):
        return f"{reduction_type}_propagate_nan({var}, {next_value})"
    if reduction_type == "welford_reduce":
        return f"welford_combine({var}, {next_value})"
    if reduction_type == "welford_combine":
        if isinstance(next_value, tuple):
            mean, m2, weight = next_value
        else:
            mean, m2, weight = reduction_project(reduction_type, next_value)
        return f"welford_combine({var}, {{{mean}, {m2}, {weight}}})"
    raise AssertionError(reduction_type)


def reduction_project(reduction_type, acc):
    if is_welford_reduction(reduction_type):
        return f"{acc}.mean", f"{acc}.m2", f"{acc}.weight"
    elif reduction_type in {"argmin", "argmax"}:
        return f"{acc}.index"
    return acc


def is_to_lowp_dtype(expr):
    to_exprs = ["convert<half>", "convert<bfloat16>"]
    return any(to_expr in expr for to_expr in to_exprs)


def get_lowp_to_fp32_expr(lowp_var, kernel):
    if isinstance(kernel, CppVecKernel):
        return f"at::vec::convert<float>({lowp_var})"
    else:
        assert isinstance(kernel, CppKernel)
        return f"c10::convert<float>({lowp_var})"


index_value_name_counter = 1


def argmax_argmin_prefix(reduction_type, src_dtype, tmpvar):
    global index_value_name_counter
    num_threads = (
        "max_threads" if config.cpp.dynamic_threads else parallel_num_threads()
    )
    struct_name = f"IndexValue_{index_value_name_counter}"
    index_value_name_counter += 1

    # A small annoyance, due to it being a little cumbersome to just throw {} into strings
    prefix = [
        f"struct {struct_name} {{size_t index; {DTYPE_TO_CPP[src_dtype]} value;}};",
        f"{struct_name} {tmpvar}{{0, {reduction_init(reduction_type, src_dtype)}}};",
    ]
    local_init = [
        f"{struct_name} {tmpvar}_local{{0, {reduction_init(reduction_type, src_dtype)}}};",
    ]
    tmpvar_per_thd = f"{tmpvar}_arr[{num_threads}]"
    parallel_prefix = [
        f"{struct_name} {tmpvar_per_thd};",
    ]
    return prefix, parallel_prefix, local_init


@functools.lru_cache
def stride_at(index: sympy.Expr, var: sympy.Symbol):
    replacement = {var: var + 1}
    new_index = sympy_subs(index, replacement)  # type: ignore[arg-type]
    return sympy.simplify(new_index - index)


@functools.lru_cache
def simplify_index_in_vec_range(index: sympy.Expr, var: sympy.Expr, vec_length: int):
    """
    Simplifies the index expression within the range of a vectorized loop.
    Given a vectorized loop variable `var` in the range of a loop with `vec_length`,
    this function transforms the `index` into an equivalent form. It handles
    simplifications for cases where `var` can be expressed as `vec_length * a + b`,
    where `b` ranges from 0 to `vec_length - 1`. The function reduces occurrences
    of `FloorDiv` and `ModularIndexing` in the `index` with best-effort optimizations.

    NOTE:
    The simplified index expression is intended for analysis purposes only, not
    for code generation. It replaces `FloorDiv` and `ModularIndexing` with free variables
    which are not dependent on the loop variable `var` in the vectorized range. Check
    https://github.com/pytorch/pytorch/pull/117221#discussion_r1449746217 for more details.

    Examples:
    1. If `var` is `x3` and `vec_length` is 16, and `x3 = 16*a + b`, then
       `FloorDiv(x3, div)` or `ModularIndexing(x3, div, mod)` becomes a free variable
       when `div` is divisible by 16.
    2. `ModularIndexing(x3, 1, mod)` can be simplified to `x3 + c` where `c` is a free
       variable when `mod` is divisible by 16.
    """

    div_freevar_id = 0
    mod_freevar_id = 0

    def visit_indexing_div(divisor):
        nonlocal div_freevar_id
        result = FloorDiv(var, divisor)
        if sympy.gcd(divisor, vec_length) == vec_length:
            result = sympy.Symbol(f"{var}_div_c{div_freevar_id}")
            div_freevar_id += 1
        return result

    def visit_modular_indexing(divisor, modulus):
        nonlocal mod_freevar_id
        result = ModularIndexing(var, divisor, modulus)
        if sympy.gcd(divisor, vec_length) == vec_length:
            result = sympy.Symbol(f"{var}_mod_c{mod_freevar_id}")
            mod_freevar_id += 1
        elif divisor == 1 and sympy.gcd(modulus, vec_length) == vec_length:
            result = var + sympy.Symbol(f"{var}_mod_c{mod_freevar_id}")
            mod_freevar_id += 1
        return result

    original_index = index

    div = sympy.Wild("divisor")
    if index.has(FloorDiv):
        index = index.replace(FloorDiv(var, div), visit_indexing_div)

    mod = sympy.Wild("modulus")
    if index.has(ModularIndexing):
        index = index.replace(ModularIndexing(var, div, mod), visit_modular_indexing)

    index = sympy.simplify(index)
    if index != original_index:
        return simplify_index_in_vec_range(index, var, vec_length)

    return index


@functools.lru_cache
def stride_at_vec_range(index: sympy.Expr, var: sympy.Symbol, vec_length: int):
    index_vec_simplified = simplify_index_in_vec_range(index, var, vec_length)
    return stride_at(index_vec_simplified, var)


class OuterLoopFusedSchedulerNode(FusedSchedulerNode):
    @classmethod
    def fuse(  # type: ignore[override]
        cls, node1: BaseSchedulerNode, node2: BaseSchedulerNode, outer_loop_fusion_depth
    ):
        assert node1.scheduler is node2.scheduler
        assert all(
            type(node)
            in (
                OuterLoopFusedSchedulerNode,
                SchedulerNode,
                FusedSchedulerNode,
            )
            for node in (node1, node2)
        )
        if any(type(node) is OuterLoopFusedSchedulerNode for node in (node1, node2)):
            return cls(
                node1.scheduler,
                (
                    list(node1.get_outer_nodes())
                    if type(node1) is OuterLoopFusedSchedulerNode
                    else [
                        node1,
                    ]
                )
                + (
                    list(node2.get_outer_nodes())
                    if type(node2) is OuterLoopFusedSchedulerNode
                    else [
                        node2,
                    ]
                ),
                outer_loop_fusion_depth,
            )
        else:
            return cls(node1.scheduler, [node1, node2], outer_loop_fusion_depth)  # type: ignore[list-item]

    def __init__(
        self,
        scheduler: "Scheduler",
        outer_fused_nodes: List[Union[FusedSchedulerNode, SchedulerNode]],
        outer_loop_fusion_depth,
    ):
        self.outer_fused_nodes: List[
            Union[FusedSchedulerNode, SchedulerNode]
        ] = outer_fused_nodes
        self.outer_loop_fusion_depth = outer_loop_fusion_depth
        flatten_snodes = []
        for _node in self.outer_fused_nodes:
            assert isinstance(_node, (SchedulerNode, FusedSchedulerNode))
            flatten_snodes.extend(list(_node.get_nodes()))
        super().__init__(scheduler, flatten_snodes)  # type: ignore[arg-type]

    def get_outer_nodes(self):
        return self.outer_fused_nodes

    def check_outer_fusion_loop_level_attr(
        self, cpp_kernel_proxy_list, outer_loop_fusion_depth
    ):
        # This function ensures that the same tiling split is applied at each loop level within the outer loop fusion depth.
        # In the fusion stage, we only examine nodes with same vars and reduce.
        # However, for nodes with same vars and reduce, the loops may still have different tile splits.
        # For example (test_expr_vec_non_contiguous in test_cpu_repro.py):
        #   * buf0 tiling along the 2nd loop level, buf1 tiling along the 3rd loop level.
        # If the check failed, we should fall back to standard loop codegen.
        def _inner(
            left_loop_level: LoopLevel,
            right_loop_level: LoopLevel,
            loop_fusion_depth: int,
        ) -> bool:
            # Check if same loop level attr
            outer_loops_attr_compare_list = [
                "var",
                "size",
                "offset",
                "steps",
            ]
            if not (
                all(
                    getattr(left_loop_level, attr_compare)
                    == getattr(right_loop_level, attr_compare)
                    for attr_compare in outer_loops_attr_compare_list
                )
            ):
                return False

            assert loop_fusion_depth >= 1
            if (loop_fusion_depth := loop_fusion_depth - 1) > 0:
                # If the next loop level is expected to undergo outer loop fusion,
                # there should be no kernel present at the current loop level.
                assert (
                    left_loop_level.kernel is None and right_loop_level.kernel is None
                )
                # Check next loop level attr
                if any(
                    # Assume no main/tail loop split at any outer loop fusion depth
                    # Given no clear performance benefit for this complex case
                    len(loop_level.inner) != 1
                    for loop_level in [left_loop_level, right_loop_level]
                ) or not _inner(
                    left_loop_level.inner[0],
                    right_loop_level.inner[0],
                    loop_fusion_depth,
                ):
                    return False

            return True

        for idx in range(len(cpp_kernel_proxy_list) - 1):
            left_loop_nest = cpp_kernel_proxy_list[idx].loop_nest
            right_loop_nest = cpp_kernel_proxy_list[idx + 1].loop_nest
            if any(
                # Assume no main/tail loop split at any outer loop fusion depth
                len(loop_nest.root) != 1
                for loop_nest in [left_loop_nest, right_loop_nest]
            ) or not _inner(
                left_loop_nest.root[0], right_loop_nest.root[0], outer_loop_fusion_depth
            ):
                return False

        return True

    def merge_outer_fusion_kernels(
        self,
        cpp_kernel_proxy_list,
    ):
        loop_nest_list: List[LoopNestWithSplit] = [
            kernel.loop_nest for kernel in cpp_kernel_proxy_list
        ]
        metrics.cpp_outer_loop_fused_inner_counts.append(len(loop_nest_list))

        kernel_group = cpp_kernel_proxy_list[0].kernel_group

        def _merge_outer_fusion_loop_levels(
            loop_level_nested_list: List[List["LoopLevel"]],
            outer_loop_fusion_depth,
        ):
            assert outer_loop_fusion_depth >= 1
            # Assume no main/tail loop split at any outer loop fusion depth
            assert all(
                len(loop_level_list) == 1 for loop_level_list in loop_level_nested_list
            )
            if (outer_loop_fusion_depth := outer_loop_fusion_depth - 1) >= 1:
                # Further merge the next loop level
                next_loop_level_nested_list = [
                    loop_level_list[0].inner
                    for loop_level_list in loop_level_nested_list
                ]
                _merge_outer_fusion_loop_levels(
                    next_loop_level_nested_list,
                    outer_loop_fusion_depth,
                )
            else:
                outer_loop_fused_kernel = OuterLoopFusedKernel(kernel_group)
                loop_level_of_first_kernel = loop_level_nested_list[0][0]
                for kernel_idx in range(len(loop_level_nested_list)):
                    outer_loop_fused_kernel.inner.append(
                        deepcopy(loop_level_nested_list[kernel_idx][0]),
                    )
                loop_level_of_first_kernel.inner = []
                loop_level_of_first_kernel.kernel = outer_loop_fused_kernel

        # Merge the List[LoopNestWithSplit] from cpp_kernel_proxy_list
        # into cpp_kernel_proxy_list[0].loop_nest
        _merge_outer_fusion_loop_levels(
            [_loop_nest.root for _loop_nest in loop_nest_list],  # type: ignore[misc]
            self.outer_loop_fusion_depth,
        )
        return cpp_kernel_proxy_list[0]


class RecordOptimizationContext:
    def __init__(self, func_name: str = ""):
        self.func_name = func_name
        self.current_node: Optional[torch.fx.Node] = None
        self.opt_ctx: Optional[OptimizationContext] = None

    def __enter__(self):
        assert V.interpreter
        assert V.interpreter.current_node

        self.current_node = V.interpreter.current_node
        assert self.current_node is not None
        if OptimizationContext.key in self.current_node.meta:
            self.opt_ctx = self.current_node.meta[OptimizationContext.key]
        else:
            self.opt_ctx = OptimizationContext()
        assert self.opt_ctx is not None
        self.opt_ctx.ops_name = self.func_name
        return self

    def __exit__(self, exc_type, exc_val, exc_tb):
        assert self.current_node
        assert self.opt_ctx
        self.current_node.meta[OptimizationContext.key] = self.opt_ctx

    def get_opt_ctx(self):
        return self.opt_ctx

    def get_fx_node(self):
        assert self.current_node
        return self.current_node


def get_opt_ctx(node: torch.fx.Node) -> OptimizationContext:
    return node.meta.get(OptimizationContext.key, None)


def get_current_node_opt_ctx() -> OptimizationContext:
    assert V.interpreter.current_node
    return get_opt_ctx(V.interpreter.current_node)


class CppCSEVariable(CSEVariable):
    def __init__(self, name, bounds: ValueRanges[Any]):
        super().__init__(name, bounds)
        self.is_vec = False
        self.dtype: Optional[torch.dtype] = None
        self.dependent_itervars: Set[sympy.Symbol] = set()

    def __repr__(self):
        return (
            f"CppCSEVariable(name: {self.name}, bounds: {self.bounds}, is_vec: {self.is_vec}, dtype: {self.dtype}, "
            f"dependent_itervars: {self.dependent_itervars})"
        )

    def update_on_args(self, name, args, kwargs):
        if name == "load":
            # args[1] is index
            self._set_dependent_itervars(args[1])
        else:
            # propagate relevant itervars and is_vec from args
            self.dependent_itervars.update(
                *[
                    arg.dependent_itervars
                    for arg in args
                    if isinstance(arg, CppCSEVariable)
                ]
            )
            if name == "index_expr":
                self._set_dependent_itervars(args[0])
            if any(arg.is_vec for arg in args if isinstance(arg, CppCSEVariable)):
                self.is_vec = True
        # NOTE [dtype of CppCSEVariable]
        # Deciding dtype according to the current optimization context is not
        # always accurate since the dtypes are initialized during dtype propagation
        # at the beginning of the codegen. It is possible that some ops are invoked
        # during the codegen of the current op and take different dtypes from the
        # current op.
        # TODO(jgong5): A more accurate way of deciding the dtype of the variables is to
        # propagate the dtypes here inside `update_on_args`.
        if (
            hasattr(V.interpreter, "current_node")
            and get_current_node_opt_ctx() is not None
        ):
            self.dtype = get_current_node_opt_ctx().dtype

        if name in BIN_CMP_OPS:
            self.dtype = torch.bool

    def _set_dependent_itervars(self, index: sympy.Expr):
        """
        Set the relevant itervars for this variable based on the `index` expression.
        This includes the itervars directly used in the `index` as well as relevant itervars
        of other cse variables used in the `index`.
        """
        for s in index.free_symbols:
            if s in V.kernel.itervars:
                self.dependent_itervars.add(s)  # type: ignore[arg-type]
            elif s.name in V.kernel.cse.varname_map:  # type: ignore[attr-defined]
                self.dependent_itervars.update(
                    V.kernel.cse.varname_map[s.name].dependent_itervars  # type: ignore[attr-defined]
                )

    def depends_on(self, itervar: sympy.Symbol):
        return itervar in self.dependent_itervars


class CppOverrides(OpOverrides):
    """Map element-wise ops to C++"""

    @staticmethod
    def add(a, b):
        return f"decltype({a})({a} + {b})"

    @staticmethod
    def sub(a, b):
        return f"decltype({a})({a} - {b})"

    @staticmethod
    def mul(a, b):
        return f"decltype({a})({a} * {b})"

    @staticmethod
    def to_dtype(x, dtype, src_dtype=None):
        assert dtype in DTYPE_TO_CPP, f"{dtype} missing from {__name__}.DTYPE_TO_CPP"
        return f"c10::convert<{DTYPE_TO_CPP[dtype]}>({x})"

    @staticmethod
    def to_dtype_bitcast(x, dtype, src_dtype):
        assert dtype in DTYPE_TO_CPP, f"{dtype} missing from {__name__}.DTYPE_TO_CPP"
        if src_dtype in (torch.float16, torch.bfloat16):
            # c10::bit_cast requires the source and target have the bitwidth.
            # Because the input tensor's dtype could be promoted, e.g. from float16 to
            # float, we have to cast the tensor to its original source dtype before
            # invoking bit_cast. We also need to convert the bit-casted tensor
            # back to float to make sure we keep using higher precision values
            # for the rest of the computation.
            cast_x = f"c10::convert<{DTYPE_TO_CPP[src_dtype]}>({x})"
            cast_x = f"c10::bit_cast<{DTYPE_TO_CPP[dtype]}>({cast_x})"
            return f"c10::convert<{DTYPE_TO_CPP[torch.float32]}>({cast_x})"
        else:
            return f"c10::bit_cast<{DTYPE_TO_CPP[dtype]}>({x})"

    @staticmethod
    def abs(x):
        return f"std::abs({x})"

    @staticmethod
    def sin(x):
        return f"std::sin({x})"

    @staticmethod
    def cos(x):
        return f"std::cos({x})"

    @staticmethod
    def neg(x):
        return f"decltype({x})(-{x})"

    @staticmethod
    def exp(x):
        # return f"Sleef_expf_u10({x})"
        return f"std::exp({x})"

    @staticmethod
    def exp2(x):
        return f"std::exp2({x})"

    @staticmethod
    def expm1(x):
        return f"std::expm1({x})"

    @staticmethod
    def erf(x):
        return f"std::erf({x})"

    @staticmethod
    def erfc(x):
        return f"std::erfc({x})"

    @staticmethod
    def erfinv(x):
        return f"calc_erfinv({x})"

    @staticmethod
    def sqrt(x):
        return f"std::sqrt({x})"

    @staticmethod
    def rsqrt(x):
        return f"1 / std::sqrt({x})"

    @staticmethod
    def log1p(x):
        bug = config.cpp.inject_log1p_bug_TESTING_ONLY
        if bug == "accuracy":
            return f"{x} + decltype({x})(1)"
        elif bug is None:
            return f"std::log1p({x})"
        else:
            raise AssertionError(
                f"unrecognized config cpp.inject_log1p_bug_TESTING_ONLY = {bug!r}"
            )

    @staticmethod
    def tan(x):
        return f"std::tan({x})"

    @staticmethod
    def tanh(x):
        return f"std::tanh({x})"

    @staticmethod
    def signbit(x):
        return f"std::signbit({x})"

    @staticmethod
    def pow(a, b):
        return f"std::pow({a}, {b})"

    @staticmethod
    def log(x):
        return f"std::log({x})"

    @staticmethod
    def round(x):
        return f"std::nearbyint({x})"

    @staticmethod
    def floor(x):
        return f"std::floor({x})"

    @staticmethod
    def floordiv(a, b):
        # a and b are integer type
        quot = f"{a} / {b}"
        rem = f"{a} % {b}"
        return f"(({a} < 0) != ({b} < 0) ? ({rem} != 0 ? {quot} - 1 : {quot}) : {quot})"

    @staticmethod
    def ceil(x):
        return f"std::ceil({x})"

    @staticmethod
    def trunc(x):
        return f"std::trunc({x})"

    @staticmethod
    def truncdiv(a, b):
        # a and b are integer type
        return f"{a} / {b}"

    @staticmethod
    def fmod(a, b):
        return f"std::fmod({a}, {b})"

    @staticmethod
    def isinf(x):
        return f"std::isinf({x})"

    @staticmethod
    def isnan(x):
        return f"std::isnan({x})"

    @staticmethod
    def lgamma(x):
        return f"std::lgamma({x})"

    @staticmethod
    def acos(x):
        return f"std::acos({x})"

    @staticmethod
    def acosh(x):
        return f"std::acosh({x})"

    @staticmethod
    def cosh(x):
        return f"std::cosh({x})"

    @staticmethod
    def sinh(x):
        return f"std::sinh({x})"

    @staticmethod
    def asin(x):
        return f"std::asin({x})"

    @staticmethod
    def asinh(x):
        return f"std::asinh({x})"

    @staticmethod
    def atan2(x, y):
        return f"std::atan2({x}, {y})"

    @staticmethod
    def atan(x):
        return f"std::atan({x})"

    @staticmethod
    def atanh(x):
        return f"std::atanh({x})"

    @staticmethod
    def copysign(x, y):
        return f"std::copysign({x}, {y})"

    @staticmethod
    def frexp(x):
        cache_keys = f"frexp({x})[0]", f"frexp({x})[1]"
        if all(cache_key in V.kernel.cse.cache for cache_key in cache_keys):
            return tuple(V.kernel.cse.cache[cache_key] for cache_key in cache_keys)

        code = BracesBuffer()
        exponent = V.kernel.cse.newvar()
        mantissa = V.kernel.cse.newvar()
        code.writeline(f"int32_t {exponent};")
        code.writeline(f"auto {mantissa} = std::frexp({x}, &{exponent});")
        V.kernel.compute.splice(code)
        cse_vars = (mantissa, exponent)
        for cache_key, cse_var in zip(cache_keys, cse_vars):
            V.kernel.cse.cache[cache_key] = cse_var
        return mantissa, exponent

    @staticmethod
    def hypot(x, y):
        return f"std::hypot({x}, {y})"

    @staticmethod
    def log10(x):
        return f"std::log10({x})"

    @staticmethod
    def log2(x):
        return f"std::log2({x})"

    @staticmethod
    def nextafter(x, y):
        return f"std::nextafter({x}, {y})"

    @staticmethod
    def relu(x):
        bug = config.cpp.inject_relu_bug_TESTING_ONLY
        if bug == "compile_error":
            return "compile error!"
        elif bug == "runtime_error":
            return f"{x}; throw 1"
        elif bug == "accuracy":
            return f"{x} + decltype({x})(1)"
        elif bug is None:
            return f"std::max({x}, decltype({x})(0))"
        else:
            raise AssertionError(
                f"unrecognized config cpp.inject_relu_bug_TESTING_ONLY = {bug!r}"
            )

    @staticmethod
    def minimum(a, b):
        return f"min_propagate_nan({a}, {b})"

    @staticmethod
    def maximum(a, b):
        return f"max_propagate_nan({a}, {b})"

    @staticmethod
    def where(a, b, c):
        return f"{a} ? {b} : {c}"

    @staticmethod
    def mod(a, b):
        return f"mod({a}, {b})"

    @staticmethod
    def constant(val, dtype):
        opt_ctx: OptimizationContext = get_current_node_opt_ctx()
        assert opt_ctx and opt_ctx.dtype is not None, opt_ctx
        dtype = opt_ctx.dtype
        if dtype in DTYPE_LOWP_FP:
            # Since load promotes all half-precision inputs to float, constants
            # must be promoted as well
            dtype = torch.float32
        return value_to_cpp(val, DTYPE_TO_CPP[dtype])

    @staticmethod
    def index_expr(expr, dtype):
        opt_ctx: OptimizationContext = get_current_node_opt_ctx()
        assert opt_ctx and opt_ctx.dtype is not None
        dtype = opt_ctx.dtype

        idx_str = cexpr(V.kernel.rename_indexing(expr))
        var = V.kernel.cse.generate(
            V.kernel.compute, idx_str, bounds=get_bounds_index_expr(expr)
        )
        return ops.to_dtype(var, dtype)

    @staticmethod
    def masked(mask, body, other):
        code = BracesBuffer()

        # Write masked operation into a lambda
        body_var = V.kernel.cse.newvar()
        code.writeline(f"auto {body_var} = [&]")
        with V.kernel.swap_buffers(code), code.indent():
            result = body()
            code.writeline(f"return {result};")
        code.writeline(";")
        V.kernel.compute.splice(code)

        # Use the lambda's return type as the type of other
        other_code = value_to_cpp(other, f"decltype({body_var}())")
        return f"{mask} ? {body_var}() : {other_code}"

    @staticmethod
    def logical_and(a, b):
        return f"{a} && {b}"

    @staticmethod
    def logical_not(a):
        return f"!{a}"

    @staticmethod
    def logical_or(a, b):
        return f"{a} || {b}"

    @staticmethod
    def logical_xor(a, b):
        return f"{a} != {b}"

    @staticmethod
    def bitwise_and(a, b):
        return f"decltype({a})({a} & {b})"

    @staticmethod
    def bitwise_not(a):
        return f"decltype({a})(~{a})"

    @staticmethod
    def bitwise_or(a, b):
        return f"decltype({a})({a} | {b})"

    @staticmethod
    def bitwise_xor(a, b):
        return f"decltype({a})({a} ^ {b})"

    @staticmethod
    def bitwise_left_shift(a, b):
        return f"decltype({a})({a} << {b})"

    @staticmethod
    def bitwise_right_shift(a, b):
        return f"decltype({a})({a} >> {b})"

    @staticmethod
    def rand(seed: sympy.Expr, offset: sympy.Expr):
        return f"normalized_rand_cpu({seed}, {offset})"

    @staticmethod
    def randn(seed: sympy.Expr, offset: sympy.Expr):
        return f"randn_cpu({seed}, {offset})"

    @staticmethod
    def randint64(seed: sympy.Expr, offset: sympy.Expr, low, high):
        return f"randint64_cpu({seed}, {offset}, {low}, {high})"

    @staticmethod
    def sigmoid(x):
        return f"decltype({x})(1) / (decltype({x})(1) + std::exp(-{x}))"

    @staticmethod
    def sign(x):
        code = BracesBuffer()
        scalar_zero = f"decltype({x})(0)"
        scalar_one = f"decltype({x})(1)"
        code.writeline("[&]()")
        with code.indent():
            code.writeline(f"auto left = {x} > 0 ? {scalar_one} : {scalar_zero};")
            code.writeline(f"auto right = {x} < 0 ? {scalar_one} : {scalar_zero};")
            code.writeline("return left - right;")
        code.writeline("()")
        return code


CppOverrides._initialize_pointwise_overrides("cpp")


class CppVecOverrides(CppOverrides):
    """Map element-wise ops to aten vectorization C++"""

    def __new__(cls, *args, **kargs):
        self = super().__new__(cls)

        def wrap(func):
            # `CppVecKernel` generates both scalar ops and vector ops according to
            # whether the inputs are scalars or vectors while all ops in `CppVecOverrides`
            # (except for some ops explained below) assume the inputs are vectors. We wrap the ops in
            # `CppVecOverrides` to broadcast scalar inputs to vectors if needed or fallback to
            # `CppOverrides` when all inputs are scalars.
            #
            # Notes on ops handled separately in their own functions:
            # `ops.masked`:
            #     needs recursive handling of masked body.
            # `ops.index_expr`:
            #     needs to further analyze the dependency of the index expression on
            #     the tiling itervar.
            def wrapper(*args, **kwargs):
                scalars = [
                    arg
                    for arg in args
                    if isinstance(arg, (int, sympy.Expr))
                    or (isinstance(arg, CppCSEVariable) and not arg.is_vec)
                ]
                vectors = [
                    arg
                    for arg in args
                    if isinstance(arg, CppCSEVariable) and arg.is_vec
                ]
                new_args = list(args)
                if scalars and vectors:
                    # broadcast scalar args to vector if needed
                    new_args = []
                    vec_dtype = vectors[0].dtype
                    for arg in args:
                        if isinstance(arg, (int, sympy.Expr)):
                            arg_dtype = torch.int64
                            opt_ctx: OptimizationContext = get_current_node_opt_ctx()
                            assert opt_ctx
                            if opt_ctx.dtype is not None:
                                arg_dtype = opt_ctx.dtype
                            if isinstance(arg, sympy.Expr) and not arg.is_number:
                                arg = ops.index_expr(arg, arg_dtype)
                            else:
                                arg = ops.constant(arg, arg_dtype)
                            arg = arg.value if isinstance(arg, OpsValue) else arg
                        if isinstance(arg, CppCSEVariable) and not arg.is_vec:
                            assert isinstance(V.kernel, CppVecKernel)
                            # align scalar data type to the vector for binary ops
                            if len(args) == 2 and arg.dtype != vec_dtype:
                                arg = ops.to_dtype(arg, vec_dtype)
                                arg = arg.value if isinstance(arg, OpsValue) else arg
                                # See NOTE [dtype of CppCSEVariable]: we have to fix arg.dtype since
                                # the dtype from optimization context could be wrong.
                                assert isinstance(arg, CppCSEVariable)
                                arg.dtype = vec_dtype
                            new_arg = V.kernel.broadcast(arg)
                            new_args.append(new_arg)
                        else:
                            new_args.append(arg)
                if vectors:
                    return func(*new_args, **kwargs)
                else:
                    # fallback to scalar ops
                    scalar_ops = super(CppVecOverrides, self)
                    scalar_func = getattr(
                        scalar_ops, func.__name__, scalar_ops.__getattr__(func.__name__)  # type: ignore[attr-defined]
                    )
                    assert scalar_func is not None
                    return scalar_func(*args, **kwargs)

            return wrapper

        for name, method in vars(CppVecOverrides).items():
            if getattr(method, "__class__", None) == staticmethod and name not in [
                "masked",
                "index_expr",
            ]:
                setattr(self, name, wrap(method.__func__))
        return self

    @staticmethod
    def add(a, b):
        return f"{a} + {b}"

    @staticmethod
    def sub(a, b):
        return f"{a} - {b}"

    @staticmethod
    def mul(a, b):
        return f"{a} * {b}"

    @staticmethod
    def truediv(a, b):
        return f"{a} / {b}"

    @staticmethod
    def abs(x):
        return f"{x}.abs()"

    @staticmethod
    def sin(x):
        return f"{x}.sin()"

    @staticmethod
    def cos(x):
        return f"{x}.cos()"

    @staticmethod
    def exp(x):
        return f"{x}.exp()"

    @staticmethod
    def exp2(x):
        return f"{x}.exp2()"

    @staticmethod
    def expm1(x):
        # decompose for a better performance
        vec_one = f"decltype({x})(1)"
        return f"{x}.exp() - {vec_one}"

    @staticmethod
    def erf(x):
        return f"{x}.erf()"

    @staticmethod
    def erfc(x):
        return f"{x}.erfc()"

    @staticmethod
    def erfinv(x):
        return f"{x}.erfinv()"

    @staticmethod
    def sqrt(x):
        return f"{x}.sqrt()"

    @staticmethod
    def eq(x, y):
        assert isinstance(V.kernel, CppVecKernel)
        assert isinstance(x, CppCSEVariable)
        assert x.dtype is not None
        return f"{V.kernel._get_mask_type(x.dtype)}({x} == {y})"

    @staticmethod
    def ne(x, y):
        assert isinstance(V.kernel, CppVecKernel)
        assert isinstance(x, CppCSEVariable)
        assert x.dtype is not None
        return f"{V.kernel._get_mask_type(x.dtype)}({x} != {y})"

    @staticmethod
    def lt(x, y):
        assert isinstance(V.kernel, CppVecKernel)
        assert isinstance(x, CppCSEVariable)
        assert x.dtype is not None
        return f"{V.kernel._get_mask_type(x.dtype)}({x} < {y})"

    @staticmethod
    def gt(x, y):
        assert isinstance(V.kernel, CppVecKernel)
        assert isinstance(x, CppCSEVariable)
        assert x.dtype is not None
        return f"{V.kernel._get_mask_type(x.dtype)}({x} > {y})"

    @staticmethod
    def le(x, y):
        assert isinstance(V.kernel, CppVecKernel)
        assert isinstance(x, CppCSEVariable)
        assert x.dtype is not None
        return f"{V.kernel._get_mask_type(x.dtype)}({x} <= {y})"

    @staticmethod
    def ge(x, y):
        assert isinstance(V.kernel, CppVecKernel)
        assert isinstance(x, CppCSEVariable)
        assert x.dtype is not None
        return f"{V.kernel._get_mask_type(x.dtype)}({x} >= {y})"

    @staticmethod
    def and_(x, y):
        return f"{x} & {y}"

    @staticmethod
    def rsqrt(x):
        return f"{x}.rsqrt()"

    @staticmethod
    def pow(a, b):
        return f"{a}.pow({b})"

    @staticmethod
    def log(x):
        return f"{x}.log()"

    @staticmethod
    def round(x):
        return f"{x}.round()"

    @staticmethod
    def floor(x):
        return f"{x}.floor()"

    @staticmethod
    def ceil(x):
        return f"{x}.ceil()"

    @staticmethod
    def trunc(x):
        return f"{x}.trunc()"

    @staticmethod
    def fmod(a, b):
        return f"{a}.fmod({b})"

    @staticmethod
    def lgamma(x):
        return f"{x}.lgamma()"

    @staticmethod
    def logical_and(a, b):
        return f"{a} & {b}"

    @staticmethod
    def logical_not(a):
        return f"~{a}"

    @staticmethod
    def logical_or(a, b):
        return f"{a} | {b}"

    @staticmethod
    def logical_xor(a, b):
        return f"{a} ^ {b}"

    @staticmethod
    def tan(a):
        return f"{a}.tan()"

    @staticmethod
    def tanh(a):
        vec_one = f"decltype({a})(1)"
        vec_two = f"decltype({a})(2)"
        vec_minus_two = f"decltype({a})(-2)"
        return f"{vec_two} / ({vec_one} + ({vec_minus_two} * {a}).exp()) - {vec_one}"

    @staticmethod
    def reciprocal(a):
        return f"{a}.reciprocal()"

    @staticmethod
    def atan(x):
        return f"{x}.atan()"

    @staticmethod
    def acos(x):
        return f"{x}.acos()"

    @staticmethod
    def asin(x):
        return f"{x}.asin()"

    @staticmethod
    def cosh(x):
        return f"{x}.cosh()"

    @staticmethod
    def sinh(x):
        return f"{x}.sinh()"

    @staticmethod
    def log10(x):
        return f"{x}.log10()"

    @staticmethod
    def log2(x):
        return f"{x}.log2()"

    @staticmethod
    def nextafter(x):
        return f"{x}.nextafter()"

    @staticmethod
    def copysign(a, b):
        return f"{a}.copysign({b})"

    @staticmethod
    def atan2(a, b):
        return f"{a}.atan2({b})"

    @staticmethod
    def hypot(a, b):
        return f"{a}.hypot({b})"

    @staticmethod
    def atanh(x):
        # For real x, atanh(x) = 1/2 * log((1+x)/(1-x))
        vec_one = f"decltype({x})(1)"
        vec_one_half = f"decltype({x})(0.5)"
        return f"{vec_one_half} * (({vec_one} + {x})/({vec_one} - {x})).log()"

    @staticmethod
    def asinh(x):
        # For real x, asinh(x) = log(x + sqrt(1 + x**2))
        vec_one = f"decltype({x})(1)"
        return f"({x} + ({vec_one} + {x}*{x}).sqrt()).log()"

    @staticmethod
    def acosh(x):
        return f"{x}.acosh()"

    @staticmethod
    def relu(x):
        bug = config.cpp.inject_relu_bug_TESTING_ONLY
        if bug == "compile_error":
            return "compile error!"
        elif bug == "runtime_error":
            return f"{x}; throw 1"
        elif bug == "accuracy":
            return f"{x} + decltype({x})(1)"
        elif bug is None:
            return f"at::vec::clamp_min({x}, decltype({x})(0))"
        else:
            raise AssertionError(
                f"unrecognized config cpp.inject_relu_bug_TESTING_ONLY = {bug!r}"
            )

    # TODO: this seems to be dead
    @staticmethod
    def sigmoid(x):
        return f"decltype({x})(1)/(decltype({x})(1) + {x}.neg().exp())"

    @staticmethod
    def neg(x):
        return f"{x}.neg()"

    @staticmethod
    def floordiv(a, b):
        # a and b are integer type
        _t = f"decltype({a})"
        quot = f"{a} / {b}"
        has_rem = f"({a} % {b} != {_t}(0))"
        is_neg = f"(({a} < {_t}(0)) != ({b} < {_t}(0)))"
        return f"{_t}::blendv({quot}, {quot} - {_t}(1), {has_rem} & {is_neg})"

    @staticmethod
    def truncdiv(a, b):
        # a and b are integer type
        return f"{a} / {b}"

    @staticmethod
    def minimum(a, b):
        return f"at::vec::minimum({a}, {b})"

    @staticmethod
    def maximum(a, b):
        return f"at::vec::maximum({a}, {b})"

    @staticmethod
    def square(a):
        return f"{a} * {a}"

    @staticmethod
    def where(a, b, c):
        assert isinstance(V.kernel, CppVecKernel)
        if b.dtype == torch.bool:
            assert c.dtype == torch.bool
            blendv_a = f"{V.kernel._get_mask_cast(a, torch.float)}"
            blendv_b = f"{V.kernel._get_mask_cast(b, torch.float)}"
            blendv_c = f"{V.kernel._get_mask_cast(c, torch.float)}"
            return f"decltype({b})::blendv({blendv_c}, {blendv_b}, {blendv_a})"
        else:
            return f"decltype({b})::blendv({c}, {b}, {V.kernel._get_mask_cast(a, b.dtype)})"

    @staticmethod
    def sign(x):
        code = BracesBuffer()
        vec_zero = f"decltype({x})(0)"
        vec_one = f"decltype({x})(1)"
        blendv_l = f"decltype({x})::blendv({vec_zero}, {vec_one}, {vec_zero} < {x})"
        blendv_r = f"decltype({x})::blendv({vec_zero}, {vec_one}, {x} < {vec_zero})"
        code.writeline("[&]()")
        with code.indent():
            code.writeline(f"auto left = {blendv_l};")
            code.writeline(f"auto right = {blendv_r};")
            code.writeline("return left - right;")
        code.writeline("()")
        return code

    @staticmethod
    def to_dtype(x, dtype, src_dtype=None):
        assert dtype in [
            torch.bool,
            torch.float,
            torch.bfloat16,
            torch.float16,
            torch.uint8,
            torch.int8,
            torch.int32,
            torch.int64,
        ], f"{__name__} does not support {dtype}"
        node: torch.fx.Node = V.interpreter.current_node
        assert node and isinstance(node, torch.fx.Node)
        opt_ctx_x = get_opt_ctx(node.args[1])
        assert opt_ctx_x
        assert opt_ctx_x.dtype is not None
        assert isinstance(V.kernel, CppVecKernel)
        src_dtype = opt_ctx_x.dtype
        src_cpp_type = DTYPE_TO_CPP[src_dtype]
        src_num_vectors = V.kernel._get_num_vectors(src_dtype)
        dst_cpp_type = DTYPE_TO_CPP[dtype]
        dst_num_vectors = V.kernel._get_num_vectors(dtype)
        if src_dtype != torch.bool and dtype == torch.bool:
            return f"{V.kernel._get_mask_type(src_dtype)}::from<{src_cpp_type},{src_num_vectors}>({x})"
        if opt_ctx_x.dtype == torch.bool and dtype != torch.bool:
            return f"{x}.to<{dst_cpp_type},{dst_num_vectors}>()"
        if src_dtype != dtype:
            if src_num_vectors == dst_num_vectors == 1:
                return f"at::vec::convert<{dst_cpp_type}>({x})"
            else:
                return f"at::vec::convert<{dst_cpp_type},{dst_num_vectors},{src_cpp_type},{src_num_vectors}>({x})"
        return f"({x})"

    @staticmethod
    def log1p(x):
        bug = config.cpp.inject_log1p_bug_TESTING_ONLY
        if bug == "accuracy":
            return f"{x} + decltype({x})(1)"
        elif bug is None:
            return f"{x}.log1p()"
        else:
            raise AssertionError(
                f"unrecognized config cpp.inject_log1p_bug_TESTING_ONLY = {bug!r}"
            )

    @staticmethod
    def masked(mask, body, other):
        assert isinstance(V.kernel, CppVecKernel)
        code = BracesBuffer()
        var = V.kernel.cse.newvar()
        with V.kernel.masked(mask) as new_mask:
            code.writeline(f"auto {var} = [&]")
            with V.kernel.swap_buffers(code), code.indent():
                result = body()
                code.writeline(f"return {result};")
        code.writeline(";")
        V.kernel.compute.splice(code)

        dtype = result.dtype
        body_code = f"{var}()"
        body_code_vec = (
            body_code
            if result.is_vec
            else f"{V.kernel._get_vec_type(dtype)}({body_code})"
        )
        other_code = value_to_cpp(other, DTYPE_TO_CPP[dtype])
        other_code_vec = f"{V.kernel._get_vec_type(dtype)}({other_code})"
        assert isinstance(new_mask, CppCSEVariable), new_mask
        if new_mask.is_vec:
            type = f"decltype({body_code_vec})"
            code = BracesBuffer()
            code.writeline("[&]")
            with V.kernel.swap_buffers(code), code.indent():
                code.writeline(f"if ({new_mask}.all_zero())")
                with code.indent():
                    code.writeline(f"return {other_code_vec};")
                code.writeline("else")
                with code.indent():
                    code.writeline(
                        f"return {type}::blendv({other_code_vec}, {body_code_vec}, {V.kernel._get_mask_cast(new_mask, dtype)});"
                    )
            code.writeline("()")
            csevar = V.kernel.cse.generate(
                V.kernel.compute,
                code,
            )
        elif result.is_vec:
            csevar = V.kernel.cse.generate(
                V.kernel.compute, f"{mask} ? {body_code_vec} : {other_code_vec}"
            )
        else:
            csevar = V.kernel.cse.generate(
                V.kernel.compute, f"{mask} ? {body_code} : {other_code}"
            )
        # `result` is explicitly added to the args for correct propagation
        # of relevant itervars and vectorization status.
        csevar.update_on_args("masked", (mask, body, other, result), {})
        return csevar

    @staticmethod
    def index_expr(expr, dtype):
        opt_ctx: OptimizationContext = get_current_node_opt_ctx()
        assert opt_ctx and opt_ctx.dtype is not None
        dtype = opt_ctx.dtype
        assert isinstance(V.kernel, CppVecKernel)
        index = V.kernel.rename_indexing(expr)
        tiling_var = V.kernel.itervars[V.kernel.tiling_idx]
        stride = V.kernel._try_get_const_stride(index, tiling_var)
        if stride == 0:
            return CppOverrides.index_expr(expr, dtype)
        elif stride is not None:
            idx = V.kernel.cse.generate(
                V.kernel.compute, cexpr(index), bounds=get_bounds_index_expr(expr)
            )
            value = ops.to_dtype(idx, dtype)
            if isinstance(value, OpsValue):
                value = value.value
            csevar = V.kernel.arange(value, stride)
        else:
            csevar = V.kernel._load_or_store_non_contiguous(  # type: ignore[assignment]
                None, index, dtype, V.kernel.compute
            )
        csevar.update_on_args("index_expr", (expr, dtype), {})
        return csevar


CppVecOverrides._initialize_pointwise_overrides("cppvec")


class CppTile2DOverrides(CppVecOverrides):
    @staticmethod
    def index_expr(expr, dtype):
        assert isinstance(V.kernel, CppTile2DKernel)
        expr = V.kernel.transform_indexing(expr)
        return CppVecOverrides.index_expr(expr, dtype)


class CppKernel(Kernel):
    overrides = CppOverrides  # type: ignore[assignment]
    sexpr = cexpr
    newvar_prefix = "auto "
    suffix = ";"

    def __init__(self, args, num_threads):
        super().__init__(args)
        self.call_ranges: Optional[Tuple[sympy.Expr, ...]] = None
        self.ranges: List[sympy.Expr] = []
        self.itervars: List[sympy.Symbol] = []
        self.reduction_depth = None
        self.reduction_prefix = IndentedBuffer()
        self.reduction_suffix = IndentedBuffer()
        self.parallel_reduction_prefix = IndentedBuffer()
        self.parallel_reduction_suffix = IndentedBuffer()
        self.local_reduction_init = IndentedBuffer()
        self.local_reduction_stores = IndentedBuffer()
        self.is_reduction = False
        self.reduction_cse = CSE(self.newvar_prefix, self.suffix, name_prefix="tmp_acc")
        self.preloads = IndentedBuffer()
        self.poststores = IndentedBuffer()
        self.num_threads = num_threads  # num_threads the kernel specialized for
        self.reduction_omp_dec: Dict[Tuple[str, str], str] = {}

    def _gen_parallel_reduction_buffers(
        self,
        acc,
        acc_type,
        reduction_type,
        dtype,
        reduction_combine_fn=reduction_combine,
        reduction_init_fn=reduction_init,
    ):
        if config.cpp.dynamic_threads and not self.parallel_reduction_prefix:
            self.parallel_reduction_prefix.writeline(
                "int max_threads = omp_get_max_threads();"
            )
        acc_local = f"{acc}_local"
        num_threads = (
            "max_threads" if config.cpp.dynamic_threads else parallel_num_threads()
        )
        acc_per_thread = f"{acc}_arr[{num_threads}]"
        acc_local_in_array = acc_per_thread.replace(f"[{num_threads}]", "[tid]")
        self.local_reduction_init.writeline(
            f"{acc_type} {acc_local} = {reduction_init_fn(reduction_type, dtype)};"
        )
        self.parallel_reduction_prefix.writeline(f"{acc_type} {acc_per_thread};")
        self.parallel_reduction_prefix.writelines(
            [
                f"for (int tid = 0; tid < {num_threads}; tid++)",
                "{",
                f"    {acc_local_in_array} = {reduction_init_fn(reduction_type, dtype)};",
                "}",
            ],
        )
        self.local_reduction_stores.writelines(
            [
                f"{acc_local_in_array} = {acc_local};",
            ]
        )
        self.parallel_reduction_suffix.writelines(
            [
                f"for (int tid = 0; tid < {num_threads}; tid++)",
                "{",
                f"    {acc} = {reduction_combine_fn(reduction_type, acc, acc_local_in_array)};",
                "}",
            ],
        )

    def get_reduction_var_pattern(self, line: str):
        return re.search("tmp_acc[0-9]+", line)

    def update_stores_with_parallel_reduction(self):
        for i, line in enumerate(self.stores._lines):
            if isinstance(line, str):
                m = self.get_reduction_var_pattern(line)
                if m:
                    var_name = m.group(0)
                    self.stores._lines[i] = line.replace(var_name, f"{var_name}_local")

    @contextlib.contextmanager
    def masked(self, mask):
        """Context manager to add an additional mask to loads and stores."""
        prior = self._load_mask
        if prior:
            mask = ops.and_(mask, prior)
            if isinstance(mask, OpsValue):
                mask = mask.value
                assert isinstance(mask, CppCSEVariable)
                # see NOTE [dtype of CppCSEVariable]
                # mask's dtype should be bool
                mask.dtype = torch.bool

        self._load_mask = mask
        try:
            yield mask
        finally:
            self._load_mask = prior

    def cache_fp32_cse_var_before_lowp_store(self, var_to_store):
        """
        https://github.com/pytorch/pytorch/issues/115260
        For FusedSchedulerNode[node1, node2], the node2 loads what node1 stores and the buffer is
        in low-precision floating point data type. When the output of node1 also serves as the output of the
        kernel, the result of nodes would be different from the case when output of node1 is not the output
        of the kernel (where we don't need to insert `to_dtype` for legalization). To address the problem, on
        storing the lowp node1 output, we also add the inverse dtype conversion to high precision data type
        to the cse cache.

        Example (pseudo code):
            node1_output = ...
            node1_output_lowp = to_dtype(node1_output, dtype=torch.bfloat16)
            store(buf, node1_output_lowp)
            node2_input_lowp = load(buf)
            node2_input = to_dtype(node2_input_lowp, dtype=torch.float)

        Without cse cache trick:
            node1_output = ...
            node1_output_lowp = to_dtype(node1_output, dtype=torch.bfloat16)
            store(buf, node1_output_lowp)
            node2_input_lowp = node_output_lowp # hit store cache
            node2_input = to_dtype(node2_input_lowp, dtype=torch.float)

        With cse cache trick:
            node1_output = ...
            node1_output_lowp = to_dtype(node1_output, dtype=torch.bfloat16)
            # also add `to_dtype(node1_input_lowp, dtype=torch.float)` -> `node1_output` to cse cache
            store(buf, node1_output_lowp)
            node2_input_lowp = node_output_lowp # hit store cache
            node2_input = node1_output # hit cse cache
        """

        if var_to_store.dtype not in DTYPE_LOWP_FP:
            # only need to cache fp32 cse var while var_to_store is lowp data
            return

        def find_fp32_var(var, cache):
            fp32_cse_var = None
            fp32_cse_var_name = None
            for expr, cse_var in cache.items():
                if cse_var == var:
                    if is_to_lowp_dtype(expr):
                        m = re.search(r"tmp\d+", expr)
                        if m is not None:
                            fp32_cse_var_name = m.group()
            if fp32_cse_var_name:
                for cse_var in cache.values():
                    if cse_var.name == fp32_cse_var_name:
                        fp32_cse_var = cse_var
                        break
                assert fp32_cse_var is not None
            return fp32_cse_var

        fp32_var = find_fp32_var(var_to_store, self.cse.cache)
        if fp32_var:
            self.cse.cache[get_lowp_to_fp32_expr(var_to_store, self)] = fp32_var

    def scale_index_with_offset(
        self, index: sympy.Expr, scale=1, itervar_idx=-1, offset=0
    ):
        var = self.itervars[itervar_idx]
        replacement = {var: var * scale + offset}
        new_index = sympy_subs(index, replacement)
        return new_index

    def index_to_str(self, index: sympy.Expr) -> str:
        """
        Convert an index expr to a string that can be used in cpp code.
        e.g. a sympy expression "s2" may actually appear as "ks1" in the cpp kernel.
        """
        return cexpr(self.rename_indexing(index))

    def index_indirect_depends_on(self, index: sympy.Expr, itervar: sympy.Symbol):
        """
        Check if an index has free symbol CppCSEVariable that depends on `itervar`.
        """
        return any(
            self.cse.varname_map[s.name].depends_on(itervar)  # type: ignore[attr-defined]
            for s in index.free_symbols
            if s.name in self.cse.varname_map  # type: ignore[attr-defined]
            and isinstance(self.cse.varname_map[s.name], CppCSEVariable)  # type: ignore[attr-defined]
        )

    def index_depends_on(self, index: sympy.Expr, itervar: sympy.Symbol):
        return itervar in index.free_symbols or self.index_indirect_depends_on(
            index, itervar
        )

    def load(self, name: str, index: sympy.Expr):
        var = self.args.input(name)
        index = self.rename_indexing(index)
        line = f"{var}[{cexpr_index(index)}]"
        if V.graph.get_dtype(name) in [torch.float16]:
            line = f"static_cast<float>({line})"
        csevar = self.cse.generate(self.loads, line)
        csevar.update_on_args("load", (name, index), {})
        return csevar

    def store(self, name, index, value, mode=None):
        assert "buf" in name
        var = self.args.output(name)
        self.cache_fp32_cse_var_before_lowp_store(value)
        index = self.rename_indexing(index)
        if mode is None:
            line = f"{var}[{cexpr_index(index)}] = {value};"
        elif mode == "atomic_add":
            if not config.cpp.dynamic_threads and self.num_threads == 1:
                line = f"{var}[{cexpr_index(index)}] += {value};"
            else:
                dtype = V.graph.get_dtype(name)
                # mirroring static_cast<float>(...) in load:
                value = f"static_cast<{DTYPE_TO_CPP[dtype]}>({value})"
                line = f"atomic_add(&{var}[{cexpr_index(index)}], {value});"
        else:
            raise NotImplementedError(f"store mode={mode}")
        self.stores.writeline(DeferredLine(name, line))

    def reduction(self, dtype, src_dtype, reduction_type, value):
        argmax_or_argmin = reduction_type in {"argmax", "argmin"}

        reduction_key = src_dtype, reduction_type, value
        if reduction_key in self.reduction_cse.reduction_cache:
            return self.reduction_cse.reduction_cache[reduction_key]

        acc = self.reduction_cse.generate(
            self.loads, f"reduction {reduction_key}", write=False
        )
        self.is_reduction = True
        if argmax_or_argmin:
            prefix, parallel_prefix, local_init = argmax_argmin_prefix(
                reduction_type, src_dtype, acc
            )
            self.local_reduction_init.writelines(local_init)
            self.reduction_prefix.writelines(prefix)
            self.parallel_reduction_prefix.writelines(parallel_prefix)
            compare_op = (
                "greater_or_nan" if reduction_type == "argmax" else "less_or_nan"
            )
            assert self.reduction_depth is not None
            index = self.itervars[self.reduction_depth]
            for i in range(self.reduction_depth + 1, len(self.itervars)):
                index = index * self.ranges[i] + self.itervars[i]
            self.stores.writelines(
                [
                    f"if(!({compare_op}({acc}.value, {value}, {acc}.index, {cexpr_index(index)}))) {{",
                    f"    {acc}.index = {cexpr_index(index)}; {acc}.value = {value};",
                    "}",
                ]
            )
            acc_local = f"{acc}_local"
            num_threads = parallel_num_threads()
            acc_per_thread = f"{acc}_arr[{num_threads}]"
            acc_local_in_array = acc_per_thread.replace(f"[{num_threads}]", "[tid]")
            self.parallel_reduction_suffix.writelines(
                [
                    f"for (int tid = 0; tid < {num_threads}; tid++)",
                    "{",
                    f"    if(!({compare_op}({acc}.value, {acc_local_in_array}.value, {acc}.index, {acc_local_in_array}.index))) {{",
                    f"        {acc}.index = {acc_local_in_array}.index; {acc}.value = {acc_local_in_array}.value;",
                    "    }",
                    "}",
                ],
            )
            self.local_reduction_stores.writelines(
                [
                    f"{acc_local_in_array} = {acc_local};",
                ]
            )
        else:
            acc_type = reduction_acc_type(reduction_type, dtype)

            self.reduction_prefix.writeline(
                f"{acc_type} {acc} = {reduction_init(reduction_type, dtype)};"
            )
            self.stores.writeline(
                f"{acc} = {reduction_combine(reduction_type, acc, value)};"
            )
            self._gen_parallel_reduction_buffers(acc, acc_type, reduction_type, dtype)
        result = reduction_project(reduction_type, acc)
        self.reduction_cse.reduction_cache[reduction_key] = result
        return result

    def store_reduction(self, name, index, value):
        index = self.rename_indexing(index)
        var = self.args.output(name)
        self.reduction_suffix.writeline(
            DeferredLine(name, f"{var}[{cexpr_index(index)}] = {value};")
        )

    def set_ranges(self, lengths, reduction_lengths):
        if self.call_ranges:
            assert self.call_ranges == tuple(lengths) + tuple(
                reduction_lengths
            ), f"{self.call_ranges} == {tuple(lengths)} + {tuple(reduction_lengths)}"
            assert self.reduction_depth == len(lengths)
        else:
            self.call_ranges = tuple(lengths) + tuple(reduction_lengths)
            self.ranges = [self.rename_indexing(x) for x in self.call_ranges]
            self.itervars = [
                sympy_index_symbol_with_prefix(SymT.XBLOCK, n)
                for n in range(len(self.ranges))
            ]
            self.reduction_depth = len(lengths)
        return (
            self.itervars[: self.reduction_depth],
            self.itervars[self.reduction_depth :],
        )

    def size_hint(self):
        return V.graph.sizevars.size_hint(
            sympy_product(self.call_ranges), fallback=8192
        )

    def codegen_loops_impl(self, loop_nest, code, worksharing):
        threads = parallel_num_threads()
        assert self.call_ranges is not None
        kernels = loop_nest.get_kernels()
        if any(isinstance(kernel, OuterLoopFusedKernel) for kernel in kernels):
            assert len(kernels) == 1
            assert isinstance(kernels[0], OuterLoopFusedKernel)
            par_depth = kernels[0].decide_parallel_depth(
                loop_nest.max_parallel_depth(), threads
            )
        else:
            par_depth = self.decide_parallel_depth(
                loop_nest.max_parallel_depth(), threads
            )

        with contextlib.ExitStack() as stack:
            if par_depth:
                if loop_nest.is_reduction_only():
                    # need to close the worksharing scope to define reduction vars outside it
                    worksharing.close()
                else:
                    worksharing.parallel(threads)
                loop_nest.mark_parallel(par_depth)
            elif threads > 1:
                if worksharing.single():
                    stack.enter_context(code.indent())

            def gen_loop_kernel(loop: LoopLevel):
                def is_parallel_reduction(loop):
                    root = loop.get_root()
                    return root.is_reduction and root.parallel

                kernels = loop.get_kernels()
                assert len(kernels) == 1
                if not isinstance(
                    kernels[0], OuterLoopFusedKernel
                ) and is_parallel_reduction(loop):
                    kernels[0].update_stores_with_parallel_reduction()
                gen_kernel(kernels[0])

            def gen_kernel(kernel):
                if isinstance(kernel, OuterLoopFusedKernel):
                    for loop in kernel.inner:
                        if loop.inner:
                            gen_loops(loop.inner, loop.is_reduction)
                        else:
                            with contextlib.ExitStack() as stack:
                                # If there is any kernel existing at the final outer loop fusion level,
                                # the kernel code should be placed within its respective indent to prevent
                                # the duplication of variable definitions.
                                stack.enter_context(code.indent())
                                gen_loop_kernel(loop)
                else:
                    with contextlib.ExitStack() as stack:
                        assert kernel
                        if hasattr(kernel, "codegen_inner_loops"):
                            code.splice(kernel.preloads)
                            kernel.codegen_inner_loops(code)
                            stack.enter_context(code.indent())
                        code.splice(kernel.loads)
                        code.splice(kernel.compute)
                        code.splice(kernel.stores)
                    if hasattr(kernel, "codegen_inner_loops"):
                        code.splice(kernel.poststores)

            def get_reduction_code_buffer(loops, buffer="prefix"):
                assert buffer in ("prefix", "suffix", "local")
                for loop in loops:
                    for kernel in loop.get_kernels():
                        if buffer == "local":
                            return (
                                kernel.local_reduction_init,
                                kernel.local_reduction_stores,
                            )
                        elif buffer == "suffix":
                            suffix = kernel.reduction_suffix
                            if loop.parallel:
                                suffix = kernel.parallel_reduction_suffix + suffix
                            return suffix
                        else:
                            prefix = kernel.reduction_prefix
                            if loop.parallel:
                                prefix = prefix + kernel.parallel_reduction_prefix
                            return prefix

            def gen_loops(loops: List[LoopLevel], in_reduction=False):
                with contextlib.ExitStack() as stack_outer:
                    local_reduction_init = local_reduction_stores = None
                    if loops:
                        loop = loops[0]
                        if loop.is_reduction and not in_reduction:
                            reduction_prefix = get_reduction_code_buffer(loops)
                            if reduction_prefix:
                                stack_outer.enter_context(code.indent())
                            code.splice(reduction_prefix)
                        if loop_nest.is_reduction_only() and loop.parallel:
                            (
                                local_reduction_init,
                                local_reduction_stores,
                            ) = get_reduction_code_buffer(loops, "local")
                            worksharing.parallel(threads)
                            if local_reduction_init:
                                assert local_reduction_stores
                                code.splice(local_reduction_init)

                    for loop in loops:
                        gen_loop(loop)

                    if loops:
                        loop = loops[0]
                        if loop_nest.is_reduction_only() and loop.parallel:
                            if local_reduction_stores:
                                code.splice(local_reduction_stores)
                            worksharing.close()
                        if loop.is_reduction and not in_reduction:
                            code.splice(get_reduction_code_buffer(loops, "suffix"))

            def gen_loop(loop: LoopLevel):
                with contextlib.ExitStack() as stack:
                    loop_lines = loop.lines()
                    if loop_lines is None:
                        return
                    code.writelines(loop_lines)
                    stack.enter_context(code.indent())
                    # generate inner loops or loop body
                    if loop.inner:
                        gen_loops(loop.inner, loop.is_reduction)
                    else:
                        gen_loop_kernel(loop)

            stack.enter_context(code.indent())
            if loop_nest.root:
                gen_loops(loop_nest.root)
            else:
                gen_kernel(loop_nest.kernel)

    def codegen_loops(self, code, worksharing):
        loop_nest = LoopNestWithSplit.build(self)
        self.codegen_loops_impl(loop_nest, code, worksharing)

    @property
    def assert_function(self) -> str:
        if V.graph.aot_mode:
            return "AOTI_TORCH_CHECK"
        else:
            return "TORCH_CHECK"

    def decide_parallel_depth(self, max_parallel_depth, threads):
        assert self.call_ranges is not None
        ranges = self.call_ranges[:max_parallel_depth]
        seq = self.size_hint()
        par = 1
        depth = 0
        for expr in ranges:
            hint = V.graph.sizevars.size_hint(expr, fallback=8192)
            if par >= 2 * threads or par == threads:
                break
            if seq // threads < config.cpp.min_chunk_size:
                # not enough work
                break
            depth += 1
            par *= hint
            seq /= hint
        # if we assume thread number is dynamic, make sure we
        # have at least one parallel scope and let OMP runtime
        # to manage the serial vs. parallel.
        if config.cpp.dynamic_threads and depth == 0 and len(ranges) > 0:
            depth = 1
        return depth

    @contextlib.contextmanager
    def write_to_suffix(self):
        prior = (self.loads, self.compute, self.stores, self.cse)
        self.loads = IndentedBuffer()
        self.compute = IndentedBuffer()
        self.stores = IndentedBuffer()
        self.cse = self.cse.clone()
        yield
        self.reduction_suffix.splice(self.loads)
        self.reduction_suffix.splice(self.compute)
        self.reduction_suffix.splice(self.stores)
        (self.loads, self.compute, self.stores, self.cse) = prior

    def create_cse_var(self, *args, **kwargs):
        return CppCSEVariable(*args, **kwargs)


class CppVecKernel(CppKernel):
    overrides = CppVecOverrides  # type: ignore[assignment]

    def __init__(
        self,
        args,
        num_threads,
        tiling_factor=0,
        tiling_idx=-1,
        tiling_dtype=torch.float,
    ):
        super().__init__(args, num_threads)
        self.vec_isa = codecache.pick_vec_isa()
        assert self.vec_isa
        if tiling_factor == 0:
            tiling_factor = self.vec_isa.nelements(dtype=tiling_dtype)
        self.tiling_factor = tiling_factor
        self.tiling_idx = tiling_idx

    def _try_get_const_stride(self, index: sympy.Expr, itervar: sympy.Symbol):
        if self.index_indirect_depends_on(index, itervar):
            return None
        for indirect_var in (
            self.cse.varname_map[s.name]  # type: ignore[attr-defined]
            for s in index.free_symbols
            if symbol_is_type(s, SymT.TMP)
        ):
            assert isinstance(indirect_var, CppCSEVariable)
            if indirect_var.is_vec:
                return None
        stride = stride_at_vec_range(index, itervar, self.tiling_factor)
        return stride if stride.is_number else None

    def _get_num_vectors(self, dtype: torch.dtype) -> int:
        num_vectors = math.ceil(
            self.tiling_factor * dtype.itemsize * 8 / self.vec_isa.bit_width()
        )
        assert num_vectors >= 1
        return num_vectors

    def _get_vec_type(self, dtype: torch.dtype) -> str:
        num_vectors = self._get_num_vectors(dtype)
        if num_vectors == 1:
            return f"at::vec::Vectorized<{DTYPE_TO_CPP[dtype]}>"
        else:
            return f"at::vec::VectorizedN<{DTYPE_TO_CPP[dtype]},{num_vectors}>"

    def _get_mask_type(self, dtype: torch.dtype = torch.float) -> str:
        if dtype == torch.bool:
            return ""
        num_vectors = self._get_num_vectors(dtype)
        return f"at::vec::VecMask<{DTYPE_TO_CPP[dtype]},{num_vectors}>"

    def _get_mask_cast(self, mask: CppCSEVariable, dtype: torch.dtype) -> str:
        assert mask.dtype == torch.bool, repr(mask)
        num_vectors = self._get_num_vectors(dtype)
        return f"{mask}.template cast<{DTYPE_TO_CPP[dtype]},{num_vectors}>()"

    def get_reduction_var_pattern(self, line: str):
        return re.search("tmp_acc[0-9]+_vec", line)

    def _get_vec_load_line(
        self,
        var: str,
        index: sympy.Expr,
        dtype: torch.dtype,
        load_mask: Optional[CppCSEVariable] = None,
    ):
        """
        Get a load line str that loads a vector from `var` at `index` of type `dtype`.
        If `load_mask` is not None, we do a masked load accordingly.
        Notes on the `dtype`:
        1. We always load `self.tiling_factor` number of elements regardless of the `dtype`.
           It means we load half of the vector lanes for 16-bit data types and quarter of the
           vector lanes for 8-bit data types.
        2. `torch.bool` and `torch.uint8` could mean masks and we load them as float mask vectors.
        """
        opt_ctx: OptimizationContext = get_current_node_opt_ctx()
        assert opt_ctx is not None
        cpp_type = DTYPE_TO_CPP[dtype]
        num_vectors = self._get_num_vectors(dtype)
        load_mask_str = None
        if load_mask:
            if not load_mask.is_vec:
                # TODO: avoid hard-code torch.float
                load_mask_str = f"{self._get_mask_type(torch.float)}::from({load_mask})"
            else:
                load_mask_str = f"{self._get_mask_cast(load_mask, torch.float)}"
        loadbuf = f"{var} + {cexpr_index(index)}" if index != 0 else var
        if dtype == torch.bool:
            # TODO: should we consider load mask here?
            line = f"{self._get_mask_type()}::from({loadbuf})"
        else:
            line = (
                f"{load_mask_str}.template loadu<{cpp_type},{num_vectors}>({loadbuf})"
                if load_mask_str
                else f"{self._get_vec_type(dtype)}::loadu({loadbuf}, {self.tiling_factor})"
            )
        return line

    def _load_or_store_non_contiguous(
        self,
        var: Optional[str],
        index: sympy.Expr,
        dtype: torch.dtype,
        buffer: Optional[IndentedBuffer] = None,
        store_value: Optional[Union[str, CppCSEVariable]] = None,
    ) -> Optional[CppCSEVariable]:
        """
        Load or store a vector in a non-contiguous way. The vector is initialized from an array that is
        filled in an inner loop over the tiling factor.
        :param var: buffer to load from or store to, i.e. `var[transformed(index)]`. If None, we load the index
                    as index expression, i.e. `transformed(index)`.
        :param index: index into the `var` or the index expression by its own if `var` is None.
                      The `index` could contain indirect indexing or the tiling itervar. When used in
                      the inner loop, the index is transformed as follows:
                      1. the index is linearized along the tiling dim.
                      2. the indirect indexing vector variables are transformed into arrays over the tiling dim.
        :param dtype: data type of `var` or `index` if `var` is None.
        :param buffer: the code buffer to write the generated code to. If None, we write to `self.loads`.
        :param store_value: the value to store. If None, we load the vector.
        :return: a CppCSEVariable that represents the loaded vector or None if it is a store.
        """
        assert not store_value or var is not None, "store var must be provided"

        if buffer is None:
            buffer = self.loads

        def get_result_size(dtype: torch.dtype) -> int:
            if dtype.itemsize < 4:
                return self.tiling_factor * (4 // dtype.itemsize)
            else:
                return self.tiling_factor

        def vec_to_array(vec_var: CppCSEVariable) -> CppCSEVariable:
            assert vec_var.is_vec
            code = BracesBuffer()
            code.writeline("[&]")
            with code.indent():
                vec_dtype = vec_var.dtype
                assert vec_dtype is not None
                if vec_dtype == torch.bool:
                    vec_dtype = torch.float
                result_size = get_result_size(vec_dtype)
                code.writeline(
                    f"__at_align__ std::array<{DTYPE_TO_CPP[vec_dtype]}, {result_size}> tmpbuf;"
                )
                line = f"{vec_var}.store(tmpbuf.data());"
                code.writeline(line)
                code.writeline("return tmpbuf;")
            code.writeline("()")
            csevar = self.cse.generate(buffer, code)
            assert isinstance(csevar, CppCSEVariable)
            return csevar

        opt_ctx: OptimizationContext = get_current_node_opt_ctx()
        assert opt_ctx is not None
        code = BracesBuffer()
        code.writeline("[&]")
        with code.indent():
            result_size = get_result_size(dtype)
            result_declare = (
                f"__at_align__ std::array<{DTYPE_TO_CPP[dtype]}, {result_size}> tmpbuf;"
            )
            code.writeline(result_declare)
            if store_value:
                code.writeline(f"{store_value}.store(tmpbuf.data());")
            itervar_inner = sympy_index_symbol(
                f"{self.itervars[self.tiling_idx]}_inner"
            )
            replacements = {}
            for indirect_var in (
                self.cse.varname_map[s.name]  # type: ignore[attr-defined]
                for s in index.free_symbols
                if symbol_is_type(s, SymT.TMP)
            ):
                assert isinstance(indirect_var, CppCSEVariable)
                if indirect_var.is_vec:
                    array_var = vec_to_array(indirect_var)
                    replacements[indirect_var] = f"{array_var}[{itervar_inner}]"
            index = self.scale_index_with_offset(
                index, itervar_idx=self.tiling_idx, offset=itervar_inner
            )
            load_mask = None
            if self._load_mask is not None:
                assert not store_value, "unexpected store with load mask"
                assert isinstance(self._load_mask, CppCSEVariable), self._load_mask
                if self._load_mask.is_vec:
                    load_mask = f"{self._load_mask}.is_masked({itervar_inner})"
                else:
                    load_mask = f"{self._load_mask} != 0"
            if codecache.is_gcc():
                code.writeline(f"#pragma GCC unroll {self.tiling_factor}")
            else:
                code.writeline(f"#pragma unroll {self.tiling_factor}")
            code.writeline(
                f"for (long {itervar_inner} = 0; {itervar_inner} < {self.tiling_factor}; {itervar_inner}++)"
            )
            with code.indent(), contextlib.ExitStack() as stack:
                index_c = cexpr_index(index)
                for indirect_var in replacements:
                    index_c = re.sub(
                        r"\b" + f"{indirect_var}" + r"\b",
                        replacements[indirect_var],
                        index_c,
                    )
                rhs = f"{var}[{index_c}]" if var is not None else f"{index_c}"
                if load_mask:
                    code.writeline(f"if ({load_mask})")
                    stack.enter_context(code.indent())
                if store_value:
                    code.writeline(f"{rhs} = tmpbuf[{itervar_inner}];")
                else:
                    code.writeline(f"tmpbuf[{itervar_inner}] = {rhs};")
            if not store_value:
                load_line = self._get_vec_load_line("tmpbuf.data()", 0, dtype)  # type: ignore[arg-type]
                code.writeline(f"return {load_line};")
        code.writeline("()")
        if store_value:
            code.writeline(";")
            buffer.splice(code)
            return None
        else:
            csevar = self.cse.generate(buffer, code)
            assert isinstance(csevar, CppCSEVariable)
            csevar.is_vec = True
            return csevar

    def load(self, name: str, index: sympy.Expr):
        opt_ctx: OptimizationContext = get_current_node_opt_ctx()
        var = self.args.input(name)
        index = self.rename_indexing(index)
        dtype = V.graph.get_dtype(name)
        tiling_var = self.itervars[self.tiling_idx]
        stride = self._try_get_const_stride(index, tiling_var)
        if stride == 0:
            # load scalar and lazily broadcast it on demand
            return super().load(name, index)
        elif stride == 1:
            # load contiguously
            line = self._get_vec_load_line(var, index, dtype, self._load_mask)
            csevar = self.cse.generate(self.loads, line)  # type: ignore[assignment]
        else:
            csevar = self._load_or_store_non_contiguous(var, index, dtype)  # type: ignore[assignment]
        assert isinstance(csevar, CppCSEVariable)
        csevar.update_on_args("load", (name, index), {})
        csevar.is_vec = True
        return csevar

    def _get_store_line(
        self,
        value: Union[str, CppCSEVariable],
        var: str,
        index: sympy.Expr,
        dtype: torch.dtype,
    ):
        """
        Get a store line buffer that stores `value` into `var` at `index` of `dtype`. It handles
        both contiguous and non-contiguous store cases.
        :param value: Vectorized type templaterized on `dtype`.
        :param var: buffer to store into.
        :index: index into the `var`.
        """
        # when value's type is str (e.g., welford reduction), caller should make sure
        # it is a vector
        assert isinstance(value, str) or (
            isinstance(value, CppCSEVariable) and value.is_vec
        ), value
        tiling_var = self.itervars[self.tiling_idx]
        var_expr = f"{var} + {cexpr_index(index)}"
        stride = self._try_get_const_stride(index, tiling_var)
        code = IndentedBuffer()
        if stride == 1:
            if dtype == torch.float:
                code.writeline(f"{value}.store({var_expr});")
            else:
                code.writeline(f"{value}.store({var_expr}, {self.tiling_factor});")
        else:
            self._load_or_store_non_contiguous(
                var, index, dtype, buffer=code, store_value=value
            )
        return code

    def store(self, name, index, value, mode=None):
        assert "buf" in name
        assert mode is None
        assert isinstance(value, CppCSEVariable), value
        if not value.is_vec:
            # this happens when we store a scalar into a vectorized buffer like "fill"
            value = self.broadcast(value)
        opt_ctx: OptimizationContext = get_current_node_opt_ctx()
        var = self.args.output(name)
        self.cache_fp32_cse_var_before_lowp_store(value)
        index = self.rename_indexing(index)
        code = self._get_store_line(value, var, index, V.graph.get_dtype(name))
        self.stores.splice(code.map(lambda x: DeferredLine(name, x)))

    def reduction(self, dtype, src_dtype, reduction_type, value):
        assert reduction_type in {
            "max",
            "min",
            "sum",
            "prod",
            "xor_sum",
            "welford_reduce",
            "welford_combine",
        }
        assert dtype == src_dtype
        assert dtype in [torch.float, torch.int64]
        assert isinstance(value, CppCSEVariable), value

        if not value.is_vec:
            value = self.broadcast(value)

        reduction_key = src_dtype, reduction_type, value
        if reduction_key in self.reduction_cse.reduction_cache:
            return self.reduction_cse.reduction_cache[reduction_key]

        vec_ns = "at::vec"
        vec = f"{vec_ns}::Vectorized<{DTYPE_TO_CPP[dtype]}>"
        acc_type = reduction_acc_type(reduction_type, dtype)
        acc_type_vec = self.reduction_acc_type_vec(reduction_type, dtype)

        acc = self.reduction_cse.generate(
            self.loads, f"reduction {reduction_key}", write=False
        )
        acc_vec = f"{acc}_vec"
        self.is_reduction = True
        self.reduction_prefix.writeline(
            f"{acc_type} {acc} = {reduction_init(reduction_type, dtype)};"
        )
        self.reduction_prefix.writeline(
            f"{acc_type_vec} {acc_vec} = {self.reduction_init_vec(reduction_type, dtype)};"
        )
        self.stores.writeline(
            f"{acc_vec} = {self.reduction_combine_vec(reduction_type, acc_vec, value)};"
        )
        self._gen_parallel_reduction_buffers(
            acc,
            acc_type,
            reduction_type,
            dtype,
        )
        self._gen_parallel_reduction_buffers(
            acc_vec,
            acc_type_vec,
            reduction_type,
            dtype,
            reduction_combine_fn=self.reduction_combine_vec,
            reduction_init_fn=self.reduction_init_vec,
        )
        tmpvar: Union[str, CSEVariable]
        if self.tiling_idx >= self.reduction_depth:
            # Horizontal reduction
            if is_welford_reduction(reduction_type):
                assert (
                    self._get_num_vectors(dtype) == 1
                ), "Welford reduction does not support VectorizedN (N>1)"
                next_value = f"welford_vec_reduce_all({acc_vec})"
            else:
                reduce_all_body = (
                    "{ return "
                    + self.reduction_combine_vec(reduction_type, "x", "y")
                    + "; }"
                )
                vec = f"at::vec::Vectorized<{DTYPE_TO_CPP[dtype]}>"
                vec_reduce_all_func = f"at::vec::vec_reduce_all<{DTYPE_TO_CPP[dtype]}>"
                next_value = f"{vec_reduce_all_func}([]({vec}& x, {vec}& y) {reduce_all_body}, {acc_vec})"

            self.reduction_suffix.writeline(
                f"{acc} = {reduction_combine(reduction_type, acc, next_value)};"
            )
            tmpvar = acc
        else:
            tmpvar = acc_vec

        result = reduction_project(reduction_type, tmpvar)
        self.reduction_cse.reduction_cache[reduction_key] = result
        return result

    def store_reduction(self, name, index, value):
        index = self.rename_indexing(index)
        var = self.args.output(name)
        out_dtype = V.graph.get_dtype(name)
        dtype = torch.float if out_dtype.is_floating_point else torch.int64
        code = IndentedBuffer()
        if self.tiling_idx >= self.reduction_depth:
            # Horizontal reduction
            code.writeline(
                f"{var}[{cexpr_index(index)}] = static_cast<{DTYPE_TO_CPP[out_dtype]}>({value});"
            )
        else:
            # Vertical reduction
            if out_dtype != dtype:
                converted_value = f"{DTYPE_TO_CPP[out_dtype]}_{value}"
                code.writeline(
                    f"auto {converted_value} = at::vec::convert<{DTYPE_TO_CPP[out_dtype]}>({value});"
                )
                value = converted_value
            code.splice(self._get_store_line(value, var, index, out_dtype))
        self.reduction_suffix.splice(code.map(lambda x: DeferredLine(name, x)))

    def broadcast(self, scalar_var: CppCSEVariable) -> CppCSEVariable:
        assert not scalar_var.is_vec
        if scalar_var.dtype == torch.bool:
            vec_var = self.cse.generate(
                self.compute, f"{self._get_mask_type()}::from({scalar_var.name})"
            )
        else:
            assert scalar_var.dtype is not None
            vec_var = self.cse.generate(
                self.compute,
                f"{self._get_vec_type(scalar_var.dtype)}({scalar_var.name})",
            )
        assert isinstance(vec_var, CppCSEVariable)
        vec_var.dtype = scalar_var.dtype
        vec_var.dependent_itervars = scalar_var.dependent_itervars
        vec_var.is_vec = True
        return vec_var

    def arange(self, index: CppCSEVariable, stride: sympy.Symbol) -> CppCSEVariable:
        assert not index.is_vec
        assert index.dtype is not None
        csevar = self.cse.generate(
            self.compute,
            f"{self._get_vec_type(index.dtype)}::arange({index}, {stride})",
        )
        assert isinstance(csevar, CppCSEVariable)
        csevar.dtype = index.dtype
        csevar.is_vec = True
        return csevar

    def reduction_init_vec(self, reduction_type, dtype):
        scalar_type = DTYPE_TO_COMPUTATION_DTYPE[dtype]
        vec_type = self._get_vec_type(scalar_type)

        if is_welford_reduction(reduction_type):
            return f"Welford<{vec_type}>()"

        scalar_init = reduction_init(reduction_type, dtype)
        return f"{vec_type}({scalar_init})"

    def reduction_acc_type_vec(self, reduction_type, dtype):
        assert reduction_type not in {"argmin", "argmax"}
        scalar_type = DTYPE_TO_COMPUTATION_DTYPE[dtype]
        vec_type = self._get_vec_type(scalar_type)
        if is_welford_reduction(reduction_type):
            return f"Welford<{vec_type}>"

        return vec_type

    def reduction_combine_vec(self, reduction_type, var, next_value):
        if reduction_type == "max":
            return f"at::vec::maximum({var}, {next_value})"
        elif reduction_type == "min":
            return f"at::vec::minimum({var}, {next_value})"
        elif reduction_type == "sum":
            return f"{var} + {next_value}"
        elif reduction_type == "prod":
            return f"{var} * {next_value}"
        elif reduction_type == "xor_sum":
            return f"{var} ^ {next_value}"
        elif reduction_type == "welford_reduce":
            return f"welford_combine({var}, {next_value})"
        elif reduction_type == "welford_combine":
            if isinstance(next_value, tuple):
                # When reading a value from Inductor IR we have a tuple of variable names
                mean, m2, weight = next_value
            else:
                # When combining intermediate accumulators we have a Welford<T> struct
                mean, m2, weight = reduction_project(reduction_type, next_value)
            return f"welford_combine({var}, {{{mean}, {m2}, {weight}}})"
        else:
            raise NotImplementedError

    def indirect_assert(self, var, lower, upper, mask=None):
        assert not mask, "do not support mask in indirect_indexing assertion"
        assert isinstance(var, CppCSEVariable)
        assert var.dtype is not None
        if not var.is_vec:
            return super().indirect_assert(var, lower, upper, mask)
        lower_scalar = lower
        upper_scalar = upper
        if lower:
            lower = f"{self._get_vec_type(var.dtype)}({lower})"
        if upper:
            upper = f"{self._get_vec_type(var.dtype)}({upper})"
        if lower and upper:
            cond = f"({lower} <= {var}) & ({var} < {upper})"
            cond_print = f"{lower_scalar} <= {var} < {upper_scalar}"
        elif lower:
            cond = f"{lower} <= {var}"
            cond_print = f"{lower_scalar} <= {var}"
        else:
            assert upper
            cond = f"{var} < {upper}"
            cond_print = f"{var} < {upper_scalar}"
        cond = f"({self._get_mask_type(var.dtype)}({cond})).all_masked()"
        return f'{self.assert_function}({cond}, "index out of bounds: {cond_print}")'


class CppTile2DKernel(CppVecKernel):
    """
    A vector kernel that handles the 2d tiles with the tile size defined in `tiling_factor` on
    the inner-most loop level and one of the outer loop level (`outer_tiling_idx`). When the data
    tile is accessed in a contiguous way from the outer loop axis, a transposition is applied on the
    tile to make the access contiguous from the inner-most loop axis. Then, the same vectorization
    logic from its parent `CppVecKernel` is leveraged for load/store/compute. The transposed tile load
    and store are generated into kernel.preloads and kernel.poststores buffers.

    The loop structure looks like below:
    for ...
      for i_outer ...
        for ...
          for inner_most ...
            // generated by CppTile2DKernel
            float tmp0[16*16]; at::vec::transpose_mxn<...>(tmp0, in_ptr0 + ..., ...); // into kernel.preloads
            float tmp1[16*16]; // into kernel.preloads
            for i_inner ... { // the kernel inner loop
              vectorized loads/compute/stores (e.g., load tmp0, store tmp1) // into kernel.loads/compute/stores
            }
            at::vec::transpose_mxn(out_ptr0 + ..., tmp1, ...) // into kernel.poststores
          for inner_most ... (tail)
            // generated by CppVecKernel
            ...
      for i_outer ... (tail)
        for ...
          for ...
            // generated by CppKernel
            ...
    """

    overrides = CppTile2DOverrides  # type: ignore[assignment]

    def __init__(self, args, num_threads, tiling_factor, tiling_indices, tiling_dtype):
        super().__init__(
            args, num_threads, tiling_factor, tiling_indices[1], tiling_dtype
        )
        self.tiling_indices = tiling_indices

    def inner_itervar(self):
        return sympy_index_symbol(f"{self.itervars[self.outer_idx]}_inner")

    def need_vec_transpose(self, index):
        outer_var = self.itervars[self.outer_idx]
        inner_var = self.itervars[self.tiling_idx]
        outer_stride = stride_at_vec_range(index, outer_var, self.tiling_factor)
        inner_stride = stride_at_vec_range(index, inner_var, self.tiling_factor)
        return (
            self._load_mask is None  # TODO: support transposition with mask
            and outer_stride == 1
            and index.has(inner_var)
            and not inner_stride.has(inner_var)
            and not inner_stride.has(outer_var)
        )

    def gen_transposed_tile_load_store(self, name, var, index, is_store):
        # transposed tile load/store outside the kernel inner loop
        dtype = V.graph.get_dtype(name)
        factor = self.tiling_factor
        src = f"{var} + {cexpr_index(index)}"
        dst = "__place_holder__"
        ld_src = f"{cexpr_index(stride_at_vec_range(index, self.itervars[self.tiling_idx], self.tiling_factor))}"
        ld_dst = f"{factor}"
        if is_store:
            src, dst = dst, src
            ld_src, ld_dst = ld_dst, ld_src

        need_define = True
        load_or_store = f"at::vec::transpose_mxn<{DTYPE_TO_CPP[dtype]},{factor},{factor}>({src}, {ld_src}, {dst}, {ld_dst});"
        if is_store:
            tile_var = self.cse.newvar()
        elif load_or_store not in self.cse.cache:
            tile_var = self.cse.generate(self.preloads, load_or_store, write=False)
        else:
            need_define = False
            tile_var = self.cse.cache[load_or_store]

        if need_define:
            define_line = f"{DTYPE_TO_CPP[dtype]} {tile_var}[{factor}*{factor}] __attribute__ ((aligned ({factor})));"
            self.preloads.writeline(define_line)

        load_or_store = load_or_store.replace("__place_holder__", str(tile_var))
        if is_store:
            self.poststores.writeline(DeferredLine(name, load_or_store))
        else:
            self.preloads.writeline(load_or_store)

        return tile_var

    def load(self, name: str, index: sympy.Expr):
        opt_ctx: OptimizationContext = get_current_node_opt_ctx()
        var = self.args.input(name)
        index = self.rename_indexing(index)

        inner = self.inner_itervar()
        if self.need_vec_transpose(index):
            tile_var = self.gen_transposed_tile_load_store(
                name, var, index, is_store=False
            )
            # vector load inside the kernel inner loop
            loadbuf = f"{tile_var} + {cexpr_index(inner * self.tiling_factor)}"
            dtype = V.graph.get_dtype(name)
            line = self._get_vec_load_line(loadbuf, 0, dtype)  # type: ignore[arg-type]
            csevar = self.cse.generate(self.loads, line)
            csevar.update_on_args("load", (name, index), {})
            assert isinstance(csevar, CppCSEVariable)
            csevar.is_vec = True
            return csevar
        else:
            new_index = self.transform_indexing(index)
            return super().load(name, new_index)

    def store(self, name, index, value, mode=None):
        assert "buf" in name
        opt_ctx: OptimizationContext = get_current_node_opt_ctx()
        var = self.args.output(name)

        inner = self.inner_itervar()
        index = self.rename_indexing(index)
        assert mode is None
        if self.need_vec_transpose(index):
            tile_var = self.gen_transposed_tile_load_store(
                name, var, index, is_store=True
            )
            # vector store inside the kernel inner loop
            storebuf = f"{tile_var} + {cexpr_index(inner * self.tiling_factor)}"
            if V.graph.get_dtype(name) in DTYPE_LOWP_FP:
                line = f"{value}.store({storebuf}, {self.tiling_factor});"
            elif V.graph.get_dtype(name) in (torch.uint8, torch.int8):
                line = f"{value}.store({storebuf}, {self.tiling_factor});"
            else:
                line = f"{value}.store({storebuf});"
            self.stores.writeline(DeferredLine(name, line))
        else:
            new_index = self.transform_indexing(index)
            super().store(name, new_index, value, mode)

    def codegen_inner_loops(self, code):
        inner = self.inner_itervar()
        code.writeline(
            f"for (long {inner} = 0; {inner} < {self.tiling_factor}; {inner}++)"
        )

    def set_ranges(self, group, reduction_group):
        vars = super().set_ranges(group, reduction_group)
        # do vertical reduction as the tail loop
        self.outer_idx, self.tiling_idx = (
            self.tiling_indices
            if self.tiling_indices[1] < self.reduction_depth
            else reversed(self.tiling_indices)
        )
        return vars

    def transform_indexing(self, index: sympy.Expr) -> sympy.Expr:
        return self.scale_index_with_offset(
            index,
            itervar_idx=self.outer_idx,
            offset=self.inner_itervar(),
        )


class CppVecKernelChecker(CppVecKernel):
    def __init__(self, args, num_threads, tiling_factor, tiling_idx=-1):
        super().__init__(args, num_threads, tiling_factor, tiling_idx)

        # Since this kernel is only for checker but does not generate any
        # code, so we need to decrease the kernel count.
        metrics.generated_kernel_count -= 1

        # Used to record the graph wrapper code as the wrapper_code status could be
        # changed during graph run.
        self._orig_wrapper_code = None

        self.simd_vec = True

        self.fast_vec_list = []
        for k, v in CppVecOverrides.__dict__.items():
            if isinstance(v, staticmethod):
                self.fast_vec_list.append(k)
        self.exit_stack = contextlib.ExitStack()

        # Cache all the load result
        self.supported_dtypes: List[torch.dtype] = [
            torch.float,
            torch.bfloat16,
            torch.float16,
            torch.bool,
            torch.uint8,
            torch.int8,
            torch.int32,
            torch.int64,
        ]

    def disable_vec(self, msg=None):
        if schedule_log.isEnabledFor(logging.DEBUG):
            schedule_log.debug("Disabled vectorization: %s", msg)
        self.simd_vec = False

    def load(self, name: str, index: sympy.Expr):
        with RecordOptimizationContext(__name__) as node_ctx:
            load_dtype = V.graph.get_dtype(name)
            opt_ctx: OptimizationContext = node_ctx.get_opt_ctx()
            assert opt_ctx

            opt_ctx.dtype = load_dtype
            var = self.cse.newvar()

            if len(self.itervars) == 0:
                self.disable_vec("not a loop")
                return var

            if load_dtype not in self.supported_dtypes and (
                index.has(self.itervars[self.tiling_idx])
                or free_symbol_is_type(index, SymT.TMP)
            ):
                self.disable_vec(f"{load_dtype} not supported by load")
                return var

            return var

    def store(self, name, index, value, mode=None):
        with RecordOptimizationContext(__name__) as node_ctx:
            if len(self.itervars) == 0:
                self.disable_vec("not a loop")
                return self.simd_vec

            store_dtype = V.graph.get_dtype(name)

            opt_ctx: OptimizationContext = node_ctx.get_opt_ctx()
            assert opt_ctx
            opt_ctx.dtype = store_dtype

            if store_dtype not in self.supported_dtypes:
                self.disable_vec(f"{store_dtype} not supported by store")
                return self.simd_vec

            assert "buf" in name
            index = self.rename_indexing(index)

            if mode:
                self.disable_vec(f"store mode: {mode}")
                return self.simd_vec

            return self.simd_vec

    def reduction(self, dtype, src_dtype, reduction_type, value):
        if not (
            (dtype == torch.float and src_dtype == torch.float)
            or (dtype == torch.int64 and src_dtype == torch.int64)
            and reduction_type in VECTORIZABLE_RTYPES
        ):
            self.disable_vec(
                f"reduction: dtype {dtype}, src_dtype {src_dtype}, reduction_type {reduction_type}"
            )
        if is_welford_reduction(reduction_type):
            return tuple([self.simd_vec] * 3)
        return self.simd_vec

    def store_reduction(self, name, index, value):
        return self.simd_vec

    def __exit__(self, exc_type, exc_val, exc_tb):
        assert self._orig_wrapper_code is not None
        # Restore the wrapper_code
        V.graph.wrapper_code = self._orig_wrapper_code
        self.exit_stack.__exit__(exc_type, exc_val, exc_tb)

    def __enter__(self):
        # Record the graph wrapper code. The wrapper_code status could be
        # changed during graph run. Regarding this checker, we also need to
        # run the graph but we don't expect to change any status that would
        # impact the code generation. Hence, we record the graph wrapper code
        # and replace it with a dummy wrapper_code and then restore to the
        # original one as long as the checker is finished.
        self._orig_wrapper_code = V.graph.wrapper_code
        V.graph.wrapper_code = WrapperCodeGen()

        parent_handler = V.MockHandler()

        class VecCheckerProxy:
            @staticmethod
            def __getattr__(name):  # type: ignore[misc]
                def inner(*args, **kwargs):
                    if name not in self.fast_vec_list:
                        self.disable_vec(f"op: {name}")

                    parent_val = getattr(parent_handler, name)(*args, **kwargs)
                    return pytree.tree_map(lambda _: self.simd_vec, parent_val)

                return inner

            @staticmethod
            def load(name: str, index: sympy.Expr):
                return self.load(name, index)

            @staticmethod
            def store(name, index, value, mode=None):
                return self.store(name, index, value, mode=mode)

            @staticmethod
            def reduction(dtype, src_dtype, reduction_type, value):
                return self.reduction(dtype, src_dtype, reduction_type, value)

            @staticmethod
            def store_reduction(name, index, value):
                return self.store_reduction(name, index, value)

            @staticmethod
            def constant(val, dtype):
                with RecordOptimizationContext(__name__) as node_ctx:
                    opt_ctx: OptimizationContext = node_ctx.get_opt_ctx()
                    assert opt_ctx
                    # VecKernel override dtype for constant
                    # Vectorization only support int32/fp32 now
                    # So if dtype = int64/fp64, we will cast it to int32/fp32 if possible
                    i32_iinfo = torch.iinfo(torch.int32)
                    if (
                        dtype == torch.int64
                        and val <= i32_iinfo.max
                        and val >= i32_iinfo.min
                        and all(
                            user.target in BIN_CMP_OPS
                            for user in node_ctx.current_node.users
                        )
                    ):
                        opt_ctx.dtype = torch.int32

                    f32_iinfo = torch.finfo(torch.float32)
                    if dtype == torch.double:
                        if (
                            (val <= f32_iinfo.max and val >= f32_iinfo.min)
                            or (val == torch.inf)
                            or (val == -torch.inf)
                        ):
                            opt_ctx.dtype = torch.float32

                    if opt_ctx.dtype not in self.supported_dtypes:
                        self.disable_vec(f"constant dtype: {opt_ctx.dtype}")
                    return val

            @staticmethod
            def index_expr(expr, dtype):
                assert len(self.ranges) == len(self.itervars)

                def can_use_int32():
                    free_symbols = list(expr.free_symbols)
                    sizes = {
                        k: v
                        for k, v in zip(self.itervars, self.ranges)
                        if k in free_symbols
                    }
                    # Trivial case: Range empty
                    if any(v == 0 for v in sizes.values()):
                        return True

                    vars_ranges = {
                        k: ValueRanges(0, v - 1)
                        for k, v in sizes.items()
                        if not isinstance(v, sympy.Expr) or v.is_number
                    }
                    if not vars_ranges or len(vars_ranges) != len(free_symbols):
                        i32_iinfo = torch.iinfo(torch.int32)
                        return (
                            expr.is_number
                            and expr <= i32_iinfo.max
                            and expr >= i32_iinfo.min
                        )
                    expr_ranges = bound_sympy(expr, vars_ranges)
                    if math.isinf(expr_ranges.lower) or math.isinf(expr_ranges.upper):  # type: ignore[arg-type]
                        return False
                    # If something takes the values 0..7, we will compare in the loop
                    # x < 8. As such, for the loop not to overflow in the last iteration, we want
                    # to check that expr_ranges.upper + 1 is representable as well
                    return range_expressable_in_32_bits(
                        ValueRanges(
                            int(expr_ranges.lower), int(expr_ranges.upper) + 1  # type: ignore[arg-type]
                        )
                    )

                with RecordOptimizationContext(__name__) as node_ctx:
                    assert len(self.ranges) == len(self.itervars)
                    opt_ctx: OptimizationContext = node_ctx.get_opt_ctx()
                    assert opt_ctx
                    if (
                        dtype == torch.int64
                        and can_use_int32()
                        and all(
                            user.target in BIN_CMP_OPS
                            for user in node_ctx.current_node.users
                        )
                    ):
                        opt_ctx.dtype = torch.int32
                    else:
                        self.disable_vec(f"index_expr: {expr}, dtype {dtype}")

                    tmp_var = self.cse.newvar()
                    return tmp_var

            @staticmethod
            def indirect_indexing(index_var, size, check=True):
                return sympy_index_symbol(str(index_var))

            @staticmethod
            def masked(mask, body, other):
                body()
                return self.cse.newvar()

            @staticmethod
            def to_dtype(x, dtype, src_dtype=None):
                if dtype not in self.supported_dtypes:
                    self.disable_vec(f"to_dtype: {dtype}")
                return x

        self.exit_stack.enter_context(V.set_ops_handler(VecCheckerProxy()))
        self.exit_stack.enter_context(V.set_kernel_handler(self))
        return self


class CppKernelProxy(CppKernel):
    def __init__(self, kernel_group):
        super().__init__(kernel_group.args, kernel_group.ws.num_threads)
        self.kernel_group = kernel_group
        self.loop_nest = None
        self.call_ranges = None
        self.picked_vec_isa: codecache.VecISA = codecache.pick_vec_isa()

    def data_type_propagation(self, nodes):
        for _node in nodes:
            assert isinstance(_node, SchedulerNode)
            DataTypePropagation.propagate_scheduler_node(_node)

    # Check if all the nodes of a given fx graph can support BF16/FP16
    def is_lowp_fp_scheduler(self, scheduler_node: SchedulerNode):
        if not isinstance(scheduler_node._body, ir.LoopBody):
            return True

        _lowp_fp_type: Optional[torch.dtype] = None

        # Propagate the dtype to check if all the fx node is bf16/fp16
        DataTypePropagation.propagate_scheduler_node(scheduler_node)

        sub_blocks = [scheduler_node._body.root_block] + list(
            scheduler_node._body.subblocks.values()
        )
        for sub_block in sub_blocks:
            for _node in sub_block.graph.nodes:
                # TODO(Eikan): Regarding get_index and index_expr, we should conclude the
                # the data type as well.
                if _node.op == "placeholder" or _node.target in (
                    "get_index",
                    "index_expr",
                ):
                    continue

                # Fast path if all operations can support bf16/fp16 without converting to fp32
                if _node.target not in [
                    "load",
                    "store",
                    "abs",
                    "neg",
                    "output",
                ]:
                    return False

                if hasattr(_node, "meta") and _node.meta:
                    assert OptimizationContext.key in _node.meta
                    opt_ctx: OptimizationContext = _node.meta[OptimizationContext.key]
                    if not opt_ctx.dtype or opt_ctx.dtype not in DTYPE_LOWP_FP:
                        return False
                    if _lowp_fp_type:
                        assert (
                            _lowp_fp_type == opt_ctx.dtype
                        ), "scheduler node do not support bf16/fp16 mix"
                    else:
                        _lowp_fp_type = opt_ctx.dtype
                else:
                    return False

        scheduler_node._lowp_fp_type = _lowp_fp_type  # type: ignore[attr-defined]
        return True

    def legalize_lowp_fp_dtype(self, nodes):
        def add_to_dtype(sub_graph: torch.fx.Graph):
            def is_lowp_fp_load(node: torch.fx.Node):
                if node.target not in ["load"]:
                    return False
                assert len(node.args) == 3
                load_dtype = V.graph.get_dtype(node.args[1])  # type: ignore[arg-type]
                return load_dtype in DTYPE_LOWP_FP

            def is_lowp_fp_store(node: torch.fx.Node):
                if node.target != "store":
                    return False
                _, store_var, _, _, _ = node.args
                store_dtype = V.graph.get_dtype(store_var)  # type: ignore[arg-type]
                return store_dtype in DTYPE_LOWP_FP

            sub_graph_nodes = list(sub_graph.nodes)
            to_lowp_fp_legalized_nodes = []
            for _node in sub_graph_nodes:
                if is_lowp_fp_load(_node):
                    # No need to promote to float if all users are direct stores
                    if all(user.target == "store" for user in _node.users):
                        continue
                    ops = _node.args[0]
                    with sub_graph.inserting_after(_node):
                        to_type_node = sub_graph.call_method(
                            "to_dtype", args=(ops, _node, torch.float)
                        )
                        to_type_node_args = to_type_node.args
                        _node.replace_all_uses_with(to_type_node)
                        to_type_node.args = to_type_node_args
                        metrics.cpp_to_dtype_count += 1
                elif is_lowp_fp_store(_node):
                    ops, name, _, value_var, _ = _node.args
                    # No need to promote to float if it is a user of a load which are all directly stored
                    if value_var.target == "load" and all(
                        user.target == "store" for user in value_var.users
                    ):
                        continue
                    dtype = V.graph.get_dtype(name)
                    with sub_graph.inserting_before(_node):
                        to_type_node = sub_graph.call_method(
                            "to_dtype", args=(ops, value_var, dtype)
                        )
                        _node.replace_input_with(value_var, to_type_node)
                        metrics.cpp_to_dtype_count += 1
                elif _node.target == "reduction":
                    (
                        ops,
                        dtype,
                        src_dtype,
                        reduction_type,
                        value,
                    ) = _node.args
                    if src_dtype in DTYPE_LOWP_FP:
                        # Since we always convert the load/store value to float if the tensor is bfloat16/float16.
                        # Therefore, the reduction should never work with bfloat16/float16 value. Hence, we update
                        # the bfloat16/float16 reduction by
                        #     1) updating the src_dtype to float
                        # and 2) updating the dtype to float if it is bfloat16/float16.
                        assert dtype in [
                            torch.float,
                            torch.bfloat16,
                            torch.float16,
                            torch.int64,
                        ]
                        _node.args = (
                            ops,
                            torch.float if dtype in DTYPE_LOWP_FP else dtype,
                            torch.float,
                            reduction_type,
                            value,
                        )
                elif _node.target == "to_dtype" and _node.args[-1] in DTYPE_LOWP_FP:
                    (ops, x, _) = _node.args
                    # The legalization always loads the BF16/FP16 tensor as FP32 for computation
                    # and converts back to BF16/FP16 after the computation.
                    # Hence, there should be no computation w/ BF16/FP16.
                    # Therefore, we update the to_dtype by replacing the bf16/fp16 dtype with fp32.
                    # Save the legalized to_dtype node for the elimination(eliminate_to_dtype step):
                    #  1) Eliminate the redundant to_dtype node if we have a pattern as follows:
                    #     graph():
                    #       %lowp_fp_legalized = call_method[target=to_dtype](args = (%ops, %input, torch.float))
                    #       %to_dtype2 = call_method[target=to_dtype](args = (%ops, %lowp_fp_legalized, torch.bfloat16/float16))
                    # Regarding the first to_dtype, it is redundant because
                    # the second to_type also converts to the torch.bfloat16/torch.float16.
                    # Hence, we remove the first to_type.
                    to_lowp_fp_legalized_nodes.append(_node)
                    _node.args = (ops, x, torch.float)
                else:
                    pass

            def eliminate_to_dtype(sub_graph: torch.fx.Graph):
                def _eliminate_duplicate_to_node(sub_graph: torch.fx.Graph):
                    # Eliminate the redundant to_dtype node. Let's consider a pattern as follows:
                    #   graph():
                    #     %to_dtype1 = call_method[target=to_dtype](args = (%ops, %input, torch.float), kwargs = {})
                    #     %to_dtype2 = call_method[target=to_dtype](args = (%ops, %to_dtype1, torch.float), kwargs = {})
                    # Regarding the first to_dtype, it is redundant because the second to_type also converts to the
                    # torch.float. Hence, we remove the first to_type
                    def _used_by_to(to_node: torch.fx.Node):
                        return all(usr.target == "to_dtype" for usr in to_node.users)

                    all_to_nodes = [
                        node for node in sub_graph.nodes if node.target == "to_dtype"
                    ]
                    all_to_nodes_and_users = [
                        {node: node.users} for node in all_to_nodes if _used_by_to(node)
                    ]
                    for node_users in all_to_nodes_and_users:
                        for node, users in node_users.items():
                            if node in sub_graph.nodes and (
                                all(usr.args[-1] == node.args[-1] for usr in users)
                                or (
                                    node in to_lowp_fp_legalized_nodes
                                    and all(
                                        usr.args[-1] in DTYPE_LOWP_FP for usr in users
                                    )
                                )
                            ):
                                val_node = node.all_input_nodes[-1]
                                node.replace_all_uses_with(val_node)
                                sub_graph.erase_node(node)

                    # For debug mode, the graph of LoopBody will attach a new GraphModule as
                    # owning_module for debugging while the release mode will not. The lint will
                    # check whether the graph has owning_module to decide if it needs to check
                    # call_module. LoopBody might contain get_index as a module call. But it
                    # is just a function. Hence, it cannot pass the lint check for debug mode.
                    # We bypass the check if the owning_module is None. Eventually, we should call
                    # get_index via call_function but not call_module.
                    if sub_graph.owning_module is None:
                        sub_graph.lint()

                _eliminate_duplicate_to_node(sub_graph)

            eliminate_to_dtype(sub_graph)

        def _legalize_lowp_fp(loop_body: ir.LoopBody):
            sub_blocks = [loop_body.root_block] + list(loop_body.subblocks.values())
            for sub_block in sub_blocks:
                add_to_dtype(sub_block.graph)

        if all(
            isinstance(_node, SchedulerNode) and self.is_lowp_fp_scheduler(_node)
            for _node in nodes
        ):
            # Mark the load node to load bf16/fp16
            for _node in nodes:
                sub_blocks = [_node._body.root_block] + list(
                    _node._body.subblocks.values()
                )
                for sub_block in sub_blocks:
                    for fx_node in sub_block.graph.nodes:
                        if fx_node.target in ["load", "store"]:
                            assert fx_node.meta
                            assert OptimizationContext.key in fx_node.meta
                            opt_ctx: OptimizationContext = fx_node.meta[
                                OptimizationContext.key
                            ]
                            assert opt_ctx.dtype in DTYPE_LOWP_FP

            # Bypass the legalization as the kernel can run with bf16/fp16 directly
            return

        for _node in nodes:
            assert isinstance(_node, SchedulerNode)
            assert isinstance(_node._body, ir.LoopBody)
            node: SchedulerNode = _node

            def is_memory_copy_scheduler_node(node: SchedulerNode):
                op_counts = node.read_writes.op_counts
                return (
                    len(op_counts) == 2 and "load" in op_counts and "store" in op_counts
                )

            should_legalize = not is_memory_copy_scheduler_node(node)
            if should_legalize:
                body: ir.LoopBody = node._body
                _legalize_lowp_fp(body)

    def codegen_nodes(self, nodes: List[SchedulerNode]):
        # Legalize BF16 node by adding to_dtype explicitly
        self.legalize_lowp_fp_dtype(nodes)
        self.data_type_propagation(nodes)

        assert len(nodes) >= 1
        first_node = nodes[0]
        vec_dtype = (
            first_node._lowp_fp_type  # type: ignore[attr-defined]
            if all(
                hasattr(_node, "_lowp_fp_type")
                and _node._lowp_fp_type == first_node._lowp_fp_type  # type: ignore[attr-defined]
                for _node in nodes
            )
            else torch.float
        )

        kernel_group = self.kernel_group
        _, (group, reduction_group) = max(
            nodes, key=lambda x: int(x.is_reduction())
        ).group

        self.set_ranges(group, reduction_group)

        def codegen_kernel(cls, *args):
            with kernel_group.new_kernel(cls, *args) as kernel:
                # Ugly hack to maintain the metrics kernel count since
                # we only count in CppKernelProxy, not those contained in it
                metrics.generated_kernel_count -= 1

                run(kernel)
                return kernel

        def run(kernel):
            vars, reduction_vars = kernel.set_ranges(group, reduction_group)
            in_suffix = False
            for node in nodes:
                if node.group[1] in [
                    (group, reduction_group),
                    (group + reduction_group, ()),
                ]:
                    assert not in_suffix
                    node.run(vars, reduction_vars)
                else:
                    in_suffix = True
                    assert node.group[1] == (
                        group,
                        (),
                    ), f"unexpected group: {node.group[1]} != {group}, {reduction_group}"
                    # we can fuse in some extra pointwise into the suffix
                    with kernel.write_to_suffix():
                        node.run(vars, ())

        scalar_kernel = codegen_kernel(CppKernel)
        V.graph.removed_buffers |= scalar_kernel.removed_buffers
        V.graph.inplaced_to_remove |= scalar_kernel.inplaced_to_remove
        self.loop_nest = LoopNestWithSplit.build(scalar_kernel)

        if not self.picked_vec_isa:
            return

        def select_tiling_indices(tiling_factor):
            all_index = []
            for node in nodes:
                rw = dependencies.extract_read_writes(node._body, *node._sizes)
                all_index += [dep.index for dep in itertools.chain(rw.reads, rw.writes)]
            contig_vars = set()
            contig_vars_list = []
            non_contig_stride_const = set()
            non_contig_stride_other = set()
            for index in all_index:
                for var in index.free_symbols:
                    if not re.search(r"^d\d+$", var.name):
                        continue
                    stride = stride_at_vec_range(index, var, tiling_factor)
                    if stride == 0:
                        continue
                    elif stride == 1:
                        contig_vars.add(int(var.name[1:]))
                        contig_vars_list.append(int(var.name[1:]))
                    elif all(symbol_is_type(s, SymT.SIZE) for s in stride.free_symbols):
                        non_contig_stride_const.add(int(var.name[1:]))
                    else:
                        non_contig_stride_other.add(int(var.name[1:]))
            contig_only = (
                contig_vars - non_contig_stride_const - non_contig_stride_other
            )
            if len(contig_vars) == 0:
                # no contiguous vars
                return [len(self.itervars) - 1]
            if contig_only:
                return sorted(contig_only)[-1:]
            contig_and_const_stride = (
                contig_vars & non_contig_stride_const
            ) - non_contig_stride_other
            contig_vars_sorted = sorted(contig_vars)
            if (
                len(contig_vars_sorted) == 2
                and contig_vars_sorted[-1] in contig_and_const_stride
                and contig_vars_sorted[-1] == len(self.itervars) - 1
            ):
                return contig_vars_sorted
            return sorted(contig_vars_sorted, key=contig_vars_list.count)[-1:]

        def select_tiling(dtype: torch.dtype = torch.float):
            # TODO(jgong5): support alternative tiling factors and data types
            tiling_factor = self.picked_vec_isa.nelements(dtype=dtype)
            tiling_indices = select_tiling_indices(tiling_factor)
            if tiling_indices:
                could_vec = True
                for tiling_indice in tiling_indices:
                    with CppVecKernelChecker(
                        deepcopy(self.kernel_group.args),
                        parallel_num_threads(),
                        tiling_factor,
                        tiling_indice,
                    ) as vec_checker:
                        run(vec_checker)
                        could_vec = could_vec and vec_checker.simd_vec
                        if not could_vec:
                            break
                if could_vec:
                    if len(tiling_indices) == 1:
                        return [tiling_factor], tiling_indices
                    if len(tiling_indices) == 2:
                        return [tiling_factor, tiling_factor], tiling_indices
            return [], []

        # Kernels share the same global contexts like V.graph.wrapper_code, V.kernel.args.
        # But the generated scalar kernel has updated these global contexts. Hence, the other kernels
        # should not do this again to avoid context conflict. By now, we only control the
        # config.inplace_buffers. In the future, we could maintain more contexts.
        with torch._inductor.config.patch(inplace_buffers=False):
            tiling_factors, tiling_indices = select_tiling(vec_dtype)
            assert len(tiling_factors) == len(tiling_indices)
            if len(tiling_indices) == 1:
                vec_kernel = codegen_kernel(
                    CppVecKernel, tiling_factors[0], tiling_indices[0], vec_dtype
                )
                metrics.generated_cpp_vec_kernel_count += 1
                main_loop, tail_loop = self.loop_nest.split_with_tiling(
                    tiling_indices[0], factor=tiling_factors[0]
                )
                main_loop.set_kernel(vec_kernel)
                tail_loop.set_kernel(scalar_kernel)
                main_loop.simd_vec = True
                tail_loop.simd_omp = True
                # We chop the loop into two cubes by the nelements - main loop and tail loop.
                # Regarding the main loop, it is straightforward that it could be vectorized with
                # nelements. But for the tail loop, it still could be vectorized. For example,
                # if the nelements is 8(256bits), then the tail loop still could be vectorized
                # as 4(128bits).
                tail_loop.simd_nelements = tiling_factors[0] // 2
            elif len(tiling_indices) == 2:
                assert (
                    tiling_indices[1] == len(self.itervars) - 1
                    and tiling_factors[0] == tiling_factors[1]
                )
                tile2d_kernel = codegen_kernel(
                    CppTile2DKernel, tiling_factors[0], tiling_indices, vec_dtype
                )
                vec_kernel = codegen_kernel(
                    CppVecKernel, tiling_factors[0], tiling_indices[0], vec_dtype
                )
                metrics.generated_cpp_vec_kernel_count += 2
                outer_main_loop, outer_tail_loop = self.loop_nest.split_with_tiling(
                    tiling_indices[0], factor=tiling_factors[0]
                )
                outer_tail_loop.set_kernel(scalar_kernel)
                (
                    inner_main_loop,
                    inner_tail_loop,
                ) = outer_main_loop.split_with_tiling(
                    tiling_indices[1] - tiling_indices[0], factor=tiling_factors[0]
                )
                inner_main_loop.set_kernel(tile2d_kernel)
                inner_tail_loop.set_kernel(vec_kernel)

    def codegen_loops(self, code, worksharing):
        self.codegen_loops_impl(self.loop_nest, code, worksharing)


class OuterLoopFusedKernel(CppKernel):
    def __init__(self, kernel_group):
        super().__init__(kernel_group.args, kernel_group.ws.num_threads)
        self.inner: List["LoopLevel"] = []

    def decide_parallel_depth(self, max_parallel_depth, threads) -> int:
        kernels_parallel_depth = []
        nested_kernels: List[List[CppKernel]] = [
            loop.get_kernels() for loop in self.inner
        ]
        for kernels in nested_kernels:
            # For any ScalarKernel, VecKernel, or Tile2DKernel,
            # they should all have the same call_ranges
            call_ranges = kernels[0].call_ranges
            assert call_ranges is not None
            assert all(kernel.call_ranges == call_ranges for kernel in kernels)
            kernels_parallel_depth.append(
                kernels[0].decide_parallel_depth(len(call_ranges), threads)
            )
        return min(
            max_parallel_depth,
            max(kernels_parallel_depth),
        )


class ReasonFusedNodes(Enum):
    SAME_VARS_REDUCE = "same_vars_reduce"
    COMPATIBLE_REDUCTION = "compatible_reduction"
    COMPATIBLE_RANGES_NO_REDUCTION = "compatible_ranges_no_reduction"


class CppScheduling(BaseScheduling):
    # ctypes limits the number of args to 1024, refer to:
    # https://github.com/python/cpython/commit/a285af7e626d1b81cf09f8b2bf7656f100bc1237
    # We set a conservative threshold here.
    MAX_FUSED_KERNEL_ARGS_NUM = 500

    def __init__(self, scheduler):
        self.scheduler = scheduler
        self.reset_kernel_group()
        self._ready_to_flush = False

    def _set_flush_status(self, status: bool):
        self._ready_to_flush = status

    def group_fn(self, sizes):
        return tuple(tuple(map(V.graph.sizevars.simplify, s)) for s in sizes)

    def reset_kernel_group(self):
        from .cpp_wrapper_cpu import CppWrapperCpu

        self.kernel_group: Union[CppWrapperKernelGroup, KernelGroup]
        if isinstance(V.graph.wrapper_code, CppWrapperCpu):
            self.kernel_group = CppWrapperKernelGroup()
        else:
            self.kernel_group = KernelGroup()

    def fuse(self, node1, node2):
        if node1.is_foreach() or node2.is_foreach():
            return ForeachKernelSchedulerNode.fuse(node1, node2)
        else:
            if (
                self._why_fuse_nodes(node1, node2)
                == ReasonFusedNodes.COMPATIBLE_RANGES_NO_REDUCTION
            ):
                assert isinstance(node1, (SchedulerNode, FusedSchedulerNode))
                assert isinstance(node2, (SchedulerNode, FusedSchedulerNode))

                _, (vars1, reduce1) = node1.group
                _, (vars2, reduce2) = node2.group
                assert reduce1 == () and reduce2 == (), (reduce1, reduce2)

                def get_indexing_ranges_exprs(node):
                    if isinstance(node, FusedSchedulerNode):
                        assert len(node.snodes) > 0, node.snodes
                        var_ranges = None
                        indexing_exprs = set()
                        for snode in node.snodes:
                            v, exprs = get_indexing_ranges_exprs(snode)
                            if var_ranges is None:
                                var_ranges = v
                            assert var_ranges == v, (var_ranges, v, node.snodes)
                            indexing_exprs.update(exprs)
                        return var_ranges, list(indexing_exprs)
                    else:
                        assert isinstance(node, SchedulerNode)
                        comp_buffer = node.node
                        assert isinstance(comp_buffer, ir.ComputedBuffer)
                        _, body, _ = comp_buffer.get_default_sizes_body()
                        return body.var_ranges, list(body.indexing_exprs.values())

                node_to_recomp = node1 if len(vars1) < len(vars2) else node2
                assert isinstance(node_to_recomp, SchedulerNode)

                ref_node = node2 if len(vars1) < len(vars2) else node1

                extra_indexing_constraints = get_indexing_ranges_exprs(ref_node)

                node_to_recomp.recompute_size_and_body(
                    extra_indexing_constraints=extra_indexing_constraints
                )

                _, (vars1, _) = node1.group
                _, (vars2, _) = node2.group
                assert vars1 == vars2, (vars1, vars2)
                return FusedSchedulerNode.fuse(node1, node2)
            elif self.can_fuse_vertical_outer_loop(node1, node2):
                return OuterLoopFusedSchedulerNode.fuse(
                    node1, node2, self._get_outer_loop_fusion_depth(node1, node2)
                )
            else:
                return FusedSchedulerNode.fuse(node1, node2)

    def _why_fuse_nodes(self, node1, node2) -> Optional[ReasonFusedNodes]:
        _, (vars1, reduce1) = node1.group
        _, (vars2, reduce2) = node2.group

        if vars1 == vars2 and reduce1 == reduce2:
            return ReasonFusedNodes.SAME_VARS_REDUCE
        if reduce1 == () and vars1 == vars2 + reduce2:
            return ReasonFusedNodes.COMPATIBLE_REDUCTION
        if self._can_fuse_nodes_with_compatible_ranges(node1, node2):
            return ReasonFusedNodes.COMPATIBLE_RANGES_NO_REDUCTION
        # TODO(jansel): allow fusion pointwise (vars1, ()) suffix?
        return None

    def _can_fuse_nodes_with_compatible_ranges(self, node1, node2):
        # Here we try to fuse SchedulerNode/FusedSchedulerNode with compatible ranges
        # e.g. (s0, s1, s2) and (s0 * s1 * s2)
        _, (vars1, reduce1) = node1.group
        _, (vars2, reduce2) = node2.group

        c1 = reduce1 == () and reduce2 == ()
        c2 = math.prod(vars1) == math.prod(vars2)
        c3 = len(vars1) == 1 or len(vars2) == 1
        if not (c1 and c2 and c3):
            return False

        node_to_recomp = node1 if len(vars1) < len(vars2) else node2
        ref_node = node2 if len(vars1) < len(vars2) else node1

        # We can not recompute sizes and body for nodes other than SchedulerNode
        # TODO: we can extend fusion support with compatible ranges for FusedSchedulerNode
        if isinstance(node_to_recomp, FusedSchedulerNode):
            return False

        # It may happen that node1 and node2 compatible number of elements
        # but different original ranges, for example:
        # {d0: s0, d1: s1, d2: s2} vs {d0: s0*s1*s2}
        # See https://github.com/pytorch/pytorch/pull/120077/files#r1500427848 for more details
        # TODO: we can fix if it allows us to CSE at least one of the variables

        assert isinstance(node_to_recomp, SchedulerNode)
        if isinstance(node_to_recomp.node, ir.TemplateBuffer):
            return False
        assert isinstance(node_to_recomp.node, ir.ComputedBuffer)
        # node.data.get_size() is a cheaper version of node.get_read_writes().var_ranges
        # but without variable name
        ranges2 = node_to_recomp.node.data.get_size()
        ranges1 = None
        if isinstance(ref_node, FusedSchedulerNode):
            ranges_set = set()
            for snode in ref_node.snodes:
                if isinstance(snode.node, ir.TemplateBuffer):
                    break
                assert isinstance(snode.node, ir.ComputedBuffer)
                ranges_set.add(tuple(snode.node.data.get_size()))

            if len(ranges_set) != 1:
                return False

            ranges1 = list(next(iter(ranges_set)))
        else:
            assert isinstance(ref_node, SchedulerNode)
            assert isinstance(ref_node.node, ir.ComputedBuffer)
            ranges1 = ref_node.node.data.get_size()

        if ranges1 != ranges2:
            return False

        return True

    def _can_fuse_horizontal_impl(self, node1, node2):
        assert isinstance(node1, (FusedSchedulerNode, SchedulerNode))
        assert isinstance(node2, (FusedSchedulerNode, SchedulerNode))
        if any(
            isinstance(node, OuterLoopFusedSchedulerNode) for node in (node1, node2)
        ):
            return False
        return self._why_fuse_nodes(node1, node2) is not None

    def can_fuse_horizontal(self, node1, node2):
        if (
            len(node1.get_nodes()) + len(node2.get_nodes())
            > config.cpp.max_horizontal_fusion_size
        ):
            return False

        return self._can_fuse_horizontal_impl(node1, node2)

    def _get_outer_loop_fusion_depth(self, node1, node2):
        DISABLE_OUTER_LOOP_FUSION = 0
        if not all(
            type(node)
            in (OuterLoopFusedSchedulerNode, FusedSchedulerNode, SchedulerNode)
            for node in (node1, node2)
        ):
            return DISABLE_OUTER_LOOP_FUSION

        _node1 = (
            node1.get_outer_nodes()[-1]
            if isinstance(node1, OuterLoopFusedSchedulerNode)
            else node1
        )
        assert isinstance(_node1, (FusedSchedulerNode, SchedulerNode))
        _node2 = (
            node2.get_outer_nodes()[0]
            if isinstance(node2, OuterLoopFusedSchedulerNode)
            else node2
        )
        assert isinstance(_node2, (FusedSchedulerNode, SchedulerNode))

        _, (vars1, reduce1) = _node1.group
        _, (vars2, reduce2) = _node2.group
        if vars1 == () and vars2 == () and reduce1 != () and reduce2 != ():
            # Reduction only
            return DISABLE_OUTER_LOOP_FUSION
        if all(type(node) is OuterLoopFusedSchedulerNode for node in (node1, node2)):
            return (
                node1.outer_loop_fusion_depth
                if node1.outer_loop_fusion_depth == node2.outer_loop_fusion_depth
                else DISABLE_OUTER_LOOP_FUSION
            )
        outer_loop_fusion_depth = min(len(vars1), len(vars2))
        if (
            outer_loop_fusion_depth >= 1
            and vars1[:outer_loop_fusion_depth] == vars2[:outer_loop_fusion_depth]
        ):
            if any(
                type(node) is OuterLoopFusedSchedulerNode for node in (node1, node2)
            ):
                _compare_node = (
                    node1 if type(node1) is OuterLoopFusedSchedulerNode else node2
                )
                if _compare_node.outer_loop_fusion_depth == outer_loop_fusion_depth:
                    # Same outer loop fusion depth as prev nodes in OuterLoopFusedSchedulerNode
                    return outer_loop_fusion_depth
                else:
                    return DISABLE_OUTER_LOOP_FUSION
            else:
                # First 2 nodes to generate OuterLoopFusedSchedulerNode
                return outer_loop_fusion_depth
        return DISABLE_OUTER_LOOP_FUSION

    def can_fuse_vertical_outer_loop(self, node1, node2):
        return (
            node1.get_names() & node2.ancestors
            and not (
                self._can_fuse_horizontal_impl(node1, node2)
                and not node1.is_reduction()
            )
            and self._get_outer_loop_fusion_depth(node1, node2) >= 1
        )

    def get_fusion_pair_priority(self, node1, node2):
        if self.can_fuse_vertical_outer_loop(node1, node2):
            # Outer loop fusion with lower priority
            return 1
        else:
            return 0

    def can_fuse_vertical(self, node1, node2):
        return (
            self._can_fuse_horizontal_impl(node1, node2) and not node1.is_reduction()
        ) or self.can_fuse_vertical_outer_loop(node1, node2)

    def codegen_node(
        self,
        node: Union[OuterLoopFusedSchedulerNode, FusedSchedulerNode, SchedulerNode],
    ):
        """
        Turn an set of pre-fused nodes into a C++ kernel.
        """
        kernel_group = self.kernel_group

        if isinstance(node, OuterLoopFusedSchedulerNode):
            cpp_kernel_proxy_list: List[CppKernelProxy] = []
            nodes_list: List[List[SchedulerNode]] = []

            for _node in node.get_outer_nodes():
                assert isinstance(_node, (FusedSchedulerNode, SchedulerNode))
                _nodes: List[SchedulerNode] = _node.get_nodes()  # type: ignore[assignment]
                cpp_kernel_proxy = CppKernelProxy(kernel_group)
                cpp_kernel_proxy.codegen_nodes(_nodes)

                cpp_kernel_proxy_list.append(cpp_kernel_proxy)
                nodes_list.append(_nodes)

            # Note that, in the future, when every kernel can be vectorized,
            # the function select_tiling will be much easier, and we'll be able to lift
            # check_outer_fusion_loop_level_attr to the fusion phase,
            # avoiding grouping kernels at fusion time that "look like we'll be able to fuse them"
            # but then we actually won't.
            if node.check_outer_fusion_loop_level_attr(
                cpp_kernel_proxy_list, node.outer_loop_fusion_depth
            ):
                # Merge the cpp_kernel_proxy_list into cpp_kernel_proxy
                outer_fusion_cpp_kernel_proxy = node.merge_outer_fusion_kernels(
                    cpp_kernel_proxy_list,
                )
                kernel_group.finalize_kernel(
                    outer_fusion_cpp_kernel_proxy,
                    [_node for _nodes in nodes_list for _node in _nodes],
                )
            else:
                # Fall back to standard loop codegen
                for _kernel_proxy, _nodes in zip(cpp_kernel_proxy_list, nodes_list):
                    kernel_group.finalize_kernel(_kernel_proxy, _nodes)
        else:
            nodes: List[SchedulerNode] = node.get_nodes()  # type: ignore[assignment]
            cpp_kernel_proxy = CppKernelProxy(kernel_group)
            cpp_kernel_proxy.codegen_nodes(nodes)
            kernel_group.finalize_kernel(cpp_kernel_proxy, nodes)

        args_num = self._get_scheduled_num_args()
        if args_num > CppScheduling.MAX_FUSED_KERNEL_ARGS_NUM:
            self._set_flush_status(True)

    def _get_scheduled_num_args(self):
        return self.kernel_group.get_num_args()

    def ready_to_flush(self):
        return self._ready_to_flush

    def codegen_sync(self):
        pass

    def define_kernel(self, src_code, nodes):
        wrapper = V.graph.wrapper_code
        fused_name = (
            get_fused_kernel_name(nodes, config.cpp.descriptive_names)
            if config.cpp.descriptive_names
            else ""
        )
        kernel_name = "_".join(["cpp", fused_name, wrapper.next_kernel_suffix()])
        kernel_decl_name = kernel_name if V.graph.cpp_wrapper else "kernel"
        src_code = src_code.replace(str(Placeholder.KERNEL_NAME), kernel_decl_name)
        src_code = src_code.replace(str(Placeholder.DESCRIPTIVE_NAME), kernel_name)
        # TODO(voz): Ostensibly, we should not need this. But there are cases where C++ codegen does
        # not use BracesBuffer, so we have no good indicator of a C++ buffer atm.
        src_code = src_code.replace("#pragma CMT", "//")

        compile_wrapper = IndentedBuffer()
        _, _, arg_types = self.kernel_group.args.cpp_argdefs()
        if not V.graph.cpp_wrapper:
            compile_wrapper.writeline(f"async_compile.cpp_pybinding({arg_types!r}, '''")
        compile_wrapper.splice(src_code, strip=True)
        if not V.graph.cpp_wrapper:
            compile_wrapper.writeline("''')")
        wrapper.define_kernel(kernel_name, compile_wrapper.getvalue(), cuda=False)
        return kernel_name

    def flush(self):
        src_code = self.kernel_group.codegen_group()
        if src_code:
            kernel_name = self.define_kernel(
                src_code, self.kernel_group.scheduled_nodes
            )
            self.kernel_group.call_kernel(V.graph.wrapper_code, kernel_name)
        self.reset_kernel_group()
        self._set_flush_status(False)


class KernelGroup:
    def __init__(self):
        super().__init__()
        self.args = KernelArgs()
        self.loops_code = BracesBuffer()
        self.ws = WorkSharing(self.loops_code)
        self.stack = contextlib.ExitStack()
        self.stack.enter_context(self.ws)
        self.scheduled_nodes = []

    def new_kernel(self, cls, *args):
        return cls(self.args, parallel_num_threads(), *args)

    def finalize_kernel(self, new_kernel, nodes):
        self.scheduled_nodes += nodes
        code = self.loops_code
        ws = self.ws
        new_kernel.codegen_loops(code, ws)

    def get_num_args(self):
        arg_defs, call_args, arg_types = self.args.cpp_argdefs()
        args_num = len(arg_defs)
        return args_num

    def codegen_group(self, name=None) -> str:
        self.stack.close()
        if not self.scheduled_nodes:
            return ""
        code = BracesBuffer()
        # 1. Include header files
        # TODO: support kernel profile on other platforms
        enable_kernel_profile = (
            config.cpp.enable_kernel_profile and sys.platform == "linux"
        )
        if enable_kernel_profile:
            code.writelines(["#include <ATen/record_function.h>"])
        code.writeline(codecache.cpp_prefix())

        # 2. Function definition
        kernel_decl_name = str(Placeholder.KERNEL_NAME) if name is None else name
        kernel_name = str(Placeholder.DESCRIPTIVE_NAME) if name is None else name
        arg_defs, _, _ = self.args.cpp_argdefs()
        arg_defs = ",\n".ljust(25).join(arg_defs)
        code.writeline(f'extern "C" void {kernel_decl_name}({arg_defs})')

        # 3. Function body
        with code.indent():
            if enable_kernel_profile:
                graph_id = V.graph.graph_id
                prefix = "graph_" + str(graph_id) + "_" if graph_id is not None else ""
                code.writelines(
                    [
                        f'RECORD_FUNCTION("{prefix + kernel_name}", c10::ArrayRef<c10::IValue>({{}}));'
                    ]
                )
            for old, new in self.args.aliases():
                code.writeline(f"auto {old} = {new};")
            code.splice(self.loops_code)
        return code.getvalue()

    def call_kernel(self, wrapper, kernel_name):
        _, call_args, arg_types = self.args.cpp_argdefs()
        wrapper.generate_kernel_call(
            kernel_name, call_args, cuda=False, arg_types=arg_types
        )


class CppWrapperKernelGroup(KernelGroup):
    def __init__(self):
        super().__init__()
        self.args = CppWrapperKernelArgs()


class WorkSharing:
    def __init__(self, code):
        self.code = code
        self.in_parallel = False
        self.num_threads = None
        self.stack = contextlib.ExitStack()

    def parallel(self, threads):
        if self.in_parallel and threads != self.num_threads:
            # wrong number of threads
            self.close()
        if not self.in_parallel:
            self.num_threads = threads
            self.in_parallel = True
            if config.cpp.dynamic_threads:
                self.code.writeline("#pragma omp parallel")
            else:
                self.code.writeline(f"#pragma omp parallel num_threads({threads})")
            self.stack.enter_context(self.code.indent())
            self.code.writeline(
                "int tid = omp_get_thread_num();",
            )

    def single(self):
        if self.in_parallel:
            self.code.writeline("#pragma omp single")
        return self.in_parallel

    def close(self):
        self.stack.close()
        self.in_parallel = False

    def __enter__(self):
        self.stack.__enter__()
        return self

    def __exit__(self, exc_type, exc_val, exc_tb):
        self.stack.__exit__(exc_type, exc_val, exc_tb)


@dataclasses.dataclass
class LoopLevel:
    var: Optional[sympy.Expr] = None
    size: Optional[sympy.Expr] = None
    offset: sympy.Expr = sympy.Integer(0)
    steps: sympy.Expr = sympy.Integer(1)
    parallel: int = 0
    simd_omp: bool = False
    simd_vec: bool = False
    collapsed: bool = False
    is_reduction: bool = False
    parent: Optional["LoopLevel"] = None
    # the next inner level of the loop, empty if it is inner-most
    # contains >1 LoopLevel if the inner level of loop is split
    inner: List["LoopLevel"] = dataclasses.field(default_factory=list)
    # kernel assigned to this loop level, only valid when it is a leaf
    kernel: Optional[CppKernel] = None

    def __post_init__(self):
        # Regarding the C++/OpenMP backend, `codecache.pick_vec_isa()` to check
        # vectorization ISA is a time-consuming and one-shot operation. It leads
        # to taking a longer time to import `codegen.cpp` package because the
        # `LoopLevel` of the package is decorated by `@dataclasses.dataclass` while
        # the decorator will invoke `codecache.pick_vec_isa()` to initialize the
        # `simd_nelements` of the `LoopLevel`. It might introduce additional compilation
        # overhead to the Triton backend. Therefore, we moved the `simd_nelements` to
        # `__post_init__`
        picked_vec_isa: codecache.VecISA = codecache.pick_vec_isa()
        self.simd_nelements: int = picked_vec_isa.nelements() if picked_vec_isa else 0

    def get_kernels(self) -> List[CppKernel]:
        """Get all kernel objects under this loop level"""
        if self.kernel:
            return [self.kernel]
        kernels = []
        for loop in self.inner:
            kernels += loop.get_kernels()
        return kernels

    def get_root(self):
        """Get all kernel objects under this loop level"""
        root = self
        while root.parent:
            root = root.parent
        return root

    def set_kernel(self, kernel: CppKernel):
        """
        Set the kernel under this loop level. No split is allowed under
        this loop level.
        """
        if not self.inner:
            self.kernel = kernel
            loop: Optional[LoopLevel] = self
            assert loop is not None
            return
        assert len(self.inner) == 1
        self.inner[0].set_kernel(kernel)

    def get_loops_at(self, depth) -> List["LoopLevel"]:
        if depth == 0:
            return [self]
        else:
            loops = []
            for loop in self.inner:
                loops += loop.get_loops_at(depth - 1)
            return loops

    def split_with_tiling(self, depth, factor):
        def clone_inner():
            inner = []
            if self.inner:
                for loop in self.inner:
                    inner.append(loop.clone())
            return inner

        def do_split_with_tiling():
            sympy_factor = sympy.Integer(factor)

            offset = FloorDiv(self.size, sympy_factor) * sympy_factor
            main_loop = LoopLevel(self.var, offset)
            main_loop.steps = sympy_factor
            main_loop.parallel = self.parallel
            main_loop.collapsed = False
            main_loop.is_reduction = self.is_reduction
            main_loop.inner = clone_inner()
            if main_loop.inner:
                for loop in main_loop.inner:
                    loop.parent = main_loop

            tail_loop = LoopLevel(self.var, self.size)
            tail_loop.offset = offset
            tail_loop.parallel = self.parallel
            tail_loop.collapsed = False
            tail_loop.is_reduction = self.is_reduction
            tail_loop.inner = clone_inner()
            if tail_loop.inner:
                for loop in tail_loop.inner:
                    loop.parent = tail_loop

            return main_loop, tail_loop

        if depth == 0:
            main_loop, tail_loop = do_split_with_tiling()
            parent = self.parent
            if parent:
                parent.inner = [main_loop, tail_loop]
                main_loop.parent = parent
                tail_loop.parent = parent
            return main_loop, tail_loop
        else:
            assert len(self.inner) == 1
            return self.inner[0].split_with_tiling(depth - 1, factor)

    def clone(self):
        loop = copy(self)
        loop.inner = []
        if self.inner:
            for inner_loop in self.inner:
                inner_loop_clone = inner_loop.clone()
                inner_loop_clone.parent = loop
                loop.inner.append(inner_loop_clone)
        loop.kernel = deepcopy(self.kernel)
        return loop

    def lines(self):
        offset_expr = cexpr_index(self.offset)
        size_expr = cexpr_index(self.size)
        if config.cpp.no_redundant_loops and offset_expr == size_expr:
            return None
        simd = (
            f"simd simdlen({self.simd_nelements}) "
            if self.simd_omp and self.simd_nelements > 1
            else ""
        )
        if self.parallel:
            # TODO(jansel): look into chunk size and other schedules
            line1 = "#pragma omp for"
            if self.parallel > 1:
                line1 += f" collapse({self.parallel})"
            if self.simd_omp:
                line1 = line1.replace(" for ", f" for {simd}")
        elif self.simd_vec:
            line1 = ""
        elif self.simd_omp:
            line1 = f"#pragma omp {simd}"
        elif not self.is_reduction and codecache.is_gcc():
            line1 = "#pragma GCC ivdep"
        else:
            line1 = ""
        offset_str = f"{INDEX_TYPE} {self.var}={offset_expr}"
        size_str = f"{self.var}<{size_expr}"
        steps_str = f"{self.var}+={cexpr_index(self.steps)}"
        line2 = f"for({offset_str}; {size_str}; {steps_str})"
        if self.collapsed or not line1:
            return [line2]
        return [line1, line2]


@dataclasses.dataclass
class LoopNestWithSplit:
    """
    A loop-nest like structure but with some loop level split along
    the loop range into the main tiling loop and the tail. It is built
    with the `build` method as a loop nest and then split with
    `split_with_tiling` at some depth.

    A typical case is for vectorization where we typically split at the inner-most
    loop level. A more complicated case is 2D tiling where we split at
    both inner-most and outer levels.
    """

    root: Optional[List[LoopLevel]] = None
    kernel: Optional[CppKernel] = None

    @staticmethod
    def build(kernel: CppKernel):
        """Build a LoopNest with the given `kernel` as the leaf"""
        itervars = kernel.itervars
        ranges = kernel.ranges
        reduction_depth = kernel.reduction_depth
        assert reduction_depth is not None

        root: List[LoopLevel] = []
        levels: List[LoopLevel] = root
        loop: Optional[LoopLevel] = None
        for loop_idx, (var, size) in enumerate(zip(itervars, ranges)):
            loop = LoopLevel(var, size, parent=loop)
            if loop_idx >= reduction_depth:
                loop.is_reduction = kernel.is_reduction
            levels.append(loop)
            levels = loop.inner
        loop_nest = LoopNestWithSplit(root)
        if loop:
            loop.kernel = kernel
        else:
            loop_nest.kernel = kernel
        return loop_nest

    def __bool__(self):
        return bool(self.root)

    def get_loops_at(self, depth) -> List[LoopLevel]:
        """Get all the loop levels at the given `depth` (most outer loop has depth 0)"""
        loops: List[LoopLevel] = []
        assert self.root is not None
        for loop in self.root:
            loops += loop.get_loops_at(depth)
        return loops

    @cache_on_self
    def max_parallel_depth(self):
        """
        Maximal allowed depth for parallelism:
        1) Levels without splitting and
        2) All reduction or non-reduction levels
        When the loop is split at the top level, the max depth is 1.
        """
        max_depth = 0
        assert self.root is not None
        loops = self.root
        if len(loops) > 1:
            return 1
        is_reduction = loops[0].is_reduction if loops else False
        while len(loops) == 1 and loops[0].is_reduction == is_reduction:
            max_depth += 1
            loops = loops[0].inner
        return max_depth

    def is_reduction_only(self):
        """
        Whether all the loops are for reduction. Reduction loops
        are always the inner most ones.
        """
        return (
            self.root is not None and len(self.root) > 0 and self.root[0].is_reduction
        )

    def mark_parallel(self, par_depth):
        assert (
            par_depth <= self.max_parallel_depth()
        ), "Parallel depth cannot exceed the maximal allowed parallel depth"
        assert self.root is not None
        loops = self.root
        for loop in loops:
            loop.parallel = par_depth
        for i in range(1, par_depth):
            loops = loops[0].inner
            loops[0].collapsed = True

    def split_with_tiling(self, depth, factor):
        """
        Split the loop into main and tail loops at given `depth` so that the range
        of the main loop has range `floor_div(range, factor) * factor` and
        the tail loop handles the remainder. The main loop is tiled
        according to the `factor`.
        """
        loops = self.get_loops_at(depth)
        assert len(loops) == 1
        split_loops = loops[0].split_with_tiling(0, factor)
        if depth == 0:
            self.root = split_loops
        return split_loops

    def get_kernels(self) -> List[CppKernel]:
        """Get all kernel objects under this loop nest"""
        if self.kernel:
            return [self.kernel]
        kernels: List[CppKernel] = []
        assert self.root is not None
        for loop in self.root:
            kernels += loop.get_kernels()
        return kernels<|MERGE_RESOLUTION|>--- conflicted
+++ resolved
@@ -34,10 +34,7 @@
 )
 from ..utils import (
     cache_on_self,
-<<<<<<< HEAD
-=======
     get_bounds_index_expr,
->>>>>>> ee003497
     get_fused_kernel_name,
     is_welford_reduction,
     parallel_num_threads,
