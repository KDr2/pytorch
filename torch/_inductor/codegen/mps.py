--- conflicted
+++ resolved
@@ -62,12 +62,6 @@
 
     @staticmethod
     def constant(val: CSEVariable, dtype: torch.dtype) -> str:
-<<<<<<< HEAD
-        if val == torch.inf:
-            return "HUGE_VALF"
-        elif val == -torch.inf:
-            return "-HUGE_VALF"
-=======
         if isinstance(val, float):
             if val == torch.inf:
                 return "HUGE_VALF"
@@ -76,7 +70,6 @@
             elif val != val:  # Only float that not equal to self is nan
                 return "NAN"
             return str(val)
->>>>>>> 60a50502
         elif isinstance(val, bool):
             return "true" if val else "false"
         return str(val)
@@ -197,8 +190,6 @@
         rem = f"{a} % {b}"
         return f"(({a} < 0) != ({b} < 0) ? ({rem} != 0 ? {quot} - 1 : {quot}) : {quot})"
 
-<<<<<<< HEAD
-=======
     @staticmethod
     def floor(x: CSEVariable) -> str:
         return f"metal::floor({x})"
@@ -207,7 +198,6 @@
     def sign(x: CSEVariable) -> str:
         return f"metal::sign({x})"
 
->>>>>>> 60a50502
 
 class MetalKernel(SIMDKernel):
     overrides = MetalOverrides  # type: ignore[assignment]
