--- conflicted
+++ resolved
@@ -1536,7 +1536,6 @@
         return reductions, epilogues
 
     def _codegen_mix_order_reduction(self, node1, node2):
-<<<<<<< HEAD
         numel, rnumel = scheduler.MixOrderReduction.get_numel_rnumel(node1)
 
         if not V.graph.sizevars.statically_known_gt(
@@ -1545,23 +1544,12 @@
         ):
             return self._codegen_mix_order_reduction(node2, node1)
 
+        # pyrefly: ignore [bad-assignment]
         metrics.codegen_mix_order_reduction += 1
 
         assert V.graph.sizevars.statically_known_gt(
             numel,
             rnumel,
-=======
-        if not V.graph.sizevars.statically_known_gt(
-            node1.group[1][0], node1.group[1][1]
-        ):
-            return self._codegen_mix_order_reduction(node2, node1)
-
-        # pyrefly: ignore [bad-assignment]
-        metrics.codegen_mix_order_reduction += 1
-
-        assert V.graph.sizevars.statically_known_gt(
-            node1.group[1][0], node1.group[1][1]
->>>>>>> b2a0f905
         )
 
         # split epilogue out of node2
@@ -1569,35 +1557,19 @@
             node2
         )
 
-<<<<<<< HEAD
         split_size = config.triton.mix_order_reduction_split_size
         nsplit = (numel + split_size - 1) // split_size
 
         converted_nodes = []
         for subnode in node2_reductions:
             subnode.cancel_reduction_split()
-=======
-        # decide the split size
-        nrow, ncol = node1.group[1]
-        split_size = 64  # TODO need add heuristics
-        nsplit = (nrow + split_size - 1) // split_size
-
-        numel, rnumel = node1.group[1]
-
-        converted_nodes = []
-        for subnode in node2_reductions:
->>>>>>> b2a0f905
             converted = subnode.extract_pw_from_reduction()
             converted.swap_pw_red_dimension()
             converted_nodes.append(converted)
         node_schedule = self.generate_node_schedule(
             node1.get_nodes() + converted_nodes, numel, rnumel
         )
-<<<<<<< HEAD
         kernel_features = SIMDKernelFeatures(node_schedule, numel, rnumel)
-=======
-        kernel_features = SIMDKernelFeatures(node_schedule, numel, rnumel, None)
->>>>>>> b2a0f905
         kernel = self.create_kernel_choices(
             kernel_features,
             [{"x": numel, "r0_": rnumel}],
@@ -1605,16 +1577,12 @@
                 "features": kernel_features,
                 "tiling_scores": None,
                 "mix_order_reduction": True,
-<<<<<<< HEAD
                 "override_persistent_reduction": True,
-=======
->>>>>>> b2a0f905
             },
         )[0]
         assert kernel.persistent_reduction
         assert kernel.mix_order_reduction
         kernel.rsplit_size = split_size
-<<<<<<< HEAD
         self.codegen_node_schedule_with_kernel(node_schedule, kernel)
 
         is_split_reduction = bool(node2_reductions[0].node._split_size)
@@ -1642,10 +1610,6 @@
                 partial_accum.buffer_name = rename.get(
                     partial_accum.buffer_name, partial_accum.buffer_name
                 )
-=======
-
-        self.codegen_node_schedule_with_kernel(node_schedule, kernel)
->>>>>>> b2a0f905
 
         # allocate workspace for this kernel
         _, ws_name, ws_off = kernel.args.workspace(
@@ -1666,15 +1630,11 @@
 
         with V.set_kernel_handler(kernel):
             for node in kernel_features.scheduler_nodes():
-<<<<<<< HEAD
                 # No need to allocate buffer for split reduction
                 # since we are gonna to allocate workspace to store the
                 # intermediate reduction reduction
                 if node.get_outputs()[0].node.get_name() not in rename:
                     node.mark_run()
-=======
-                node.mark_run()
->>>>>>> b2a0f905
 
         # workspace args is still needed after the call
         kernel.call_kernel(kernel.kernel_name, deallocate_ws=False)
@@ -1683,15 +1643,8 @@
 
         # a extra round of reduction
         assert len(converted_nodes) == len(kernel.saved_partial_accumulate)
-<<<<<<< HEAD
         for idx, partial_accum in enumerate(kernel.saved_partial_accumulate):
             buffer_name = partial_accum.buffer_name
-=======
-        for idx, (buffer_name, partial_accum) in enumerate(
-            zip(node2.get_buffer_names(), kernel.saved_partial_accumulate)
-        ):
-            assert buffer_name == partial_accum.buffer_name
->>>>>>> b2a0f905
 
             stride_str = f"{nsplit} * {rnumel}"
             start = f"{idx} * {stride_str}"
@@ -1703,7 +1656,6 @@
             opname = reduction_type2op.get(
                 partial_accum.reduction_type, partial_accum.reduction_type
             )
-<<<<<<< HEAD
 
             V.graph.wrapper_code.writeline(
                 f"{buffer_name} = {ws_name}[{start} : {end}].view({nsplit}, {rnumel}).{opname}(dim=0)",
@@ -1711,11 +1663,6 @@
             # mark the buffer as allocated, so we don't try to allocate
             # it again when it's later used
             V.graph.wrapper_code.allocated.add(buffer_name)
-=======
-            V.graph.wrapper_code.writeline(
-                f"{buffer_name} = {ws_name}[{start} : {end}].view({nsplit}, {rnumel}).{opname}(dim=0)",
-            )
->>>>>>> b2a0f905
 
         kernel.deallocate_workspaces()
 
@@ -1729,15 +1676,12 @@
         nodes: Sequence[scheduler.SchedulerNode],
         coalesce_analysis: Optional[CoalesceVarAnalysis] = None,
     ):
-<<<<<<< HEAD
         assert self.scheduler
         nodes = [
             node for node in nodes if node.get_name() not in self.scheduler.removed_ops
         ]
         if not nodes:
             return
-=======
->>>>>>> b2a0f905
         _, (numel, rnumel) = max(nodes, key=lambda x: int(x.is_reduction())).group
 
         node_schedule = self.generate_node_schedule(nodes, numel, rnumel)
@@ -1753,7 +1697,6 @@
         """
         Given a set of pre-fused nodes, generate a Triton kernel.
         """
-<<<<<<< HEAD
         assert self.scheduler
         nodes = [
             node
@@ -1762,8 +1705,6 @@
         ]
         if len(nodes) == 0:
             return
-=======
->>>>>>> b2a0f905
 
         if torch._inductor.config.triton.coalesce_tiling_analysis:
             if len(nodes) != len(node.get_nodes()):
@@ -1773,12 +1714,7 @@
         else:
             coalesce_analysis = None
 
-<<<<<<< HEAD
         return self._codegen_nodes(nodes, coalesce_analysis)  # type: ignore[arg-type]
-=======
-        nodes: list[scheduler.SchedulerNode] = node.get_nodes()  # type: ignore[assignment]
-        return self._codegen_nodes(nodes, coalesce_analysis)
->>>>>>> b2a0f905
 
     @staticmethod
     def can_use_32bit_indexing(
