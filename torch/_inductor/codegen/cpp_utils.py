--- conflicted
+++ resolved
@@ -2,11 +2,8 @@
 import math
 
 from collections import namedtuple
-<<<<<<< HEAD
-=======
 from typing import Dict
 from unittest.mock import patch
->>>>>>> 0910429d
 
 import torch
 from .. import ir
