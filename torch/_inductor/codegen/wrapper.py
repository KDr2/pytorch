import collections
import contextlib
import dataclasses
import functools
import os
import re
from itertools import count
from typing import Any, Dict, List, Optional, Tuple

import sympy
from sympy import Expr

import torch
from torch._dynamo.utils import counters, dynamo_timed
from torch.fx.experimental.symbolic_shapes import free_unbacked_symbols, SymTypes
from torch.fx.node import _get_qualified_name

from .. import codecache, config, ir
from ..codecache import CudaKernelParamCache
from ..triton_heuristics import grid as default_grid
from ..utils import (
    cache_on_self,
    get_benchmark_name,
    LineContext,
    sympy_product,
    sympy_str,
)
from ..virtualized import V
from .common import CodeGen, DeferredLine, IndentedBuffer, PythonPrinter


pexpr = PythonPrinter().doprint


def buffer_reuse_key(node: ir.Buffer):
    return (
        node.get_device(),
        node.get_dtype(),
        # NB: this is symbolic so that we don't try to reuse a buffer
        # for s0 for s1, just because they happen to share the same
        # size hint
        sympy_str(V.graph.sizevars.simplify(node.layout.storage_size())),
    )


def is_int(s: str):
    try:
        int(s)
    except ValueError:
        return False
    except TypeError:
        return False
    return True


def is_float(s: str):
    try:
        float(s)
    except ValueError:
        return False
    return True


def convert_arg_type(python_type):
    from .cpp import CONTAINER_PYTHON_TO_CPP, PYTHON_TO_CPP

    if python_type == "Tensor":
        # Conversions rules follow https://github.com/pytorch/pytorch/tree/main/aten/src/ATen/native#func
        return f"at::{python_type} const&"

    if python_type in PYTHON_TO_CPP:
        return PYTHON_TO_CPP[python_type]

    # Convert args of container types e.g. Optional[*]
    for py_container, cpp_container in CONTAINER_PYTHON_TO_CPP.items():
        container_match = re.findall(py_container + r"\[([a-zA-Z_]+)]", python_type)
        if len(container_match) == 1:
            contained_type = container_match[0]
            assert (
                contained_type in PYTHON_TO_CPP
            ), f"unsupported {py_container} type in convert_arg_type: {contained_type}"
            cpp_contained_type = PYTHON_TO_CPP[contained_type]
            return f"{cpp_container}<{cpp_contained_type}>"

    raise AssertionError(f"unsupport python_type: {python_type}")


def convert_return_type(python_type):
    # TODO: support alias
    python_to_cpp = {
        "Tensor": "at::Tensor",
        "List[Tensor]": "std::vector<at::Tensor>",
    }

    cpp_type = python_to_cpp.get(python_type, None)
    assert cpp_type is not None, f"NYI return type: {python_type}"
    return cpp_type


def get_cpp_op_schema(kernel):
    # use x.real_type instead of x.type so that we get ScalarType instead of int
    arg_types = [repr(x.real_type) for x in kernel._schema.arguments]
    arg_names = [x.name for x in kernel._schema.arguments]
    returns = [repr(x.real_type) for x in kernel._schema.returns]

    num_retunrs = len(returns)
    assert num_retunrs > 0, "must have at least one return value"

    if num_retunrs == 1:
        cpp_return_value = convert_return_type(returns[0])
    elif num_retunrs > 1:
        tuple_returns = ", ".join([convert_return_type(r) for r in returns])
        cpp_return_value = f"std::tuple<{tuple_returns}>"

    cpp_arg_type = [
        f"{convert_arg_type(arg_type)} {arg_name}"
        for arg_type, arg_name in zip(arg_types, arg_names)
    ]
    return f"{cpp_return_value}({', '.join(cpp_arg_type)})"


@dataclasses.dataclass
class SymbolicCallArg:
    inner: Any
    # the original symbolic expression represented by inner
    inner_expr: sympy.Expr

    def __str__(self):
        return str(self.inner)


class MemoryPlanningState:
    def __init__(self):
        super().__init__()
        self.reuse_pool: Dict[Any, List[FreeIfNotReusedLine]] = collections.defaultdict(
            list
        )

    def __contains__(self, key):
        return bool(self.reuse_pool.get(key, None))

    def pop(self, key) -> "FreeIfNotReusedLine":
        item = self.reuse_pool[key].pop()
        assert not item.is_reused
        return item

    def push(self, key, item: "FreeIfNotReusedLine"):
        assert not item.is_reused
        self.reuse_pool[key].append(item)


@dataclasses.dataclass
class EnterCudaDeviceContextManagerLine:
    device_idx: int
    last_seen_device_guard_index: Optional[int]

    def codegen(self, code: IndentedBuffer, device_cm_stack: contextlib.ExitStack):
        if V.graph.cpp_wrapper:
            code.writeline("\n")
            if V.graph.aot_mode:
                # In AOT mode, we have a stream provided as a param. A stream is
                # associated with a device, so we never expect the device to change.
                # CUDAStreamGuard sets the stream and the device.
                if self.last_seen_device_guard_index is None:
                    if config.aot_inductor.abi_compatible:
                        code.writeline(
                            "AOTICudaStreamGuard stream_guard(stream, this->device_idx_);"
                        )
                    else:
                        code.writeline(
                            "at::cuda::CUDAStreamGuard stream_guard("
                            + "at::cuda::getStreamFromExternal(stream, this->device_idx_));"
                        )
                else:
                    assert (
                        self.last_seen_device_guard_index == self.device_idx
                    ), "AOTInductor only supports running on one CUDA device"
            else:
                if self.last_seen_device_guard_index is None:
                    code.writeline(
                        f"at::cuda::CUDAGuard device_guard({self.device_idx});"
                    )
                else:
                    code.writeline(f"device_guard.set_index({self.device_idx});")
        else:
            # Note _DeviceGuard has less overhead than device, but only accepts
            # integers
            code.writeline(f"with torch.cuda._DeviceGuard({self.device_idx}):")
            device_cm_stack.enter_context(code.indent())
            code.writeline(
                f"torch.cuda.set_device({self.device_idx}) # no-op to ensure context"
            )


class ExitCudaDeviceContextManagerLine:
    def codegen(self, code: IndentedBuffer, device_cm_stack: contextlib.ExitStack):
        if not V.graph.cpp_wrapper:
            device_cm_stack.close()


@dataclasses.dataclass
class MemoryPlanningLine:
    wrapper: "WrapperCodeGen"

    def plan(self, state: MemoryPlanningState) -> "MemoryPlanningLine":
        """First pass to find reuse"""
        return self

    def codegen(self, code: IndentedBuffer):
        """Second pass to output code"""
        pass


@dataclasses.dataclass
class AllocateLine(MemoryPlanningLine):
    node: ir.Buffer

    def plan(self, state: MemoryPlanningState):
        if self.node.get_name() in V.graph.removed_buffers:
            return NullLine(self.wrapper)

        # try to reuse a recently freed buffer
        key = buffer_reuse_key(self.node)
        if config.allow_buffer_reuse and key in state:
            free_line = state.pop(key)
            free_line.is_reused = True
            return ReuseLine(self.wrapper, free_line.node, self.node)

        return self

    def codegen(self, code: IndentedBuffer):
        assert self.node.get_name() not in V.graph.removed_buffers
        line = self.wrapper.make_buffer_allocation(self.node)
        code.writeline(line)


@dataclasses.dataclass
class FreeIfNotReusedLine(MemoryPlanningLine):
    node: ir.Buffer
    is_reused: bool = False

    def plan(self, state: MemoryPlanningState):
        assert not self.is_reused
        if self.node.get_name() in V.graph.removed_buffers:
            return NullLine(self.wrapper)
        if config.allow_buffer_reuse:
            state.push(buffer_reuse_key(self.node), self)
        return self

    def codegen(self, code: IndentedBuffer):
        assert self.node.get_name() not in V.graph.removed_buffers
        if not self.is_reused:
            code.writeline(self.wrapper.make_buffer_free(self.node))


@dataclasses.dataclass
class ReuseLine(MemoryPlanningLine):
    node: ir.Buffer
    reused_as: ir.Buffer

    def plan(self, state: MemoryPlanningState):
        if self.node.get_name() in V.graph.removed_buffers:
            assert self.reused_as.get_name() in V.graph.removed_buffers
            return NullLine(self.wrapper)
        assert self.reused_as.get_name() not in V.graph.removed_buffers
        return self

    def codegen(self, code: IndentedBuffer):
        assert self.node.get_name() not in V.graph.removed_buffers
        assert self.reused_as.get_name() not in V.graph.removed_buffers
        code.writeline(self.wrapper.make_buffer_reuse(self.node, self.reused_as))


class NullLine(MemoryPlanningLine):
    pass


class WrapperCodeGen(CodeGen):
    """
    Generate outer wrapper in Python that calls the kernels.
    """

    def __init__(self):
        super().__init__()
        self._names_iter = count()
        self.header = IndentedBuffer()
        self.prefix = IndentedBuffer()
        self.wrapper_call = IndentedBuffer()
        self.src_to_kernel = {}
        self.kenel_numel_expr = set()
        self.lines = []
        self.declare = ""
        self.ending = ""
        self.open_bracket = "["
        self.closed_bracket = "]"
        self.comment = "#"
        self.namespace = ""
        self.none_str = "None"
        self.size = "size()"
        self.stride = "stride()"
        self.last_seen_device_guard_index = None
        self.supports_intermediate_hooks = True
        self.expr_printer = pexpr
        self.cached_thread_locals = set()

        self.write_header()
        self.write_prefix()

        if not V.graph.aot_mode:
            for name, hashed in V.graph.constant_reprs.items():
                # include a hash so our code cache puts different constants into different files
                self.write_constant(name, hashed)

        self.allocated = set()
        self.freed = set()

        # maps from reusing buffer to reused buffer
        self.reuses = dict()

        self.write_get_raw_stream = functools.lru_cache(None)(  # type: ignore[assignment]
            self.write_get_raw_stream
        )

        @functools.lru_cache(None)
        def add_import_once(line):
            self.header.writeline(line)

        self.add_import_once = add_import_once
        self._metas = {}

    def write_constant(self, name, hashed):
        self.header.writeline(f"{name} = None  # {hashed}")

    def write_header(self):
        self.header.splice(
            f"""
                from ctypes import c_void_p, c_long
                import torch
                import math
                import random
                import os
                import tempfile
                from math import inf, nan
                from torch._inductor.hooks import run_intermediate_hooks
                from torch._inductor.utils import maybe_profile

                from torch import device, empty, empty_strided
                from {codecache.__name__} import AsyncCompile
                from torch._inductor.select_algorithm import extern_kernels

                aten = torch.ops.aten
                assert_size_stride = torch._C._dynamo.guards.assert_size_stride
                reinterpret_tensor = torch.ops.inductor._reinterpret_tensor
                async_compile = AsyncCompile()

            """
        )

    @cache_on_self
    def write_triton_header_once(self):
        self.header.splice(
            """
            import triton
            import triton.language as tl
            from torch._inductor.triton_heuristics import grid, start_graph, end_graph
            from torch._C import _cuda_getCurrentRawStream as get_cuda_stream
            """
        )

    def add_meta_once(self, meta):
        meta = repr(meta)
        if meta not in self._metas:
            var = f"meta{len(self._metas)}"
            self._metas[meta] = var
            self.header.writeline(f"{var} = {meta}")
        return self._metas[meta]

    @cache_on_self
    def get_output_refs(self):
        return [x.codegen_reference(self.wrapper_call) for x in V.graph.graph_outputs]

    def mark_output_type(self):
        return

    def codegen_input_size_asserts(self):
        for name, buf in V.graph.graph_inputs.items():
            if isinstance(buf, sympy.Expr):
                continue

            # comparing strides for 0 size tensor is tricky. Ignore them for now.
            if sympy_product(buf.get_size()) == 0:
                continue
            size = self.codegen_shape_tuple(buf.get_size())
            stride = self.codegen_shape_tuple(buf.get_stride())
            self.prefix.writeline(f"assert_size_stride({name}, {size}, {stride})")

    def write_prefix(self):
        self.prefix.splice(
            """

            async_compile.wait(globals())
            del async_compile

            def call(args):
            """
        )
        with self.prefix.indent():
            if config.triton.debug_sync_graph:
                self.prefix.writeline("torch.cuda.synchronize()")
            inp_len = len(V.graph.graph_inputs.keys())
            if inp_len != 0:
                lhs = f"{', '.join(V.graph.graph_inputs.keys())}{'' if inp_len != 1 else ','}"
                self.prefix.writeline(f"{lhs} = args")
                self.prefix.writeline("args.clear()")

            self.codegen_inputs(self.prefix, V.graph.graph_inputs)
            if config.size_asserts:
                self.codegen_input_size_asserts()

    def write_get_raw_stream(self, index):
        self.write_triton_header_once()
        name = f"stream{index}"
        self.writeline(f"{name} = get_cuda_stream({index})")
        return name

    def next_kernel_suffix(self):
        return f"{next(self._names_iter)}"

    def codegen_device_guard_enter(self, device_idx):
        self.writeline(
            EnterCudaDeviceContextManagerLine(
                device_idx, self.last_seen_device_guard_index
            )
        )
        self.last_seen_device_guard_index = device_idx

    def codegen_device_guard_exit(self):
        self.writeline(ExitCudaDeviceContextManagerLine())

    def generate_return(self, output_refs):
        if output_refs:
            self.wrapper_call.writeline("return (" + ", ".join(output_refs) + ", )")
        else:
            self.wrapper_call.writeline("return ()")

    def generate_end(self, result):
        return

    def generate_extern_kernel_alloc(self, extern_kernel, args):
        output_name = extern_kernel.get_name()
        origin_node = extern_kernel.get_origin_node()
        self.writeline(
            f"{self.declare}{output_name} = {extern_kernel.kernel}({', '.join(args)}){self.ending}"
        )
        if (
            self.supports_intermediate_hooks
            and config.generate_intermediate_hooks
            and origin_node is not None
        ):
            counters["inductor"]["intermediate_hooks"] += 1
            self.writeline(
                f"run_intermediate_hooks({origin_node.name!r}, {output_name})"
            )

    def generate_extern_kernel_out(self, output_view, codegen_reference, args, kernel):
        if output_view:
            args.append(f"out={output_view.codegen_reference()}")
        else:
            args.append(f"out={codegen_reference}")
        self.writeline(f"{kernel}({', '.join(args)})")

    def generate_scatter_fallback(
        self, output, inputs, kernel, fn, src_is_tensor, reduce, kwargs
    ):
        line = f"{kernel}({','.join(map(str, inputs))}"
        if kernel == "aten.scatter_":
            if reduce:
                line += f", reduce={repr(reduce)}"
        else:
            line += ", ".join([""] + kwargs)
        line += f"){self.ending}"
        self.writeline(line)

    def generate_extern_kernel_alloc_and_find_schema_if_needed(
        self,
        name,
        kernel,
        codegen_args,
        cpp_op_schema,
        cpp_kernel_key,
        cpp_kernel_overload_name="",
        op_overload=None,
        raw_args=None,
        outputs=None,
    ):
        self.writeline(f"{name} = {kernel}({', '.join(codegen_args)})")

    def generate_inf_and_nan_checker(self, node):
        # TODO: Add check for python too.
        pass

    @dynamo_timed
    def generate(self):
        result = IndentedBuffer()
        result.splice(self.header)

        out_names = V.graph.get_output_names()
        with contextlib.ExitStack() as stack:
            stack.enter_context(self.wrapper_call.indent())
            if config.profiler_mark_wrapper_call:
                self.generate_profiler_mark_wrapper_call(stack)
            if config.profile_bandwidth:
                self.write_triton_header_once()
                self.wrapper_call.writeline("start_graph()")

            while (
                self.lines
                and isinstance(self.lines[-1], MemoryPlanningLine)
                # TODO: this seems legit, NullLine has no node
                and self.lines[-1].node.name not in out_names  # type: ignore[attr-defined]
            ):
                # these lines will be pointless
                self.lines.pop()

            # codegen allocations in two passes
            planning_state = MemoryPlanningState()
            for i in range(len(self.lines)):
                if isinstance(self.lines[i], MemoryPlanningLine):
                    self.lines[i] = self.lines[i].plan(planning_state)

            device_cm_stack = contextlib.ExitStack()
            for line in self.lines:
                if isinstance(line, MemoryPlanningLine):
                    line.codegen(self.wrapper_call)
                elif isinstance(
                    line,
                    (
                        EnterCudaDeviceContextManagerLine,
                        ExitCudaDeviceContextManagerLine,
                    ),
                ):
                    line.codegen(self.wrapper_call, device_cm_stack)
                else:
                    self.wrapper_call.writeline(line)

            output_refs = self.get_output_refs()
            self.mark_output_type()
            if config.triton.debug_sync_graph:
                self.wrapper_call.writeline("torch.cuda.synchronize()")

            if config.profile_bandwidth:
                self.wrapper_call.writeline("end_graph()")

            self.generate_return(output_refs)

        self.append_precomputed_sizes_to_prefix()
        result.splice(self.prefix)

        with result.indent():
            result.splice(self.wrapper_call)

        self.generate_end(result)

        self.add_benchmark_harness(result)

        return result.getvaluewithlinemap()

    def codegen_input_size_var_decl(self, code: IndentedBuffer, name):
        code.writeline(f"{self.declare}{name}_size = {name}.{self.size}{self.ending}")

    def codegen_input_stride_var_decl(self, code: IndentedBuffer, name):
        code.writeline(
            f"{self.declare}{name}_stride = {name}.{self.stride}{self.ending}"
        )

    def codegen_inputs(self, code: IndentedBuffer, graph_inputs: Dict[str, ir.Buffer]):
        """Assign all symbolic shapes to locals"""

        @functools.lru_cache(None)
        def sizeof(name):
            self.codegen_input_size_var_decl(code, name)
            return f"{name}_size"

        @functools.lru_cache(None)
        def strideof(name):
            self.codegen_input_stride_var_decl(code, name)
            return f"{name}_stride"

        # Assign all symbolic shapes needed to local variables
        needed = V.graph.sizevars.free_symbols()

        def is_expr(x):
            return isinstance(x[1], sympy.Expr)

        graph_inputs_expr = list(filter(is_expr, graph_inputs.items()))
        graph_inputs_tensors = list(
            filter(lambda x: not is_expr(x), graph_inputs.items())
        )

        for name, shape in graph_inputs_expr:
            shape = V.graph.sizevars.simplify(shape)
            if shape in needed:
                needed.remove(shape)
                code.writeline(f"{self.declare}{shape} = {name}{self.ending}")

        for name, value in graph_inputs_tensors:
            shapes = value.get_size()
            for dim, shape in enumerate(shapes):
                shape = V.graph.sizevars.simplify(shape)
                if shape in needed:
                    needed.remove(shape)
                    code.writeline(
                        f"{self.declare}{shape} = {sizeof(name)}[{dim}]{self.ending}"
                    )

        for name, value in graph_inputs_tensors:
            shapes = value.get_stride()
            for dim, shape in enumerate(shapes):
                shape = V.graph.sizevars.simplify(shape)
                if shape in needed:
                    needed.remove(shape)
                    code.writeline(
                        f"{self.declare}{shape} = {strideof(name)}[{dim}]{self.ending}"
                    )

    def append_precomputed_sizes_to_prefix(self):
        with self.prefix.indent():
            for sym, expr in V.graph.sizevars.inv_precomputed_replacements.items():
                self.prefix.writeline(
                    f"{self.declare}{sym} = {self.expr_printer(expr)}{self.ending}"
                )

    def codegen_python_sizevar(self, x: Expr) -> str:
        return pexpr(V.graph.sizevars.simplify(x))

    def codegen_sizevar(self, x: Expr) -> str:
        return self.codegen_python_sizevar(x)

    def codegen_tuple_access(self, basename: str, name: str, index: str) -> str:
        return f"{basename}[{index}]"

    def codegen_python_shape_tuple(self, shape: Tuple[Expr, ...]) -> str:
        parts = list(map(self.codegen_python_sizevar, shape))
        if len(parts) == 0:
            return "()"
        if len(parts) == 1:
            return f"({parts[0]}, )"
        return f"({', '.join(parts)})"

    def codegen_shape_tuple(self, shape: Tuple[Expr, ...]) -> str:
        return self.codegen_python_shape_tuple(shape)

    def codegen_reinterpret_view(self, data, size, stride, offset, writer) -> str:
        size = self.codegen_shape_tuple(size)
        stride = self.codegen_shape_tuple(stride)
        offset = self.codegen_sizevar(offset)
        return f"reinterpret_tensor({data.get_name()}, {size}, {stride}, {offset})"

    def codegen_device_copy(self, src, dst):
        self.writeline(f"{dst}.copy_({src})")

    def codegen_multi_output(self, name, value):
        self.writeline(f"{self.declare}{name} = {value}{self.ending}")

    def benchmark_compiled_module(self, output):
        def add_fake_input(name, shape, stride, device, dtype):
            output.writeline(
                f"{name} = rand_strided("
                f"{self.codegen_python_shape_tuple(shape)}, "
                f"{self.codegen_python_shape_tuple(stride)}, "
                f"device='{device}', dtype={dtype})"
            )

        def add_expr_input(name, val):
            output.writeline(f"{name} = {val}")

        output.writelines(
            ["", "", "def benchmark_compiled_module(times=10, repeat=10):"]
        )
        with output.indent():
            output.splice(
                """
                from torch._dynamo.testing import rand_strided
                from torch._inductor.utils import print_performance
                """,
                strip=True,
            )

            for name, value in V.graph.constants.items():
                # all the constants are global variables, that's why we need
                # these 'global var_name' lines
                output.writeline(f"global {name}")
                add_fake_input(
                    name, value.size(), value.stride(), value.device, value.dtype
                )

            for name, value in V.graph.graph_inputs.items():
                if isinstance(value, sympy.Expr):  # Don't need to add symbolic
                    add_expr_input(name, V.graph.sizevars.size_hint(value))
                else:
                    shape = [V.graph.sizevars.size_hint(x) for x in value.get_size()]
                    stride = [V.graph.sizevars.size_hint(x) for x in value.get_stride()]
                    add_fake_input(
                        name, shape, stride, value.get_device(), value.get_dtype()
                    )

            call_str = f"call([{', '.join(V.graph.graph_inputs.keys())}])"
            output.writeline(
                f"return print_performance(lambda: {call_str}, times=times, repeat=repeat)"
            )

    def add_benchmark_harness(self, output):
        """
        Append a benchmark harness to generated code for debugging
        """
        if not config.benchmark_harness:
            return

        self.benchmark_compiled_module(output)

        output.writelines(["", "", 'if __name__ == "__main__":'])
        with output.indent():
            output.writelines(
                [
                    "from torch._inductor.wrapper_benchmark import compiled_module_main",
                    f"compiled_module_main('{get_benchmark_name()}', benchmark_compiled_module)",
                ]
            )

    def define_kernel(
        self, name: str, kernel: str, metadata: Optional[str] = None, cuda=True
    ):
        metadata_comment = f"{metadata}\n" if metadata else ""
        self.header.splice(f"\n\n{metadata_comment}{name} = {kernel}")

    def generate_numel_expr(self, kernel_name: str, tree):
        expr = f"{kernel_name}_{tree.prefix}numel"
        if expr not in self.kenel_numel_expr:
            self.kenel_numel_expr.add(expr)
            self.writeline(
                f"{self.declare}{expr} = {self.expr_printer(tree.numel)}{self.ending}"
            )
        else:
            self.writeline(f"{expr} = {self.expr_printer(tree.numel)}{self.ending}")
        # We can get symbolic expressions here, like s0*64
        # It is fine to have them here, but we need to handle them correctly as their own type
        # This is tricky to do, so we wrap in a custom type, distinct from scalars, but also from sympy*
        # scalars as well.
        # This is handled in `generate_args_decl` which has a correct comment of: TODO: only works for
        # constant now, need type info. I agree, this needs type info, and while this is not true type info
        # it suffices as a type hint for the purposes of producing the correct code for this type.
        return SymbolicCallArg(expr, tree.numel)

    def wrap_kernel_call(self, name, call_args):
        return f"{name}({', '.join(call_args)}){self.ending}"

    def generate_profiler_mark_wrapper_call(self, stack):
        self.wrapper_call.writeline("from torch.profiler import record_function")
        self.wrapper_call.writeline(
            f"with record_function('graph_{V.graph.graph_id}_inductor_wrapper_call'):"
        )
        stack.enter_context(self.wrapper_call.indent())

    def generate_default_grid(self, name: str, grid_args: List[Any]):
        return grid_args

    def generate_kernel_call(
        self,
        name,
        call_args,
        grid=None,
        device_index=None,
        cuda=True,
        triton=True,
    ):
        """
        Generates kernel call code.

        cuda: Defines whether the backend is GPU. Otherwise the backend is CPU.

        triton: Defines whether the GPU backend uses Triton for codegen.
                Otherwise it uses the CUDA language for codegen.
                Only valid when cuda == True.
        """
        if cuda:
            call_args_str = ", ".join(pexpr(item) for item in call_args)
            stream_name = self.write_get_raw_stream(
                V.graph.scheduler.current_device.index
            )
            if triton:
                grid_str = ", ".join(pexpr(item) for item in grid)
                self.writeline(
                    f"{name}.run({call_args_str}, grid=grid({grid_str}), stream={stream_name})"
                )
            else:
                stream_ptr = f"c_void_p({stream_name})"
                self.writeline(f"{name}.{name}({call_args_str}, {stream_ptr})")
        else:
            self.writeline(self.wrap_kernel_call(name, call_args))

    def writeline(self, line):
        self.lines.append(line)

    def enter_context(self, ctx):
        self.lines.append(LineContext(ctx))

    def val_to_arg_str(self, s):
        if isinstance(s, SymTypes):
            return pexpr(sympy.expand(repr(s)))
        elif isinstance(s, sympy.Expr):
            return pexpr(s)
        elif isinstance(s, (tuple, list)):

            @dataclasses.dataclass
            class Shim:
                ref: Any

                def __repr__(self):
                    return self.ref

            return repr(type(s)(Shim(self.val_to_arg_str(a)) for a in s))
        elif isinstance(s, torch._ops.OpOverload):
            return _get_qualified_name(s)
        else:
            return repr(s)

    # The following methods are for memory management
    def make_buffer_allocation(self, buffer):
        device = buffer.get_device()
        dtype = buffer.get_dtype()
        shape = tuple(buffer.get_size())
        stride = tuple(buffer.get_stride())
        return self.make_allocation(buffer.get_name(), device, dtype, shape, stride)

    def make_allocation(self, name, device, dtype, shape, stride):
        try:
            expected = tuple(ir.make_contiguous_strides_for(shape))
        except Exception:  # cannot determine truth value of Relational
            expected = None
        if stride == expected:
            return (
                f"{name} = empty("
                f"{self.codegen_shape_tuple(shape)}, "
                f"device='{device.type}', dtype={dtype})"
            )
        else:
            return (
                f"{name} = empty_strided("
                f"{self.codegen_shape_tuple(shape)}, "
                f"{self.codegen_shape_tuple(stride)}, "
                f"device='{device.type}', dtype={dtype})"
            )

    def make_buffer_free(self, buffer):
        return f"del {buffer.get_name()}"

    def codegen_exact_buffer_reuse(self, old_name: str, new_name: str, del_line: str):
        return f"{self.declare}{new_name} = {old_name}{del_line}{self.ending}  {self.comment} reuse"

    def make_buffer_reuse(self, old, new):
        assert old.get_dtype() == new.get_dtype()
        old_name = old.get_name()
        new_name = new.get_name()
        del_line = ""
        if old_name not in V.graph.get_output_names():
            del_line = f"; {self.make_buffer_free(old)}"

        if old.get_size() == new.get_size() and old.get_stride() == new.get_stride():
            if old_name in self.cached_thread_locals:
                self.cached_thread_locals.add(new_name)
            return self.codegen_exact_buffer_reuse(old_name, new_name, del_line)

        reinterpret_view = self.codegen_reinterpret_view(
            old, new.get_size(), new.get_stride(), 0, self.wrapper_call
        )
        if reinterpret_view in self.cached_thread_locals:
            self.cached_thread_locals.add(new_name)
        return f"{self.declare}{new_name} = {reinterpret_view}{del_line}  {self.comment} reuse"

    def codegen_deferred_allocation(self, name, layout):
        self.writeline(
            DeferredLine(
                name,
                f"{self.declare}{name} = {layout.view.codegen_reference()}{self.ending}  {self.comment} alias",
            )
        )

    def codegen_allocation(self, buffer):
        assert (
            buffer.get_workspace_size() == 0
        ), "Only support zero workspace size for now!"

        name = buffer.get_name()

        if name in V.graph.removed_buffers or name in self.allocated:
            return
        self.allocated.add(name)
        if isinstance(
            buffer,
            (ir.ExternKernelAlloc, ir.MultiOutput),
        ):
            return

        layout = buffer.get_layout()
        if isinstance(layout, ir.MutationLayout):
            return
        if isinstance(layout, ir.AliasedLayout):
            assert isinstance(
                layout.view, ir.ReinterpretView
            ), f"unexpected {type(layout.view)}: {layout.view}"
            self.codegen_allocation(layout.view.data)
            self.codegen_deferred_allocation(name, layout)
            return

        self.writeline(AllocateLine(self, buffer))

    def codegen_free(self, buffer):
        assert (
            buffer.get_workspace_size() == 0
        ), "Only support zero workspace size for now!"

        name = buffer.get_name()

        # can be freed but not reused
        if isinstance(buffer, ir.InputBuffer):
            self.writeline(self.make_buffer_free(buffer))
            return

        if not self.can_reuse(buffer):
            return
        self.freed.add(name)

        layout = buffer.get_layout()
        if isinstance(layout, (ir.AliasedLayout, ir.MultiOutputLayout)):
            self.writeline(self.make_buffer_free(buffer))
            return

        self.writeline(FreeIfNotReusedLine(self, buffer))

    def can_reuse(self, input_buffer, output_buffer=None):
        name = input_buffer.get_name()
        if (
            name in V.graph.removed_buffers
            or name in V.graph.graph_inputs
            or name in V.graph.constants
            or name in V.graph.never_reuse_buffers
            or name in self.freed
        ):
            return False

        return True

    def did_reuse(self, buffer, reused_buffer):
        # Check whether a given buffer was reused by a possible reuser in the wrapper codegen
        # Can be consulted from inside ir codegen, e.g. to determine whether a copy is needed
        return (
            buffer.get_name() in self.reuses
            and self.reuses[buffer.get_name()] == reused_buffer.get_name()
        )

    def codegen_inplace_reuse(self, input_buffer, output_buffer):
        assert buffer_reuse_key(input_buffer) == buffer_reuse_key(output_buffer)
        self.codegen_allocation(input_buffer)
        self.freed.add(input_buffer.get_name())
        self.allocated.add(output_buffer.get_name())
        self.reuses[output_buffer.get_name()] = input_buffer.get_name()
        self.writeline(ReuseLine(self, input_buffer, output_buffer))


class CppWrapperCodeGen(WrapperCodeGen):
    """
    Generates cpp wrapper for running on CPU and calls cpp kernels
    """

    def __init__(self):
        super().__init__()

        self.declare = "auto "
        self.ending = ";"
        self.open_bracket = "{"
        self.closed_bracket = "}"
        self.comment = "//"
        self.namespace = "at::"
        self.none_str = "at::Tensor()"
        self.extern_call_ops = set()
        self.size = "sizes()"
        self.stride = "strides()"
        self.call_func_name = "inductor_entry_cpp"
        self.cuda = False
        self.supports_intermediate_hooks = False
        self.outputs_need_copy = set()
        self.kernel_callsite_id = count()
        self.int_array_id = count()  # for int array local variable declarations
        self.declared_int_array_vars = set()
        self.tmp_tensor_id = count()  # for tmp tensor local variable declarations
        self.arg_var_id = count()

        from .cpp import cexpr, CppPrinter

        self.expr_printer = cexpr

        # CppPrinter sometimes calls at::native functions which causes problems in
        # the ABI-compatible mode. Currently we are hitting this problem when codegen
        # Grid computation expressions, but we my need to fix other size computation
        # as well.
        class GridExprCppPrinter(CppPrinter):
            def _print_FloorDiv(self, expr):
                x, div = expr.args
                x = self.paren(self.doprint(x))
                div = self.paren(self.doprint(div))
                assert expr.is_integer, "Expect integers in GridExprPrinter"
                return f"({x}/{div})"

        self.grid_expr_printer = GridExprCppPrinter().doprint

    def generate_kernel_call(
        self,
        name,
        call_args,
        grid=None,
        device_index=None,
        cuda=True,
        triton=True,
    ):
        """
        Generates kernel call code.

        cuda: Defines whether the backend is GPU. Otherwise the backend is CPU.

        triton: Defines whether the GPU backend uses Triton for codegen.
                Otherwise it uses the CUDA language for codegen.
                Only valid when cuda == True.
        """
        if cuda:
            return super().generate_kernel_call(
                name, call_args, grid, device_index, cuda, triton
            )
        else:
            if V.graph.aot_mode and config.aot_inductor.abi_compatible:
                from .cpp import DTYPE_TO_CPP

                new_args = []
                for arg in call_args:
                    var_name = f"var_{next(self.arg_var_id)}"
                    self.writeline(f"void *{var_name}{self.ending}")
                    self.writeline(
                        f"AOTI_TORCH_ERROR_CODE_CHECK(aoti_torch_get_data_ptr({arg}, &{var_name}));"
                    )
                    dtype = V.graph.get_dtype(arg)
                    cpp_dtype = DTYPE_TO_CPP[dtype]
                    new_args.append(f"({cpp_dtype}*)({var_name})")
                self.writeline(self.wrap_kernel_call(name, new_args))
            else:
                self.writeline(self.wrap_kernel_call(name, call_args))

    def write_constant(self, name, hashed):
        # include a hash so our code cache gives different constants different files
        self.header.writeline(f"// {name} {hashed}")

    def write_header(self):
        if V.graph.aot_mode:
            with open(
                os.path.join(os.path.dirname(__file__), "aoti_runtime", "interface.cpp")
            ) as f:
                self.header.splice(f.read())
        else:
            self.header.splice(
                """
                import torch
                from torch._inductor.codecache import CppWrapperCodeCache

                cpp_wrapper_src = (
                '''
                """
            )

        if config.aot_inductor.abi_compatible:
            self.header.splice("#include <torch/csrc/inductor/aoti_torch/c/shim.h>")
        else:
            self.header.splice(
                """
                #include <ATen/ATen.h>
                #include <ATen/core/dispatch/Dispatcher.h>
                #include <ATen/native/BinaryOps.h>
                #include <torch/csrc/inductor/aoti_torch/tensor_converter.h>
                #include <torch/csrc/inductor/inductor_ops.h>
                #define reinterpret_tensor torch::inductor::_reinterpret_tensor
                """
            )

    def mark_output_type(self):
        # mark output type to unwrap tensor back to python scalar
        from ..ir import ShapeAsConstantBuffer

        output_is_tensor = dict()
        for idx, x in enumerate(V.graph.graph_outputs):
            if isinstance(x, ShapeAsConstantBuffer):
                output_is_tensor[idx] = False
            else:
                output_is_tensor[idx] = True

        self.output_is_tensor = output_is_tensor

    def write_prefix(self):
        if V.graph.aot_mode:
            self.prefix.writeline("namespace torch {")
            self.prefix.writeline("namespace aot_inductor {")

    def write_input_output_info(
        self,
        info_kind: str,
        idx: int,
        name: str,
    ):
        self.prefix.writeline(f"""{info_kind}[{idx}].name = "{name}";""")

    def write_wrapper_decl(self):
        inputs_len = len(V.graph.graph_inputs.keys())
        if V.graph.aot_mode:
            self.prefix.splice(
                """
                void AOTInductorModel::run_impl(
                    AtenTensorHandle*
                        input_handles, // array of input AtenTensorHandle; handles
                                        // are stolen; the array itself is borrowed
                    AtenTensorHandle*
                        output_handles, // array for writing output AtenTensorHandle; handles
                                        // will be stolen by the caller; the array itself is
                                        // borrowed
                    DeviceStreamType stream,
                    AOTIProxyExecutorHandle proxy_executor
                ) {
                """
            )
        else:
            self.prefix.splice(
                f"""std::vector<at::Tensor> {self.call_func_name}(const std::vector<at::Tensor>& inputs) {{"""
            )
        with self.prefix.indent():
            # assign inputs and outputs in both cases so the later codegen can be simplified
            if V.graph.aot_mode:
                if config.aot_inductor.abi_compatible:
                    self.prefix.splice(
                        """
                            auto inputs = steal_from_raw_handles_to_raii_handles(input_handles, num_inputs());
                        """
                    )
                else:
                    # This looks dumb, but can avoid creating two versions of code in the AOTInductor runtime.
                    self.prefix.splice(
                        """
                            auto inputs = alloc_tensors_by_stealing_from_handles(input_handles, num_inputs());
                        """
                    )

            if inputs_len != 0:
                for idx, input_key in enumerate(V.graph.graph_inputs.keys()):
                    # unwrap input tensor back to scalar
                    if isinstance(V.graph.graph_inputs[input_key], sympy.Expr):
                        from ..graph import may_get_constant_buffer_dtype
                        from .cpp import DTYPE_TO_CPP

                        dtype = may_get_constant_buffer_dtype(
                            V.graph.graph_inputs[input_key]
                        )
                        assert (
                            dtype is not None
                        ), "Fails to get the dtype of the sympy.Expr"
                        cpp_dtype = DTYPE_TO_CPP[dtype]
                        assert (
                            not config.aot_inductor.abi_compatible
                        ), "Need to add .item support for abi_compatible AOTInductor codegen"
                        self.prefix.writeline(
                            f"{cpp_dtype} {input_key} = inputs[{idx}].item<{cpp_dtype}>();"
                        )
                    else:
                        self.prefix.writeline(
                            f"auto {input_key} = std::move(inputs[{idx}]);"
                        )

            assert all(
                isinstance(v, torch.Tensor) for v in list(V.graph.constants.values())
            ), "Expect all constants to be Tensor"
            for idx, constants_key in enumerate(V.graph.constants.keys()):
                if V.graph.aot_mode:
                    # Weights are stored in constants_ and owned by RAIIAtenTensorHandle there.
                    # Don't call std::move here because it will cause constants_ to lose the ownership.
                    if config.aot_inductor.abi_compatible:
                        self.prefix.writeline(
                            f"""auto {constants_key} = constants_->at("{constants_key}").get();"""
                        )
                    else:
                        self.prefix.writeline(
                            f"auto {constants_key} = *tensor_handle_to_tensor_pointer("
                            + f"""constants_->at("{constants_key}").get());"""
                        )
                else:
                    # Append constants as inputs to the graph
                    constants_idx = inputs_len + idx
                    self.prefix.writeline(
                        f"auto {constants_key} = inputs[{constants_idx}];"
                    )

            self.codegen_inputs(self.prefix, V.graph.graph_inputs)

            if V.graph.aot_mode:
                self.prefix.writeline("inputs.clear();")
                self.prefix.writeline(
                    "auto& kernels = *dynamic_cast<AOTInductorModelKernels*>(this->kernels_.get());"
                )

    def codegen_input_size_var_decl(self, code: IndentedBuffer, name):
        if config.aot_inductor.abi_compatible:
            code.writeline(f"int64_t* {name}_size;")
            code.writeline(
                f"AOTI_TORCH_ERROR_CODE_CHECK(aoti_torch_get_sizes({name}, &{name}_size));"
            )
        else:
            super().codegen_input_size_var_decl(code, name)

    def codegen_input_stride_var_decl(self, code: IndentedBuffer, name):
        if config.aot_inductor.abi_compatible:
            code.writeline(f"int64_t* {name}_stride;")
            code.writeline(
                f"AOTI_TORCH_ERROR_CODE_CHECK(aoti_torch_get_strides({name}, &{name}_stride));"
            )
        else:
            super().codegen_input_stride_var_decl(code, name)

    def codegen_model_kernels(self):
        self.prefix.writeline("namespace {")
        self.prefix.writeline(
            "class AOTInductorModelKernels : public AOTInductorModelKernelsBase {"
        )
        self.prefix.writeline("  public:")
        for kernel in self.src_to_kernel.values():
            self.prefix.writeline(f"    CUfunction {kernel}{{nullptr}};")
        self.prefix.writeline("};")
        self.prefix.writeline("}  // namespace")

    def codegen_model_constructor(self):
        """
        // Generated code example
        AOTInductorModel::AOTInductorModel()
            : AOTInductorModelBase(4, 1) {
        inputs_info_[0].name = "input0";
        inputs_info_[0].dtype = "torch.float16";
        ...
        constants_info_[0].name = "L__self___weight";
        constants_info_[0].dtype = at::kFloat;
        constants_info_[0].offset = 0;
        constants_info_[0].data_size = 8192;
        constants_info_[0].shape = {64, 32};
        constants_info_[0].stride = {32, 1};
        ...
        outputs_info_[0].name = "output0";
        outputs_info_[0].dtype = "torch.float16";
        }
        """

        num_inputs = len(V.graph.graph_inputs)
        num_outputs = len(V.graph.graph_outputs)
        num_constants = len(V.graph.constants)
        self.prefix.splice(
            f"""
            AOTInductorModel::AOTInductorModel(std::shared_ptr<ConstantMap> constants_map, std::optional<std::string> cubin_dir)
                : AOTInductorModelBase({num_inputs}, {num_outputs}, {num_constants}, cubin_dir) {{
            """
        )

        with self.prefix.indent():
            for idx, (name, inp) in enumerate(V.graph.graph_inputs.items()):
                assert not isinstance(
                    inp, sympy.Expr
                ), f"input {name=} cannot be symbolic"
                self.write_input_output_info("inputs_info_", idx, name)

            for idx, (name, tensor) in enumerate(V.graph.constants.items()):
                assert isinstance(tensor, torch.Tensor)
                self.prefix.writeline(f"""constants_info_[{idx}].name = "{name}";""")
                self.prefix.writeline(
                    f"constants_info_[{idx}].dtype = static_cast<int32_t>({self.codegen_dtype(tensor.dtype)});"
                )
                self.prefix.writeline(
                    f"constants_info_[{idx}].offset = {tensor.storage_offset()};"
                )
                self.prefix.writeline(
                    f"constants_info_[{idx}].data_size = {tensor.untyped_storage().nbytes()};"
                )

                size_str = ", ".join([str(s) for s in tensor.size()])
                self.prefix.writeline(f"constants_info_[{idx}].shape = {{{size_str}}};")

                stride_str = ", ".join([str(s) for s in tensor.stride()])
                self.prefix.writeline(
                    f"constants_info_[{idx}].stride = {{{stride_str}}};"
                )

            self.prefix.writeline("constants_ = constants_map;")

            for idx, output in enumerate(V.graph.graph_outputs):
                assert not isinstance(
                    output, sympy.Expr
                ), f"output {name=} cannot be symbolic"
                name = f"output{idx}"
                self.write_input_output_info("outputs_info_", idx, name)

            self.prefix.writeline(
                "this->kernels_ = std::make_unique<AOTInductorModelKernels>();"
            )

        self.prefix.writeline("}")

    def generate(self):
        if V.graph.aot_mode:
            self.codegen_model_kernels()
            self.codegen_model_constructor()
        self.write_wrapper_decl()
        return super().generate()

    def define_kernel(
        self, name: str, kernel: str, metadata: Optional[str] = None, cuda=False
    ):
        self.header.splice(f"\n{kernel}\n")

    def generate_return(self, output_refs):
        if V.graph.aot_mode:
            for idx, output in enumerate(output_refs):
                if config.aot_inductor.abi_compatible:
                    if output in self.cached_thread_locals:
                        self.wrapper_call.writeline(
                            f"aoti_torch_new_uninitialized_tensor(&output_handles[{idx}]);"
                        )
                        self.wrapper_call.writeline(
                            f"aoti_torch_assign_tensors({output}, output_handles[{idx}]);"
                        )
                    else:
                        self.wrapper_call.writeline(
                            f"output_handles[{idx}] = {output}.release();"
                        )

                else:
                    self.wrapper_call.writeline(
                        f"output_handles[{idx}] = reinterpret_cast<AtenTensorHandle>("
                        + f"new at::Tensor({output}));"
                    )
        else:
            self.wrapper_call.writeline(f"return {{{', '.join(output_refs)}}};\n}}")

    def generate_end(self, result):
        if V.graph.aot_mode:
            result.writeline("} // AOTInductorModel::run_impl")
            result.writeline("} // namespace aot_inductor")
            result.writeline("} // namespace torch")
            return

        result.writeline("'''\n)")
        # get the hash of the wrapper code to name the extension
        wrapper_call_hash = codecache.code_hash(result.getvalue())
        result.splice(
            f"""
            module = CppWrapperCodeCache.load(cpp_wrapper_src, '{self.call_func_name}', '{wrapper_call_hash}', {self.cuda})
            """
        )

        # unwrap output tensor back to python scalar
        if all(x for x in self.output_is_tensor.values()):
            # If no ShapeAsConstantBuffer in the output, directly return the output as tensors
            return_str = "return f(args_tensor)"
        else:
            outputs = [
                f"outputs[{i}]" if self.output_is_tensor[i] else f"outputs[{i}].item()"
                for i in range(len(V.graph.graph_outputs))
            ]
            outputs_str = f"[{', '.join(outputs)}]"
            return_str = f"""
                    outputs = f(args_tensor)
                    return {outputs_str}
            """

        args_str = "args_tensor = [arg if isinstance(arg, torch.Tensor) else torch.tensor(arg) for arg in args]"
        if V.graph.constants:
            # Append constants to the input args for cpp wrapper.
            # Python wrapper directly gets the value inside the wrapper call
            # as a global variable passed when calling exec(code, mod.__dict__, mod.__dict__).
            # For cpp wrapper, we need to pass this python value to the inductor_entry_cpp function explicitly.
            assert all(
                isinstance(v, torch.Tensor) for v in list(V.graph.constants.values())
            ), "Expect all constants to be Tensor"
            constants_str = f"[{', '.join(V.graph.constants.keys())}]"
            args_str += f"""
                    constants_tensor = {constants_str}
                    args_tensor.extend(constants_tensor)
            """

        # Wrap the func to support setting result._boxed_call = True
        result.splice(
            f"""
            def _wrap_func(f):
                def g(args):
                    {args_str}
                    {return_str}
                return g
            call = _wrap_func(module.{self.call_func_name})
            """
        )

    def generate_c_shim_extern_kernel_call(self, kernel, args):
        # In the abi_compatible mode, we call fallback aten ops through a C shim layer
        kernel_tokens = kernel.split("::")
        kernel_suffix = kernel_tokens[-1]
        if kernel_suffix == "call":
            kernel_suffix = kernel_tokens[-2]
        shim_fn = f"aoti_torch_{kernel_suffix}"
        self.writeline(f"AOTI_TORCH_ERROR_CODE_CHECK({shim_fn}({', '.join(args)}));")

    def generate_c_shim_extern_kernel_alloc_call(self, extern_kernel, args):
        output_args = []
        output_raii_handles = []
        output_name_base = extern_kernel.get_name()
        for idx, output in enumerate(extern_kernel.outputs):
            if isinstance(output, ir.MultiOutput):
                name = f"{output.get_name()}"
                output_handle_name = f"{name}_handle"
                if output.indices:
                    assert (
                        output.indices[0][1] == idx
                    ), f"expected {output.indices[0][1]=} == {idx=} for {output_name_base=}"
                self.writeline(f"AtenTensorHandle {output_handle_name};")
                output_args.append(f"&{output_handle_name}")
                output_raii_handles.append(
                    f"RAIIAtenTensorHandle {name}({output_handle_name});"
                )
            elif isinstance(output, int):
                output_name = f"{output_name_base}_{idx}"
                self.writeline(f"int64_t {output_name} = {output};")
                output_args.append(f"&{output_name}")
            elif output is None:
                output_args.append("nullptr")
            else:
                raise NotImplementedError("unsupported type of {output=}")
        args = args + output_args
        self.generate_c_shim_extern_kernel_call(extern_kernel.kernel, args)
        for raii_handle in output_raii_handles:
            self.writeline(raii_handle)

    def generate_extern_kernel_alloc(self, extern_kernel, args):
        if V.graph.aot_mode and config.aot_inductor.abi_compatible:
            self.generate_c_shim_extern_kernel_alloc_call(extern_kernel, args)
        else:
            super().generate_extern_kernel_alloc(extern_kernel, args)

    def generate_extern_kernel_out(self, output_view, codegen_reference, args, kernel):
        if output_view:
            output_as_strided = f"{output_view.codegen_reference()}"
            output_name = f"{output_view.get_name()}_as_strided"
            self.writeline(f"auto {output_name} = {output_as_strided};")

            args.insert(0, output_name)
        else:
            args.insert(0, f"{codegen_reference}")

        if V.graph.aot_mode and config.aot_inductor.abi_compatible:
            self.generate_c_shim_extern_kernel_call(kernel, args)
        else:
            self.writeline(self.wrap_kernel_call(kernel, args))

    def generate_scatter_fallback(
        self, output, inputs, kernel, fn, src_is_tensor, reduce, kwargs
    ):
        # TODO: support other overload for cpp wrapper and remove the below assertions
        line = f"{kernel}({output}, {','.join(map(str, inputs))}"
        if fn == "aten.scatter_":
            if src_is_tensor:
                if reduce:
                    line += f", {V.graph.wrapper_code.val_to_arg_str(reduce)}"
            else:
                assert (
                    reduce is None
                ), "Expect reduce to be None for aten.scatter_ with scalar src"
        else:
            line += f", {','.join(kwargs)}"
        line += f"){self.ending}"
        self.writeline(line)

    def add_benchmark_harness(self, output):
        if V.graph.aot_mode:
            return
        super().add_benchmark_harness(output)

    def codegen_sizevar(self, x: Expr) -> str:
        return self.expr_printer(V.graph.sizevars.simplify(x))

    def codegen_tuple_access(self, basename: str, name: str, index: str) -> str:
        if V.graph.aot_mode and config.aot_inductor.abi_compatible:
            # in the abi_compatible mode, outputs are returned via arguments
            return name
        else:
            return f"std::get<{index}>({basename})"

    def codegen_shape_tuple(self, shape: Tuple[Expr, ...]) -> str:
        parts = list(map(self.codegen_sizevar, shape))
        if len(parts) == 0:
            return "{}"
        if len(parts) == 1:
            return f"{{{parts[0]}, }}"
        return f"{{{', '.join(parts)}}}"

    def is_statically_known_int(self, x):
        try:
            val = V.graph._shape_env._maybe_evaluate_static(x)
            int(x)
            return True
        except Exception:
            return False

    def is_statically_known_list_of_ints(self, lst):
        return all(isinstance(self.is_statically_known_int(x), int) for x in lst)

    def can_prove_buffer_has_static_shape(self, buffer):
        return self.is_statically_known_list_of_ints(buffer.get_size())

    def can_cache_buffer_in_thread_local(self, buffer):
        # We are gated off on CUDA because this is intended to reduce overhead in
        # overhead-bound CPU use case.
        return (
            not self.cuda
            and config.allow_buffer_reuse
            and self.can_prove_buffer_has_static_shape(buffer)
        )

    def make_buffer_free(self, buffer):
        return (
            ""
            if isinstance(buffer.get_layout(), ir.MultiOutputLayout)
            or self.can_cache_buffer_in_thread_local(buffer)
            else f"{buffer.get_name()}.reset();"
        )

    def codegen_exact_buffer_reuse(self, old_name: str, new_name: str, del_line: str):
        if config.aot_inductor.abi_compatible:
            return f"auto {new_name} = std::move({old_name});  // reuse"
        else:
            return super().codegen_exact_buffer_reuse(old_name, new_name, del_line)

    def generate_profiler_mark_wrapper_call(self, stack):
        self.wrapper_call.writeline(
            'RECORD_FUNCTION("inductor_wrapper_call", c10::ArrayRef<c10::IValue>());'
        )

    def generate_inf_and_nan_checker(self, nodes):
        for buf in nodes.get_names():
            # TODO: Add buf name directly into check_inf_and_nan.
            self.writeline(
                f"AOTI_TORCH_ERROR_CODE_CHECK(aoti_check_inf_and_nan({buf}));"
            )

    def codegen_device(self, device):
        if config.aot_inductor.abi_compatible:
            return f"aoti_torch_device_type_{device.type}(),{device.index if device.index else 0}"
        else:
            from .cpp import DEVICE_TO_ATEN

            return (
                f"c10::Device({DEVICE_TO_ATEN[device.type]}, {device.index})"
                if device.index is not None
                else f"{DEVICE_TO_ATEN[device.type]}"
            )

    def codegen_dtype(self, dtype):
        if config.aot_inductor.abi_compatible:
            return f"aoti_torch_dtype_{str(dtype).split('.')[-1]}()"
        else:
            from .cpp import DTYPE_TO_ATEN

            return DTYPE_TO_ATEN[dtype]

    @functools.lru_cache(None)
    def codegen_int_array_var(self, int_array: str, writer=None):
        # Because the memory planning is done in two passes (see the implementation
        # of self.generate), the writeline behavior is different in the two passes.
        # As a result, the emitted int array declarations may appear in a later
        # position of the generated code, so the second pass codegen should not
        # reuse int array declarations generated in the first pass
        if writer is None:
            # The first pass codegen uses `self` as the writer
            writer = self

        var = f"int_array_{next(self.int_array_id)}"
        if var not in self.declared_int_array_vars:
            self.declared_int_array_vars.add(var)
            writer.writeline(f"int64_t {var}[] = {int_array};")
        return var

    def make_buffer_allocation(self, buffer):
        return self.make_allocation(
            buffer.get_name(),
            buffer.get_device(),
            buffer.get_dtype(),
            buffer.get_size(),
            buffer.get_stride(),
        )

    def make_allocation(self, name, device, dtype, shape, stride):
        device = self.codegen_device(device)
        dtype = self.codegen_dtype(dtype)
        size = self.codegen_shape_tuple(shape)
        stride = self.codegen_shape_tuple(stride)
        if config.aot_inductor.abi_compatible:
            device_type, device_id = device.split(",")
            args = [
                str(len(shape)),
                self.codegen_int_array_var(size, self.wrapper_call),
                self.codegen_int_array_var(stride, self.wrapper_call),
                dtype,
                device_type,
                "this->device_idx_" if V.graph.aot_mode else device_id,
                f"&{name}_handle",
            ]
<<<<<<< HEAD
            self.wrapper_call.writeline(f"AtenTensorHandle {name}_handle;")
            self.wrapper_call.writeline(
                f"AOTI_TORCH_ERROR_CODE_CHECK(aoti_torch_empty_strided({', '.join(args)}));"
            )
            return f"RAIIAtenTensorHandle {name}({name}_handle);"

        if V.graph.aot_mode and device.startswith("c10::Device("):
            tensor_device = f"{device.split(',')[0]}, this->device_idx_)"
=======

            def gen_alloc(wrapper_call, name, args):
                wrapper_call.writeline(f"AtenTensorHandle {name}_handle;")
                wrapper_call.writeline(
                    f"AOTI_TORCH_ERROR_CODE_CHECK(aoti_torch_empty_strided({', '.join(args)}));"
                )

            if self.can_cache_buffer_in_thread_local(buffer):
                self.cached_thread_locals.add(buffer.get_name())
                self.wrapper_call.writeline(
                    f"thread_local RAIIAtenTensorHandle {name}_handle = ([&] {{"
                )
                with self.wrapper_call.indent():
                    gen_alloc(self.wrapper_call, name, args)
                    self.wrapper_call.writeline(f"return {name}_handle;")
                self.wrapper_call.writeline("})();")
                return f"AtenTensorHandle {name}({name}_handle.get());"
            else:
                gen_alloc(self.wrapper_call, name, args)
                return f"RAIIAtenTensorHandle {name}({name}_handle);"
>>>>>>> d7ee1c05
        else:
            tensor_device = device

        return (
            f"{self.declare}{name} = {self.namespace}empty_strided("
            f"{size}, {stride}, at::TensorOptions({tensor_device}).dtype({dtype})){self.ending}"
        )

    def codegen_reinterpret_view(
        self, data, size_list, stride_list, offset, writer
    ) -> str:
        dim = str(len(size_list))
        size = self.codegen_shape_tuple(size_list)
        stride = self.codegen_shape_tuple(stride_list)
        offset = self.codegen_sizevar(offset)

        if config.aot_inductor.abi_compatible:
            tmp_name = f"tmp_tensor_handle_{next(self.tmp_tensor_id)}"
            # Because the memory planning is done in two passes (see the implementation
            # of self.generate), the writeline behavior is different in the two passes.
            if writer is None:
                writer = self

            args = [
                f"{data.get_name()}",
                dim,
                self.codegen_int_array_var(size, writer),
                self.codegen_int_array_var(stride, writer),
                offset,
                f"&{tmp_name}",
            ]

            def gen_reinterpret_call(writer, args):
                writer.writeline(f"AtenTensorHandle {tmp_name};")
                writer.writeline(
                    f"AOTI_TORCH_ERROR_CODE_CHECK(aoti_torch__reinterpret_tensor({', '.join(args)}));"
                )

            if (
                self.can_cache_buffer_in_thread_local(data)
                and self.is_statically_known_list_of_ints(size_list)
                and self.is_statically_known_list_of_ints(stride_list)
            ):
                self.cached_thread_locals.add(tmp_name)
                writer.writeline(
                    f"thread_local RAIIAtenTensorHandle {tmp_name}_handle = ([&] {{"
                )
                if hasattr(writer, "indent"):
                    indent = writer.indent()
                else:
                    indent = contextlib.nullcontext()
                with indent:
                    gen_reinterpret_call(writer, args)
                    writer.writeline(f"return {tmp_name};")
                writer.writeline("})();")
                writer.writeline(
                    f"AtenTensorHandle {tmp_name}({tmp_name}_handle.get());"
                )
                return tmp_name

            gen_reinterpret_call(writer, args)

            # NB, the return handle here represents a temporary tensor, which will be automatically
            # released.
            # Here's a sample usage in the cpp wrapper code:
            # ```
            # aoti_torch_addmm_out(
            #     buf1,
            #     arg1_1,
            #     RAIIAtenTensorHandle(tmp_tensor_handle_0),
            #     buf0,
            #     1L,
            #     1L));
            # ```
            # RAIIAtenTensorHandle(tmp_tensor_handle_0) will be released after the call to addmm_out.
            # This could be problematic when it's used in a different pattern, for example:
            # ````
            # AtenTensorHandle tensor_args[] = {RAIIAtenTensorHandle(tmp_tensor_handle_2), buf5, buf6};
            # aoti_torch_proxy_executor_call_function(..., tensor_args);
            # ````
            # RAIIAtenTensorHandle(tmp_tensor_handle_2) will be invalid when it's used in the latter
            # kernel call.
            #
            # This is solved by updating the proxy_executor invocation to
            # ```
            # aoti_torch_proxy_executor_call_function(...,
            #     std::vector<AtenTensorHandle>{
            #         RAIIAtenTensorHandle(tmp_tensor_handle_2), buf5, buf6
            #     }.data()
            # );
            # ```
            return f"RAIIAtenTensorHandle({tmp_name})"
        else:
            args = [data.get_name(), size, stride, offset]
            return f"reinterpret_tensor({', '.join(args)})"

    def codegen_device_copy(self, src, dst):
        if config.aot_inductor.abi_compatible:
            self.writeline(
                f"AOTI_TORCH_ERROR_CODE_CHECK(aoti_torch_tensor_copy_({src}, {dst}));"
            )
        else:
            self.writeline(f"{dst}.copy_({src});")

    def codegen_multi_output(self, name, value):
        # in the abi_compatible mode, outputs are retrieved by passing
        # output pointers, so we skip its codegen here.
        if not config.aot_inductor.abi_compatible:
            super().codegen_multi_output(name, value)

    def generate_extern_kernel_args_decl_if_needed(
        self, op_overload, raw_args, output_args
    ):
        arg_types = [x.real_type for x in op_overload._schema.arguments]
        return_types = [x.type for x in op_overload._schema.returns]

        new_tensor_args = []
        new_int_args = []

        def fill_args(arg, arg_type):
            static_arg_types = (
                torch.FloatType,
                torch.BoolType,
                torch.StringType,
                torch.Type,
                torch.DeviceObjType,
            )
            inductor_tensor_buffers = (
                ir.Buffer,
                ir.ReinterpretView,
            )

            if isinstance(arg_type, torch.TensorType):
                assert isinstance(arg, inductor_tensor_buffers), f"got {type(arg)}"
                new_tensor_args.append(f"{arg.codegen_reference()}")
            elif isinstance(arg_type, torch.IntType):
                # int
                new_int_args.append(str(arg))
            elif isinstance(arg_type, torch.SymIntType):
                # SymInt
                new_int_args.append(str(arg))
            elif isinstance(arg_type, torch.NumberType):
                # Scalar of type int
                assert isinstance(arg, (int, float, bool))
                # Only treat int Scalar as dynamic
                if isinstance(arg, int):
                    new_int_args.append(str(arg))
            elif isinstance(arg_type, torch.ListType):
                assert isinstance(arg, (list, tuple))

                # List[Tensor]
                if isinstance(arg_type.getElementType(), torch.TensorType):
                    new_tensor_args.extend([f"{a.codegen_reference()}" for a in arg])
                # List[Optional[Tensor]]
                elif isinstance(
                    arg_type.getElementType(), torch.OptionalType
                ) and isinstance(
                    arg_type.getElementType().getElementType(), torch.TensorType
                ):
                    new_tensor_args.extend(
                        [f"{a.codegen_reference()}" for a in arg if a is not None]
                    )
                # List [int] or List[SymInt]
                elif isinstance(
                    arg_type.getElementType(), (torch.IntType, torch.SymIntType)
                ):
                    new_int_args.extend([str(a) for a in arg])
                # List[Scalar]
                elif isinstance(arg_type.getElementType(), torch.NumberType):
                    # Only treat int Scalar as dynamic
                    is_int_type = [isinstance(a, int) for a in arg]
                    if any(is_int_type):
                        assert all(
                            is_int_type
                        ), "AOTInductor only supports int scalars of the same type"
                        new_int_args.extend([str(a) for a in arg])
                else:
                    assert isinstance(
                        arg_type.getElementType(), static_arg_types
                    ), f"Fall through arguments must be one of static_arg_types, got {type(arg_type)}"
            else:
                assert isinstance(
                    arg_type, static_arg_types
                ), f"Fall through arguments must be one of static_arg_types, got {type(arg_type)}"

        for arg, arg_type in zip(raw_args, arg_types):
            if arg is not None:
                if isinstance(arg_type, torch.OptionalType):
                    fill_args(arg, arg_type.getElementType())
                else:
                    fill_args(arg, arg_type)

        def fill_output_arg(arg, return_type):
            if isinstance(return_type, torch.TensorType):
                self.writeline(f"AtenTensorHandle {arg}_handle;  // output buffer")
                self.writeline(
                    f"AOTI_TORCH_ERROR_CODE_CHECK(aoti_torch_new_uninitialized_tensor(&{arg}_handle));"
                )
                self.writeline(f"RAIIAtenTensorHandle {arg}({arg}_handle);")
                new_tensor_args.append(f"{arg}")
            elif isinstance(return_type, torch.SymIntType):
                raise NotImplementedError("NYI support for return type: SymInt")
            elif isinstance(return_type, torch.ListType) and isinstance(
                return_type.getElementType(), torch.SymIntType
            ):
                raise NotImplementedError("NYI support for return type: List[SymInt]")
            else:
                raise AssertionError(f"Unsupported return type found: {return_type}")

        # TODO: Only support tensor(s) returns for now, SymInt is not implemented yet
        for return_type in return_types:
            if isinstance(return_type, (torch.TensorType)):
                pass
            elif isinstance(return_type, torch.OptionalType):
                assert isinstance(return_type.getElementType(), torch.TensorType)
            elif isinstance(return_type, torch.ListType):
                assert isinstance(return_type.getElementType(), torch.TensorType)
            else:
                raise NotImplementedError(
                    f"return type {return_type} is not yet supported."
                )

        for output_arg in output_args:
            assert output_arg is not None, "Optional return types are not yet supported"
            if isinstance(output_arg, (list, tuple)):
                for out in output_arg:
                    fill_output_arg(out, torch.TensorType.get())
            else:
                fill_output_arg(output_arg, torch.TensorType.get())

        return new_tensor_args, new_int_args

    def generate_extern_kernel_alloc_and_find_schema_if_needed(
        self,
        name,
        kernel,
        codegen_args,
        cpp_op_schema,
        cpp_kernel_key,
        cpp_kernel_overload_name="",
        op_overload=None,
        raw_args=None,
        outputs=None,
    ):
        if config.is_fbcode():
            assert op_overload is not None
            assert raw_args is not None
            assert outputs is not None

            return self.generate_extern_kernel_alloc_and_find_schema_if_needed_fbcode(
                name,
                cpp_kernel_key,
                op_overload,
                raw_args,
                outputs,
            )
        else:
            return self.generate_extern_kernel_alloc_and_find_schema_if_needed_oss(
                name,
                kernel,
                codegen_args,
                cpp_op_schema,
                cpp_kernel_key,
                cpp_kernel_overload_name,
            )

    def generate_extern_kernel_alloc_and_find_schema_if_needed_oss(
        self,
        name,
        kernel,
        codegen_args,
        cpp_op_schema,
        cpp_kernel_key,
        cpp_kernel_overload_name="",
    ):
        if cpp_kernel_key not in self.extern_call_ops:
            self.writeline(
                f"static auto op_{cpp_kernel_key} = c10::Dispatcher::singleton()"
            )
            self.writeline(
                f'\t.findSchemaOrThrow("{kernel}", "{cpp_kernel_overload_name}")'
            )
            self.writeline(f"\t.typed<{cpp_op_schema}>();")
            self.extern_call_ops.add(cpp_kernel_key)

        self.writeline(
            f"auto {name} = op_{cpp_kernel_key}.call({', '.join(codegen_args)});"
        )

    def generate_extern_kernel_alloc_and_find_schema_if_needed_fbcode(
        self,
        name,
        cpp_kernel_key,
        op_overload,
        raw_args,  # contains both args and flatten kwargs
        outputs,
    ):
        def extract_output_name(out):
            assert out is not None, "None, i.e. optional output is not supported"
            if isinstance(out, ir.MultiOutput):
                return out.get_name()
            elif isinstance(out, (list, tuple)):
                return type(out)(extract_output_name(o) for o in out)
            else:
                raise AssertionError(f"Unexpected output: {type(out)}")

        # output_args has the same pytree structure as outputs
        output_args = extract_output_name(outputs)
        if isinstance(output_args, str):
            output_args = [output_args]

        (
            tensor_call_args,
            int_call_args,
        ) = self.generate_extern_kernel_args_decl_if_needed(
            op_overload, raw_args, output_args
        )

        tensor_call_args_str = ", ".join(tensor_call_args)
        int_call_args_str = ", ".join(int_call_args)

        extern_kernel_node_index = len(V.graph.extern_kernel_nodes) - 1

        self.writeline(
            f"aoti_torch_proxy_executor_call_function(proxy_executor, "
            f"{extern_kernel_node_index}, "
            f"{len(int_call_args)}, "
            f"std::vector<int64_t>{{{int_call_args_str}}}.data(), "
            f"{len(tensor_call_args)}, "
            f"std::vector<AtenTensorHandle>{{{tensor_call_args_str}}}.data());"
        )

        self.extern_call_ops.add(cpp_kernel_key)

    def val_to_arg_str(self, val):
        if val is None:
            # When None is passed as an argument, it represents an optional that does not contain a value.
            # TODO: add abi-compatible support
            return "c10::nullopt"
        elif isinstance(val, bool):
            if config.aot_inductor.abi_compatible:
                return "1" if val else "0"
            else:
                return "true" if val else "false"
        elif isinstance(val, int):
            return f"{val}L"
        elif isinstance(val, str):
            return f'"{val}"'
        elif isinstance(val, torch.device):
            return self.codegen_device(val)
        elif isinstance(val, torch.dtype):
            return self.codegen_dtype(val)
        elif isinstance(val, float) and val in [float("inf"), float("-inf")]:
            if val == float("inf"):
                return "std::numeric_limits<float>::infinity()"
            else:
                return "-std::numeric_limits<float>::infinity()"
        elif isinstance(val, (list, tuple)):
            result = f"{{{', '.join(list(map(self.val_to_arg_str, val)))}}}"
            if config.aot_inductor.abi_compatible:
                # Need to pass the array length because we can't use std::vector
                return f"{self.codegen_int_array_var(result)}, {len(val)}"
            else:
                return result
        else:
            return repr(val)


class CudaWrapperCodeGen(CppWrapperCodeGen):
    """
    Generates cpp wrapper for running on GPU and calls CUDA kernels
    """

    def __init__(self):
        super().__init__()
        self.grid_id = count()
        self.cuda = True

    def write_header(self):
        super().write_header()

        self.header.splice("#include <filesystem>")
        if not config.aot_inductor.abi_compatible:
            self.header.splice(
                """
                #include <c10/cuda/CUDAGuard.h>
                #include <c10/cuda/CUDAStream.h>
                """
            )

        self.header.splice(
            """
            #define CUDA_DRIVER_CHECK(EXPR)                    \\
            do {                                               \\
                CUresult code = EXPR;                          \\
                const char *msg;                               \\
                cuGetErrorString(code, &msg);                  \\
                if (code != CUDA_SUCCESS) {                    \\
                    throw std::runtime_error(                  \\
                        std::string("CUDA driver error: ") +   \\
                        std::string(msg));                     \\
                }                                              \\
            } while (0);

            namespace {

            struct Grid {
                Grid(uint32_t x, uint32_t y, uint32_t z)
                  : grid_x(x), grid_y(y), grid_z(z) {}
                uint32_t grid_x;
                uint32_t grid_y;
                uint32_t grid_z;

                bool is_non_zero() {
                    return grid_x > 0 && grid_y > 0 && grid_z > 0;
                }
            };

            }  // anonymous namespace

            static inline CUfunction loadKernel(
                    std::string filePath,
                    const std::string &funcName,
                    uint32_t sharedMemBytes,
                    const std::optional<std::string> &cubinDir = std::nullopt) {
                if (cubinDir) {
                    std::filesystem::path p1{*cubinDir};
                    std::filesystem::path p2{filePath};
                    filePath = (p1 / p2.filename()).string();
                }

                CUmodule mod;
                CUfunction func;
                CUDA_DRIVER_CHECK(cuModuleLoad(&mod, filePath.c_str()));
                CUDA_DRIVER_CHECK(cuModuleGetFunction(&func, mod, funcName.c_str()));
                if (sharedMemBytes > 0) {
                    CUDA_DRIVER_CHECK(cuFuncSetAttribute(
                        func,
                        CU_FUNC_ATTRIBUTE_MAX_DYNAMIC_SHARED_SIZE_BYTES,
                        sharedMemBytes
                    ))
                }
                return func;
            }

            static inline void launchKernel(
                    CUfunction func,
                    uint32_t gridX,
                    uint32_t gridY,
                    uint32_t gridZ,
                    uint32_t numWarps,
                    uint32_t sharedMemBytes,
                    void* args[],
                    cudaStream_t stream) {
                CUDA_DRIVER_CHECK(cuLaunchKernel(
                    func, gridX, gridY, gridZ, 32*numWarps, 1, 1, sharedMemBytes, stream, args, nullptr
                ));
            }
            """
        )

    def write_get_raw_stream(self, index):
        name = f"stream{index}"
        self.writeline(
            f"cudaStream_t {name} = at::cuda::getCurrentCUDAStream({index});"
        )
        return name

    def define_kernel(
        self, name: str, kernel: str, metadata: Optional[str] = None, cuda=True
    ):
        if not cuda:
            return super().define_kernel(name, kernel, metadata, cuda)

    def generate(self):
        self.prefix.writeline("\n")
        if not V.graph.aot_mode:
            for kernel in self.src_to_kernel.values():
                self.prefix.writeline(f"static CUfunction {kernel} = nullptr;")
            self.prefix.writeline("\n")
        return super().generate()

    @functools.lru_cache(None)
    def generate_load_kernel_once(
        self, name: str, mangled_name: str, cubin_path: str, shared_mem: int
    ):
        if V.graph.aot_mode:
            self.writeline(f"if (kernels.{name} == nullptr) {{")
            self.writeline(
                f"""    kernels.{name} = loadKernel("{cubin_path}", "{mangled_name}", {shared_mem}, this->cubin_dir_);"""
            )
            self.writeline("}")
        else:
            self.writeline(f"if ({name} == nullptr) {{")
            self.writeline(
                f"""    {name} = loadKernel("{cubin_path}", "{mangled_name}", {shared_mem});"""
            )
            self.writeline("}")

    def generate_args_decl(self, call_args):
        dynamic_symbols = V.graph.sizevars.free_symbols()
        # TODO: only works for constant now, need type info
        new_args = []
        for arg in call_args:
            var_name = f"var_{next(self.arg_var_id)}"
            if isinstance(
                arg,
                (
                    sympy.Integer,
                    sympy.Symbol,
                    SymbolicCallArg,
                ),
            ):
                self.writeline(f"auto {var_name} = {arg};")
            elif is_int(arg):
                self.writeline(f"int {var_name} = {arg};")
            elif is_float(arg):
                self.writeline(f"float {var_name} = {arg};")
            elif any(str(arg) == s.name for s in dynamic_symbols):
                self.writeline(f"auto {var_name} = {arg};")
            else:
                if config.aot_inductor.abi_compatible:
                    self.writeline(f"CUdeviceptr {var_name};")
                    self.writeline(
                        f"AOTI_TORCH_ERROR_CODE_CHECK(aoti_torch_get_data_ptr({arg}, reinterpret_cast<void**>(&{var_name})));"
                    )
                else:
                    self.writeline(
                        f"CUdeviceptr {var_name} = reinterpret_cast<CUdeviceptr>({arg}.data_ptr());"
                    )
            new_args.append(f"&{var_name}")

        return ", ".join(new_args)

    def generate_default_grid(self, name: str, grid: List[Any], cuda: bool = True):
        """
        Generate grid configs for launching a CUDA kernel using the grid
        function from triton_heuristics.
        """
        if not cuda:
            return grid
        assert isinstance(grid, list), f"expected {grid=} to be a list"
        grid = [e.inner_expr if isinstance(e, SymbolicCallArg) else e for e in grid]
        grid_fn = default_grid(*grid)
        params = CudaKernelParamCache.get(name)
        assert (
            params is not None
        ), f"cuda kernel parameters for {name} should already exist at this moment"
        block_cfg = {
            "XBLOCK": params["x_block"],
            "YBLOCK": params["y_block"],
            "ZBLOCK": params["z_block"],
        }
        return grid_fn(block_cfg)

    def generate_kernel_call(
        self, name, call_args, grid=None, device_index=None, cuda=True, triton=True
    ):
        if not cuda:
            # Even in CudaWrapperCodeGen, we may see cpp kernels
            return super().generate_kernel_call(
                name, call_args, grid, device_index, cuda, triton
            )

        params = CudaKernelParamCache.get(name)
        assert (
            params is not None
        ), f"cuda kernel parameters for {name} should already exist at this moment"
        mangled_name = params.get("mangled_name", None)
        assert mangled_name is not None, "missing mangled_name"
        cubin_path = params.get("cubin_path", None)
        assert cubin_path is not None and os.path.exists(
            cubin_path
        ), f"cubin file should already exist at this moment: {cubin_path}"
        shared_mem = params.get("shared_mem", 0)

        self.generate_load_kernel_once(name, mangled_name, cubin_path, shared_mem)

        call_args = self.generate_args_decl(call_args)
        kernel_args_var = f"kernel_args_var_{next(self.kernel_callsite_id)}"
        self.writeline(f"void* {kernel_args_var}[] = {{{call_args}}};")
        stream = (
            "stream" if V.graph.aot_mode else self.write_get_raw_stream(device_index)
        )
        grid_name = f"{name}_grid_{next(self.grid_id)}"
        assert isinstance(
            grid, (list, tuple)
        ), f"expected grid to be a list or tuple but got: {grid=}"

        grid = [V.graph.sizevars.simplify(item) for item in grid]
        grid_has_unbacked_symbols = any(free_unbacked_symbols(item) for item in grid)
        grid_args = [self.grid_expr_printer(item) for item in grid]
        grid_args_str = ", ".join(grid_args)
        self.writeline(f"Grid {grid_name} = Grid({grid_args_str});")

        if grid_has_unbacked_symbols:
            self.writeline(f"if ({grid_name}.is_non_zero()) {{")
        kernel_var_name = f"kernels.{name}" if V.graph.aot_mode else name
        self.writeline(
            "launchKernel({}, {}, {}, {}, {}, {}, {}, {});".format(
                kernel_var_name,
                f"{grid_name}.grid_x",
                f"{grid_name}.grid_y",
                f"{grid_name}.grid_z",
                params["num_warps"],
                params["shared_mem"],
                kernel_args_var,
                stream,
            )
        )
        if grid_has_unbacked_symbols:
            self.writeline("}")<|MERGE_RESOLUTION|>--- conflicted
+++ resolved
@@ -1617,16 +1617,6 @@
                 "this->device_idx_" if V.graph.aot_mode else device_id,
                 f"&{name}_handle",
             ]
-<<<<<<< HEAD
-            self.wrapper_call.writeline(f"AtenTensorHandle {name}_handle;")
-            self.wrapper_call.writeline(
-                f"AOTI_TORCH_ERROR_CODE_CHECK(aoti_torch_empty_strided({', '.join(args)}));"
-            )
-            return f"RAIIAtenTensorHandle {name}({name}_handle);"
-
-        if V.graph.aot_mode and device.startswith("c10::Device("):
-            tensor_device = f"{device.split(',')[0]}, this->device_idx_)"
-=======
 
             def gen_alloc(wrapper_call, name, args):
                 wrapper_call.writeline(f"AtenTensorHandle {name}_handle;")
@@ -1647,7 +1637,9 @@
             else:
                 gen_alloc(self.wrapper_call, name, args)
                 return f"RAIIAtenTensorHandle {name}({name}_handle);"
->>>>>>> d7ee1c05
+
+        if V.graph.aot_mode and device.startswith("c10::Device("):
+            tensor_device = f"{device.split(',')[0]}, this->device_idx_)"
         else:
             tensor_device = device
 
