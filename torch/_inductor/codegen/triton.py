--- conflicted
+++ resolved
@@ -2541,20 +2541,11 @@
                 node.codegen(kernel.split_and_set_ranges(node.get_ranges()))
 
         # finalize must be called after adding epilogue above
-<<<<<<< HEAD
-        # TODO: Maybe unify CUDATemplateKernel to also use PartialRender for flexible epilogue fusion.
-        src_code = (
-            partial_code if isinstance(partial_code, str) else partial_code.finalize()
-        )
-        node_schedule = [template_node, *epilogue_nodes]
-        kernel_name = self.define_kernel(src_code, node_schedule)
-=======
         with V.set_kernel_handler(kernel):
             # TODO: Maybe unify CUDATemplateKernel to also use PartialRender for flexible epilogue fusion.
             src_code = partial_code if isinstance(partial_code, str) else partial_code.finalize()
             node_schedule = [template_node, *epilogue_nodes]
             kernel_name = self.define_kernel(src_code, node_schedule)
->>>>>>> 80a51873
         self.codegen_comment(node_schedule)
         kernel.call_kernel(kernel_name, template_node.node)
         V.graph.removed_buffers |= kernel.removed_buffers
