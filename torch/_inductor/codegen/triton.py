--- conflicted
+++ resolved
@@ -115,7 +115,6 @@
         assert len(expr.args) == 1
         return f"tl.abs({self._print(expr.args[0])})"
 
-<<<<<<< HEAD
     def _print_cos(self, expr):
         assert len(expr.args) == 1
         return f"tl.math.cos(({self._print(expr.args[0])}).to(tl.float32))"
@@ -151,7 +150,7 @@
     def _print_atan(self, expr):
         assert len(expr.args) == 1
         return f"tl.math.atan(({self._print(expr.args[0])}).to(tl.float32))"
-=======
+
     def _print_FloorDiv(self, expr):
         if expr.is_integer:
             return super()._print_FloorDiv(expr)
@@ -160,7 +159,6 @@
         x = self.paren(self.doprint(x))
         div = self.paren(self.doprint(div))
         return f"tl.math.floor({x} / {div})"
->>>>>>> 3fa3ed49
 
 
 texpr = TritonPrinter().doprint
