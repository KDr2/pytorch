--- conflicted
+++ resolved
@@ -13,18 +13,12 @@
     Callable,
     cast,
     Dict,
-<<<<<<< HEAD
     Iterable,
-=======
->>>>>>> 7c370d2f
     List,
     Optional,
     Set,
     Tuple,
-<<<<<<< HEAD
-=======
     TYPE_CHECKING,
->>>>>>> 7c370d2f
     Union,
 )
 
