from __future__ import annotations

import collections
import contextlib
import dataclasses
import functools
import itertools
import logging
import math
import operator
import os
from typing import Any, Counter, Dict, Iterable, List, Optional, Set, Tuple

import sympy

import torch

import torch._logging
from torch._prims_common import is_integer_dtype
from torch.utils._sympy.functions import FloorDiv, ModularIndexing
from torch.utils._sympy.value_ranges import ValueRanges
from ..._dynamo.utils import counters
from .. import config, ir, scheduler
from ..codecache import code_hash, get_path, PyCodeCache
from ..dependencies import MemoryDep, StarDep
from ..ir import IRNode, ReductionHint, TritonTemplateBuffer
from ..optimize_indexing import indexing_dtype_strength_reduction
from ..scheduler import BaseScheduling
from ..triton_heuristics import AutotuneHint
from ..utils import (
    do_bench,
    get_fused_kernel_name,
    get_kernel_metadata,
    green_text,
    is_welford_reduction,
    next_power_of_2,
    Placeholder,
    sympy_product,
    sympy_subs,
    sympy_symbol,
    unique,
    yellow_text,
)
from ..virtualized import ops, V
from ..wrapper_benchmark import get_kernel_category_by_source_code
from .common import (
    CSEVariable,
    DeferredLine,
    free_symbol_startswith,
    IndentedBuffer,
    index_prevent_reordering,
    Kernel,
    OpOverrides,
    PythonPrinter,
    SizeArg,
)
from .triton_utils import config_of, signature_of, signature_to_meta

log = logging.getLogger(__name__)
perf_hint_log = torch._logging.getArtifactLogger(__name__, "perf_hints")
schedule_log = torch._logging.getArtifactLogger(__name__, "schedule")
fusion_log = torch._logging.getArtifactLogger(__name__, "fusion")


class TritonPrinter(PythonPrinter):
    def _print_floor(self, expr):
        assert len(expr.args) == 1
        return f"tl.math.floor({self.paren(self._print(expr.args[0]))})"

    def _helper_sqrt(self, expr):
        return f"tl.math.sqrt({self.paren(self._print(expr))}.to(tl.float32))"

    def _print_Where(self, expr):
        c = self.doprint(expr.args[0])
        p = self.doprint(expr.args[1])
        q = self.doprint(expr.args[2])
        return f"tl.where({c}, {p}, {q})"

    def _print_Min(self, expr):
        nargs = len(expr.args)
        if len(expr.args) == 1:
            return self._print(expr.args[0])

        mid = len(expr.args) // 2
        a = self._print(sympy.Min(*expr.args[:mid]))
        b = self._print(sympy.Min(*expr.args[mid:]))
        return f"tl.math.min({a}, {b})"

    def _print_Max(self, expr):
        nargs = len(expr.args)
        if len(expr.args) == 1:
            return self._print(expr.args[0])

        mid = len(expr.args) // 2
        a = self._print(sympy.Max(*expr.args[:mid]))
        b = self._print(sympy.Max(*expr.args[mid:]))
        return f"tl.math.max({a}, {b})"

    def _print_Abs(self, expr):
        assert len(expr.args) == 1
        return f"tl.abs({self._print(expr.args[0])})"


texpr = TritonPrinter().doprint
pexpr = PythonPrinter().doprint


def triton_compute_type(dtype):
    triton_type_name = str(dtype).split(".")[-1]
    if triton_type_name == "bool":
        triton_type_name = "int1"
    elif triton_type_name in ("float16", "bfloat16"):
        # float16 math is done in float32 inside the kernel
        triton_type_name = "float32"
    elif triton_type_name == "float8_e4m3fn":
        triton_type_name = "float8e4nv"
    elif triton_type_name == "float8_e5m2":
        triton_type_name = "float8e5"
    return f"tl.{triton_type_name}"


def triton_acc_type(dtype):
    if is_integer_dtype(dtype) and dtype.is_signed:
        nbits = 64 if dtype == torch.int64 else 32
        return f"tl.int{nbits}"
    return triton_compute_type(dtype)


def triton_constant(value):
    if value == float("inf"):
        return 'float("inf")'
    elif value == float("-inf"):
        return 'float("-inf")'
    elif math.isnan(value):
        return 'float("nan")'
    return repr(value)


class TritonCSEVariable(CSEVariable):
    def __init__(self, name, bounds: ValueRanges):
        super().__init__(name, bounds)
        # We'll use this to track which masks the variable needs when used for indirect indexing
        self.mask_vars: Set[str] = set()

    def update_on_args(self, name, args, kwargs):
        # When making a variable that is going to be used in indirect indexing
        # if a where clause is used it should mean that the result is always a
        # valid index, so you shouldn't include any of the dependent variables
        # in the resulting load mask
        if name == "where":
            return
        for arg in args:
            if isinstance(arg, TritonCSEVariable):
                self.mask_vars.update(arg.mask_vars)
            elif isinstance(arg, sympy.Symbol) and arg.name[0] in "xyr":
                # most of the time index vars don't need masks associated with them
                # however, when index vars are used to compute indices for indirect reads
                # those reads should subsequently be masked,
                self.mask_vars.update({f"{arg.name[0]}mask"})


class TritonOverrides(OpOverrides):
    """Map element-wise ops to Triton"""

    @staticmethod
    def to_dtype(x, dtype: torch.dtype, src_dtype: Optional[torch.dtype] = None):
        def _get_min_elements_per_thread(
            src_dtype: torch.dtype, dst_dtype: torch.dtype
        ) -> int:
            if src_dtype == dst_dtype:
                # No data type conversion is needed. No requirements on min_elem_per_thread.
                return 0

            # fp8 data type conversions has min_elem_per_thread requirements.
            # Refer to Triton implementations here:
            # https://github.com/openai/triton/blob/10f59d8ce04052521c1bc0cb3a3f8b98918fc7e3/lib/Conversion/TritonGPUToLLVM/ElementwiseOpToLLVM.cpp#L10.
            fp8_dtypes = {
                torch.float8_e4m3fn,
                torch.float8_e5m2,
            }
            # Triton doesn't support type conversions between fp8_e4m3 and fp8_e5m2.
            assert not (
                src_dtype in fp8_dtypes
                and dst_dtype in fp8_dtypes
                and src_dtype != dst_dtype
            ), "Conversions between float8_e5m2 and float8_e4m3fn is not supported!"
            if src_dtype == torch.float8_e5m2 or dst_dtype == torch.float8_e5m2:
                return 4
            if src_dtype == torch.float8_e4m3fn or dst_dtype == torch.float8_e4m3fn:
                return 2
            # No requirements on min_elem_per_thread.
            return 0

        if src_dtype is not None:
            # Both dtype and src_dtype are set. This is used by torch to(dtype=dtype).
            # It takes the maximum min_elem_per_thread if there are multiple fp8 conversions
            # in the same kernel.
            V.kernel.min_elem_per_thread = max(
                _get_min_elements_per_thread(src_dtype, dtype),
                V.kernel.min_elem_per_thread,
            )

        if dtype == torch.bool:
            return f"({x} != 0)"
        elif dtype == torch.uint8:
            # to work around llvm uint conversion semantics
            # that produces 0's for negative values
            return f"{x}.to(tl.int8).to(tl.uint8)"
        return f"{x}.to({triton_compute_type(dtype)})"

    @staticmethod
    def to_dtype_bitcast(x, dtype: torch.dtype):
        return f"{x}.to({triton_compute_type(dtype)}, bitcast=True)"

    @classmethod
    def constant(cls, value, dtype):
        if dtype == torch.uint8:
            # tl.full is broken for uint8, remove once triton is fixed.
            # See openai/triton#1919
            tmp = cls.constant(value, torch.int16)
            return cls.to_dtype(tmp, dtype)

        type_ = torch._prims_common.dtype_to_type(dtype)
        triton_val = triton_constant(type_(value))
        triton_type = triton_compute_type(dtype)

        if triton_type == "tl.float32":
            # Float constants are always f32 in triton
            return triton_val

        # NOTE: We use a tensor here in order to get the expected type.
        # Otherwise, e.g. float64 constants would be trunctated to float32.
        # Also, we could just use shape=[1] here but starting with the correct
        # ndim avoids extra `tt.expand_dim` ops appearing in the triton IR.
        ndim = V.kernel.triton_tensor_ndim()
        shape = [1] * ndim
        return f"tl.full({shape}, {triton_val}, {triton_type})"

    @staticmethod
    def abs(x):
        return f"tl.abs({x})"

    @staticmethod
    def libdevice_abs(x):
        return f"tl.math.abs({x})"

    @staticmethod
    def exp(x):
        return f"tl.exp({x})"

    @staticmethod
    def libdevice_exp(x):
        return f"tl.math.exp({x})"

    @staticmethod
    def exp2(x):
        return f"tl.math.exp2({x})"

    @staticmethod
    def expm1(x):
        return f"tl.math.expm1({x})"

    @staticmethod
    def sqrt(x):
        return f"tl.sqrt({x})"

    @staticmethod
    def libdevice_sqrt(x):
        return f"tl.math.sqrt({x})"

    @staticmethod
    def relu(x):
        bug = config.triton.inject_relu_bug_TESTING_ONLY
        if bug == "compile_error":
            return "compile error!"
        elif bug == "runtime_error":
            # NB: this only triggers runtime error as long as input
            # is not all zero
            return f'triton_helpers.device_assert_then({x} == 0, "injected assert fail", {x})'
        elif bug == "accuracy":
            return f"{x} + 1"
        elif bug is None:
            return ops.maximum("0", x)
        else:
            raise AssertionError(
                f"unrecognized config triton.inject_relu_bug_TESTING_ONLY = {bug!r}"
            )

    @staticmethod
    def minimum(a, b):
        return f"triton_helpers.minimum({a}, {b})"

    @staticmethod
    def maximum(a, b):
        return f"triton_helpers.maximum({a}, {b})"

    @staticmethod
    def where(a, b, c):
        return f"tl.where({a}, {b}, {c})"

    @staticmethod
    def cos(x):
        return f"tl.cos({x})"

    @staticmethod
    def libdevice_cos(x):
        return f"tl.math.cos({x})"

    @staticmethod
    def sin(x):
        return f"tl.sin({x})"

    @staticmethod
    def libdevice_sin(x):
        return f"tl.math.sin({x})"

    @classmethod
    def index_expr(cls, expr, dtype):
        index_str, mask_vars, mask, expand_str = V.kernel.indexing(expr)
        # This is called from CSEProxy.__getattr__,  so we'll set the bounds there
        var = V.kernel.cse.generate(V.kernel.compute, index_str)

        if dtype not in {torch.int32, torch.int64}:
            var = V.kernel.cse.generate(V.kernel.compute, cls.to_dtype(var, dtype))
        var.mask_vars = mask_vars
        return var

    @staticmethod
    def masked(mask, body, other):
        with V.kernel.mask_loads(mask) as new_mask:
            result = body()

        # Take dtype from result to prevent accidental promotion
        other = V.kernel.cse.generate(
            V.kernel.compute,
            f"tl.full({result}.shape, {triton_constant(other)}, {result}.dtype)",
        )
        return ops.where(new_mask, result, other)

    @staticmethod
    def lgamma(x):
        return f"tl.math.lgamma({x})"

    @staticmethod
    def erf(x):
        return f"tl.math.erf({x})"

    @staticmethod
    def cosh(x):
        return f"tl.math.cosh({x})"

    @staticmethod
    def sinh(x):
        return f"tl.math.sinh({x})"

    @staticmethod
    def acos(x):
        return f"tl.math.acos({x})"

    @staticmethod
    def acosh(x):
        return f"tl.math.acosh({x})"

    @staticmethod
    def asin(x):
        return f"tl.math.asin({x})"

    @staticmethod
    def asinh(x):
        return f"tl.math.asinh({x})"

    @staticmethod
    def atan2(x, y):
        return f"tl.math.atan2({x}, {y})"

    @staticmethod
    def atan(x):
        return f"tl.math.atan({x})"

    @staticmethod
    def atanh(x):
        return f"tl.math.atanh({x})"

    @staticmethod
    def copysign(x, y):
        return f"tl.math.copysign({x}, {y})"

    @staticmethod
    def erfc(x):
        return f"tl.math.erfc({x})"

    @staticmethod
    def erfinv(x):
        return f"tl.math.erfinv({x})"

    @staticmethod
    def hypot(x, y):
        return f"tl.math.hypot({x}, {y})"

    @staticmethod
    def log10(x):
        return f"tl.math.log10({x})"

    @staticmethod
    def nextafter(x, y):
        return f"tl.math.nextafter({x}, {y})"

    @staticmethod
    def logical_and(a, b):
        return f"{a} & {b}"

    @staticmethod
    def logical_not(a):
        return f"{a} == 0"

    @staticmethod
    def logical_or(a, b):
        return f"{a} | {b}"

    @staticmethod
    def logical_xor(a, b):
        return f"({a} ^ {b})"

    @staticmethod
    def bitwise_and(a, b):
        return f"{a} & {b}"

    @staticmethod
    def bitwise_not(a):
        return f"~{a}"

    @staticmethod
    def bitwise_or(a, b):
        return f"{a} | {b}"

    @staticmethod
    def bitwise_xor(a, b):
        return f"{a} ^ {b}"

    @staticmethod
    def bitwise_left_shift(a, b):
        return f"{a} << {b}"

    @staticmethod
    def bitwise_right_shift(a, b):
        return f"{a} >> {b}"

    @staticmethod
    def rand(seed, offset):
        offset = f"({offset}).to(tl.uint32)"
        return f"tl.rand({seed}, {offset})"

    @staticmethod
    def randn(seed, offset):
        offset = f"({offset}).to(tl.uint32)"
        return f"tl.randn({seed}, {offset})"

    @staticmethod
    def randint64(seed, offset, low, high):
        offset = f"({offset}).to(tl.uint32)"
        return f"triton_helpers.randint64({seed}, {offset}, {low}, {high})"

    @staticmethod
    def load_seed(name, offset):
        var = V.kernel.args.input(name)
        return (
            f"tl.load({var} + {V.kernel.args.seed_offset('load_seed_offset', offset)})"
        )

    @staticmethod
    def rsqrt(x):
        return f"tl.math.rsqrt({x})"

    @staticmethod
    def log1p(x):
        return f"tl.math.log1p({x})"

    @staticmethod
    def tan(x):
        return f"tl.math.tan({x})"

    @staticmethod
    def tanh(x):
        return f"tl.math.tanh({x})"

    @staticmethod
    def sigmoid(x):
        return f"tl.sigmoid({x})"

    @staticmethod
    def libdevice_sigmoid(x):
        return f"1/(1 + tl.math.exp(-({x})))"

    @staticmethod
    def signbit(x):
        # XX: This is wrong for the value -0.0 in floating point
        return f"tl.math.signbit({x}) if ({x}).dtype is tl.float32 else {x} < 0"

    @staticmethod
    def fmod(a, b):
        return f"tl.math.fmod({a}, {b})"

    @staticmethod
    def pow(a, b):
        return f"tl.math.pow({a}, {b})"

    @staticmethod
    def log(x):
        return f"tl.log({x})"

    @staticmethod
    def libdevice_log(x):
        return f"tl.math.log({x})"

    @staticmethod
    def isinf(x):
        return f"tl.math.isinf({x}).to(tl.int1)"

    @staticmethod
    def isnan(x):
        return f"tl.math.isnan({x}).to(tl.int1)"

    @staticmethod
    def round(x):
        return f"tl.math.nearbyint({x})"

    @staticmethod
    def floor(x):
        return f"tl.math.floor({x})"

    @staticmethod
    def floordiv(a, b):
        # See the comment in lowering.div_mode. a and b are integer type.
        # Similar to div_floor_kernel_cuda in pytorch core.
        # Notice that // in triton behaves as truncdiv instead of floordiv
        quot = f"{a} // {b}"
        rem = f"{a} % {b}"
        return f"tl.where(({a} < 0) != ({b} < 0), tl.where({rem} != 0, {quot} - 1, {quot}), {quot})"

    @staticmethod
    def sign(x):
        def to_int(s):
            return f"{s}.to(tl.int8)"

        left = to_int(ops.lt("0", x))
        right = to_int(ops.lt(x, "0"))
        sub = ops.sub(left, right)
        return f"{sub}.to({x}.dtype)"

    @staticmethod
    def trunc(x):
        return f"tl.math.trunc({x})"

    @staticmethod
    def truncdiv(a, b):
        # See the comment in lowering.div_mode. a and b are integer type.
        # Notice that // in triton behaves as truncdiv instead of floordiv
        return f"{a} // {b}"

    @staticmethod
    def ceil(x):
        return f"tl.math.ceil({x})"


@dataclasses.dataclass
class IterationRanges:
    """
    Each range tree represents multiple sets of iteration indexing
    in a single tiled dimension in the output kernel.

    If you have two loops ranges one (4, 3, 2) and another (4, 6),
    then the range tree will be:
            4 (i0)
        3 (i1)  6 (i3)
        2 (i2)
    Where i0 is shared between both loops, but then the split into
    different indexing vars.  All loop ranges must iterate over
    the same number of elements.
    """

    def __init__(
        self,
        name: str,
        var_list: List[sympy.Symbol],
        var_ranges: Dict[sympy.Symbol, sympy.Expr],
        numel: sympy.Expr,
        prefix: str,
        *,
        kernel: TritonKernel,
        divisor=sympy.Integer(1),
        length=sympy.Integer(1),
    ):
        super().__init__()
        self.name = name
        self.var_list = var_list
        self.var_ranges = var_ranges
        self.numel = numel
        self.prefix = prefix
        self.divisor = divisor
        self.length = length
        self.kernel = kernel

    def is_loop(self):
        return self.prefix == "r" and not self.kernel.persistent_reduction


class IterationRangesRoot(IterationRanges):
    def __init__(
        self,
        name: str,
        numel: sympy.Expr,
        prefix: str,
        index: int,
        kernel: TritonKernel,
        pid_cache=None,
    ):
        if pid_cache is None:
            pid_cache = {}
        super().__init__(
            name=name,
            var_list=[],
            var_ranges={},
            numel=numel,
            prefix=prefix,
            kernel=kernel,
        )
        self.index = index
        # Store all the nodes in one flat list
        self.nodes: Dict[sympy.Expr, IterationRangesEntry] = {}
        # This is for re-ordering program ID in triton mm template
        # pid_cache["tl.program_id(0)"] = pid_m
        self.pid_cache: Dict[str, str] = pid_cache

    def cache_clear(self):
        for node in self.nodes.values():
            node.cache_clear()

    def lookup(self, divisor, length):
        """
        Lookup a given RangeTreeEntry, creating it if needed
        """
        if V.graph.sizevars.statically_known_equals(divisor * length, self.numel):
            expr = FloorDiv(sympy_symbol(f"{self.prefix}index"), divisor)
        else:
            expr = ModularIndexing(sympy_symbol(f"{self.prefix}index"), divisor, length)

        if expr not in self.nodes:
            node = IterationRangesEntry(
                f"{self.prefix}{next(V.kernel.iter_vars_count)}",
                divisor,
                length,
                expr,
                self,
            )
            V.kernel.range_tree_nodes[node.symbol()] = node
            self.var_list.append(node.symbol())
            self.var_ranges[node.symbol()] = length
            self.nodes[expr] = node
        return self.nodes[expr]

    def construct_entries(self, lengths: List[sympy.Expr]):
        divisor = sympy.Integer(1)
        itervars = []
        for length in reversed(lengths):
            itervars.append(self.lookup(divisor, length))
            divisor = divisor * length
        return list(reversed(itervars))

    def construct(self, lengths: List[sympy.Expr]):
        return [e.symbol() for e in self.construct_entries(lengths)]

    def vars_and_sizes(self, index: sympy.Expr):
        """Figure out vars from this tree used in index"""
        nodes = [V.kernel.range_tree_nodes.get(s) for s in index.free_symbols]
        nodes = [n for n in nodes if n and n.prefix == self.prefix]
        nodes.sort(key=lambda x: V.graph.sizevars.size_hint(x.divisor))
        divisor = sympy.Integer(1)
        index_vars = []
        sizes = []

        def add(node):
            nonlocal divisor
            index_vars.append(node.symbol())
            sizes.append(node.length)
            divisor = divisor * node.length

        for node in nodes:
            if not V.graph.sizevars.statically_known_equals(node.divisor, divisor):
                # fill in unused index var
                add(self.lookup(divisor, FloorDiv(node.divisor, divisor)))
                divisor = node.divisor
            add(node)
        if not V.graph.sizevars.statically_known_equals(self.numel, divisor):
            # fill in unused index var
            add(self.lookup(divisor, FloorDiv(self.numel, divisor)))

        return list(reversed(index_vars)), list(reversed(sizes))

    def ranges_code(self):
        size = self.kernel.indexing_size_str(self.index, self.prefix)
        index_dtype = self.kernel.index_dtype
        convert = f".to({index_dtype})" if index_dtype != "tl.int32" else ""
        return f"tl.arange(0, {self.prefix.upper()}BLOCK){size}{convert}"

    def scalar_code(self, value):
        index_dtype = self.kernel.index_dtype
        ndim = self.kernel.triton_tensor_ndim()
        size = [1] * ndim
        return f"tl.full({size}, {value}, {index_dtype})"

    def get_pid(self):
        key = f"tl.program_id({self.index})"
        pid = self.pid_cache.get(key, key)
        if self.kernel.index_dtype != "tl.int32":
            return f"{pid}.to({self.kernel.index_dtype})"
        return pid

    def codegen_header(self, code, no_x_dim=False):
        x = self.prefix
        if self.is_loop():
            code.writeline(f"{self.name} = {x}offset + {x}base")
        elif x == "r" and self.kernel.persistent_reduction:
            # no need to "roffset = "
            code.writeline(
                f"{self.name} = {self.ranges_code()}",
            )
        else:
            if not no_x_dim:
                line = f"{x}offset + {self.ranges_code()}"
            else:
                line = self.scalar_code(f"{x}offset")
            code.writelines(
                [
                    f"{x}offset = {self.get_pid()} * {x.upper()}BLOCK",
                    f"{self.name} = {line}",
                ]
            )
        code.writeline(f"{x}mask = {self.name} < {x}numel")


class IterationRangesEntry(IterationRanges):
    def __init__(
        self,
        name: str,
        divisor: sympy.Expr,
        length: sympy.Expr,
        expr: sympy.Expr,
        parent: IterationRanges,
    ):
        super().__init__(
            name=name,
            numel=parent.numel / length,
            var_list=parent.var_list,
            var_ranges=parent.var_ranges,
            prefix=parent.prefix,
            divisor=divisor,
            length=length,
            kernel=parent.kernel,
        )
        self.parent = parent
        self.codegen = functools.lru_cache(None)(self._codegen)
        self.expr = expr

    def set_name(self, name):
        self.codegen = lambda: name  # type: ignore[assignment]
        self.codegen.cache_clear = lambda: None  # type: ignore[method-assign]
        self.name = name

    def cache_clear(self):
        self.codegen.cache_clear()

    def writeline(self, line):
        if self.is_loop():
            V.kernel.indexing_code.writeline(line)
        else:
            # lift non-reduction stores outside loop
            V.kernel.body.writeline(line)

    def _codegen(self):
        self.writeline(f"{self.name} = " + texpr(V.kernel.rename_indexing(self.expr)))
        return self.name

    def precomputed_args(self):
        # for dynamic shapes, find parts of indexing expressions that have to be precomputed
        precomputed_args: List[sympy.Expr] = []
        if isinstance(self.expr, sympy.Symbol):
            return precomputed_args
        assert isinstance(self.expr, (FloorDiv, ModularIndexing)), type(self.expr)
        for arg in self.expr.args[1:]:
            if not isinstance(arg, (sympy.Integer, sympy.Symbol)):
                symbols = arg.free_symbols
                if len(symbols) > 0 and all(s.name.startswith("s") for s in symbols):
                    precomputed_args.append(arg)
        return precomputed_args

    def symbol(self):
        return sympy_symbol(self.name)

    def __hash__(self):
        return hash(self.name)

    def __eq__(self, other):
        return self.name == other.name


class TritonKernel(Kernel):
    overrides = TritonOverrides  # type: ignore[assignment]
    sexpr = pexpr

    def __init__(
        self,
        *groups,
        index_dtype,
        mutations=None,
        pid_cache=None,
        reduction_hint=ReductionHint.DEFAULT,
        min_elem_per_thread=0,
    ):
        if pid_cache is None:
            pid_cache = {}
        super().__init__()
        self.numels = [V.graph.sizevars.simplify(s) for s in groups]
        self.mutations = mutations
        self.range_trees: List[IterationRangesRoot] = []
        self.range_tree_nodes = {}
        self.iter_vars_count = itertools.count()
        self.inside_reduction = self.numels[-1] != 1
        self.body = IndentedBuffer()
        self.indexing_code = IndentedBuffer()
        self.suffix: IndentedBuffer = IndentedBuffer()  # type: ignore[assignment]
        self.outside_loop_vars = set()
        self.reduction_hint = reduction_hint
        self.index_dtype = index_dtype
        self.min_elem_per_thread = min_elem_per_thread
        self.last_usage = set()

        self.persistent_reduction = self.should_use_persistent_reduction()
        self.no_x_dim = (
            self.reduction_hint == ReductionHint.INNER
            and self.persistent_reduction
            and len(self.numels) == 2
            and self.numels[-1] >= 256
        )
        self.initialize_range_tree(pid_cache)

        # A set of autotuning hints to pass as part of triton_meta
        self.autotune_hints: Set[AutotuneHint] = set()

        # define this in a closure to make cache local to object
        @functools.lru_cache(None)
        def simplify_indexing(index: sympy.Expr):
            index = V.graph.sizevars.simplify_with_ranges(index, self.var_ranges())
            for tree in self.range_trees:
                index = self.combine_contiguous_dims(index, tree)
            return index

        self.simplify_indexing = simplify_indexing

    def should_use_persistent_reduction(self):
        """
        Heuristic to set self.persistent_reduction and add guards
        if needed.
        """
        if not (self.inside_reduction and config.triton.persistent_reductions):
            return False
        threshold = {
            ReductionHint.INNER: 1024,
        }.get(self.reduction_hint, 64)
        last_numel = self.numels[-1]
        if not isinstance(last_numel, (int, sympy.Integer)):
            # Not static
            return False
        hint = V.graph.sizevars.size_hint(last_numel)
        if hint > threshold:
            return False
        # will need to recompile if we cross a larger power of 2 boundary
        V.graph.sizevars.guard_leq(self.numels[-1], next_power_of_2(hint))
        return True

    def set_last_usage(self, nodes):
        if not self.inside_reduction or self.persistent_reduction:
            return
        self.last_usage = set(
            itertools.chain.from_iterable(
                n.last_usage for n in nodes if n is not EnableReduction
            )
        )

    def initialize_range_tree(self, pid_cache):
        names = list(
            reversed(["xindex", "yindex", "zindex"][: len(self.numels) - 1])
        ) + ["rindex"]
        for i in range(len(self.numels)):
            pid_idx = i if names[i][0] == "r" else "xyz".find(names[i][0])
            self.range_trees.append(
                IterationRangesRoot(
                    names[i], self.numels[i], names[i][0], pid_idx, self, pid_cache
                )
            )
        for tree in self.range_trees:
            # reduction indexing goes inside a loop
            if not tree.is_loop():
                tree.codegen_header(self.body, self.no_x_dim)
        if self.inside_reduction and self.range_trees[-1].is_loop():
            # workaround for this issue:
            # https://gist.github.com/jansel/6527126f781559095c5531f98a4235a7
            self.body.writeline(f"rbase = {self.range_trees[-1].ranges_code()}")

    def disable_reduction(self):
        @contextlib.contextmanager
        def ctx():
            if self.numels[-1] == 1:
                assert not self.inside_reduction
                yield
                return
            if not self.persistent_reduction:
                # calling codegen_body() will flush all the pending buffers
                # and write out a reduction loop
                self.codegen_body()
            self.inside_reduction = False
            try:
                yield
                if not self.persistent_reduction:
                    # flush out any code before opening the next loop
                    self.codegen_body()
            finally:
                self.inside_reduction = True

        return ctx()

    def set_ranges(self, *lengths):
        assert len(lengths) == len(self.range_trees)
        return [
            ranges.construct(length)
            for length, ranges in zip(lengths, self.range_trees)
        ]

    @staticmethod
    def _split_iteration_ranges(
        groups: Iterable[sympy.Expr], lengths: List[List[sympy.Expr]]
    ):
        sv = V.graph.sizevars
        new_ranges: List[List[sympy.Expr]] = [[] for _ in groups]
        remaining = [sv.simplify(g) for g in groups]
        var_count = itertools.count()

        def add_range(i, expr):
            expr = sv.simplify(expr)
            if not sv.statically_known_multiple_of(remaining[i], expr):
                raise CantSplit()
            # guard on the last item out
            remaining[i] = FloorDiv(remaining[i], expr)
            new_ranges[i].append(expr)
            return next(var_count)

        def make_combined(size, idx1, idx2):
            def getter(flat_vars):
                return size * flat_vars[idx1] + flat_vars[idx2]

            return getter

        return_getters_groups = []
        current_group = 0
        for length_group in lengths:
            return_getters = []
            for size in length_group:
                if sv.statically_known_equals(size, 1):
                    return_getters.append(lambda _: sympy.Integer(0))
                    continue

                while (
                    current_group < len(remaining)
                    and sv.size_hint(remaining[current_group]) == 1
                ):
                    # scroll to next group with remaining elements
                    current_group += 1

                if sv.size_hint(size) > sv.size_hint(remaining[current_group]):
                    # need to break size in two
                    if not sv.statically_known_multiple_of(
                        size, remaining[current_group]
                    ):
                        raise CantSplit()
                    size1 = remaining[current_group]
                    size2 = FloorDiv(size, remaining[current_group])
                    return_getters.append(
                        make_combined(
                            size2,
                            add_range(current_group, size1),
                            add_range(current_group + 1, size2),
                        )
                    )
                else:
                    return_getters.append(
                        operator.itemgetter(add_range(current_group, size))
                    )
            return_getters_groups.append(return_getters)

        assert all(
            V.graph.sizevars.size_hint(s) == 1 for s in remaining
        ), f"failed to set ranges {remaining} {lengths}"

        return new_ranges, return_getters_groups

    @classmethod
    def is_compatible(
        cls, groups: Iterable[sympy.Expr], lengths: List[List[sympy.Expr]]
    ):
        try:
            cls._split_iteration_ranges(groups, lengths)
            return True
        except CantSplit:
            return False

    def split_and_set_ranges(self, lengths: List[List[sympy.Expr]]):
        """
        We may want to fuse `for i0 in s0*s1` into a tiled kernel with groups (s0, s1).

        To do this we need to split up the iteration space of i0 into something like:
            for i1 in s0:
              for i2 in s1:
                i0 = i1*s1 + i2
                ....

        This function matches and resplits lengths to the groups of
        this kernel to enable tiled + non-tiled fusions.
        """
        groups = [rt.numel for rt in self.range_trees]
        if not self.inside_reduction:
            groups[-1] = sympy.Integer(1)

        if len(lengths) == len(self.range_trees) and all(
            V.graph.sizevars.simplify(sympy_product(x) - g) == 0
            for x, g in zip(lengths, groups)
        ):
            return self.set_ranges(*lengths)

        new_ranges, return_getters_groups = self._split_iteration_ranges(
            groups, lengths
        )
        itervars = list(itertools.chain(*self.set_ranges(*new_ranges)))
        return [[fn(itervars) for fn in fns] for fns in return_getters_groups]

    def is_indirect_indexing(self, index: sympy.Expr):
        # tmpX  means indirect indexing
        return free_symbol_startswith(index, "tmp")

    def is_broadcasted(self, index: sympy.Expr):
        # Note. This may not be correct when there is indirect indexing
        if self.is_indirect_indexing(index):
            return False

        index_numels = [1] * len(self.numels)
        for symbol in index.free_symbols:
            if symbol not in self.range_tree_nodes:
                # Non-iterated variables, e.g. strides
                continue
            entry = self.range_tree_nodes[symbol]
            index_numels[entry.parent.index] *= entry.length

        # If the index variables only iterate over a subset of the kernel
        # numels, then it must be broadcasted.
        simplify = V.graph.sizevars.simplify
        return any(
            simplify(idx_range) != simplify(iter_range)
            for idx_range, iter_range in zip(index_numels, self.numels)
        )

    def combine_contiguous_dims(self, index: sympy.Expr, tree: IterationRangesRoot):
        """
        More aggressive simplification to merge contiguous dims
        """
        if isinstance(index, (sympy.Integer, sympy.Symbol)):
            return index
        index_vars, sizes = tree.vars_and_sizes(index)
        if len(sizes) <= 1:
            return index
        new_sizes, reindex, prune = V.graph.sizevars._simplify_loops(
            index_vars, sizes, index_prevent_reordering([index], index_vars, sizes)
        )
        if new_sizes == sizes:
            return index
        new_index_vars = tree.construct(new_sizes)
        new_index = sympy_subs(index, dict(zip(index_vars, reindex(new_index_vars))))
        return new_index

    def index_to_str(self, index: sympy.Expr) -> str:
        """
        Convert an index expr to a string that can be used in triton code.
        e.g. a sympy expression "s2" may actually appear as "ks1" in the triton kernel.

        Index expressions often need to be passed in as arguments to the triton kernel.
        Rename_indexing and codegen_indexing keep track of the needed indices and add
        new parameters to the function signature.
        """
        return texpr(self.rename_indexing(self.codegen_indexing(index)))

    def indexing(
        self,
        index: sympy.Expr,
        *,
        copy_shape=None,
        dense_indexing=False,
        override_mask=None,
    ):
        """
        Compute the index and mask to pass to tl.load() or tl.store()
        """
        index = self.simplify_indexing(index)
        index = sympy_subs(index, V.graph.sizevars.precomputed_replacements)
        # if simple replacements didn't get rid of floor/ceil, try full subs
        if len(index.atoms(sympy.floor)) or len(index.atoms(sympy.ceiling)):
            index = index.subs(V.graph.sizevars.precomputed_replacements)
        # last resort, if no range vars are in the expr, hoist it
        # TODO instead of trying to blindly find complicated exprs, we should hoist the
        # inputs/outputs sizes and strides, but at the time indexing is generated
        # kernel inputs and outputs are not set yet, we'd need a deeper refactor
        # to do it this way

        if len(index.atoms(sympy.ceiling)):
            for a in index.atoms(sympy.ceiling):
                # for nested exprs, atoms yields top level first (?)
                # so if everything goes fine, lower level replacements will come up empty
                symbols = a.free_symbols
                if len(symbols) > 0 and all(
                    s.name.startswith("s") or s.name.startswith("ps") for s in symbols
                ):
                    replacements = {a: V.graph.sizevars.lookup_precomputed_size(a)}
                    index = sympy_subs(index, replacements)

        index_vars = index.free_symbols
        index = self.simplify_indexing(index)
        index_str = self.index_to_str(index)

        mask_vars: Set[str] = set()
        for var in index_vars:
            assert isinstance(var, sympy.Symbol)
            if override_mask:
                pass
            elif var.name.startswith("tmp"):
                # indirect indexing
                cse_var = self.cse.varname_map[var.name]
                mask_vars.update(cse_var.mask_vars)
            elif var.name.startswith(("s", "ps")):
                pass
            else:
                # var is one of xN, yN or rN
                assert var.name[0] in "xyr", var.name
                mask_vars.add(f"{var.name[0]}mask")

        need_dense = (
            config.triton.dense_indexing
            or dense_indexing
            or self._load_mask is not None
        ) and index != 0

        have_dense = True
        have_loop_vars = False
        dense_mask_vars = set()

        for tree in self.range_trees:
            if tree.prefix == "r" and not self.inside_reduction:
                continue
            if index_vars.intersection(tree.var_list):
                have_loop_vars = True
            else:
                have_dense = False
            dense_mask_vars.add(f"{tree.prefix}mask")

        expand_str = None

        if isinstance(index, sympy.Integer):
            expand_str = f"{copy_shape}.shape" if copy_shape else self.dense_size_str()
            index_str = f"tl.full({expand_str}, {index_str}, tl.int32)"
            return index_str, set(), "None", expand_str

        if need_dense and not have_dense:
            expand_str = f"{copy_shape}.shape" if copy_shape else self.dense_size_str()
            index_str = f"tl.broadcast_to({index_str}, {expand_str})"
            mask_vars = dense_mask_vars
        elif not have_loop_vars and copy_shape:
            index_str = f"tl.broadcast_to({index_str}, {copy_shape}.shape)"
            mask_vars = dense_mask_vars

        if override_mask:
            mask_vars = {override_mask}

        if self._load_mask:
            mask_vars.add(self._load_mask)

        self.filter_masks(mask_vars)

        mask_str = " & ".join(sorted(map(str, mask_vars))) if mask_vars else "None"
        return index_str, mask_vars, mask_str, expand_str

    def filter_masks(self, mask_vars):
        for tree in self.range_trees:
            # Masks are superfluous if we only have one element
            if V.graph.sizevars.statically_known_equals(tree.numel, 1):
                mask_vars.discard(f"{tree.prefix}mask")
                continue
            # Masks are superfluous if numel is a multiple of BLOCK
            # (We use the fact that BLOCK is required by triton to be a power of 2)
            if tree.prefix.upper() not in config.triton.max_block:
                continue
            max_block = config.triton.max_block[tree.prefix.upper()]
            # Optional optimization: if block divides numel exactly, we will
            # never need to do a masked load to handle stragglers at the end.
            # It's faster to avoid masking at all.  But it is sound to always
            # mask.
            if V.graph.sizevars.statically_known_multiple_of(tree.numel, max_block):
                mask_vars.discard(f"{tree.prefix}mask")

    def var_ranges(self):
        return dict(
            itertools.chain.from_iterable(
                tree.var_ranges.items() for tree in self.range_trees
            )
        )

    def codegen_indexing(self, expr: sympy.Expr):
        expr = V.graph.sizevars.simplify_with_ranges(expr, self.var_ranges())
        for sym in sorted(expr.free_symbols, key=str):
            if sym in self.range_tree_nodes:
                # if indexing expression is complicated, we precompute it on the host side
                # and send the result as a kernel argument
                replacements = {}
                for ps in self.range_tree_nodes[sym].precomputed_args():
                    replacements[ps] = V.graph.sizevars.lookup_precomputed_size(ps)
                if len(replacements) > 0:
                    self.range_tree_nodes[sym].expr = sympy_subs(
                        self.range_tree_nodes[sym].expr, replacements
                    )
                self.range_tree_nodes[sym].codegen()
        return expr

    @contextlib.contextmanager
    def mask_loads(self, mask):
        """Context manager to add an additional mask to tl.load/store"""
        prior = self._load_mask
        if prior:
            mask = self.cse.generate(self.compute, f"{mask} & {prior}")

        self._load_mask = mask
        try:
            # TODO(jansel): do we need a reshape here?
            yield mask
        finally:
            self._load_mask = prior

    def generate_assert(self, check):
        return torch.version.hip is None and super().generate_assert(check)

    def load_mask(self, var):
        mask = ""
        mask_vars = set(var.mask_vars)
        if self._load_mask:
            mask_vars.add(self._load_mask)

        if mask_vars:
            mask = (
                f"{list(mask_vars)[0]}"
                if len(mask_vars) == 1
                else f"({' & '.join(str(v) for v in mask_vars)})"
            )
        return mask

    @property
    def assert_function(self):
        return "tl.device_assert"

    def get_strides_of_load(self, index: sympy.Expr):
        """
        This gets the stride of the index for each of the tiling variables
        (technically, it does it at index 0)

        For example, if
        xindex = x0 + 512*x1 + 1024*r0
        x0 = (xindex//512)
        x1 = (xindex % 512)
        r0 = rindex // 1024

        this function would return
        {xindex: 512, rindex: 1024}
        """
        index_to_tile_indexes = {k: v.expr for k, v in self.range_tree_nodes.items()}
        index_in_tile_vars = sympy_subs(index, index_to_tile_indexes)
        strides = {}
        for range_tree in self.range_trees:
            s = sympy_symbol(range_tree.name)
            strides[s] = sympy_subs(index_in_tile_vars, {s: 1}) - sympy_subs(
                index_in_tile_vars, {s: 0}
            )
        return strides

    def load(self, name: str, index: sympy.Expr):
        var = self.args.input(name)
        indirect_indexing = self.is_indirect_indexing(index)
        original_index = index
        index, mask_vars, mask, expand_str = self.indexing(index)

        # Keep the variable in cache if were going to reuse it. Equiv., if any of the following hold
        #  1) We are doing broadcasting
        #  2) It is a non-coalesced load. The intuition is that if it's
        #  non-coalesced, we will likely load each element multiple times in
        #  practice.
        #  3) It will be used later and it won't be CSE'd. Equiv., if all the following hold
        #   3.1) We are in a reduction loop
        #   3.2) Its not its last use
        #   3.3) This load will not be lifted to the body
        #
        is_coalesced = any(
            i == 1 for i in self.get_strides_of_load(original_index).values()
        )
        if self.is_broadcasted(original_index):
            ep = ", eviction_policy='evict_last'"
        elif not is_coalesced:
            ep = ", eviction_policy='evict_last'"
        elif self.inside_reduction and not self.persistent_reduction:
            if name in self.args.inplace_buffers:
                names = set(self.args.inplace_buffers[name].other_names)
            else:
                names = {name}
            last_use = len(names & self.last_usage) > 0
            evict_last = not last_use and ("rmask" in mask or indirect_indexing)
            if evict_last:
                ep = ", eviction_policy='evict_last'"
            else:
                ep = ", eviction_policy='evict_first'"
        else:
            ep = ""
        # "other" below is a workaround for https://github.com/openai/triton/issues/737
        # for bool, even though it's likely subject to the same bug, setting `other` leads
        # to LLVM errors so we are skipping it for now
        if ("tmp" in mask or "rmask" in mask) and V.graph.get_dtype(name) != torch.bool:
            other = ", other=0"
        else:
            other = ""

        append_broadcast = None
        if V.graph.is_unspec_arg(name):
            line = var
        else:
            if isinstance(original_index, sympy.Integer):
                line = f"tl.load({var} + ({original_index}))"
                append_broadcast = expand_str
            else:
                line = f"tl.load({var} + ({index}), {mask}{ep}{other})"

            dtype = V.graph.get_dtype(name)
            if dtype in (torch.float16, torch.bfloat16):
                line += ".to(tl.float32)"
            if dtype == torch.bool and torch.version.hip is None:
                # Workaround for https://github.com/openai/triton/issues/2151
                # tl.load returns int8 when loading from pointer to int1
                # NOTE: Currently causes hangs on bool UTs for ROCm
                line += ".to(tl.int1)"

        if "tmp" in mask:
            # Masked loads must come after the mask is computed
            load_buffer = self.compute
        elif (
            self.inside_reduction
            and not self.persistent_reduction
            and "rmask" not in mask
            and not indirect_indexing
        ):
            # can lift a common load outside of reduction loop
            # One exception is when this is an indirect_load.
            load_buffer = self.body
        else:
            load_buffer = self.loads

        result_var = self.cse.generate(load_buffer, line)
        assert isinstance(result_var, TritonCSEVariable)
        result_var.mask_vars = mask_vars

        if append_broadcast:
            line = f"tl.broadcast_to({result_var}, {append_broadcast})"
            result_var = self.cse.generate(load_buffer, line)

        if not self.inside_reduction or "rmask" not in mask:
            self.outside_loop_vars.add(result_var)

        return result_var

    def store(self, name, index, value, mode=None):
        var = self.args.output(name)
        indirect_indexing = self.is_indirect_indexing(index)
        original_index = index
        index, mask_vars, mask, expand_str = self.indexing(index, dense_indexing=True)

        # Guard against write-after-read corruption in triton.
        # See # https://github.com/openai/triton/issues/1615
        # This triton bug means that a load which is broadcasted over multiple
        # warps may see the result of a store that happens later in the triton
        # program. The workaround is to add a barrier before storing, which
        # enforces that all warps have already read the data.
        is_inplace = name in self.args.inplace_buffers
        is_broadcasted = self.is_broadcasted(original_index)
        if is_inplace and is_broadcasted:
            self.stores.writeline(DeferredLine(name, "tl.debug_barrier()"))

        if mode is None:
            line = f"tl.store({var} + ({index}), {value}, {mask})"
        elif mode == "atomic_add":
            line = f"tl.atomic_add({var} + ({index}), {value}, {mask})"
        else:
            raise NotImplementedError(f"store mode={mode}")
        self.stores.writeline(DeferredLine(name, line))
        if not self.inside_reduction:
            self.outside_loop_vars.add(value)

    def bucketize(
        self,
        values: CSEVariable,
        offsets_name: str,
        offsets_size: sympy.Expr,
        indexing_dtype: torch.dtype,
        right: bool,
    ):
        """
        See [Note: Inductor bucketize op]
        """

        # Triton performance for bucketize_binary_search is much better when the number
        # of threads equals the number of elements.
        # If we're trying to use a bucketize kernel, we should make sure that an
        # autotuning config with num_elements_per_warp=32 exists.
        self.autotune_hints.add(AutotuneHint.ELEMENTS_PER_WARP_32)

        offsets_ptr = self.args.input(offsets_name)
        block_size = self.dense_size_str()
        offsets_size_str = self.index_to_str(offsets_size)

        if indexing_dtype == torch.int32:
            triton_dtype = "tl.int32"
        elif indexing_dtype == torch.int64:
            triton_dtype = "tl.int64"
        else:
            raise NotImplementedError(
                "Bucketize only supports indexing with int32 and int64"
            )

        result = self.cse.generate(
            self.compute,
            f"triton_helpers.bucketize_binary_search({values}, {offsets_ptr}, {triton_dtype}, {right}, {offsets_size_str}, {block_size})",  # noqa: B950 line too long
        )

        return result

    def reduction_resize(self, value):
        ndims = self.triton_tensor_ndim()
        if ndims == 1:
            return f"triton_helpers.promote_to_tensor({value})"

        sizes = [":"] * ndims
        sizes[-1] = "None"
        return f"{value}[{', '.join(sizes)}]"

    @staticmethod
    def _map_tuple_or_scalar(fn, value):
        if isinstance(value, tuple):
            return tuple(map(fn, value))
        return fn(value)

    def reduction(self, dtype, src_dtype, reduction_type, value):
        assert self.inside_reduction
        masks = {f"{tree.prefix}mask" for tree in self.range_trees}
        self.filter_masks(masks)
        masks = sorted(masks)
        if self._load_mask:
            masks.append(self._load_mask)
        reduction_range_prefix = self.range_trees[-1].prefix
        reduction_sizes = ["None" for _ in self.range_trees]
        reduction_sizes[-1] = ":"

        # Say we have
        #     tmp0 = ops.constant(1, torch.int64)
        #     tmp1 = ops.reduction(torch.int64, torch.int64, "sum", tmp0)
        # tmp0 in the triton code is either a scalar, or single-element tensor
        # so if we emit tl.sum directly, it will only give 1 instead of RBLOCK * 1
        # To avoid this, we broadcast to the expected shape first.
        dense_size_str = self.dense_size_str()
        value = self._map_tuple_or_scalar(
            lambda v: self.cse.generate(
                self.compute, f"tl.broadcast_to({v}, {dense_size_str})"
            ),
            value,
        )

        def final_reduction(value):
            use_helper = reduction_type in {"any", "max", "min", "prod"}
            module = "triton_helpers" if use_helper else "tl"
            if reduction_type in {"max", "min"}:
                return self.reduction_resize(
                    f"{module}.{reduction_type}2({value}, {dim})"
                )
            return self.reduction_resize(f"{module}.{reduction_type}({value}, {dim})")

        def final_argreduce(buffer, result_var, value, index):
            buffer.splice(
                f"""\
                _, {result_var}_tmp = triton_helpers.{root_op}_with_index({value}, {index}, {dim})
                {result_var} = {self.reduction_resize(f'{result_var}_tmp')}
                """
            )

        cache_key = (src_dtype, reduction_type, value)
        if cache_key in self.cse.reduction_cache:
            return self.cse.reduction_cache[cache_key]

        dim = len(self.range_trees) - 1 - int(bool(self.no_x_dim))
        acc_type = triton_acc_type(src_dtype)
        result_var: Any = self.cse.newvar()
        result_var.mask_vars = {var for var in masks if var[0] != "r"}
        cond = " & ".join(masks)

        if self.persistent_reduction:
            default = ir.Reduction.default_value(reduction_type, src_dtype)
            default = self._map_tuple_or_scalar(triton_constant, default)

            def _mask_value(value, default):
                return self.cse.generate(
                    self.compute, f"tl.where({cond}, {value}, {default})"
                )

            if isinstance(value, tuple):
                masked_value = [_mask_value(v, d) for v, d in zip(value, default)]
            else:
                masked_value = _mask_value(value, default)

            if reduction_type in {"argmax", "argmin"}:
                accumulator_index = self.cse.generate(
                    self.compute,
                    f"tl.broadcast_to({reduction_range_prefix}index, {masked_value}.shape)",
                )
                root_op = {"argmax": "max", "argmin": "min"}[reduction_type]
                final_argreduce(
                    self.compute, result_var, masked_value, accumulator_index
                )
            elif reduction_type == "welford_reduce":
                # For persistent reductions, don't bother with
                # welford's algorithm since it uses more registers, and
                # taking two reductions doesn't increase memory usage.
                sum_ = ops.reduction(dtype, dtype, "sum", value)
                self.inside_reduction = False
                rnumel = ops.index_expr(self.numels[-1], dtype)
                mean = ops.div(sum_, rnumel)

                self.inside_reduction = True
                dx = ops.sub(value, mean)
                dx2 = ops.mul(dx, dx)
                m2 = ops.reduction(dtype, dtype, "sum", dx2)
                result_var = (mean, m2, rnumel)
            elif reduction_type == "welford_combine":
                mean, m2, weight = masked_value
                welford = f"triton_helpers.welford({mean}, {m2}, {weight}, {dim})"
                mean, m2, weight = (self.cse.newvar() for _ in range(3))
                self.compute.writeline(f"{mean}, {m2}, {weight} = {welford}")

                result_var = tuple(
                    self.cse.generate(self.compute, self.reduction_resize(var_name))
                    for var_name in (mean, m2, weight)
                )
            else:
                result_var = self.cse.generate(
                    self.compute, final_reduction(masked_value)
                )
        else:
            accumulator = f"_{result_var}"
            default = ir.Reduction.default_accumulator(reduction_type, src_dtype)
            default = self._map_tuple_or_scalar(triton_constant, default)
            if not isinstance(default, tuple):
                self.body.writeline(
                    f"{accumulator} = tl.full({self.dense_size_str()}, {default}, {acc_type})"
                )

            if reduction_type in {"argmax", "argmin"}:
                accumulator_index = f"_{result_var}_index"  # type: ignore[assignment]
                long_max = torch.iinfo(torch.int64).max
                self.body.writeline(
                    f"{accumulator_index} = tl.full({self.dense_size_str()}, {long_max}, tl.int64)"
                )
                root_op = {"argmax": "max", "argmin": "min"}[reduction_type]

                self.compute.splice(
                    f"""\
                {accumulator}_next, {accumulator_index}_next = triton_helpers.{root_op}imum_with_index(
                    {accumulator}, {accumulator_index}, {value}, {reduction_range_prefix}index
                )
                {accumulator} = tl.where({cond}, {accumulator}_next, {accumulator})
                {accumulator_index} = tl.where({cond}, {accumulator_index}_next, {accumulator_index})
                """
                )
                final_argreduce(self.suffix, result_var, accumulator, accumulator_index)
            elif is_welford_reduction(reduction_type):
                accumulator = f"{result_var}_mean"
                accumulator_m2 = f"{result_var}_m2"
                accumulator_weight = f"{result_var}_weight"
                self.body.writeline(
                    f"{accumulator} = tl.zeros({self.dense_size_str()}, {acc_type})"
                )
                self.body.writeline(
                    f"{accumulator_m2} = tl.zeros({self.dense_size_str()}, {acc_type})"
                )
                self.body.writeline(
                    f"{accumulator_weight} = tl.zeros({self.dense_size_str()}, {acc_type})"
                )

                if reduction_type == "welford_combine":
                    mean, m2, weight = value
                    self.compute.splice(
                        f"""\
                    {accumulator}_next, {accumulator_m2}_next, {accumulator_weight}_next = triton_helpers.welford_combine(
                        {accumulator}, {accumulator_m2}, {accumulator_weight},
                        {mean}, {m2}, {weight}
                    )
                    """
                    )
                else:
                    assert reduction_type == "welford_reduce"
                    self.compute.splice(
                        f"""\
                    {accumulator}_next, {accumulator_m2}_next, {accumulator_weight}_next = triton_helpers.welford_reduce(
                        {value}, {accumulator}, {accumulator_m2}, {accumulator_weight},
                    )
                    """
                    )

                self.compute.splice(
                    f"""\
                {accumulator} = tl.where({cond}, {accumulator}_next, {accumulator})
                {accumulator_m2} = tl.where({cond}, {accumulator_m2}_next, {accumulator_m2})
                {accumulator_weight} = tl.where({cond}, {accumulator_weight}_next, {accumulator_weight})
                """
                )

                result_mean = result_var
                result_m2 = self.cse.newvar()
                result_weight = self.cse.newvar()
                self.suffix.splice(
                    f"""\
                {result_mean}_tmp, {result_m2}_tmp, {result_weight}_tmp = triton_helpers.welford(
                    {accumulator}, {accumulator_m2}, {accumulator_weight}, {dim}
                )
                {result_mean} = {self.reduction_resize(f'{result_mean}_tmp')}
                {result_m2} = {self.reduction_resize(f'{result_m2}_tmp')}
                {result_weight} = {self.reduction_resize(f'{result_weight}_tmp')}
                """
                )
                result_var = result_mean, result_m2, result_weight
            else:
                combine_fn = ir.get_reduction_combine_fn(reduction_type, src_dtype)
                updated = combine_fn(accumulator, value)
                self.compute.writeline(
                    f"{accumulator} = tl.where({cond}, {updated}, {accumulator})"
                )

                if src_dtype == torch.bool:
                    # This is only really used for aten.any. It changes the
                    # final reduction of a non-persistent reduction from
                    #     tmp5 = triton_helpers.max(_tmp5, 1)[:, None]
                    # to
                    #     tmp5 = triton_helpers.max(_tmp5.to(tl.int8), 1)[:, None].to(tl.int1)
                    # which is needed because tl.reduce doesn't support tl.int1
                    accumulator = f"{accumulator}.to(tl.int8)"
                    result_type = triton_compute_type(dtype)
                    self.suffix.writeline(
                        f"{result_var} = {final_reduction(accumulator)}.to({result_type})"
                    )
                else:
                    self.suffix.writeline(
                        f"{result_var} = {final_reduction(accumulator)}"
                    )

        self.cse.reduction_cache[cache_key] = result_var

        if isinstance(result_var, tuple):
            self.outside_loop_vars |= set(result_var)
        else:
            self.outside_loop_vars.add(result_var)

        return result_var

    def store_reduction(self, name, index, value):
        assert self.inside_reduction
        self.inside_reduction = False
        index, mask_vars, mask, _ = self.indexing(index)
        assert "rmask" not in index
        self.inside_reduction = True

        var = self.args.output(name)
        self.suffix.writeline(
            DeferredLine(name, f"tl.store({var} + ({index}), {value}, {mask})")
        )

    def codegen_body(self):
        """
        Concat output code from index_code, loads, compute, stores,
        suffix into self.body.

        For pointwise kernels, this is called just once at the end.

        For reduction kernels, this generates a loop over the reduction
        axis.
        """
        if not (
            self.indexing_code
            or self.loads
            or self.stores
            or self.compute
            or self.suffix
        ):
            return

        if self.inside_reduction and not self.persistent_reduction:
            self.body.writeline("for roffset in range(0, rnumel, RBLOCK):")
            with self.body.indent():
                # last range tree is always reduction
                self.range_trees[-1].codegen_header(self.body)
                self.body.splice(self.indexing_code)
                self.body.splice(self.loads)
                self.body.splice(self.compute)
                self.body.splice(self.stores)

            # invalidate any caches that came from inside the reduction loop
            self.cse.invalidate(self.outside_loop_vars)
            self.range_trees[-1].cache_clear()
        else:
            self.body.splice(self.indexing_code)
            self.body.splice(self.loads)
            self.body.splice(self.compute)
            self.body.splice(self.stores)
        self.body.splice(self.suffix)
        self.indexing_code.clear()
        self.loads.clear()
        self.compute.clear()
        self.stores.clear()
        self.suffix.clear()

    def codegen_kernel_benchmark(self):
        result = IndentedBuffer()
        argdefs, call_args, signature = self.args.python_argdefs()

        result.writelines(["", "", "def get_args():"])
        with result.indent():
            name_cnt = itertools.count()
            var_names = []
            for arg_name, arg_sig in zip(call_args, signature):
                var_name = f"arg_{next(name_cnt)}"
                buf = V.graph.get_buffer(arg_name)
                if buf:
                    result.writeline(
                        f"{var_name} = rand_strided({V.graph.sizevars.size_hints(buf.get_size())}, {V.graph.sizevars.size_hints(buf.get_stride())}, device='{buf.get_device()}', dtype={buf.get_dtype()})"  # noqa: B950 line too long
                    )
                elif arg_name in V.graph.constants:
                    # note that random seed is put in V.graph.constants
                    const_tensor = V.graph.constants[arg_name]
                    result.writeline(
                        f"{var_name} = rand_strided({V.graph.sizevars.size_hints(const_tensor.size())}, {V.graph.sizevars.size_hints(const_tensor.stride())}, device='{const_tensor.device}', dtype={const_tensor.dtype})"  # noqa: B950 line too long
                    )
                elif isinstance(arg_sig, SizeArg):
                    symval_hint = V.graph.sizevars.size_hint(arg_sig.expr)

                    # Force the seed_offset to be 0 so calls to the same kernel
                    # using different seed offset will have the same benchmark harness.
                    # We can dedup kernel definitions in this case.
                    if "seed_offset" in arg_sig.name:
                        symval_hint = 0
                    result.writeline(f"{var_name} = {symval_hint}")
                else:
                    raise KeyError(
                        f"Don't find the buffer or const tensor for {arg_name}"
                    )
                var_names.append(var_name)
            result.writeline(f"return {', '.join(var_names)},")

        result.writelines(["\n", "\n", "def call(args):"])
        grid = []
        extra_args = []
        extra_args_str = None
        index = V.graph.scheduler.current_device.index
        with result.indent():
            result.writeline(f"with torch.cuda._DeviceGuard({index}):")
            with result.indent():
                result.writeline(
                    f"torch.cuda.set_device({index})"
                )  # no-op to ensure context
                for tree in self.range_trees:
                    expr = pexpr(V.graph.sizevars.size_hint(tree.numel))
                    if tree.prefix != "r" or self.inside_reduction:
                        extra_args.append(expr)
                    if tree.prefix != "r":
                        grid.append(expr)

                stream_name = f"stream{index}"
                result.writeline(f"{stream_name} = get_cuda_stream({index})")
                extra_args_str = ", ".join(map(str, extra_args)) + ", "
                result.writeline(
                    f"{str(Placeholder.KERNEL_NAME)}.run(*args, {extra_args_str}grid=grid({', '.join(grid)}), stream={stream_name})"
                )

        # benchmark all configs
        result.writelines(["\n", "\n", "def benchmark_all_configs(args):"])
        with result.indent():
            result.writeline(f"with torch.cuda._DeviceGuard({index}):")
            with result.indent():
                result.writeline(
                    f"torch.cuda.set_device({index})"
                )  # no-op to ensure context
                result.writeline(
                    f"return {str(Placeholder.KERNEL_NAME)}.benchmark_all_configs(*args, {extra_args_str}grid=grid({', '.join(grid)}))"  # noqa: B950 line too long
                )

        ninplace_args = len(unique(self.args.inplace_buffers.values()))
        result.writelines(["\n", "\n", "if __name__ == '__main__':"])
        with result.indent():
            result.writeline("from torch._inductor.utils import get_num_bytes")
            result.writeline("from triton.testing import do_bench")
            result.writeline("")

            result.writeline("args = get_args()")
            result.writeline(
                "ms = do_bench(lambda: call(args), rep=40, fast_flush=True)"
            )
            result.writeline(
                f"num_gb = get_num_bytes(*args, num_in_out_args={ninplace_args}) / 1e9"
            )
            result.writeline("gb_per_s = num_gb / (ms / 1e3)")
            result.writeline(
                'print(f"{ms:.3f}ms    {num_gb:.3f}GB    {gb_per_s:.2f}GB/s")'
            )

        return result

    def codegen_kernel(self, name=None):
        from triton import next_power_of_2

        code = IndentedBuffer()

        size_hints = []
        for numel in self.numels:
            numel_hint = V.graph.sizevars.symbolic_hint(numel)
            if not isinstance(numel_hint, (int, sympy.Integer)):
                # This default heuristic hint was picked carefully: it is
                # large, to ensure that we don't shrink the block size (since
                # if you don't have many elements, it'd be wasteful to pick a
                # large block size).  Since we don't know how many elements we
                # might have, we should be OK with some inefficiency to make
                # sure we handle the large case well.  8192 is the largest
                # block size we support, so we pick that.
                #
                # If we have a better hint for unbacked SymInts (e.g., because
                # a user told us, or we are tracking upper bounds) we could
                # use that here.
                size_hint = 8192
            else:
                size_hint = next_power_of_2(int(numel_hint))
            size_hints.append(size_hint)
        if self.persistent_reduction:
            assert self.inside_reduction
            heuristics = "persistent_reduction"
        elif self.inside_reduction:
            heuristics = "reduction"
        else:
            size_hints.pop()
            heuristics = "pointwise"

        if name is None:
            code.splice(
                f"""
                    import triton
                    import triton.language as tl
                    from torch._inductor.ir import ReductionHint
                    from torch._inductor.ir import TileHint
                    from torch._inductor.triton_heuristics import AutotuneHint, {heuristics}
                    from torch._inductor.utils import instance_descriptor
                    from torch._inductor import triton_helpers
                """
            )
            if config.benchmark_kernel:
                code.splice(
                    """
                        from torch._dynamo.testing import rand_strided
                        from torch._C import _cuda_getCurrentRawStream as get_cuda_stream
                        import torch
                        from torch._inductor.triton_heuristics import grid
                    """
                )

        argdefs, _, signature = self.args.python_argdefs()
        # maps actual expression to SizeArg if its in sizevars replacements
        for i, arg in enumerate(signature):
            if (
                isinstance(arg, SizeArg)
                and arg.expr in V.graph.sizevars.inv_precomputed_replacements
            ):
                signature[i] = SizeArg(
                    arg.name, V.graph.sizevars.inv_precomputed_replacements[arg.expr]
                )

        mutated_args = set()
        for mutation in self.mutations:
            if mutation in self.args.input_buffers:
                mutated_args.add(self.args.input_buffers[mutation])
            if (
                mutation in self.args.inplace_buffers
                and mutation not in V.graph.removed_buffers
                and mutation not in self.removed_buffers
            ):
                mutated_args.add(self.args.inplace_buffers[mutation].inner_name)
            if mutation in self.args.output_buffers:
                mutated_args.add(self.args.output_buffers[mutation])
        mutated_args = sorted(mutated_args)

        triton_meta = {
            "signature": signature_to_meta(signature, size_dtype=self.index_dtype),
            "device": V.graph.scheduler.current_device.index,
            "device_type": V.graph.scheduler.current_device.type,
            "constants": {},
            "mutated_arg_names": mutated_args,
            "autotune_hints": set(self.autotune_hints),
            "kernel_name": str(Placeholder.DESCRIPTIVE_NAME),
        }

        for tree in self.range_trees:
            if tree.prefix != "r" or self.inside_reduction:
                sizearg = SizeArg(f"{tree.prefix}numel", tree.numel)
                signature.append(sizearg)
                triton_meta["signature"][len(argdefs)] = signature_of(
                    sizearg, size_dtype=self.index_dtype
                )
                argdefs.append(f"{tree.prefix}numel")
                # constexpr version causes issues, see
                # https://github.com/pytorch/torchdynamo/pull/1362
                # triton_meta["constants"][len(argdefs)] = V.graph.sizevars.size_hint(
                #     tree.numel
                # )
                # argdefs.append(f"{tree.prefix}numel: tl.constexpr")
        triton_meta["configs"] = [config_of(signature)]

        for tree in self.range_trees:
            if tree.prefix == "r" and (
                not self.inside_reduction or self.persistent_reduction
            ):
                continue
            if tree.prefix == "x" and self.no_x_dim:
                continue
            argdefs.append(f"{tree.prefix.upper()}BLOCK : tl.constexpr")

        if self.inside_reduction:
            reduction_hint = self.reduction_hint
            heuristics_line = f"""
                @{heuristics}(
                    size_hints={size_hints!r},
                    reduction_hint={reduction_hint},
                    filename=__file__,
                    meta={triton_meta!r}
                )
                @triton.jit
            """
        else:
            tile_hint = ""
            if len(size_hints) == 2:
                if len(signature) == 4:  # input, output and 2 args
                    tile_hint = "tile_hint=TileHint.SQUARE,"
                else:
                    tile_hint = "tile_hint=TileHint.DEFAULT,"
            heuristics_line = f"""
                @{heuristics}(
                    size_hints={size_hints!r}, {tile_hint}
                    filename=__file__,
                    meta={triton_meta!r},
                    min_elem_per_thread={self.min_elem_per_thread}
                )
                @triton.jit
            """
        code.splice(heuristics_line)
        code.writeline(
            f"def {name or str(Placeholder.KERNEL_NAME)}({', '.join(argdefs)}):"
        )
        self.codegen_body()
        with code.indent():
            self.codegen_static_numels(code)
            for old, new in self.args.aliases():
                code.writeline(f"{old} = {new}")
            code.splice(self.body)

        if config.benchmark_kernel:
            code.splice(self.codegen_kernel_benchmark())

        return code.getvalue()

    def codegen_static_numels(self, code):
        """
        We get a small speedup from hard coding numels if they are static.

        This code stomps on the passed-in values by writing an constant to the top of the kernel.

        In a kernel like:
        def KERNEL_NAME(in_ptr0, in_ptr1, out_ptr2, xnumel, rnumel, XBLOCK : tl.constexpr, RBLOCK : tl.constexpr):

        We would add
        xnumel = 4096
        rnumel = 768

        After the signature, before the kernel code, if we decided to make these static. As its hardcoded, it becomes
        a better signal to triton on how to unroll and do some static indexing. So, it's not so much that downstream
        knows that its a static numel, as that you just plop a constant into the kernel.
        """
        for tree in self.range_trees:
            if tree.prefix != "r" or self.inside_reduction:
                simplified_tree_numel = V.graph.sizevars.simplify(tree.numel)
                if isinstance(simplified_tree_numel, (sympy.Integer, int)):
                    code.writeline(f"{tree.prefix}numel = {int(simplified_tree_numel)}")

            if tree.prefix == "r" and self.persistent_reduction:
                simplified_tree_numel = V.graph.sizevars.simplify(tree.numel)
                if isinstance(simplified_tree_numel, (sympy.Integer, int)):
                    val = int(simplified_tree_numel)
                else:
                    continue
                val = next_power_of_2(val)
                code.writeline(f"RBLOCK: tl.constexpr = {val}")

            if tree.prefix == "x" and self.no_x_dim:
                code.writeline("XBLOCK: tl.constexpr = 1")

    def triton_tensor_ndim(self):
        no_x_dim = int(bool(self.no_x_dim))
        no_r_dim = self.numels[-1] == 1
        return len(self.range_trees) - no_x_dim - no_r_dim

    def indexing_size_str(self, i=None, x=None):
        # no_x_dim is sympy.logic.boolalg.BooleanTrue
        no_x_dim = int(bool(self.no_x_dim))
        sizes = ["None"] * self.triton_tensor_ndim()
        if i is not None:
            idx = i - no_x_dim
            sizes[idx] = ":"
        return f"[{', '.join(sizes)}]"

    def dense_size_str(self):
        sizes = []
        for tree in self.range_trees:
            if self.no_x_dim and tree.prefix == "x":
                continue
            if tree.prefix != "r" or self.inside_reduction:
                sizes.append(f"{tree.prefix.upper()}BLOCK")
            elif tree.prefix == "r" and tree.numel != 1:
                sizes.append("1")

        if sizes[0:3] == ["ZBLOCK", "YBLOCK", "XBLOCK"]:
            sizes[0:3] = reversed(sizes[0:3])

        if sizes[0:2] == ["YBLOCK", "XBLOCK"]:
            sizes[0:2] = reversed(sizes[0:2])

        return f"[{', '.join(sizes)}]"

    def call_kernel(self, name: str, node: Optional[IRNode] = None):
        wrapper = V.graph.wrapper_code
        _, call_args, _ = self.args.python_argdefs()
        # dynamo wraps unspec variable as 0d CPU tensor, need convert to scalar
        for i in range(len(call_args)):
            if V.graph.is_unspec_arg(call_args[i]):
                call_args[i] = call_args[i] + ".item()"
        grid = []
        # TODO(jansel): if there are constants, we shouldn't bother passing them as args
        for tree in self.range_trees:
            if isinstance(tree.numel, (sympy.Integer, sympy.Symbol)):
                expr = tree.numel
            else:
                expr = wrapper.generate_numel_expr(name, tree)

            if tree.prefix != "r" or self.inside_reduction:
                call_args.append(expr)
            if tree.prefix != "r":
                grid.append(expr)

        grid = wrapper.generate_default_grid(name, grid)
        wrapper.generate_kernel_call(
            name,
            call_args,
            grid,
            V.graph.scheduler.current_device.index,
            cuda=True,
            triton=True,
        )

    def warn_mix_layout(self, kernel_name):
        """
        Print message if the kernel have mixed layout inputs.
        Only care about 4D tensor for now.
        """
        if (
            len(self.args.input_buffers) == 1
            and len(self.args.output_buffers) == 1
            and len(self.args.inplace_buffers) == 0
        ):
            # even if input buffer and output buffer have different layout,
            # this can be a layout conversion kernel. No need to warn for
            # the mix layouts.
            return

        argdefs, call_args, signature = self.args.python_argdefs()
        uniform_stride_order = None
        for arg_name in call_args:
            buf = V.graph.get_buffer(arg_name)
            if buf and len(buf.layout.size) == 4:
                # ignore the tensor if only 1 dimension is non-zero
                if len([x for x in buf.layout.size if x == 1]) == 3:
                    continue
                stride_order = ir.get_stride_order(buf.layout.stride)
                if uniform_stride_order is None:
                    uniform_stride_order = stride_order
                elif uniform_stride_order != stride_order:
                    msg = yellow_text(
                        f"Expected stride order {uniform_stride_order}, but found stride order"
                        + f" {stride_order} for kernel {kernel_name}"
                    )
                    log.warning(msg)

                    stride_order_list = [
                        ir.get_stride_order(V.graph.get_buffer(name).layout.stride)
                        if V.graph.get_buffer(name)
                        else None
                        for name in call_args
                    ]
                    size_list = [
                        V.graph.get_buffer(name).layout.size
                        if V.graph.get_buffer(name)
                        else None
                        for name in call_args
                    ]
                    source_list = [
                        "GraphInput"
                        if name in V.graph.graph_inputs
                        else "IntermediateBuffer"
                        if name in V.graph.name_to_buffer
                        else None
                        for name in call_args
                    ]

                    msg = yellow_text(
                        f"  param names {argdefs}\n  buf names {call_args}\n  strides {stride_order_list}"
                        + f"\n  sizes {size_list}\n  sources {source_list}\n"
                    )
                    log.warning(msg)
                    return
        msg = green_text(
            f"All the inputs for the triton kernel {kernel_name} have uniform layout"
        )
        log.warning(msg)

    def create_cse_var(self, *args, **kwargs):
        return TritonCSEVariable(*args, **kwargs)


class TritonScheduling(BaseScheduling):
    def __init__(self, scheduler):
        self.scheduler = scheduler

    def group_fn(self, sizes):
        return tuple(V.graph.sizevars.simplify(sympy_product(s)) for s in sizes)

    def can_fuse(self, node1, node2):
        """
        Hook called by Scheduler to determine if the Triton backend
        can fuse node1 and node2.  These nodes might already be
        FusedSchedulerNodes.
        """
        if isinstance(node1, scheduler.ForeachKernelSchedulerNode) or isinstance(
            node2, scheduler.ForeachKernelSchedulerNode
        ):
            return scheduler.ForeachKernelSchedulerNode.can_fuse(node1, node2)

        _, (numel1, rnumel1) = node1.group
        _, (numel2, rnumel2) = node2.group

        if node1.is_reduction() and node2.is_reduction():
            reduction_can_fuse = numel1 == numel2 and rnumel1 == rnumel2
            if not reduction_can_fuse:
                fusion_log.debug(
                    "cannot fuse (triton:1): numel/rnumel mismatch (reduce) (%d, %d), (%d, %d)",
                    numel1,
                    numel2,
                    rnumel1,
                    rnumel2,
                )
            return reduction_can_fuse

        if not node1.is_reduction() and not node2.is_reduction():
            if not (numel1 == numel2 and rnumel1 == rnumel2):
                fusion_log.debug(
                    "cannot fuse (triton:2): numel/rnumel mismatch (non-reduce) (%d, %d), (%d, %d)",
                    numel1,
                    numel2,
                    rnumel1,
                    rnumel2,
                )
                return False

            if node1.is_template():
                # Only allow fusion for TritonTemplates for now.
                # Fusion for CUDATemplates are not supported.
                is_triton_template = isinstance(node1.node, TritonTemplateBuffer)
                if not is_triton_template:
                    fusion_log.debug(
                        "cannot fuse (triton:3): is not TritonTemplateBuffer %s",
                        node1,
                    )
                return is_triton_template

            # check for a bad combined tiling
            tiling1 = self.select_tiling(node1.get_nodes(), numel1, rnumel1)
            tiling2 = self.select_tiling(node2.get_nodes(), numel1, rnumel1)
            tiling3 = self.select_tiling(
                node1.get_nodes() + node2.get_nodes(), numel1, rnumel1
            )
            if config.triton.tiling_prevents_pointwise_fusion:
                cond = True
                if len(tiling1) > 2:
                    if len(tiling2) > 2:
                        cond = tiling1 == tiling2 == tiling3
                    else:
                        cond = tiling1 == tiling3
                elif len(tiling2) > 2:
                    cond = tiling2 == tiling3
                if not cond:
                    fusion_log.debug(
                        "cannot fuse (triton:4): tiling mismatch (%s, %s, %s)",
                        tiling1,
                        tiling2,
                        tiling3,
                    )
                    return cond

            return True

        if not node1.is_reduction() and node2.is_reduction():
            assert rnumel1 == 1 and rnumel2 != 1
            if numel1 == numel2 * rnumel2:
                if not all(
                    TritonKernel.is_compatible((numel2, rnumel2), n.get_ranges())
                    for n in node1.get_nodes()
                ):
                    fusion_log.debug(
                        "cannot fuse (triton:5): nodes numel/rnumel incompatibility"
                    )
                    return False
                if (
                    config.triton.tiling_prevents_reduction_fusion
                    and not node1.is_template()
                ):
                    is_reduction_tiling_valid = self.select_tiling(
                        node1.get_nodes(), numel1
                    ) in (
                        (numel1, 1),
                        (numel2, rnumel2, 1),
                    )
                    if not is_reduction_tiling_valid:
                        fusion_log.debug(
                            "cannot fuse (triton:6): invalid tiling for reduction"
                        )
                    return is_reduction_tiling_valid
                return True

            return numel1 == numel2

        assert node1.is_reduction() and not node2.is_reduction()
        # swap args to hit the case above
        return self.can_fuse_horizontal(node2, node1)

    can_fuse_vertical = can_fuse
    can_fuse_horizontal = can_fuse

    def generate_node_schedule(self, nodes, numel, rnumel):
        node_schedule: List[Any] = []
        current_loop_writes: Set[str] = set()
        is_current_reductions = set()
        done = set()

        def fits_in_main_body(n):
            _, (node_numel, node_rnumel) = n.group
            return (node_numel == numel and node_rnumel == rnumel) or (
                node_numel == numel * rnumel and node_rnumel == 1
            )

        def fits_outside_reduction(n):
            _, (node_numel, node_rnumel) = n.group
            return node_numel == numel and node_rnumel == 1 and rnumel != 1

        @contextlib.contextmanager
        def end_current_reduction_loop():
            if current_loop_writes:
                # flush out any other runnable nodes to reduce number of loops
                for other_node in nodes[index + 1 :]:
                    if (
                        node not in done
                        and fits_in_main_body(other_node)
                        and not (current_loop_writes & other_node.ancestors)
                    ):
                        done.add(node)
                        current_loop_writes.add(node.get_name())
                        is_current_reductions.add(node.is_reduction())
                        node_schedule.append(node)

            if node_schedule and node_schedule[-1] is EnableReduction:
                node_schedule.pop()
            else:
                node_schedule.append(DisableReduction)
            yield
            node_schedule.append(EnableReduction)
            current_loop_writes.clear()
            is_current_reductions.clear()

        for index, node in enumerate(nodes):
            if node in done:
                continue
            done.add(node)

            def requires_closing_previous_reduction(node, node_schedule):
                if rnumel == 1:
                    return False
                if not current_loop_writes & node.ancestors:
                    return False
                assert node_schedule and not isinstance(
                    node_schedule[-1], (EnableReduction, DisableReduction)
                )
                return True in is_current_reductions

            if fits_in_main_body(node):
                if requires_closing_previous_reduction(node, node_schedule):
                    with end_current_reduction_loop():
                        pass  # need to start a new reduction loop
                current_loop_writes.add(node.get_name())
                is_current_reductions.add(node.is_reduction())
                node_schedule.append(node)
            elif fits_outside_reduction(node):
                with end_current_reduction_loop():
                    node_schedule.append(node)
            else:
                raise NotImplementedError(
                    f"unexpected group: ({numel}, {rnumel}) != {node.group[1]}"
                )

        return node_schedule

    def codegen_nodes(self, nodes):
        """
        Given a set of pre-fused nodes, generate a Triton kernel.
        """
        _, (numel, rnumel) = max(nodes, key=lambda x: int(x.is_reduction())).group

        node_schedule = self.generate_node_schedule(nodes, numel, rnumel)

        schedule_log.debug("Schedule:\n %s", node_schedule)

        return self.codegen_node_schedule(node_schedule, numel, rnumel)

    @staticmethod
    def reduction_hint(node):
        assert node.is_reduction()
        if all(
            dep.is_contiguous()
            for dep in itertools.chain(node.read_writes.reads, node.read_writes.writes)
        ):
            return ReductionHint.INNER
        else:
            return node.node.data.reduction_hint

    @staticmethod
    def can_use_32bit_indexing(numel: sympy.Expr, buffers: Iterable[ir.Buffer]) -> bool:
        int_max = torch.iinfo(torch.int32).max
        size_hint = V.graph.sizevars.size_hint
        has_hint = V.graph.sizevars.shape_env.has_hint

        def within_32bit(e):
            # Allow for unhinted e as long as we can still statically prove
            # (e.g., via ValueRanges) that it is still in bounds
            if V.graph.sizevars.is_expr_static_and_true(e <= int_max):
                return True
            # Otherwise, the hint MUST exist and be in range
            return has_hint(e) and size_hint(e) <= int_max

        if not within_32bit(numel):
            return False

        # Any use of a MultiOutputLayout will create a buffer with a
        # Layout whose sizes are accounted for
        buf_sizes = [
            buf.get_layout().storage_size()
            for buf in buffers
            if not isinstance(buf.get_layout(), ir.MultiOutputLayout)
        ]

        if not all(within_32bit(size) for size in buf_sizes):
            return False

        # Only install guards for 32-bit indexing as there is no correctness
        # issue with using 64-bit for everything
        V.graph.sizevars.guard_leq(numel, int_max)
        for size in buf_sizes:
            V.graph.sizevars.guard_leq(size, int_max)
        return True

    @staticmethod
    def select_index_dtype(node_schedule, numel, reduction_numel):
        # Gather all used buffer names
        buffer_names = set()
        for node in node_schedule:
            if not isinstance(node, scheduler.BaseSchedulerNode):
                continue

            buffer_names.update(node.get_names())
            buffer_names.update(node.used_buffer_names())

        # Get buffers objects
        def _get_buffer(name: str) -> ir.Buffer:
            if name in V.graph.name_to_buffer:
                return V.graph.name_to_buffer[name]
            elif name in V.graph.graph_inputs:
                return V.graph.graph_inputs[name]
            elif name in V.graph.constants:
                data = V.graph.constants[name]
                return ir.ConstantBuffer(
                    name,
                    ir.FixedLayout(
                        data.device, data.dtype, *V.graph.static_sizes_strides(data)
                    ),
                )
            raise RuntimeError(f"Failed to find buffer matching name {name}")

        buffers = [_get_buffer(name) for name in buffer_names]

        # In theory we can separately check xnumel and rnumel are <= int_max
        # but some indexers do use the full linear index so we need to be
        # conservative here.
        total_numel = numel * reduction_numel

        if TritonScheduling.can_use_32bit_indexing(total_numel, buffers):
            return "tl.int32"
        return "tl.int64"

    def get_kernel_args(self, node_schedule, numel, reduction_numel):
        reductions = list(
            filter(
                lambda n: n not in (EnableReduction, DisableReduction)
                and n.is_reduction(),
                node_schedule,
            )
        )
        if len(reductions) > 0:
            hints = [self.reduction_hint(n) for n in reductions]
            if hints.count(hints[0]) == len(hints):
                reduction_hint_val = hints[0]
            else:
                reduction_hint_val = ReductionHint.DEFAULT
        else:
            reduction_hint_val = ReductionHint.DEFAULT

        mutations = set()
        for node in node_schedule:
            if hasattr(node, "get_mutations"):
                mutations.update(node.get_mutations())

        index_dtype = self.select_index_dtype(node_schedule, numel, reduction_numel)

        return reduction_hint_val, mutations, index_dtype

    def codegen_comment(self, node_schedule):
        wrapper = V.graph.wrapper_code
        origins, detailed_origins = get_kernel_metadata(node_schedule, wrapper)
        if origins:
            wrapper.writeline(origins)

        if config.debug_fusion:
            from torch._inductor.scheduler import (
                BaseSchedulerNode,
                ForeachKernelSchedulerNode,
            )

            if not any(
                isinstance(n, ForeachKernelSchedulerNode) for n in node_schedule
            ):
                # We probably should look what are the nodes inside a foreach
                # schedule node
                node_names = [
                    n.get_name()
                    for n in node_schedule
                    if isinstance(n, BaseSchedulerNode)
                ]
                wrapper.writeline(
                    f"{wrapper.comment} Fused node name list: {', '.join(node_names)}"
                )

    def codegen_node_schedule(self, node_schedule, numel, reduction_numel):
        tiled_groups = self.select_tiling(node_schedule, numel, reduction_numel)
        reduction_hint_val, mutations, index_dtype = self.get_kernel_args(
            node_schedule, numel, reduction_numel
        )

        kernel = TritonKernel(
            *tiled_groups,
            reduction_hint=reduction_hint_val,
            mutations=mutations,
            index_dtype=index_dtype,
        )

        self.codegen_node_schedule_with_kernel(node_schedule, kernel)

        with V.set_kernel_handler(kernel):  # type: ignore[call-arg]
            src_code = kernel.codegen_kernel()

            for node in node_schedule:
                if node not in (EnableReduction, DisableReduction):
                    node.mark_run()

        kernel_name = self.define_kernel(src_code, node_schedule)
        log.debug("Generating kernel code with kernel_name: %s", kernel_name)
        self.codegen_comment(node_schedule)
        kernel.call_kernel(kernel_name)
        V.graph.removed_buffers |= kernel.removed_buffers
        V.graph.inplaced_to_remove |= kernel.inplaced_to_remove

        if config.warn_mix_layout:
            kernel.warn_mix_layout(kernel_name)

        if (
            V.graph.wrapper_code.supports_intermediate_hooks
            and config.generate_intermediate_hooks
        ):
            # Not every node in the schedule will actually be live on output;
            # we can't check dead buffers.
            live_outs = kernel.args.live_output_buffers()
            for node in node_schedule:
                if not isinstance(node, scheduler.BaseSchedulerNode):
                    continue
                name = node.get_name()
                if name not in live_outs:
                    continue
                origin_node = node.node.get_origin_node()
                if origin_node is not None:
                    counters["inductor"]["intermediate_hooks"] += 1
                    V.graph.wrapper_code.writeline(
                        f"run_intermediate_hooks({origin_node.name!r}, {name})"
                    )

        self.scheduler.free_buffers()

    def codegen_node_schedule_with_kernel(self, node_schedule, kernel):
        def current_reduction_nodes(nodes):
            return itertools.takewhile(lambda n: n is not DisableReduction, nodes)

        with kernel:
            stack = contextlib.ExitStack()
            kernel.set_last_usage(current_reduction_nodes(node_schedule))

            for node in node_schedule:
                if node not in (EnableReduction, DisableReduction):
                    node.decide_inplace_update()
            for i, node in enumerate(node_schedule):
                if node is DisableReduction:
                    stack.enter_context(kernel.disable_reduction())
                elif node is EnableReduction:
                    stack.close()
                    kernel.set_last_usage(current_reduction_nodes(node_schedule[i:]))
                else:
                    # TODO - use split ranges ?
                    indexing_dtype_strength_reduction(node._body)
                    index_vars = kernel.split_and_set_ranges(node.get_ranges())
                    node.codegen(index_vars)

    def define_kernel(self, src_code, node_schedule):
        wrapper = V.graph.wrapper_code
        if src_code in wrapper.src_to_kernel:
            kernel_name = wrapper.src_to_kernel[src_code]
        else:
            fused_name = (
                get_fused_kernel_name(node_schedule, config.triton.descriptive_names)
                if config.triton.descriptive_names
                else ""
            )
            kernel_category = get_kernel_category_by_source_code(src_code)[:3]
            kernel_name = "_".join(
                ["triton", kernel_category, fused_name, wrapper.next_kernel_suffix()]
            )
            # use the original src_code as the key
            wrapper.src_to_kernel[src_code] = kernel_name
            subs_name = kernel_name if config.triton.unique_kernel_names else "triton_"

            # DESCRIPTIVE_NAME is used for profiling purposes; it shows the full kernel name
            # even when unique_kernel_names is turned off. Meanwhile, KERNEL_NAME is sometimes set
            # to "triton_" to maximize caching opportunities (when unique_kernel_names = False).
            src_code = src_code.replace(str(Placeholder.DESCRIPTIVE_NAME), kernel_name)
            src_code = src_code.replace(str(Placeholder.KERNEL_NAME), subs_name)

            # TODO(voz): Ostensibly, we should not need this. But there are cases where C++ codegen does
            # not use BracesBuffer, so we have no good indicator of a C++ buffer atm.
            src_code = src_code.replace("#pragma CMT", "#")

            basename, _, kernel_path = get_path(code_hash(src_code), "py")

            compile_wrapper = IndentedBuffer()
            compile_wrapper.writeline(f"async_compile.triton({subs_name!r}, '''")
            compile_wrapper.splice(src_code, strip=True)
            compile_wrapper.writeline("''')")

            metadata_comment = f"# kernel path: {kernel_path}"
            origins, detailed_origins = get_kernel_metadata(node_schedule, wrapper)
            metadata_comment += "\n" + origins + "\n" + detailed_origins
            wrapper.define_kernel(
                kernel_name, compile_wrapper.getvalue(), metadata_comment
            )
        return kernel_name

    def codegen_template(self, template_node, epilogue_nodes):
        """
        Codegen a triton template
        """
        _, (numel, rnumel) = template_node.group
        assert rnumel == 1
        kernel, render = template_node.node.make_kernel_render(template_node.node)
        with kernel:
            for node in [template_node, *epilogue_nodes]:
                node.mark_run()
            partial_code = render()
            for node in epilogue_nodes:
                node.codegen(kernel.split_and_set_ranges(node.get_ranges()))

        # finalize must be called after adding epilogue above
        with V.set_kernel_handler(kernel):  # type: ignore[call-arg]
            # TODO: Maybe unify CUDATemplateKernel to also use PartialRender for flexible epilogue fusion.
            src_code = (
                partial_code
                if isinstance(partial_code, str)
                else partial_code.finalize()
            )
            node_schedule = [template_node, *epilogue_nodes]
            kernel_name = self.define_kernel(src_code, node_schedule)
        self.codegen_comment(node_schedule)
        kernel.call_kernel(kernel_name, template_node.node)
        V.graph.removed_buffers |= kernel.removed_buffers
        V.graph.inplaced_to_remove |= kernel.inplaced_to_remove
        self.scheduler.free_buffers()

    def codegen_sync(self):
        V.graph.wrapper_code.writeline("torch.cuda.synchronize()")

    def codegen_foreach(self, foreach_node):
        from .triton_foreach import ForeachKernel

        for partitions_with_metadata in ForeachKernel.horizontal_partition(
            foreach_node.get_subkernel_nodes(), self
        ):
            kernel = ForeachKernel()
            for nodes, tiled_groups, numel, rnumel in partitions_with_metadata:
                node_schedule = self.generate_node_schedule(nodes, numel, rnumel)
                (
                    reduction_hint_val,
                    mutations,
                    index_dtype,
                ) = self.get_kernel_args(node_schedule, numel, rnumel)

                subkernel = kernel.create_sub_kernel(
                    *tiled_groups,
                    reduction_hint=reduction_hint_val,
                    mutations=mutations,
                    index_dtype=index_dtype,
                )

                self.codegen_node_schedule_with_kernel(
                    node_schedule,
                    subkernel,
                )

                with V.set_kernel_handler(subkernel):  # type: ignore[call-arg]
                    for node in node_schedule:
                        if node not in (EnableReduction, DisableReduction):
                            node.mark_run()
                V.graph.removed_buffers |= subkernel.removed_buffers
                V.graph.inplaced_to_remove |= subkernel.inplaced_to_remove

            src_code = kernel.codegen_kernel()
            kernel_name = self.define_kernel(src_code, [foreach_node])
            self.codegen_comment([foreach_node])
            kernel.call_kernel(V.graph.wrapper_code, kernel_name)

        self.scheduler.free_buffers()

    @staticmethod
    @functools.lru_cache(32)
    def candidate_tilings(node):
        ranges, reduction_ranges = node.get_ranges()
        if len(ranges) <= 1:
            return ()

        rw = node.pointwise_read_writes()
        assert len(rw.range_vars) == len(ranges)

        # isinstance(dep, MemoryDep): this filters out StarDeps. StarDeps refer to reads
        # that need to access the entire tensor; they don't contribute read indexing
        # information (and practically, they don't have dep.index so they can't be used
        # for stride_hints below
        dep_sources = [rw.reads, rw.writes]
        assert all(
            isinstance(dep, (MemoryDep, StarDep))
            for dep in itertools.chain(*dep_sources)
        )
        deps = [
            dep
            for dep in itertools.chain(*dep_sources)
            if dep.name not in V.graph.removed_buffers and isinstance(dep, MemoryDep)
        ]
        write_names = {dep.name for dep in rw.writes}

        tilings: List[CandidateTiling] = []

        for dep in deps:
            strides = V.graph.sizevars.stride_hints(dep.index, rw.range_vars)
            assert len(strides) == len(ranges)
            try:
                split = strides.index(1) + 1
                if split == len(ranges):
                    continue
                if all(s == 0 for s in strides[split:]):
                    # if this is a broadcasted tensor and all dimensions after split are broadcast,
                    # this is not a real split
                    continue

            except ValueError:
                continue
            tiled_groups = (
                V.graph.sizevars.simplify(sympy_product(ranges[:split])),
                V.graph.sizevars.simplify(sympy_product(ranges[split:])),
            )
            # score by number of elements
            score = V.graph.sizevars.size_hint(
                sympy_product(
                    size for size, stride in zip(ranges, strides) if stride != 0
                )
            )
            if dep.name in write_names:
                # ngimel said contiguous writes is more important than reads
                score *= 2
            if CandidateTiling.is_good_size(tiled_groups[0]):
                score *= 2
            if CandidateTiling.is_good_size(tiled_groups[1]):
                score *= 2

            if (
                V.graph.sizevars.size_hint(
                    score - sympy_product(itertools.chain(ranges, reduction_ranges))
                )
                >= 0
            ):
                tilings.append(CandidateTiling(tiled_groups, score, dep.name))
        return tilings

    @classmethod
    def select_tiling(cls, node_schedule, numel, reduction_numel=sympy.Integer(1)):
        """
        Heuristics to decide how to tile kernels.
        Currently, we tile based on stride-1 dimensions.

        Returns:
            `(tile1, tile2, reduction_numel)` s.t. `tile1 * tile2 == numel`

        """
        if reduction_numel != 1 or config.triton.max_tiles <= 1:
            # TODO(jansel): should we tile reductions?
            # do perf hint here if stride-1 dim is not being reduced
            if perf_hint_log.level <= logging.WARNING:
                for node in EnableReduction.filter(node_schedule):
                    if len(cls.candidate_tilings(node)) > 0:
                        perf_hint_log.info("reduction over non-contiguous dims")
                        break
            return (numel, reduction_numel)

        seen_names = set()
        candidate_tiles: Counter[Any] = collections.Counter()
        for node in EnableReduction.filter(node_schedule):
            for tiling in cls.candidate_tilings(node):
                if tiling.name in seen_names:
                    continue
                seen_names.add(tiling.name)
                candidate_tiles[tiling.tiling] += tiling.score

        ranked_tilings = [tiling for tiling, score in candidate_tiles.most_common()]

        if config.triton.max_tiles >= 3:
            # Consider adding a third dimension of tiling, but only
            # when a1 is a multiple of b1; otherwise, you have a lot
            # of stragglers which is annoying to generate code for.
            #
            # NB: More than three max tiles is not enabled by default.

            # Add one 3D tiling choice
            for i in range(1, len(ranked_tilings)):
                a0, a1 = ranked_tilings[0]
                b0, b1 = ranked_tilings[i]
                if V.graph.sizevars.size_hint(a1 - b1) == 0:
                    continue
                if V.graph.sizevars.size_hint(a1 - b1) < 0:
                    # swap so a0 is bigger
                    a0, a1 = ranked_tilings[i]
                    b0, b1 = ranked_tilings[0]
                assert V.graph.sizevars.size_hint(a1 - b1) > 0
                if V.graph.sizevars.statically_known_multiple_of(a1, b1):
                    tiling = (a0, FloorDiv(a1, b1), b1)
                    ranked_tilings = [tiling] + ranked_tilings
                    break  # only 1 choice for now

        if len(ranked_tilings) > 1:
            perf_hint_log.info("possibly bad tiling: %s", ranked_tilings)

        for tiled_groups in ranked_tilings:
            new_groups = (*tiled_groups, reduction_numel)
            if all(
                TritonKernel.is_compatible(new_groups, node.get_ranges())
                for node in node_schedule
                if isinstance(node, scheduler.SchedulerNode)
            ):
                return new_groups

        return (numel, reduction_numel)

    def flush(self):
        pass

    def benchmark_fused_nodes(self, nodes):
        _, (numel, rnumel) = max(nodes, key=lambda x: int(x.is_reduction())).group
        node_schedule = self.generate_node_schedule(nodes, numel, rnumel)
        tiled_groups = self.select_tiling(node_schedule, numel, rnumel)
        reduction_hint_val, mutations, index_dtype = self.get_kernel_args(
            node_schedule, numel, rnumel
        )

        kernel = TritonKernel(
            *tiled_groups,
            reduction_hint=reduction_hint_val,
            mutations=mutations,
            index_dtype=index_dtype,
        )

        # empty last_usage. May cause more aggressive 'evict_last'. Should be fine.
        for n in nodes:
            n.last_usage = set()

        self.codegen_node_schedule_with_kernel(node_schedule, kernel)
        with config.patch("benchmark_kernel", True), V.set_kernel_handler(kernel):  # type: ignore[attr-defined]
            src_code = kernel.codegen_kernel()

        src_code = src_code.replace(str(Placeholder.KERNEL_NAME), "triton_")
        mod = PyCodeCache.load(src_code)

        def cache_file_path():
            return os.path.splitext(mod.__file__)[0] + ".kernel_perf"  # type: ignore[type-var,operator]

        def load_cache():
            path = cache_file_path()
            if os.path.exists(path):
                with open(path) as fd:
                    return float(fd.read())
            return None

        def store_cache():
            path = cache_file_path()
            with open(path, "w") as fd:
                fd.write(str(ms))

        log.debug(
            "kernel src code for %s written to: %s",
            {n.get_name() for n in nodes},
            mod.__file__,
        )
        ms = load_cache()
        if ms is not None:
            return ms

        args = mod.get_args()
        call = mod.call
        wrapped_jit_function = mod.triton_

        # call once to trigger the compilation
<<<<<<< HEAD
        call(wrapped_jit_function.clone_args(*args))
=======
        call(wrapped_jit_function.clone_args(*args)[0])
>>>>>>> 16953482

        launchers = wrapped_jit_function.launchers
        assert len(launchers) == 1
        if launchers[0].n_spills > 0:
            # skip benchmarking the kernel if there are register spills
            ms = float("inf")
        else:
            # We have to clone the inplace updated arguments to avoid earlier calls
            # generating out of range indices for later calls.
<<<<<<< HEAD
            ms = do_bench(lambda: call(wrapped_jit_function.clone_args(*args)))
=======
            ms = do_bench(lambda: call(wrapped_jit_function.clone_args(*args)[0]))
>>>>>>> 16953482

        log.debug(
            "The fused kernel for %s took %.3f ms to run",
            {n.get_name() for n in nodes},
            ms,
        )
        store_cache()
        return ms


@dataclasses.dataclass
class CandidateTiling:
    tiling: Tuple[sympy.Expr, sympy.Expr]
    score: int  # higher is better
    name: Optional[str] = None

    @staticmethod
    def is_good_size(s):
        """Somewhat arbitrary heuristic used to boost scores for some sizes"""
        s = V.graph.sizevars.size_hint(s)
        return s >= 32 and (s % 32 == 0)


class DisableReduction:
    """
    Marker to invoke `kernel.disable_reduction()`.  This closes a
    reduction loop and allows for pointwise ops to occur on the output
    of a reduction.
    """


class EnableReduction:
    """
    Marker to end a DisableReduction block.
    """

    @staticmethod
    def filter(node_schedule):
        """
        Get the nodes from node_schedule skipping those in a
        DisableReduction block.
        """
        disabled = False
        for node in node_schedule:
            if node in (EnableReduction, DisableReduction):
                # Don't tile stuff outside the main reduction loop
                disabled = node is DisableReduction
            elif disabled:
                pass
            else:
                yield node


class CantSplit(Exception):
    pass<|MERGE_RESOLUTION|>--- conflicted
+++ resolved
@@ -2885,11 +2885,7 @@
         wrapped_jit_function = mod.triton_
 
         # call once to trigger the compilation
-<<<<<<< HEAD
-        call(wrapped_jit_function.clone_args(*args))
-=======
         call(wrapped_jit_function.clone_args(*args)[0])
->>>>>>> 16953482
 
         launchers = wrapped_jit_function.launchers
         assert len(launchers) == 1
@@ -2899,11 +2895,7 @@
         else:
             # We have to clone the inplace updated arguments to avoid earlier calls
             # generating out of range indices for later calls.
-<<<<<<< HEAD
-            ms = do_bench(lambda: call(wrapped_jit_function.clone_args(*args)))
-=======
             ms = do_bench(lambda: call(wrapped_jit_function.clone_args(*args)[0]))
->>>>>>> 16953482
 
         log.debug(
             "The fused kernel for %s took %.3f ms to run",
