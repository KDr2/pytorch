# mypy: allow-untyped-defs
from __future__ import annotations

import collections
import contextlib
import dataclasses
import functools
import itertools
import logging
import math
import operator
import os
import textwrap
from collections.abc import Iterable, Sequence
from functools import lru_cache
from typing import Any, Callable, cast, Optional, TYPE_CHECKING, Union

import sympy
from sympy.printing.precedence import PRECEDENCE

import torch
import torch._logging
import torch.utils._pytree as pytree
from torch._dynamo.device_interface import get_interface_for_device
from torch._dynamo.utils import identity, preserve_rng_state
from torch._prims_common import is_integer_dtype
from torch.utils._ordered_set import OrderedSet
from torch.utils._sympy.functions import CeilDiv, FloorDiv, ModularIndexing
from torch.utils._sympy.value_ranges import bound_sympy
from torch.utils._triton import has_triton_package, has_triton_stable_tma_api

from ...utils._sympy.symbol import free_symbol_is_type, prefix_str, symbol_is_type, SymT
from ...utils._sympy.value_ranges import ValueRanges
from .. import config, ir, metrics
from ..async_compile import AsyncCompile
from ..codecache import code_hash, get_path, PyCodeCache, write_atomic
from ..debug import set_kernel_post_grad_provenance_tracing
from ..ops_handler import DefaultHandler
from ..runtime import triton_heuristics
from ..runtime.benchmarking import benchmarker
from ..runtime.hints import (
    AutotuneHint,
    DeviceProperties,
    TRITON_MAX_BLOCK,
    TRITON_MAX_RSPLIT,
)
from ..runtime.runtime_utils import get_max_y_grid, next_power_of_2
from ..scheduler import BaseSchedulerNode, FusedSchedulerNode, Scheduler, SchedulerNode
from ..shape_propagation import get_broadcasted_shape
from ..utils import (
    cache_on_self,
    DelayMaybeLine,
    DelayReplaceLine,
    get_bounds_index_expr,
    get_fused_kernel_name,
    get_kernel_metadata,
    is_welford_reduction,
    Placeholder,
    prefix_is_reduction,
    sympy_dot,
    sympy_product,
    sympy_subs,
    triton_type,
    triton_version_uses_attrs_dict,
    upcast_compute_type,
)
from ..virtualized import _ops as ops, ReductionType, StoreMode, V
from ..wrapper_benchmark import get_kernel_category_by_source_code
from .block_analysis import BlockPatternMatcher
from .common import (
    ArgName,
    BackendFeature,
    ConstexprArg,
    CSE,
    CSEVariable,
    DeferredLine,
    IndentedBuffer,
    InplacedBuffer,
    is_buffer_removed,
    OpOverrides,
    PythonPrinter,
    RemovedArg,
    SizeArg,
    TensorArg,
    WorkspaceArg,
    WorkspaceZeroMode,
)
from .simd import (
    constant_repr,
    IterationRanges,
    IterationRangesEntry,
    IterationRangesRoot,
    SIMDKernel,
    SIMDScheduling,
)
from .triton_utils import (
    config_of,
    equal_1_arg_indices,
    non_constexpr_signature,
    should_unwrap_unspec_arg,
    signature_to_meta,
)
from .wrapper import SymbolicCallArg


if TYPE_CHECKING:
    from types import ModuleType
    from typing import TypeVar

    from torch._inductor.dtype_propagation import DtypePropagationOpsHandler

    from ..ir import IRNode
    from .common import BlockShapeType
    from .simd_kernel_features import SIMDKernelFeatures

    _T = TypeVar("_T")

log = logging.getLogger(__name__)
perf_hint_log = torch._logging.getArtifactLogger(__name__, "perf_hints")
schedule_log = torch._logging.getArtifactLogger(__name__, "schedule")
fusion_log = torch._logging.getArtifactLogger(__name__, "fusion")
async_compile = AsyncCompile()

def get_triton_reductoin_function(reduction_type):
    use_helper = reduction_type in ("any", "max", "min", "prod")
    module = "triton_helpers" if use_helper else "tl"
    if reduction_type in ("max", "min"):
        return f"{module}.{reduction_type}2"
    else:
        return f"{module}.{reduction_type}"


def is_sympy_integer_like(expr: object):
    """ "
    Is this expression a Sympy Integer or is it an integer sympy Expr
    containing no free symbols. The latter case can happen with Identity expr.
    """
    if not isinstance(expr, sympy.Expr):
        return False
    return isinstance(expr, sympy.Integer) or (
        expr.is_integer and len(expr.free_symbols) == 0
    )


class OpDtypeSupport:
    """
    Some Triton ops such as libdevice and tl.math only support float32 and float64.
    This class records which dtypes are supported by specific IR ops.
    """

    supported_dtypes: dict[str, OrderedSet[torch.dtype]] = {}
    convert_outputs: dict[str, bool] = {}

    @classmethod
    def register_upcast(cls, func: Callable[..., str], convert_output: bool) -> None:
        op_name = func.__name__
        cls.supported_dtypes[op_name] = OrderedSet([torch.float32, torch.float64])
        cls.convert_outputs[op_name] = convert_output


@lru_cache(None)
def gen_attr_descriptor_import() -> str:
    """
    import AttrsDescriptor if the triton version is new enough to have this
    class defined.
    """
    if not has_triton_package():
        return ""

    import triton.compiler.compiler

    # Note: this works because triton.compiler.compiler imports AttrsDescriptor from triton.backends.compiler
    # When support for the legacy AttrsDescriptor is removed then this import path should be changed.
    if hasattr(triton.compiler.compiler, "AttrsDescriptor"):
        return "from triton.compiler.compiler import AttrsDescriptor"
    else:
        return ""


@lru_cache(None)
def gen_common_triton_imports() -> str:
    imports = IndentedBuffer()
    imports.splice(
        """
        import triton
        import triton.language as tl
        """
    )
    if attr_desc := gen_attr_descriptor_import():
        imports.writeline(attr_desc)

    imports.splice(
        """
        from torch._inductor.runtime import triton_helpers, triton_heuristics
        from torch._inductor.runtime.triton_helpers import libdevice, math as tl_math
        from torch._inductor.runtime.hints import AutotuneHint, ReductionHint, TileHint, DeviceProperties
        """
    )
    return imports.getvalue()


class TritonSymbols:
    """
    Stores sympy.Symbol instances and constants associated with triton codegen.
    """

    reduction_types = OrderedSet([SymT.R0_INDEX, SymT.R1_INDEX])
    block_types = OrderedSet([SymT.XBLOCK, SymT.YBLOCK, SymT.ZBLOCK, *reduction_types])

    block_offsets = {
        symt: sympy.Symbol(f"{prefix_str[symt]}offset", integer=True, nonnegative=True)
        for symt in block_types
    }

    block_sizes = {
        symt: sympy.Symbol(
            f"{prefix_str[symt].upper()}BLOCK", integer=True, positive=True
        )
        for symt in block_types
    }

    @classmethod
    def get_block_shape(cls, expr: sympy.Expr) -> BlockShapeType:
        # return block shape of sympy Expression
        # e.g.,
        # tmp13 = y1
        # tmp14 = x0 - tmp13
        #
        # get_block_shape(y1) = (YBLOCK,1,1)
        # get_block_shape(x0-tmp13) = (YBLOCK,XBLOCK,1)

        expr_shape: BlockShapeType = ()
        expr_vars = expr.free_symbols
        for var in expr_vars:
            if symbol_is_type(var, SymT.TMP):
                cse_var = V.kernel.cse.varname_map[var.name]
                var_shape = cse_var.shape
            elif symbol_is_type(
                var,
                (
                    SymT.UNBACKED_INT,
                    SymT.SIZE,
                    SymT.PRECOMPUTED_SIZE,
                    SymT.INDEX,
                    SymT.FLOAT,
                    SymT.UNBACKED_FLOAT,
                ),
            ):
                var_shape = ()
            else:
                symbol_matches = [
                    symt for symt in cls.block_types if symbol_is_type(var, symt)
                ]
                assert len(symbol_matches) == 1, f"Ambiguous type: {var.name}"

                sym = symbol_matches[0]
                ndim = V.kernel.triton_tensor_ndim()
                shape = ["1"] * ndim

                tree_match = [
                    tree
                    for tree in V.kernel.active_range_trees()
                    if prefix_str[sym] == tree.prefix
                ]
                assert len(tree_match) == 1, "# of Match expected to 1"

                shape[tree_match[0].tensor_dim] = str(cls.get_block_size(tree_match[0]))
                var_shape = tuple(shape)

            # Union current variable shape
            expr_shape = get_broadcasted_shape(expr_shape, var_shape)

        assert expr_shape is not None

        # Below logic handles when index symbols does not match with convention range tree order.
        # Mainly, it is for TMA template where TMA indices are expected to be in (x,y), not (y,x).
        # so in such case, the get_block_shape(yindex) should be (1,YBLOCK), not (YBLOCK,1).
        if isinstance(V.kernel, torch._inductor.select_algorithm.TritonTemplateKernel):
            out_shape = V.kernel.template_out_shape
            if out_shape == ("XBLOCK", "YBLOCK") and V.kernel.tma_store:
                expr_shape = (expr_shape[1], expr_shape[0], *expr_shape[2:])

        return expr_shape

    @classmethod
    def get_block_size(cls, tree: IterationRanges) -> sympy.Symbol:
        return cls.block_sizes[tree.symt]

    @classmethod
    def get_block_offset(cls, tree: IterationRanges) -> sympy.Symbol:
        return cls.block_offsets[tree.symt]


@dataclasses.dataclass
class IndexingOptions:
    index_str: str
    mask_vars: OrderedSet[str]
    expand_str: Optional[str]
    _has_rindex: bool
    index: sympy.Expr
    expand_shape: Optional[Sequence[Union[int, str]]]

    def has_mask(self) -> bool:
        return bool(self.mask_vars)

    def has_indirect(self) -> bool:
        return free_symbol_is_type(self.index, SymT.TMP)

    def has_rindex(self) -> bool:
        return self._has_rindex

    def has_tmpmask(self) -> bool:
        return any(str(mask).startswith("tmp") for mask in self.mask_vars)

    def has_rmask(self) -> bool:
        return any(str(mask).startswith("r") for mask in self.mask_vars)

    @property
    def mask_str(self) -> str:
        # The sorted call is added to make sure the order is still
        # deterministic if self.mask_vars contains mix of string
        # and TritonCSEVariable
        return (
            " & ".join(sorted(map(str, self.mask_vars))) if self.mask_vars else "None"
        )


@dataclasses.dataclass
class BlockDescriptorOptions:
    """
    This is a base class that describes a block descriptor used in Triton kernels.
    It can be used to create either a tensor descriptor (with TensorDescriptorOptions)
    or a block pointer (with BlockPtrOptions).
    """

    params: BlockParameters
    constant_offset: sympy.Expr
    order: list[int]
    mask_vars: OrderedSet[str]
    broadcast_shape: Sequence[sympy.Expr]
    broadcasting_dims: list[bool]
    final_shape: Sequence[sympy.Expr]
    _boundary_check: Optional[list[int]] = None
    # Can we safely lift the constructor
    # to the top of the kernel?
    can_lift: bool = False

    @property
    def shape(self) -> list[sympy.Expr]:
        return self.params.shape

    @property
    def block_shape(self) -> list[sympy.Expr]:
        return self.params.block_shape

    @property
    def strides(self) -> list[sympy.Expr]:
        return self.params.strides

    @property
    def offsets(self) -> list[sympy.Expr]:
        return self.params.offsets

    @classmethod
    def create(
        cls,
        *,
        params: BlockParameters,
        constant_offset: sympy.Expr,
        range_trees: list[IterationRangesRoot],
        mask_vars: OrderedSet[str],
        get_max_block: Callable[[str], int],
        can_lift=False,
        transpose_contiguous=False,
    ) -> BlockDescriptorOptions:
        """Helper to create a BlockDescriptorOptions instance"""

        sizevars = V.graph.sizevars

        def lookup_size(exprs: Iterable[sympy.Expr]) -> list[sympy.Expr]:
            return [sizevars.lookup_precomputed_size(expr) for expr in exprs]

        # Look up precomputed sizes
        params.shape = lookup_size(params.shape)
        params.strides = lookup_size(params.strides)

        # Strip out dimensions of stride 0.
        # These will be restored with tl.broadcast_to.
        broadcasting_dims = [
            sizevars.statically_known_equals(stride, 0) for stride in params.strides
        ]

        # Strip out dimensions of size 1.
        # These will be restored by tl.reshape.
        singleton_dims = [
            sizevars.statically_known_equals(dim, 1) for dim in params.block_shape
        ]
        if all(singleton_dims):
            # Handle a pure singletons, e.g. [1, 1]
            singleton_dims[-1] = False

        # Record the post-broadcast shape before broadcasting dims are removed.
        # The pre-broadcast shape is identical to this, except broadcasting dims are
        # replaced with 1.
        broadcast_shape = [
            dim
            for dim, is_singleton in zip(params.block_shape, singleton_dims)
            if not is_singleton
        ]

        # Combine all removable dims.
        removable_dims = [any(dims) for dims in zip(singleton_dims, broadcasting_dims)]

        # Remove singleton_dims from broadcasting_dims so that
        # broadcast_shape and broadcasting_dims have the same length
        broadcasting_dims = [
            dim
            for dim, is_singleton in zip(broadcasting_dims, singleton_dims)
            if not is_singleton
        ]

        def remove_dims(it):
            """Removes any broadcasting or singleton dims from a given sequence"""
            return [
                item
                for item, is_removable in zip(it, removable_dims)
                if not is_removable
            ]

        # Drop removable dimensions from the input.
        params = BlockParameters(
            **{
                key: remove_dims(val) for key, val in dataclasses.asdict(params).items()
            },
        )
        # TODO: Generalize to ND tensors.
        transpose = transpose_contiguous and params.strides[-1] != 1
        if transpose:
            params = params.transpose()

        # Compute the final shape, adjusting for special kernel types.
        final_shape = [TritonSymbols.get_block_size(tree) for tree in range_trees]
        if V.kernel.no_x_dim:
            assert range_trees[0].prefix == "x"
            final_shape.pop(0)

        # Check for when BlockParams have been transposed.
        order = list(reversed(range(len(params.shape))))
        if transpose:
            final_shape.reverse()
            order.reverse()

        reduction_ndim = V.kernel.num_reduction_dims
        if (
            not V.kernel.inside_reduction
            and len(params.strides) == len(V.kernel.numels) - reduction_ndim
            and V.kernel.features.is_reduction()
        ):
            # Need to expand rank to match the rank used inside the reduction loop
            final_shape += [sympy.S.One] * reduction_ndim

        result = cls(
            params=params,
            constant_offset=V.graph.sizevars.lookup_precomputed_size(constant_offset),
            order=order,
            mask_vars=mask_vars,
            final_shape=final_shape,
            broadcast_shape=broadcast_shape,
            broadcasting_dims=broadcasting_dims,
            can_lift=can_lift,
        )
        result.compute_boundary_check(get_max_block, range_trees)
        return result

    def replace_offset(
        self, expr: sympy.Expr, replacement: sympy.Expr, symt: SymT
    ) -> sympy.Expr:
        """
        Replaces instances of {symt}_offset with the new expression.
        """
        roffset = TritonSymbols.block_offsets[symt]
        return sympy_subs(expr, {roffset: replacement})

    def remove_roffsets(self, expr: sympy.Expr) -> sympy.Expr:
        for symt in TritonSymbols.reduction_types:
            expr = self.replace_offset(expr, sympy.Integer(0), symt)
        return expr

    def compute_boundary_check(
        self,
        get_max_block: Callable[[str], int],
        range_trees: list[IterationRangesRoot],
    ) -> None:
        """List of indices to pass to tl.load(boundary_check=...)"""
        sizevars = V.graph.sizevars

        # Substitute maximum block sizes in shape expressions.
        # This works in multiple_of checks because block sizes are powers of 2.
        block_to_max: dict[sympy.Expr, Any] = {
            TritonSymbols.block_sizes[t.symt]: get_max_block(prefix_str[t.symt])
            for t in range_trees
        }

        # Also see Note: Constant mask optimisation
        # if ynumel / YBLOCK > max_ygrid, then the z dimension is used to handle
        # the remaining programs that cannot fit into the y dimension. This means
        # it's possible that more than the required number of programs are launched,
        # possibly leading to out-of-bounds accesses. So even if ynumel divides YBLOCK,
        # boundary checking is required in the dimensions that are based on YBLOCK
        # e.g. for [YBLOCK // 16, YBLOCK, XBLOCK] dimensions 0 and 1 need boundary
        # checks when max_ygrid is exceeded.
        needs_overflow_grid = any(map(V.kernel.needs_yz_grid_overflow, range_trees))
        self._boundary_check = [
            idx
            for idx in range(len(self.shape))
            if (
                not sizevars.statically_known_equals(self.strides[idx], sympy.S.Zero)
                and (
                    (
                        needs_overflow_grid
                        and TritonSymbols.block_sizes[SymT.YBLOCK]
                        in self.block_shape[idx].free_symbols
                    )
                    or (
                        not sizevars.statically_known_multiple_of(
                            self.shape[idx], self.block_shape[idx]
                        )
                        and not sizevars.statically_known_multiple_of(
                            self.shape[idx],
                            sympy_subs(self.block_shape[idx], block_to_max),
                        )
                    )
                )
                and not (
                    V.kernel.no_x_dim
                    and self.block_shape[idx] == TritonSymbols.block_sizes[SymT.XBLOCK]
                )
            )
        ]

    def boundary_check(self) -> list[int]:
        assert self._boundary_check is not None
        return self._boundary_check

    def has_indirect(self) -> bool:
        return False  # block_ptr can't do indirect indexing

    def has_rindex(self) -> bool:
        return any(
            free_symbol_is_type(expr, TritonSymbols.reduction_types)
            for expr in self.block_shape
        )

    def has_rmask(self) -> bool:
        return self.has_rindex()

    def has_tmpmask(self) -> bool:
        return False  # block_ptr can't do indirect indexing

    def has_mask(self) -> bool:
        return bool(self.boundary_check())

    def codegen_broadcast_and_reshape(
        self,
        value: str,
        initial_shape: Sequence[sympy.Expr],
        final_shape: Sequence[sympy.Expr],
        allow_implicit: bool,
    ) -> str:
        """
        Generate a broadcast and a reshape for the block descriptor.
        This restores stride-0 dimensions which were removed from the block descriptor.
        """

        # Reshape to add singletons.
        pre_broadcast_shape = [
            sympy.S.One if is_broadcasting else dim
            for dim, is_broadcasting in zip(
                self.broadcast_shape, self.broadcasting_dims
            )
        ]
        value = triton_reshape(value, initial_shape, pre_broadcast_shape)

        # Broadcast singletons.
        # For loads, we can often implicitly broadcast singleton dimensions.
        # We need an explicit broadcast for stores, or if the final reshape does more
        # than add singletons.
        sizevars = V.graph.sizevars
        supports_implicit_broadcast = allow_implicit and (
            len(pre_broadcast_shape) == len(final_shape)
            and all(
                sizevars.statically_known_equals(pre_dim, 1)
                or sizevars.statically_known_equals(pre_dim, post_dim)
                for pre_dim, post_dim in zip(pre_broadcast_shape, final_shape)
            )
        )

        if any(self.broadcasting_dims) and not supports_implicit_broadcast:
            value = f"tl.broadcast_to({value}, {V.kernel.index_to_str(self.broadcast_shape)})"

        # Reshape to the final shape.
        value = triton_reshape(value, self.broadcast_shape, final_shape)

        return value


@dataclasses.dataclass
class TensorDescriptorOptions(BlockDescriptorOptions):
    def format(self, name: str, roffset=True) -> str:
        """
        Codegen a call to tl.make_tensor_descriptor()

        Args:
            name: variable name for pointer
            roffset: unused, but kept for compatibility with BlockPtrOptions.format()

        Returns:
            "tl.make_tensor_descriptor(...)"
        """

        f = V.kernel.index_to_str
        args = [
            (
                f"{name} + ({f(self.constant_offset)})"
                if self.constant_offset != 0
                else name
            ),
            f"shape={f(self.shape)}",
            f"strides={f(self.strides)}",
            f"block_shape={f(self.block_shape)}",
        ]

        return f"tl.make_tensor_descriptor({', '.join(args)})"


@dataclasses.dataclass
class BlockPtrOptions(BlockDescriptorOptions):
    def replace_offset(
        self, expr: sympy.Expr, replacement: sympy.Expr, symt: SymT
    ) -> sympy.Expr:
        """
        Replaces instances of {symt}_offset with the new expression.
        """
        roffset = TritonSymbols.block_offsets[symt]
        return sympy_subs(expr, {roffset: replacement})

    def remove_roffsets(self, expr: sympy.Expr) -> sympy.Expr:
        for symt in TritonSymbols.reduction_types:
            expr = self.replace_offset(expr, sympy.Integer(0), symt)
        return expr

    def format(self, name: str, roffset=True) -> str:
        """
        Codegen a call to tl.make_block_ptr()

        Args:
            name: variable name for pointer
            roffset: should rn_offset be included in offsets=..., for use with tl.advance()

        Returns:
            "tl.make_block_ptr(...)"
        """
        f = V.kernel.index_to_str
        offsets = [*self.offsets]
        if not roffset:
            offsets = [self.remove_roffsets(offset) for offset in offsets]
        args = [
            (
                f"{name} + ({f(self.constant_offset)})"
                if self.constant_offset != 0
                else name
            ),
            f"shape={f(self.shape)}",
            f"strides={f(self.strides)}",
            f"block_shape={f(self.block_shape)}",
            f"order={f(self.order)}",
            f"offsets={f(offsets)}",
        ]
        return f"tl.make_block_ptr({', '.join(args)})"

    def advance_roffset(self, symt: SymT) -> sympy.Expr:
        """
        Codegen string to pass to tl.advance(name, ...).

        Advance is the difference between offsets in each loop iteration.
        To compute it, we replace rN_offset with multiples of RN_BLOCK.
        Since we expect rN_offset to vary in range(0, rN_numel, RN_BLOCK), the first
        iteration has rN_offset=0, while the second has rN_offset=RN_BLOCK.
        """
        rblock = TritonSymbols.block_sizes[symt]
        advance = [
            (
                self.replace_offset(offset, rblock, symt)
                - self.replace_offset(offset, sympy.S.Zero, symt)
            )
            for offset in self.offsets
        ]
        return advance


def triton_reshape(
    value: str, old_shape: Sequence[sympy.Expr], new_shape: Sequence[sympy.Expr]
) -> str:
    """Workaround https://github.com/triton-lang/triton/issues/2836"""
    assert isinstance(old_shape, list) and isinstance(new_shape, list)

    old_shape_str = [V.kernel.index_to_str(shape) for shape in old_shape]
    new_shape_str = [V.kernel.index_to_str(shape) for shape in new_shape]

    if old_shape_str == new_shape_str:
        return value
    if [s for s in new_shape_str if s != "1"] != old_shape_str:
        return f"tl.reshape({value}, [{', '.join(new_shape_str)}])"
    # rewrite to [:, None] syntax, which is less buggy
    idx = 0
    expand = []
    for size in new_shape_str:
        if idx < len(old_shape_str) and size == old_shape_str[idx]:
            expand.append(":")
            idx += 1
        else:
            assert size == "1"
            expand.append("None")
    assert idx == len(old_shape_str)
    return f"{value}[{', '.join(expand)}]"


def enable_pdl_codegen():
    if not torch._inductor.config.triton.enable_pdl:
        return False
    major, _ = torch.cuda.get_device_capability(torch.cuda.current_device())
    return major >= 9


# NB: Inheriting from PythonPrinter is somewhat dangerous, because there are a
# number of operators which Triton "implements", but in a way that is
# inconsistent with Python semantics (and consistent with C semantics).  We
# must override all of these, or it is potential silent correctness problem
class TritonPrinter(PythonPrinter):
    def _print_TruncToInt(self, expr: sympy.Expr) -> str:
        assert len(expr.args) == 1
        return (
            f"libdevice.trunc({self._print(expr.args[0])}).to({V.kernel.index_dtype})"
        )

    def _print_Float(self, expr: sympy.Expr) -> str:
        if config.is_fbcode() and torch.version.hip:
            ret = f"{expr}"
        else:
            ret = f"tl.full([], {expr}, tl.float64)"
        return ret

    def _print_ToFloat(self, expr: sympy.Expr) -> str:
        assert len(expr.args) == 1
        s = self.parenthesize(expr.args[0], PRECEDENCE["Atom"] - 0.5)
        return f"{s}.to(tl.float64)"

    def _print_PythonMod(self, expr: sympy.Expr) -> str:
        quot, div = expr.args
        if quot.is_nonnegative and div.is_nonnegative:
            return self.stringify(expr.args, " % ", PRECEDENCE["Atom"] - 0.5)
        quot_s = self._print(quot)
        div_s = self._print(div)
        return f"triton_helpers.remainder_integer({quot_s}, {div_s})"

    def _print_FloorDiv(self, expr: sympy.Expr) -> str:
        assert expr.is_integer
        quot, div = expr.args
        if quot.is_nonnegative and div.is_nonnegative:
            return self.stringify(expr.args, " // ", PRECEDENCE["Atom"] - 0.5)
        quot_s = self._print(quot)
        div_s = self._print(div)
        return f"triton_helpers.div_floor_integer({quot_s},  {div_s})"

    # TODO: This is wrong, when lhs, rhs > 2**53, Python does a higher
    # precision algorithm, which we would need to replicate here
    def _print_IntTrueDiv(self, expr: sympy.Expr) -> str:
        return self.stringify(expr.args, " / ", PRECEDENCE["Atom"] - 0.5)

    # NB: sympy.floor/ceiling produce integers, so we have to do the
    # conversion to index dtype
    def _print_floor(self, expr: sympy.Expr) -> str:
        assert len(expr.args) == 1
        return (
            f"libdevice.floor({self._print(expr.args[0])}).to({V.kernel.index_dtype})"
        )

    def _print_FloorToInt(self, expr: sympy.Expr) -> str:
        assert len(expr.args) == 1
        return (
            f"libdevice.floor({self._print(expr.args[0])}).to({V.kernel.index_dtype})"
        )

    def _print_ceiling(self, expr: sympy.Expr) -> str:
        assert len(expr.args) == 1
        return f"libdevice.ceil({self._print(expr.args[0])}).to({V.kernel.index_dtype})"

    def _print_CeilToInt(self, expr: sympy.Expr) -> str:
        assert len(expr.args) == 1
        return f"libdevice.ceil({self._print(expr.args[0])}).to({V.kernel.index_dtype})"

    def _helper_sqrt(self, expr: sympy.Expr) -> str:
        return f"tl.sqrt_rn(({self._print(expr)}).to(tl.float32))"

    def _print_FloatPow(self, expr: sympy.Expr) -> str:
        return (
            f"libdevice.pow({self._print(expr.args[0])}, {self._print(expr.args[1])})"
        )

    def _print_PowByNatural(self, expr: sympy.Expr) -> str:
        if expr.args[0].is_Integer:
            return f"libdevice.pow({float(expr.args[0])}, {self._print(expr.args[1])})"
        return (
            f"libdevice.pow({self._print(expr.args[0])}, {self._print(expr.args[1])})"
        )

    def _print_Where(self, expr: sympy.Expr) -> str:
        c = self.doprint(expr.args[0])
        p = self.doprint(expr.args[1])
        q = self.doprint(expr.args[2])
        return f"tl.where({c}, {p}, {q})"

    def _print_min_max_helper(self, expr: sympy.Expr, cmp: str) -> str:
        """
        Helper for max/min code generation.
        cmp: > or <
        """
        if len(expr.args) == 1:
            return self._print(expr.args[0])

        mid = len(expr.args) // 2
        cls = type(expr)
        a = self._print(cls(*expr.args[:mid]))
        b = self._print(cls(*expr.args[mid:]))

        # Use a macro so we can propagate constexprs.
        # https://github.com/triton-lang/triton/issues/3815
        a, b = tuple(f"({x})" for x in (a, b))
        assert cmp in (">", "<"), f"Unexpected comparator: '{cmp}'"
        return f"({a} * ({a} {cmp}= {b}) + {b} * ({b} {cmp} {a}))"

    def _print_Min(self, expr: sympy.Expr) -> str:
        return self._print_min_max_helper(expr, "<")

    def _print_Max(self, expr: sympy.Expr) -> str:
        return self._print_min_max_helper(expr, ">")

    def _print_Abs(self, expr: sympy.Expr) -> str:
        assert len(expr.args) == 1
        return f"tl_math.abs({self._print(expr.args[0])})"

    def _print_OpaqueUnaryFn_cos(self, expr: sympy.Expr) -> str:
        assert len(expr.args) == 1
        return f"libdevice.cos(({self._print(expr.args[0])}).to(tl.float32))"

    def _print_OpaqueUnaryFn_cosh(self, expr: sympy.Expr) -> str:
        assert len(expr.args) == 1
        return f"libdevice.cosh(({self._print(expr.args[0])}).to(tl.float32))"

    def _print_OpaqueUnaryFn_acos(self, expr: sympy.Expr) -> str:
        assert len(expr.args) == 1
        return f"libdevice.acos(({self._print(expr.args[0])}).to(tl.float32))"

    def _print_OpaqueUnaryFn_sin(self, expr: sympy.Expr) -> str:
        assert len(expr.args) == 1
        return f"libdevice.sin(({self._print(expr.args[0])}).to(tl.float32))"

    def _print_OpaqueUnaryFn_sinh(self, expr: sympy.Expr) -> str:
        assert len(expr.args) == 1
        return f"libdevice.sinh(({self._print(expr.args[0])}).to(tl.float32))"

    def _print_OpaqueUnaryFn_asin(self, expr: sympy.Expr) -> str:
        assert len(expr.args) == 1
        return f"libdevice.asin(({self._print(expr.args[0])}).to(tl.float32))"

    def _print_OpaqueUnaryFn_tan(self, expr: sympy.Expr) -> str:
        assert len(expr.args) == 1
        return f"libdevice.tan(({self._print(expr.args[0])}).to(tl.float32))"

    def _print_OpaqueUnaryFn_tanh(self, expr: sympy.Expr) -> str:
        assert len(expr.args) == 1
        return f"libdevice.tanh(({self._print(expr.args[0])}).to(tl.float32))"

    def _print_OpaqueUnaryFn_atan(self, expr: sympy.Expr) -> str:
        assert len(expr.args) == 1
        return f"libdevice.atan(({self._print(expr.args[0])}).to(tl.float32))"

    def _print_OpaqueUnaryFn_log2(self, expr: sympy.Expr) -> str:
        assert len(expr.args) == 1
        return f"libdevice.log2(({self._print(expr.args[0])}).to(tl.float32))"

    def _print_RoundToInt(self, expr: sympy.Expr) -> str:
        assert len(expr.args) == 1
        return (
            f"libdevice.llrint({self._print(expr.args[0])}).to({V.kernel.index_dtype})"
        )

    def _print_RoundDecimal(self, expr: sympy.Expr) -> str:
        assert len(expr.args) == 2
        number, ndigits = expr.args
        if number.is_integer:
            # ndigits < 0 should have been filtered by the sympy function
            assert ndigits < 0
            raise ValueError(
                f"For integer inputs, only non-negative ndigits are currently supported, but got {ndigits}."
            )

        number_str = self.parenthesize(number, PRECEDENCE["Mul"])
        return f"libdevice.nearbyint(1e{ndigits} * {number_str}) * 1e{-ndigits}"


texpr = TritonPrinter().doprint


def triton_compute_type(dtype: torch.dtype) -> str:
    """Convert torch.dtype to triton type and upcast [b]float16 to float32"""
    return triton_type(upcast_compute_type(dtype))


def triton_store_type(dtype: torch.dtype) -> str:
    """Convert torch.dtype to triton type, with fix for storing tl.bool"""
    if dtype == torch.bool:
        dtype = torch.int8
    return triton_type(dtype)


def upcast_acc_dtype(dtype: torch.dtype) -> torch.dtype:
    """Implicit upcasts used for Triton reduction types"""
    if is_integer_dtype(dtype) and dtype.is_signed and dtype.itemsize <= 4:
        return torch.int32
    return upcast_compute_type(dtype)


def triton_acc_type(dtype: torch.dtype) -> str:
    """Convert torch.dtype to triton type, with reduction upcasts"""
    return triton_compute_type(upcast_acc_dtype(dtype))


def low_precision_fp(dtype: torch.dtype) -> bool:
    return dtype.itemsize <= 2 and dtype.is_floating_point


def low_precision_fp_var(var: Union[CSEVariable, Any]) -> bool:
    if not isinstance(var, CSEVariable):
        return False

    dtype = var.dtype
    return low_precision_fp(dtype) if isinstance(dtype, torch.dtype) else False


class TritonCSEVariable(CSEVariable):
    def __init__(
        self,
        name: str,
        bounds: ValueRanges[Any],
        dtype: torch.dtype,
        shape: BlockShapeType = None,
    ) -> None:
        super().__init__(name, bounds, dtype, shape=shape)
        # We'll use this to track which masks the variable needs when used for indirect indexing
        self.mask_vars: OrderedSet[str] = OrderedSet()
        assert dtype is not None, "TritonCSEVariable must have dtype"
        # TODO: uncomment this and fix the few failures left
        # assert shape is not None, "TritonCSEVariable must have shape"

    def update_on_args(self, name, args, kwargs):
        for arg in args:
            if isinstance(arg, TritonCSEVariable):
                self.mask_vars.update(arg.mask_vars)
            elif isinstance(arg, sympy.Symbol):
                # most of the time index vars don't need masks associated with them
                # however, when index vars are used to compute indices for indirect reads
                # those reads should subsequently be masked,
                for symt in TritonSymbols.block_types:
                    if symbol_is_type(arg, symt):
                        self.mask_vars.update([f"{prefix_str[symt]}mask"])
                        break


def get_dtype_handler() -> DtypePropagationOpsHandler:
    from torch._inductor.dtype_propagation import DtypePropagationOpsHandler

    return DtypePropagationOpsHandler()


def maybe_upcast_float32(convert_output: bool = True) -> Callable[[_T], _T]:
    """
    Codegen helper to upcast arguments to float32, depending on the config and dtype.
    This decorates tl.math/libdevice codegen functions.
    """

    def needs_upcast(var) -> bool:
        return (
            not config.triton.codegen_upcast_to_fp32
            and isinstance(var, CSEVariable)
            and var.dtype in (torch.float16, torch.bfloat16)
        )

    def maybe_upcast_arg(var) -> str:
        upcast_string = ".to(tl.float32)" if needs_upcast(var) else ""
        return f"{var}{upcast_string}"

    def decorator(func: Callable[..., Any]) -> Callable[..., Any]:
        # Record that this function only supports float32 and float64.
        OpDtypeSupport.register_upcast(func, convert_output)

        def wrapped(*args, **kwargs) -> str:
            # Optionally upcast args to float32.
            upcast_args = [maybe_upcast_arg(arg) for arg in args]
            upcast_kwargs = {key: maybe_upcast_arg(val) for key, val in kwargs.items()}

            # Call the decorated function, optionally downcasting the result.
            result = func(*upcast_args, **upcast_kwargs)
            any_needs_upcast = convert_output and any(
                needs_upcast(var) for var in itertools.chain(args, kwargs.values())
            )
            result_dtype = (
                None
                if not any_needs_upcast
                else getattr(get_dtype_handler(), func.__name__)(*args, **kwargs)
            )
            needs_downcast = result_dtype not in (torch.float32, None)
            downcast_string = (
                f".to({triton_type(result_dtype)})"
                if needs_downcast and result_dtype is not None
                else ""
            )
            return f"{result}{downcast_string}"

        return wrapped

    return decorator  # type: ignore[return-value]


class TritonOverrides(OpOverrides):
    """Map element-wise ops to Triton e.g., ops.to_dtype(x,...) -> x.to(...)"""

    _LOG_2_E = math.log2(math.e)

    @staticmethod
    def to_dtype(
        x,
        dtype: torch.dtype,
        src_dtype: Optional[torch.dtype] = None,
        use_compute_types=True,
    ):
        def _get_min_elements_per_thread(
            src_dtype: torch.dtype, dst_dtype: torch.dtype
        ) -> int:
            if src_dtype == dst_dtype:
                # No data type conversion is needed. No requirements on min_elem_per_thread.
                return 0

            # fp8 data type conversions has min_elem_per_thread requirements.
            # Refer to Triton implementations here:
            # https://github.com/triton-lang/triton/blob/10f59d8ce04052521c1bc0cb3a3f8b98918fc7e3/lib/Conversion/TritonGPUToLLVM/ElementwiseOpToLLVM.cpp#L10.
            fp8_dtypes = (
                torch.float8_e4m3fn,
                torch.float8_e5m2,
            )
            # Triton doesn't support type conversions between fp8_e4m3 and fp8_e5m2.
            assert not (
                src_dtype in fp8_dtypes
                and dst_dtype in fp8_dtypes
                and src_dtype != dst_dtype
            ), "Conversions between float8_e5m2 and float8_e4m3fn is not supported!"
            if src_dtype == torch.float8_e5m2 or dst_dtype == torch.float8_e5m2:
                return 4
            if src_dtype == torch.float8_e4m3fn or dst_dtype == torch.float8_e4m3fn:
                return 2
            # No requirements on min_elem_per_thread.
            return 0

        if src_dtype is not None:
            # Both dtype and src_dtype are set. This is used by torch to(dtype=dtype).
            # It takes the maximum min_elem_per_thread if there are multiple fp8 conversions
            # in the same kernel.
            V.kernel.min_elem_per_thread = max(
                _get_min_elements_per_thread(src_dtype, dtype),
                V.kernel.min_elem_per_thread,
            )

        if dtype == torch.bool:
            return f"({x} != 0)"
        elif dtype == torch.uint8 and (
            src_dtype is not None and src_dtype.is_floating_point or src_dtype is None
        ):
            # to work around llvm uint conversion semantics that produces 0's for negative
            # values when converting from floating types.
            # optimization - if source type is known and it's not a floating type, then
            # do not apply conversion to the intermediate type.
            return f"{x}.to(tl.int16).to(tl.uint8)"

        if use_compute_types:
            out_dtype = triton_compute_type(dtype)
        else:
            out_dtype = triton_store_type(dtype)

        return f"{x}.to({out_dtype})"

    @staticmethod
    def to_dtype_bitcast(x, dtype: torch.dtype, src_dtype: torch.dtype):
        assert src_dtype.itemsize == dtype.itemsize
        # We may promote float16 or bfloat16 to float32 and cause the
        # bitwidth of dtype to be different from the input tensor (i.e. float32).
        # In such as case, we will have to convert the input tensor to
        # its src_type, perform bitcast, and then convert the bit-casted
        # tensor back to float to ensure we use values with the right precision.
        if x.dtype != src_dtype:
            x = f"{x}.to({triton_type(src_dtype)})"

        out = f"{x}.to({triton_type(dtype)}, bitcast=True)"
        if upcast_compute_type(dtype) != dtype:
            out = f"{out}.to({triton_type(upcast_compute_type(dtype))})"

        return out

    @staticmethod
    def _shaped_constant(value, dtype, shape):
        type_ = torch._prims_common.dtype_to_type(dtype)
        triton_val = constant_repr(type_(value))
        triton_type = triton_compute_type(dtype)

        if triton_type == "tl.float32":
            # Float constants are always f32 in triton
            return triton_val

        # NOTE: We use a tensor here in order to get the expected type.
        # Otherwise, e.g. float64 constants would be truncated to float32.
        if value < 0 and not dtype.is_signed:
            triton_signed_type = f"tl.{triton_type[4:]}"
            return f"tl.full({shape}, {triton_val}, {triton_signed_type}).to({triton_type})"
        else:
            return f"tl.full({shape}, {triton_val}, {triton_type})"

    @classmethod
    def constant(cls, value, dtype):
        return cls._shaped_constant(value, dtype, shape=[])

    @staticmethod
    @maybe_upcast_float32()
    def abs(x):
        return f"tl_math.abs({x})"

    # TODO - register these ops as having divergent dtype
    # output if doing graph pass to remove consecutive casts

    @staticmethod
    def truediv(x, y):
        x_dtype = getattr(x, "dtype", None)
        y_dtype = getattr(y, "dtype", None)

        if (
            x_dtype == torch.float32
            and y_dtype == torch.float32
            and config.emulate_divison_rounding
        ):
            # x / y in Triton is lowered to div.full which is approx
            # we want div_rn to adhere with eager
            out = f"triton.language.div_rn({x}, {y})"
        else:
            out = f"({x} / {y})"

        # Workaround here since the functionality of div_rn has not ready on XPU.
        # TODO: remove this workaround after https://github.com/intel/intel-xpu-backend-for-triton/issues/5306
        # resolved.
        if torch.xpu.is_available():
            out = f"({x} / {y})"

        if low_precision_fp_var(x) or low_precision_fp_var(y):
            out_dtype = get_dtype_handler().truediv(x, y)
            if out_dtype in (torch.float16, torch.float32):
                out = f"{out}.to({triton_type(out_dtype)})"

        return out

    @staticmethod
    def mod(x, y):
        out = f"({x} % {y})"
        if low_precision_fp_var(x) or low_precision_fp_var(y):
            out_dtype = get_dtype_handler().mod(x, y)
            if out_dtype in (torch.float16, torch.float32):
                out = f"{out}.to({triton_type(out_dtype)})"
        return out

    @staticmethod
    @maybe_upcast_float32()
    def exp(x):
        """
        When use_fast_math, use the ftz (flushing to zero) variant
        of exponent computation.

        Check https://github.com/triton-lang/triton/issues/5735 for
        more details.
        """
        if config.use_fast_math:
            return f"tl_math.exp({x})"
        else:
            return f"libdevice.exp({x})"

    @staticmethod
    @maybe_upcast_float32()
    def exp2(x):
        return f"libdevice.exp2({x})"

    @staticmethod
    @maybe_upcast_float32()
    def expm1(x):
        return f"libdevice.expm1({x})"

    @staticmethod
    @maybe_upcast_float32()
    def sqrt(x):
        return f"tl.sqrt_rn({x})"

    @staticmethod
    def relu(x):
        bug = config.triton.inject_relu_bug_TESTING_ONLY
        if bug == "compile_error":
            return "compile error!"
        elif bug == "runtime_error":
            # NB: this only triggers runtime error as long as input
            # is not all zero
            return f'triton_helpers.device_assert_then({x} == 0, "injected assert fail", {x})'
        elif bug == "accuracy":
            return f"{x} + 1"
        elif bug is None:
            return ops.maximum(ops.constant(0, torch.int32), x)
        else:
            raise AssertionError(
                f"unrecognized config triton.inject_relu_bug_TESTING_ONLY = {bug!r}"
            )

    @staticmethod
    def minimum(a, b):
        return f"triton_helpers.minimum({a}, {b})"

    @staticmethod
    def maximum(a, b):
        return f"triton_helpers.maximum({a}, {b})"

    @staticmethod
    def where(a, b, c):
        return f"tl.where({a}, {b}, {c})"

    @staticmethod
    def dot(a, b):
        """
        Triton code generation for lowering ops.dot to tl.dot.

        The logic is as follows:

        1. Downcasting for performance
           If the data was previously upcasted to fp32, we downcast back to the
           original dtype (e.g., fp16 or bf16) for better performance. While
           surrounding operations may run in fp32, matmul itself is executed at the
           original precision to optimize throughput.

        2. Handling non-constant reduction masks
           If the reduction mask is not constant and there was any operation between
           tl.load and tl.dot, we zero out regions outside the mask using
           tl.where(r0_mask, val, 0).
           This ensures that values outside the mask do not contribute to the dot
           product, preventing incorrect results.

        3. Shape alignment for tl.dot
           We massage shapes to match the tl.dot requirement of (Y, R) x (R, X).
           Current codegen eagerly broadcasts tl.arange to create unique axes. We
           reshape, transpose, or broadcast to align with the (Y, R) x (R, X) shape.
           We avoid using 3D dot ((Z, Y, R) x (Z, R, X)) because 3D tl.dot has
           poor performance. During batched matmul (bmm), we keep ZBLOCK=1 and call
           the 2D dot kernel instead.
        """
        assert V.kernel.is_native_matmul
        orig_a, orig_b = a, b

        def is_where_needed(var):
            # Skip if the variable doesn't have a reduction mask
            if not any(map(prefix_is_reduction, var.mask_vars)):
                return False

            reduction_range = V.kernel.range_trees[-1]
            assert reduction_range.is_reduction

            # Skip if reduction mask was already constant
            if V.kernel._has_constant_mask(reduction_range):
                return False

            # Skip if the variable is already zeroed outside the mask
            # (e.g., from tl.load(..., other=0.0))
            # TODO : track the value of outside of mask region with cse
            for k, v in V.kernel.cse._cache.items():
                if v == var and "tl.load" in k and "other=0.0" in k:
                    return False

            return True

        def where_cond(var):
            default = ir.Reduction.default_value("dot", var.dtype)
            reduction_mask = [
                f"{tree.prefix}mask"
                for tree in V.kernel.range_trees
                if tree.is_reduction
            ]

            assert len(reduction_mask) == 1, "don't tile reduction when native matmul"

            where_var = TritonKernelOverrides.where(reduction_mask[0], var, default)
            return V.kernel.cse.generate(
                V.kernel.compute, where_var, dtype=var.dtype, shape=var.shape
            )

        # When computing expressions like ((A+1) @ (B+2)),
        # native codegen will do
        #
        # a = tl.load(..., r0_mask, other=0.0)
        # b = tl.load(..., r0_mask, other=0.0)
        # tmp0 = a+1
        # tmp1 = b+2
        # tmp2 = tl.dot(tmp0, tmp1)
        #
        # This produces incorrect results because outside of r0_mask is not zero.
        # So before calling tl.dot, apply tl.where to zero out values properly.
        # TODO: Optimize - We don't need both operands to be zeroed except NaN * 0
        if is_where_needed(orig_a):
            a = where_cond(a)
        if is_where_needed(orig_b):
            b = where_cond(b)

        def reshape_transpose_broadcast_for_dot(
            value,
            initial_shape: Sequence[sympy.Expr],
            final_shape: Sequence[sympy.Expr],
        ) -> str:
            """
            Generate a reshape, transpose, and broadcast for the tl.dot.
            tl.dot requires specific shape requirement : (Y,R) x (R,X)
            but the current triton codegen eagerly broadcast the tl.arange so
            it needs to be reshaped to meet the requirement.

            This is done by three steps.
            1. remove the empty dimension (dim with size 1) and make it 2d with tl.reshape
            2. permute the dimension if needed (e.g., (X,R) -> (R,X)) with tl.trans
            3. broadcast if needed with broadcast_to.
                - This shows up when matmul operand is broadcasted with torch.expand/repeat.
                - e.g., torch.rand((16,)).expand(16,16) @ B

            e.g., (Y,1,R), (Y,R) -> tl.reshape(var, (Y,R))
            e.g., (1,X,R), (R,X) -> tl.trans(tl.reshape(var, (X,R)))
            e.g., (1,X,1), (R,X) -> tl.broadcast_to(tl.trans(tl.reshape(var, (X,1))), (R,X))

            TODO : eventually we want to remove this function when lazy broadcasting arrives
            """

            # Triton 3d dot is slower than 2d dot, so we want to keep block shape in 2d
            # by fixing ZBLOCK=1 in the autotune config
            if ZBLOCK in initial_shape:
                initial_shape = ["1" if dim == ZBLOCK else dim for dim in initial_shape]

            if final_shape == [YBLOCK, RBLOCK]:
                assert XBLOCK not in initial_shape, (
                    "left tl.dot operand cannot depend on x"
                )

                shape_2d = ["1", "1"]
                if YBLOCK in initial_shape:
                    shape_2d[0] = YBLOCK
                if RBLOCK in initial_shape:
                    shape_2d[1] = RBLOCK

                # reshape it into 2d
                value = triton_reshape(value, initial_shape, shape_2d)

                # broadcast if needed
                broadcast_needed = not (shape_2d == [YBLOCK, RBLOCK])
                if broadcast_needed:
                    value = f"tl.broadcast_to({value}, ({YBLOCK}, {RBLOCK}))"

            elif final_shape == [RBLOCK, XBLOCK]:
                assert YBLOCK not in initial_shape, (
                    "right tl.dot operand cannot depend on y"
                )

                shape_2d = ["1", "1"]
                if XBLOCK in initial_shape:
                    shape_2d[0] = XBLOCK
                if RBLOCK in initial_shape:
                    shape_2d[1] = RBLOCK

                # reshape it into 2d (X,R)
                value = triton_reshape(value, initial_shape, shape_2d)

                # transpose to (R,X)
                value = f"tl.trans({value})"

                # broadcast if needed
                broadcast_needed = not (shape_2d == [XBLOCK, RBLOCK])
                if broadcast_needed:
                    value = f"tl.broadcast_to({value}, ({RBLOCK}, {XBLOCK}))"
            else:
                raise NotImplementedError

            return value

        assert len(V.kernel.dense_size_list()) >= 3, "tl.dot can only do mm and bmm"

        XBLOCK = str(TritonSymbols.block_sizes[SymT.XBLOCK])
        YBLOCK = str(TritonSymbols.block_sizes[SymT.YBLOCK])
        ZBLOCK = str(TritonSymbols.block_sizes[SymT.ZBLOCK])
        RBLOCK = str(TritonSymbols.block_sizes[SymT.R0_INDEX])

        a = V.kernel.cse.generate(
            V.kernel.compute,
            reshape_transpose_broadcast_for_dot(a, list(a.shape), [YBLOCK, RBLOCK]),
            dtype=a.dtype,
            shape=(YBLOCK, RBLOCK),
        )

        b = V.kernel.cse.generate(
            V.kernel.compute,
            reshape_transpose_broadcast_for_dot(b, list(b.shape), [RBLOCK, XBLOCK]),
            dtype=b.dtype,
            shape=(RBLOCK, XBLOCK),
        )

        if torch.backends.cuda.matmul.fp32_precision == "tf32":
            input_precision = "tf32"
        else:
            input_precision = "ieee"

        return f'tl.dot({a}, {b}, input_precision="{input_precision}")'

    @staticmethod
    def inline_asm_elementwise(
        *inputs, asm, constraints=None, dtype=torch.float32, is_pure=True, pack=1
    ):
        triton_type = triton_compute_type(dtype)
        input_refs = ", ".join([str(i) for i in inputs])
        if constraints is None:
            constraints = ", ".join(["=r"] + ["r" for _ in inputs])
        return f"tl.inline_asm_elementwise('{asm}', '{constraints}', [{input_refs}], dtype={triton_type}, is_pure={is_pure}, pack={pack})"  # noqa: B950

    @staticmethod
    @maybe_upcast_float32()
    def cos(x):
        return f"tl_math.cos({x})"

    @staticmethod
    @maybe_upcast_float32()
    def sin(x):
        return f"tl_math.sin({x})"

    @classmethod
    def index_expr(cls, expr, dtype):
        raise NotImplementedError("ops.index_expr not implemented outside a kernel")

    @staticmethod
    def masked(mask, body, other):
        raise NotImplementedError("ops.masked not implemented outside a kernel")

    @staticmethod
    @maybe_upcast_float32()
    def lgamma(x):
        return f"libdevice.lgamma({x})"

    @staticmethod
    @maybe_upcast_float32()
    def erf(x):
        return f"libdevice.erf({x})"

    @staticmethod
    @maybe_upcast_float32()
    def cosh(x):
        return f"libdevice.cosh({x})"

    @staticmethod
    @maybe_upcast_float32()
    def sinh(x):
        return f"libdevice.sinh({x})"

    @staticmethod
    @maybe_upcast_float32()
    def acos(x):
        return f"libdevice.acos({x})"

    @staticmethod
    @maybe_upcast_float32()
    def acosh(x):
        return f"libdevice.acosh({x})"

    @staticmethod
    @maybe_upcast_float32()
    def asin(x):
        return f"libdevice.asin({x})"

    @staticmethod
    @maybe_upcast_float32()
    def asinh(x):
        return f"libdevice.asinh({x})"

    @staticmethod
    @maybe_upcast_float32()
    def atan2(x, y):
        return f"libdevice.atan2({x}, {y})"

    @staticmethod
    @maybe_upcast_float32()
    def atan(x):
        return f"libdevice.atan({x})"

    @staticmethod
    @maybe_upcast_float32()
    def atanh(x):
        return f"libdevice.atanh({x})"

    @staticmethod
    @maybe_upcast_float32()
    def copysign(x, y):
        return f"libdevice.copysign({x}, {y})"

    @staticmethod
    @maybe_upcast_float32()
    def erfc(x):
        return f"libdevice.erfc({x})"

    @staticmethod
    @maybe_upcast_float32()
    def erfinv(x):
        return f"libdevice.erfinv({x})"

    @staticmethod
    @maybe_upcast_float32()
    def hypot(x, y):
        return f"libdevice.hypot({x}, {y})"

    @staticmethod
    @maybe_upcast_float32()
    def log10(x):
        return f"libdevice.log10({x})"

    @staticmethod
    @maybe_upcast_float32()
    def log2(x):
        return f"libdevice.log2({x})"

    @staticmethod
    @maybe_upcast_float32()
    def nextafter(x, y):
        return f"libdevice.nextafter({x}, {y})"

    @staticmethod
    def logical_and(a, b):
        return f"{a} & {b}"

    @staticmethod
    def logical_not(a):
        return f"{a} == 0"

    @staticmethod
    def logical_or(a, b):
        return f"{a} | {b}"

    @staticmethod
    def logical_xor(a, b):
        return f"({a} ^ {b})"

    @staticmethod
    def bitwise_and(a, b):
        return f"{a} & {b}"

    @staticmethod
    def bitwise_not(a):
        return f"~{a}"

    @staticmethod
    def bitwise_or(a, b):
        return f"{a} | {b}"

    @staticmethod
    def bitwise_xor(a, b):
        return f"{a} ^ {b}"

    @staticmethod
    def bitwise_left_shift(a, b):
        return f"{a} << {b}"

    @staticmethod
    def bitwise_right_shift(a, b):
        return f"{a} >> {b}"

    @staticmethod
    def rand(seed, offset):
        offset = f"({offset}).to(tl.uint32)"
        return f"tl.rand({seed}, {offset})"

    @staticmethod
    def randn(seed, offset):
        offset = f"({offset}).to(tl.uint32)"
        return f"tl.randn({seed}, {offset})"

    @staticmethod
    def randint64(seed, offset, low, high):
        offset = f"({offset}).to(tl.uint32)"
        return f"triton_helpers.randint64({seed}, {offset}, {low}, {high})"

    @staticmethod
    def load_seed(name, offset):
        raise NotImplementedError("ops.load_seed not implemented outside a kernel")

    @staticmethod
    @maybe_upcast_float32()
    def rsqrt(x):
        return f"libdevice.rsqrt({x})"

    @staticmethod
    @maybe_upcast_float32()
    def log1p(x):
        return f"libdevice.log1p({x})"

    @staticmethod
    @maybe_upcast_float32()
    def tan(x):
        return f"libdevice.tan({x})"

    @staticmethod
    @maybe_upcast_float32()
    def tanh(x):
        return f"libdevice.tanh({x})"

    @staticmethod
    @maybe_upcast_float32()
    def sigmoid(x):
        return f"tl.sigmoid({x})"

    @staticmethod
    def signbit(x):
        # XX: This is wrong for the value -0.0 in floating point
        return (
            f"(libdevice.signbit({x}) != 0) if ({x}).dtype is tl.float32 else {x} < 0"
        )

    @staticmethod
    @maybe_upcast_float32()
    def fmod(a, b):
        return f"libdevice.fmod({a}, {b})"

    @staticmethod
    @maybe_upcast_float32()
    def pow(a, b):
        return f"libdevice.pow({a}, {b})"

    @staticmethod
    @maybe_upcast_float32()
    def log(x):
        return f"tl_math.log({x})"

    @staticmethod
    @maybe_upcast_float32(convert_output=False)
    def isinf(x):
        return f"libdevice.isinf({x}).to(tl.int1)"

    @staticmethod
    @maybe_upcast_float32(convert_output=False)
    def isnan(x):
        return f"libdevice.isnan({x}).to(tl.int1)"

    @staticmethod
    @maybe_upcast_float32()
    def round(x):
        return f"libdevice.nearbyint({x})"

    @staticmethod
    @maybe_upcast_float32()
    def floor(x):
        return f"libdevice.floor({x})"

    @staticmethod
    def floordiv(a, b):
        # See the comment in lowering.div_mode. a and b are integer type.
        # Similar to div_floor_kernel_cuda in pytorch core.
        # Notice that // in triton behaves as truncdiv instead of floordiv
        quot = f"{a} // {b}"
        rem = f"{a} % {b}"
        return f"tl.where(({a} < 0) != ({b} < 0), tl.where({rem} != 0, {quot} - 1, {quot}), {quot})"

    @staticmethod
    def sign(x):
        z = ops.constant(0, torch.int32)
        left = ops.to_dtype((ops.lt(z, x)), torch.int8)
        right = ops.to_dtype((ops.lt(x, z)), torch.int8)
        sub = ops.sub(left, right)
        return f"{sub}.to({x}.dtype)"

    @staticmethod
    @maybe_upcast_float32()
    def trunc(x):
        return f"libdevice.trunc({x})"

    @staticmethod
    def truncdiv(a, b):
        # See the comment in lowering.div_mode. a and b are integer type.
        # Notice that // in triton behaves as truncdiv instead of floordiv
        return f"{a} // {b}"

    @staticmethod
    @maybe_upcast_float32()
    def ceil(x):
        return f"libdevice.ceil({x})"


TritonOverrides._initialize_pointwise_overrides("triton")


class TritonKernelOverrides(TritonOverrides):
    """Map element-wise ops to Triton within a TritonKernel

    Unlike TritonOverrides, these assume the code is going to be inserted into
    the body of the main triton kernel and so it may use indexing and mask
    variables which are assumed to already be defined in the current scope.
    """

    def __init__(self, *args, **kwargs):
        super().__init__(*args, **kwargs)

        # happens in __init__ unlike _initialize_pointwise_overrides
        # because the libdevice registrations are populated during lowerings
        self._setup_libdevice_routing()

    @classmethod
    @functools.cache
    def _setup_libdevice_routing(cls):
        """Set up routing to libdevice implementations for fp64 inputs."""

        from torch._inductor.codegen.common import OpDecompositions

        for fn_name in torch._inductor.utils.op_requires_libdevice_fp64:
            assert hasattr(cls, fn_name)
            original_impl = getattr(cls, fn_name)

            def decomposition_router(x, _original_impl, _fn_name):
                if x.dtype != torch.float64:
                    return _original_impl(x)
                else:
                    return getattr(OpDecompositions, _fn_name)(x).value

            if fn_name == "sigmoid":
                assert hasattr(OpDecompositions, "sigmoid")
                fn = functools.partial(
                    decomposition_router, _original_impl=original_impl, _fn_name=fn_name
                )
                fn.__name__ = fn_name  # type: ignore[attr-defined]
                setattr(cls, fn_name, staticmethod(fn))
                continue

            def dtype_router(x, _original_impl, _fn_name):
                if x.dtype == torch.float64:
                    return f"libdevice.{_fn_name}({x})"
                else:
                    return _original_impl(x)

            fn = functools.partial(
                dtype_router, _original_impl=original_impl, _fn_name=fn_name
            )
            fn.__name__ = fn_name  # type: ignore[attr-defined]
            setattr(cls, fn_name, staticmethod(fn))

    @classmethod
    def constant(cls, value, dtype):
        # NOTE: Cannot use shape=[] as it's not supported by triton-rocm
        # We could use shape=[1] instead but starting with the correct
        # ndim avoids extra `tt.expand_dim` ops appearing in the triton IR.
        ndim = V.kernel.triton_tensor_ndim()
        shape = [1] * ndim
        return cls._shaped_constant(value, dtype, shape=shape)

    @classmethod
    def index_expr(cls, expr, dtype):
        indexing = V.kernel.indexing(
            expr, block_ptr=False, tma_compatibility_checker=None
        )
        assert isinstance(indexing, IndexingOptions)

        shape: BlockShapeType
        if indexing.expand_shape:
            shape = indexing.expand_shape
        else:
            shape = TritonSymbols.get_block_shape(indexing.index)

        # Our sympy expr printing casts to the current kernel index dtype.
        # we only respect non int32-int64 dtypes and otherwise use current kernel indexing dtype
        index_dtype = V.kernel.get_index_dtype_as_torch_dtype()
        dtype = dtype if dtype not in (torch.int32, torch.int64) else index_dtype

        # after we emit this var we cast it to the correct dtype
        orig = config.test_configs.runtime_triton_dtype_assert
        try:
            config.test_configs.runtime_triton_dtype_assert = False
            var = V.kernel.cse.generate(
                V.kernel.compute,
                indexing.index_str,
                bounds=get_bounds_index_expr(expr),
                dtype=dtype,
                shape=shape,
            )
        finally:
            config.test_configs.runtime_triton_dtype_assert = orig

        if dtype not in (torch.int32, torch.int64):
            var = V.kernel.cse.generate(
                V.kernel.compute,
                cls.to_dtype(var, dtype),
                dtype=upcast_compute_type(dtype),
                shape=var.shape,
            )
        else:
            # TODO: we are not always consistent in enforcing that the output of the index expr printing
            # results in the indexing dtype. So if we detect that we have an input which might type promote
            # to a dtype other than indexing dtype, add a cast.
            # Trying to avoid
            dtype = index_dtype
            for index_var in expr.free_symbols:
                if symbol_is_type(index_var, SymT.TMP):
                    dtype = torch.promote_types(
                        dtype, V.kernel.cse.varname_map[index_var.name].dtype
                    )

            if dtype != index_dtype:
                var = V.kernel.cse.generate(
                    V.kernel.compute,
                    cls.to_dtype(var, index_dtype),
                    dtype=index_dtype,
                    shape=var.shape,
                )

        var.mask_vars = indexing.mask_vars
        return var

    @staticmethod
    def masked(mask, body, other):
        if mask is not None and torch.version.hip is not None:
            mask = V.kernel.cse.generate(
                V.kernel.compute,
                f"{mask}.to(tl.int1)",
                dtype=torch.bool,
                shape=mask.shape,
            )

        nodes = body.graph.find_nodes(op="output")
        assert nodes, "graph for body does not contain an output"

        need_where = False
        # If we have a tl.load with a masking operator and no other value
        # we can add the mask here and the other value to the tl.load
        # operator to save the branching cost.
        for node in nodes:
            for arg in node.args:
                if arg.target != "load" or should_unwrap_unspec_arg(arg.args[1]):
                    need_where = True
                    break

        value = None if need_where else other

        with V.kernel.mask_loads(mask, value=value) as new_mask:
            result = body()

        if need_where:
            # Remove once CSEVariables track the dtype
            if result.bounds.is_bool:
                other = bool(other)
            # Take dtype from result to prevent accidental promotion
            other = V.kernel.cse.generate(
                V.kernel.compute,
                f"tl.full({result}.shape, {constant_repr(other)}, {result}.dtype)",
                bounds=ValueRanges.wrap(other),
                dtype=result.dtype,
                shape=result.shape,
            )
            ret = ops.where(new_mask, result, other)
        else:
            ret = result

        ret.mask_vars.discard(new_mask)
        return ret

    @staticmethod
    def load_seed(name, offset):
        var = V.kernel.args.input(name)
        return (
            f"tl.load({var} + {V.kernel.args.seed_offset('load_seed_offset', offset)})"
        )

    @staticmethod
    def frexp(x):
        cache_key = f"frexp({x})"
        if cse_val := V.kernel.cse.try_get(cache_key):
            return cse_val

        mantissa = V.kernel.cse.newvar(dtype=x.dtype, shape=x.shape)
        exponent = V.kernel.cse.newvar(dtype=torch.int32, shape=x.shape)
        V.kernel.compute.writeline(
            f"{mantissa}, {exponent} = triton_helpers.frexp({x})"
        )
        V.kernel.cse.put(cache_key, (mantissa, exponent))
        return (mantissa, exponent)


class HelperFunctions:
    """An ordered set of helper functions."""

    _templates_seen: dict[str, str]  # Template code to function name
    finalized_helpers: list[str]

    def __init__(self) -> None:
        self._templates_seen = {}
        self.finalized_helpers = []

    def add(self, template_code: str, *, base_name="_triton_helper_fn") -> str:
        """This accepts a function definition with the function name
        left as a format specifier e.g.

            @triton.jit
            def {name}(arg0, arg1):
                return arg0 + arg1

        We add the templated code to the function set and return the name
        assigned to that function.

        """
        existing_name = self._templates_seen.get(template_code)
        if existing_name is not None:
            # Don't duplicate existing helpers
            return existing_name

        name = f"{base_name}{len(self.finalized_helpers)}"
        self._templates_seen[template_code] = name
        self.finalized_helpers.append(template_code.format(name=name))
        return name

    def __iter__(self):
        return iter(self.finalized_helpers)

    def __getitem__(self, idx):
        return self.finalized_helpers[idx]


@dataclasses.dataclass
class BlockParameters:
    """
    Class representing ND block dimensions, for block pointer analysis.
    """

    shape: list[sympy.Expr] = dataclasses.field(default_factory=list)
    block_shape: list[sympy.Expr] = dataclasses.field(default_factory=list)
    strides: list[sympy.Expr] = dataclasses.field(default_factory=list)
    offsets: list[sympy.Expr] = dataclasses.field(default_factory=list)

    def __add__(self, other: BlockParameters) -> BlockParameters:
        """
        Concatenates block parameters.
        """
        cls = type(self)
        a, b = tuple(dataclasses.asdict(x) for x in (self, other))
        return cls(**{key: a[key] + b[key] for key in a})

    def transpose(self) -> BlockParameters:
        return BlockParameters(
            self.shape[::-1],
            self.block_shape[::-1],
            self.strides[::-1],
            self.offsets[::-1],
        )


class CooperativeReductionWorkspaceCache:
    """
    The scratch space used for cooperative reductions can be reused
    after two reduction loops.  This keeps track of what can be reused.
    """

    def __init__(self, args):
        self.args = args
        self.current_loop = []
        self.prior_loop = []
        self.ready_for_reuse = collections.defaultdict(collections.deque)
        self.loop_count = 0
        self.store_count = 0

    def allocate(self, nbytes: sympy.Expr):
        cached = self.ready_for_reuse.get(nbytes)
        if cached:
            return cached.popleft()
        ws_name, ws_offset = self.args.workspace(nbytes, False)
        self.current_loop.append((nbytes, ws_name, ws_offset))
        return (ws_name, ws_offset)

    def on_loop_end(self):
        # Buffers can be reused after 2 loop ends
        for nbytes, ws_name, ws_offset in self.prior_loop:
            self.ready_for_reuse[nbytes].append((ws_name, ws_offset))
        self.prior_loop = self.current_loop
        self.current_loop = []
        self.loop_count += 1

    def increment_store_count(self):
        prior = self.store_count
        self.store_count += 1
        return prior


@dataclasses.dataclass
class FixedTritonConfig:
    config: dict[str, int]

    def __getitem__(self, item):
        return self.config[item]

    def __contains__(self, item):
        return item in self.config


class TritonCSE(CSE[TritonCSEVariable, Union[str, tuple[str, str]]]):
    """
    Subclasses CSE to apply the current load mask to the cache key to avoid CSEing
    variables across separate masked blocks.
    """

    def augment_key(self, cache_key: str) -> Union[str, tuple[str, str]]:
        if mask := V.kernel._load_mask:
            return (cache_key, mask.name)
        else:
            return cache_key


@dataclasses.dataclass
class TMACompatibilityChecker:
    """
    Checks if the TMA API can be used for load / store triton operations.
    """

    kernel: TritonKernel
    dtype: torch.dtype
    for_store: bool
    force: bool

    def __post_init__(self):
        self.failed_debug_prefix = "Cannot use TMA descriptor for load / store since: "

    # Also see Note: TMA API Restrictions for the below
    def can_use_tma(
        self,
    ) -> bool:
        if self.force:
            return True
        if not (
            V.graph.get_current_device_or_throw().type == "cuda"
            and torch.cuda.get_device_capability()[0] >= 9
            and config.triton.use_tensor_descriptor
            and config.assume_aligned_inputs
            and has_triton_stable_tma_api()
            # For CUDA The base ptr needs to be aligned
        ):
            log.debug(
                (
                    "%s Requires triton>=3.4.0, a CUDA device with cc>=9.0 and"
                    " `use_tensor_descriptor` and `assume_aligned_inputs` options enabled"
                ),
                self.failed_debug_prefix,
            )
            return False

        # `no_x_dim` => XBLOCK=1, and for reductions this means only one element
        # is to be stored . However the TMA API requires that
        # the store will be 16 byte aligned, which is not attainable with a single
        # element
        if self.for_store and self.kernel.no_x_dim:
            log.debug(
                "%s stores with `no_x_dim` cannot load 16 bytes.",
                self.failed_debug_prefix,
            )
            return False

        return True

    def are_block_parameters_compatible(
        self,
        block_params: BlockParameters,
    ) -> bool:
        """
        Check if the block parameters are valid for TMA.
        If force, we allow relying on symbolic hints equivalent
        to what we check for Triton templates.
        """
        if self.force:
            strides = [
                V.graph.sizevars.symbolic_hint(st) for st in block_params.strides
            ]
        else:
            strides = block_params.strides

        # The TMA API requires that the innermost stride is 1
        # and that the outer strides are 16 byte aligned
        if not V.graph.sizevars.statically_known_equals(strides[-1], sympy.Integer(1)):
            log.debug(
                "%s TMA API requires innermost stride to be 1.",
                self.failed_debug_prefix,
            )
            return False

        element_size = self.dtype.itemsize
        for stride in strides[:-1]:
            if not V.graph.sizevars.statically_known_equals(
                ModularIndexing(stride * element_size, 1, sympy.Integer(16)),
                sympy.Integer(0),
            ):
                log.debug(
                    "%s TMA API requires outer strides to be 16 byte aligned.",
                    self.failed_debug_prefix,
                )
                return False

        # Now compute the minimum value of the block type that is used
        # in the innermost block size that can guarantee that 16 bytes of data
        # can be loaded / stored.
        # Start with finding the innermost block type
        innermost_block_shape = block_params.block_shape[-1]
        innermost_block_type = None
        innermost_block_symt = None
        for block_type_str in innermost_block_shape.free_symbols:
            for block_symt in TritonSymbols.block_types:
                if symbol_is_type(block_type_str, block_symt):
                    innermost_block_type = block_type_str
                    innermost_block_symt = block_symt
                    break
        assert innermost_block_type and innermost_block_symt, (
            f"{innermost_block_shape} expr must contain a single block type from {TritonSymbols.block_types}"
        )

        # For persistent reductions, the reduction block sizes are fixed at compile time
        if self.kernel.persistent_reduction and not self.for_store:
            # For a discontiguous tensor, a 1D block will be split across several
            # dimensions, e.g. R0_BLOCK:
            # block_shape=[XBLOCK, ((R0_BLOCK + 31)//32), Min(1, ((R0_BLOCK + 31)//32)), Min(32, R0_BLOCK)]
            # The persistent R0_BLOCK will be a power of 2 that is at least r0_numel So it
            # should be guaranteed that Min(32, R0_BLOCK) * element_size >= 16
            innermost_tree_prefix = prefix_str[innermost_block_symt]
            tree_numel = None
            for t in self.kernel.range_trees:
                if t.is_reduction:
                    if t.prefix == innermost_tree_prefix:
                        tree_numel = t.numel
                        break
            assert tree_numel is not None
            persistent_rblock = self.kernel._get_persistent_RBLOCK(tree_numel)
            innermost_block_bytes = (
                innermost_block_shape.subs({innermost_block_type: persistent_rblock})
                * element_size
            )
            if not V.graph.sizevars.statically_known_geq(
                innermost_block_bytes, sympy.Integer(16)
            ):
                log.debug(
                    "%s persistent reduction innermost block shape cannot load 16 bytes.",
                    self.failed_debug_prefix,
                )
                return False

        else:
            # E.g. if the innermost block shape is Min(2, XBLOCK)
            # then the TMA API can only be used if the dtype has an 8 byte element
            # size so that 16 bytes of data can be loaded in the innermost dimension
            try:
                min_block_size = next_power_of_2(
                    int(
                        sympy.nsolve(
                            innermost_block_shape * element_size - 16,
                            innermost_block_type,
                            1,
                        )
                    )
                )

                block_type_str = V.kernel.index_to_str(innermost_block_type)
                # Check block sizes if the user has provided a fixed triton config
                if self.kernel.fixed_config:
                    if min_block_size > self.kernel.fixed_config[block_type_str]:
                        log.debug(
                            "%s For block %s, fixed config block size %d is smaller "
                            "than the minimum required: %d",
                            self.failed_debug_prefix,
                            block_type_str,
                            self.kernel.fixed_config[block_type_str],
                            min_block_size,
                        )
                        return False
                else:
                    # Update the minimum block sizes that are passed to triton
                    # heuristics
                    self.kernel.tma_min_block_sizes[block_type_str] = max(
                        min_block_size,
                        self.kernel.tma_min_block_sizes.get(block_type_str, 1),
                    )

            except ValueError:
                log.debug(
                    "%s innermost block shape cannot load 16 bytes.",
                    self.failed_debug_prefix,
                )
                return False

        return True

    def can_lift(self) -> bool:
        """
        Can you lift the make_tensor_descriptor
        call to the top of the kernel? This requires
        being certain that all of the shape, stride,
        and block_shape information is handled in arguments
        or top level definitions.

        Right now we assume this is always possible if you force TMA.
        """
        return self.force

@dataclasses.dataclass
class PartialAccumulate:
    buffer_name: str
    reduction_type: str
    value: Any

class TritonKernel(SIMDKernel[TritonCSEVariable]):
    """A class to represent a triton kernel and helpers to generate
    triton kernel programmatically
    """

    overrides = TritonKernelOverrides  # type: ignore[assignment]
    helper_functions: HelperFunctions
    kexpr: Callable[[sympy.Expr], str] = texpr
    allow_block_ptr = True
    tma_compatibility_checker_cls = TMACompatibilityChecker

    def __init__(
        self,
        tiling: dict[str, sympy.Expr],
        min_elem_per_thread=0,
        optimize_mask=True,
        fixed_config: Optional[FixedTritonConfig] = None,
        hint_override: Optional[int] = None,
        **kwargs,
    ) -> None:
        self.optimize_mask: bool = optimize_mask
        self.fixed_config = fixed_config
        super().__init__(tiling, **kwargs)
        self.cse = TritonCSE(self.newvar_prefix, self.suffix)
        # Cache of values that can be reused for the prologue.
        self.prologue_cache: dict[str, str] = {}
        self.prologue: IndentedBuffer = IndentedBuffer()
        self.post_loop_combine: IndentedBuffer = IndentedBuffer()
        self.post_loop_store: IndentedBuffer = IndentedBuffer()
        self.outside_loop_vars = OrderedSet[Any]()
        self.min_elem_per_thread = min_elem_per_thread
        self.block_ptr_id = itertools.count()
        self.block_ptr_to_buffer = dict[str, str]()
        self.helper_functions = HelperFunctions()
        self.pointer_advancements: dict[SymT, dict[str, list[sympy.Expr]]] = (
            collections.defaultdict(dict)
        )
        self.tma_min_block_sizes = dict[str, int]()
        self.hint_override = hint_override
        self._load_counts: collections.Counter[str] = collections.Counter()
        self._load_index = 0

        self.saved_partial_accumulate = []

        # A set of autotuning hints to pass as part of triton_meta
        self.autotune_hints = OrderedSet[AutotuneHint]()
        self.triton_meta: Optional[dict[str, Any]] = None

        if self.inside_reduction:
            self.codegen_reduction_numels(self.body)

        if self.cooperative_reduction:
            self.init_cooperative_reduction()

        self.codegen_range_tree()

        if self.cooperative_reduction:
            self.init_cooperative_reduction_mask()

        self.has_load_with_contiguous_rdim = False
        # We track the store name since a store can be canceled later
        self.stores_with_contiguous_rdim: list[str] = []

    @staticmethod
    def _has_stride1_on_rdim(index) -> bool:
        # These analysis is only needed in deterministic mode so far
        # to filter triton configs. Return false immediately to avoid
        # increasing compilation time when the mode is off.
        if not (
            config.deterministic or config.test_configs.force_filter_reduction_configs
        ):
            return False
        support_vars = index.free_symbols
        reduce_vars = [
            var
            for var in support_vars
            if symbol_is_type(var, TritonSymbols.reduction_types)
        ]

        if len(reduce_vars) == 0:
            return False

        # for expression "x0 + 150528*((x1//(s27*s38))) + 3*(ModularIndexing(x1, 1, s38)) + 672*(ModularIndexing(x1, s38, s27))"
        # stride_vars will results in DivisionByZero error
        try:
            stride_vars = V.graph.sizevars.stride_vars(index, reduce_vars, support_vars)
        except ZeroDivisionError:
            return False

        return any(stride == 1 for stride in stride_vars)

    @property
    def has_store_with_contiguous_rdim(self) -> bool:
        return not all(
            is_buffer_removed(name) for name in self.stores_with_contiguous_rdim
        )

    def dtype_to_str(self, dtype: torch.dtype) -> str:
        return triton_type(dtype)

    def should_use_cooperative_reduction(self) -> bool:
        return self.inside_reduction and V.choices.should_use_cooperative_reduction(
            self.features
        )

    def init_cooperative_reduction(self):
        """One time setup code for cooperative reductions."""
        assert self.cooperative_reduction

        # shift all the grids over since tl.program_id(0) is for rsplit
        for tree in self.range_trees:
            if tree.grid_dim is not None:
                tree.grid_dim += 1

        sem_count = self.numels["x"]
        if self.fixed_config:
            sem_count = CeilDiv(sem_count, self.fixed_config["XBLOCK"])
        self.semaphores_name = self.args.semaphores(sem_count)
        self.cooperative_reduction_workspace_cache = CooperativeReductionWorkspaceCache(
            self.args
        )
        self.body.splice(
            """\
            RSPLIT_NEXT_POWER_OF_2: tl.constexpr = triton_helpers.constexpr_next_power_of_2(RSPLIT)
            RSPLIT_IS_POWER_OF_2: tl.constexpr = RSPLIT == RSPLIT_NEXT_POWER_OF_2
            HAS_RSPLIT: tl.constexpr = RSPLIT > 1
            rsplit_id = tl.program_id(0)
            num_rblocks = (rnumel + RBLOCK - 1) // RBLOCK
            rsplit_chunk = (num_rblocks + RSPLIT - 1) // RSPLIT * RBLOCK
            rsplit_start = rsplit_chunk * rsplit_id
            rsplit_end = rsplit_chunk * (rsplit_id + 1)
            """,
        )
        if any(
            not self._has_constant_mask(tree)
            for tree in self.range_trees
            if tree.is_reduction
        ):
            self.body.writeline(
                "rsplit_end = tl.where(rsplit_end < rnumel, rsplit_end, rnumel)"
            )

    def init_cooperative_reduction_mask(self):
        rsplit_arange = "tl.arange(0, RSPLIT_NEXT_POWER_OF_2)"
        if not self.no_x_dim:
            rsplit_arange = f"{rsplit_arange}[None, :]"
        self.body.writeline(f"rsplit_arange = {rsplit_arange}")

        if self._has_constant_xmask():
            self.body.splice(
                """\
                if RSPLIT_IS_POWER_OF_2:
                    rsplit_mask: tl.constexpr = None
                else:
                    rsplit_mask = rsplit_arange < RSPLIT
                """
            )
        else:
            assert not self.no_x_dim
            self.body.writeline(
                "rsplit_mask = xmask if RSPLIT_IS_POWER_OF_2 else ((rsplit_arange < RSPLIT) & xmask)"
            )

    def codegen_range_tree(self):
        for tree in self.range_trees:
            # reduction indexing goes inside a loop
            if not tree.is_loop:
                self.iteration_ranges_codegen_header(tree, self.body)
            elif self.inside_reduction:
                # workaround for this issue:
                # https://gist.github.com/jansel/6527126f781559095c5531f98a4235a7
                self.body.writeline(
                    f"{tree.prefix}base = {self.iteration_ranges_ranges_code(tree)}"
                )

        if self.inside_reduction:
            if any(tree.is_loop for tree in self.range_trees):
                # If the kernel contains loops, compute rbase.
                rn_bases = self._get_reduction_symbols(
                    "base", integer=True, nonnegative=True
                )
                rbase = self._flatten_reduction_indices(rn_bases)
                self.body.splice(f"rbase = {self.index_to_str(rbase)}")
            else:
                # For looped reductions, indexing is deferred to the innermost loop.
                self.codegen_reduction_indices(self.body)

    def need_numel_args(self):
        """
        Indicate whether we need provide numel as arguments for the generated
        kernel calls in the benchmark.

        Should be true for pointwise/reduction kernels but false for triton
        matmul kernels.
        """
        return True

    def should_use_persistent_reduction(self) -> bool:
        return self.inside_reduction and V.choices.should_use_persistent_reduction(
            self.features, self.cooperative_reduction
        )

    def want_no_x_dim(self):
        return (
            self.persistent_reduction
            and len(self.numels) == self.num_reduction_dims + 1
            and self.fixed_config
            and self.fixed_config["XBLOCK"] == 1
        )

    @property
    def assert_function(self) -> str:
        return "tl.device_assert"

    def indexing(
        self,
        index: sympy.Expr,
        *,
        copy_shape: Optional[Union[str, tuple[str]]] = None,
        dense_indexing=False,
        override_mask=None,
        block_ptr=False,
        tma_compatibility_checker: Optional[TMACompatibilityChecker] = None,
    ):
        """
        Compute the index and mask to pass to tl.load() or tl.store()
        """
        index = self.prepare_indexing(index)
        index_vars = index.free_symbols
        has_rindex = False

        mask_vars: OrderedSet[str] = OrderedSet()
        for var in sorted(index_vars, key=operator.attrgetter("name")):
            assert isinstance(var, sympy.Symbol)
            has_rindex = has_rindex or symbol_is_type(
                var, TritonSymbols.reduction_types
            )
            if override_mask:
                pass
            elif symbol_is_type(var, SymT.TMP):
                # indirect indexing
                cse_var = self.cse.varname_map[var.name]
                mask_vars.update(cse_var.mask_vars)
            elif symbol_is_type(
                var,
                (
                    SymT.UNBACKED_INT,
                    SymT.SIZE,
                    SymT.PRECOMPUTED_SIZE,
                    SymT.INDEX,
                    SymT.FLOAT,
                    SymT.UNBACKED_FLOAT,
                ),
            ):
                pass
            else:
                # var is one of xN, yN, r0_N or r1_N
                prefix_matches = [
                    prefix_str[symt]
                    for symt in TritonSymbols.block_types
                    if symbol_is_type(var, symt)
                ]
                if len(prefix_matches) == 0:
                    pass
                assert len(prefix_matches) == 1, f"Ambiguous type: {var.name}"
                mask_vars.add(f"{prefix_matches[0]}mask")

        need_dense = (
            config.triton.dense_indexing
            or dense_indexing
            or self._load_mask is not None
        ) and index != 0

        have_dense = True
        have_loop_vars = False
        dense_mask_vars: OrderedSet[str] = OrderedSet()

        for tree in self.active_range_trees():
            if index_vars.intersection(tree.var_list):
                have_loop_vars = True
            else:
                have_dense = False
            dense_mask_vars.add(f"{tree.prefix}mask")

        if (
            (
                (block_ptr and self.allow_block_ptr and config.triton.use_block_ptr)
                or (
                    tma_compatibility_checker
                    and tma_compatibility_checker.can_use_tma()
                )
            )
            and not override_mask
            and not self._load_mask
            and len(mask_vars - dense_mask_vars) == 0
            and not self.is_indirect_indexing(index)
            and have_loop_vars
            # workaround https://github.com/triton-lang/triton/issues/2821
            and self.index_dtype == "tl.int32"
        ):

            def match_affine_block(
                index: sympy.Expr, range_tree: IterationRangesRoot
            ) -> Optional[BlockParameters]:
                """
                Matches expressions of the form:
                    idx = s * xindex

                This implies stride (s,), and shape (XBLOCK,).
                """
                stride = BlockPatternMatcher.match_affine_block_expr(
                    index, range_tree.symbol()
                )
                if stride is None:
                    return None

                return BlockParameters(
                    shape=[range_tree.numel],
                    block_shape=[TritonSymbols.get_block_size(range_tree)],
                    strides=[stride],
                    offsets=[TritonSymbols.get_block_offset(range_tree)],
                )

            def match_mod_div_block(
                index: sympy.Expr, range_tree: IterationRangesRoot
            ) -> Optional[BlockParameters]:
                """
                Matches higher-dimensional blocks coming from FloorDiv and ModularIndexing.

                Example expression to match:
                   sN * ((rindex//(d1 * ... * d(N-1))))
                       + s1 * ModularIndexing(rindex, 1, d1)
                       + ...
                       + s(N-1) * ModularIndexing(rindex, d1 * ... * d(N-2), d(N-1))

                This iterates over a block of shape (dN, ..., d1) and stride
                (sN, ..., s1). (d1,...,d(N-1)) and (s1,...,sN) are
                wildcards that we match.

                Note that dN does not appear in the expression, but we solve for it
                using range tree numels and the other dims.
                """

                index_var = range_tree.symbol()

                # Bound the possible number of dims. We use the following heuristics:
                # - At least one dim for each range tree node.
                # - At least one dim for every FloorDiv or ModularIndexing op.
                # - At least 2 dims to pattern match.
                denom, modulo = sympy.symbols(
                    "denom modulo",
                    cls=functools.partial(sympy.Wild, exclude=[index_var]),
                )
                num_dims = max(
                    2,
                    # range_tree.nodes only includes the entries for the range tree
                    # len(range_tree.nodes) <= self.range_tree_nodes
                    len(range_tree.nodes),
                    (
                        index.count(FloorDiv(index_var, denom))
                        + index.count(ModularIndexing(index_var, denom, modulo))
                    ),
                )

                match_result = BlockPatternMatcher.match_mod_div_block_expr(
                    index, index_var, range_tree.numel, num_dims
                )
                if match_result is None:
                    return None

                (
                    dims,
                    strides,
                    block_index_exprs,
                ) = match_result
                slice_numels = BlockPatternMatcher.get_slice_numels(dims)

                # Check for applicable iteration range sizes.
                # When mapping a 1D block into an ND one, we need to know that
                # the number of elements is not changed. This means the slice numels of
                # the ND iteration range must evenly divide the length of the 1D block.
                # There are two cases where we can guarantee this:
                #  1. Numels are powers of 2. If numel == 2 ** n, and we know XBLOCK == 2 ** m,
                #     with n and m integers, then either numel is a multiple of XBLOCK, or numel
                #     is less than XBLOCK. (If numel is less than XBLOCK, we round up to 1 below.)
                #  2. Numels are multiples of the maximum possible block size.
                sizevars = V.graph.sizevars
                max_block = self.max_block(range_tree.prefix)
                if any(
                    not sizevars.statically_known_multiple_of(numel, max_block)
                    and not sizevars.statically_known_power_of_2(numel)
                    for numel in slice_numels
                ):
                    return None

                # Compute the ND block shape from the linear block size.
                # Use CielDiv to round leading dimensions up to 1.
                # Non-leading dimensions are clamped to the size of the iteration range,
                # while the leading dimension can exceed this to accommodate a larger
                # block size.
                linear_block_size = TritonSymbols.get_block_size(range_tree)
                block_shape: list[sympy.Expr] = [
                    CeilDiv(linear_block_size, slice_numels[0])
                ] + [
                    sympy.Min(CeilDiv(linear_block_size, numel), dim)
                    for numel, dim in zip(slice_numels[1:], dims[1:])
                ]

                # Compute block offsets from {xyzr}offset and the matched expressions.
                block_offsets: list[sympy.Expr] = [
                    sympy_subs(
                        expr, {index_var: TritonSymbols.get_block_offset(range_tree)}
                    )
                    for expr in block_index_exprs
                ]

                return BlockParameters(
                    shape=dims,
                    block_shape=block_shape,
                    strides=strides,
                    offsets=block_offsets,
                )

            def match_block_subexpr(
                expr: sympy.Expr, range_tree: IterationRangesRoot
            ) -> Optional[BlockParameters]:
                """
                Match a block indexing subexpression involving a single range tree.
                """
                for match_func in (
                    match_affine_block,
                    match_mod_div_block,
                ):
                    match = match_func(expr, range_tree)
                    if match is not None:
                        return match

                return None

            def match_block_expr() -> Optional[BlockDescriptorOptions]:
                index_relative_to_xyr_index = sympy_subs(
                    index, {v: t.expr for v, t in self.range_tree_nodes.items()}
                )
                range_trees = self.active_range_trees()

                # Partition the index into subexpressions pertaining to each range tree.
                # For example xindex * 5 + r0_index * 3 is partitioned to
                # (xindex * 5, r0_index * 3).
                index_subexprs = [
                    BlockPatternMatcher.get_subexpr_involving_symbol(
                        index_relative_to_xyr_index, tree.symbol()
                    )
                    for tree in range_trees
                ]

                # Match each range tree's subexpression separately.
                range_symbols = OrderedSet(tree.symbol() for tree in range_trees)
                block_params = BlockParameters()
                for tree, subexpr in zip(range_trees, index_subexprs):
                    # Reject mixed terms, e.g. xindex * r0_index.
                    # NB: the zero expression is allowed, for broadcasting.
                    if len(range_symbols.intersection(subexpr.free_symbols)) > 1:
                        return None

                    # Match the subexpression for this range tree.
                    params = match_block_subexpr(subexpr, tree)
                    if params is None:
                        return None
                    block_params += params

                # Collect leftover terms as a constant offset.
                offset = index_relative_to_xyr_index - sum(index_subexprs)

                # Form the block pointer or TMA descriptor.
                self.filter_masks(mask_vars)

                options_class = (
                    BlockPtrOptions
                    if config.triton.use_block_ptr
                    else TensorDescriptorOptions
                )
                nonlocal tma_compatibility_checker
                if config.triton.use_block_ptr:
                    can_lift = False
                    transpose_contiguous = False
                else:
                    tma_compatibility_checker = cast(
                        TMACompatibilityChecker, tma_compatibility_checker
                    )
                    can_lift = tma_compatibility_checker.can_lift()
                    # Only try transpose if we know the output shape
                    # in case we need to transpose the data.
                    transpose_contiguous = copy_shape is not None

                options = options_class.create(
                    params=block_params,
                    constant_offset=offset,
                    range_trees=range_trees,
                    mask_vars=mask_vars,
                    get_max_block=self.max_block,
                    can_lift=can_lift,
                    transpose_contiguous=transpose_contiguous,
                )
                if options_class == TensorDescriptorOptions:
                    tma_compatibility_checker = cast(
                        TMACompatibilityChecker, tma_compatibility_checker
                    )
                    if not tma_compatibility_checker.are_block_parameters_compatible(
                        options.params
                    ):
                        return None

                return options

            # Return a block pointer, if indexing matches the pattern.
            options = match_block_expr()
            if options is not None:
                return options
        expand_str = None
        expand_shape: BlockShapeType = None
        index_str = self.index_to_str(index)

        def _get_expand_str():
            if copy_shape:
                if isinstance(copy_shape, str):
                    return f"{copy_shape}.shape", None
                else:
                    return "[" + ", ".join(str(c) for c in copy_shape) + "]", copy_shape
            else:
                return self.dense_size_str(), tuple(self.dense_size_list())

        if is_sympy_integer_like(index):
            # Integer indexing produces a size-1 scalar tensor with the same shape
            # as the dense dimension. E.g, if dense_size = [YBLOCK, XBLOCK, R0_BLOCK],
            # then we create tl.full([1, 1, 1], int).
            #
            # Exceptions:
            # 1. If copy_shape is explicitly provided, use copy_shape expansion instead.
            # 2. If the dense tensor has only one dimension (e.g., [XBLOCK]),
            #    broadcasting does not apply. For example:
            #        tl.arange(0, XBLOCK) + tl.full([1], int)  # -> broadcasting error
            #    In this case, we fall back to dense indexing:
            #        tl.full([XBLOCK], int)
            if copy_shape or len(self.dense_size_list()) == 1:
                expand_str, expand_shape = _get_expand_str()
            else:
                expand_str = str([1] * len(self.dense_size_list()))
                expand_shape = tuple([1] * len(self.dense_size_list()))

            index_str = f"tl.full({expand_str}, {index_str}, tl.int32)"
            if self.fixed_config and not self._has_constant_xmask():
                mask_vars = OrderedSet(["xmask"])
            else:
                mask_vars = OrderedSet()
            if self._load_mask:
                mask_vars.add(self._load_mask)
            return IndexingOptions(
                index_str,
                mask_vars,
                expand_str,
                has_rindex,
                index,
                expand_shape=expand_shape,
            )

        if need_dense and not have_dense:
            if self.inside_reduction and self.is_native_matmul:
                # This avoids full broadcasting (need_dense) when performing native matmul.
                # For example, self._load_mask previously required tl.broadcast_to() in index_str.
                # Due to the restrictions of tl.dot semantics, we only want to expand the block
                # shape for the necessary axes.
                #
                # Previously:
                #   tmp1 = tl.load(ptr + tl.broadcast_to(r0, [YBLOCK, XBLOCK, R0_BLOCK]),
                #                  r0_mask & tmp0 & xmask)
                #
                # Now:
                #   tmp1 = tl.load(ptr + tl.broadcast_to(r0, [1, 1, R0_BLOCK]),
                #                  r0_mask & tmp0 & xmask)
                #
                # We achieve this by determining the required block shape through mask inspection.
                # When a temporary variable appears in the mask (e.g., self._load_mask), we retrieve
                # its true shape by inspecting tmp.mask_vars tracked by TritonCSEVariable.
                #
                # Caution: it may miss the correct block shape if the specific mask was constant
                # and thus not tracked in TritonCSEVariable.mask_vars.
                #
                # TODO: Once the shape propagation PR lands, reimplement this logic:
                #       https://github.com/pytorch/pytorch/pull/152198
                mask_shape = mask_vars.copy()
                if self._load_mask:
                    mask_shape.add(self._load_mask)

                xyzr = OrderedSet(["xmask", "ymask", "zmask", "r0_mask"])
                while not mask_shape.issubset(xyzr):
                    tmp_masks = mask_shape.difference(xyzr)
                    tmp = tmp_masks.pop()
                    assert isinstance(tmp, TritonCSEVariable)
                    mask_shape.discard(tmp)
                    mask_shape.update(tmp.mask_vars)

                # e.g., expand_list becomes ['ZBLOCK', 1, 1, 'R0_BLOCK']
                expand_list = ["1"] * len(self.dense_size_list())
                for mask in mask_shape:
                    assert isinstance(mask, str)
                    for tree in self.active_range_trees():
                        if mask.startswith(tree.prefix):
                            dim = tree.tensor_dim
                            assert isinstance(dim, int)
                            expand_list[dim] = self.dense_size_list()[dim]

                expand_str = "[" + ",".join(map(str, expand_list)) + "]"
                expand_shape = tuple(expand_list)
                index_str = f"tl.broadcast_to({index_str}, {expand_str})"
            else:
                expand_str, expand_shape = _get_expand_str()
                index_str = f"tl.broadcast_to({index_str}, {expand_str})"
                mask_vars = dense_mask_vars
        elif not have_loop_vars and copy_shape:
            expand_shape_str, expand_shape = _get_expand_str()
            index_str = f"tl.broadcast_to({index_str}, {expand_shape_str})"
            mask_vars = dense_mask_vars

        if expand_shape is None:
            if need_dense or have_dense:
                _, expand_shape = _get_expand_str()
            else:
                expand_shape = ()

        if override_mask:
            mask_vars = OrderedSet([override_mask])

        if self._load_mask:
            mask_vars.add(self._load_mask)

        self.filter_masks(mask_vars)

        return IndexingOptions(
            index_str,
            mask_vars,
            expand_str,
            has_rindex,
            index,
            expand_shape=expand_shape,
        )

    def codegen_block_ptr(
        self,
        name: str,
        var: str,
        indexing: Union[BlockPtrOptions, TensorDescriptorOptions],
        other="",
    ) -> tuple[str, str]:
        """Generate a block pointer or tensor descriptor for Triton kernel operations.

        This method creates either a block pointer (for regular Triton operations) or
        a tensor descriptor (for TMA operations) based on the indexing type. It handles
        caching and reuse of descriptors for performance optimization.

        Args:
            name: The name of the buffer/tensor being accessed
            var: The variable name for the pointer
            indexing: Block pointer options or tensor descriptor options containing
                     indexing information and boundary check settings
            other: Additional parameters string (e.g., padding options)

        Returns:
            A tuple containing:
            - block_descriptor: The generated block pointer or tensor descriptor variable name
            - other: Modified additional parameters string with boundary check options
        """
        check = indexing.boundary_check()
        if isinstance(indexing, TensorDescriptorOptions):
            if check and other:
                # The TMA API currently does not support padding values
                # but the default is zero
                assert other == ", other=0.0"
                other = ""
        else:
            if not check:
                # workaround https://github.com/triton-lang/triton/issues/2813
                other = ""
            elif other:
                assert other == ", other=0.0"
                other = f", boundary_check={check!r}, padding_option='zero'"
            else:
                other = f", boundary_check={check!r}"

        if (
            self.inside_reduction
            and self.range_trees[-1].is_loop
            and indexing.has_rindex()
        ) or indexing.can_lift:
            if indexing.can_lift and var in self.prologue_cache:
                # Check for epilogue subtiling to reuse the same
                # tensor descriptor.
                block_descriptor = self.prologue_cache[var]
            else:
                block_ptr_line = indexing.format(var, roffset=False)
                block_var = self.cse.try_get(block_ptr_line)

                # Early return if block descriptor already exists
                if block_var:
                    return str(block_var), other

                block_descriptor_id = next(self.block_ptr_id)
                if isinstance(indexing, BlockPtrOptions):
                    block_descriptor = f"block_ptr{block_descriptor_id}"
                else:
                    block_descriptor = f"tma_descriptor{block_descriptor_id}"
                named_var = self.cse.namedvar(
                    block_descriptor, dtype=torch.uint64, shape=[]
                )
                self.cse.put(block_ptr_line, named_var)

                line_body = DeferredLine(name, f"{block_descriptor} = {block_ptr_line}")
                if indexing.can_lift:
                    self.prologue.writeline(line_body)
                    # Cache the descriptor for epilogue subtiling
                    self.prologue_cache[var] = block_descriptor
                else:
                    self.body.writeline(line_body)

                if isinstance(indexing, BlockPtrOptions):
                    # Store for later use. If the buffer is removed the below advancements
                    # are no longer necessary
                    self.block_ptr_to_buffer[block_descriptor] = name

                    # Generate block pointer advancements, for later use.
                    for symt in TritonSymbols.reduction_types:
                        advance_offsets = indexing.advance_roffset(symt)

                        # Ignore identity advancements.
                        if all(
                            V.graph.sizevars.statically_known_equals(
                                offset, sympy.Integer(0)
                            )
                            for offset in advance_offsets
                        ):
                            continue

                        advancements = self.pointer_advancements[symt]
                        assert block_descriptor not in advancements, (
                            f"duplicate advancement for pointer '{block_descriptor}' at type '{symt}'"
                        )
                        advancements[block_descriptor] = advance_offsets
        else:
            block_descriptor = indexing.format(var)
        return block_descriptor, other

    def codegen_block_ptr_store_line(self, name, indexing, block_ptr, value, other=""):
        def stringify_shape(shape):
            return tuple(
                symt.name if isinstance(symt, sympy.Symbol) else str(symt)
                for symt in shape
            )

        if value.shape:
            value_forward_shape = stringify_shape(value.shape)
            value_reverse_shape = stringify_shape(value.shape[::-1])
        else:
            value_forward_shape = None
            value_reverse_shape = None
        final_shape = stringify_shape(indexing.final_shape)
        # TODO: Generalize to N Dimensions
        if (
            value_forward_shape != final_shape
            and value_reverse_shape == final_shape
            and len(final_shape) == 2
        ):
            # TMA stores may require transposing the data to ensure we are contiguous along
            # the final dimension. This applies to Block-pointers generally, but should only practically
            # be reached with TMA.
            value = f"tl.trans({value})"

        # Stores require an explicit broadcast. We do this in two phases:
        #  1. Broadcast the operand to the final shape of the range trees, e.g. [ZBLOCK,
        #     YBLOCK, XBLOCK]. This protects against implicit broadcasting from loads.
        #  2. In case the block pointer / tma descriptor has different dimensionality, broadcast/reshape the
        #     result to the shape of the pointer.
        value = f"tl.broadcast_to({value}, {indexing.final_shape})"

        # These dims no longer need broadcasting.
        for idx, (dim, broadcast_dim) in enumerate(
            zip(indexing.final_shape, indexing.broadcast_shape)
        ):
            if V.graph.sizevars.statically_known_equals(dim, broadcast_dim):
                indexing.broadcasting_dims[idx] = False

        value = indexing.codegen_broadcast_and_reshape(
            value, indexing.final_shape, indexing.block_shape, False
        )

        # workaround https://github.com/triton-lang/triton/issues/2814
        value = f"{value}.to({triton_store_type(V.graph.get_dtype(name))})"
        if isinstance(indexing, BlockPtrOptions):
            return f"tl.store({block_ptr}, {value}{other})"
        return f"{block_ptr}.store({V.kernel.index_to_str(indexing.offsets)}, {value})"

    def check_bounds(
        self,
        expr: sympy.Expr,
        size: sympy.Expr,
        lower: bool,
        upper: bool,
    ):
        if not (lower or upper):
            return

        assert isinstance(expr, sympy.Expr)
        indexing = self.indexing(expr, block_ptr=False, tma_compatibility_checker=None)
        assert isinstance(indexing, IndexingOptions)

        index_str = indexing.index_str
        mask_str = indexing.mask_str if indexing.has_mask() else None
        size_str = texpr(self.rename_indexing(size)) if upper else None

        # expr is already wrapped
        line = self.indirect_assert(
            index_str, "0" if lower else None, size_str, mask_str
        )

        buffer = self.get_load_buffer(indexing)
        self.cse.generate(buffer, line, assignment=False, dtype=torch.int32)

    def get_load_buffer(self, indexing):
        if indexing.has_indirect() or indexing.has_tmpmask():
            # Masked loads must come after the mask is computed
            return self.compute
        elif (
            self.inside_reduction
            and self.range_trees[-1].is_loop
            and not indexing.has_rindex()
        ):
            # can lift a common load outside of reduction loop
            # One exception is when this is an indirect_load.
            return self.body
        else:
            return self.loads

    def _handle_pdl_before_load(self, wait_buffer):
        GDC_WAIT = "tl.extra.cuda.gdc_wait()"
        self._load_index += 1
        if self.inside_reduction:
            wait_buffer = self.body
        if enable_pdl_codegen():
            if self._load_index == 1:
                wait_buffer.writeline(GDC_WAIT)

    def _handle_pdl_after_load(self, launch_buffer, result_var):
        GDC_LAUNCH = "tl.extra.cuda.gdc_launch_dependents()"
        if self.inside_reduction:
            launch_buffer = self.post_loop_combine
        if enable_pdl_codegen():
            current_load_index = self._load_index
            launch_if_last_load = DelayMaybeLine(
                lambda: current_load_index == self._load_index,
                f"0; {GDC_LAUNCH} # gdc launch for {result_var}",
            )
            self.cse.generate(launch_buffer, launch_if_last_load, dtype=torch.int32)


    def partial_accumulate(self, name: str, reduction_type, val):
        self.saved_partial_accumulate.append(PartialAccumulate(name, reduction_type, val))

    def load(self, name: str, index: sympy.Expr):
        """
        Load from the memory location 'name', offset by some indexing expression 'index'.
        """
        var = self.args.input(name)
        load_counts = self._load_counts
        load_counts[name] += 1
        make_line: Callable[[str], Union[str, DelayReplaceLine]] = identity
        indirect_indexing = self.is_indirect_indexing(index)
        original_index = index
        dtype = V.graph.get_dtype(name)
        indexing = self.indexing(
            index,
            block_ptr=True,
            tma_compatibility_checker=self.tma_compatibility_checker_cls(
                self,
                dtype,
                for_store=False,
                force=False,
            ),
        )

        if isinstance(indexing, IndexingOptions) and self._has_stride1_on_rdim(
            indexing.index
        ):
            self.has_load_with_contiguous_rdim = True

        has_rindex = indexing.has_rindex()
        has_tmpmask = indexing.has_tmpmask()

        # Keep the variable in cache if were going to reuse it. Equiv., if any of the following hold
        #  1) We are doing broadcasting
        #  2) It is a non-coalesced load. The intuition is that if it's
        #  non-coalesced, we will likely load each element multiple times in
        #  practice.
        #  3) It will be used later and it won't be CSE'd. Equiv., if all the following hold
        #   3.1) We are in a reduction loop
        #   3.2) Its not its last use
        #   3.3) This load will not be lifted to the body
        #
        is_coalesced = any(
            i == 1 for i in self.get_strides_of_load(original_index).values()
        )
        if self.is_broadcasted(original_index):
            ep = ", eviction_policy='evict_last'"
        elif not is_coalesced:
            ep = ", eviction_policy='evict_last'"
        elif self.inside_reduction and self.range_trees[-1].is_loop:

            def decide_later():
                if load_counts[name] > expected_count and (
                    has_rindex or indirect_indexing
                ):
                    return "evict_last"
                return "evict_first"

            expected_count = load_counts[name]
            ep = ", eviction_policy='<EP>'"
            make_line = functools.partial(DelayReplaceLine, "<EP>", decide_later)
        else:
            ep = ""

        if (has_tmpmask or has_rindex) and indexing.has_mask():
            if self._load_other:
                other = f", other={constant_repr(self._load_other)}"
            else:
                other = ", other=0.0"
        else:
            other = ""

        """Check if the buffer we're about to load, has
        more than one read dependency
        NOTE: enabled with env variable TORCHINDUCTOR_SKIP_L1
        """
        has_read_deps = True
        if config.triton.skip_l1_cache:
            buffer_read_counts = self.features.buffer_read_counts()
            has_read_deps = buffer_read_counts[name] > 1
        """Skip L1 cache if we're (pretty?) sure the data is used only once
        """
        skip_l1_cache = (
            not self.is_broadcasted(original_index)
            and not self.inside_reduction
            and not has_read_deps
            and is_coalesced  # for indirect loads is_coalesced is False?
        )
        cachemod = ""
        if skip_l1_cache:
            cachemod = ", cache_modifier='.cg'"

        append_broadcast = None
        shape: BlockShapeType = None

        if should_unwrap_unspec_arg(name):
            line = var
            # unwrapped bf16/fp16 0d tensors are passed in as float32 scalars
            # see triton_utils.py:signature_of
            if dtype in (torch.float16, torch.bfloat16):
                dtype = torch.float32
            shape = ()

        else:
            if isinstance(indexing, (BlockPtrOptions, TensorDescriptorOptions)):
                block_descriptor, other = self.codegen_block_ptr(
                    name, var, indexing, other
                )
                if isinstance(indexing, BlockPtrOptions):
                    line = f"tl.load({block_descriptor}{other}{ep}{cachemod})"
                else:
                    line = f"{block_descriptor}.load({V.kernel.index_to_str(indexing.offsets)})"
                line = indexing.codegen_broadcast_and_reshape(
                    line, indexing.block_shape, indexing.final_shape, True
                )
                shape = indexing.final_shape
            elif is_sympy_integer_like(original_index):
                line = f"tl.load({var} + ({original_index}))"
                append_broadcast = indexing.expand_str
                shape = ()
            else:
                line = f"tl.load({var} + ({indexing.index_str}), {indexing.mask_str}{ep}{other}{cachemod})"

                # The block shape of tl.load depends on the indexing expression.
                # Inferring shape solely from the mask may miss cases where the mask is constant.
                # Inferring from indexing.expand_shape alone may also fail when dense indexing is absent.
                # so, iterate over variables in the indexexpr to accurately infer the block shape.
                if indexing.expand_shape:
                    shape = indexing.expand_shape
                else:
                    shape = TritonSymbols.get_block_shape(indexing.index)

            if (
                dtype in (torch.float16, torch.bfloat16)
                and config.triton.codegen_upcast_to_fp32
            ):
                line += ".to(tl.float32)"
                dtype = torch.float32
            if dtype == torch.bool and torch.version.hip is None:
                # Workaround for https://github.com/triton-lang/triton/issues/2151
                # tl.load returns int8 when loading from pointer to int1
                # NOTE: Currently causes hangs on bool UTs for ROCm
                line += ".to(tl.int1)"
                dtype = torch.bool

        load_buffer = self.get_load_buffer(indexing)
        self._handle_pdl_before_load(load_buffer)
        result_var = self.cse.generate(
            load_buffer, make_line(line), dtype=dtype, shape=shape
        )
        self._handle_pdl_after_load(load_buffer, result_var)
        if result_var.use_count > 1:
            load_counts[name] -= 1  # don't double count cache hit
        assert isinstance(result_var, TritonCSEVariable)
        result_var.mask_vars = indexing.mask_vars  # type: ignore[assignment]

        if append_broadcast:
            line = f"tl.broadcast_to({result_var}, {append_broadcast})"
            result_var = self.cse.generate(
                load_buffer, line, dtype=dtype, shape=indexing.expand_shape
            )
            if indexing.mask_vars:
                if dtype.is_floating_point:
                    zero = "0.0"
                elif dtype == torch.bool:
                    zero = "True"
                else:
                    zero = "0"
                other_val = (
                    constant_repr(self._load_other) if self._load_other else zero
                )
                line = f"tl.where({indexing.mask_str}, {result_var}, {other_val})"
                result_var = self.cse.generate(
                    load_buffer, line, dtype=dtype, shape=result_var.shape
                )

        if not self.inside_reduction or (not indexing.has_rmask() and not has_rindex):
            self.outside_loop_vars.add(result_var)

        return result_var

    def store(
        self, name: str, index: sympy.Expr, value: CSEVariable, mode: StoreMode = None
    ) -> None:
        """
        store the 'value' to the memory location 'name', offset by some indexing expression 'index'.
        """

        var = self.args.output(name)
        original_index = index
        dtype = V.graph.get_dtype(name)

        tma_compatibility_checker = None
        if mode is None or mode == "tma":
            force = mode == "tma"
            tma_compatibility_checker = self.tma_compatibility_checker_cls(
                self,
                dtype,
                for_store=True,
                force=force,
            )
        indexing = self.indexing(
            index,
            dense_indexing=True,
            block_ptr=mode is None,
            tma_compatibility_checker=tma_compatibility_checker,
        )

        if isinstance(indexing, IndexingOptions) and self._has_stride1_on_rdim(
            indexing.index
        ):
            self.stores_with_contiguous_rdim.append(name)

        # Guard against write-after-read corruption in triton.
        # See # https://github.com/triton-lang/triton/issues/1615
        # This triton bug means that a load which is broadcasted over multiple
        # warps may see the result of a store that happens later in the triton
        # program. The workaround is to add a barrier before storing, which
        # enforces that all warps have already read the data.
        is_inplace = name in self.args.inplace_buffers
        is_broadcasted = self.is_broadcasted(original_index)
        if is_inplace and is_broadcasted:
            self.stores.writeline(DeferredLine(name, "tl.debug_barrier()"))

        if isinstance(indexing, (BlockPtrOptions, TensorDescriptorOptions)):
            block_descriptor, other = self.codegen_block_ptr(name, var, indexing)
            # block_ptr / tma descriptor stores don't do implicit casting
            line = self.codegen_block_ptr_store_line(
                name, indexing, block_descriptor, value, other
            )
        elif mode is None:
            # If indexing is an integer and value has block shape larger than one,
            # broadcasting fails. So, we manually broadcast indexing to the value shape.
            # Without broadcast :
            # tl.store(out_ptr0 + (tl.full([1, 1], 0, tl.int32)), tmp4, xmask) # Fail
            #
            # With broadcast:
            # tl.store(out_ptr0 + (tl.full([1, 1], 0, tl.int32).broadcast_to((XBLOCK,1)), tmp4, xmask)
            indexing_str = indexing.index_str
            if (
                is_sympy_integer_like(index)
                and value.shape is not None
                and not all(str(x) == "1" for x in value.shape)
            ):
                value_shape = ", ".join(map(str, value.shape))
                indexing_str += f".broadcast_to({value_shape})"
            line = f"tl.store({var} + ({indexing_str}), {value}, {indexing.mask_str})"
        elif mode == "atomic_add":
            indexing_str = indexing.index_str
            if (
                is_sympy_integer_like(index)
                and value.shape is not None
                and not all(str(x) == "1" for x in value.shape)
            ):
                value_shape = ", ".join(map(str, value.shape))
                indexing_str += f".broadcast_to({value_shape})"
            line = f"tl.atomic_add({var} + ({indexing_str}), {value}, {indexing.mask_str}, sem='relaxed')"
        else:
            raise NotImplementedError(f"store mode={mode}")

        exit_stack = contextlib.ExitStack()
        if not self.inside_reduction and self.cooperative_reduction:
            exit_stack.enter_context(self.guard_cooperative_store(name, self.stores))

        self.stores.writeline(DeferredLine(name, line))

        if not self.inside_reduction:
            self.outside_loop_vars.add(value)

        exit_stack.close()

    def device_assert_async(self, cond, msg) -> None:
        self.compute.writeline(f"tl.device_assert({cond}, {repr(msg)})")

    def guard_cooperative_store(self, name, buffer):
        """
        For cooperative reductions only one thread block should write out the result.
        We rotate which thread block does each write for better parallelism
        """
        idx = self.cooperative_reduction_workspace_cache.increment_store_count()
        buffer.writeline(DeferredLine(name, f"if rsplit_id == ({idx} % RSPLIT):"))
        return buffer.indent()

    def _combine_masks(self, *variables: Optional[CSEVariable]):
        masks = None
        for elem in variables:
            if elem is None:
                continue
            if hasattr(elem, "mask_vars"):
                if masks is None:
                    masks = elem.mask_vars
                else:
                    masks = masks | elem.mask_vars
        return masks

    def bucketize(
        self,
        values: CSEVariable,
        boundaries: tuple[str, sympy.Expr, sympy.Expr, sympy.Expr],
        boundary_indices: CSEVariable,
        indexing_dtype: torch.dtype,
        right: bool,
        sorter: Optional[tuple[str, sympy.Expr]] = None,
        sorter_indices: Optional[CSEVariable] = None,
    ) -> CSEVariable:
        """
        See [Note: Inductor bucketize op]
        """

        # Triton performance for bucketize_binary_search is much better when the number
        # of threads equals the number of elements.
        # If we're trying to use a bucketize kernel, we should make sure that an
        # autotuning config with num_elements_per_warp=(warp_size) exists.
        self.autotune_hints.add(AutotuneHint.ONE_ELEMENT_PER_THREAD)

        boundaries_ptr = self.args.input(boundaries[0])
        boundary_size = self.index_to_str(boundaries[1])
        boundaries_underlying_numel = self.index_to_str(boundaries[2])
        boundary_stride = self.index_to_str(boundaries[3])
        sorter_ptr = self.args.input(sorter[0]) if sorter else "None"
        sorter_stride = self.index_to_str(sorter[1]) if sorter else "None"

        if indexing_dtype == torch.int32:
            triton_dtype = "tl.int32"
        elif indexing_dtype == torch.int64:
            triton_dtype = "tl.int64"
        else:
            raise NotImplementedError(
                "Bucketize only supports indexing with int32 and int64"
            )

        self._handle_pdl_before_load(self.compute)
        result = self.cse.generate(
            self.compute,
            f"triton_helpers.bucketize_binary_search({values}, "
            f"{boundaries_ptr}, {boundary_size}, {boundaries_underlying_numel}, {boundary_stride}, "
            f"{boundary_indices}, "
            f"{triton_dtype}, "
            f"{right}, "
            f"{sorter_ptr}, {sorter_stride}, "
            f"{sorter_indices}, "
            ")",
            dtype=indexing_dtype,  # type: ignore[attr-defined]
            shape=values.shape,
        )
        self._handle_pdl_after_load(self.compute, result)

        masks = self._combine_masks(values, boundary_indices, sorter_indices)
        result.mask_vars = masks  # type: ignore[attr-defined]

        return result

    def reduction_resize(self, value) -> str:
        ndims = self.triton_tensor_ndim()
        if ndims == 1:
            return f"triton_helpers.promote_to_tensor({value})"

        nreduce = self.num_reduction_dims
        sizes = [":"] * (ndims - nreduce) + ["None"] * nreduce
        return f"{value}[{', '.join(sizes)}]"

    def reduction_resize_and_shape(self, value, shape) -> tuple[str, BlockShapeType]:
        ndims = self.triton_tensor_ndim()
        if ndims == 1:
            return f"triton_helpers.promote_to_tensor({value})", shape

        nreduce = self.num_reduction_dims
        sizes = [":"] * (ndims - nreduce) + ["None"] * nreduce
        new_shape = (
            (*shape[: (ndims - nreduce)], *[1] * nreduce) if shape is not None else None
        )
        return f"{value}[{', '.join(sizes)}]", new_shape

    def reduction_collapse_dims(
        self, buffer, value: CSEVariable, dtype: torch.dtype
    ) -> CSEVariable:
        """
        Reshape to RBLOCK, collapsing all reduction dims.
        """
        # This is not needed for 1D reductions.
        if self.num_reduction_dims == 1:
            return value

        target_ndim = self.triton_tensor_ndim() - self.num_reduction_dims
        initial_shape = self.dense_size_list()
        target_shape = initial_shape[:target_ndim] + ["RBLOCK"]
        return self.cse.generate(
            buffer,
            triton_reshape(str(value), initial_shape, target_shape),
            dtype=dtype,
            shape=tuple(target_shape),
        )

    def reduction(
        self,
        dtype: torch.dtype,
        src_dtype: torch.dtype,
        reduction_type: ReductionType,
        value: Union[CSEVariable, tuple[CSEVariable, ...]],
    ) -> Union[CSEVariable, tuple[CSEVariable, ...]]:
        """
        codegen reduction of value to Triton according the reduction_type
        """

        def maybe_upcast(value: CSEVariable) -> CSEVariable:
            # Math reductions in FP16/BF16 are less accurate because the Triton compiler does not
            # automatically promote to FP32 for accumulation. Additionally, max/min reductions
            # do not support FP16/BF16. We manually promote to FP32 here.
            return (
                ops.to_dtype(value, torch.float32)
                if value.dtype
                in [
                    torch.float16,
                    torch.bfloat16,
                ]
                else value
            )

        original_dtypes = [val.dtype for val in pytree.tree_leaves(value)]
        value = pytree.tree_map(maybe_upcast, value)
        if any(x in [torch.float16, torch.bfloat16] for x in original_dtypes):
            # Only promote FB16/BF16; do not promote other integer/boolean dtypes
            src_dtype = torch.promote_types(src_dtype, torch.float32)
            dtype = torch.promote_types(dtype, torch.float32)

        assert self.inside_reduction
        masks = OrderedSet(f"{tree.prefix}mask" for tree in self.range_trees)
        self.filter_masks(masks)
        masks = sorted(masks)
        if self._load_mask:
            masks.append(self._load_mask)
        reduction_range_prefix = self.range_trees[-1].prefix[0]

        # When we do native matmtul codegen,
        # we don't want to keep the R0_BLOCK/R1_BLOCK in the accumulator.
        # so instead of naively calling dense_size_str(), we filter out
        # reduction block from accumulator and only keep (Y,X).
        # In bmm (Z,Y,R)x(Z,R,X) case, we also remove z dimension from accumulator
        # because 3d (Z,Y,X) tl.dot is somehow slower than 2d tl.dot.
        # Instead, we force ZBLOCK to be always 1 during autotune.
        dense_size_str: str
        if self.is_native_matmul:
            dense_sizes = self.dense_size_list()
            assert len(dense_sizes) >= 3
            xy_sizes_only = [size for size in dense_sizes if "X" in size or "Y" in size]
            dense_size_str = f"[{', '.join(xy_sizes_only)}]"
            value_shape = tuple(xy_sizes_only)
        else:
            dense_size_str = self.dense_size_str()
            value_shape = tuple(self.dense_size_list())

        # Say we have
        #     tmp0 = ops.constant(1, torch.int64)
        #     tmp1 = ops.reduction(torch.int64, torch.int64, "sum", tmp0)
        # tmp0 in the triton code is either a scalar, or single-element tensor
        # so if we emit tl.sum directly, it will only give 1 instead of RBLOCK * 1
        # To avoid this, we broadcast to the expected shape first.
        value = self._map_tuple_or_scalar(
            lambda v: self.cse.generate(
                self.compute,
                f"tl.broadcast_to({v}, {dense_size_str})",
                dtype=v.dtype,
                shape=value_shape,
            ),
            value,
        )

        dim = self.triton_tensor_ndim() - self.num_reduction_dims
        root_op: str

        def final_reduction(
            buffer,
            value: CSEVariable,
            result_type: Optional[torch.dtype],
        ) -> tuple[str, Optional[torch.dtype], BlockShapeType]:
            """
            Helper to generate a reduction call, e.g. tl.sum.
            """
            triton_reduction_fn = get_triton_reductoin_function(reduction_type)

            value = self.reduction_collapse_dims(buffer, value, dtype)
<<<<<<< HEAD
            result, shape = self.reduction_resize_and_shape(
                f"{triton_reduction_fn}({value}, {dim})", value.shape
            )
=======
            if reduction_type in ("max", "min"):
                result, shape = self.reduction_resize_and_shape(
                    f"{module}.{reduction_type}2({value}, {dim})", value.shape
                )
            elif reduction_type == "dot":
                # Native matmul is a special case because accumulator shape is fixed to (Y,X)
                is_bmm = len(self.dense_size_list()) == 4
                assert value.shape is not None
                if is_bmm:
                    result = f"{value}[None,:,:,None]"  # (Y,X) to (Z=1,Y,X,R=1)
                    shape = [1, *value.shape, 1]
                else:
                    result = f"{value}[:,:,None]"  # (Y,X) to (Y,X,R=1)
                    shape = [*value.shape, 1]
            else:
                result, shape = self.reduction_resize_and_shape(
                    f"{module}.{reduction_type}({value}, {dim})", value.shape
                )
>>>>>>> 9a4268c4

            if result_type is not None:
                result = f"{result}.to({self.dtype_to_str(result_type)})"
            else:
                result_type = value.dtype

            return result, result_type, shape

        def final_reduction_define(
            buffer,
            result_var: CSEVariable,
            value: CSEVariable,
            result_type: Optional[torch.dtype],
        ) -> None:
            """
            Generate a reduction and assign it to an existing variable.
            """
            value, _, _ = final_reduction(buffer, value, result_type)
            buffer.splice(f"{result_var} = {value}")

        def final_argreduce(buffer, result_var, value, index):
            value = self.reduction_collapse_dims(buffer, value, dtype)
            index = self.reduction_collapse_dims(buffer, index, dtype)
            buffer.splice(
                f"""\
                {result_var}_val, {result_var}_idx = triton_helpers.{root_op}_with_index({value}, {index}, {dim})
                {result_var} = {self.reduction_resize(f"{result_var}_idx")}
                """
            )

        cache_key = (src_dtype, reduction_type, value)
        if cache_key in self.cse.reduction_cache:
            return self.cse.reduction_cache[cache_key]

        acc_type = triton_acc_type(src_dtype)
        torch_acc_type = upcast_acc_dtype(src_dtype)
        result_shape = list(self.dense_size_list())
        result_shape[dim] = "1"
        result_var: Any = self.cse.newvar(
            dtype=torch_acc_type, shape=tuple(result_shape)
        )
        result_var.mask_vars = OrderedSet(
            var for var in masks if not prefix_is_reduction(var[0])
        )
        cond = " & ".join(masks)

        def where_cond(tval, fval):
            if not cond:
                return tval
            return TritonKernelOverrides.where(cond, tval, fval)

        if self.persistent_reduction:
            default = ir.Reduction.default_value(reduction_type, src_dtype)

            def update_constant_dtype(constant, src_dtype, dst_dtype):
                "update reduction constant mask value to match dst_dtype"

                # int is the only mask which may not fit within lower bitwidth,
                # because float uses inf/-inf
                if src_dtype.is_floating_point or src_dtype == torch.bool:
                    return constant

                if src_dtype == dst_dtype or constant == 0:
                    return constant

                if constant == torch.iinfo(src_dtype).max:
                    return torch.iinfo(dst_dtype).max
                elif constant == torch.iinfo(src_dtype).min:
                    return torch.iinfo(dst_dtype).min
                else:
                    return constant

            def _mask_value(value, default) -> CSEVariable:
                default = update_constant_dtype(default, src_dtype, value.dtype)
                default_str = self._map_tuple_or_scalar(constant_repr, default)

                return self.cse.generate(
                    self.compute,
                    where_cond(value, default_str),
                    dtype=value.dtype,
                    shape=value.shape,
                )

            masked_value: Union[CSEVariable, Sequence[CSEVariable]]
            if reduction_type == "online_softmax_reduce":
                # Don't generate mask value for online_softmax since we
                # will fallback below
                pass
            elif isinstance(value, tuple):
                masked_value = [_mask_value(v, d) for v, d in zip(value, default)]  # type: ignore[arg-type]
            elif reduction_type == "dot":
                # Here, we don't perform the masking.
                # Masking w/ where condition in native matmul is handled in ops.dot codegen.
                # Since tl.dot performs reduction within the triton block,
                # masking should happen before the tl.dot is called.
                masked_value = self.cse.generate(self.compute, value, dtype=value.dtype)
            else:
                masked_value = _mask_value(value, default)

            if reduction_type in ("argmax", "argmin"):
                assert isinstance(masked_value, CSEVariable)
                accumulator_dtype = V.kernel.get_index_dtype_as_torch_dtype()

                accumulator_index = str(
                    self.cse.generate(
                        self.compute,
                        f"tl.broadcast_to({reduction_range_prefix}index, {masked_value}.shape)",
                        dtype=accumulator_dtype,
                        shape=masked_value.shape,
                    )
                )
                root_op = {"argmax": "max", "argmin": "min"}[reduction_type]
                final_argreduce(
                    self.compute, result_var, masked_value, accumulator_index
                )
                result_var.dtype = accumulator_dtype
            elif reduction_type == "welford_reduce":
                if self.cooperative_reduction:
                    # cooperative reductions require full welford for correctness
                    result_var = self.welford_reduce(
                        result_var, reduction_type, value, where_cond, acc_type, dtype
                    )
                else:
                    # For persistent reductions, don't bother with
                    # welford's algorithm since it uses more registers, and
                    # taking two reductions doesn't increase memory usage.
                    result_var = self.welford_reduce_fallback(dtype, value)
            elif reduction_type == "welford_combine":
                assert isinstance(masked_value, Sequence)
                (mean, m2, weight) = masked_value
                result_var = tuple(
                    self.cse.generate(self.compute, value, dtype=dtype, shape=shape)
                    for value, shape in self._welford(
                        self.compute, mean, m2, weight, dim, dtype
                    )
                )
            elif reduction_type == "online_softmax_reduce":
                # All data is loaded to register anyway, no need to do
                # online softmax
                result_var = self.prepare_softmax_twopass_fallback(dtype, value)
            else:
                assert isinstance(masked_value, CSEVariable)
                _result, _dtype, _shape = final_reduction(
                    self.compute, masked_value, masked_value.dtype
                )
                result_var = self.cse.generate(
                    self.compute, _result, dtype=_dtype, shape=_shape
                )
        else:
            accumulator = self.cse.namedvar(
                f"_{result_var}",
                dtype=torch_acc_type,
                shape=tuple(self.dense_size_list()),
            )
            default = ir.Reduction.default_accumulator(reduction_type, src_dtype)
            default = self._map_tuple_or_scalar(constant_repr, default)
            if not isinstance(default, tuple):
                if reduction_type == "dot":
                    dense_sizes = self.dense_size_list()
                    assert len(dense_sizes) >= 3
                    xy_sizes_only = [
                        size for size in dense_sizes if "X" in size or "Y" in size
                    ]
                    accumulator.shape = tuple(xy_sizes_only)
                    dense_size_str = f"[{', '.join(xy_sizes_only)}]"
                    self.body.writeline(
                        f"{accumulator} = tl.full({dense_size_str}, {default}, {acc_type})"
                    )
                else:
                    self.body.writeline(
                        f"{accumulator} = tl.full({self.dense_size_str()}, {default}, {acc_type})"
                    )

            if reduction_type in ("argmax", "argmin"):
                accumulator_index = f"_{result_var}_index"
                index_dtype = self.features.select_index_dtype()
                self.body.writeline(
                    f"{accumulator_index} = tl.full({self.dense_size_str()}, "
                    f"{torch.iinfo(index_dtype).max}, {self.dtype_to_str(index_dtype)})"
                )
                root_op = {"argmax": "max", "argmin": "min"}[reduction_type]

                self.compute.splice(
                    f"""\
                {accumulator}_next, {accumulator_index}_next = triton_helpers.{root_op}imum_with_index(
                    {accumulator}, {accumulator_index}, {value}, {reduction_range_prefix}index
                )
                {accumulator} = {where_cond(f"{accumulator}_next", accumulator)}
                {accumulator_index} = {where_cond(f"{accumulator_index}_next", accumulator_index)}
                """
                )
                final_argreduce(
                    self.post_loop_combine, result_var, accumulator, accumulator_index
                )
            elif is_welford_reduction(reduction_type):
                result_var = self.welford_reduce(
                    result_var, reduction_type, value, where_cond, acc_type, dtype
                )
            elif reduction_type == "online_softmax_reduce":
                accumulator_max = f"_{result_var}_max"
                accumulator_sum = f"_{result_var}_sum"

                # setup accumulator
                self.body.writeline(
                    f"{accumulator_max} = tl.full({self.dense_size_str()}, float('-inf'), {acc_type})"
                )
                self.body.writeline(
                    f"{accumulator_sum} = tl.zeros({self.dense_size_str()}, {acc_type})"
                )

                # combine
                # Note, we pass config.use_fast_math to the JITFunction
                # since a triton kernel can not access a config.
                self.compute.splice(
                    f"""
                    {accumulator_max}_next, {accumulator_sum}_next = triton_helpers.online_softmax_combine(
                        {accumulator_max}, {accumulator_sum}, {value}, {config.use_fast_math}
                    )
                    """
                )

                # mask
                self.compute.splice(
                    f"""
                    {accumulator_max} = {where_cond(f"{accumulator_max}_next", accumulator_max)}
                    {accumulator_sum} = {where_cond(f"{accumulator_sum}_next", accumulator_sum)}
                    """
                )

                # reduce. Similar to the final reduction for coopereative
                # reduction
                result_max = result_var
                result_sum = self.cse.newvar(dtype=dtype, shape=result_max.shape)

                result_var = self.online_softmax_reduce_final_reduction(
                    self.post_loop_combine,
                    result_max,
                    result_sum,
                    accumulator_max,
                    accumulator_sum,
                    dim,
                    dtype,
                )
            else:
                combine_fn = ir.get_reduction_combine_fn(reduction_type, src_dtype)
                updated = combine_fn(accumulator, value)
                if reduction_type == "dot":
                    self.compute.writeline(f"{accumulator} = {updated}")
                else:
                    self.compute.writeline(
                        f"{accumulator} = {where_cond(updated, accumulator)}"
                    )

                if src_dtype == torch.bool:
                    # This is only really used for aten.any. It changes the
                    # final reduction of a non-persistent reduction from
                    #     tmp5 = triton_helpers.max(_tmp5, 1)[:, None]
                    # to
                    #     tmp5 = triton_helpers.max(_tmp5.to(tl.int8), 1)[:, None].to(tl.int1)
                    # which is needed because tl.reduce doesn't support tl.int1
                    accumulator = self.cse.generate(
                        self.post_loop_combine,
                        f"{accumulator}.to(tl.int8)",
                        dtype=torch.int8,
                        shape=accumulator.shape,
                    )

                final_reduction_define(
                    self.post_loop_combine, result_var, accumulator, None
                )

        if self.cooperative_reduction:
            default = ir.Reduction.default_accumulator(reduction_type, src_dtype)
            exit_stack = contextlib.ExitStack()
            for buf in (self.post_loop_combine, self.post_loop_store):
                # only do cooperative reduction combines if we have more than one thread block
                buf.writeline("if HAS_RSPLIT:")
                exit_stack.enter_context(buf.indent())

            if reduction_type in ("argmax", "argmin"):
                self.post_loop_combine.writeline(
                    f"{result_var}_bval = {self.reduction_resize(f'{result_var}_val')}"
                )
                peer_val = self.codegen_cooperative_reduction_peer_combine(
                    f"{result_var}_bval", src_dtype, default
                )
                index_dtype = self.features.select_index_dtype()
                peer_idx = self.codegen_cooperative_reduction_peer_combine(
                    result_var, index_dtype, torch.iinfo(index_dtype).max
                )
                final_argreduce(self.post_loop_store, result_var, peer_val, peer_idx)
            elif is_welford_reduction(reduction_type):
                assert reduction_type == "welford_reduce"
                result_mean, result_m2, result_weight = result_var
                peer_mean = self.codegen_cooperative_reduction_peer_combine(
                    result_mean,
                    upcast_acc_dtype(src_dtype),
                    default[0],  # type: ignore[index]
                )
                peer_m2 = self.codegen_cooperative_reduction_peer_combine(
                    result_m2,
                    upcast_acc_dtype(src_dtype),
                    default[1],  # type: ignore[index]
                )
                peer_weight = self.codegen_cooperative_reduction_peer_combine(
                    result_weight,
                    upcast_acc_dtype(src_dtype),
                    default[2],  # type: ignore[index]
                )
                self.welford_reduce_final_reduction(
                    self.post_loop_store,
                    result_mean,
                    result_m2,
                    result_weight,
                    peer_mean,
                    peer_m2,
                    peer_weight,
                    dim,
                    dtype,
                )
            elif reduction_type == "online_softmax_reduce":
                result_max, result_sum = result_var
                assert isinstance(default, Sequence)
                peer_max = self.codegen_cooperative_reduction_peer_combine(
                    result_max, upcast_acc_dtype(src_dtype), default[0]
                )
                peer_sum = self.codegen_cooperative_reduction_peer_combine(
                    result_sum, upcast_acc_dtype(src_dtype), default[1]
                )
                self.online_softmax_reduce_final_reduction(
                    self.post_loop_store,
                    result_max,
                    result_sum,
                    peer_max,
                    peer_sum,
                    dim,
                    dtype,
                )
            else:
                peers = self.codegen_cooperative_reduction_peer_combine(
                    result_var, upcast_acc_dtype(src_dtype), default
                )
                final_reduction_define(self.post_loop_store, result_var, peers, None)
            exit_stack.close()

        self.cse.reduction_cache[cache_key] = result_var

        if isinstance(result_var, tuple):
            assert all(isinstance(x, TritonCSEVariable) for x in result_var)
            self.outside_loop_vars.update(result_var)

            # Match output dtype with input dtype
            if reduction_type in ("welford_reduce", "online_softmax_reduce"):
                assert len(original_dtypes) == 1
                original_dtypes = len(result_var) * original_dtypes

            assert len(result_var) == len(original_dtypes)
            for var, orig_dtype in zip(result_var, original_dtypes):
                assert orig_dtype is not None
                if var.dtype != orig_dtype:
                    self.post_loop_combine.writeline(
                        f"{var} = {var}.to({triton_compute_type(orig_dtype)})"
                    )
        else:
            assert isinstance(result_var, TritonCSEVariable)
            self.outside_loop_vars.add(result_var)

            # Match output dtype with input dtype
            if result_var.dtype != original_dtypes[0]:
                assert original_dtypes[0] is not None
                self.post_loop_combine.writeline(
                    f"{result_var} = {result_var}.to({triton_compute_type(original_dtypes[0])})"
                )

        return result_var

    def _online_softmax_reduce(
        self, buffer, accumulator_max, accumulator_sum, dim, dtype: torch.dtype
    ):
        accumulator_max = self.reduction_collapse_dims(buffer, accumulator_max, dtype)
        accumulator_sum = self.reduction_collapse_dims(buffer, accumulator_sum, dtype)
        result_max, result_sum = [str(self.cse.newvar(dtype=dtype)) for _ in range(2)]
        buffer.splice(
            f"""
            {result_max}, {result_sum} = triton_helpers.online_softmax_reduce(
                {accumulator_max}, {accumulator_sum}, {dim}, {config.use_fast_math})
            {result_max} = {self.reduction_resize(f"{result_max}")}
            {result_sum} = {self.reduction_resize(f"{result_sum}")}
            """
        )

        return result_max, result_sum

    def _welford(self, buffer, mean, m2, weight, dim, dtype: torch.dtype):
        """
        Helper to codegen triton_helpers.welford.
        """
        mean, m2, weight = (
            self.reduction_collapse_dims(buffer, value, dtype)
            for value in (mean, m2, weight)
        )
        welford = f"triton_helpers.welford({mean}, {m2}, {weight}, {dim})"

        def reduced_shape(shape):
            return tuple(shape[0:dim] + shape[dim + 1 :])

        welford_results = [
            self.cse.newvar(dtype=dtype, shape=reduced_shape(value.shape))
            for value in (mean, m2, weight)
        ]
        buffer.writeline(f"{', '.join([str(r) for r in welford_results])} = {welford}")

        return tuple(
            self.reduction_resize_and_shape(value, value.shape)
            for value in welford_results
        )

    def welford_reduce(
        self, result_var, reduction_type, value, where_cond, acc_type, dtype
    ):
        """Helper to codegen a welford reduction"""
        dim = self.triton_tensor_ndim() - self.num_reduction_dims

        accumulator = TritonCSEVariable(
            f"{result_var}_mean",
            shape=tuple(self.dense_size_list()),
            dtype=acc_type,
            bounds=ValueRanges.unknown(),
        )
        accumulator_m2 = TritonCSEVariable(
            f"{result_var}_m2",
            shape=tuple(self.dense_size_list()),
            dtype=acc_type,
            bounds=ValueRanges.unknown(),
        )
        accumulator_weight = TritonCSEVariable(
            f"{result_var}_weight",
            shape=tuple(self.dense_size_list()),
            dtype=acc_type,
            bounds=ValueRanges.unknown(),
        )
        self.body.writeline(
            f"{accumulator} = tl.zeros({self.dense_size_str()}, {acc_type})"
        )
        self.body.writeline(
            f"{accumulator_m2} = tl.zeros({self.dense_size_str()}, {acc_type})"
        )
        self.body.writeline(
            f"{accumulator_weight} = tl.zeros({self.dense_size_str()}, {acc_type})"
        )
        if reduction_type == "welford_combine":
            mean, m2, weight = value
            self.compute.splice(
                f"""\
                {accumulator}_next, {accumulator_m2}_next, {accumulator_weight}_next = triton_helpers.welford_combine(
                    {accumulator}, {accumulator_m2}, {accumulator_weight},
                    {mean}, {m2}, {weight}
                )
                """
            )
        else:
            assert reduction_type == "welford_reduce"
            self.compute.splice(
                f"""\
                {accumulator}_next, {accumulator_m2}_next, {accumulator_weight}_next = triton_helpers.welford_reduce(
                    {value}, {accumulator}, {accumulator_m2}, {accumulator_weight}, roffset == 0
                )
                """
            )
        self.compute.splice(
            f"""\
            {accumulator} = {where_cond(f"{accumulator}_next", accumulator)}
            {accumulator_m2} = {where_cond(f"{accumulator_m2}_next", accumulator_m2)}
            {accumulator_weight} = {where_cond(f"{accumulator_weight}_next", accumulator_weight)}
            """
        )
        result_mean = result_var
        return self.welford_reduce_final_reduction(
            self.post_loop_combine,
            result_mean,
            None,
            None,
            accumulator,
            accumulator_m2,
            accumulator_weight,
            dim,
            dtype,
        )

    def welford_reduce_final_reduction(
        self,
        buffer,
        result_mean,
        result_m2,
        result_weight,
        mean,
        m2,
        weight,
        dim,
        dtype,
    ):
        """Helper to codegen call to triton_helpers.welford"""
        values = list(self._welford(buffer, mean, m2, weight, dim, dtype))

        result_exprs = [result_mean, result_m2, result_weight]
        for i, (result_expr, (value, shape)) in enumerate(zip(result_exprs, values)):
            if result_expr is None:
                result_expr = self.cse.newvar(dtype=dtype, shape=shape)
                result_exprs[i] = result_expr
            buffer.splice(f"{result_expr} = {value}")

        return tuple(result_exprs)

    def online_softmax_reduce_final_reduction(
        self, buffer, result_max, result_sum, peer_max, peer_sum, dim, dtype
    ):
        accumulator_max = self.reduction_collapse_dims(buffer, peer_max, dtype)
        accumulator_sum = self.reduction_collapse_dims(buffer, peer_sum, dtype)
        buffer.splice(
            f"""
            {result_max}, {result_sum} = triton_helpers.online_softmax_reduce(
                {accumulator_max}, {accumulator_sum}, {dim}, {config.use_fast_math})
            {result_max} = {self.reduction_resize(f"{result_max}")}
            {result_sum} = {self.reduction_resize(f"{result_sum}")}
            """
        )
        return result_max, result_sum

    def max_rsplit(self):
        if self.fixed_config:
            return self.fixed_config["RSPLIT"]
        return TRITON_MAX_RSPLIT

    def codegen_cooperative_reduction_peer_combine(
        self, result_var, dtype, default_val
    ) -> CSEVariable:
        """
        Generate code to save a [XBLOCK, RSPLIT] temporary workspace, where each thread block writes a different
        column.  After the barrier, every thread block loads the completed value so that it can compute the final
        value independently.
        """
        xnumel = self.numels["x"]
        mask = "xindex < xnumel" if not self._has_constant_xmask() else None

        nbytes = xnumel * dtype.itemsize * self.max_rsplit()
        ws_name, ws_offset = self.cooperative_reduction_workspace_cache.allocate(nbytes)

        self.post_loop_combine.splice(
            f"""
                {result_var}_ws = ({ws_name} + {self.index_to_str(ws_offset)}).to(tl.pointer_type({triton_type(dtype)}))
                tl.store({result_var}_ws + (xindex * RSPLIT + rsplit_id), {result_var}, {mask})
            """,
            strip=True,
        )
        peers = self.create_cse_var(
            f"{result_var}_peers",
            shape=["XBLOCK", "RSPLIT"],
            dtype=dtype,
            bounds=ValueRanges.unknown(),
        )
        self.post_loop_store.writeline(
            f"{peers} = tl.load({result_var}_ws + (xindex * RSPLIT + rsplit_arange), "
            f"rsplit_mask, eviction_policy='evict_first', other=triton_helpers.if_mask(rsplit_mask, {constant_repr(default_val)}))"
        )
        return peers

    def store_reduction(
        self,
        name: str,
        index: sympy.Expr,
        value: CSEVariable,
    ):
        assert self.inside_reduction
        self.inside_reduction = False
        dtype = V.graph.get_dtype(name)
        indexing = self.indexing(
            index,
            block_ptr=True,
            tma_compatibility_checker=self.tma_compatibility_checker_cls(
                kernel=self,
                dtype=dtype,
                for_store=True,
                force=False,
            ),
        )
        self.inside_reduction = True
        var = self.args.output(name)

        exit_stack = contextlib.ExitStack()
        if self.cooperative_reduction:
            exit_stack.enter_context(
                self.guard_cooperative_store(name, self.post_loop_store)
            )

        if isinstance(indexing, (BlockPtrOptions, TensorDescriptorOptions)):
            self.post_loop_store.writeline(
                DeferredLine(
                    name,
                    self.codegen_block_ptr_store_line(
                        name,
                        indexing,
                        indexing.format(var),
                        value,
                        f", boundary_check={indexing.boundary_check()!r}",
                    ),
                )
            )
        else:
            assert isinstance(indexing, IndexingOptions)

            indexing_str = indexing.index_str
            if (
                is_sympy_integer_like(index)
                and value.shape is not None
                and not all(str(x) == "1" for x in value.shape)
            ):
                value_shape = ", ".join(map(str, value.shape))
                indexing_str += f".broadcast_to({value_shape})"

            self.post_loop_store.writeline(
                DeferredLine(
                    name,
                    f"tl.store({var} + ({indexing_str}), {value}, {indexing.mask_str})",
                )
            )

        exit_stack.close()

    def _lift_helper(
        self, fn, values: tuple[CSEVariable, ...], dtypes: tuple[torch.dtype, ...]
    ) -> str:
        # Lift IR function for scan operations into a triton function
        # in the global namespace
        helper = IndentedBuffer()
        helper.writeline("@triton.jit")
        cse = CSE()

        args = [
            tuple(
                cse.namedvar(f"arg{i}_{n}", dtype=dtype, shape=value.shape)
                for n, (value, dtype) in enumerate(zip(values, dtypes))
            )
            for i in range(2)
        ]
        signature = ", ".join(str(x) for x in itertools.chain.from_iterable(args))
        helper.writeline(f"def {{name}}({signature}):")

        overrides = TritonOverrides()

        # Build a name that changes depending on fn to workaround a triton bug
        # where the combine_fn to reduce and scan is not hashed, and so different
        # scan ops may collide in the triton cache.
        # This is fixed with the latest triton pin, but not the triton-rocm pin.
        helper_name = "_triton_helper_fn"

        from torch._inductor.dtype_propagation import DtypePropagationOpsHandler
        from torch._inductor.shape_propagation import ShapePropagationOpsHandler

        shape_handler = ShapePropagationOpsHandler()
        dtype_handler = DtypePropagationOpsHandler()

        class CSEProxy(DefaultHandler):
            def _default(
                self, name: str, args: tuple[Any, ...], kwargs: dict[str, Any]
            ) -> Any:
                nonlocal helper_name
                helper_name += f"_{name}"

                output_dtype = getattr(
                    dtype_handler,
                    name,
                )(*args, **kwargs)

                output_shape = getattr(
                    shape_handler,
                    name,
                )(*args, **kwargs)

                return cse.generate(
                    helper,
                    getattr(overrides, name)(*args, **kwargs),
                    dtype=output_dtype,
                    shape=output_shape,
                )

        with helper.indent(), V.set_ops_handler(CSEProxy()):
            outputs = fn(*args)
            outputs = ", ".join(str(output) for output in outputs)
            helper.writeline(f"return {outputs}")

        return self.helper_functions.add(helper.getvalue(), base_name=helper_name)

    def scan(
        self,
        dtypes: tuple[torch.dtype, ...],
        combine_fn: Callable[
            [tuple[CSEVariable, ...], tuple[CSEVariable, ...]], tuple[CSEVariable, ...]
        ],
        values: tuple[CSEVariable, ...],
    ) -> tuple[CSEVariable, ...]:
        """
        Perform an associative scan on 'values'.
        """
        assert self.inside_reduction
        assert not self.cooperative_reduction, "TODO"
        masks = OrderedSet(f"{tree.prefix}mask" for tree in self.range_trees)
        self.filter_masks(masks)
        masks = sorted(masks)
        assert not self._load_mask, "ops.scan not supported inside ops.masked"

        broadcasted_values = []
        accumulators = []

        dtypes = tuple(upcast_compute_type(dtype) for dtype in dtypes)
        cse_compute = functools.partial(self.cse.generate, self.compute)
        combine_helper_fn = self._lift_helper(combine_fn, values, dtypes)
        dim = self.triton_tensor_ndim() - self.num_reduction_dims

        for value, dtype in zip(values, dtypes):
            value_dtype = self.cse.generate(
                self.compute,
                f"{value}.to({triton_compute_type(dtype)})",
                dtype=dtype,
                shape=value.shape,
            )
            value = self.cse.generate(
                self.compute,
                f"tl.broadcast_to({value_dtype}, {self.dense_size_str()})",
                dtype=dtype,
                shape=tuple(self.dense_size_list()),
            )
            broadcasted_values.append(value)

            acc_type = triton_acc_type(dtype)

            if not self.persistent_reduction:
                reduced_size = self.dense_size_list()
                reduced_size[-1] = "1"
                accumulator = self.cse.newvar(dtype=dtype, shape=reduced_size)
                reduced_size_str = f"[{', '.join(reduced_size)}]"

                default = "float('nan')" if dtype.is_floating_point else "-1"
                self.body.writeline(
                    f"{accumulator} = tl.full({reduced_size_str}, {default}, {acc_type})"
                )

                accumulators.append(accumulator)

        def csv(values):
            return " ".join(f"{value}," for value in values)

        def cse_multiple(line, values, masks, dtypes):
            n = len(values)
            cache_keys = [f"{line}, {i}, {masks}" for i in range(n)]
            if all(self.cse.contains(cache_key) for cache_key in cache_keys):
                return [self.cse.get(cache_key) for cache_key in cache_keys]
            result_vars = [
                self.cse.newvar(dtype=dtype, shape=value.shape)
                for (dtype, value) in zip(dtypes, values)
            ]
            self.compute.writeline(
                f"{csv(result_vars)} = {line}",
            )
            for result_var, cache_key in zip(result_vars, cache_keys):
                if masks:
                    result_var.mask_vars = masks  # type: ignore[attr-defined]
                self.cse.put(cache_key, result_var)
            return tuple(result_vars)

        partial_scan_vars = cse_multiple(
            f"tl.associative_scan(({csv(broadcasted_values)}), {dim}, {combine_helper_fn})",
            broadcasted_values,
            masks,
            dtypes,
        )

        if not self.persistent_reduction:
            # tl.reduce doesn't work for non-commutative operators, so instead
            # of repeating the scan op as a reduction, we use sum to select the
            # last scan value
            def _partial_scan_shape(var):
                if var.shape is None:
                    return None
                else:
                    shape = list(var.shape)
                    shape[-1] = "1"
                    return shape

            partial_reduce_vars = [
                cse_compute(
                    f"triton_helpers.select_one(({partial_scan_var}), rbase == (RBLOCK - 1), dim=-1, keep_dims=True)",
                    dtype=upcast_compute_type(partial_scan_var.dtype),
                    shape=_partial_scan_shape(partial_scan_var),
                )
                for partial_scan_var in partial_scan_vars
            ]
            accs_next = combine_fn(tuple(accumulators), tuple(partial_reduce_vars))
            full_scan_vars = combine_fn(tuple(accumulators), partial_scan_vars)
            result_vars = [
                cse_compute(
                    f"tl.where(roffset > 0, {full_scan}, {partial_scan})",
                    dtype=partial_scan.dtype,
                    shape=partial_scan.shape,
                )
                for full_scan, partial_scan in zip(full_scan_vars, partial_scan_vars)
            ]
            for acc_next, accumulator, partial_reduce in zip(
                accs_next, accumulators, partial_reduce_vars
            ):
                self.compute.writeline(
                    f"{accumulator} = tl.where(roffset > 0, {acc_next}, {partial_reduce})"
                )
        else:
            result_vars = partial_scan_vars

        for result_var in result_vars:
            assert isinstance(result_var, TritonCSEVariable)
            result_var.mask_vars = OrderedSet(masks)

        return tuple(result_vars)

    def sort(
        self,
        dtypes: tuple[torch.dtype, ...],
        values: tuple[CSEVariable, ...],
        stable: bool,
        descending: bool,
    ) -> tuple[CSEVariable, ...]:
        assert self.inside_reduction
        assert not self.cooperative_reduction, "TODO"
        masks = OrderedSet(f"{tree.prefix}mask" for tree in self.range_trees)
        self.filter_masks(masks)
        masks = sorted(masks)
        assert not self._load_mask, "ops.sort not supported inside ops.masked"
        assert self.persistent_reduction, (
            "ops.sort is only supported in persistent reductions"
        )

        cse_compute = functools.partial(self.cse.generate, self.compute)
        dim = self.triton_tensor_ndim() - self.num_reduction_dims

        dtypes = tuple(upcast_compute_type(dtype) for dtype in dtypes)
        assert len(dtypes) == len(values)
        broadcasted_values = [
            cse_compute(
                f"tl.broadcast_to({value}, {self.dense_size_str()})",
                dtype=dtypes[i],
                shape=tuple(self.dense_size_list()),
            )
            for i, value in enumerate(values)
        ]

        def csv(values):
            return " ".join(f"{value}," for value in values)

        def cse_multiple(line, broadcasted_values, masks, dtypes):
            n = len(broadcasted_values)
            cache_keys = [f"{line}, {i}, {masks}" for i in range(n)]
            if all(self.cse.contains(cache_key) for cache_key in cache_keys):
                return [self.cse.get(cache_key) for cache_key in cache_keys]
            result_vars = [
                self.cse.newvar(dtype=dtype, shape=value.shape)
                for dtype, value in zip(dtypes, broadcasted_values)
            ]  # type: ignore[attr-defined]
            self.compute.writeline(
                f"{csv(result_vars)} = {line}",
            )
            for result_var, cache_key in zip(result_vars, cache_keys):
                if masks:
                    result_var.mask_vars = masks  # type: ignore[attr-defined]
                self.cse.put(cache_key, result_var)
            return tuple(result_vars)

        assert self.range_trees[-1].is_reduction
        rnumel = "None" if self._has_constant_mask(self.range_trees[-1]) else "rnumel"

        if len(values) == 2:
            line = (
                f"triton_helpers.sort_with_index({broadcasted_values[0]}, {broadcasted_values[1]},"
                f" {rnumel}, {dim}, stable={stable}, descending={descending})"
            )
            result_vars = cse_multiple(line, broadcasted_values, masks, dtypes)
        else:
            raise AssertionError("Unhandled sort")

        for result_var, input_var in zip(result_vars, values):
            result_var.mask_vars = masks  # type: ignore[attr-defined]
            result_var.bounds = input_var.bounds

        return tuple(result_vars)

    def codegen_prologue(self, code: IndentedBuffer):
        """
        Generate the output from prologue. This should be
        extracted from the subgraph, which is why this is
        partitioned from codegen_body.
        """
        if not self.prologue:
            return

        code.splice(self.prologue)
        self.prologue.clear()
        self.prologue_cache.clear()

    def codegen_body(self):
        """
        Concat output code from index_code, loads, compute, stores,
        suffix into self.body.

        For pointwise kernels, this is called just once at the end.

        For reduction kernels, this generates a loop over the reduction
        axis.
        """
        if not (
            self.indexing_code
            or self.loads
            or self.stores
            or self.compute
            or self.post_loop_combine
            or self.post_loop_store
        ):
            return

        loop_trees = [tree for tree in self.range_trees if tree.is_loop]
        if self.mix_order_reduction:

            for idx, partial_accum in enumerate(self.saved_partial_accumulate):
                reduction_type = partial_accum.reduction_type
                default = ir.Reduction.default_accumulator(reduction_type, torch.float)
                default = self._map_tuple_or_scalar(constant_repr, default)
                name = f"accum{idx}"
                self.body.writeline(
                    f"{name} = tl.full([R0_BLOCK], {default}, tl.float32)[None, :]"
                )
            self.body.writeline(
                f"for suboff in range(0, RSPLIT_SIZE, XBLOCK):"
            )
            with self.body.indent(offset=1):
                # TODO don't hard code this
                self.body.writelines([
                    "x0 = xindex + suboff",
                ])
                self.body.splice(self.indexing_code)
                self.body.splice(self.loads)
                self.body.splice(self.compute)
                self.body.splice(self.stores)
                self.body.splice(self.post_loop_store)

                # TODO: no need to sum if XBLOCK == 0
                for idx, partial_accum in enumerate(self.saved_partial_accumulate):
                    var = partial_accum.value
                    name = f"accum{idx}"
                    combine_fn = ir.get_reduction_combine_fn(partial_accum.reduction_type, torch.float)
                    triton_reduction_function = get_triton_reductoin_function(partial_accum.reduction_type)
                    updated = combine_fn(name, f"{triton_reduction_function}({var}, axis=0)")
                    self.body.writeline( 
                        f"{name} = {updated}"
                    )

            for idx, partial_accum in enumerate(self.saved_partial_accumulate):
                self.body.writeline(
                    f"tl.store(ws_ptr + (tl.program_id(0) + {idx} * tl.num_programs(0)) * r0_numel + r0_index, accum{idx}, r0_mask)"
                )

        elif self.inside_reduction and len(loop_trees) > 0:
            # Write the loop headers.
            for level, tree in enumerate(loop_trees):
                with self.body.indent(offset=level):
                    prefix = tree.prefix
                    loop_start = "rsplit_start" if self.cooperative_reduction else "0"
                    loop_end = (
                        "rsplit_end" if self.cooperative_reduction else f"{prefix}numel"
                    )
                    self.body.writeline(
                        f"for {prefix}offset in range({loop_start}, {loop_end}, {prefix.upper()}BLOCK):"
                    )
                with self.body.indent(offset=level + 1):
                    self.iteration_ranges_codegen_header(tree, self.body)

            # The innermost loop performs the reduction.
            with self.body.indent(offset=len(loop_trees)):
                self.codegen_reduction_indices(self.body)
                self.body.splice(self.indexing_code)
                self.body.splice(self.loads)
                self.body.splice(self.compute)
                self.body.splice(self.stores)

            # Write loop suffixes.
            for level, tree in reversed([*enumerate(loop_trees)]):
                with self.body.indent(offset=level + 1):
                    # Advance pointers at the end of each loop.
                    for block_ptr, advancement in self.pointer_advancements[
                        tree.symt
                    ].items():
                        # Subtract any advancements made in the previous loop level.
                        if level < len(loop_trees) - 1:
                            prev_tree = loop_trees[level + 1]
                            prev_advancement = self.pointer_advancements[
                                prev_tree.symt
                            ][block_ptr]
                            prev_block = TritonSymbols.get_block_size(prev_tree)
                            prev_num_iter = CeilDiv(prev_tree.numel, prev_block)
                            advancement = [
                                cur - prev * prev_num_iter
                                for cur, prev in zip(advancement, prev_advancement)
                            ]

                        self.body.writeline(
                            DeferredLine(
                                self.block_ptr_to_buffer[block_ptr],
                                f"{block_ptr} = tl.advance({block_ptr}, {V.kernel.index_to_str(advancement)})",
                            )
                        )

                # Invalidate any cache entries that came from inside the loop.
                self.cse.invalidate(self.outside_loop_vars)
                tree.cache_clear()
        else:
            self.body.splice(self.indexing_code)
            self.body.splice(self.loads)
            self.body.splice(self.compute)
            self.body.splice(self.stores)
        self.body.splice(self.post_loop_combine)
        if self.cooperative_reduction and (
            self.post_loop_combine or self.post_loop_store
        ):
            sem_ptr = f"{self.semaphores_name} + tl.program_id(1)"
            self.body.splice(
                f"""
                if HAS_RSPLIT:
                    triton_helpers.x_grid_barrier({sem_ptr})
                """,
                strip=True,
            )
            self.cooperative_reduction_workspace_cache.on_loop_end()
        if not self.mix_order_reduction:
            self.body.splice(self.post_loop_store)
        self.indexing_code.clear()
        self.loads.clear()
        self.compute.clear()
        self.stores.clear()
        self.post_loop_combine.clear()
        self.post_loop_store.clear()

    def kernel_benchmark_extra_args(self) -> list[str]:
        args = []
        if self.need_numel_args():
            numel_args: list[sympy.Expr] = []
            self.add_numel_to_call_args("", numel_args, [])
            for arg in numel_args:
                if isinstance(arg, int):
                    args.append(str(arg))
                elif isinstance(arg, SymbolicCallArg):
                    hint = V.graph.sizevars.size_hint(
                        arg.inner_expr,
                        hint_override=self.hint_override,
                        fallback=config.unbacked_symint_fallback,
                    )
                    args.append(str(hint))
                elif isinstance(arg, sympy.Expr):
                    hint = V.graph.sizevars.size_hint(
                        arg,
                        hint_override=self.hint_override,
                        fallback=config.unbacked_symint_fallback,
                    )
                    args.append(str(hint))
                else:
                    raise ValueError(f"Unsupported numel argument type: {type(arg)}")
        return args

    def codegen_kernel_benchmark(self, num_gb: Optional[float]) -> IndentedBuffer:
        """
        Generates Python code for benchmarking this Triton kernel.
        - Creates example inputs (random tensors, constants, sizes).
        - Runs the kernel on the current GPU/stream.
        - Prints runtime (ms) and throughput (GB/s) using `num_gb`.
        Args:
            num_gb (float): The number of gigabytes to use for throughput calculation.
        Returns:
            IndentedBuffer: A buffer containing the generated Python benchmark code.
        """
        result = IndentedBuffer()
        _argdefs, call_args, signature, _ = self.args.python_argdefs()

        result.writelines(["", "", "def get_args():"])
        with result.indent():
            name_cnt = itertools.count()
            var_names = []
            for arg_name, arg_sig in zip(call_args, signature):
                var_name = f"arg_{next(name_cnt)}"
                buf = V.graph.try_get_buffer(arg_name)
                if buf:
                    size = V.graph.sizevars.size_hints(
                        buf.get_size(),
                        hint_override=self.hint_override,
                        fallback=config.unbacked_symint_fallback,
                    )
                    stride = V.graph.sizevars.size_hints(
                        buf.get_stride(),
                        hint_override=self.hint_override,
                        fallback=config.unbacked_symint_fallback,
                    )
                    result.writeline(
                        f"{var_name} = rand_strided({size}, {stride}, device='{buf.get_device()}', dtype={buf.get_dtype()})"  # noqa: B950 line too long
                    )
                elif arg_name in V.graph.constants:
                    # note that random seed is put in V.graph.constants
                    const_tensor = V.graph.constants[arg_name]
                    size = V.graph.sizevars.size_hints(
                        const_tensor.size(),
                        hint_override=self.hint_override,
                        fallback=config.unbacked_symint_fallback,
                    )
                    stride = V.graph.sizevars.size_hints(
                        const_tensor.stride(),
                        hint_override=self.hint_override,
                        fallback=config.unbacked_symint_fallback,
                    )
                    result.writeline(
                        f"{var_name} = rand_strided({size}, {stride}, device='{const_tensor.device}', dtype={const_tensor.dtype})"  # type: ignore[arg-type]  # noqa: B950 line too long
                    )
                elif isinstance(arg_sig, SizeArg):
                    symval_hint = V.graph.sizevars.size_hint(
                        arg_sig.expr,
                        hint_override=self.hint_override,
                        fallback=config.unbacked_symint_fallback,
                    )

                    # Force the seed_offset to be 0 so calls to the same kernel
                    # using different seed offset will have the same benchmark harness.
                    # We can dedup kernel definitions in this case.
                    if "seed_offset" in arg_sig.name:
                        symval_hint = 0
                    result.writeline(f"{var_name} = {symval_hint}")
                elif isinstance(arg_sig, WorkspaceArg):
                    device = V.graph.get_current_device_or_throw()
                    count = V.graph.sizevars.size_hint(
                        arg_sig.count, hint_override=self.hint_override
                    )
                    result.writeline(
                        f"{var_name} = torch.zeros({count}, device='{device}', dtype={arg_sig.dtype})"
                    )
                else:
                    raise KeyError(
                        f"Don't find the buffer or const tensor for {arg_name}"
                    )
                var_names.append(var_name)
            var_names.extend(self.kernel_benchmark_extra_args())
            result.writeline(f"return {', '.join(var_names)},")

        result.writelines(["\n", "\n", "def call(args):"])
        current_device = V.graph.get_current_device_or_throw()
        index = current_device.index
        with result.indent():
            result.writeline(f"with {V.graph.device_ops.device_guard(index)}:")
            with result.indent():
                result.writeline(
                    V.graph.device_ops.set_device(index)
                )  # no-op to ensure context
                stream_name = f"stream{index}"
                result.writeline(f"{stream_name} = get_raw_stream({index})")
                result.writeline(
                    f"{str(Placeholder.KERNEL_NAME)}.run(*args, stream={stream_name})"
                )

        # benchmark all configs
        result.writelines(["\n", "\n", "def benchmark_all_configs(args):"])
        with result.indent():
            result.writeline(f"with {V.graph.device_ops.device_guard(index)}:")
            with result.indent():
                result.writeline(
                    V.graph.device_ops.set_device(index)
                )  # no-op to ensure context
                result.writeline(
                    f"return {str(Placeholder.KERNEL_NAME)}.benchmark_all_configs(*args)"
                )

        result.writelines(["\n", "\n", "if __name__ == '__main__':"])
        with result.indent():
            result.writeline(
                "from torch._inductor.runtime.benchmarking import benchmarker"
            )
            result.writeline("")

            result.writeline("args = get_args()")
            result.writeline(
                "ms = benchmarker.benchmark_gpu(lambda: call(args), rep=40)"
            )
            result.writeline(f"num_gb = {num_gb}")
            result.writeline("gb_per_s = num_gb / (ms / 1e3)")
            result.writeline(
                'print(f"{ms:.3f}ms    {num_gb:.3f}GB    {gb_per_s:.2f}GB/s")'
            )

        return result

    def imports_for_benchmark_kernel(self):
        return textwrap.dedent(
            """
            from torch._dynamo.testing import rand_strided
            {}
            import torch
        """.format(V.graph.device_ops.import_get_raw_stream_as("get_raw_stream"))
        )

    def _get_heuristic(self):
        if self.fixed_config:
            return "fixed_config"
        elif self.cooperative_reduction:
            return "cooperative_reduction"
        elif self.persistent_reduction:
            assert self.inside_reduction
            return "persistent_reduction"
        elif self.inside_reduction:
            return "reduction"
        return "pointwise"

    @staticmethod
    def inductor_meta_common():
        inductor_meta = {
            "backend_hash": torch.utils._triton.triton_hash_with_backend(),
            "assert_indirect_indexing": config.assert_indirect_indexing,
            "autotune_local_cache": config.autotune_local_cache,
            "autotune_pointwise": config.triton.autotune_pointwise,
            "autotune_remote_cache": config.autotune_remote_cache,
            "force_disable_caches": config.force_disable_caches,
            "dynamic_scale_rblock": config.dynamic_scale_rblock,
            "max_autotune": config.max_autotune,
            "max_autotune_pointwise": config.max_autotune_pointwise,
            "min_split_scan_rblock": config.triton.min_split_scan_rblock,
            "spill_threshold": config.triton.spill_threshold,
            "store_cubin": config.triton.store_cubin,
            "deterministic": config.deterministic,
        }

        if config.write_are_deterministic_algorithms_enabled:
            inductor_meta["are_deterministic_algorithms_enabled"] = (
                torch.are_deterministic_algorithms_enabled()
            )

        if torch.version.hip is not None:
            inductor_meta["is_hip"] = True
        if config.is_fbcode():
            inductor_meta["is_fbcode"] = True
        if config.profile_bandwidth:
            inductor_meta["profile_bandwidth"] = config.profile_bandwidth
            inductor_meta["profile_bandwidth_regex"] = config.profile_bandwidth_regex
            inductor_meta["profile_bandwidth_output"] = config.profile_bandwidth_output
            inductor_meta["profile_bandwidth_with_do_bench_using_profiling"] = (
                config.profile_bandwidth_with_do_bench_using_profiling
            )
        if config.coordinate_descent_tuning:
            inductor_meta["coordinate_descent_tuning"] = (
                config.coordinate_descent_tuning
            )
            inductor_meta["coordinate_descent_search_radius"] = (
                config.coordinate_descent_search_radius
            )
            inductor_meta["coordinate_descent_check_all_directions"] = (
                config.coordinate_descent_check_all_directions
            )
        return inductor_meta

    def codegen_kernel(self, name=None) -> str:
        """
        Convert the TritonKernel from Inductor SIMD IR to triton code, including inductor triton heuristics, imports,
        metadata, and benchmarking infra.
        """

        if self.mix_order_reduction:
            self.args.workspace(len(self.saved_partial_accumulate) * self.numels["r0_"] * ((self.numels["x"] + self.rsplit_size - 1) // self.rsplit_size), False, dtype=torch.float)

        code = IndentedBuffer()

        size_hints = {}
        for prefix, numel in self.numels.items():
            if prefix_is_reduction(prefix) and not self.inside_reduction:
                continue

            numel_hint = V.graph.sizevars.symbolic_hint(numel)
            if not isinstance(numel_hint, (int, sympy.Integer)):
                # This default heuristic hint was picked carefully: it is
                # large, to ensure that we don't shrink the block size (since
                # if you don't have many elements, it'd be wasteful to pick a
                # large block size).  Since we don't know how many elements we
                # might have, we should be OK with some inefficiency to make
                # sure we handle the large case well.  8192 is the largest
                # block size we support, so we pick that.
                #
                # If we have a better hint for unbacked SymInts (e.g., because
                # a user told us, or we are tracking upper bounds) we could
                # use that here.
                size_hint = 8192
            else:
                size_hint = next_power_of_2(int(numel_hint))
            size_hints[prefix] = size_hint

        if name is None:
            code.splice(gen_common_triton_imports())
            device_type = V.graph.get_current_device_or_throw().type
            if device_type == "cpu":
                code.splice("triton_helpers.set_driver_to_cpu()")
            else:
                code.splice("triton_helpers.set_driver_to_gpu()")

            if config.benchmark_kernel:
                code.splice(self.imports_for_benchmark_kernel())

        argdefs, _, signature, _ = self.args.python_argdefs()
        # maps actual expression to SizeArg if it is in sizevars replacements
        for i, arg in enumerate(signature):
            if isinstance(arg, SizeArg):
                # mypy is unhappy about the sympy.Expr
                # type for the key of the dict below
                symbol = cast(sympy.Symbol, arg.expr)
                if symbol in V.graph.sizevars.inv_precomputed_replacements:
                    signature[i] = SizeArg(
                        arg.name, V.graph.sizevars.inv_precomputed_replacements[symbol]
                    )

        mutated_args: OrderedSet[str] = OrderedSet()
        for mutation in self.mutations:
            if mutation in self.args.input_buffers:
                mutated_args.add(self.args.input_buffers[mutation])
            if (
                mutation in self.args.inplace_buffers
                and mutation not in V.graph.removed_buffers
                and mutation not in self.removed_buffers
            ):
                mutated_args.add(
                    cast(InplacedBuffer, self.args.inplace_buffers[mutation]).inner_name
                )
            if mutation in self.args.output_buffers:
                mutation_arg = self.args.output_buffers[mutation]
                assert not isinstance(mutation_arg, RemovedArg)
                mutated_args.add(mutation_arg)

        # Note: [Workspace Mutation]
        # workspace arguments are mutated, but are not marked as mutations in self.mutations
        # because their buffers are added during codegen, and aren't tracked during
        # lowering/scheduling. So we add them as mutated_args explicitly below.
        #
        # In the logic below, we only mark the workspaces a mutated if they are marked with
        # zero_fill: that's because, if we don't expect the buffer to be pre-filled with
        # zeros, then, although we still mutate the data, we don't care about those
        # mutations because we don't make any assumptions about the contents of the
        # workspace buffer.  Similarly, ZERO_PER_GRAPH requires the kernel to return
        # the buffer back to its original state.
        for argname, arg in zip(argdefs, signature):
            if (
                isinstance(arg, WorkspaceArg)
                and arg.zero_mode == WorkspaceZeroMode.ZERO_ON_CALL
            ):
                mutated_args.add(argname.name)

        mutated_args = sorted(mutated_args)

        for tree in self.active_range_trees():
            sizearg = SizeArg(f"{tree.prefix}numel", tree.numel)
            signature.append(sizearg)
            argdefs.append(ArgName(sizearg.name))
            # constexpr version causes issues, see
            # https://github.com/pytorch/torchdynamo/pull/1362
            # triton_meta["constants"][len(argdefs)] = V.graph.sizevars.size_hint(
            #     tree.numel
            # )
            # argdefs.append(f"{tree.prefix}numel: tl.constexpr")

        def add_constexpr_arg(arg_name):
            # new versions (but not old versions) of Triton need constexprs included in the signature
            if triton_version_uses_attrs_dict():
                signature.append(ConstexprArg(arg_name))
            argdefs.append(ArgName(arg_name, is_constexpr=True))

        for tree in self.range_trees:
            if tree.is_reduction and self.persistent_reduction:
                # Rn_BLOCK for persistent_reduction is defined in codegen_static_numels
                continue
            if tree.tensor_dim is None:
                continue

            add_constexpr_arg(f"{tree.prefix.upper()}BLOCK")

        if self.cooperative_reduction:
            add_constexpr_arg("RSPLIT")

        if self.mix_order_reduction:
            add_constexpr_arg("RSPLIT_SIZE")

        triton_meta_signature = signature_to_meta(
            signature, size_dtype=self.index_dtype, argdefs=argdefs
        )
        triton_meta: dict[str, Any] = {
            "signature": triton_meta_signature,
            "device": DeviceProperties.create(V.graph.get_current_device_or_throw()),
            "constants": {},
            "native_matmul": (
                torch._inductor.config.triton.native_matmul
                and ("tl.dot" in str(self.body) or "tl.dot" in str(self.compute))
            ),
        }

        # Skip memory optimization for forward of the training loop where we expect
        # every new node will increase the peak memory and our greedy approach would
        # introduce a lot of unnecessary cpu copies.
        optimize_mem = V.graph.is_inference or V.graph.is_backward

        inductor_meta = {
            "grid_type": self._get_grid_type().__name__,
            # Triton will not accept an OrderedSet for autotune_hints
            "autotune_hints": set(self.autotune_hints),  # noqa: set_linter
            "kernel_name": str(Placeholder.DESCRIPTIVE_NAME),
            "mutated_arg_names": mutated_args,
            "optimize_mem": optimize_mem,
            "no_x_dim": self.no_x_dim,
            "num_load": self.num_load,
            "num_store": self.num_store,
            "num_reduction": self.num_reduction,
            **self.inductor_meta_common(),
        }

        if self.mix_order_reduction:
            inductor_meta["RSPLIT_SIZE"] = self.rsplit_size

        if config.deterministic or config.test_configs.force_filter_reduction_configs:
            inductor_meta["has_loadstore_with_contiguous_rdim"] = (
                self.has_load_with_contiguous_rdim
                or self.has_store_with_contiguous_rdim
            )

        # Bail on 3d tiling, which has more complicated coalesce patterns
        looped_red = V.kernel.features.is_reduction() and not self.persistent_reduction
        tiling_scores = self.tiling_scores
        two_d_red = len(self.tiling) == 2
        if looped_red and two_d_red:
            memory_stats = self.features.memory_stats(self.tiling)
            dim_stats = memory_stats.persistent.memory.dim[0]
            mem_ops_per_thread = dim_stats.count_per_thread

            if (
                tiling_scores is not None
                and "x" in tiling_scores
                and "r0_" in tiling_scores
            ):
                # large rblock inhibits xblock size, dont attempt if there is a decent amount of
                # reads coalesced by xblock
                r_coalesce_ratio = tiling_scores["r0_"] / max(tiling_scores["x"], 1)
                contiguous_red = r_coalesce_ratio >= 8.0
            else:
                from torch._inductor.runtime.hints import ReductionHint

                contiguous_red = (
                    self.features.get_reduction_hint() == ReductionHint.INNER
                )

            looped_mem = memory_stats.looped.memory.bytes
            persistent_mem = memory_stats.persistent.memory.bytes
            # check that we save significant memory by doing persistent
            saved_bytes_ratio = V.graph.sizevars.size_hint(
                looped_mem, fallback=config.unbacked_symint_fallback
            ) / max(
                V.graph.sizevars.size_hint(
                    persistent_mem, fallback=config.unbacked_symint_fallback
                ),
                1,
            )

            # TODO - rnumel should be reasonably close to power of 2
            if (
                # significant memory bandwidth savings
                saved_bytes_ratio >= 1.3
                and contiguous_red
                # TODO - need more detailed register analysis
                and V.graph.sizevars.statically_known_leq(
                    self.features.reduction_numel, 32768
                )
                # We will already generate a persistent config in this case
                and V.graph.sizevars.statically_known_gt(
                    self.features.reduction_numel, 2048
                )
                and mem_ops_per_thread <= 10
            ):
                inductor_meta["add_persistent_rblock"] = True

        if self.tiling_scores:
            inductor_meta["tiling_scores"] = self.tiling_scores

        if self.tma_min_block_sizes:
            inductor_meta["tma_min_block_sizes"] = self.tma_min_block_sizes

        if self.cooperative_reduction:
            inductor_meta["persistent_reduction"] = self.persistent_reduction

        num_gb = None
        if config.benchmark_kernel or config.profile_bandwidth:
            num_gb = self.estimate_kernel_num_bytes() / 1e9
            if num_gb is not None:
                inductor_meta["kernel_num_gb"] = num_gb
        if config.benchmark_kernel:
            flops = self.estimate_flops()
            if flops is not None:
                inductor_meta["kernel_flop"] = flops

        triton_meta["configs"] = [config_of(signature)]

        if enable_pdl_codegen():
            triton_meta["launch_pdl"] = True

        # Triton compiler includes equal_to_1 args into constants even
        # when they are not constexpr. otherwise there may be a segfault
        # during launching the Inductor-compiled Triton kernel.
        # https://github.com/pytorch/pytorch/issues/120478#issuecomment-1962822307
        # https://github.com/triton-lang/triton/blob/231efe9ed2d200be0f69a07c298e4342b08efe3d/python/triton/runtime/jit.py#L384
        for arg_num in equal_1_arg_indices(signature):  # type: ignore[index]
            triton_meta["constants"][signature[arg_num].name] = 1  # type: ignore[index,union-attr]
        triton_meta["enable_fp_fusion"] = not config.emulate_precision_casts

        self.triton_meta = triton_meta

        self.codegen_prologue(self.body)
        self.codegen_body()

        for helper in self.helper_functions:
            code.writeline("")
            code.splice(helper)

        if self.fixed_config:
            heuristics_line = f"""
                @triton_heuristics.{self._get_heuristic()}(
                    config={self.fixed_config.config!r},
                    filename=__file__,
                    triton_meta={triton_meta!r},
                    inductor_meta={inductor_meta!r}
                )
                @triton.jit
            """
        elif self.inside_reduction:
            reduction_hint = self.features.get_reduction_hint()
            heuristics_line = f"""
                @triton_heuristics.{self._get_heuristic()}(
                    size_hints={size_hints!r},
                    reduction_hint={reduction_hint},
                    filename=__file__,
                    triton_meta={triton_meta!r},
                    inductor_meta={inductor_meta!r}
                )
                @triton.jit
            """
        else:
            tile_hint = ""
            if len(size_hints) == 2:
                if (
                    len(non_constexpr_signature(signature)) == 4
                ):  # input, output and 2 args
                    tile_hint = "tile_hint=TileHint.SQUARE,"
                else:
                    tile_hint = "tile_hint=TileHint.DEFAULT,"
            heuristics_line = f"""
                @triton_heuristics.{self._get_heuristic()}(
                    size_hints={size_hints!r}, {tile_hint}
                    filename=__file__,
                    triton_meta={triton_meta!r},
                    inductor_meta={inductor_meta!r},
                    min_elem_per_thread={self.min_elem_per_thread}
                )
                @triton.jit
            """
        code.splice(heuristics_line)
        code.writeline(
            f"def {name or str(Placeholder.KERNEL_NAME)}({', '.join(x.full_name() for x in argdefs)}):"
        )
        with code.indent():
            self.codegen_static_numels(code)
            for old, new in self.args.aliases():
                code.writeline(f"{old} = {new}")
            code.splice(self.body)

        if config.benchmark_kernel:
            code.splice(self.codegen_kernel_benchmark(num_gb))

        return code.getvalue()

    @staticmethod
    def _get_persistent_RBLOCK(rnumel):
        rnumel = V.graph.sizevars.simplify(rnumel)
        if isinstance(rnumel, (sympy.Integer, int)):
            val = int(rnumel)
            val = next_power_of_2(val)
        else:
            val = bound_sympy(rnumel).upper
            assert isinstance(val, int) or val.is_constant()

            if val == torch.utils._sympy.numbers.IntInfinity():
                raise ValueError(f"Failed to find static RBLOCK for {rnumel}")

            val = next_power_of_2(int(val))

            if val > 16 * 1024:
                raise ValueError(f"Failed to find static RBLOCK for {rnumel}")

        return val

    @staticmethod
    def has_persistent_RBLOCK(rnumel):
        try:
            TritonKernel._get_persistent_RBLOCK(rnumel)
            return True
        except ValueError:
            return False

    def codegen_static_numels(self, code):
        """
        We get a small speedup from hard coding numels if they are static.

        This code stomps on the passed-in values by writing an constant to the top of the kernel.

        In a kernel like:
        def KERNEL_NAME(in_ptr0, in_ptr1, out_ptr2, xnumel, r0_numel, XBLOCK : tl.constexpr, R0_BLOCK : tl.constexpr):

        We would add
        xnumel = 4096
        r0_numel = 768

        After the signature, before the kernel code, if we decided to make these static. As its hardcoded, it becomes
        a better signal to triton on how to unroll and do some static indexing. So, it's not so much that downstream
        knows that its a static numel, as that you just plop a constant into the kernel.
        """

        def is_static_integer(expr: sympy.Expr) -> bool:
            return isinstance(expr, (sympy.Integer, int))

        for tree in self.range_trees:
            if not tree.is_reduction or self.inside_reduction:
                simplified_tree_numel = V.graph.sizevars.simplify(tree.numel)
                if is_static_integer(simplified_tree_numel):
                    code.writeline(f"{tree.prefix}numel = {int(simplified_tree_numel)}")

            if tree.is_reduction and self.persistent_reduction:
                if self.cooperative_reduction:
                    numel = self.kexpr(self.rename_indexing(tree.numel))
                    val = f"triton_helpers.constexpr_next_power_of_2(({numel} + RSPLIT - 1) // RSPLIT)"
                else:
                    val = self._get_persistent_RBLOCK(tree.numel)
                    if self.is_native_matmul:
                        # tl.dot only supports shapes >= 16
                        val = max(val, 16)

                code.writeline(f"{tree.prefix.upper()}BLOCK: tl.constexpr = {val}")

            if tree.prefix == "x" and self.no_x_dim:
                code.writeline("XBLOCK: tl.constexpr = 1")

    def _get_grid_type(self) -> type[triton_heuristics.GridExpr]:
        n = sum([int(not tree.is_reduction) for tree in self.range_trees])
        if self.mix_order_reduction:
            assert n == 1
            return triton_heuristics.MixOrderReductionGrid
        elif self.cooperative_reduction:
            assert n == 1
            return triton_heuristics.CooperativeReductionGrid
        elif n == 1:
            return triton_heuristics.Grid1D
        elif n == 2:
            if any(map(self.needs_yz_grid_overflow, self.range_trees)):
                return triton_heuristics.Grid2DWithYZOverflow
            return triton_heuristics.Grid2D
        elif n == 3:
            return triton_heuristics.Grid3D
        raise ValueError(f"Unsupported number of dimensions: {n}")

    def add_numel_to_call_args(self, name, call_args, arg_types):
        # TODO(jansel): if there are constants, we shouldn't bother passing them as args
        for tree in self.range_trees:
            if isinstance(tree.numel, (sympy.Integer, sympy.Symbol)):
                expr = tree.numel
            else:
                expr = V.graph.wrapper_code.generate_numel_expr(name, tree)

            if not tree.is_reduction or self.inside_reduction:
                call_args.append(expr)
                arg_types.append(type(expr))

    def deallocate_workspaces(self):
        wrapper = V.graph.wrapper_code
        for ws in reversed(self.args.workspace_args):
            wrapper.generate_workspace_deallocation(ws)

    def call_kernel(self, name: str, node: Optional[IRNode] = None, deallocate_ws=True):
        wrapper = V.graph.wrapper_code
        wrapper.write_triton_header_once()
        _, call_args, _, arg_types = self.args.python_argdefs()
        self.add_numel_to_call_args(name, call_args, arg_types)

        for ws in self.args.workspace_args:
            wrapper.generate_workspace_allocation(ws)

        wrapper.generate_kernel_call(
            name,
            call_args,
            triton=True,
            arg_types=arg_types,
            triton_meta=self.triton_meta,
        )

        if deallocate_ws:
            self.deallocate_workspaces()

    def codegen_nan_check(self) -> None:
        wrapper = V.graph.wrapper_code
        _, call_args, arg_signatures, _ = self.args.python_argdefs()
        for arg, arg_signature in zip(call_args, arg_signatures):
            if isinstance(arg_signature, TensorArg):
                if V.graph.cpp_wrapper:
                    wrapper.writeline(
                        f'AOTI_TORCH_ERROR_CODE_CHECK(aoti_torch_check_inf_and_nan("{arg}", {arg}));'
                    )
                else:
                    line = f"assert not {arg}.isnan().any().item()"
                    wrapper.writeline(line)
                    line = f"assert not {arg}.isinf().any().item()"
                    wrapper.writeline(line)

    def create_cse_var(self, *args, **kwargs) -> TritonCSEVariable:
        return TritonCSEVariable(*args, **kwargs)

    def codegen_iteration_ranges_entry(self, entry: IterationRangesEntry):
        line = f"{entry.name} = {self.kexpr(self.rename_indexing(entry.expr))}"
        if entry.root.is_loop:
            self.indexing_code.writeline(line)
        else:
            # lift non-reduction stores outside loop
            self.body.writeline(line)

    def iteration_ranges_ranges_code(self, entry: IterationRangesRoot) -> str:
        assert entry.tensor_dim is not None
        size = self.indexing_size_str(entry.tensor_dim)
        index_dtype = self.index_dtype
        suffix = f".to({index_dtype})" if index_dtype != "tl.int32" else ""
        if (
            self.cooperative_reduction
            and self.persistent_reduction
            and entry.is_reduction
        ):
            suffix = f"{suffix} + rsplit_start"
        return f"tl.arange(0, {entry.prefix.upper()}BLOCK){size}{suffix}"

    def iteration_ranges_scalar_code(
        self, entry: IterationRangesRoot, value: Any
    ) -> str:
        index_dtype = self.index_dtype
        ndim = self.triton_tensor_ndim()
        size = [1] * ndim
        return f"tl.full({size}, {value}, {index_dtype})"

    def iteration_ranges_get_pid(self, entry: IterationRangesRoot) -> str:
        assert entry.grid_dim is not None
        key = f"tl.program_id({entry.grid_dim})"
        # y_grid has a limit, so express it in terms of y and z in case of overflow.
        # z grid is only exercised when max_tiles == 3 (off by default).
        if self.needs_yz_grid_overflow(entry):
            # For ynumel larger than max_ygrid, we need to use zdim.
            # For each z dimension, there are tl.num_programs(1) yblocks which is passed by grad(x,y,z).
            # So, we need to add tl.program_id(z) * tl.num_programs(y) *YBLOCK to get the correct yoffset.
            key = f"({key} + tl.program_id({entry.grid_dim + 1}) * tl.num_programs({entry.grid_dim}))"
        pid = entry.pid_cache.get(key, key)
        if self.index_dtype != "tl.int32":
            return f"{pid}.to({self.index_dtype})"
        return pid

    def needs_yz_grid_overflow(self, entry: IterationRangesRoot) -> bool:
        return (
            entry.grid_dim == 1
            and not entry.has_zdim
            and not self.cooperative_reduction
            and not V.graph.sizevars.statically_known_leq(entry.numel, get_max_y_grid())
        )

    def max_block(self, prefix: str) -> int:
        if self.fixed_config:
            return self.fixed_config[f"{prefix.upper()}BLOCK"]
        return TRITON_MAX_BLOCK[prefix.upper()]

    def _has_constant_mask(self, tree: IterationRangesRoot) -> bool:
        if self.is_native_matmul:
            # tl.dot requires the shape to be >= 16,
            # so when matmul shape is smaller than 16, we always keep the mask.
            if V.graph.sizevars.statically_known_lt(tree.numel, 16):
                return False

        if not self.optimize_mask:
            return False

        if self.fixed_config and f"{tree.prefix.upper()}BLOCK" in self.fixed_config:
            if self.fixed_config[f"{tree.prefix.upper()}BLOCK"] == 1:
                return True
        else:
            if V.graph.sizevars.statically_known_equals(tree.numel, 1):
                return True

        # Masks are superfluous if numel is a multiple of BLOCK
        # (We use the fact that BLOCK is required by triton to be a power of 2)
        if tree.is_reduction and self.persistent_reduction:
            max_block = self._get_persistent_RBLOCK(tree.numel)
        elif tree.prefix == "x" and self.no_x_dim:
            max_block = 1
        else:
            max_block = self.max_block(tree.prefix)

        if tree.is_reduction and self.cooperative_reduction:
            max_block = max_block * self.max_rsplit()

        # [Note: Constant mask optimisation]
        # Optional optimization: if block divides numel exactly, we will
        # never need to do a masked load to handle stragglers at the end.
        # If this tree is for the y dimension, we should only use a constant
        # mask if it can be guaranteed that:
        # 1. (ynumel / YBLOCK) < max_ygrid or
        # 2. (ynumel / YBLOCK) % max_ygrid == 0
        # Because YBLOCK is not constant, use a conservative heuristic:
        # only use a constant mask if ynumel < max_ygrid.
        # It's faster to avoid masking at all.  But it is sound to always
        # mask.
        if V.graph.sizevars.statically_known_multiple_of(tree.numel, max_block):
            return (
                tree.grid_dim != 1
                or tree.has_zdim
                or V.graph.sizevars.statically_known_leq(tree.numel, get_max_y_grid())
            )

        return False

    def _has_constant_xmask(self) -> bool:
        xtree = self.range_trees[0]
        assert xtree.prefix == "x"
        return self._has_constant_mask(xtree)

    def filter_masks(self, mask_vars: OrderedSet[str]) -> None:
        for tree in self.range_trees:
            if self._has_constant_mask(tree):
                mask_vars.discard(f"{tree.prefix}mask")

        # can be added as an override_mask
        mask_vars.discard("None")

    @cache_on_self
    def get_reduction_prefixes(self) -> list[str]:
        return [
            prefix_str[symt]
            for symt in list(TritonSymbols.reduction_types)[: self.num_reduction_dims]
        ]

    def codegen_reduction_numels(self, buffer: IndentedBuffer) -> None:
        """
        Generates code that flattens ND reduction numels, block sizes, etc. into 1D.
        """
        # rnumel = r0_numel * ... * r(n-1)_numel
        reduction_trees = [tree for tree in self.range_trees if tree.is_reduction]
        rnumel = " * ".join(sorted(f"{tree.prefix}numel" for tree in reduction_trees))
        buffer.splice(f"rnumel = {self.kexpr(rnumel)}")

        # RBLOCK = R0_BLOCK * ... * R(N-1)_BLOCK
        rn_blocks = [
            TritonSymbols.block_sizes[tree.symt]
            for tree in self.range_trees
            if tree.is_reduction
        ]
        rblock = sympy_product(rn_blocks)
        buffer.splice(f"RBLOCK: tl.constexpr = {self.kexpr(rblock)}")

    def _get_reduction_symbols(self, suffix: str, **kwargs) -> list[sympy.Symbol]:
        """
        Helper to initialize symbols like rn_numel, rn_base, etc.
        """
        rn_prefixes = self.get_reduction_prefixes()
        return [sympy.Symbol(f"{prefix}{suffix}", **kwargs) for prefix in rn_prefixes]

    @cache_on_self
    def _get_reduction_index_coeffs(self) -> list[sympy.Expr]:
        """
        Compute coefficients to convert ND reduction indices to linear indices.
        For example:
          rindex = r0_index * r1_numel * ... * rn_numel + ... + rn_index.
        """
        rn_prefixes = self.get_reduction_prefixes()
        rn_numels = self._get_reduction_symbols("numel", integer=True, positive=True)
        return [
            sympy_product(rn_numels[idx + 1 :]) for idx in range(len(rn_prefixes) - 1)
        ] + [sympy.Integer(1)]

    def _flatten_reduction_indices(self, multi_inds: list[sympy.Expr]) -> sympy.Expr:
        """
        Compute linear reduction indices from N dimensional ones.
        """
        coeffs = self._get_reduction_index_coeffs()
        return sympy_dot(coeffs, multi_inds)

    def codegen_reduction_indices(self, buffer: IndentedBuffer) -> None:
        """
        Generates code that converts ND reduction indices into linear indices.
        """
        # Gather relevant numels, indices, etc.
        rn_offsets = self._get_reduction_symbols(
            "offset", integer=True, nonnegative=True
        )
        rn_inds = self._get_reduction_symbols("index", integer=True, nonnegative=True)

        # Compute roffset and rindex.
        roffset = self._flatten_reduction_indices(rn_offsets)
        buffer.splice(f"roffset = {self.index_to_str(roffset)}")
        rindex = self._flatten_reduction_indices(rn_inds)
        buffer.splice(f"rindex = {self.index_to_str(rindex)}")

    def iteration_ranges_codegen_header(
        self, entry: IterationRangesRoot, code: IndentedBuffer
    ) -> None:
        x = entry.prefix
        if entry.is_loop:
            code.writeline(f"{entry.name} = {x}offset + {x}base")
        elif entry.grid_dim is None:
            # no need to "{x}offset = "
            code.writeline(f"{entry.name} = {self.iteration_ranges_ranges_code(entry)}")
            code.writeline(f"{x}offset = 0")
        else:
            if entry.tensor_dim is not None:
                line = f"{x}offset + {self.iteration_ranges_ranges_code(entry)}"
            else:
                line = self.iteration_ranges_scalar_code(entry, f"{x}offset")

            block_size = f"{x.upper()}BLOCK" if not self.mix_order_reduction else "RSPLIT_SIZE"
            code.writelines(
                [
                    f"{x}offset = {self.iteration_ranges_get_pid(entry)} * {block_size}",
                    f"{entry.name} = {line}",
                ]
            )
        if self._has_constant_mask(entry):
            sizes = self.dense_size_str()
            code.writeline(f"{x}mask = tl.full({sizes}, True, tl.int1)")
        else:
            code.writeline(f"{x}mask = {entry.name} < {x}numel")


class TritonScheduling(SIMDScheduling):
    kernel_type: type[Any] = TritonKernel
    backend_features = OrderedSet(
        [
            BackendFeature.FOREACH,
            BackendFeature.BUCKETIZE,
            BackendFeature.INPLACE_BUFFERS,
            BackendFeature.MASKED_SCATTER_WITH_INDEX,
            BackendFeature.SCAN,
            BackendFeature.SORT,
            BackendFeature.TRITON_TEMPLATES,
            BackendFeature.TUPLE_REDUCTION,
        ]
    )

    def __init__(self, scheduler: Optional[Scheduler]) -> None:
        super().__init__(scheduler)
        if scheduler is None or not hasattr(scheduler, "nodes"):
            return
        for node in scheduler.nodes:
            if isinstance(node, (SchedulerNode, FusedSchedulerNode)):
                node.debug_device_str = debug_triton_code

    @classmethod
    def get_backend_features(cls, device: torch.device):
        if (
            config.triton.cooperative_reductions
            or config.triton.force_cooperative_reductions
        ):
            return OrderedSet(
                [*cls.backend_features, BackendFeature.REDUCE_TO_SINGLE_ELEMENT]
            )
        return cls.backend_features

    def codegen_comment(self, node_schedule, kernel_name=None):
        wrapper = V.graph.wrapper_code
        origins, _detailed_origins = get_kernel_metadata(node_schedule, wrapper)
        if origins:
            wrapper.make_comment(origins)

        if config.debug_fusion:
            from torch._inductor.scheduler import (
                BaseSchedulerNode,
                ForeachKernelSchedulerNode,
            )

            if not any(
                isinstance(n, ForeachKernelSchedulerNode) for n in node_schedule
            ):
                # We probably should look what are the nodes inside a foreach
                # schedule node
                node_names = [
                    n.get_name()
                    for n in node_schedule
                    if isinstance(n, BaseSchedulerNode)
                ]
                wrapper.make_comment(
                    f"{wrapper.comment} Fused node name list: {', '.join(node_names)}"
                )

        if kernel_name:
            debug_handle = set_kernel_post_grad_provenance_tracing(
                node_schedule,  # type: ignore[arg-type]
                kernel_name,
            )
            wrapper.write_provenance_debug_handle(kernel_name, debug_handle)

    def define_kernel(self, src_code, node_schedule, kernel):
        wrapper = V.graph.wrapper_code
        if src_code in wrapper.src_to_kernel:
            kernel_name = wrapper.src_to_kernel[src_code]
        else:
            fused_name = (
                get_fused_kernel_name(node_schedule, config.triton.descriptive_names)
                if config.triton.descriptive_names
                else ""
            )
            kernel_category = get_kernel_category_by_source_code(src_code)[:3]
            kernel_name = "_".join(
                ["triton", kernel_category, fused_name, wrapper.next_kernel_suffix()]
            )
            if config.aot_inductor.model_name_for_generated_files:
                # When AOTI compiles multiple submodules, we need to use the model name to
                # distinguish kernel related symbols.
                kernel_name = f"{config.aot_inductor.model_name_for_generated_files}_{kernel_name}"

            # use the original src_code as the key
            wrapper.src_to_kernel[src_code] = kernel_name
            subs_name = kernel_name if config.triton.unique_kernel_names else "triton_"

            # DESCRIPTIVE_NAME is used for profiling purposes; it shows the full kernel name
            # even when unique_kernel_names is turned off. Meanwhile, KERNEL_NAME is sometimes set
            # to "triton_" to maximize caching opportunities (when unique_kernel_names = False).
            src_code = src_code.replace(str(Placeholder.DESCRIPTIVE_NAME), kernel_name)
            src_code = src_code.replace(str(Placeholder.KERNEL_NAME), subs_name)

            # TODO(voz): Ostensibly, we should not need this. But there are cases where C++ codegen does
            # not use BracesBuffer, so we have no good indicator of a C++ buffer atm.
            src_code = src_code.replace("#pragma CMT", "#")

            _basename, _, kernel_path = get_path(code_hash(src_code.strip()), "py")
            compile_wrapper = IndentedBuffer()

            if async_compile.use_process_pool():
                # The process pool is warm, we can shell out to workers right away. This
                # allows us to save the result in async_compile.CompiledTritonKernels,
                # so that the second time we call async_compile.triton, we do no work.
                async_compile.triton(subs_name, src_code)

            compile_wrapper.writeline(f"async_compile.triton({subs_name!r}, '''")

            compile_wrapper.splice(src_code, strip=True)
            current_device = V.graph.get_current_device_or_throw()
            compile_wrapper.writeline(f"''', device_str='{current_device.type}')")

            metadata_comment = f"# kernel path: {kernel_path}"
            origins, detailed_origins = get_kernel_metadata(node_schedule, wrapper)
            metadata_comment += "\n" + origins + "\n" + detailed_origins
            wrapper.define_kernel(
                kernel_name, compile_wrapper.getvalue(), metadata_comment
            )

            # log kernel metadata for offline analysis.
            # E.g. one can find all unaligned inner reduction and check if
            # padding helps with the perf kernel by kernel.
            if metrics.is_metric_table_enabled("kernel_metadata"):
                metrics.log_kernel_metadata(kernel_name, kernel_path, src_code)

        return kernel_name

    def benchmark_fused_nodes(self, nodes, n_spills_threshold=8) -> tuple[float, str]:
        """
        Benchmark fused list of nodes and return the execution time
        in milliseconds on randomly generated inputs.
        """
        src_code = self.generate_kernel_code_from_nodes(nodes, benchmark_kernel=True)
        mod = PyCodeCache.load(src_code)
        return self.benchmark_codegened_module(
            mod, n_spills_threshold, node_names=OrderedSet(n.get_name() for n in nodes)
        )

    def benchmark_codegened_module(
        self, mod, n_spills_threshold=8, node_names: Optional[OrderedSet[str]] = None
    ) -> tuple[float, str]:
        """Benchmark an already compiled module"""
        device_interface = get_interface_for_device(V.graph.device_type)
        with (
            preserve_rng_state(),
            device_interface.device(V.graph.get_current_device_or_throw()),  # type: ignore[attr-defined]
        ):
            ms = None

            def cache_file_path():
                assert mod.__file__ is not None
                return os.path.splitext(mod.__file__)[0] + ".kernel_perf"

            def store_cache():
                path = cache_file_path()
                write_atomic(path, str(ms))

            def load_cache():
                path = cache_file_path()
                if os.path.exists(path):
                    with open(path) as fd:
                        return float(fd.read())
                return None

            node_names = (
                node_names if node_names is not None else OrderedSet(["unknown"])
            )
            log.debug(
                "kernel src code for %s written to: %s",
                node_names,
                mod.__file__,
            )
            ms = load_cache()
            if ms is not None:
                return ms, mod.__file__

            args = mod.get_args()
            call = mod.call
            wrapped_jit_function = mod.triton_
            # call once to trigger the compilation
            try:
                call(wrapped_jit_function.clone_args(*args)[0])
            except Exception as e:
                if config.triton.disallow_failing_autotune_kernels_TESTING_ONLY:
                    raise
                log.debug(
                    "Exception (%s) in compiling fused nodes %s",
                    e,
                    node_names,
                )
                ms = float("inf")
                store_cache()
                return ms, mod.__file__

            launchers = wrapped_jit_function.launchers
            assert len(launchers) == 1
            # n_spills does not necessarily mean it's not profitable to fuse,
            # and sometimes it can be inaccurate
            if launchers[0].n_spills > n_spills_threshold:
                # skip benchmarking the kernel if there are register spills
                ms = float("inf")
            else:
                # We have to clone the inplace updated arguments to avoid earlier calls
                # generating out of range indices for later calls.
                ms = benchmarker.benchmark_gpu(
                    lambda: call(wrapped_jit_function.clone_args(*args)[0])
                )
                # overhead of cloning args gives bias for fusing the kernel
                # in the case of mutating/in-placeable second fusion
                # TODO - would be better as a hook in triton do_bench that reset
                # the input values between benchmarking
                if len(wrapped_jit_function.mutated_arg_names) > 0:
                    ms = ms - benchmarker.benchmark_gpu(
                        lambda: wrapped_jit_function.clone_args(*args)
                    )

            log.debug(
                "The fused kernel for %s took %.3f ms to run",
                node_names,
                ms,
            )
            store_cache()
            return ms, mod.__file__

    def create_kernel_choices(  # type: ignore[override]
        self,
        kernel_features: SIMDKernelFeatures,
        kernel_args: list[Any],
        kernel_kwargs: dict[str, Any],
    ) -> list[TritonKernel]:
        is_scan = kernel_features.contains_op("scan")
        is_split_scan = is_scan and any(
            node.is_split_scan() for node in kernel_features.scheduler_nodes()
        )
        kernel_type: type[TritonKernel] = self.kernel_type
        if is_split_scan:
            from .triton_split_scan import TritonSplitScanKernel

            kernel_type = TritonSplitScanKernel

        if is_scan:
            # TODO(jansel): scan does not yet work with cooperative reductions
            kernel_kwargs["override_cooperative_reduction"] = False

        # ops.sort only works with persistent reduction, and is not bandwidth bound anyway
        # so taking the hit of non-coalesced loads is okay
        if kernel_features.contains_op("sort"):
            kernel_kwargs["override_persistent_reduction"] = True
            kernel_kwargs["override_cooperative_reduction"] = False

        if not TritonKernel.has_persistent_RBLOCK(kernel_features.reduction_numel):
            # Cannot use persistent reduction with unknown dynamic rnumel
            assert not kernel_kwargs.get("override_persistent_reduction")
            kernel_kwargs["override_persistent_reduction"] = False

        kernel_kwargs = V.choices.triton_kernel_kwargs(
            kernel_type, kernel_features, kernel_args, kernel_kwargs
        )
        kernel = kernel_type(*kernel_args, **kernel_kwargs)
        return self.add_multi_kernel_choices(kernel, kernel_args, kernel_kwargs)

    def add_multi_kernel_choices(
        self,
        kernel: TritonKernel,
        kernel_args: list[Any],
        kernel_kwargs: dict[str, Any],
    ) -> list[TritonKernel]:
        kernels: list[TritonKernel] = [kernel]
        if not config.triton.multi_kernel:
            return kernels

        optional_persistent = kernel.persistent_reduction and not kernel_kwargs.get(
            "override_persistent_reduction"
        )
        optional_cooperative = kernel.cooperative_reduction and not kernel_kwargs.get(
            "override_cooperative_reduction"
        )
        if optional_persistent:
            kernels.append(
                self.kernel_type(
                    *kernel_args,
                    **kernel_kwargs,
                    override_persistent_reduction=False,
                )
            )
        if optional_cooperative:
            rnumel = kernel.features.reduction_numel
            # for larger sizes non-cooperative gets very slow
            if V.graph.sizevars.statically_known_leq(rnumel, 65536):
                kernels.append(
                    other := self.kernel_type(
                        *kernel_args,
                        **kernel_kwargs,
                        override_cooperative_reduction=False,
                    )
                )
                if optional_persistent and other.persistent_reduction:
                    kernels.append(
                        self.kernel_type(
                            *kernel_args,
                            **kernel_kwargs,
                            override_cooperative_reduction=False,
                            override_persistent_reduction=False,
                        )
                    )

        if len(kernels) > 1:
            for kernel2 in kernels[1:]:
                # Keep buffers needed by the non-persistent reduction so both kernels have the same arguments
                kernel2.must_keep_buffers = kernel.must_keep_buffers
            # persistent kernels must be generated last so must_keep_buffers works right
            kernels.sort(key=lambda k: k.persistent_reduction)
        return kernels

    def benchmark_combo_kernel(self, node_list):
        mod: ModuleType
        ms: float
        ms_clone: float

        def cache_file_path():
            assert mod.__file__ is not None
            return os.path.splitext(mod.__file__)[0] + ".kernel_perf"

        def load_cache():
            path = cache_file_path()
            if os.path.exists(path):
                with open(path) as fd:
                    return tuple(float(e) for e in fd.read().split())
            return (None, None)

        def store_cache():
            path = cache_file_path()
            write_atomic(path, str(ms) + " " + str(ms_clone))

        total_ms, file_list = 0, []
        total_clone_ms: float = 0.0
        removed_buffers_orig = V.graph.removed_buffers
        V.graph.removed_buffers = OrderedSet(removed_buffers_orig)
        inplaced_to_remove_orig = V.graph.inplaced_to_remove
        V.graph.inplaced_to_remove = OrderedSet(inplaced_to_remove_orig)
        enable_autotune = config.combo_kernels_autotune > 0
        mixed_sizes = config.combo_kernel_allow_mixed_sizes > 0
        kernel_code_list = self.generate_combo_kernel_code(
            subkernel_nodes=node_list,
            custom_part_algorithm=True,
            enable_autotune=enable_autotune,
            mixed_sizes=mixed_sizes,
            only_gen_src_code=True,
        )

        for src_code, _, node_group in kernel_code_list:
            fused_node_lists = [node.get_nodes() for node in node_group]
            names = [n.get_name() for nodes in fused_node_lists for n in nodes]

            src_code = src_code.replace(str(Placeholder.KERNEL_NAME), "triton_")
            mod = PyCodeCache.load(src_code)

            log.debug(
                "kernel src code for %s written to: %s",
                names,
                mod.__file__,
            )
            ms, ms_clone = load_cache()
            if ms is not None:
                total_ms += ms  # type: ignore[assignment]
                total_clone_ms += ms_clone
                file_list.append(mod.__file__)
                continue

            args = mod.get_args()
            call = mod.call
            wrapped_jit_function = mod.triton_

            # call once to trigger the compilation
            call(wrapped_jit_function.clone_args(*args)[0])

            launchers = wrapped_jit_function.launchers
            assert len(launchers) == 1
            if launchers[0].n_spills > 0:
                # skip benchmarking the kernel if there are register spills
                ms = ms_clone = float("inf")
            else:
                # We have to clone the inplace updated arguments to avoid earlier calls
                # generating out of range indices for later calls.
                ms = benchmarker.benchmark_gpu(
                    lambda: call(wrapped_jit_function.clone_args(*args)[0])
                )
                ms_clone = benchmarker.benchmark_gpu(
                    lambda: wrapped_jit_function.clone_args(*args)[0]
                )

            log.debug(
                "The fused kernel for %s took %.3f ms to run, %.3f ms to clone inputs",
                OrderedSet(n.get_name() for n in node_group),
                ms,
                ms_clone,
            )
            store_cache()
            total_ms += ms
            total_clone_ms += ms_clone
            file_list.append(mod.__file__)
        V.graph.removed_buffers = removed_buffers_orig
        V.graph.inplaced_to_remove = inplaced_to_remove_orig
        return total_ms, total_clone_ms, file_list


def debug_triton_code(node: BaseSchedulerNode) -> list[str]:
    lines = []
    multi_template = node.get_template_node()
    assert multi_template is None or isinstance(multi_template, ir.MultiTemplateBuffer)
    if multi_template and multi_template.make_kernel_render is None:
        lines.append(f"{node.get_name()} Unfinalized multi template buffer")
    else:
        from torch._inductor.codegen.cuda_combined_scheduling import (
            CUDACombinedScheduling,
        )

        device = node.get_device()
        assert device is not None
        backend = node.scheduler.get_backend(device)
        assert isinstance(backend, (SIMDScheduling, CUDACombinedScheduling)), (
            f"Scheduling backend should be SIMD or CUDACombined when generating debug Triton strings, got: {type(backend)}"
        )

        with V.graph.set_current_device(device):
            # Don't increment kernel count when generating debug string.
            # This will confuse some unit tests that check the number of
            # generated kernels.
            old_generated_kernel_count = metrics.generated_kernel_count
            triton_code = backend.generate_kernel_code_from_nodes(
                node.get_nodes()
            ).strip()
            metrics.generated_kernel_count = old_generated_kernel_count

        lines.append(f"{node.get_name()} Triton code:")
        lines.append(textwrap.indent(triton_code, "    "))
    return lines<|MERGE_RESOLUTION|>--- conflicted
+++ resolved
@@ -3571,16 +3571,7 @@
             triton_reduction_fn = get_triton_reductoin_function(reduction_type)
 
             value = self.reduction_collapse_dims(buffer, value, dtype)
-<<<<<<< HEAD
-            result, shape = self.reduction_resize_and_shape(
-                f"{triton_reduction_fn}({value}, {dim})", value.shape
-            )
-=======
-            if reduction_type in ("max", "min"):
-                result, shape = self.reduction_resize_and_shape(
-                    f"{module}.{reduction_type}2({value}, {dim})", value.shape
-                )
-            elif reduction_type == "dot":
+            if reduction_type == "dot":
                 # Native matmul is a special case because accumulator shape is fixed to (Y,X)
                 is_bmm = len(self.dense_size_list()) == 4
                 assert value.shape is not None
@@ -3592,9 +3583,8 @@
                     shape = [*value.shape, 1]
             else:
                 result, shape = self.reduction_resize_and_shape(
-                    f"{module}.{reduction_type}({value}, {dim})", value.shape
-                )
->>>>>>> 9a4268c4
+                    f"{triton_reduction_fn}({value}, {dim})", value.shape
+                )
 
             if result_type is not None:
                 result = f"{result}.to({self.dtype_to_str(result_type)})"
