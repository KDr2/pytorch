from __future__ import annotations

import collections
import contextlib
import dataclasses
import functools
import itertools
import logging
import math
import operator
from typing import Any, Counter, Dict, Iterable, List, Optional, Set, Tuple

import sympy

import torch

import torch._logging
from torch._prims_common import is_integer_dtype
from torch.utils._sympy.functions import FloorDiv, ModularIndexing
from torch.utils._sympy.value_ranges import ValueRanges
from ..._dynamo.utils import counters
from .. import config, ir, scheduler
from ..codecache import code_hash, get_path
from ..dependencies import MemoryDep, StarDep
from ..ir import IRNode, ReductionHint, TritonTemplateBuffer
from ..optimize_indexing import indexing_dtype_strength_reduction
from ..scheduler import BaseScheduling
from ..triton_heuristics import AutotuneHint
from ..utils import (
    DeferredLineBase,
    get_fused_kernel_name,
    get_kernel_metadata,
    green_text,
    is_welford_reduction,
    next_power_of_2,
    Placeholder,
    sympy_product,
    sympy_subs,
    sympy_symbol,
    unique,
    yellow_text,
)
from ..virtualized import ops, V
from ..wrapper_benchmark import get_kernel_category_by_source_code
from .common import (
    CSEVariable,
    DeferredLine,
    free_symbol_startswith,
    IndentedBuffer,
    index_prevent_reordering,
    Kernel,
    OpOverrides,
    PythonPrinter,
    SizeArg,
)
from .triton_utils import config_of, signature_of, signature_to_meta

log = logging.getLogger(__name__)
perf_hint_log = torch._logging.getArtifactLogger(__name__, "perf_hints")
schedule_log = torch._logging.getArtifactLogger(__name__, "schedule")


class TritonPrinter(PythonPrinter):
    def _print_floor(self, expr):
        assert len(expr.args) == 1
        return f"tl.math.floor({self.paren(self._print(expr.args[0]))})"

    def _helper_sqrt(self, expr):
        return f"tl.math.sqrt({self.paren(self._print(expr))}.to(tl.float32))"

    def _print_Where(self, expr):
        c = self.doprint(expr.args[0])
        p = self.doprint(expr.args[1])
        q = self.doprint(expr.args[2])
        return f"tl.where({c}, {p}, {q})"

    def _print_Min(self, expr):
        nargs = len(expr.args)
        if len(expr.args) == 1:
            return self._print(expr.args[0])

        mid = len(expr.args) // 2
        a = self._print(sympy.Min(*expr.args[:mid]))
        b = self._print(sympy.Min(*expr.args[mid:]))
        return f"tl.math.min({a}, {b})"

    def _print_Max(self, expr):
        nargs = len(expr.args)
        if len(expr.args) == 1:
            return self._print(expr.args[0])

        mid = len(expr.args) // 2
        a = self._print(sympy.Max(*expr.args[:mid]))
        b = self._print(sympy.Max(*expr.args[mid:]))
        return f"tl.math.max({a}, {b})"

    def _print_Abs(self, expr):
        assert len(expr.args) == 1
        return f"tl.abs({self._print(expr.args[0])})"


texpr = TritonPrinter().doprint
pexpr = PythonPrinter().doprint


def triton_compute_type(dtype):
    triton_type_name = str(dtype).split(".")[-1]
    if triton_type_name == "bool":
        triton_type_name = "int1"
    elif triton_type_name in ("float16", "bfloat16"):
        # float16 math is done in float32 inside the kernel
        triton_type_name = "float32"
    elif triton_type_name == "float8_e4m3fn":
        triton_type_name = "float8e4nv"
    elif triton_type_name == "float8_e5m2":
        triton_type_name = "float8e5"
    return f"tl.{triton_type_name}"


def triton_acc_type(dtype):
    if is_integer_dtype(dtype) and dtype.is_signed:
        nbits = 64 if dtype == torch.int64 else 32
        return f"tl.int{nbits}"
    return triton_compute_type(dtype)


def triton_constant(value):
    if value == float("inf"):
        return 'float("inf")'
    elif value == float("-inf"):
        return 'float("-inf")'
    elif math.isnan(value):
        return 'float("nan")'
    return repr(value)


class TritonCSEVariable(CSEVariable):
    def __init__(self, name, bounds: ValueRanges):
        super().__init__(name, bounds)
        # We'll use this to track which masks the variable needs when used for indirect indexing
        self.mask_vars: Set[str] = set()

    def update_on_args(self, name, args, kwargs):
        # When making a variable that is going to be used in indirect indexing
        # if a where clause is used it should mean that the result is always a
        # valid index, so you shouldn't include any of the dependent variables
        # in the resulting load mask
        if name == "where":
            return
        for arg in args:
            if isinstance(arg, TritonCSEVariable):
                self.mask_vars.update(arg.mask_vars)
            elif isinstance(arg, sympy.Symbol) and arg.name[0] in "xyr":
                # most of the time index vars don't need masks associated with them
                # however, when index vars are used to compute indices for indirect reads
                # those reads should subsequently be masked,
                self.mask_vars.update({f"{arg.name[0]}mask"})


class TritonOverrides(OpOverrides):
    """Map element-wise ops to Triton"""

    @staticmethod
    def to_dtype(x, dtype: torch.dtype, src_dtype: Optional[torch.dtype] = None):
        def _get_min_elements_per_thread(
            src_dtype: torch.dtype, dst_dtype: torch.dtype
        ) -> int:
            if src_dtype == dst_dtype:
                # No data type conversion is needed. No requirements on min_elem_per_thread.
                return 0

            # fp8 data type conversions has min_elem_per_thread requirements.
            # Refer to Triton implementations here:
            # https://github.com/openai/triton/blob/10f59d8ce04052521c1bc0cb3a3f8b98918fc7e3/lib/Conversion/TritonGPUToLLVM/ElementwiseOpToLLVM.cpp#L10.
            fp8_dtypes = {
                torch.float8_e4m3fn,
                torch.float8_e5m2,
            }
            # Triton doesn't support type conversions between fp8_e4m3 and fp8_e5m2.
            assert not (
                src_dtype in fp8_dtypes
                and dst_dtype in fp8_dtypes
                and src_dtype != dst_dtype
            ), "Conversions between float8_e5m2 and float8_e4m3fn is not supported!"
            if src_dtype == torch.float8_e5m2 or dst_dtype == torch.float8_e5m2:
                return 4
            if src_dtype == torch.float8_e4m3fn or dst_dtype == torch.float8_e4m3fn:
                return 2
            # No requirements on min_elem_per_thread.
            return 0

        if src_dtype is not None:
            # Both dtype and src_dtype are set. This is used by torch to(dtype=dtype).
            # It takes the maximum min_elem_per_thread if there are multiple fp8 conversions
            # in the same kernel.
<<<<<<< HEAD
            min_elem_per_thread = _get_min_elements_per_thread(src_dtype, dtype)
            if V.kernel.inside_reduction:
                V.kernel.min_elem_per_thread_reduction_block = max(
                    min_elem_per_thread, V.kernel.min_elem_per_thread_reduction_block
                )
            else:
                V.kernel.min_elem_per_thread_non_reduction_block = max(
                    min_elem_per_thread,
                    V.kernel.min_elem_per_thread_non_reduction_block,
                )
=======
            V.kernel.min_elem_per_thread = max(
                _get_min_elements_per_thread(src_dtype, dtype),
                V.kernel.min_elem_per_thread,
            )
>>>>>>> 59592ce9

        if dtype == torch.bool:
            return f"({x} != 0)"
        elif dtype == torch.uint8:
            # to work around llvm uint conversion semantics
            # that produces 0's for negative values
            return f"{x}.to(tl.int8).to(tl.uint8)"
        return f"{x}.to({triton_compute_type(dtype)})"

    @staticmethod
    def to_dtype_bitcast(x, dtype: torch.dtype):
        return f"{x}.to({triton_compute_type(dtype)}, bitcast=True)"

    @classmethod
    def constant(cls, value, dtype):
        if dtype == torch.uint8:
            # tl.full is broken for uint8, remove once triton is fixed.
            # See openai/triton#1919
            tmp = cls.constant(value, torch.int16)
            return cls.to_dtype(tmp, dtype)

        type_ = torch._prims_common.dtype_to_type(dtype)
        triton_val = triton_constant(type_(value))
        triton_type = triton_compute_type(dtype)

        if triton_type == "tl.float32":
            # Float constants are always f32 in triton
            return triton_val

        # NOTE: We use a tensor here in order to get the expected type.
        # Otherwise, e.g. float64 constants would be trunctated to float32.
        # Also, we could just use shape=[1] here but starting with the correct
        # ndim avoids extra `tt.expand_dim` ops appearing in the triton IR.
        ndim = V.kernel.triton_tensor_ndim()
        shape = [1] * ndim
        return f"tl.full({shape}, {triton_val}, {triton_type})"

    @staticmethod
    def abs(x):
        return f"tl.abs({x})"

    @staticmethod
    def libdevice_abs(x):
        return f"tl.math.abs({x})"

    @staticmethod
    def exp(x):
        return f"tl.exp({x})"

    @staticmethod
    def libdevice_exp(x):
        return f"tl.math.exp({x})"

    @staticmethod
    def exp2(x):
        return f"tl.math.exp2({x})"

    @staticmethod
    def expm1(x):
        return f"tl.math.expm1({x})"

    @staticmethod
    def sqrt(x):
        return f"tl.sqrt({x})"

    @staticmethod
    def libdevice_sqrt(x):
        return f"tl.math.sqrt({x})"

    @staticmethod
    def relu(x):
        bug = config.triton.inject_relu_bug_TESTING_ONLY
        if bug == "compile_error":
            return "compile error!"
        elif bug == "runtime_error":
            # NB: this only triggers runtime error as long as input
            # is not all zero
            return f'triton_helpers.device_assert_then({x} == 0, "injected assert fail", {x})'
        elif bug == "accuracy":
            return f"{x} + 1"
        elif bug is None:
            return ops.maximum("0", x)
        else:
            raise AssertionError(
                f"unrecognized config triton.inject_relu_bug_TESTING_ONLY = {bug!r}"
            )

    @staticmethod
    def minimum(a, b):
        return f"triton_helpers.minimum({a}, {b})"

    @staticmethod
    def maximum(a, b):
        return f"triton_helpers.maximum({a}, {b})"

    @staticmethod
    def where(a, b, c):
        return f"tl.where({a}, {b}, {c})"

    @staticmethod
    def cos(x):
        return f"tl.cos({x})"

    @staticmethod
    def libdevice_cos(x):
        return f"tl.math.cos({x})"

    @staticmethod
    def sin(x):
        return f"tl.sin({x})"

    @staticmethod
    def libdevice_sin(x):
        return f"tl.math.sin({x})"

    @classmethod
    def index_expr(cls, expr, dtype):
        index_str, mask_vars, mask, expand_str = V.kernel.indexing(expr)
        # This is called from CSEProxy.__getattr__,  so we'll set the bounds there
        var = V.kernel.cse.generate(V.kernel.compute, index_str)

        if dtype not in {torch.int32, torch.int64}:
            var = V.kernel.cse.generate(V.kernel.compute, cls.to_dtype(var, dtype))
        var.mask_vars = mask_vars
        return var

    @staticmethod
    def masked(mask, body, other):
        with V.kernel.mask_loads(mask) as new_mask:
            result = body()

        # Take dtype from result to prevent accidental promotion
        other = V.kernel.cse.generate(
            V.kernel.compute,
            f"tl.full({result}.shape, {triton_constant(other)}, {result}.dtype)",
        )
        return ops.where(new_mask, result, other)

    @staticmethod
    def lgamma(x):
        return f"tl.math.lgamma({x})"

    @staticmethod
    def erf(x):
        return f"tl.math.erf({x})"

    @staticmethod
    def cosh(x):
        return f"tl.math.cosh({x})"

    @staticmethod
    def sinh(x):
        return f"tl.math.sinh({x})"

    @staticmethod
    def acos(x):
        return f"tl.math.acos({x})"

    @staticmethod
    def acosh(x):
        return f"tl.math.acosh({x})"

    @staticmethod
    def asin(x):
        return f"tl.math.asin({x})"

    @staticmethod
    def asinh(x):
        return f"tl.math.asinh({x})"

    @staticmethod
    def atan2(x, y):
        return f"tl.math.atan2({x}, {y})"

    @staticmethod
    def atan(x):
        return f"tl.math.atan({x})"

    @staticmethod
    def atanh(x):
        return f"tl.math.atanh({x})"

    @staticmethod
    def copysign(x, y):
        return f"tl.math.copysign({x}, {y})"

    @staticmethod
    def erfc(x):
        return f"tl.math.erfc({x})"

    @staticmethod
    def erfinv(x):
        return f"tl.math.erfinv({x})"

    @staticmethod
    def hypot(x, y):
        return f"tl.math.hypot({x}, {y})"

    @staticmethod
    def log10(x):
        return f"tl.math.log10({x})"

    @staticmethod
    def nextafter(x, y):
        return f"tl.math.nextafter({x}, {y})"

    @staticmethod
    def logical_and(a, b):
        return f"{a} & {b}"

    @staticmethod
    def logical_not(a):
        return f"{a} == 0"

    @staticmethod
    def logical_or(a, b):
        return f"{a} | {b}"

    @staticmethod
    def logical_xor(a, b):
        return f"({a} ^ {b})"

    @staticmethod
    def bitwise_and(a, b):
        return f"{a} & {b}"

    @staticmethod
    def bitwise_not(a):
        return f"~{a}"

    @staticmethod
    def bitwise_or(a, b):
        return f"{a} | {b}"

    @staticmethod
    def bitwise_xor(a, b):
        return f"{a} ^ {b}"

    @staticmethod
    def bitwise_left_shift(a, b):
        return f"{a} << {b}"

    @staticmethod
    def bitwise_right_shift(a, b):
        return f"{a} >> {b}"

    @staticmethod
    def rand(seed, offset):
        offset = f"({offset}).to(tl.uint32)"
        return f"tl.rand({seed}, {offset})"

    @staticmethod
    def randn(seed, offset):
        offset = f"({offset}).to(tl.uint32)"
        return f"tl.randn({seed}, {offset})"

    @staticmethod
    def randint64(seed, offset, low, high):
        offset = f"({offset}).to(tl.uint32)"
        return f"triton_helpers.randint64({seed}, {offset}, {low}, {high})"

    @staticmethod
    def load_seed(name, offset):
        var = V.kernel.args.input(name)
        return (
            f"tl.load({var} + {V.kernel.args.seed_offset('load_seed_offset', offset)})"
        )

    @staticmethod
    def rsqrt(x):
        return f"tl.math.rsqrt({x})"

    @staticmethod
    def log1p(x):
        return f"tl.math.log1p({x})"

    @staticmethod
    def tan(x):
        return f"tl.math.tan({x})"

    @staticmethod
    def tanh(x):
        return f"tl.math.tanh({x})"

    @staticmethod
    def sigmoid(x):
        return f"tl.sigmoid({x})"

    @staticmethod
    def libdevice_sigmoid(x):
        return f"1/(1 + tl.math.exp(-({x})))"

    @staticmethod
    def signbit(x):
        # XX: This is wrong for the value -0.0 in floating point
        return f"tl.math.signbit({x}) if ({x}).dtype is tl.float32 else {x} < 0"

    @staticmethod
    def fmod(a, b):
        return f"tl.math.fmod({a}, {b})"

    @staticmethod
    def pow(a, b):
        return f"tl.math.pow({a}, {b})"

    @staticmethod
    def log(x):
        return f"tl.log({x})"

    @staticmethod
    def libdevice_log(x):
        return f"tl.math.log({x})"

    @staticmethod
    def isinf(x):
        return f"tl.math.isinf({x}).to(tl.int1)"

    @staticmethod
    def isnan(x):
        return f"tl.math.isnan({x}).to(tl.int1)"

    @staticmethod
    def round(x):
        return f"tl.math.nearbyint({x})"

    @staticmethod
    def floor(x):
        return f"tl.math.floor({x})"

    @staticmethod
    def floordiv(a, b):
        # See the comment in lowering.div_mode. a and b are integer type.
        # Similar to div_floor_kernel_cuda in pytorch core.
        # Notice that // in triton behaves as truncdiv instead of floordiv
        quot = f"{a} // {b}"
        rem = f"{a} % {b}"
        return f"tl.where(({a} < 0) != ({b} < 0), tl.where({rem} != 0, {quot} - 1, {quot}), {quot})"

    @staticmethod
    def sign(x):
        def to_int(s):
            return f"{s}.to(tl.int8)"

        left = to_int(ops.lt("0", x))
        right = to_int(ops.lt(x, "0"))
        sub = ops.sub(left, right)
        return f"{sub}.to({x}.dtype)"

    @staticmethod
    def trunc(x):
        return f"tl.math.trunc({x})"

    @staticmethod
    def truncdiv(a, b):
        # See the comment in lowering.div_mode. a and b are integer type.
        # Notice that // in triton behaves as truncdiv instead of floordiv
        return f"{a} // {b}"

    @staticmethod
    def ceil(x):
        return f"tl.math.ceil({x})"


@dataclasses.dataclass
class IterationRanges:
    """
    Each range tree represents multiple sets of iteration indexing
    in a single tiled dimension in the output kernel.

    If you have two loops ranges one (4, 3, 2) and another (4, 6),
    then the range tree will be:
            4 (i0)
        3 (i1)  6 (i3)
        2 (i2)
    Where i0 is shared between both loops, but then the split into
    different indexing vars.  All loop ranges must iterate over
    the same number of elements.
    """

    def __init__(
        self,
        name: str,
        var_list: List[sympy.Symbol],
        var_ranges: Dict[sympy.Symbol, sympy.Expr],
        numel: sympy.Expr,
        prefix: str,
        *,
        kernel: TritonKernel,
        divisor=sympy.Integer(1),
        length=sympy.Integer(1),
    ):
        super().__init__()
        self.name = name
        self.var_list = var_list
        self.var_ranges = var_ranges
        self.numel = numel
        self.prefix = prefix
        self.divisor = divisor
        self.length = length
        self.kernel = kernel

    def is_loop(self):
        return self.prefix == "r" and not self.kernel.persistent_reduction


class IterationRangesRoot(IterationRanges):
    def __init__(
        self,
        name: str,
        numel: sympy.Expr,
        prefix: str,
        index: int,
        kernel: TritonKernel,
        pid_cache=None,
    ):
        if pid_cache is None:
            pid_cache = {}
        super().__init__(
            name=name,
            var_list=[],
            var_ranges={},
            numel=numel,
            prefix=prefix,
            kernel=kernel,
        )
        self.index = index
        # Store all the nodes in one flat list
        self.nodes: Dict[sympy.Expr, IterationRangesEntry] = {}
        # This is for re-ordering program ID in triton mm template
        # pid_cache["tl.program_id(0)"] = pid_m
        self.pid_cache: Dict[str, str] = pid_cache

    def cache_clear(self):
        for node in self.nodes.values():
            node.cache_clear()

    def lookup(self, divisor, length):
        """
        Lookup a given RangeTreeEntry, creating it if needed
        """
        if V.graph.sizevars.statically_known_equals(divisor * length, self.numel):
            expr = FloorDiv(sympy_symbol(f"{self.prefix}index"), divisor)
        else:
            expr = ModularIndexing(sympy_symbol(f"{self.prefix}index"), divisor, length)

        if expr not in self.nodes:
            node = IterationRangesEntry(
                f"{self.prefix}{next(V.kernel.iter_vars_count)}",
                divisor,
                length,
                expr,
                self,
            )
            V.kernel.range_tree_nodes[node.symbol()] = node
            self.var_list.append(node.symbol())
            self.var_ranges[node.symbol()] = length
            self.nodes[expr] = node
        return self.nodes[expr]

    def construct_entries(self, lengths: List[sympy.Expr]):
        divisor = sympy.Integer(1)
        itervars = []
        for length in reversed(lengths):
            itervars.append(self.lookup(divisor, length))
            divisor = divisor * length
        return list(reversed(itervars))

    def construct(self, lengths: List[sympy.Expr]):
        return [e.symbol() for e in self.construct_entries(lengths)]

    def vars_and_sizes(self, index: sympy.Expr):
        """Figure out vars from this tree used in index"""
        nodes = [V.kernel.range_tree_nodes.get(s) for s in index.free_symbols]
        nodes = [n for n in nodes if n and n.prefix == self.prefix]
        nodes.sort(key=lambda x: V.graph.sizevars.size_hint(x.divisor))
        divisor = sympy.Integer(1)
        index_vars = []
        sizes = []

        def add(node):
            nonlocal divisor
            index_vars.append(node.symbol())
            sizes.append(node.length)
            divisor = divisor * node.length

        for node in nodes:
            if not V.graph.sizevars.statically_known_equals(node.divisor, divisor):
                # fill in unused index var
                add(self.lookup(divisor, FloorDiv(node.divisor, divisor)))
                divisor = node.divisor
            add(node)
        if not V.graph.sizevars.statically_known_equals(self.numel, divisor):
            # fill in unused index var
            add(self.lookup(divisor, FloorDiv(self.numel, divisor)))

        return list(reversed(index_vars)), list(reversed(sizes))

    def ranges_code(self):
        size = self.kernel.indexing_size_str(self.index, self.prefix)
        index_dtype = self.kernel.index_dtype
        convert = f".to({index_dtype})" if index_dtype != "tl.int32" else ""
        return f"tl.arange(0, {self.prefix.upper()}BLOCK){size}{convert}"

    def scalar_code(self, value):
        index_dtype = self.kernel.index_dtype
        ndim = self.kernel.triton_tensor_ndim()
        size = [1] * ndim
        return f"tl.full({size}, {value}, {index_dtype})"

    def get_pid(self):
        key = f"tl.program_id({self.index})"
        pid = self.pid_cache.get(key, key)
        if self.kernel.index_dtype != "tl.int32":
            return f"{pid}.to({self.kernel.index_dtype})"
        return pid

    def codegen_header(self, code, no_x_dim=False):
        x = self.prefix
        if self.is_loop():
            code.writeline(f"{self.name} = {x}offset + {x}base")
        elif x == "r" and self.kernel.persistent_reduction:
            # no need to "roffset = "
            code.writeline(
                f"{self.name} = {self.ranges_code()}",
            )
        else:
            if not no_x_dim:
                line = f"{x}offset + {self.ranges_code()}"
            else:
                line = self.scalar_code(f"{x}offset")
            code.writelines(
                [
                    f"{x}offset = {self.get_pid()} * {x.upper()}BLOCK",
                    f"{self.name} = {line}",
                ]
            )
        code.writeline(f"{x}mask = {self.name} < {x}numel")


class IterationRangesEntry(IterationRanges):
    def __init__(
        self,
        name: str,
        divisor: sympy.Expr,
        length: sympy.Expr,
        expr: sympy.Expr,
        parent: IterationRanges,
    ):
        super().__init__(
            name=name,
            numel=parent.numel / length,
            var_list=parent.var_list,
            var_ranges=parent.var_ranges,
            prefix=parent.prefix,
            divisor=divisor,
            length=length,
            kernel=parent.kernel,
        )
        self.parent = parent
        self.codegen = functools.lru_cache(None)(self._codegen)
        self.expr = expr

    def set_name(self, name):
        self.codegen = lambda: name  # type: ignore[assignment]
        self.codegen.cache_clear = lambda: None  # type: ignore[method-assign]
        self.name = name

    def cache_clear(self):
        self.codegen.cache_clear()

    def writeline(self, line):
        if self.is_loop():
            V.kernel.indexing_code.writeline(line)
        else:
            # lift non-reduction stores outside loop
            V.kernel.body.writeline(line)

    def _codegen(self):
        self.writeline(f"{self.name} = " + texpr(V.kernel.rename_indexing(self.expr)))
        return self.name

    def precomputed_args(self):
        # for dynamic shapes, find parts of indexing expressions that have to be precomputed
        precomputed_args: List[sympy.Expr] = []
        if isinstance(self.expr, sympy.Symbol):
            return precomputed_args
        assert isinstance(self.expr, (FloorDiv, ModularIndexing)), type(self.expr)
        for arg in self.expr.args[1:]:
            if not isinstance(arg, (sympy.Integer, sympy.Symbol)):
                symbols = arg.free_symbols
                if len(symbols) > 0 and all(s.name.startswith("s") for s in symbols):
                    precomputed_args.append(arg)
        return precomputed_args

    def symbol(self):
        return sympy_symbol(self.name)

    def __hash__(self):
        return hash(self.name)

    def __eq__(self, other):
        return self.name == other.name


class TritonKernel(Kernel):
    overrides = TritonOverrides  # type: ignore[assignment]
    sexpr = pexpr

    def __init__(
        self,
        *groups,
        index_dtype,
        mutations=None,
        pid_cache=None,
        reduction_hint=ReductionHint.DEFAULT,
        min_elem_per_thread=0,
    ):
        if pid_cache is None:
            pid_cache = {}
        super().__init__()
        self.numels = [V.graph.sizevars.simplify(s) for s in groups]
        self.mutations = mutations
        self.range_trees: List[IterationRangesRoot] = []
        self.range_tree_nodes = {}
        self.iter_vars_count = itertools.count()
        self.inside_reduction = self.numels[-1] != 1
        self._load_mask = None
        self.body = IndentedBuffer()
        self.indexing_code = IndentedBuffer()
        self.suffix: IndentedBuffer = IndentedBuffer()  # type: ignore[assignment]
        self.outside_loop_vars = set()
        self.reduction_hint = reduction_hint
        self.index_dtype = index_dtype
<<<<<<< HEAD
        self.min_elem_per_thread_reduction_block = 0
        self.min_elem_per_thread_non_reduction_block = 0
=======
        self.min_elem_per_thread = min_elem_per_thread
>>>>>>> 59592ce9
        # Upper bounds for indirect_indexing and their str representation
        self.indirect_max_sizes: Dict[Tuple[str, str], Tuple[sympy.Expr, str]] = {}
        self.last_usage = set()

        self.persistent_reduction = self.should_use_persistent_reduction()
        # self.no_x_dim = (
        #     self.reduction_hint == ReductionHint.INNER
        #     and self.persistent_reduction
        #     and len(self.numels) == 2
        #     and self.numels[-1] >= 256
        # )
        self.no_x_dim = False
        self.initialize_range_tree(pid_cache)

        # A set of autotuning hints to pass as part of triton_meta
        self.autotune_hints: Set[AutotuneHint] = set()

        # define this in a closure to make cache local to object
        @functools.lru_cache(None)
        def simplify_indexing(index: sympy.Expr):
            index = V.graph.sizevars.simplify_with_ranges(index, self.var_ranges())
            for tree in self.range_trees:
                index = self.combine_contiguous_dims(index, tree)
            return index

        self.simplify_indexing = simplify_indexing

    def should_use_persistent_reduction(self):
        """
        Heuristic to set self.persistent_reduction and add guards
        if needed.
        """
        if not (self.inside_reduction and config.triton.persistent_reductions):
            return False
        threshold = {
            ReductionHint.INNER: 1024,
        }.get(self.reduction_hint, 64)
        last_numel = self.numels[-1]
        if not isinstance(last_numel, (int, sympy.Integer)):
            # Not static
            return False
        hint = V.graph.sizevars.size_hint(last_numel)
        if hint > threshold:
            return False
        # will need to recompile if we cross a larger power of 2 boundary
        V.graph.sizevars.guard_leq(self.numels[-1], next_power_of_2(hint))
        return True

    def set_last_usage(self, nodes):
        if not self.inside_reduction or self.persistent_reduction:
            return
        self.last_usage = set(
            itertools.chain.from_iterable(
                n.last_usage for n in nodes if n is not EnableReduction
            )
        )

    def initialize_range_tree(self, pid_cache):
        names = list(
            reversed(["xindex", "yindex", "zindex"][: len(self.numels) - 1])
        ) + ["rindex"]
        for i in range(len(self.numels)):
            pid_idx = i if names[i][0] == "r" else "xyz".find(names[i][0])
            self.range_trees.append(
                IterationRangesRoot(
                    names[i], self.numels[i], names[i][0], pid_idx, self, pid_cache
                )
            )
        for tree in self.range_trees:
            # reduction indexing goes inside a loop
            if not tree.is_loop():
                tree.codegen_header(self.body, self.no_x_dim)
        if self.inside_reduction and self.range_trees[-1].is_loop():
            # workaround for this issue:
            # https://gist.github.com/jansel/6527126f781559095c5531f98a4235a7
            self.body.writeline(f"rbase = {self.range_trees[-1].ranges_code()}")

    def disable_reduction(self):
        @contextlib.contextmanager
        def ctx():
            if self.numels[-1] == 1:
                assert not self.inside_reduction
                yield
                return
            if not self.persistent_reduction:
                # calling codegen_body() will flush all the pending buffers
                # and write out a reduction loop
                self.codegen_body()
            self.inside_reduction = False
            try:
                yield
                if not self.persistent_reduction:
                    # flush out any code before opening the next loop
                    self.codegen_body()
            finally:
                self.inside_reduction = True

        return ctx()

    def set_ranges(self, *lengths):
        assert len(lengths) == len(self.range_trees)
        return [
            ranges.construct(length)
            for length, ranges in zip(lengths, self.range_trees)
        ]

    @staticmethod
    def _split_iteration_ranges(
        groups: Iterable[sympy.Expr], lengths: List[List[sympy.Expr]]
    ):
        sv = V.graph.sizevars
        new_ranges: List[List[sympy.Expr]] = [[] for _ in groups]
        remaining = [sv.simplify(g) for g in groups]
        var_count = itertools.count()

        def add_range(i, expr):
            expr = sv.simplify(expr)
            if not sv.statically_known_multiple_of(remaining[i], expr):
                raise CantSplit()
            # guard on the last item out
            remaining[i] = FloorDiv(remaining[i], expr)
            new_ranges[i].append(expr)
            return next(var_count)

        def make_combined(size, idx1, idx2):
            def getter(flat_vars):
                return size * flat_vars[idx1] + flat_vars[idx2]

            return getter

        return_getters_groups = []
        current_group = 0
        for length_group in lengths:
            return_getters = []
            for size in length_group:
                if sv.statically_known_equals(size, 1):
                    return_getters.append(lambda _: sympy.Integer(0))
                    continue

                while (
                    current_group < len(remaining)
                    and sv.size_hint(remaining[current_group]) == 1
                ):
                    # scroll to next group with remaining elements
                    current_group += 1

                if sv.size_hint(size) > sv.size_hint(remaining[current_group]):
                    # need to break size in two
                    if not sv.statically_known_multiple_of(
                        size, remaining[current_group]
                    ):
                        raise CantSplit()
                    size1 = remaining[current_group]
                    size2 = FloorDiv(size, remaining[current_group])
                    return_getters.append(
                        make_combined(
                            size2,
                            add_range(current_group, size1),
                            add_range(current_group + 1, size2),
                        )
                    )
                else:
                    return_getters.append(
                        operator.itemgetter(add_range(current_group, size))
                    )
            return_getters_groups.append(return_getters)

        assert all(
            V.graph.sizevars.size_hint(s) == 1 for s in remaining
        ), f"failed to set ranges {remaining} {lengths}"

        return new_ranges, return_getters_groups

    @classmethod
    def is_compatible(
        cls, groups: Iterable[sympy.Expr], lengths: List[List[sympy.Expr]]
    ):
        try:
            cls._split_iteration_ranges(groups, lengths)
            return True
        except CantSplit:
            return False

    def split_and_set_ranges(self, lengths: List[List[sympy.Expr]]):
        """
        We may want to fuse `for i0 in s0*s1` into a tiled kernel with groups (s0, s1).

        To do this we need to split up the iteration space of i0 into something like:
            for i1 in s0:
              for i2 in s1:
                i0 = i1*s1 + i2
                ....

        This function matches and resplits lengths to the groups of
        this kernel to enable tiled + non-tiled fusions.
        """
        groups = [rt.numel for rt in self.range_trees]
        if not self.inside_reduction:
            groups[-1] = sympy.Integer(1)

        if len(lengths) == len(self.range_trees) and all(
            V.graph.sizevars.simplify(sympy_product(x) - g) == 0
            for x, g in zip(lengths, groups)
        ):
            return self.set_ranges(*lengths)

        new_ranges, return_getters_groups = self._split_iteration_ranges(
            groups, lengths
        )
        itervars = list(itertools.chain(*self.set_ranges(*new_ranges)))
        return [[fn(itervars) for fn in fns] for fns in return_getters_groups]

    def is_indirect_indexing(self, index: sympy.Expr):
        # tmpX  means indirect indexing
        return free_symbol_startswith(index, "tmp")

    def is_broadcasted(self, index: sympy.Expr):
        # Note. This may not be correct when there is indirect indexing
        if self.is_indirect_indexing(index):
            return False

        index_numels = [1] * len(self.numels)
        for symbol in index.free_symbols:
            if symbol not in self.range_tree_nodes:
                # Non-iterated variables, e.g. strides
                continue
            entry = self.range_tree_nodes[symbol]
            index_numels[entry.parent.index] *= entry.length

        # If the index variables only iterate over a subset of the kernel
        # numels, then it must be broadcasted.
        simplify = V.graph.sizevars.simplify
        return any(
            simplify(idx_range) != simplify(iter_range)
            for idx_range, iter_range in zip(index_numels, self.numels)
        )

    def combine_contiguous_dims(self, index: sympy.Expr, tree: IterationRangesRoot):
        """
        More aggressive simplification to merge contiguous dims
        """
        if isinstance(index, (sympy.Integer, sympy.Symbol)):
            return index
        index_vars, sizes = tree.vars_and_sizes(index)
        if len(sizes) <= 1:
            return index
        new_sizes, reindex, prune = V.graph.sizevars._simplify_loops(
            index_vars, sizes, index_prevent_reordering([index], index_vars, sizes)
        )
        if new_sizes == sizes:
            return index
        new_index_vars = tree.construct(new_sizes)
        new_index = sympy_subs(index, dict(zip(index_vars, reindex(new_index_vars))))
        return new_index

    def index_to_str(self, index: sympy.Expr) -> str:
        """
        Convert an index expr to a string that can be used in triton code.
        e.g. a sympy expression "s2" may actually appear as "ks1" in the triton kernel.

        Index expressions often need to be passed in as arguments to the triton kernel.
        Rename_indexing and codegen_indexing keep track of the needed indices and add
        new parameters to the function signature.
        """
        return texpr(self.rename_indexing(self.codegen_indexing(index)))

    def indexing(
        self,
        index: sympy.Expr,
        *,
        copy_shape=None,
        dense_indexing=False,
        override_mask=None,
    ):
        """
        Compute the index and mask to pass to tl.load() or tl.store()
        """
        index = self.simplify_indexing(index)
        index = sympy_subs(index, V.graph.sizevars.precomputed_replacements)
        # if simple replacements didn't get rid of floor/ceil, try full subs
        if len(index.atoms(sympy.floor)) or len(index.atoms(sympy.ceiling)):
            index = index.subs(V.graph.sizevars.precomputed_replacements)
        # last resort, if no range vars are in the expr, hoist it
        # TODO instead of trying to blindly find complicated exprs, we should hoist the
        # inputs/outputs sizes and strides, but at the time indexing is generated
        # kernel inputs and outputs are not set yet, we'd need a deeper refactor
        # to do it this way

        if len(index.atoms(sympy.ceiling)):
            for a in index.atoms(sympy.ceiling):
                # for nested exprs, atoms yields top level first (?)
                # so if everything goes fine, lower level replacements will come up empty
                symbols = a.free_symbols
                if len(symbols) > 0 and all(
                    s.name.startswith("s") or s.name.startswith("ps") for s in symbols
                ):
                    replacements = {a: V.graph.sizevars.lookup_precomputed_size(a)}
                    index = sympy_subs(index, replacements)

        index_vars = index.free_symbols
        index = self.simplify_indexing(index)
        index_str = self.index_to_str(index)

        mask_vars: Set[str] = set()
        for var in index_vars:
            assert isinstance(var, sympy.Symbol)
            if override_mask:
                pass
            elif var.name.startswith("tmp"):
                # indirect indexing
                cse_var = self.cse.varname_map[var.name]
                mask_vars.update(cse_var.mask_vars)
            elif var.name.startswith(("s", "ps")):
                pass
            else:
                # var is one of xN, yN or rN
                assert var.name[0] in "xyr", var.name
                mask_vars.add(f"{var.name[0]}mask")

        need_dense = (
            config.triton.dense_indexing
            or dense_indexing
            or self._load_mask is not None
        ) and index != 0

        have_dense = True
        have_loop_vars = False
        dense_mask_vars = set()

        for tree in self.range_trees:
            if tree.prefix == "r" and not self.inside_reduction:
                continue
            if index_vars.intersection(tree.var_list):
                have_loop_vars = True
            else:
                have_dense = False
            dense_mask_vars.add(f"{tree.prefix}mask")

        expand_str = None

        if isinstance(index, sympy.Integer):
            expand_str = f"{copy_shape}.shape" if copy_shape else self.dense_size_str()
            index_str = f"tl.full({expand_str}, {index_str}, tl.int32)"
            return index_str, set(), "None", expand_str

        if need_dense and not have_dense:
            expand_str = f"{copy_shape}.shape" if copy_shape else self.dense_size_str()
            index_str = f"tl.broadcast_to({index_str}, {expand_str})"
            mask_vars = dense_mask_vars
        elif not have_loop_vars and copy_shape:
            index_str = f"tl.broadcast_to({index_str}, {copy_shape}.shape)"
            mask_vars = dense_mask_vars

        if override_mask:
            mask_vars = {override_mask}

        if self._load_mask:
            mask_vars.add(self._load_mask)

        self.filter_masks(mask_vars)

        mask_str = " & ".join(sorted(map(str, mask_vars))) if mask_vars else "None"
        return index_str, mask_vars, mask_str, expand_str

    def filter_masks(self, mask_vars):
        for tree in self.range_trees:
            # Masks are superfluous if we only have one element
            if V.graph.sizevars.statically_known_equals(tree.numel, 1):
                mask_vars.discard(f"{tree.prefix}mask")
                continue
            # Masks are superfluous if numel is a multiple of BLOCK
            # (We use the fact that BLOCK is required by triton to be a power of 2)
            if tree.prefix.upper() not in config.triton.max_block:
                continue
            max_block = config.triton.max_block[tree.prefix.upper()]
            # Optional optimization: if block divides numel exactly, we will
            # never need to do a masked load to handle stragglers at the end.
            # It's faster to avoid masking at all.  But it is sound to always
            # mask.
            if V.graph.sizevars.statically_known_multiple_of(tree.numel, max_block):
                mask_vars.discard(f"{tree.prefix}mask")

    def var_ranges(self):
        return dict(
            itertools.chain.from_iterable(
                tree.var_ranges.items() for tree in self.range_trees
            )
        )

    def codegen_indexing(self, expr: sympy.Expr):
        expr = V.graph.sizevars.simplify_with_ranges(expr, self.var_ranges())
        for sym in sorted(expr.free_symbols, key=str):
            if sym in self.range_tree_nodes:
                # if indexing expression is complicated, we precompute it on the host side
                # and send the result as a kernel argument
                replacements = {}
                for ps in self.range_tree_nodes[sym].precomputed_args():
                    replacements[ps] = V.graph.sizevars.lookup_precomputed_size(ps)
                if len(replacements) > 0:
                    self.range_tree_nodes[sym].expr = sympy_subs(
                        self.range_tree_nodes[sym].expr, replacements
                    )
                self.range_tree_nodes[sym].codegen()
        return expr

    @contextlib.contextmanager
    def mask_loads(self, mask):
        """Context manager to add an additional mask to tl.load/store"""
        prior = self._load_mask
        if prior:
            mask = self.cse.generate(self.compute, f"{mask} & {prior}")

        self._load_mask = mask
        try:
            # TODO(jansel): do we need a reshape here?
            yield mask
        finally:
            self._load_mask = prior

    def indirect_indexing(self, var, size, check=True):
        # TODO(lezcano) This code should be lifted to codegen/common.py.
        # This should be easy, as now CSE variables carry bounds info
        class IndirectAssertLine(DeferredLineBase):
            def __init__(self, line, var, mask, size_map):
                self.var = var
                self.mask = mask
                self.line = line
                self.size_map = size_map

            def __call__(self):
                size, size_str = self.size_map[(self.var, self.mask)]

                # We assert if we've not been able to prove the bound
                assert_min = (self.var.bounds.lower >= 0) != sympy.true
                assert_max = (self.var.bounds.upper < size) != sympy.true

                # FooBar interview question
                if not (assert_min or assert_max):
                    return None
                elif assert_min and assert_max:
                    # The conditions need to be in parens because of Python's operator precedence.
                    # It'd be less error-prone to use and/or/not, which is supported by triton
                    cond = f"(0 <= {self.var}) & ({self.var} < {size_str})"
                    cond_print = f"0 <= {self.var} < {size_str}"
                elif assert_min:
                    cond = f"0 <= {self.var}"
                    cond_print = cond
                else:
                    assert assert_max
                    cond = f"{self.var} < {size_str}"
                    cond_print = cond

                if self.mask:
                    cond = f"({cond}) | ~{self.mask}"
                return self.line.format(cond=cond, cond_print=cond_print)

            def _new_line(self, line):
                return IndirectAssertLine(line, self.var, self.mask, self.size_map)

        if var.bounds.lower < 0:
            new_bounds = ValueRanges.unknown()
            if var.bounds != ValueRanges.unknown() and isinstance(size, sympy.Number):
                # Take the negative part of the bound and add size to it
                # Then take union of that and the positive part
                # This is a tighter bound than that of a generic ops.where, as we have info on the cond
                neg = var.bounds & ValueRanges(-sympy.oo, -1)
                new_bounds = ValueRanges(neg.lower + size, neg.upper + size)
                # We don't have a good way of representing the empty range
                if var.bounds.upper >= 0:
                    pos = var.bounds & ValueRanges(0, sympy.oo)
                    new_bounds = new_bounds | pos

            stm = f"{var} + {self.index_to_str(size)}"
            # Mixed negative and non-negative
            if var.bounds.upper >= 0:
                stm = f"tl.where({var} < 0, {stm}, {var})"
            new_var = self.cse.generate(self.compute, stm, bounds=new_bounds)

            new_var.update_on_args("index_wrap", (var,), {})
            var = new_var

        generate_assert = (
            (check or config.debug_index_asserts)
            and config.triton.assert_indirect_indexing
            and torch.version.hip is None
        )
        if generate_assert:
            mask_vars = set(var.mask_vars)
            if self._load_mask:
                mask_vars.add(self._load_mask)

            mask = ""
            if mask_vars:
                mask = (
                    f"{list(mask_vars)[0]}"
                    if len(mask_vars) == 1
                    else f"({' & '.join(str(v) for v in mask_vars)})"
                )

            # An assertion line may have been written already, if so just
            # update the max size.
            map_key = (var, mask)
            existing_size, _ = self.indirect_max_sizes.get(map_key, (None, None))
            if existing_size is not None:
                size = sympy.Min(size, existing_size)
            else:
                line = 'tl.device_assert({cond}, "index out of bounds: {cond_print}")'
                self.compute.writeline(
                    IndirectAssertLine(line, var, mask, self.indirect_max_sizes)
                )

            self.indirect_max_sizes[map_key] = (size, self.index_to_str(size))

        return sympy_symbol(str(var))

    def get_strides_of_load(self, index: sympy.Expr):
        """
        This gets the stride of the index for each of the tiling variables
        (technically, it does it at index 0)

        For example, if
        xindex = x0 + 512*x1 + 1024*r0
        x0 = (xindex//512)
        x1 = (xindex % 512)
        r0 = rindex // 1024

        this function would return
        {xindex: 512, rindex: 1024}
        """
        index_to_tile_indexes = {k: v.expr for k, v in self.range_tree_nodes.items()}
        index_in_tile_vars = sympy_subs(index, index_to_tile_indexes)
        strides = {}
        for range_tree in self.range_trees:
            s = sympy_symbol(range_tree.name)
            strides[s] = sympy_subs(index_in_tile_vars, {s: 1}) - sympy_subs(
                index_in_tile_vars, {s: 0}
            )
        return strides

    def load(self, name: str, index: sympy.Expr):
        var = self.args.input(name)
        indirect_indexing = self.is_indirect_indexing(index)
        original_index = index
        index, mask_vars, mask, expand_str = self.indexing(index)

        # Keep the variable in cache if were going to reuse it. Equiv., if any of the following hold
        #  1) We are doing broadcasting
        #  2) It is a non-coalesced load. The intuition is that if it's
        #  non-coalesced, we will likely load each element multiple times in
        #  practice.
        #  3) It will be used later and it won't be CSE'd. Equiv., if all the following hold
        #   3.1) We are in a reduction loop
        #   3.2) Its not its last use
        #   3.3) This load will not be lifted to the body
        #
        is_coalesced = any(
            i == 1 for i in self.get_strides_of_load(original_index).values()
        )
        if self.is_broadcasted(original_index):
            ep = ", eviction_policy='evict_last'"
        elif not is_coalesced:
            ep = ", eviction_policy='evict_last'"
        elif self.inside_reduction and not self.persistent_reduction:
            if name in self.args.inplace_buffers:
                names = set(self.args.inplace_buffers[name].other_names)
            else:
                names = {name}
            last_use = len(names & self.last_usage) > 0
            evict_last = not last_use and ("rmask" in mask or indirect_indexing)
            if evict_last:
                ep = ", eviction_policy='evict_last'"
            else:
                ep = ", eviction_policy='evict_first'"
        else:
            ep = ""
        # "other" below is a workaround for https://github.com/openai/triton/issues/737
        # for bool, even though it's likely subject to the same bug, setting `other` leads
        # to LLVM errors so we are skipping it for now
        if ("tmp" in mask or "rmask" in mask) and V.graph.get_dtype(name) != torch.bool:
            other = ", other=0"
        else:
            other = ""

        append_broadcast = None
        if V.graph.is_unspec_arg(name):
            line = var
        else:
            if isinstance(original_index, sympy.Integer):
                line = f"tl.load({var} + ({original_index}))"
                append_broadcast = expand_str
            else:
                line = f"tl.load({var} + ({index}), {mask}{ep}{other})"

            dtype = V.graph.get_dtype(name)
            if dtype in (torch.float16, torch.bfloat16):
                line += ".to(tl.float32)"
            if dtype == torch.bool and torch.version.hip is None:
                # Workaround for https://github.com/openai/triton/issues/2151
                # tl.load returns int8 when loading from pointer to int1
                # NOTE: Currently causes hangs on bool UTs for ROCm
                line += ".to(tl.int1)"

        if "tmp" in mask:
            # Masked loads must come after the mask is computed
            load_buffer = self.compute
        elif (
            self.inside_reduction
            and not self.persistent_reduction
            and "rmask" not in mask
            and not indirect_indexing
        ):
            # can lift a common load outside of reduction loop
            # One exception is when this is an indirect_load.
            load_buffer = self.body
        else:
            load_buffer = self.loads

        result_var = self.cse.generate(load_buffer, line)
        assert isinstance(result_var, TritonCSEVariable)
        result_var.mask_vars = mask_vars

        if append_broadcast:
            line = f"tl.broadcast_to({result_var}, {append_broadcast})"
            result_var = self.cse.generate(load_buffer, line)

        if not self.inside_reduction or "rmask" not in mask:
            self.outside_loop_vars.add(result_var)

        return result_var

    def store(self, name, index, value, mode=None):
        var = self.args.output(name)
        indirect_indexing = self.is_indirect_indexing(index)
        original_index = index
        index, mask_vars, mask, expand_str = self.indexing(index, dense_indexing=True)

        # Guard against write-after-read corruption in triton.
        # See # https://github.com/openai/triton/issues/1615
        # This triton bug means that a load which is broadcasted over multiple
        # warps may see the result of a store that happens later in the triton
        # program. The workaround is to add a barrier before storing, which
        # enforces that all warps have already read the data.
        is_inplace = name in self.args.inplace_buffers
        is_broadcasted = self.is_broadcasted(original_index)
        if is_inplace and is_broadcasted:
            self.stores.writeline(DeferredLine(name, "tl.debug_barrier()"))

        if mode is None:
            line = f"tl.store({var} + ({index}), {value}, {mask})"
        elif mode == "atomic_add":
            line = f"tl.atomic_add({var} + ({index}), {value}, {mask})"
        else:
            raise NotImplementedError(f"store mode={mode}")
        self.stores.writeline(DeferredLine(name, line))
        if not self.inside_reduction:
            self.outside_loop_vars.add(value)

    def bucketize(
        self,
        values: CSEVariable,
        offsets_name: str,
        offsets_size: sympy.Expr,
        indexing_dtype: torch.dtype,
        right: bool,
    ):
        """
        See [Note: Inductor bucketize op]
        """

        # Triton performance for bucketize_binary_search is much better when the number
        # of threads equals the number of elements.
        # If we're trying to use a bucketize kernel, we should make sure that an
        # autotuning config with num_elements_per_warp=32 exists.
        self.autotune_hints.add(AutotuneHint.ELEMENTS_PER_WARP_32)

        offsets_ptr = self.args.input(offsets_name)
        block_size = self.dense_size_str()
        offsets_size_str = self.index_to_str(offsets_size)

        if indexing_dtype == torch.int32:
            triton_dtype = "tl.int32"
        elif indexing_dtype == torch.int64:
            triton_dtype = "tl.int64"
        else:
            raise NotImplementedError(
                "Bucketize only supports indexing with int32 and int64"
            )

        result = self.cse.generate(
            self.compute,
            f"triton_helpers.bucketize_binary_search({values}, {offsets_ptr}, {triton_dtype}, {right}, {offsets_size_str}, {block_size})",  # noqa: B950 line too long
        )

        return result

    def reduction_resize(self, value):
        ndims = self.triton_tensor_ndim()
        if ndims == 1:
            return f"triton_helpers.promote_to_tensor({value})"

        sizes = [":"] * ndims
        sizes[-1] = "None"
        return f"{value}[{', '.join(sizes)}]"

    @staticmethod
    def _map_tuple_or_scalar(fn, value):
        if isinstance(value, tuple):
            return tuple(map(fn, value))
        return fn(value)

    def reduction(self, dtype, src_dtype, reduction_type, value):
        assert self.inside_reduction
        masks = {f"{tree.prefix}mask" for tree in self.range_trees}
        self.filter_masks(masks)
        masks = sorted(masks)
        if self._load_mask:
            masks.append(self._load_mask)
        reduction_range_prefix = self.range_trees[-1].prefix
        reduction_sizes = ["None" for _ in self.range_trees]
        reduction_sizes[-1] = ":"

        # Say we have
        #     tmp0 = ops.constant(1, torch.int64)
        #     tmp1 = ops.reduction(torch.int64, torch.int64, "sum", tmp0)
        # tmp0 in the triton code is either a scalar, or single-element tensor
        # so if we emit tl.sum directly, it will only give 1 instead of RBLOCK * 1
        # To avoid this, we broadcast to the expected shape first.
        dense_size_str = self.dense_size_str()
        value = self._map_tuple_or_scalar(
            lambda v: self.cse.generate(
                self.compute, f"tl.broadcast_to({v}, {dense_size_str})"
            ),
            value,
        )

        def final_reduction(value):
            use_helper = reduction_type in {"any", "max", "min", "prod"}
            module = "triton_helpers" if use_helper else "tl"
            if reduction_type in {"max", "min"}:
                return self.reduction_resize(
                    f"{module}.{reduction_type}2({value}, {dim})"
                )
            return self.reduction_resize(f"{module}.{reduction_type}({value}, {dim})")

        def final_argreduce(buffer, result_var, value, index):
            buffer.splice(
                f"""\
                _, {result_var}_tmp = triton_helpers.{root_op}_with_index({value}, {index}, {dim})
                {result_var} = {self.reduction_resize(f'{result_var}_tmp')}
                """
            )

        cache_key = (src_dtype, reduction_type, value)
        if cache_key in self.cse.reduction_cache:
            return self.cse.reduction_cache[cache_key]

        dim = len(self.range_trees) - 1 - int(bool(self.no_x_dim))
        acc_type = triton_acc_type(src_dtype)
        result_var: Any = self.cse.newvar()
        result_var.mask_vars = {var for var in masks if var[0] != "r"}
        cond = " & ".join(masks)

        if self.persistent_reduction:
            default = ir.Reduction.default_value(reduction_type, src_dtype)
            default = self._map_tuple_or_scalar(triton_constant, default)

            def _mask_value(value, default):
                return self.cse.generate(
                    self.compute, f"tl.where({cond}, {value}, {default})"
                )

            if isinstance(value, tuple):
                masked_value = [_mask_value(v, d) for v, d in zip(value, default)]
            else:
                masked_value = _mask_value(value, default)

            if reduction_type in {"argmax", "argmin"}:
                accumulator_index = self.cse.generate(
                    self.compute,
                    f"tl.broadcast_to({reduction_range_prefix}index, {masked_value}.shape)",
                )
                root_op = {"argmax": "max", "argmin": "min"}[reduction_type]
                final_argreduce(
                    self.compute, result_var, masked_value, accumulator_index
                )
            elif reduction_type == "welford_reduce":
                # For persistent reductions, don't bother with
                # welford's algorithm since it uses more registers, and
                # taking two reductions doesn't increase memory usage.
                sum_ = ops.reduction(dtype, dtype, "sum", value)
                self.inside_reduction = False
                rnumel = ops.index_expr(self.numels[-1], dtype)
                mean = ops.div(sum_, rnumel)

                self.inside_reduction = True
                dx = ops.sub(value, mean)
                dx2 = ops.mul(dx, dx)
                m2 = ops.reduction(dtype, dtype, "sum", dx2)
                result_var = (mean, m2, rnumel)
            elif reduction_type == "welford_combine":
                mean, m2, weight = masked_value
                welford = f"triton_helpers.welford({mean}, {m2}, {weight}, {dim})"
                mean, m2, weight = (self.cse.newvar() for _ in range(3))
                self.compute.writeline(f"{mean}, {m2}, {weight} = {welford}")

                result_var = tuple(
                    self.cse.generate(self.compute, self.reduction_resize(var_name))
                    for var_name in (mean, m2, weight)
                )
            else:
                result_var = self.cse.generate(
                    self.compute, final_reduction(masked_value)
                )
        else:
            accumulator = f"_{result_var}"
            default = ir.Reduction.default_accumulator(reduction_type, src_dtype)
            default = self._map_tuple_or_scalar(triton_constant, default)
            if not isinstance(default, tuple):
                self.body.writeline(
                    f"{accumulator} = tl.full({self.dense_size_str()}, {default}, {acc_type})"
                )

            if reduction_type in {"argmax", "argmin"}:
                accumulator_index = f"_{result_var}_index"  # type: ignore[assignment]
                long_max = torch.iinfo(torch.int64).max
                self.body.writeline(
                    f"{accumulator_index} = tl.full({self.dense_size_str()}, {long_max}, tl.int64)"
                )
                root_op = {"argmax": "max", "argmin": "min"}[reduction_type]

                self.compute.splice(
                    f"""\
                {accumulator}_next, {accumulator_index}_next = triton_helpers.{root_op}imum_with_index(
                    {accumulator}, {accumulator_index}, {value}, {reduction_range_prefix}index
                )
                {accumulator} = tl.where({cond}, {accumulator}_next, {accumulator})
                {accumulator_index} = tl.where({cond}, {accumulator_index}_next, {accumulator_index})
                """
                )
                final_argreduce(self.suffix, result_var, accumulator, accumulator_index)
            elif is_welford_reduction(reduction_type):
                accumulator = f"{result_var}_mean"
                accumulator_m2 = f"{result_var}_m2"
                accumulator_weight = f"{result_var}_weight"
                self.body.writeline(
                    f"{accumulator} = tl.zeros({self.dense_size_str()}, {acc_type})"
                )
                self.body.writeline(
                    f"{accumulator_m2} = tl.zeros({self.dense_size_str()}, {acc_type})"
                )
                self.body.writeline(
                    f"{accumulator_weight} = tl.zeros({self.dense_size_str()}, {acc_type})"
                )

                if reduction_type == "welford_combine":
                    mean, m2, weight = value
                    self.compute.splice(
                        f"""\
                    {accumulator}_next, {accumulator_m2}_next, {accumulator_weight}_next = triton_helpers.welford_combine(
                        {accumulator}, {accumulator_m2}, {accumulator_weight},
                        {mean}, {m2}, {weight}
                    )
                    """
                    )
                else:
                    assert reduction_type == "welford_reduce"
                    self.compute.splice(
                        f"""\
                    {accumulator}_next, {accumulator_m2}_next, {accumulator_weight}_next = triton_helpers.welford_reduce(
                        {value}, {accumulator}, {accumulator_m2}, {accumulator_weight},
                    )
                    """
                    )

                self.compute.splice(
                    f"""\
                {accumulator} = tl.where({cond}, {accumulator}_next, {accumulator})
                {accumulator_m2} = tl.where({cond}, {accumulator_m2}_next, {accumulator_m2})
                {accumulator_weight} = tl.where({cond}, {accumulator_weight}_next, {accumulator_weight})
                """
                )

                result_mean = result_var
                result_m2 = self.cse.newvar()
                result_weight = self.cse.newvar()
                self.suffix.splice(
                    f"""\
                {result_mean}_tmp, {result_m2}_tmp, {result_weight}_tmp = triton_helpers.welford(
                    {accumulator}, {accumulator_m2}, {accumulator_weight}, {dim}
                )
                {result_mean} = {self.reduction_resize(f'{result_mean}_tmp')}
                {result_m2} = {self.reduction_resize(f'{result_m2}_tmp')}
                {result_weight} = {self.reduction_resize(f'{result_weight}_tmp')}
                """
                )
                result_var = result_mean, result_m2, result_weight
            else:
                combine_fn = ir.get_reduction_combine_fn(reduction_type, src_dtype)
                updated = combine_fn(accumulator, value)
                self.compute.writeline(
                    f"{accumulator} = tl.where({cond}, {updated}, {accumulator})"
                )

                if src_dtype == torch.bool:
                    # This is only really used for aten.any. It changes the
                    # final reduction of a non-persistent reduction from
                    #     tmp5 = triton_helpers.max(_tmp5, 1)[:, None]
                    # to
                    #     tmp5 = triton_helpers.max(_tmp5.to(tl.int8), 1)[:, None].to(tl.int1)
                    # which is needed because tl.reduce doesn't support tl.int1
                    accumulator = f"{accumulator}.to(tl.int8)"
                    result_type = triton_compute_type(dtype)
                    self.suffix.writeline(
                        f"{result_var} = {final_reduction(accumulator)}.to({result_type})"
                    )
                else:
                    self.suffix.writeline(
                        f"{result_var} = {final_reduction(accumulator)}"
                    )

        self.cse.reduction_cache[cache_key] = result_var

        if isinstance(result_var, tuple):
            self.outside_loop_vars |= set(result_var)
        else:
            self.outside_loop_vars.add(result_var)

        return result_var

    def store_reduction(self, name, index, value):
        assert self.inside_reduction
        self.inside_reduction = False
        index, mask_vars, mask, _ = self.indexing(index)
        assert "rmask" not in index
        self.inside_reduction = True

        var = self.args.output(name)
        self.suffix.writeline(
            DeferredLine(name, f"tl.store({var} + ({index}), {value}, {mask})")
        )

    def codegen_body(self):
        """
        Concat output code from index_code, loads, compute, stores,
        suffix into self.body.

        For pointwise kernels, this is called just once at the end.

        For reduction kernels, this generates a loop over the reduction
        axis.
        """
        if not (
            self.indexing_code
            or self.loads
            or self.stores
            or self.compute
            or self.suffix
        ):
            return

        if self.inside_reduction and not self.persistent_reduction:
            self.body.writeline("for roffset in range(0, rnumel, RBLOCK):")
            with self.body.indent():
                # last range tree is always reduction
                self.range_trees[-1].codegen_header(self.body)
                self.body.splice(self.indexing_code)
                self.body.splice(self.loads)
                self.body.splice(self.compute)
                self.body.splice(self.stores)

            # invalidate any caches that came from inside the reduction loop
            self.cse.invalidate(self.outside_loop_vars)
            self.range_trees[-1].cache_clear()
        else:
            self.body.splice(self.indexing_code)
            self.body.splice(self.loads)
            self.body.splice(self.compute)
            self.body.splice(self.stores)
        self.body.splice(self.suffix)
        self.indexing_code.clear()
        self.loads.clear()
        self.compute.clear()
        self.stores.clear()
        self.suffix.clear()

    def codegen_kernel_benchmark(self):
        result = IndentedBuffer()
        argdefs, call_args, signature = self.args.python_argdefs()

        result.writelines(["", "", "def get_args():"])
        with result.indent():
            name_cnt = itertools.count()
            var_names = []
            for arg_name, arg_sig in zip(call_args, signature):
                var_name = f"arg_{next(name_cnt)}"
                buf = V.graph.get_buffer(arg_name)
                if buf:
                    result.writeline(
                        f"{var_name} = rand_strided({V.graph.sizevars.size_hints(buf.get_size())}, {V.graph.sizevars.size_hints(buf.get_stride())}, device='{buf.get_device()}', dtype={buf.get_dtype()})"  # noqa: B950 line too long
                    )
                elif arg_name in V.graph.constants:
                    # note that random seed is put in V.graph.constants
                    const_tensor = V.graph.constants[arg_name]
                    result.writeline(
                        f"{var_name} = rand_strided({V.graph.sizevars.size_hints(const_tensor.size())}, {V.graph.sizevars.size_hints(const_tensor.stride())}, device='{const_tensor.device}', dtype={const_tensor.dtype})"  # noqa: B950 line too long
                    )
                elif isinstance(arg_sig, SizeArg):
                    symval_hint = V.graph.sizevars.size_hint(arg_sig.expr)

                    # Force the seed_offset to be 0 so calls to the same kernel
                    # using different seed offset will have the same benchmark harness.
                    # We can dedup kernel definitions in this case.
                    if "seed_offset" in arg_sig.name:
                        symval_hint = 0
                    result.writeline(f"{var_name} = {symval_hint}")
                else:
                    raise KeyError(
                        f"Don't find the buffer or const tensor for {arg_name}"
                    )
                var_names.append(var_name)
            result.writeline(f"return {', '.join(var_names)},")

        result.writelines(["\n", "\n", "def call(args):"])
        grid = []
        extra_args = []
        extra_args_str = None
        index = V.graph.scheduler.current_device.index
        with result.indent():
            result.writeline(f"with torch.cuda._DeviceGuard({index}):")
            with result.indent():
                result.writeline(
                    f"torch.cuda.set_device({index})"
                )  # no-op to ensure context
                for tree in self.range_trees:
                    expr = pexpr(V.graph.sizevars.size_hint(tree.numel))
                    if tree.prefix != "r" or self.inside_reduction:
                        extra_args.append(expr)
                    if tree.prefix != "r":
                        grid.append(expr)

                stream_name = f"stream{index}"
                result.writeline(f"{stream_name} = get_cuda_stream({index})")
                extra_args_str = ", ".join(map(str, extra_args)) + ", "
                result.writeline(
                    f"{str(Placeholder.KERNEL_NAME)}.run(*args, {extra_args_str}grid=grid({', '.join(grid)}), stream={stream_name})"
                )

        # benchmark all configs
        result.writelines(["\n", "\n", "def benchmark_all_configs(args):"])
        with result.indent():
            result.writeline(f"with torch.cuda._DeviceGuard({index}):")
            with result.indent():
                result.writeline(
                    f"torch.cuda.set_device({index})"
                )  # no-op to ensure context
                result.writeline(
                    f"return {str(Placeholder.KERNEL_NAME)}.benchmark_all_configs(*args, {extra_args_str}grid=grid({', '.join(grid)}))"  # noqa: B950 line too long
                )

        ninplace_args = len(unique(self.args.inplace_buffers.values()))
        result.writelines(["\n", "\n", "if __name__ == '__main__':"])
        with result.indent():
            result.writeline("from torch._inductor.utils import get_num_bytes")
            result.writeline("from triton.testing import do_bench")
            result.writeline("")

            result.writeline("args = get_args()")
            result.writeline(
                "ms = do_bench(lambda: call(args), rep=40, fast_flush=True)"
            )
            result.writeline(
                f"num_gb = get_num_bytes(*args, num_in_out_args={ninplace_args}) / 1e9"
            )
            result.writeline("gb_per_s = num_gb / (ms / 1e3)")
            result.writeline(
                'print(f"{ms:.3f}ms    {num_gb:.3f}GB    {gb_per_s:.2f}GB/s")'
            )

        return result

    def codegen_kernel(self, name=None):
        from triton import next_power_of_2

        code = IndentedBuffer()

        size_hints = []
        for numel in self.numels:
            numel_hint = V.graph.sizevars.symbolic_hint(numel)
            if not isinstance(numel_hint, (int, sympy.Integer)):
                # This default heuristic hint was picked carefully: it is
                # large, to ensure that we don't shrink the block size (since
                # if you don't have many elements, it'd be wasteful to pick a
                # large block size).  Since we don't know how many elements we
                # might have, we should be OK with some inefficiency to make
                # sure we handle the large case well.  8192 is the largest
                # block size we support, so we pick that.
                #
                # If we have a better hint for unbacked SymInts (e.g., because
                # a user told us, or we are tracking upper bounds) we could
                # use that here.
                size_hint = 8192
            else:
                size_hint = next_power_of_2(int(numel_hint))
            size_hints.append(size_hint)
        if self.persistent_reduction:
            assert self.inside_reduction
            heuristics = "persistent_reduction"
        elif self.inside_reduction:
            heuristics = "reduction"
        else:
            size_hints.pop()
            heuristics = "pointwise"

        if name is None:
            code.splice(
                f"""
                    import triton
                    import triton.language as tl
                    from torch._inductor.ir import ReductionHint
                    from torch._inductor.ir import TileHint
                    from torch._inductor.triton_heuristics import AutotuneHint, {heuristics}
                    from torch._inductor.utils import instance_descriptor
                    from torch._inductor import triton_helpers
                """
            )
            if config.benchmark_kernel:
                code.splice(
                    """
                        from torch._dynamo.testing import rand_strided
                        from torch._C import _cuda_getCurrentRawStream as get_cuda_stream
                        import torch
                        from torch._inductor.triton_heuristics import grid
                    """
                )

        argdefs, _, signature = self.args.python_argdefs()
        # maps actual expression to SizeArg if its in sizevars replacements
        for i, arg in enumerate(signature):
            if (
                isinstance(arg, SizeArg)
                and arg.expr in V.graph.sizevars.inv_precomputed_replacements
            ):
                signature[i] = SizeArg(
                    arg.name, V.graph.sizevars.inv_precomputed_replacements[arg.expr]
                )

        mutated_args = set()
        for mutation in self.mutations:
            if mutation in self.args.input_buffers:
                mutated_args.add(self.args.input_buffers[mutation])
            if (
                mutation in self.args.inplace_buffers
                and mutation not in V.graph.removed_buffers
                and mutation not in self.removed_buffers
            ):
                mutated_args.add(self.args.inplace_buffers[mutation].inner_name)
            if mutation in self.args.output_buffers:
                mutated_args.add(self.args.output_buffers[mutation])
        mutated_args = sorted(mutated_args)

        triton_meta = {
            "signature": signature_to_meta(signature, size_dtype=self.index_dtype),
            "device": V.graph.scheduler.current_device.index,
            "device_type": V.graph.scheduler.current_device.type,
            "constants": {},
            "mutated_arg_names": mutated_args,
            "autotune_hints": set(self.autotune_hints),
            "kernel_name": str(Placeholder.DESCRIPTIVE_NAME),
        }

        for tree in self.range_trees:
            if tree.prefix != "r" or self.inside_reduction:
                sizearg = SizeArg(f"{tree.prefix}numel", tree.numel)
                signature.append(sizearg)
                triton_meta["signature"][len(argdefs)] = signature_of(
                    sizearg, size_dtype=self.index_dtype
                )
                argdefs.append(f"{tree.prefix}numel")
                # constexpr version causes issues, see
                # https://github.com/pytorch/torchdynamo/pull/1362
                # triton_meta["constants"][len(argdefs)] = V.graph.sizevars.size_hint(
                #     tree.numel
                # )
                # argdefs.append(f"{tree.prefix}numel: tl.constexpr")
        triton_meta["configs"] = [config_of(signature)]

        for tree in self.range_trees:
            if tree.prefix == "r" and (
                not self.inside_reduction or self.persistent_reduction
            ):
                continue
            if tree.prefix == "x" and self.no_x_dim:
                continue
            argdefs.append(f"{tree.prefix.upper()}BLOCK : tl.constexpr")

        if self.inside_reduction:
            reduction_hint = self.reduction_hint
            heuristics_line = f"""
                @{heuristics}(
                    size_hints={size_hints!r},
                    reduction_hint={reduction_hint},
                    filename=__file__,
                    meta={triton_meta!r},
                    min_elem_per_thread_reduction_block={self.min_elem_per_thread_reduction_block},
                    min_elem_per_thread_non_reduction_block={self.min_elem_per_thread_non_reduction_block}
                )
                @triton.jit
            """
        else:
            tile_hint = ""
            if len(size_hints) == 2:
                if len(signature) == 4:  # input, output and 2 args
                    tile_hint = "tile_hint=TileHint.SQUARE,"
                else:
                    tile_hint = "tile_hint=TileHint.DEFAULT,"
            heuristics_line = f"""
                @{heuristics}(
                    size_hints={size_hints!r}, {tile_hint}
                    filename=__file__,
                    meta={triton_meta!r},
<<<<<<< HEAD
                    min_elem_per_thread_reduction_block={self.min_elem_per_thread_reduction_block},
                    min_elem_per_thread_non_reduction_block={self.min_elem_per_thread_non_reduction_block}
=======
                    min_elem_per_thread={self.min_elem_per_thread}
>>>>>>> 59592ce9
                )
                @triton.jit
            """
        code.splice(heuristics_line)
        code.writeline(
            f"def {name or str(Placeholder.KERNEL_NAME)}({', '.join(argdefs)}):"
        )
        self.codegen_body()
        with code.indent():
            self.codegen_static_numels(code)
            for old, new in self.args.aliases():
                code.writeline(f"{old} = {new}")
            code.splice(self.body)

        if config.benchmark_kernel:
            code.splice(self.codegen_kernel_benchmark())

        return code.getvalue()

    def codegen_static_numels(self, code):
        """
        We get a small speedup from hard coding numels if they are static.

        This code stomps on the passed-in values by writing an constant to the top of the kernel.

        In a kernel like:
        def KERNEL_NAME(in_ptr0, in_ptr1, out_ptr2, xnumel, rnumel, XBLOCK : tl.constexpr, RBLOCK : tl.constexpr):

        We would add
        xnumel = 4096
        rnumel = 768

        After the signature, before the kernel code, if we decided to make these static. As its hardcoded, it becomes
        a better signal to triton on how to unroll and do some static indexing. So, it's not so much that downstream
        knows that its a static numel, as that you just plop a constant into the kernel.
        """
        for tree in self.range_trees:
            if tree.prefix != "r" or self.inside_reduction:
                simplified_tree_numel = V.graph.sizevars.simplify(tree.numel)
                if isinstance(simplified_tree_numel, (sympy.Integer, int)):
                    code.writeline(f"{tree.prefix}numel = {int(simplified_tree_numel)}")

            if tree.prefix == "r" and self.persistent_reduction:
                simplified_tree_numel = V.graph.sizevars.simplify(tree.numel)
                if isinstance(simplified_tree_numel, (sympy.Integer, int)):
                    val = int(simplified_tree_numel)
                else:
                    continue
                val = next_power_of_2(val)
                code.writeline(f"RBLOCK: tl.constexpr = {val}")

            if tree.prefix == "x" and self.no_x_dim:
                code.writeline("XBLOCK: tl.constexpr = 1")

    def triton_tensor_ndim(self):
        no_x_dim = int(bool(self.no_x_dim))
        no_r_dim = self.numels[-1] == 1
        return len(self.range_trees) - no_x_dim - no_r_dim

    def indexing_size_str(self, i=None, x=None):
        # no_x_dim is sympy.logic.boolalg.BooleanTrue
        no_x_dim = int(bool(self.no_x_dim))
        sizes = ["None"] * self.triton_tensor_ndim()
        if i is not None:
            idx = i - no_x_dim
            sizes[idx] = ":"
        return f"[{', '.join(sizes)}]"

    def dense_size_str(self):
        sizes = []
        for tree in self.range_trees:
            if self.no_x_dim and tree.prefix == "x":
                continue
            if tree.prefix != "r" or self.inside_reduction:
                sizes.append(f"{tree.prefix.upper()}BLOCK")
            elif tree.prefix == "r" and tree.numel != 1:
                sizes.append("1")

        if sizes[0:3] == ["ZBLOCK", "YBLOCK", "XBLOCK"]:
            sizes[0:3] = reversed(sizes[0:3])

        if sizes[0:2] == ["YBLOCK", "XBLOCK"]:
            sizes[0:2] = reversed(sizes[0:2])

        return f"[{', '.join(sizes)}]"

    def call_kernel(self, name: str, node: Optional[IRNode] = None):
        wrapper = V.graph.wrapper_code
        _, call_args, _ = self.args.python_argdefs()
        # dynamo wraps unspec variable as 0d CPU tensor, need convert to scalar
        for i in range(len(call_args)):
            if V.graph.is_unspec_arg(call_args[i]):
                call_args[i] = call_args[i] + ".item()"
        grid = []
        # TODO(jansel): if there are constants, we shouldn't bother passing them as args
        for tree in self.range_trees:
            if isinstance(tree.numel, (sympy.Integer, sympy.Symbol)):
                expr = tree.numel
            else:
                expr = wrapper.generate_numel_expr(name, tree)

            if tree.prefix != "r" or self.inside_reduction:
                call_args.append(expr)
            if tree.prefix != "r":
                grid.append(expr)

        grid = wrapper.generate_default_grid(name, grid)
        wrapper.generate_kernel_call(
            name,
            call_args,
            grid,
            V.graph.scheduler.current_device.index,
            cuda=True,
            triton=True,
        )

    def warn_mix_layout(self, kernel_name):
        """
        Print message if the kernel have mixed layout inputs.
        Only care about 4D tensor for now.
        """
        if (
            len(self.args.input_buffers) == 1
            and len(self.args.output_buffers) == 1
            and len(self.args.inplace_buffers) == 0
        ):
            # even if input buffer and output buffer have different layout,
            # this can be a layout conversion kernel. No need to warn for
            # the mix layouts.
            return

        argdefs, call_args, signature = self.args.python_argdefs()
        uniform_stride_order = None
        for arg_name in call_args:
            buf = V.graph.get_buffer(arg_name)
            if buf and len(buf.layout.size) == 4:
                # ignore the tensor if only 1 dimension is non-zero
                if len([x for x in buf.layout.size if x == 1]) == 3:
                    continue
                stride_order = ir.get_stride_order(buf.layout.stride)
                if uniform_stride_order is None:
                    uniform_stride_order = stride_order
                elif uniform_stride_order != stride_order:
                    msg = yellow_text(
                        f"Expected stride order {uniform_stride_order}, but found stride order"
                        + f" {stride_order} for kernel {kernel_name}"
                    )
                    log.warning(msg)

                    stride_order_list = [
                        ir.get_stride_order(V.graph.get_buffer(name).layout.stride)
                        if V.graph.get_buffer(name)
                        else None
                        for name in call_args
                    ]
                    size_list = [
                        V.graph.get_buffer(name).layout.size
                        if V.graph.get_buffer(name)
                        else None
                        for name in call_args
                    ]
                    source_list = [
                        "GraphInput"
                        if name in V.graph.graph_inputs
                        else "IntermediateBuffer"
                        if name in V.graph.name_to_buffer
                        else None
                        for name in call_args
                    ]

                    msg = yellow_text(
                        f"  param names {argdefs}\n  buf names {call_args}\n  strides {stride_order_list}"
                        + f"\n  sizes {size_list}\n  sources {source_list}\n"
                    )
                    log.warning(msg)
                    return
        msg = green_text(
            f"All the inputs for the triton kernel {kernel_name} have uniform layout"
        )
        log.warning(msg)

    def create_cse_var(self, *args, **kwargs):
        return TritonCSEVariable(*args, **kwargs)


class TritonScheduling(BaseScheduling):
    def __init__(self, scheduler):
        self.scheduler = scheduler

    def group_fn(self, sizes):
        return tuple(V.graph.sizevars.simplify(sympy_product(s)) for s in sizes)

    def can_fuse(self, node1, node2):
        """
        Hook called by Scheduler to determine if the Triton backend
        can fuse node1 and node2.  These nodes might already be
        FusedSchedulerNodes.
        """
        if isinstance(node1, scheduler.ForeachKernelSchedulerNode) or isinstance(
            node2, scheduler.ForeachKernelSchedulerNode
        ):
            return scheduler.ForeachKernelSchedulerNode.can_fuse(node1, node2)

        _, (numel1, rnumel1) = node1.group
        _, (numel2, rnumel2) = node2.group

        if node1.is_reduction() and node2.is_reduction():
            return numel1 == numel2 and rnumel1 == rnumel2

        if not node1.is_reduction() and not node2.is_reduction():
            if not (numel1 == numel2 and rnumel1 == rnumel2):
                return False

            if node1.is_template():
                # Only allow fusion for TritonTemplates for now.
                # Fusion for CUDATemplates are not supported.
                return isinstance(node1.node, TritonTemplateBuffer)

            # check for a bad combined tiling
            tiling1 = self.select_tiling(node1.get_nodes(), numel1, rnumel1)
            tiling2 = self.select_tiling(node2.get_nodes(), numel1, rnumel1)
            tiling3 = self.select_tiling(
                node1.get_nodes() + node2.get_nodes(), numel1, rnumel1
            )
            if config.triton.tiling_prevents_pointwise_fusion:
                if len(tiling1) > 2:
                    if len(tiling2) > 2:
                        return tiling1 == tiling2 == tiling3
                    else:
                        return tiling1 == tiling3
                elif len(tiling2) > 2:
                    return tiling2 == tiling3

            return True

        if not node1.is_reduction() and node2.is_reduction():
            assert rnumel1 == 1 and rnumel2 != 1
            if numel1 == numel2 * rnumel2:
                if not all(
                    TritonKernel.is_compatible((numel2, rnumel2), n.get_ranges())
                    for n in node1.get_nodes()
                ):
                    return False
                if (
                    config.triton.tiling_prevents_reduction_fusion
                    and not node1.is_template()
                ):
                    return self.select_tiling(node1.get_nodes(), numel1) in (
                        (numel1, 1),
                        (numel2, rnumel2, 1),
                    )
                return True

            return numel1 == numel2

        assert node1.is_reduction() and not node2.is_reduction()
        # swap args to hit the case above
        return self.can_fuse_horizontal(node2, node1)

    can_fuse_vertical = can_fuse
    can_fuse_horizontal = can_fuse

    def generate_node_schedule(self, nodes, numel, rnumel):
        node_schedule: List[Any] = []
        current_loop_writes: Set[str] = set()
        is_current_reductions = set()
        done = set()

        def fits_in_main_body(n):
            _, (node_numel, node_rnumel) = n.group
            return (node_numel == numel and node_rnumel == rnumel) or (
                node_numel == numel * rnumel and node_rnumel == 1
            )

        def fits_outside_reduction(n):
            _, (node_numel, node_rnumel) = n.group
            return node_numel == numel and node_rnumel == 1 and rnumel != 1

        @contextlib.contextmanager
        def end_current_reduction_loop():
            if current_loop_writes:
                # flush out any other runnable nodes to reduce number of loops
                for other_node in nodes[index + 1 :]:
                    if (
                        node not in done
                        and fits_in_main_body(other_node)
                        and not (current_loop_writes & other_node.ancestors)
                    ):
                        done.add(node)
                        current_loop_writes.add(node.get_name())
                        is_current_reductions.add(node.is_reduction())
                        node_schedule.append(node)

            if node_schedule and node_schedule[-1] is EnableReduction:
                node_schedule.pop()
            else:
                node_schedule.append(DisableReduction)
            yield
            node_schedule.append(EnableReduction)
            current_loop_writes.clear()
            is_current_reductions.clear()

        for index, node in enumerate(nodes):
            if node in done:
                continue
            done.add(node)

            def requires_closing_previous_reduction(node, node_schedule):
                if rnumel == 1:
                    return False
                if not current_loop_writes & node.ancestors:
                    return False
                assert node_schedule and not isinstance(
                    node_schedule[-1], (EnableReduction, DisableReduction)
                )
                return True in is_current_reductions

            if fits_in_main_body(node):
                if requires_closing_previous_reduction(node, node_schedule):
                    with end_current_reduction_loop():
                        pass  # need to start a new reduction loop
                current_loop_writes.add(node.get_name())
                is_current_reductions.add(node.is_reduction())
                node_schedule.append(node)
            elif fits_outside_reduction(node):
                with end_current_reduction_loop():
                    node_schedule.append(node)
            else:
                raise NotImplementedError(
                    f"unexpected group: ({numel}, {rnumel}) != {node.group[1]}"
                )

        return node_schedule

    def codegen_nodes(self, nodes):
        """
        Given a set of pre-fused nodes, generate a Triton kernel.
        """
        _, (numel, rnumel) = max(nodes, key=lambda x: int(x.is_reduction())).group

        node_schedule = self.generate_node_schedule(nodes, numel, rnumel)

        schedule_log.debug("Schedule:\n %s", node_schedule)

        return self.codegen_node_schedule(node_schedule, numel, rnumel)

    @staticmethod
    def reduction_hint(node):
        assert node.is_reduction()
        if all(
            dep.is_contiguous()
            for dep in itertools.chain(node.read_writes.reads, node.read_writes.writes)
        ):
            return ReductionHint.INNER
        else:
            return node.node.data.reduction_hint

    @staticmethod
    def can_use_32bit_indexing(numel: sympy.Expr, buffers: Iterable[ir.Buffer]) -> bool:
        int_max = torch.iinfo(torch.int32).max
        size_hint = V.graph.sizevars.size_hint
        has_hint = V.graph.sizevars.shape_env.has_hint

        def within_32bit(e):
            # Allow for unhinted e as long as we can still statically prove
            # (e.g., via ValueRanges) that it is still in bounds
            if V.graph.sizevars.is_expr_static_and_true(e <= int_max):
                return True
            # Otherwise, the hint MUST exist and be in range
            return has_hint(e) and size_hint(e) <= int_max

        if not within_32bit(numel):
            return False

        # Any use of a MultiOutputLayout will create a buffer with a
        # Layout whose sizes are accounted for
        buf_sizes = [
            buf.get_layout().storage_size()
            for buf in buffers
            if not isinstance(buf.get_layout(), ir.MultiOutputLayout)
        ]

        if not all(within_32bit(size) for size in buf_sizes):
            return False

        # Only install guards for 32-bit indexing as there is no correctness
        # issue with using 64-bit for everything
        V.graph.sizevars.guard_leq(numel, int_max)
        for size in buf_sizes:
            V.graph.sizevars.guard_leq(size, int_max)
        return True

    @staticmethod
    def select_index_dtype(node_schedule, numel, reduction_numel):
        # Gather all used buffer names
        buffer_names = set()
        for node in node_schedule:
            if not isinstance(node, scheduler.BaseSchedulerNode):
                continue

            buffer_names.update(node.get_names())
            buffer_names.update(node.used_buffer_names())

        # Get buffers objects
        def _get_buffer(name: str) -> ir.Buffer:
            if name in V.graph.name_to_buffer:
                return V.graph.name_to_buffer[name]
            elif name in V.graph.graph_inputs:
                return V.graph.graph_inputs[name]
            elif name in V.graph.constants:
                data = V.graph.constants[name]
                return ir.ConstantBuffer(
                    name,
                    ir.FixedLayout(
                        data.device, data.dtype, *V.graph.static_sizes_strides(data)
                    ),
                )
            raise RuntimeError(f"Failed to find buffer matching name {name}")

        buffers = [_get_buffer(name) for name in buffer_names]

        # In theory we can separately check xnumel and rnumel are <= int_max
        # but some indexers do use the full linear index so we need to be
        # conservative here.
        total_numel = numel * reduction_numel

        if TritonScheduling.can_use_32bit_indexing(total_numel, buffers):
            return "tl.int32"
        return "tl.int64"

    def get_kernel_args(self, node_schedule, numel, reduction_numel):
        reductions = list(
            filter(
                lambda n: n not in (EnableReduction, DisableReduction)
                and n.is_reduction(),
                node_schedule,
            )
        )
        if len(reductions) > 0:
            hints = [self.reduction_hint(n) for n in reductions]
            if hints.count(hints[0]) == len(hints):
                reduction_hint_val = hints[0]
            else:
                reduction_hint_val = ReductionHint.DEFAULT
        else:
            reduction_hint_val = ReductionHint.DEFAULT

        mutations = set()
        for node in node_schedule:
            if hasattr(node, "get_mutations"):
                mutations.update(node.get_mutations())

        index_dtype = self.select_index_dtype(node_schedule, numel, reduction_numel)

        return reduction_hint_val, mutations, index_dtype

    def codegen_comment(self, node_schedule):
        wrapper = V.graph.wrapper_code
        origins, detailed_origins = get_kernel_metadata(node_schedule, wrapper)
        if origins:
            wrapper.writeline(origins)

        if config.debug_fusion:
            from torch._inductor.scheduler import (
                BaseSchedulerNode,
                ForeachKernelSchedulerNode,
            )

            if not any(
                isinstance(n, ForeachKernelSchedulerNode) for n in node_schedule
            ):
                # We probably should look what are the nodes inside a foreach
                # schedule node
                node_names = [
                    n.get_name()
                    for n in node_schedule
                    if isinstance(n, BaseSchedulerNode)
                ]
                wrapper.writeline(
                    f"{wrapper.comment} Fused node name list: {', '.join(node_names)}"
                )

    def codegen_node_schedule(self, node_schedule, numel, reduction_numel):
        tiled_groups = self.select_tiling(node_schedule, numel, reduction_numel)
        reduction_hint_val, mutations, index_dtype = self.get_kernel_args(
            node_schedule, numel, reduction_numel
        )

        kernel = TritonKernel(
            *tiled_groups,
            reduction_hint=reduction_hint_val,
            mutations=mutations,
            index_dtype=index_dtype,
        )

        self.codegen_node_schedule_with_kernel(node_schedule, kernel)

        with V.set_kernel_handler(kernel):  # type: ignore[call-arg]
            src_code = kernel.codegen_kernel()

            for node in node_schedule:
                if node not in (EnableReduction, DisableReduction):
                    node.mark_run()

        kernel_name = self.define_kernel(src_code, node_schedule)
        log.debug("Generating kernel code with kernel_name: %s", kernel_name)
        self.codegen_comment(node_schedule)
        kernel.call_kernel(kernel_name)
        V.graph.removed_buffers |= kernel.removed_buffers

        if config.warn_mix_layout:
            kernel.warn_mix_layout(kernel_name)

        if (
            V.graph.wrapper_code.supports_intermediate_hooks
            and config.generate_intermediate_hooks
        ):
            # Not every node in the schedule will actually be live on output;
            # we can't check dead buffers.
            live_outs = kernel.args.live_output_buffers()
            for node in node_schedule:
                if not isinstance(node, scheduler.BaseSchedulerNode):
                    continue
                name = node.get_name()
                if name not in live_outs:
                    continue
                origin_node = node.node.get_origin_node()
                if origin_node is not None:
                    counters["inductor"]["intermediate_hooks"] += 1
                    V.graph.wrapper_code.writeline(
                        f"run_intermediate_hooks({origin_node.name!r}, {name})"
                    )

        self.scheduler.free_buffers()

    def codegen_node_schedule_with_kernel(self, node_schedule, kernel):
        def current_reduction_nodes(nodes):
            return itertools.takewhile(lambda n: n is not DisableReduction, nodes)

        with kernel:
            stack = contextlib.ExitStack()
            kernel.set_last_usage(current_reduction_nodes(node_schedule))

            for node in node_schedule:
                if node not in (EnableReduction, DisableReduction):
                    node.decide_inplace_update()
            for i, node in enumerate(node_schedule):
                if node is DisableReduction:
                    stack.enter_context(kernel.disable_reduction())
                elif node is EnableReduction:
                    stack.close()
                    kernel.set_last_usage(current_reduction_nodes(node_schedule[i:]))
                else:
                    # TODO - use split ranges ?
                    indexing_dtype_strength_reduction(node._body)
                    index_vars = kernel.split_and_set_ranges(node.get_ranges())
                    node.codegen(index_vars)

    def define_kernel(self, src_code, node_schedule):
        wrapper = V.graph.wrapper_code
        if src_code in wrapper.src_to_kernel:
            kernel_name = wrapper.src_to_kernel[src_code]
        else:
            fused_name = (
                get_fused_kernel_name(node_schedule, config.triton.descriptive_names)
                if config.triton.descriptive_names
                else ""
            )
            kernel_category = get_kernel_category_by_source_code(src_code)[:3]
            kernel_name = "_".join(
                ["triton", kernel_category, fused_name, wrapper.next_kernel_suffix()]
            )
            # use the original src_code as the key
            wrapper.src_to_kernel[src_code] = kernel_name
            subs_name = kernel_name if config.triton.unique_kernel_names else "triton_"

            # DESCRIPTIVE_NAME is used for profiling purposes; it shows the full kernel name
            # even when unique_kernel_names is turned off. Meanwhile, KERNEL_NAME is sometimes set
            # to "triton_" to maximize caching opportunities (when unique_kernel_names = False).
            src_code = src_code.replace(str(Placeholder.DESCRIPTIVE_NAME), kernel_name)
            src_code = src_code.replace(str(Placeholder.KERNEL_NAME), subs_name)

            # TODO(voz): Ostensibly, we should not need this. But there are cases where C++ codegen does
            # not use BracesBuffer, so we have no good indicator of a C++ buffer atm.
            src_code = src_code.replace("#pragma CMT", "#")

            basename, _, kernel_path = get_path(code_hash(src_code), "py")

            compile_wrapper = IndentedBuffer()
            compile_wrapper.writeline(f"async_compile.triton({subs_name!r}, '''")
            compile_wrapper.splice(src_code, strip=True)
            compile_wrapper.writeline("''')")

            metadata_comment = f"# kernel path: {kernel_path}"
            origins, detailed_origins = get_kernel_metadata(node_schedule, wrapper)
            metadata_comment += "\n" + origins + "\n" + detailed_origins
            wrapper.define_kernel(
                kernel_name, compile_wrapper.getvalue(), metadata_comment
            )
        return kernel_name

    def codegen_template(self, template_node, epilogue_nodes):
        """
        Codegen a triton template
        """
        _, (numel, rnumel) = template_node.group
        assert rnumel == 1
        kernel, render = template_node.node.make_kernel_render(template_node.node)
        with kernel:
            for node in [template_node, *epilogue_nodes]:
                node.mark_run()
            partial_code = render()
            for node in epilogue_nodes:
                node.codegen(kernel.split_and_set_ranges(node.get_ranges()))

        # finalize must be called after adding epilogue above
        with V.set_kernel_handler(kernel):  # type: ignore[call-arg]
            # TODO: Maybe unify CUDATemplateKernel to also use PartialRender for flexible epilogue fusion.
            src_code = (
                partial_code
                if isinstance(partial_code, str)
                else partial_code.finalize()
            )
            node_schedule = [template_node, *epilogue_nodes]
            kernel_name = self.define_kernel(src_code, node_schedule)
        self.codegen_comment(node_schedule)
        kernel.call_kernel(kernel_name, template_node.node)
        V.graph.removed_buffers |= kernel.removed_buffers
        self.scheduler.free_buffers()

    def codegen_sync(self):
        V.graph.wrapper_code.writeline("torch.cuda.synchronize()")

    def codegen_foreach(self, foreach_node):
        from .triton_foreach import ForeachKernel

        for partitions_with_metadata in ForeachKernel.horizontal_partition(
            foreach_node.get_subkernel_nodes(), self
        ):
            kernel = ForeachKernel()
            for nodes, tiled_groups, numel, rnumel in partitions_with_metadata:
                node_schedule = self.generate_node_schedule(nodes, numel, rnumel)
                (
                    reduction_hint_val,
                    mutations,
                    index_dtype,
                ) = self.get_kernel_args(node_schedule, numel, rnumel)

                subkernel = kernel.create_sub_kernel(
                    *tiled_groups,
                    reduction_hint=reduction_hint_val,
                    mutations=mutations,
                    index_dtype=index_dtype,
                )

                self.codegen_node_schedule_with_kernel(
                    node_schedule,
                    subkernel,
                )

                with V.set_kernel_handler(subkernel):  # type: ignore[call-arg]
                    for node in node_schedule:
                        if node not in (EnableReduction, DisableReduction):
                            node.mark_run()
                V.graph.removed_buffers |= subkernel.removed_buffers

            src_code = kernel.codegen_kernel()
            kernel_name = self.define_kernel(src_code, [foreach_node])
            self.codegen_comment([foreach_node])
            kernel.call_kernel(V.graph.wrapper_code, kernel_name)

        self.scheduler.free_buffers()

    @staticmethod
    @functools.lru_cache(32)
    def candidate_tilings(node):
        ranges, reduction_ranges = node.get_ranges()
        if len(ranges) <= 1:
            return ()

        rw = node.pointwise_read_writes()
        assert len(rw.range_vars) == len(ranges)

        # isinstance(dep, MemoryDep): this filters out StarDeps. StarDeps refer to reads
        # that need to access the entire tensor; they don't contribute read indexing
        # information (and practically, they don't have dep.index so they can't be used
        # for stride_hints below
        dep_sources = [rw.reads, rw.writes]
        assert all(
            isinstance(dep, (MemoryDep, StarDep))
            for dep in itertools.chain(*dep_sources)
        )
        deps = [
            dep
            for dep in itertools.chain(*dep_sources)
            if dep.name not in V.graph.removed_buffers and isinstance(dep, MemoryDep)
        ]
        write_names = {dep.name for dep in rw.writes}

        tilings: List[CandidateTiling] = []

        for dep in deps:
            strides = V.graph.sizevars.stride_hints(dep.index, rw.range_vars)
            assert len(strides) == len(ranges)
            try:
                split = strides.index(1) + 1
                if split == len(ranges):
                    continue
                if all(s == 0 for s in strides[split:]):
                    # if this is a broadcasted tensor and all dimensions after split are broadcast,
                    # this is not a real split
                    continue

            except ValueError:
                continue
            tiled_groups = (
                V.graph.sizevars.simplify(sympy_product(ranges[:split])),
                V.graph.sizevars.simplify(sympy_product(ranges[split:])),
            )
            # score by number of elements
            score = V.graph.sizevars.size_hint(
                sympy_product(
                    size for size, stride in zip(ranges, strides) if stride != 0
                )
            )
            if dep.name in write_names:
                # ngimel said contiguous writes is more important than reads
                score *= 2
            if CandidateTiling.is_good_size(tiled_groups[0]):
                score *= 2
            if CandidateTiling.is_good_size(tiled_groups[1]):
                score *= 2

            if (
                V.graph.sizevars.size_hint(
                    score - sympy_product(itertools.chain(ranges, reduction_ranges))
                )
                >= 0
            ):
                tilings.append(CandidateTiling(tiled_groups, score, dep.name))
        return tilings

    @classmethod
    def select_tiling(cls, node_schedule, numel, reduction_numel=sympy.Integer(1)):
        """
        Heuristics to decide how to tile kernels.
        Currently, we tile based on stride-1 dimensions.

        Returns:
            `(tile1, tile2, reduction_numel)` s.t. `tile1 * tile2 == numel`

        """
        if reduction_numel != 1 or config.triton.max_tiles <= 1:
            # TODO(jansel): should we tile reductions?
            # do perf hint here if stride-1 dim is not being reduced
            if perf_hint_log.level <= logging.WARNING:
                for node in EnableReduction.filter(node_schedule):
                    if len(cls.candidate_tilings(node)) > 0:
                        perf_hint_log.info("reduction over non-contiguous dims")
                        break
            return (numel, reduction_numel)

        seen_names = set()
        candidate_tiles: Counter[Any] = collections.Counter()
        for node in EnableReduction.filter(node_schedule):
            for tiling in cls.candidate_tilings(node):
                if tiling.name in seen_names:
                    continue
                seen_names.add(tiling.name)
                candidate_tiles[tiling.tiling] += tiling.score

        ranked_tilings = [tiling for tiling, score in candidate_tiles.most_common()]

        if config.triton.max_tiles >= 3:
            # Consider adding a third dimension of tiling, but only
            # when a1 is a multiple of b1; otherwise, you have a lot
            # of stragglers which is annoying to generate code for.
            #
            # NB: More than three max tiles is not enabled by default.

            # Add one 3D tiling choice
            for i in range(1, len(ranked_tilings)):
                a0, a1 = ranked_tilings[0]
                b0, b1 = ranked_tilings[i]
                if V.graph.sizevars.size_hint(a1 - b1) == 0:
                    continue
                if V.graph.sizevars.size_hint(a1 - b1) < 0:
                    # swap so a0 is bigger
                    a0, a1 = ranked_tilings[i]
                    b0, b1 = ranked_tilings[0]
                assert V.graph.sizevars.size_hint(a1 - b1) > 0
                if V.graph.sizevars.statically_known_multiple_of(a1, b1):
                    tiling = (a0, FloorDiv(a1, b1), b1)
                    ranked_tilings = [tiling] + ranked_tilings
                    break  # only 1 choice for now

        if len(ranked_tilings) > 1:
            perf_hint_log.info("possibly bad tiling: %s", ranked_tilings)

        for tiled_groups in ranked_tilings:
            new_groups = (*tiled_groups, reduction_numel)
            if all(
                TritonKernel.is_compatible(new_groups, node.get_ranges())
                for node in node_schedule
                if isinstance(node, scheduler.SchedulerNode)
            ):
                return new_groups

        return (numel, reduction_numel)

    def flush(self):
        pass


@dataclasses.dataclass
class CandidateTiling:
    tiling: Tuple[sympy.Expr, sympy.Expr]
    score: int  # higher is better
    name: Optional[str] = None

    @staticmethod
    def is_good_size(s):
        """Somewhat arbitrary heuristic used to boost scores for some sizes"""
        s = V.graph.sizevars.size_hint(s)
        return s >= 32 and (s % 32 == 0)


class DisableReduction:
    """
    Marker to invoke `kernel.disable_reduction()`.  This closes a
    reduction loop and allows for pointwise ops to occur on the output
    of a reduction.
    """


class EnableReduction:
    """
    Marker to end a DisableReduction block.
    """

    @staticmethod
    def filter(node_schedule):
        """
        Get the nodes from node_schedule skipping those in a
        DisableReduction block.
        """
        disabled = False
        for node in node_schedule:
            if node in (EnableReduction, DisableReduction):
                # Don't tile stuff outside the main reduction loop
                disabled = node is DisableReduction
            elif disabled:
                pass
            else:
                yield node


class CantSplit(Exception):
    pass<|MERGE_RESOLUTION|>--- conflicted
+++ resolved
@@ -193,7 +193,6 @@
             # Both dtype and src_dtype are set. This is used by torch to(dtype=dtype).
             # It takes the maximum min_elem_per_thread if there are multiple fp8 conversions
             # in the same kernel.
-<<<<<<< HEAD
             min_elem_per_thread = _get_min_elements_per_thread(src_dtype, dtype)
             if V.kernel.inside_reduction:
                 V.kernel.min_elem_per_thread_reduction_block = max(
@@ -204,12 +203,6 @@
                     min_elem_per_thread,
                     V.kernel.min_elem_per_thread_non_reduction_block,
                 )
-=======
-            V.kernel.min_elem_per_thread = max(
-                _get_min_elements_per_thread(src_dtype, dtype),
-                V.kernel.min_elem_per_thread,
-            )
->>>>>>> 59592ce9
 
         if dtype == torch.bool:
             return f"({x} != 0)"
@@ -825,7 +818,6 @@
         mutations=None,
         pid_cache=None,
         reduction_hint=ReductionHint.DEFAULT,
-        min_elem_per_thread=0,
     ):
         if pid_cache is None:
             pid_cache = {}
@@ -843,12 +835,8 @@
         self.outside_loop_vars = set()
         self.reduction_hint = reduction_hint
         self.index_dtype = index_dtype
-<<<<<<< HEAD
         self.min_elem_per_thread_reduction_block = 0
         self.min_elem_per_thread_non_reduction_block = 0
-=======
-        self.min_elem_per_thread = min_elem_per_thread
->>>>>>> 59592ce9
         # Upper bounds for indirect_indexing and their str representation
         self.indirect_max_sizes: Dict[Tuple[str, str], Tuple[sympy.Expr, str]] = {}
         self.last_usage = set()
@@ -2069,12 +2057,8 @@
                     size_hints={size_hints!r}, {tile_hint}
                     filename=__file__,
                     meta={triton_meta!r},
-<<<<<<< HEAD
                     min_elem_per_thread_reduction_block={self.min_elem_per_thread_reduction_block},
                     min_elem_per_thread_non_reduction_block={self.min_elem_per_thread_non_reduction_block}
-=======
-                    min_elem_per_thread={self.min_elem_per_thread}
->>>>>>> 59592ce9
                 )
                 @triton.jit
             """
