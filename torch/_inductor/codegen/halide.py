--- conflicted
+++ resolved
@@ -571,18 +571,12 @@
         raise NotImplementedError("device_assert_async")
 
     @staticmethod
-<<<<<<< HEAD
-=======
     # pyrefly: ignore [bad-override]
->>>>>>> b2a0f905
     def partial_accumulate(
         name: str,
         reduction_type: str,
         value: CSEVariable,
-<<<<<<< HEAD
         extra_meta: dict[str, Any],
-=======
->>>>>>> b2a0f905
     ) -> None:
         raise NotImplementedError
 
