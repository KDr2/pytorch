import functools

from typing import Optional, Set

from torch._inductor import config, ir

from torch._inductor.codegen.triton import (
    IterationRangesRoot,
    triton_compute_type,
    TritonKernel,
)

from torch._prims_common import prod

from torch.utils._sympy.functions import CeilDiv


class TritonSplitScanKernel(TritonKernel):
    """Generates a triton kernel that supports ops.scan calls while also splitting
    the reduction dimension over multiple triton programs.

    For this kernel, loop numels will always take the form ``(xdim, rdim)``
    and the grid has the shape ``(CeilDiv(rdim, RBLOCK), xdim)``. Communication
    between blocks occurs within a global memory workspace buffer, which
    must be zero-filled before launching the kernel.

    Note that generation for ``ops.reduction`` is not supported.

    For details of the communication strategy, see
    https://research.nvidia.com/publication/2016-03_single-pass-parallel-prefix-scan-decoupled-look-back

    """

    def __init__(
        self,
        *groups,
        index_dtype: str,
        mutations: Optional[Set[str]] = None,
        reduction_hint=ir.ReductionHint.DEFAULT,
        min_elem_per_thread=0,
    ):
        super().__init__(
            *groups,
            index_dtype=index_dtype,
            mutations=mutations,
            pid_cache=None,
            reduction_hint=reduction_hint,
            min_elem_per_thread=min_elem_per_thread,
        )
        self.no_x_dim = True

    def initialize_range_tree(self, pid_cache):
        prefixes = "yxr"
        assert len(self.numels) <= len(
            prefixes
        ), "z dimension not supported for split scan"
        active_prefixes = prefixes[len(prefixes) - len(self.numels) :]

        grid_dims = "rxy"
        for numel, prefix in zip(self.numels, active_prefixes):
            is_reduction = prefix == "r"
            tensor_dim = 0 if is_reduction else None
            grid_dim = grid_dims.find(prefix)
            self.range_trees.append(
                IterationRangesRoot(
                    f"{prefix}index",
                    numel,
                    prefix,
                    grid_dim,
                    self,
                    pid_cache=pid_cache,
                    is_loop=False,
                    tensor_dim=tensor_dim,
                    grid_dim=grid_dim,
                )
            )
        for tree in self.range_trees:
            tree.codegen_header(self.body)

    def reduction(self, dtype, src_dtype, reduction_type, value):
        raise NotImplementedError("NYI TritonSplitDimKernel reductions")

<<<<<<< HEAD
    def scan(self, dtype, combine_fn, value):
=======
    def scan(self, dtypes, combine_fn, values, inits):
>>>>>>> 728a000f
        import triton.language as tl

        (dtype,) = dtypes
        (value,) = values
        (init,) = inits

        compute_type = triton_compute_type(dtype)
        compute_type_triton = getattr(tl, compute_type[3:])

        element_nbits = compute_type_triton.primitive_bitwidth

        scratch_type = "tl.uint32" if element_nbits <= 16 else "tl.uint64"
        scratch_type_triton = getattr(tl, scratch_type[3:])
        scratch_elems_per_block = 3 if element_nbits == 64 else 1
        scratch_nbytes_per_block = scratch_elems_per_block * (
            scratch_type_triton.primitive_bitwidth // 8
        )

        cse_load = functools.partial(self.cse.generate, self.loads)
        cse_compute = functools.partial(self.cse.generate, self.compute)

        assert len(self.numels) == 2, "Unexpected tiling"
        min_rblock = config.triton.min_split_scan_rblock
        max_blocks = prod(self.numels[:-1]) * CeilDiv(self.numels[-1], min_rblock)
        nbytes = scratch_nbytes_per_block * max_blocks
        scratch_base, offset = self.args.workspace(nbytes=nbytes, zero_fill=True)
        if offset != 0:
            scratch_base = cse_load(f"{scratch_base} + {self.index_to_str(offset)}")
        runtime_rblocks = cse_load(f"tl.num_programs({self.range_trees[-1].index})")
        scratch_base = cse_load(
            f"{scratch_base}.to(tl.pointer_type({scratch_type})) + xoffset * "
            f"{scratch_elems_per_block} * {runtime_rblocks}"
        )

        masks = {f"{tree.prefix}mask" for tree in self.range_trees}
        self.filter_masks(masks)
        masks = sorted(masks)
        assert not self._load_mask, "ops.scan not supported inside ops.masked"

        value = cse_compute(f"{value}.to({compute_type})")
        value = cse_compute(f"tl.broadcast_to({value}, {self.dense_size_str()})")

        combine_helper_fn = self._lift_helper(combine_fn, 1)
        dim = self.triton_tensor_ndim() - 1
        assert dim == 0, ""

        block_sum = cse_compute(f"tl.reduce({value}, {dim}, {combine_helper_fn})")
        exclusive_prefix = self.cse.newvar()
        if element_nbits == 64:
            self.compute.splice(
                f"""
                {exclusive_prefix} = triton_helpers.exclusive_scan_decoupled_lookback_64(
                    {scratch_base},
                    {block_sum},
                    {self.range_trees[-1].get_pid()},
                    {combine_helper_fn},
                )
                """,
                strip=True,
            )

        else:
            assert element_nbits <= 32
            value_as_uint_dtype = f"tl.uint{element_nbits}"

            self.compute.splice(
                f"""
                {exclusive_prefix} = triton_helpers.exclusive_scan_decoupled_lookback(
                    {scratch_base},
                    {block_sum},
                    {self.range_trees[-1].get_pid()},
                    {combine_helper_fn},
                    DTYPE_VALUE_AS_UINT={value_as_uint_dtype},
                    DTYPE_PACK={scratch_type},
                )
                """,
                strip=True,
            )
        # Compute final cumsum
        block_scan = cse_compute(
            f"tl.associative_scan({value}, {dim}, {combine_helper_fn})"
        )
        combined_result = cse_compute(
            f"{combine_helper_fn}({exclusive_prefix}, {block_scan})"
        )
<<<<<<< HEAD
        return cse_compute(f"tl.where(roffset == 0, {block_scan}, {combined_result})")
=======
        return (cse_compute(f"{combine_helper_fn}({exclusive_prefix}, {block_scan})"),)
>>>>>>> 728a000f

    def _get_heuristic(self):
        return "split_scan"

    def _get_grid_fn(self):
        return "split_scan_grid"<|MERGE_RESOLUTION|>--- conflicted
+++ resolved
@@ -80,16 +80,11 @@
     def reduction(self, dtype, src_dtype, reduction_type, value):
         raise NotImplementedError("NYI TritonSplitDimKernel reductions")
 
-<<<<<<< HEAD
-    def scan(self, dtype, combine_fn, value):
-=======
-    def scan(self, dtypes, combine_fn, values, inits):
->>>>>>> 728a000f
+    def scan(self, dtypes, combine_fn, values):
         import triton.language as tl
 
         (dtype,) = dtypes
         (value,) = values
-        (init,) = inits
 
         compute_type = triton_compute_type(dtype)
         compute_type_triton = getattr(tl, compute_type[3:])
@@ -170,11 +165,9 @@
         combined_result = cse_compute(
             f"{combine_helper_fn}({exclusive_prefix}, {block_scan})"
         )
-<<<<<<< HEAD
-        return cse_compute(f"tl.where(roffset == 0, {block_scan}, {combined_result})")
-=======
-        return (cse_compute(f"{combine_helper_fn}({exclusive_prefix}, {block_scan})"),)
->>>>>>> 728a000f
+        return (
+            cse_compute(f"tl.where(roffset == 0, {block_scan}, {combined_result})"),
+        )
 
     def _get_heuristic(self):
         return "split_scan"
