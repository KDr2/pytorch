# mypy: allow-untyped-defs
import functools
import math
import os
import sys
import textwrap
from collections.abc import Sequence
from itertools import count
from typing import Callable, Optional, Union

import sympy

import torch
import torch._inductor.async_compile  # noqa: F401 required to warm up AsyncCompile pools
import torch._ops
from torch._inductor.runtime.runtime_utils import dynamo_timed
from torch.fx.experimental.symbolic_shapes import ConvertIntKey, DivideByKey, SymTypes
from torch.utils._ordered_set import OrderedSet
from torch.utils._sympy.symbol import symbol_is_type, SymT

from .. import config, ir
from ..utils import _align, cache_on_self, normalize_name
from ..virtualized import V
from .aoti_hipify_utils import maybe_hipify_code_wrapper
from .common import get_device_op_overrides, IndentedBuffer, Kernel
from .cpp_utils import cexpr, DEVICE_TO_ATEN, DTYPE_TO_ATEN, DTYPE_TO_CPP
from .triton_utils import should_unwrap_unspec_arg
from .wrapper import (
    EnterSubgraphLine,
    ExitSubgraphLine,
    PythonWrapperCodegen,
    SymbolicCallArg,
)


class CppWrapperCpu(PythonWrapperCodegen):
    """
    Generates cpp wrapper for running on CPU and calls cpp kernels
    """

    def __init__(self):
        if not hasattr(self, "device"):
            self.device = "cpu"
        # must be initialized prior to calling super().__init__()
        self.included_devices = OrderedSet[str]()
        super().__init__()
        self.declare = "auto "
        self.declare_maybe_reference = "decltype(auto) "
        self.ending = ";"
        self.comment = "//"
        self.none_str = "nullptr"
        self.supports_intermediate_hooks = False
        self.kernel_callsite_id = count()
        self.var_array_id = (
            count()
        )  # for different types of local array variable declarations
        self.int_array_id = count()  # for int array local variable declarations
        self.declared_int_array_vars = OrderedSet[str]()
        self.tmp_tensor_id = count()  # for tmp tensor local variable declarations
        self.arg_var_id = count()
        self.used_cached_devices = OrderedSet[str]()
        self.used_cached_dtypes = OrderedSet[str]()
        self.used_cached_layouts = OrderedSet[str]()
        self.used_cached_memory_formats = OrderedSet[str]()
        self.used_cond_predicate = OrderedSet[str]()
        self.cached_output_id = count()
        self.scalar_to_tensor_id = count()
        self.custom_op_wrapper_loaded = False
        # For GEMM kernels that must be initialized and are resolved at linking.
        self.initialized_kernels: dict[str, Kernel] = {}
        self.device_codegen = get_device_op_overrides(self.device)
        # only need to include each header once
        self.include_extra_header = functools.lru_cache(None)(  # type: ignore[method-assign]
            self._include_extra_header
        )

    @staticmethod
    def create(
        is_subgraph: bool,
        subgraph_name: Optional[str],
        parent_wrapper: Optional[PythonWrapperCodegen],
        partition_signatures: Optional[ir.GraphPartitionSignature] = None,
    ):
        # TODO - support subgraph codegen by lifting functions. Check the
        # comment at CppWrapperCpu `codegen_subgraph` function.
        return CppWrapperCpu()

    def generate_kernel_call(
        self,
        kernel_name: str,
        call_args,
        grid=None,
        device_index=None,
        gpu=False,
        triton=False,
        arg_types=None,
        raw_args=None,
        grid_fn: str = "grid",
        triton_meta=None,
        autotune_configs=None,
        grid_extra_kwargs="",
        original_triton_name: Optional[str] = None,
        original_triton_kwargs: Optional[list[str]] = None,
    ):
        """
        Generates kernel call code.

        gpu: Defines whether the backend is GPU. Otherwise the backend is CPU.

        triton: Defines whether the GPU backend uses Triton for codegen.
                Otherwise it uses the CUDA language for codegen.
                Only valid when cuda == True.
        """
        assert not gpu, "CppWrapperCpu.generate_kernel_call does not support GPU"
<<<<<<< HEAD
        assert (
            not original_triton_name
        ), "CppWrapperCpu.generate_kernel_call does not support Triton with GPU autotuning"
        assert arg_types is not None and len(call_args) == len(
            arg_types
        ), "Mismatch call_args and arg_types in generate_kernel_call"
=======
        assert arg_types is not None and len(call_args) == len(arg_types), (
            "Mismatch call_args and arg_types in generate_kernel_call"
        )
>>>>>>> b4654007
        new_args = []
        for idx, arg in enumerate(call_args):
            if "*" in arg_types[idx]:
                new_args.append(f"({arg_types[idx]})({arg}.data_ptr())")
            else:
                # arg is a scalar
                new_args.append(arg)
        # debug printer related logic for cpp kernel type.
        debug_printer_manager = V.graph.wrapper_code.debug_printer
        debug_printer_manager.set_printer_args(
            call_args,
            kernel_name,
            None,
            None,
            "cpp",
        )
        with debug_printer_manager:
            self.writeline(self.wrap_kernel_call(kernel_name, new_args))

    def write_constant(self, name, hashed):
        # include a hash so our code cache gives different constants different files
        self.header.writeline(f"// {name} {hashed}")

    @staticmethod
    def get_device_include_path(device: str) -> str:
        if V.graph.aot_mode:
            return f"#include <torch/csrc/inductor/aoti_include/{device}.h>"
        return f"#include <torch/csrc/inductor/cpp_wrapper/{device}.h>"

    def add_device_include(self, device: str) -> None:
        if device in self.included_devices:
            return

        self.included_devices.add(device)

        # Add the default header for this device, plus any C-shim extensions that are
        # present.
        self.header.splice(self.get_device_include_path(device))
        extend_aoti_c_shim_include = (
            f"torch/csrc/inductor/aoti_torch/generated/extend/c_shim_{self.device}.h"
        )
        extend_aoti_c_shim_path = os.path.join(
            os.path.dirname(torch.__file__),
            "include",
            extend_aoti_c_shim_include,
        )
        if os.path.exists(extend_aoti_c_shim_path):
            self.header.splice(f"#include <{extend_aoti_c_shim_include}>")

    def write_header(self):
        if V.graph.is_const_graph:
            # We do not write header for constant graph, it will be written by main module.
            return

        if not V.graph.aot_mode:
            self.header.splice(
                """
                import torch
                from torch._inductor.codecache import CppWrapperCodeCache

                cpp_wrapper_src = (
                r'''
                """
            )

        self.add_device_include(self.device)

        if V.graph.aot_mode:
            with open(
                os.path.join(os.path.dirname(__file__), "aoti_runtime", "interface.cpp")
            ) as f:
                self.header.splice(f.read())

        enable_kernel_profile = config.cpp.enable_kernel_profile and sys.platform in [
            "linux",
            "win32",
        ]
        if config.profiler_mark_wrapper_call or enable_kernel_profile:
            # No C shim for profiling APIs, assuming profiling is a debugging feature which
            # does not provide any ABI compatibility promise.
            self.header.splice("#include <ATen/record_function.h>")

    def _include_extra_header(self, header: str):
        # This is needed for cpp to python dtype conversion
        self.header.splice(f"#include <{header}>")

    def mark_output_type(self):
        # mark output type to unwrap tensor back to python scalar
        from ..ir import ShapeAsConstantBuffer

        output_is_tensor = {}
        for idx, x in enumerate(V.graph.graph_outputs):
            if isinstance(x, ShapeAsConstantBuffer):
                output_is_tensor[idx] = False
            else:
                output_is_tensor[idx] = True

        self.output_is_tensor = output_is_tensor

    def write_prefix(self):
        if V.graph.is_const_graph:
            # We do not write prefix for constant graph, it will be written by main module.
            return
        if V.graph.aot_mode:
            self.prefix.writeline("namespace torch::aot_inductor {")

    def write_input_output_info(
        self,
        info_kind: str,
        idx: int,
        name: str,
    ):
        self.prefix.writeline(f"""{info_kind}[{idx}].name = "{name}";""")

    def codegen_input_symbol_assignment(
        self,
        name: str,
        value: ir.TensorBox,
        bound_vars: OrderedSet[sympy.Symbol],
    ):
        code = self.prefix

        @functools.lru_cache(None)
        def sizeof(name):
            self.codegen_input_size_var_decl(code, name)
            return f"{name}_size"

        @functools.lru_cache(None)
        def strideof(name):
            self.codegen_input_stride_var_decl(code, name)
            return f"{name}_stride"

        def codegen_symbol(
            sym_or_exp: Union[sympy.Symbol, sympy.Expr],
            base_name: str,
            name_fn: Callable[[str], str],
            dim: int,
        ):
            if isinstance(sym_or_exp, sympy.Symbol):
                if sym_or_exp in bound_vars:
                    return
                code.writeline(f"int64_t {sym_or_exp} = {name_fn(base_name)}[{dim}];")
                bound_vars.add(sym_or_exp)
            elif isinstance(sym_or_exp, sympy.Expr):
                free_symbol = None
                for sym in sym_or_exp.free_symbols:
                    if sym not in bound_vars:
                        if free_symbol is None:
                            free_symbol = sym
                        else:
                            raise AssertionError(
                                str(sym_or_exp)
                                + " contains more than one undefined symbols"
                            )
                if free_symbol is None:
                    return

                from torch.utils._sympy.solve import try_solve

                base_name = name_fn(base_name)
                # Use a size symbol to solve the free symbol
                size_symbol = sympy.Symbol(f"{base_name}_{dim}", integer=True)
                code.writeline(f"int64_t {size_symbol} = {base_name}[{dim}];")
                solution = try_solve(sympy.Eq(sym_or_exp, size_symbol), free_symbol)
                if solution is not None:
                    code.writeline(f"int64_t {free_symbol} = {cexpr(solution[1])};")
                    bound_vars.add(free_symbol)
                else:
                    raise AssertionError(
                        str(sympy.Eq(sym_or_exp, size_symbol)) + " is not solvable"
                    )

        if isinstance(value, sympy.Expr):
            if not isinstance(value, sympy.Symbol) or value in bound_vars:
                return
            if value.is_integer:
                decl = "int64_t"
            elif value.is_float:
                decl = "double"
            else:
                raise AssertionError("Unexpected symbol type")
            code.writeline(f"{decl} {value} = {name};")
            bound_vars.add(value)
        elif isinstance(value, ir.TensorBox):
            for dim, size in enumerate(value.get_size()):
                codegen_symbol(size, name, sizeof, dim)
            for dim, stride in enumerate(value.get_stride()):
                codegen_symbol(stride, name, strideof, dim)
        else:
            raise AssertionError(f"Unknown value type: {type(value)}")

    def generate_input_output_runtime_checks(self):
        # In debug_compile mode, we generate checks to ensure the dtype/shape/stride of each
        # real input/output tensor match ones provided at compile time via sample
        # input/output.
        def gen_check(handle_kind, idx, name, tensor):
            # Wrap AtenTensorHandle with ConstantHandle for cleaner utility function access
            self.prefix.writeline(
                f"ConstantHandle {name} = ConstantHandle({handle_kind}[{idx}]);"
            )
            self.codegen_tensor_dtype_var_decl(self.prefix, name)
            expected_dtype_name = DTYPE_TO_ATEN[tensor.dtype]
            dtype_str = str(tensor.dtype).split(".")[-1]
            self.prefix.splice(
                f"""
                    int32_t {name}_expected_dtype = aoti_torch_dtype_{dtype_str}();
                    if ({name}_expected_dtype != {name}_dtype) {{
                        std::stringstream ss;
                        ss << "{handle_kind}[{idx}]: unmatched dtype, "
                           << "expected: " << {name}_expected_dtype << "({expected_dtype_name}), "
                           << "but got: " << {name}_dtype << "\\n";
                        throw std::runtime_error(ss.str());
                    }}
                """
            )
            self.codegen_input_size_var_decl(self.prefix, name)
            for dim_idx, d in enumerate(tensor.get_size()):
                if isinstance(d, (int, sympy.Integer)):
                    self.prefix.splice(
                        f"""
                            if ({d} != {name}_size[{dim_idx}]) {{
                                std::stringstream ss;
                                ss << "{handle_kind}[{idx}]: unmatched dim value at {dim_idx}, "
                                   << "expected: {d}, " << "but got: " << {name}_size[{dim_idx}]
                                   << "\\n";
                                throw std::runtime_error(ss.str());
                            }}
                        """
                    )
                else:
                    from torch.utils._sympy.value_ranges import bound_sympy

                    sym_range = bound_sympy(d, V.graph.sizevars.shape_env.var_to_range)
                    if not math.isinf(sym_range.lower):
                        self.prefix.splice(
                            f"""
                                if ({name}_size[{dim_idx}] < {sym_range.lower}) {{
                                    std::stringstream ss;
                                    ss << "{handle_kind}[{idx}]: dim value is too small at {dim_idx}, "
                                       << "expected it to be >= {sym_range.lower}, " << "but got: "
                                       << {name}_size[{dim_idx}] << "\\n";
                                    throw std::runtime_error(ss.str());
                                }}
                            """
                        )
                    if not math.isinf(sym_range.upper):
                        self.prefix.splice(
                            f"""
                                if ({name}_size[{dim_idx}] > {sym_range.upper}) {{
                                    std::stringstream ss;
                                    ss << "{handle_kind}[{idx}]: dim value is too large at {dim_idx}, "
                                       << "expected to be <= {sym_range.upper}, " << "but got: "
                                       << {name}_size[{dim_idx}] << "\\n";
                                    throw std::runtime_error(ss.str());
                                }}
                            """
                        )

            self.codegen_input_stride_var_decl(self.prefix, name)
            for stride_idx, s in enumerate(tensor.get_stride()):
                if not isinstance(s, (int, sympy.Integer)):
                    continue
                self.prefix.splice(
                    f"""
                        if ({s} != {name}_stride[{stride_idx}]) {{
                            std::stringstream ss;
                            ss << "{handle_kind}[{idx}]: unmatched stride value at {stride_idx}, "
                               << "expected: {s}, " << "but got: " << {name}_stride[{stride_idx}]
                               << "\\n";
                            throw std::runtime_error(ss.str());
                        }}
                    """
                )

        # force noinline to avoid any potential compilation slowdown due to aggressive
        # inline done by the host compiler
        self.prefix.splice(
            """
            AOTI_NOINLINE static void __check_inputs_outputs(
                AtenTensorHandle* input_handles,
                AtenTensorHandle* output_handles) {
            """
        )
        with self.prefix.indent():
            for idx, (name, tensor) in enumerate(V.graph.graph_inputs.items()):
                gen_check("input_handles", idx, name, tensor)
        self.prefix.writeline("}")

    def write_wrapper_decl(self):
        inputs_len = len(V.graph.graph_inputs.keys())
        if V.graph.aot_mode:
            if V.graph.const_module:
                self.header.splice(V.graph.const_module.wrapper_code.header)
                assert V.graph.const_code is not None
                self.prefix.splice(V.graph.const_code)

            if V.graph.is_const_graph:
                self.prefix.splice(
                    """
                    void AOTInductorModel::_const_run_impl(
                        std::vector<AtenTensorHandle>& output_handles,
                        DeviceStreamType stream,
                        AOTIProxyExecutorHandle proxy_executor
                    ) {
                    """
                )
            else:
                if not config.aot_inductor.use_runtime_constant_folding:
                    # If we do not split the constant graph, we'll just create
                    # an empty implementation when wrapping the main module.
                    self.prefix.splice(
                        """
                        void AOTInductorModel::_const_run_impl(
                            std::vector<AtenTensorHandle>& output_handles,
                            DeviceStreamType stream,
                            AOTIProxyExecutorHandle proxy_executor
                        ) {}

                        """
                    )

                run_impl_proto = ""
                if config.aot_inductor.compile_wrapper_with_O0:
                    run_impl_proto += """
                    #ifdef __clang__
                    __attribute__((optnone))
                    #else
                    __attribute__((optimize("O0")))
                    #endif
                    """

                run_impl_proto += """
                    void AOTInductorModel::run_impl(
                        AtenTensorHandle*
                            input_handles, // array of input AtenTensorHandle; handles
                                            // are stolen; the array itself is borrowed
                        AtenTensorHandle*
                            output_handles, // array for writing output AtenTensorHandle; handles
                                            // will be stolen by the caller; the array itself is
                                            // borrowed
                        DeviceStreamType stream,
                        AOTIProxyExecutorHandle proxy_executor
                    ) {
                    """

                if config.aot_inductor.debug_compile:
                    self.generate_input_output_runtime_checks()
                    run_impl_proto += """
                        __check_inputs_outputs(input_handles, output_handles);
                    """

                self.prefix.splice(run_impl_proto)
        else:
            # cpp entry function for JIT with cpp wrapper
            self.prefix.splice(
                """
                void inductor_entry_impl(
                    AtenTensorHandle*
                        input_handles, // array of input AtenTensorHandle; handles
                                        // are stolen; the array itself is borrowed
                    AtenTensorHandle*
                        output_handles  // array for writing output AtenTensorHandle; handles
                                        // will be stolen by the caller; the array itself is
                                        // borrowed)
                ) {
                """
            )
        with self.prefix.indent():
            # assign inputs and outputs in both cases so the later codegen can be simplified
            if not V.graph.is_const_graph:
                if V.graph.aot_mode:
                    num_args = len(V.graph.graph_inputs)
                else:
                    # Weights are promoted in the JIT mode
                    num_args = len(V.graph.graph_inputs) + len(V.graph.constants)
                    # release GIL to support multiple instances inference (in different threads of the same process)
                    self.prefix.splice("py::gil_scoped_release release;")

                self.prefix.splice(
                    f"""
                        auto inputs = steal_from_raw_handles_to_raii_handles(input_handles, {num_args});
                    """
                )

            if inputs_len != 0:
                for idx, input_key in enumerate(V.graph.graph_inputs.keys()):
                    # unwrap input tensor back to scalar
                    if isinstance(V.graph.graph_inputs[input_key], sympy.Expr):
                        from ..graph import may_get_constant_buffer_dtype

                        dtype = may_get_constant_buffer_dtype(
                            V.graph.graph_inputs[input_key]  # type: ignore[arg-type]
                        )
                        assert dtype is not None, (
                            "Fails to get the dtype of the sympy.Expr"
                        )
                        self.codegen_tensor_item(
                            dtype, f"inputs[{idx}]", input_key, self.prefix
                        )
                    else:
                        self.prefix.writeline(
                            f"auto {input_key} = std::move(inputs[{idx}]);"
                        )
                # debug printing for all input args to AOTI model
                debug_printer_manager = V.graph.wrapper_code.debug_printer
                debug_printer_manager.codegen_model_inputs_value_print(
                    input_args_to_print=[
                        input_key
                        for input_key in V.graph.graph_inputs.keys()
                        if input_key.startswith("arg")
                    ]
                )

            assert all(
                isinstance(v, torch.Tensor) for v in list(V.graph.constants.values())
            ), "Expect all constants to be Tensor"
            for idx, constants_key in enumerate(V.graph.constants.keys()):
                if V.graph.aot_mode:
                    # Weights are stored in constants_ and owned by RAIIAtenTensorHandle there.
                    # Don't call std::move here because it will cause constants_ to lose the ownership.
                    self.prefix.writeline(
                        f"""[[maybe_unused]] auto {constants_key} = constants_->at({idx});"""
                    )
                else:
                    # Append constants as inputs to the graph
                    constants_idx = inputs_len + idx
                    self.prefix.writeline(
                        f"[[maybe_unused]] auto {constants_key} = std::move(inputs[{constants_idx}]);"
                    )

            self.codegen_inputs()

            if V.graph.aot_mode:
                if not V.graph.is_const_graph:
                    self.prefix.writeline("inputs.clear();")
                self.prefix.writeline(
                    "auto& kernels = static_cast<AOTInductorModelKernels&>(*this->kernels_.get());"
                )

    def codegen_tensor_dtype_var_decl(self, code: IndentedBuffer, name):
        code.writeline(f"int32_t {name}_dtype;")
        code.writeline(
            f"AOTI_TORCH_ERROR_CODE_CHECK(aoti_torch_get_dtype({name}, &{name}_dtype));"
        )

    def codegen_input_size_var_decl(self, code: IndentedBuffer, name):
        code.writeline(f"auto {name}_size = {name}.sizes();")

    def codegen_input_stride_var_decl(self, code: IndentedBuffer, name):
        code.writeline(f"auto {name}_stride = {name}.strides();")

    def codegen_model_kernels(self):
        self.prefix.writeline("namespace {")

        # Tell compiler we need to link with the non-mangled symbols
        for kernel in self.initialized_kernels.values():
            assert hasattr(kernel, "get_signature"), (
                f"{kernel} must have get_signature implemented"
            )
            signature = kernel.get_signature()
            self.prefix.writeline(f'extern "C" {signature};')

        self.prefix.writeline(
            "class AOTInductorModelKernels : public AOTInductorModelKernelsBase {"
        )
        self.prefix.writeline("  public:")
        declare_kernel = OrderedSet(self.src_to_kernel.values()) - OrderedSet(
            self.initialized_kernels.keys()
        )
        declare_kernel.update(
            entry[0] for entry in self.user_defined_kernel_cache.values()
        )
        if V.graph.const_module:
            declare_kernel.update(
                V.graph.const_module.wrapper_code.src_to_kernel.values()
            )
        for kernel in sorted(declare_kernel):
            self.prefix.writeline(
                maybe_hipify_code_wrapper(
                    f"    {self.device_codegen.cpp_kernel_type()} {kernel}{{nullptr}};"
                )
            )
        for name, kernel in self.initialized_kernels.items():
            assert hasattr(kernel, "get_signature"), (
                f"{kernel} must have get_signature implemented"
            )
            kernel_ptr = f"(*{name})"
            signature = kernel.get_signature().replace(name, kernel_ptr)
            self.prefix.writeline(f"    {signature} = torch::aot_inductor::{name};")
        self.prefix.writeline("};")
        self.prefix.writeline("}  // namespace")

    def codegen_model_constructor(self):
        """
        // Generated code example
        AOTInductorModel::AOTInductorModel()
            : AOTInductorModelBase(4, 1) {
        inputs_info_[0].name = "input0";
        inputs_info_[0].dtype = "torch.float16";
        ...
        constants_info_[0].name = "L__self___weight";
        constants_info_[0].dtype = at::kFloat;
        constants_info_[0].offset = 0;
        constants_info_[0].data_size = 8192;
        constants_info_[0].shape = {64, 32};
        constants_info_[0].stride = {32, 1};
        ...
        outputs_info_[0].name = "output0";
        outputs_info_[0].dtype = "torch.float16";
        }
        """

        num_inputs = len(V.graph.graph_inputs)
        num_outputs = len(V.graph.graph_outputs)
        num_constants = len(V.graph.constants)
        include_weights = (
            "true" if config.aot_inductor.package_constants_in_so else "false"
        )
        self.prefix.splice(
            f"""
            AOTInductorModel::AOTInductorModel(std::shared_ptr<ConstantMap> constants_map,
                                               std::shared_ptr<std::vector<ConstantHandle>> constants_array,
                                               const std::string& device_str,
                                               std::optional<std::string> cubin_dir,
                                               bool include_weights)
                : AOTInductorModelBase({num_inputs}, {num_outputs}, {num_constants}, device_str, cubin_dir, {include_weights}) {{
            """
        )

        with self.prefix.indent():
            for idx, (name, inp) in enumerate(V.graph.graph_inputs.items()):
                assert not isinstance(inp, sympy.Expr), (
                    f"input {name=} cannot be symbolic"
                )
                self.write_input_output_info("inputs_info_", idx, name)

            all_cuda = all(
                V.graph.get_original_value_of_constant(name).is_cuda
                for name in V.graph.constants.keys()
                if name not in V.graph.folded_constants
            )
            for idx, name in enumerate(V.graph.constants.keys()):
                tensor = V.graph.get_original_value_of_constant(name)
                assert isinstance(tensor, torch.Tensor)
                self.prefix.writeline(f"""constants_info_[{idx}].name = "{name}";""")
                self.prefix.writeline(
                    f"constants_info_[{idx}].dtype = static_cast<int32_t>({self.codegen_dtype(tensor.dtype)});"
                )
                self.prefix.writeline(
                    f"constants_info_[{idx}].offset = {tensor.storage_offset()};"
                )

                # If constants to serialize contain cpu tensors, we always align data_size it to 64.
                # When loading the constants, the valid data will depends on the size
                # not the data_size so there won't be correctness issue.
                data_size = (
                    torch.ops.mkldnn._nbytes(tensor)
                    if tensor.is_mkldnn
                    else tensor.untyped_storage().nbytes()
                )
                self.prefix.writeline(
                    f"constants_info_[{idx}].data_size = {data_size if all_cuda else _align(data_size)};"
                )

                from_folded = "true" if name in V.graph.folded_constants else "false"
                self.prefix.writeline(
                    f"constants_info_[{idx}].from_folded = {from_folded};"
                )

                if name in V.graph.folded_constants:
                    constant_type_str = "FoldedConstant"
                elif name.startswith("_tensor_constant"):
                    constant_type_str = "TensorConstant"
                elif any(
                    name == normalize_name(parameter_name)
                    for parameter_name, _ in V.graph.orig_gm.named_parameters()
                ):
                    constant_type_str = "Parameter"
                elif any(
                    name == normalize_name(buffer_name)
                    for buffer_name, _ in V.graph.orig_gm.named_buffers()
                ):
                    constant_type_str = "Buffer"
                else:
                    constant_type_str = "Unknown"
                self.prefix.writeline(
                    f"constants_info_[{idx}].type = static_cast<int32_t>(torch::aot_inductor::ConstantType::{constant_type_str});"
                )

                size_str = ", ".join([str(s) for s in tensor.size()])
                self.prefix.writeline(f"constants_info_[{idx}].shape = {{{size_str}}};")

                stride_str = ", ".join([str(s) for s in tensor.stride()])
                self.prefix.writeline(
                    f"constants_info_[{idx}].stride = {{{stride_str}}};"
                )
                self.prefix.writeline(
                    f"constants_info_[{idx}].layout = static_cast<int32_t>({self.codegen_layout(tensor.layout)});"
                )

                if tensor.is_mkldnn:
                    opaque_metadata_tensor = torch.ops.mkldnn._get_mkldnn_serialized_md(
                        tensor
                    )
                    assert opaque_metadata_tensor.dim() == 1, (
                        "Expect opaque_metadata_tensor to be 1-D"
                    )

                    opaque_metadata_list = opaque_metadata_tensor.tolist()
                    opaque_metadata_str = self.codegen_shape_tuple(opaque_metadata_list)
                    self.prefix.writeline(
                        f"constants_info_[{idx}].opaque_metadata = {opaque_metadata_str};"
                    )
                if name in V.graph.dynamo_flat_name_to_original_fqn:
                    original_fqn = V.graph.dynamo_flat_name_to_original_fqn.get(
                        name, name
                    )
                elif name in V.graph.allocated_constant_name:
                    original_fqn = V.graph.allocated_constant_name[name]
                else:
                    raise AssertionError("original_fqn must be set for constant")
                self.prefix.writeline(
                    f"""constants_info_[{idx}].original_fqn = "{original_fqn}";"""
                )
            self.prefix.writeline("update_constants_map(std::move(constants_map));")
            self.prefix.writeline("update_constants_array(std::move(constants_array));")

            def escape_string(x):
                return (
                    x.replace("\\", "\\\\")
                    .replace('"', '\\"')
                    .replace("\n", "\\n")
                    .replace("\t", "\\t")
                )

            self.prefix.writeline(
                f'in_spec_ = "{escape_string(config.aot_inductor.serialized_in_spec)}";'
            )
            self.prefix.writeline(
                f'out_spec_ = "{escape_string(config.aot_inductor.serialized_out_spec)}";'
            )

            for idx, output in enumerate(V.graph.graph_outputs):
                assert not isinstance(output, sympy.Expr), (
                    f"output {name=} cannot be symbolic"
                )
                name = f"output{idx}"
                self.write_input_output_info("outputs_info_", idx, name)

            self.prefix.writeline(
                "this->kernels_ = std::make_unique<AOTInductorModelKernels>();"
            )

        self.prefix.writeline("}")

    def codegen_const_run_driver(self):
        """
        // Generated code example
        std::unordered_map<std::string, AtenTensorHandle> AOTInductorModel::const_run_impl(
            DeviceStreamType stream,
            AOTIProxyExecutorHandle proxy_executor,
            bool initialization
        ) {
            std::unordered_map<std::string, AtenTensorHandle> folded_constants_map;
            std::vector<AtenTensorHandle> output_handles;
            // build up output_handles over here.
            _const_run_impl(output_handles, stream, proxy_executor);
            // build up folded_constants_map
            return folded_constants_map;
        }
        """

        self.prefix.splice(
            """
            std::unordered_map<std::string, AtenTensorHandle> AOTInductorModel::const_run_impl(
                DeviceStreamType stream,
                AOTIProxyExecutorHandle proxy_executor,
                bool initialization
            ) {
            """
        )
        if not config.aot_inductor.use_runtime_constant_folding:
            self.prefix.splice(
                """
                    if (!initialization) {
                        std::cerr << "[WARNING] Calling constant_folding in model, but compiled with config: "
                                  << "aot_inductor.use_runtime_constant_folding=False\\n";
                    }
                    return {};
                }
                """
            )
            return

        with self.prefix.indent():
            # This is a mapping to the index of constant folding graph's output
            const_index_mapping: list[Optional[tuple[int, str]]] = [None] * len(
                V.graph.const_output_index
            )
            for idx, (name, _) in enumerate(V.graph.constants.items()):
                if name in V.graph.const_output_index:
                    const_index_mapping[V.graph.const_output_index[name]] = (idx, name)  # type: ignore[call-overload]
            assert None not in const_index_mapping, (
                "Not all constant gets mapped for constant folding graph."
            )

            self.prefix.writeline(
                f"""
                std::unordered_map<std::string, AtenTensorHandle> folded_constants_map;
                folded_constants_map.reserve({len(const_index_mapping)});
                std::vector<AtenTensorHandle> output_handles({len(const_index_mapping)});
                """
            )

            self.prefix.splice(
                """
                // The below assignment of output_handles to constants is not used directly.
                // It's only used to memo the correspondence of handle and constants.
                """
            )

            for output_idx, (const_idx, _) in enumerate(const_index_mapping):  # type: ignore[misc]
                self.prefix.writeline(
                    f"output_handles[{output_idx}] = constants_->at({const_idx});"
                )

            self.prefix.writeline(
                "_const_run_impl(output_handles, stream, proxy_executor);"
            )

            for output_idx, (_, const_name) in enumerate(const_index_mapping):  # type: ignore[misc]
                self.prefix.writeline(
                    f'folded_constants_map["{const_name}"] = output_handles[{output_idx}];'
                )
            self.prefix.writeline("return folded_constants_map;")

        self.prefix.writeline("}")

    def generate(self, is_inference):
        with dynamo_timed("CppWrapperCpu.generate", log_pt2_compile_event=True):
            if V.graph.aot_mode and not V.graph.is_const_graph:
                self.codegen_model_kernels()
                self.codegen_model_constructor()
                self.codegen_const_run_driver()
            self.write_wrapper_decl()
            return super().generate(is_inference)

    def finalize_prefix(self):
        cached_dtypes_buffer = IndentedBuffer()
        for dtype in self.used_cached_dtypes:
            cached_dtypes_buffer.writeline(f"CACHE_TORCH_DTYPE({dtype});")
        for device in self.used_cached_devices:
            cached_dtypes_buffer.writeline(f"CACHE_TORCH_DEVICE({device});")
        for layout in self.used_cached_layouts:
            cached_dtypes_buffer.writeline(f"CACHE_TORCH_LAYOUT({layout});")
        for memory_format in self.used_cached_memory_formats:
            cached_dtypes_buffer.writeline(
                f"CACHE_TORCH_MEMORY_FORMAT({memory_format});"
            )
        cached_dtypes_buffer.splice(self.prefix)
        self.prefix = cached_dtypes_buffer

    def define_kernel(
        self,
        kernel_name: str,
        kernel_body: str,
        metadata: Optional[str] = None,
        gpu=False,
    ):
        self.header.splice(f"\n{kernel_body}\n")

    def codegen_scalar_to_tensor(self, output: str):
        name = f"scalar_to_tensor_{next(self.scalar_to_tensor_id)}"
        self.wrapper_call.writeline(
            f"RAIIAtenTensorHandle {name} = scalar_to_tensor_handle({output});"
        )
        return name

    def codegen_tensor_item(
        self, dtype: torch.dtype, tensor: str, scalar: str, indented_buffer=None
    ):
        dtype_str = str(dtype).split(".")[-1]
        writer = indented_buffer or self

        if dtype == torch.float16 or dtype == torch.bfloat16:
            scalar_tmp = f"{scalar}_tmp"
            writer.writeline(f"{DTYPE_TO_CPP[dtype]} {scalar_tmp};")
            writer.writeline(
                f"AOTI_TORCH_ERROR_CODE_CHECK(aoti_torch_item_{dtype_str}({tensor}, &{scalar_tmp}));"
            )
            writer.writeline(f"float {scalar} = float({scalar_tmp});")
        else:
            writer.writeline(f"{DTYPE_TO_CPP[dtype]} {scalar};")
            writer.writeline(
                f"AOTI_TORCH_ERROR_CODE_CHECK(aoti_torch_item_{dtype_str}({tensor}, &{scalar}));"
            )

    @cache_on_self
    def get_output_refs(self):
        return [x.codegen_reference(self.wrapper_call) for x in V.graph.graph_outputs]

    def generate_return(self, output_refs: list[str]):
        cst_names = V.graph.constants.keys()
        output2idx: dict[str, int] = {}
        for idx, output in enumerate(output_refs):
            if output == "nullptr":
                continue

            is_constant_buffer = output in cst_names
            output_buffer = V.graph.graph_outputs[idx]
            if isinstance(output_buffer, ir.BaseView):
                output_storage = output_buffer.unwrap_view()
                if isinstance(output_storage.data, ir.ConstantBuffer):
                    is_constant_buffer = True

            if isinstance(output_buffer, ir.ShapeAsConstantBuffer):
                # Need to wrap scalar into tensor as the main function returns a vector of tensors
                output_tensor = self.codegen_scalar_to_tensor(output)
                self.wrapper_call.writeline(
                    f"output_handles[{idx}] = {output_tensor}.release();"
                )
                continue

            if is_constant_buffer:
                # See NOTE(return_constant) above.
                self.wrapper_call.writeline(
                    f"aoti_torch_clone({output}, &output_handles[{idx}]);"
                )
            else:
                if output in output2idx:
                    src_idx = output2idx[output]
                    self.wrapper_call.writeline(
                        f"output_handles[{idx}] = output_handles[{src_idx}];"
                    )
                else:
                    self.wrapper_call.writeline(
                        f"output_handles[{idx}] = {output}.release();"
                    )

            if output not in output2idx:
                output2idx[output] = idx

    def generate_before_suffix(self, result):
        if not V.graph.is_const_graph:
            if V.graph.aot_mode:
                result.writeline("} // AOTInductorModel::run_impl")
            else:
                result.writeline("} // inductor_entry_impl")

    def generate_end(self, result):
        if V.graph.aot_mode:
            if V.graph.is_const_graph:
                result.writeline("} // AOTInductorModel::_const_run_impl")
            else:
                result.writeline("} // namespace torch::aot_inductor\n\n\n")
            return

        # cpp entry function for JIT with cpp wrapper
        result.splice(
            f"""
            '''
            )

            inductor_entry = CppWrapperCodeCache.load_pybinding(
                ["std::vector<AtenTensorHandle>"], cpp_wrapper_src, "{self.device}", {len(V.graph.graph_outputs)})
            """
        )

        wrapper_body = "input_tensors = [arg if isinstance(arg, torch.Tensor) else torch.tensor(arg) for arg in args]"
        if V.graph.constants:
            # Append constants to the input args for cpp wrapper.
            # Python wrapper directly gets the value inside the wrapper call
            # as a global variable passed when calling exec(code, mod.__dict__, mod.__dict__).
            # For cpp wrapper, we need to pass this python value to the inductor_entry_impl function explicitly.
            assert all(
                isinstance(v, torch.Tensor) for v in list(V.graph.constants.values())
            ), "Expect all constants to be Tensor"
            constants_str = f"[{', '.join(V.graph.constants.keys())}]"
            wrapper_body += f"""
                    constants_tensor = {constants_str}
                    input_tensors.extend(constants_tensor)
            """
        # Convert vector of at::Tensor to vector of AtenTensorHandle.
        # If we pass at::Tensor, the compilation will be too slow.
        wrapper_body += """
                    input_handles = torch._C._aoti.unsafe_alloc_void_ptrs_from_tensors(input_tensors)
        """
        # Release the inputs for memory reuse.
        wrapper_body += """
                    args.clear()
        """

        # unwrap output tensor back to python scalar
        if all(x for x in self.output_is_tensor.values()):
            # If no ShapeAsConstantBuffer in the output, directly return the output as tensors
            outputs_str = "output_tensors"
        else:
            outputs = [
                (
                    f"output_tensors[{i}]"
                    if self.output_is_tensor[i]
                    else f"output_tensors[{i}].item()"
                )
                for i in range(len(V.graph.graph_outputs))
            ]
            outputs_str = f"[{', '.join(outputs)}]"
        wrapper_body += f"""
                    output_handles = f(input_handles)
                    output_tensors = torch._C._aoti.alloc_tensors_by_stealing_from_void_ptrs(output_handles)
                    return {outputs_str}
        """

        # Wrap the func to support setting result._boxed_call = True
        result.splice(
            f"""
            def _wrap_func(f):
                def g(args):
                    {wrapper_body}
                return g

            call = _wrap_func(inductor_entry)
            """
        )

    @staticmethod
    def get_c_shim_func_name(kernel: str, device: str) -> str:
        if kernel.startswith("aoti_torch_"):
            return kernel

        assert "::" in kernel, "Cpp kernel name: " + kernel + " does not contain '::'"
        kernel_tokens = kernel.split("::")
        kernel_suffix = kernel_tokens[-1]
        if kernel_suffix == "call":
            kernel_suffix = kernel_tokens[-2]

        shim_fn = f"aoti_torch_{device}_{kernel_suffix}"
        return shim_fn

    def generate_c_shim_extern_kernel_call(
        self,
        kernel: str,
        args: list[str],
        device: str,
        *,
        debug_args: Optional[list[str]] = None,
    ) -> None:
        """debug_args kwarg allows CppWrapperCpuArrayRef to pass in wrapped arguments in
        place of args while preserving debug printer output."""
        # We can do this unconditionally, since we cache this call.
        self.add_device_include(device)

        debug_printer_manager = V.graph.wrapper_code.debug_printer
        debug_printer_manager.set_printer_args(
            debug_args if debug_args is not None else args, kernel, None, None, "extern"
        )
        with debug_printer_manager:
            shim_fn = self.get_c_shim_func_name(kernel, device)
            self.writeline(
                f"AOTI_TORCH_ERROR_CODE_CHECK({shim_fn}({', '.join(args)}));"
            )

    def generate_c_shim_extern_kernel_alloc(
        self, extern_kernel: ir.ExternKernelAlloc, args: list[str]
    ) -> None:
        # registered output buffer name
        name = extern_kernel.name
        output_handle_name = f"{name}_handle"
        is_inplace = (
            isinstance(extern_kernel.op_overload, torch._ops.OpOverload)
            and torch.Tag.inplace_view in extern_kernel.op_overload.tags
        )

        if not is_inplace:
            self.writeline(f"AtenTensorHandle {output_handle_name};")
            args = [*args, f"&{output_handle_name}"]

        device = d.type if (d := extern_kernel.get_device()) else self.device
        self.generate_c_shim_extern_kernel_call(
            extern_kernel.get_kernel_name(), args, device
        )

        if not is_inplace:
            self.writeline(f"RAIIAtenTensorHandle {name}({output_handle_name});")

    def generate_extern_kernel_alloc(self, extern_kernel, args):
        if getattr(extern_kernel, "outputs", None):
            # ir.ExternKernelAlloc may have outputs if it returns a tuple
            self.generate_c_shim_fallback_kernel(extern_kernel, args)
        else:
            self.generate_c_shim_extern_kernel_alloc(extern_kernel, args)

    def generate_c_shim_fallback_kernel(
        self, fallback_kernel: ir.FallbackKernel, args: list[str]
    ) -> None:
        output_args = []
        output_raii_handles = []
        output_name_base = fallback_kernel.get_name()
        for idx, output in enumerate(fallback_kernel.outputs):
            if isinstance(output, ir.MultiOutput):
                # TODO: handle integer output (e.g., as in attention)
                name = f"{output.get_name()}"
                output_handle_name = f"{name}_handle"
                if output.indices:
                    assert output.indices[0][1] == idx, (
                        f"expected {output.indices[0][1]=} == {idx=} for {output_name_base=}"
                    )
                self.writeline(f"AtenTensorHandle {output_handle_name};")
                output_args.append(f"&{output_handle_name}")
                output_raii_handles.append(
                    f"RAIIAtenTensorHandle {name}({output_handle_name});"
                )
            elif isinstance(output, int):
                output_name = f"{output_name_base}_{idx}"
                self.writeline(f"int64_t {output_name} = {output};")
                output_args.append(f"&{output_name}")
            elif isinstance(output, sympy.Expr):
                output_name = f"{output_name_base}_{idx}"
                self.writeline(f"auto {output_name} = {cexpr(output)};")
                output_args.append(f"&{output_name}")
            elif output is None:
                output_args.append("nullptr")
            else:
                raise NotImplementedError(f"unsupported type of {output=}")
        args = args + output_args
        device = d.type if (d := fallback_kernel.get_device()) else self.device
        self.generate_c_shim_extern_kernel_call(
            fallback_kernel.cpp_kernel_name,  # type: ignore[arg-type]
            args,
            device,
        )
        for raii_handle in output_raii_handles:
            self.writeline(raii_handle)

    def generate_fallback_kernel(self, fallback_kernel, args):
        self.generate_c_shim_fallback_kernel(fallback_kernel, args)

    def generate_extern_kernel_out(
        self,
        kernel: str,
        out: str,
        out_view: Optional[str],
        args: list[str],
        device: str,
    ) -> None:
        if out_view:
            out_name = f"{out}_as_strided"
            self.writeline(f"auto {out_name} = {out_view};")
            args.insert(0, out_name)
        else:
            args.insert(0, out)

        self.generate_c_shim_extern_kernel_call(kernel, args, device)

    def generate_scatter_fallback(
        self,
        output,
        inputs,
        cpp_kernel_name,
        python_kernel_name,
        src_is_tensor,
        reduce,
        kwargs,
    ):
        # call the ABI shim function instead of the ATen one
        cpp_kernel_name = self.get_c_shim_func_name(cpp_kernel_name, self.device)
        # TODO: consider remove "_out" and add missing inplace variants to fallback_ops.py
        cpp_kernel_name = cpp_kernel_name.replace("__", "_") + "_out"
        inputs_wrapped = [str(x) for x in inputs]
        line = f"{cpp_kernel_name}({output}, {','.join(inputs_wrapped)}"

        if python_kernel_name.startswith("aten.scatter_reduce"):
            line += f", {','.join(kwargs)}"
        else:
            if src_is_tensor:
                if reduce:
                    line += f", {V.graph.wrapper_code.val_to_arg_str(reduce)}"
            else:
                assert reduce is None, (
                    "Expect reduce to be None for aten.scatter_ with scalar src"
                )
        line += ");"
        self.writeline(line)

    def generate_index_put_fallback(self, kernel, x, indices, values, accumulate):
        # TODO: update aoti_torch_index_put_out in ir.py to use autogen out version
        # See the comment in codegen_reinterpret_view about why having something like
        # RAIIAtenTensorHandle(tmp_tensor_handle_2) in a tmp array can cause the correponding
        # tensor prematurely deallocated, thus this std::vector().data() trick here.
        indices_str = (
            "std::vector<AtenTensorHandle>{" + (", ".join(indices)) + "}.data()"
        )
        args = [
            x,
            indices_str,
            str(len(indices)),
            values,
            accumulate,
        ]
        args.insert(0, x)  # set x as the output tensor, this fallback mutates x.
        self.writeline(self.wrap_kernel_call(kernel, args))

    def add_benchmark_harness(self, output):
        if V.graph.aot_mode:
            return
        super().add_benchmark_harness(output)

    def codegen_cpp_sizevar(self, x: sympy.Expr, *, simplify: bool = True) -> str:
        return cexpr(V.graph.sizevars.simplify(x) if simplify else x)

    def codegen_sizevar(self, x: sympy.Expr) -> str:
        return self.codegen_cpp_sizevar(x)

    def codegen_tuple_access(self, basename: str, name: str, index: str) -> str:
        # in the abi_compatible mode, outputs are returned via arguments
        return name

    def codegen_shape_tuple(self, shape: Sequence[sympy.Expr]) -> str:
        parts = [*map(self.codegen_sizevar, shape)]
        if len(parts) == 0:
            return "{}"
        if len(parts) == 1:
            return f"{{{parts[0]}, }}"
        return f"{{{', '.join(parts)}}}"

    def ensure_size_computed(self, sym: sympy.Symbol):
        if isinstance(sym, sympy.Symbol) and symbol_is_type(sym, SymT.PRECOMPUTED_SIZE):
            if sym in self.computed_sizes:
                return
            self.computed_sizes.add(sym)
            expr = V.graph.sizevars.inv_precomputed_replacements[sym]
            self.writeline(f"int64_t {sym} = {cexpr(expr)};")

    def generate_numel_expr(self, kernel_name: str, tree, suffix: Optional[str] = None):
        expr = f"{kernel_name}_{tree.prefix}numel"
        if suffix is not None:
            expr += f"_{suffix}"
        if (expr, V.graph) not in self.kernel_numel_expr:
            # declare expr once in each graph (scope)
            self.kernel_numel_expr.add((expr, V.graph))
            self.writeline(f"int64_t {expr} = {cexpr(tree.numel)};")
        else:
            self.writeline(f"{expr} = {cexpr(tree.numel)};")
        # We can get symbolic expressions here, like s0*64
        # It is fine to have them here, but we need to handle them correctly as their own type
        # This is tricky to do, so we wrap in a custom type, distinct from scalars, but also from sympy*
        # scalars as well.
        # This is handled in `generate_args_decl` which has a correct comment of: TODO: only works for
        # constant now, need type info. I agree, this needs type info, and while this is not true type info
        # it suffices as a type hint for the purposes of producing the correct code for this type.
        return SymbolicCallArg(expr, tree.numel)

    def prepare_triton_kernel_call(self, device_index, call_args):
        def wrap_arg(arg):
            if isinstance(arg, str):
                # dynamo wraps unspec variable as 0d CPU tensor, need convert to scalar
                return arg + ".item()" if should_unwrap_unspec_arg(arg) else arg
            elif isinstance(arg, (int, float, bool, SymbolicCallArg)):
                return str(arg)
            else:
                return cexpr(V.graph.sizevars.simplify(arg))

        call_args = [wrap_arg(arg) for arg in call_args]

        if device_index is None:
            current_device = V.graph.get_current_device_or_throw()
            device_index = current_device.index

        return device_index, call_args

    def codegen_dynamic_scalar(self, node):
        (data,) = (t.codegen_reference() for t in node.inputs)
        self.codegen_tensor_item(node.inputs[0].get_dtype(), data, f"{node.sym}_raw")

        if len(node.keypath) == 0:
            self.writeline(f"auto {node.sym} = {node.sym}_raw;")
        elif len(node.keypath) == 1 and isinstance(node.keypath[0], ConvertIntKey):
            self.writeline(f"int64_t {node.sym} = {node.sym}_raw ? 1 : 0;")
        elif len(node.keypath) == 1 and isinstance(node.keypath[0], DivideByKey):
            # TODO: assert divisibility here
            self.writeline(
                f"int64_t {node.sym} = {node.sym}_raw / {node.keypath[0].divisor};"
            )
        else:
            raise AssertionError(f"unrecognized keypath {node.keypath}")

        # record in unbacked_symbol_decls so we won't generate a declaration of the symbol again
        self.unbacked_symbol_decls.add(str(node.sym))

    def make_buffer_free(self, buffer):
        return (
            ""
            if isinstance(buffer.get_output_spec(), ir.MultiOutputLayout)
            or isinstance(buffer, ir.TMADescriptor)
            else f"{buffer.get_name()}.reset();"
        )

    def make_free_by_names(self, names_to_del: list[str]):
        return " ".join(f"{name}.reset();" for name in names_to_del)

    def codegen_exact_buffer_reuse(self, old_name: str, new_name: str, del_line: str):
        return f"auto {new_name} = std::move({old_name});  // reuse"

    def generate_profiler_mark_wrapper_call(self, stack):
        self.wrapper_call.writeline(
            'RECORD_FUNCTION("inductor_wrapper_call", c10::ArrayRef<c10::IValue>());'
        )

    def generate_start_graph(self):
        pass

    def generate_end_graph(self):
        pass

    def generate_inf_and_nan_checker(self, nodes):
        for buf in nodes.get_names():
            # TODO: Add buf name directly into check_inf_and_nan.
            self.writeline(
                f"AOTI_TORCH_ERROR_CODE_CHECK(aoti_torch_check_inf_and_nan({buf}));"
            )

    def codegen_device(self, device):
        assert device.type in DEVICE_TO_ATEN, (
            device.type + " not found in DEVICE_TO_ATEN"
        )
        device_str = DEVICE_TO_ATEN[device.type][5:].lower()  # remove "at::k"
        self.used_cached_devices.add(device_str)
        return f"cached_torch_device_type_{device_str}, {device.index if device.index else 0}"

    def codegen_dtype(self, dtype):
        dtype_str = str(dtype).split(".")[-1]
        self.used_cached_dtypes.add(dtype_str)
        return f"cached_torch_dtype_{dtype_str}"

    def codegen_layout(self, layout):
        layout_str = str(layout).split(".")[-1]
        self.used_cached_layouts.add(layout_str)
        return f"cached_torch_layout_{layout_str}"

    def codegen_memory_format(self, memory_format):
        memory_format_str = str(memory_format).split(".")[-1]
        self.used_cached_memory_formats.add(memory_format_str)
        return f"cached_torch_memory_format_{memory_format_str}"

    @functools.lru_cache(None)  # noqa: B019
    def codegen_int_array_var(
        self,
        int_array: str,
        writeline: Callable[..., None],
        known_statically=False,
        graph=None,  # for per-graph caching
    ):
        # Used for size/stride declaration
        #
        # Because the memory planning is done in two passes (see the implementation
        # of self.generate), the writeline behavior is different in the two passes.
        # As a result, the emitted int array declarations may appear in a later
        # position of the generated code, so the second pass codegen should not
        # reuse int array declarations generated in the first pass.
        # This is why writeline needs to explicitly passed in as a parameter.
        var = f"int_array_{next(self.int_array_id)}"
        ctype = "int64_t"
        if var not in self.declared_int_array_vars:
            self.declared_int_array_vars.add(var)
            if known_statically:
                writeline(f"static constexpr {ctype} {var}[] = {int_array};")
            else:
                writeline(f"const {ctype} {var}[] = {int_array};")
        return var

    def make_buffer_allocation(self, buffer):
        return self.make_allocation(
            buffer.get_name(),
            buffer.get_device(),
            buffer.get_dtype(),
            buffer.get_size(),
            buffer.get_stride(),
            V.graph.get_allocation_size(buffer),
        )

    def make_allocation(
        self, name, device, dtype, shape, stride, allocation_shape=None
    ):
        if allocation_shape is None:
            allocation_shape = shape

        orig_stride = stride
        device_str = self.codegen_device(device)
        dtype_code = self.codegen_dtype(dtype)
        size = self.codegen_shape_tuple(shape)
        allocation_size = self.codegen_shape_tuple(allocation_shape)
        stride = self.codegen_shape_tuple(orig_stride)

        size_array_var = self.codegen_int_array_var(
            size,
            self.wrapper_call.writeline,
            known_statically=self.is_statically_known_list_of_ints(shape),
            graph=self.get_codegened_graph(),
        )

        if allocation_size != size:
            allocation_size_array_var = self.codegen_int_array_var(
                allocation_size,
                self.wrapper_call.writeline,
                known_statically=self.is_statically_known_list_of_ints(
                    allocation_shape
                ),
                graph=self.get_codegened_graph(),
            )
        else:
            allocation_size_array_var = size_array_var

        stride_array_var = self.codegen_int_array_var(
            stride,
            self.wrapper_call.writeline,
            known_statically=self.is_statically_known_list_of_ints(orig_stride),
            graph=self.get_codegened_graph(),
        )
        device_type, device_id = device_str.split(",")
        device_idx = "this->device_idx_" if V.graph.aot_mode else device_id

        handle_name = f"{name}_handle"
        args = [
            str(len(shape)),
            allocation_size_array_var,
            stride_array_var,
            dtype_code,
            device_type,
            device_idx,
            f"&{handle_name}",
        ]

        self.wrapper_call.writeline(f"AtenTensorHandle {handle_name};")
        self.wrapper_call.writeline(
            f"AOTI_TORCH_ERROR_CODE_CHECK(aoti_torch_empty_strided({', '.join(args)}));"
        )

        if allocation_size != size:
            old_handle_name, handle_name = handle_name, f"{name}_handle_restrided"
            self.wrapper_call.writeline(f"AtenTensorHandle {handle_name};")
            args = [
                old_handle_name,
                size_array_var,
                stride_array_var,
                f"&{handle_name}",
            ]
            self.wrapper_call.writeline(
                f"AOTI_TORCH_ERROR_CODE_CHECK(aoti_torch_as_strided({', '.join(args)}));"
            )

        return f"RAIIAtenTensorHandle {name}({handle_name});"

    def codegen_alloc_from_pool(self, name, offset, dtype, shape, stride) -> str:
        size = self.codegen_shape_tuple(shape)
        stride = self.codegen_shape_tuple(stride)
        tmp_name = f"tmp_tensor_handle_{next(self.tmp_tensor_id)}"
        args = [
            name,
            cexpr(offset),  # bytes not numel
            self.codegen_dtype(dtype),
            str(len(shape)),
            self.codegen_int_array_var(
                size, self.wrapper_call.writeline, graph=self.get_codegened_graph()
            ),
            self.codegen_int_array_var(
                stride, self.wrapper_call.writeline, graph=self.get_codegened_graph()
            ),
            f"&{tmp_name}",
        ]
        self.wrapper_call.writeline(f"AtenTensorHandle {tmp_name};")
        self.wrapper_call.writeline(
            f"AOTI_TORCH_ERROR_CODE_CHECK(aoti_torch__alloc_from_pool({', '.join(args)}));"
        )
        return f"RAIIAtenTensorHandle({tmp_name})"

    def codegen_reinterpret_view(
        self,
        data,
        size,
        stride,
        offset,
        writeline: Callable[..., None],
        dtype=None,
    ) -> str:
        dim = str(len(size))
        original_offset = offset
        offset = self.codegen_sizevar(offset)
        call_strs = []
        final_tmp_name = None

        def create_reinterpret_call() -> tuple[str, str]:
            tmp_name = f"tmp_tensor_handle_{next(self.tmp_tensor_id)}"
            args = [
                f"{data.get_name()}",
                dim,
                self.codegen_int_array_var(
                    self.codegen_shape_tuple(size),
                    writeline,
                    known_statically=self.is_statically_known_list_of_ints(size),
                    graph=self.get_codegened_graph(),
                ),
                self.codegen_int_array_var(
                    self.codegen_shape_tuple(stride),
                    writeline,
                    known_statically=self.is_statically_known_list_of_ints(stride),
                    graph=self.get_codegened_graph(),
                ),
                offset,
            ]
            call_str = (
                f"auto {tmp_name} = reinterpret_tensor_wrapper({', '.join(args)});"
            )
            return tmp_name, call_str

        def create_dtypeview_call(reinterpret_call: str) -> tuple[str, list[str]]:
            tmp_AtenTensorHandle = f"tmp_{data.get_name()}_{next(self.tmp_tensor_id)}"
            call_strs = [f"AtenTensorHandle {tmp_AtenTensorHandle};"]
            dtype_name = str(dtype).split(".")[-1]
            device_name = data.layout.device.type
            get_dtype_function = f"aoti_torch_dtype_{dtype_name}"
            dtypeview_function = f"aoti_torch_{device_name}_view_dtype"
            call_strs.append(
                f"AOTI_TORCH_ERROR_CODE_CHECK({dtypeview_function}"
                f"({reinterpret_call}, {get_dtype_function}(), &{tmp_AtenTensorHandle}));"
            )
            tmp_RAIIAtenTensorHandle = (
                f"tmp_{data.get_name()}_{next(self.tmp_tensor_id)}_handle"
            )
            call_strs.append(
                f"RAIIAtenTensorHandle {tmp_RAIIAtenTensorHandle}({tmp_AtenTensorHandle});"
            )
            return tmp_RAIIAtenTensorHandle, call_strs

        if (
            size == data.layout.size
            and stride == data.layout.stride
            and original_offset == data.layout.offset
        ):
            # pure dtypeview
            if dtype is not None and dtype != data.dtype:
                tmp_output_name, tmp_call_strs = create_dtypeview_call(data.get_name())
                call_strs.extend(tmp_call_strs)
                final_tmp_name = tmp_output_name
            else:
                return data.get_name()
        else:
            # firstly create reinterpretview
            final_tmp_name, reinterpret_call = create_reinterpret_call()
            call_strs.append(reinterpret_call)

            if dtype is not None and dtype != data.dtype:
                # wrap it with dtypeview
                final_tmp_name, tmp_call_strs = create_dtypeview_call(final_tmp_name)
                call_strs.extend(tmp_call_strs)
            else:
                call_strs.append(
                    f"RAIIAtenTensorHandle {final_tmp_name}_raii({final_tmp_name});"
                )
                final_tmp_name = f"{final_tmp_name}_raii"

        for line in call_strs:
            writeline(line)

        # NB, the return handle here represents a temporary tensor, which will be automatically
        # released.
        # Here's a sample usage in the cpp wrapper code:
        # ```
        # aoti_torch_addmm_out(
        #     buf1,
        #     arg1_1,
        #     RAIIAtenTensorHandle(tmp_tensor_handle_0),
        #     buf0,
        #     1L,
        #     1L));
        # ```
        # RAIIAtenTensorHandle(tmp_tensor_handle_0) will be released after the call to addmm_out.
        # This could be problematic when it's used in a different pattern, for example:
        # ````
        # AtenTensorHandle tensor_args[] = {RAIIAtenTensorHandle(tmp_tensor_handle_2), buf5, buf6};
        # aoti_torch_proxy_executor_call_function(..., tensor_args);
        # ````
        # RAIIAtenTensorHandle(tmp_tensor_handle_2) will be invalid when it's used in the latter
        # kernel call.
        #
        # This is solved by updating the proxy_executor invocation to
        # ```
        # aoti_torch_proxy_executor_call_function(...,
        #     std::vector<AtenTensorHandle>{
        #         RAIIAtenTensorHandle(tmp_tensor_handle_2), buf5, buf6
        #     }.data()
        # );
        # ```
        return final_tmp_name

    def codegen_device_copy(self, src, dst, non_blocking: bool):
        """This function is overridden by cpp_wrapper_cpu_array_ref, so we don't need to
        handle cases where dst is not an AtenTensorHandle."""
        self.writeline(
            f"AOTI_TORCH_ERROR_CODE_CHECK(aoti_torch_copy_({dst}, {src}, {non_blocking}));"
        )

    def codegen_multi_output(self, name, value):
        # in the abi_compatible mode, outputs are retrieved by passing
        # output pointers, so we skip its codegen here.
        pass

    def codegen_subgraph_prefix(self, subgraph, outer_inputs, outer_outputs):
        assert len(subgraph.graph.graph_inputs) == len(outer_inputs)

        for (inner_input, inner_input_val), outer_input in zip(
            subgraph.graph.graph_inputs.items(), outer_inputs
        ):
            if not isinstance(inner_input_val, ir.TensorBox):
                continue

            # in ABI-compatible mode, we copy the underlying at::Tensor of the conditional
            # input (outer_input) into another at::Tensor to be used as a subgraph input
            # (inner_input) in the nested scope. we can't std::move here, as the codegened
            # outer input may be an expression / rvalue (e.g., reinterpret_view(x)), so we
            # can't necessarily std::move it back to the origin (x).
            self.writeline(f"AtenTensorHandle {inner_input}_handle;")
            self.writeline(
                f"AOTI_TORCH_ERROR_CODE_CHECK(aoti_torch_assign_tensors_out({outer_input}, &{inner_input}_handle));"
            )
            self.writeline(f"RAIIAtenTensorHandle {inner_input}({inner_input}_handle);")

    def codegen_subgraph_suffix(self, subgraph, outer_inputs, outer_outputs):
        for inner_output, outer_output in zip(
            subgraph.graph.graph_outputs, outer_outputs
        ):
            src = inner_output.codegen_reference()
            if not isinstance(inner_output, ir.ShapeAsConstantBuffer):
                # in ABI-compatible mode, we need to std::move subgraph output (inner_output)
                # to the conditional output (outer_output), as RAIIAtenTensorHandle's copy
                # constructor is deleted.
                src = f"std::move({src})"
                # in case the outer_output carried a value
                # before (e.g., in the while_loop codegen)
                self.writeline(f"{outer_output}.reset();")
            self.writeline(f"{outer_output} = {src};")

    def codegen_invoke_subgraph(self, invoke_subgraph):
        raise NotImplementedError(
            "codegen invoke_subgraph is not implemented for cpp wrapper"
        )

    def codegen_conditional(self, conditional):
        outer_inputs = [f"{buf.codegen_reference()}" for buf in conditional.operands]
        outer_outputs = []
        for out in conditional.outputs:
            # in ABI-compatible mode, ir.MultiOutput is not codegened,
            # hence pre-declare output variables directly and separately
            self.writeline(f"RAIIAtenTensorHandle {out.get_name()};")
            outer_outputs.append(out.get_name())

        if not isinstance(conditional.predicate, ir.ShapeAsConstantBuffer):
            # in ABI-compatible mode, we need to use the ABI shim function
            # to extract a C++ bool from the unrelying scalar bool Tensor
            predicate = f"{conditional.predicate.get_name()}_scalar"
            if predicate not in self.used_cond_predicate:
                self.codegen_tensor_item(
                    torch.bool,
                    conditional.predicate.codegen_reference(),
                    predicate,
                )
                self.used_cond_predicate.add(predicate)
        else:
            # the predicate is not a Tensor: SymBool or Python bool
            predicate = conditional.predicate.codegen_reference()

        self.writeline(f"if ({predicate}) {{")
        self.writeline(EnterSubgraphLine(self, conditional.true_subgraph.graph))
        self.codegen_subgraph(conditional.true_subgraph, outer_inputs, outer_outputs)
        self.writeline(ExitSubgraphLine(self))
        self.writeline("} else {")
        self.writeline(EnterSubgraphLine(self, conditional.false_subgraph.graph))
        self.codegen_subgraph(conditional.false_subgraph, outer_inputs, outer_outputs)
        self.writeline(ExitSubgraphLine(self))
        self.writeline("}")

    def codegen_subgraph(self, subgraph, outer_inputs, outer_outputs):
        # TODO (desertfire) - This function is the old way of supporting
        # subgraph codegen by inlining subgraphs in the output code. For python
        # wrapper, we have moved to lifting subgraphs as functions, supported by
        # PythonWrapperCode `codegen_subgraph` function. We should perhaps
        # support lifting of subgraphs as functions for cpp wrapper as well.
        try:
            self.push_codegened_graph(subgraph.graph)
            self.writeline(f"// subgraph: {subgraph.name}")
            self.codegen_subgraph_prefix(subgraph, outer_inputs, outer_outputs)
            parent_graph = V.graph
            with V.set_graph_handler(subgraph.graph):
                subgraph.graph.codegen_subgraph(
                    parent_graph=parent_graph,
                )
            self.codegen_subgraph_suffix(subgraph, outer_inputs, outer_outputs)
        finally:
            self.pop_codegened_graph()

    def codegen_while_loop(self, while_loop):
        is_bool_pred = isinstance(
            while_loop.cond_subgraph.graph.graph_outputs[0], ir.ShapeAsConstantBuffer
        )
        name = while_loop.get_name()
        outer_carried_inputs = [
            buf.codegen_reference() for buf in while_loop.carried_inputs
        ]
        outer_additional_inputs = [
            buf.codegen_reference() for buf in while_loop.additional_inputs
        ]
        cond_result_name = f"{name}_cond_result"
        if is_bool_pred:
            self.writeline(f"bool {cond_result_name};")
        else:
            self.writeline(f"RAIIAtenTensorHandle {cond_result_name};")

        cond_outer_inputs = []
        for inp, out in zip(outer_carried_inputs, while_loop.outputs):
            # in ABI-compatible mode, the carried inputs are codegened
            # as buffers outside the while loop and set to the initial
            # values. at the end of each while_loop iteration, they
            # will be assined the carried values.
            out_name = out.get_name()
            self.writeline(f"AtenTensorHandle {out_name}_handle;")
            self.writeline(
                f"AOTI_TORCH_ERROR_CODE_CHECK(aoti_torch_assign_tensors_out({inp}, &{out_name}_handle));"
            )
            self.writeline(f"RAIIAtenTensorHandle {out_name}({out_name}_handle);")
            cond_outer_inputs.append(out_name)

        # additional inputs will be assinged within the while_loop
        # iteration directly from the corresponding outer graph buffers
        cond_outer_inputs.extend(outer_additional_inputs)

        cond_outer_outputs = [cond_result_name]
        body_outer_inputs = list(cond_outer_inputs)
        body_outer_outputs = body_outer_inputs[: len(outer_carried_inputs)]

        self.writeline("while (1) {")
        self.writeline(EnterSubgraphLine(self, while_loop.cond_subgraph.graph))
        self.codegen_subgraph(
            while_loop.cond_subgraph, cond_outer_inputs, cond_outer_outputs
        )

        if is_bool_pred:
            cond_result = f"{cond_result_name}"
        else:
            cond_result = f"{cond_result_name}_scalar"
            self.codegen_tensor_item(torch.bool, cond_result_name, cond_result)
        self.writeline(f"if (!{cond_result}) break;")

        self.writeline(ExitSubgraphLine(self))
        self.writeline(EnterSubgraphLine(self, while_loop.body_subgraph.graph))
        self.codegen_subgraph(
            while_loop.body_subgraph, body_outer_inputs, body_outer_outputs
        )
        self.writeline(ExitSubgraphLine(self))
        self.writeline("}")

    def generate_extern_kernel_args_decl_if_needed(
        self,
        op_overload,
        raw_args,
        output_args: Optional[list[str]] = None,
        raw_outputs: Optional[list[ir.Buffer]] = None,
    ):
        arg_types = [x.real_type for x in op_overload._schema.arguments]
        return_types = [x.type for x in op_overload._schema.returns]

        new_tensor_args = []
        new_int_args = []

        def fill_args(arg, arg_type):
            static_arg_types = (
                torch.FloatType,
                torch.BoolType,
                torch.StringType,
                torch.Type,
                torch.DeviceObjType,
            )
            inductor_tensor_buffers = (
                ir.Buffer,
                ir.ReinterpretView,
            )

            if isinstance(arg_type, torch.TensorType):
                assert isinstance(arg, inductor_tensor_buffers), f"got {type(arg)}"
                new_tensor_args.append(f"{arg.codegen_reference()}")
            elif isinstance(arg_type, torch.IntType):
                # int
                new_int_args.append(str(arg))
            elif isinstance(arg_type, torch.SymIntType):
                # SymInt
                expr = arg.node.expr if isinstance(arg, torch.SymInt) else arg
                new_int_args.append(cexpr(expr))
            elif isinstance(arg_type, torch.NumberType):
                # Scalar of type int
                assert isinstance(arg, (int, float, bool))
                # Only treat int Scalar as dynamic
                if isinstance(arg, int):
                    new_int_args.append(str(arg))
            elif isinstance(arg_type, torch.ListType):
                assert isinstance(arg, (list, tuple))

                # List[Tensor]
                if isinstance(arg_type.getElementType(), torch.TensorType):
                    new_tensor_args.extend([f"{a.codegen_reference()}" for a in arg])
                # List[Optional[Tensor]]
                elif isinstance(
                    arg_type.getElementType(), torch.OptionalType
                ) and isinstance(
                    arg_type.getElementType().getElementType(), torch.TensorType
                ):
                    new_tensor_args.extend(
                        [f"{a.codegen_reference()}" for a in arg if a is not None]
                    )
                # List[int]
                elif isinstance(arg_type.getElementType(), torch.IntType):
                    new_int_args.extend([str(a) for a in arg])
                # List[SymInt]
                elif isinstance(arg_type.getElementType(), torch.SymIntType):
                    expressions = [
                        a.node.expr if isinstance(a, torch.SymInt) else a for a in arg
                    ]
                    new_int_args.extend([cexpr(expr) for expr in expressions])
                # List[Scalar]
                elif isinstance(arg_type.getElementType(), torch.NumberType):
                    # Only treat int Scalar as dynamic
                    is_int_type = [isinstance(a, int) for a in arg]
                    if any(is_int_type):
                        assert all(is_int_type), (
                            "AOTInductor only supports int scalars of the same type"
                        )
                        new_int_args.extend([str(a) for a in arg])
                else:
                    assert isinstance(
                        arg_type.getElementType(),
                        static_arg_types,  # type: ignore[arg-type]
                    ), (
                        f"Fall through arguments must be one of static_arg_types, got {type(arg_type)}"
                    )
            else:
                assert isinstance(
                    arg_type,
                    static_arg_types,  # type: ignore[arg-type]
                ), (
                    f"Fall through arguments must be one of static_arg_types, got {type(arg_type)}"
                )

        for arg, arg_type in zip(raw_args, arg_types):
            if arg is not None:
                if isinstance(arg_type, torch.OptionalType):
                    fill_args(arg, arg_type.getElementType())
                else:
                    fill_args(arg, arg_type)

        def fill_output_arg(arg, return_type, is_mutated_output: bool):
            if isinstance(return_type, torch.TensorType):
                if not is_mutated_output:
                    self.writeline(f"AtenTensorHandle {arg}_handle;  // output buffer")
                    self.writeline(
                        f"AOTI_TORCH_ERROR_CODE_CHECK(aoti_torch_new_uninitialized_tensor(&{arg}_handle));"
                    )
                    self.writeline(f"RAIIAtenTensorHandle {arg}({arg}_handle);")
                new_tensor_args.append(f"{arg}")
            elif isinstance(return_type, torch.SymIntType):
                raise NotImplementedError("NYI support for return type: SymInt")
            elif isinstance(return_type, torch.ListType) and isinstance(
                return_type.getElementType(), torch.SymIntType
            ):
                raise NotImplementedError("NYI support for return type: List[SymInt]")
            else:
                raise AssertionError(f"Unsupported return type found: {return_type}")

        # TODO: Only support tensor(s) returns for now, SymInt is not implemented yet
        for return_type in return_types:
            if isinstance(return_type, (torch.TensorType)):
                pass
            elif isinstance(return_type, torch.OptionalType):
                assert isinstance(return_type.getElementType(), torch.TensorType)
            elif isinstance(return_type, torch.ListType):
                assert isinstance(return_type.getElementType(), torch.TensorType)
            else:
                raise NotImplementedError(
                    f"return type {return_type} is not yet supported."
                )

        for output_arg, raw_output_arg in zip(output_args, raw_outputs):  # type: ignore[arg-type]
            assert output_arg is not None, "Optional return types are not yet supported"
            if isinstance(output_arg, (list, tuple)):
                for out in output_arg:
                    fill_output_arg(
                        out,
                        torch.TensorType.get(),
                        isinstance(raw_output_arg, ir.MutationOutput),
                    )
            else:
                fill_output_arg(
                    output_arg,
                    torch.TensorType.get(),
                    isinstance(raw_output_arg, ir.MutationOutput),
                )

        return new_tensor_args, new_int_args

    def generate_fallback_kernel_with_runtime_lookup(
        self,
        buf_name: str,
        python_kernel_name: str,
        cpp_kernel_name: str,
        codegen_args: list[str],
        op_overload: Optional[torch._ops.OpOverload] = None,
        raw_args=None,
        outputs=None,
    ):
        def extract_output_name(out):
            if out is None:
                return None
            elif isinstance(out, (ir.MultiOutput, ir._CollectiveKernel)):
                return out.get_name()
            elif isinstance(out, ir.MutationOutput):
                mutated_buf_names = out.get_mutation_names()
                assert (
                    isinstance(mutated_buf_names, list) and len(mutated_buf_names) == 1
                ), "Expect only one mutated buffer in MutationOutput"
                return mutated_buf_names[0]
            elif isinstance(out, (list, tuple)):
                return type(out)(extract_output_name(o) for o in out)
            else:
                raise AssertionError(f"Unexpected output: {type(out)}")

        # output_args has the same pytree structure as outputs
        if op_overload and not op_overload._schema.returns:
            # kernel does not return a value
            output_args = []
        elif outputs is None:
            # outputs is not specified, the default is to write to buf_name
            output_args = [buf_name]
        else:
            output_args = extract_output_name(outputs)
            if isinstance(output_args, str):
                output_args = [output_args]

        if V.graph.aot_mode:
            assert op_overload is not None
            assert raw_args is not None
            assert output_args is not None

            return self.generate_fallback_kernel_with_runtime_lookup_aot(
                op_overload,
                raw_args,
                output_args,
                outputs,
            )
        else:
            return self.generate_fallback_kernel_with_runtime_lookup_jit(
                buf_name,
                python_kernel_name,
                cpp_kernel_name,
                codegen_args,
                op_overload,
                raw_args,
                output_args,
                outputs,
            )

    def generate_scoped_gil_acquire(self, declarations_before_scope, lines_in_scope):
        scoped_lines = IndentedBuffer()
        for declaration in declarations_before_scope:
            scoped_lines.writeline(declaration)

        scoped_lines.writeline("{")
        with scoped_lines.indent():
            scoped_lines.writeline("py::gil_scoped_acquire acquire;")
            scoped_lines.writelines(lines_in_scope.split("\n"))
        scoped_lines.writelines("}")
        return scoped_lines._lines

    def load_custom_op_wrapper(self):
        # TODO: need to support control flow
        if self.custom_op_wrapper_loaded:
            return

        lines = """
RAIIPyObject codecache_module(PyImport_ImportModule("torch._inductor.codecache"));
if (codecache_module.get() == NULL) {
    throw std::runtime_error("Failed to load torch._inductor.codecache");
}
custom_op_wrapper = PyObject_GetAttrString(codecache_module, "custom_op_wrapper");
if (custom_op_wrapper.get() == NULL) {
    throw std::runtime_error("Failed to load torch._inductor.codecache.custom_op_wrapper");
}"""

        declarations_before_scope = ["RAIIPyObject custom_op_wrapper;"]
        scope_gil_acquire = self.generate_scoped_gil_acquire(
            declarations_before_scope, lines
        )
        self.writelines(scope_gil_acquire)

        self.custom_op_wrapper_loaded = True

    def generate_float_value(self, val):
        assert isinstance(val, float)
        if val == float("inf"):
            return "std::numeric_limits<double>::infinity()"
        elif val == float("-inf"):
            return "-std::numeric_limits<double>::infinity()"
        elif math.isnan(val):
            return "std::numeric_limits<double>::quiet_NaN()"
        else:
            return f"{val}"

    def generate_py_arg(self, py_args_var, idx, raw_arg, arg_type):
        def generate_py_arg_inner(lines, raw_arg, arg_type):
            def add_py_newref():
                if sys.version_info < (3, 10):
                    # Py_NewRef is only available since Python 3.10
                    self.include_extra_header("torch/csrc/utils/pythoncapi_compat.h")

            def handle_scalar(scalar):
                if isinstance(scalar, int):
                    return f"PyLong_FromLongLong({scalar})"
                if isinstance(scalar, float):
                    return f"PyFloat_FromDouble({self.generate_float_value(scalar)})"
                if isinstance(scalar, bool):
                    return f"PyBool_FromLong({1 if scalar else 0})"
                if isinstance(scalar, complex):
                    real = self.generate_float_value(scalar.real)
                    imag = self.generate_float_value(scalar.imag)
                    return f"PyComplex_FromDoubles({real}, {imag})"
                if isinstance(scalar, SymTypes):
                    scalar_var = cexpr(scalar.node.expr)
                    if isinstance(scalar, torch.SymBool):
                        return f"PyBool_FromLong({scalar_var})"
                    if isinstance(scalar, torch.SymFloat):
                        return f"PyFloat_FromDouble({scalar_var})"
                    return f"PyLong_FromLongLong({scalar_var})"
                raise NotImplementedError(
                    f"scalar {scalar}, {type(scalar)} cannot be handled by handle_scalar"
                )

            if raw_arg is None:
                # Py_None is a singleton, so we have to explicitly incref it here
                lines.append("Py_INCREF(Py_None);\n")
                return "Py_None"
            elif isinstance(arg_type, torch.TensorType):
                # In some cases, scalar arguments may be passed in place of tensors.
                if not hasattr(raw_arg, "codegen_reference"):
                    return handle_scalar(raw_arg)

                # Store AtenTensorHandle as void*
                base_handle = raw_arg.codegen_reference()
                (
                    tmp_raii_handle_var,
                    tmp_raii_handle_var_decl,
                ) = self.create_tmp_raii_handle_var(base_handle)
                if tmp_raii_handle_var:
                    lines.append(tmp_raii_handle_var_decl)
                    base_handle = tmp_raii_handle_var
                return f"PyCapsule_New(reinterpret_cast<void*>({base_handle}.get()), NULL, NULL)"
            elif isinstance(arg_type, torch.OptionalType):
                return generate_py_arg_inner(lines, raw_arg, arg_type.getElementType())
            elif isinstance(arg_type, torch.IntType):
                # int
                return f"PyLong_FromLongLong({raw_arg})"
            elif isinstance(arg_type, torch.SymIntType):
                # SymInt
                expr = (
                    raw_arg.node.expr if isinstance(raw_arg, torch.SymInt) else raw_arg
                )
                return f"PyLong_FromLongLong({cexpr(expr)})"
            elif isinstance(arg_type, torch.FloatType):
                return f"PyFloat_FromDouble({self.generate_float_value(raw_arg)})"
            elif isinstance(arg_type, torch.BoolType):
                return f"PyBool_FromLong({1 if raw_arg else 0})"
            elif isinstance(arg_type, torch.StringType):
                return f'PyUnicode_FromString("{raw_arg}")'
            elif isinstance(arg_type, torch.NumberType):
                # Union[bool, int, float, complex]
                # torch/_prims_common/__init__.py
                return handle_scalar(raw_arg)
            elif isinstance(raw_arg, torch.device):
                # device
                self.include_extra_header("torch/csrc/Device.h")
                device_str, device_index = self.codegen_device(raw_arg).split(", ")
                return f"THPDevice_New(c10::Device(static_cast<c10::DeviceType>({device_str}), {device_index}))"
            elif isinstance(raw_arg, torch.dtype):
                # dtype
                add_py_newref()
                self.include_extra_header("torch/csrc/DynamicTypes.h")
                return f"Py_NewRef(torch::getTHPDtype(static_cast<c10::ScalarType>({self.codegen_dtype(raw_arg)})))"
            elif isinstance(raw_arg, torch.layout):
                # memory layout
                add_py_newref()
                self.include_extra_header("torch/csrc/DynamicTypes.h")
                return f"Py_NewRef(torch::getTHPLayout(static_cast<c10::Layout>({self.codegen_layout(raw_arg)})))"
            elif isinstance(raw_arg, torch.memory_format):
                # memory_format
                add_py_newref()
                self.include_extra_header("torch/csrc/utils/tensor_memoryformats.h")
                return (
                    "Py_NewRef(torch::utils::getTHPMemoryFormat(static_cast<c10::MemoryFormat>("
                    f"{self.codegen_memory_format(raw_arg)})))"
                )
            else:
                raise NotImplementedError(
                    f"arg type {arg_type} is not yet supported by custom_op_wrapper"
                )

        lines = []
        if isinstance(arg_type, torch.ListType):
            assert isinstance(raw_arg, (list, tuple)), str(raw_arg) + " is not a list"
            lines.append(
                f"PyObject* {py_args_var}_{idx} = PyList_New({len(raw_arg)});\n"
            )
            for i, elem in enumerate(raw_arg):
                lines.append(
                    f"PyList_SetItem({py_args_var}_{idx}, {i}, {generate_py_arg_inner(lines, elem, arg_type.getElementType())});\n"
                )
            lines.append(
                f"PyTuple_SetItem({py_args_var}, {idx}, {py_args_var}_{idx});\n"
            )
        else:
            lines.append(
                f"PyTuple_SetItem({py_args_var}, {idx}, {generate_py_arg_inner(lines, raw_arg, arg_type)});\n"
            )
        return "".join(lines)

    def generate_fallback_kernel_with_runtime_lookup_jit(
        self,
        buf_name: str,
        python_kernel_name: str,
        cpp_kernel_name: str,
        codegen_args: list[str],
        op_overload: Optional[torch._ops.OpOverload] = None,
        raw_args=None,
        output_args: Optional[list[str]] = None,
        raw_outputs: Optional[list[ir.Buffer]] = None,
    ):
        # In the JIT mode, because of the ABI-compatible requirement, we can't directly call
        # c10::Dispatcher to find the custom op and call it. Instead, we go back to Python
        # to invoke this custom op.
        self.load_custom_op_wrapper()

        assert output_args is not None, "output_args should not be None"
        num_args = len(raw_args)
        py_args_var = f"py_args_{next(self.arg_var_id)}"
        # First arg is always the python op name
        lines = textwrap.dedent(
            f"""
            RAIIPyObject {py_args_var}(PyTuple_New({num_args + 1}));
            if ({py_args_var}.get() == NULL) {{
                throw std::runtime_error("PyTuple_New {py_args_var} failed");
            }}
            PyTuple_SetItem({py_args_var}, 0, PyUnicode_FromString("{python_kernel_name}"));
            """
        )

        assert op_overload is not None, "op_overload should not be None"

        for idx, (raw_arg, schema_arg) in enumerate(
            zip(raw_args, op_overload._schema.arguments)
        ):
            lines += self.generate_py_arg(
                py_args_var, idx + 1, raw_arg, schema_arg.real_type
            )

        lines += textwrap.dedent(
            f"""
            // Call the custom op in Python
            RAIIPyObject py_{buf_name}(PyObject_CallObject(custom_op_wrapper, {py_args_var}));
            if (py_{buf_name}.get() == NULL) {{
                if (PyErr_Occurred()) {{
                    return;
                }}
                throw std::runtime_error("PyObject_CallObject {python_kernel_name} failed");
            }}
            """
        )

        if len(output_args) == 1:
            # result is a single tensor
            lines += f"{output_args[0]} = reinterpret_cast<AtenTensorHandle>(PyCapsule_GetPointer(py_{buf_name}.get(), NULL));\n"
        else:
            # result is a tuple of tensors
            for idx, output_arg in enumerate(output_args):
                if output_arg is None:
                    continue
                lines += f"{output_arg} = reinterpret_cast<AtenTensorHandle>(PyCapsule_GetPointer(PyList_GET_ITEM(py_{buf_name}.get(), {idx}), NULL));\n"  # noqa: B950

        if raw_outputs:
            declarations_before_scope = [
                f"RAIIAtenTensorHandle {output_arg};"
                for output_arg, raw_output_arg in zip(output_args, raw_outputs)  # type: ignore[arg-type]
                if output_arg is not None
                and not isinstance(raw_output_arg, ir.MutationOutput)
            ]
        else:
            declarations_before_scope = [
                f"RAIIAtenTensorHandle {output_arg};"
                for output_arg in output_args  # type: ignore[arg-type]
                if output_arg is not None
            ]
        scope_gil_acquire = self.generate_scoped_gil_acquire(
            declarations_before_scope, lines
        )
        self.writelines(scope_gil_acquire)

    def generate_fallback_kernel_with_runtime_lookup_aot(
        self,
        op_overload,
        raw_args,  # contains both args and flatten kwargs
        output_args: Optional[list[str]] = None,
        raw_outputs: Optional[list[ir.Buffer]] = None,
    ):
        (
            tensor_call_args,
            int_call_args,
        ) = self.generate_extern_kernel_args_decl_if_needed(
            op_overload,
            raw_args,
            output_args,
            raw_outputs,
        )

        tensor_call_args_str = ", ".join(tensor_call_args)
        int_call_args_str = ", ".join(int_call_args)

        extern_kernel_node_index = len(V.graph.extern_kernel_nodes) - 1

        self.writeline(
            f"aoti_torch_proxy_executor_call_function(proxy_executor, "
            f"{extern_kernel_node_index}, "
            f"{len(int_call_args)}, "
            f"std::vector<int64_t>{{{int_call_args_str}}}.data(), "
            f"{len(tensor_call_args)}, "
            f"std::vector<AtenTensorHandle>{{{tensor_call_args_str}}}.data());"
        )

    def generate_reset_kernel_saved_flags(self):
        pass

    def generate_save_uncompiled_kernels(self):
        pass

    def c_type_for_prim_type(self, val, type_) -> str:
        if isinstance(type_, torch.OptionalType):
            return f"{self.c_type_for_prim_type(val, type_.getElementType())}*"
        elif isinstance(type_, torch.TensorType):
            return "AtenTensorHandle"
        elif isinstance(type_, (torch.IntType, torch.SymIntType)):
            return "int64_t"
        elif isinstance(
            type_, (torch.BoolType, torch.SymBoolType, torch.EnumType)
        ) or repr(type_) in ("ScalarType", "Layout"):
            return "int32_t"
        elif isinstance(type_, torch.FloatType):
            return "double"
        elif isinstance(type_, torch.NumberType):
            if isinstance(val, bool):
                return "int32_t"
            elif isinstance(val, (int, float)):
                return "double"
            elif val is None:
                # This could happen when val is an optional value
                return "double"
            else:
                raise AssertionError(
                    f"Unexpected type in c_type_for_prim_type: {type_=}"
                )
        elif isinstance(type_, torch.StringType):
            return "const char*"
        else:
            raise AssertionError(f"Unexpected type in c_type_for_prim_type: {type_=}")

    def val_to_arg_str_for_prim_type(self, val, type_) -> str:
        # TODO: not using type_ as the first step of refactoring. Will update this later.
        if isinstance(val, bool):
            return "1" if val else "0"
        elif isinstance(val, int):
            # uint64_t is long on Linux, but long long on MacOS and Windows
            return f"{val}LL" if sys.platform in ["darwin", "win32"] else f"{val}L"
        elif isinstance(val, complex):
            return f"c10::complex<double>{{ {self.generate_float_value(val.real)}, {self.generate_float_value(val.imag)} }}"
        elif isinstance(val, str):
            return f'"{val}"'
        elif isinstance(
            val, (ir.Buffer, ir.ReinterpretView, ir.StorageBox, ir.TensorBox)
        ):
            return val.codegen_reference()
        elif isinstance(val, torch.device):
            return self.codegen_device(val)
        elif isinstance(val, torch.dtype):
            return self.codegen_dtype(val)
        elif isinstance(val, torch.layout):
            return self.codegen_layout(val)
        elif isinstance(val, torch.memory_format):
            return self.codegen_memory_format(val)
        elif isinstance(val, float):
            return self.generate_float_value(val)
        elif isinstance(val, (list, tuple)):
            # FIXME: This happens because type_ is not always properly set to torch.ListType
            return f"{{{', '.join(self.val_to_arg_str(x, None) for x in val)}}}"
        elif isinstance(val, SymTypes):
            return cexpr(val.node.expr)
        elif isinstance(val, sympy.Expr):
            return cexpr(val)
        else:
            return repr(val)

    def val_to_arg_str(self, val, type_=None) -> str:
        if val is None:
            # None needs special care. It either represent nullopt or an empty tensor
            if type_ is None or isinstance(type_, torch.OptionalType):
                if type_ is not None and isinstance(
                    type_.getElementType(),
                    (
                        torch.ListType,
                        torch.TupleType,
                        torch.DeviceObjType,
                    ),
                ):
                    return "0, 0"
                else:
                    return "0"  # nullptr is not available in C
            elif isinstance(type_, torch.TensorType):
                # create an empty tensor, the equivalent of at::Tensor()
                var_name = f"var_{next(self.arg_var_id)}"
                self.writeline(f"AtenTensorHandle {var_name}_handle;")
                self.writeline(
                    f"AOTI_TORCH_ERROR_CODE_CHECK(aoti_torch_new_uninitialized_tensor(&{var_name}_handle));"
                )
                self.writeline(f"RAIIAtenTensorHandle {var_name}({var_name}_handle);")
                return var_name
            else:
                raise AssertionError("Can not map None to a known data type")

        if isinstance(type_, torch.OptionalType):
            element_type = type_.getElementType()
            if not isinstance(element_type, torch.TensorType):
                var_name = f"var_{next(self.arg_var_id)}"
                if isinstance(
                    element_type,
                    (torch.ListType, torch.TupleType, torch.DeviceObjType),
                ):
                    # type_ is something like Optional[List] or Optional[Device]
                    arg_str = self.val_to_arg_str(val, element_type)
                    # For datatypes with auxiliary info, we need to hoist out the extra arguments.
                    # NOTE: This only works if there is one additional argument, though it can easily be generalized.
                    main_value, aux = arg_str.rsplit(", ")
                    self.writeline(f"auto {var_name} = {main_value};")
                    return f"&{var_name}, {aux}"
                else:
                    self.writeline(
                        f"{self.c_type_for_prim_type(val, element_type)} {var_name} = {self.val_to_arg_str(val, element_type)};"
                    )
                    return f"&{var_name}"
            else:
                # type_ is Optional[Tensor]
                # Similar to other data type, use pointer to denote optional tensor arg in v2 C shim
                base_handle = self.val_to_arg_str(val, element_type)
                (
                    tmp_raii_handle_var,
                    tmp_raii_handle_var_decl,
                ) = self.create_tmp_raii_handle_var(base_handle)
                if tmp_raii_handle_var:
                    self.writeline(tmp_raii_handle_var_decl)
                    base_handle = tmp_raii_handle_var
                var_name = f"var_{next(self.arg_var_id)}"
                self.writeline(f"AtenTensorHandle {var_name} = {base_handle}.get();")
                return f"&{var_name}"

        if isinstance(type_, torch.ListType):
            assert isinstance(val, (list, tuple)), (
                f"{val} does not match with arg type {type_}"
            )
            element_type = type_.getElementType()
            var_name = f"var_array_{next(self.var_array_id)}"
            if len(val) == 0:
                # Zero-size array is not supported in the C or C++ standard, so
                # we declare a null pointer for it.
                self.writeline(
                    f"const {self.c_type_for_prim_type(None, element_type)}* {var_name} = nullptr;"
                )
            else:
                result = f"{{{', '.join(self.val_to_arg_str(x, element_type) for x in val)}}}"
                self.writeline(
                    f"const {self.c_type_for_prim_type(val[0], element_type)} {var_name}[] = {result};"
                )
            # Need to pass the array length because we can't use std::vector
            return f"{var_name}, {len(val)}"

        val_is_scalar = isinstance(val, (bool, complex, float, int, *SymTypes))
        if isinstance(type_, torch.TensorType) and val_is_scalar:
            val_str = self.val_to_arg_str_for_prim_type(val, None)
            return self.codegen_scalar_to_tensor(val_str)

        return self.val_to_arg_str_for_prim_type(val, type_)

    def create_tmp_raii_handle_var(self, base_handle):
        if base_handle.startswith(("wrap_with_raii_handle_if_needed",)):
            # wrap_with_raii_handle_if_needed creates a temp RAIIAtenTensorHandle, so we need to
            # explicitly store it. Otherwise, it will be destroyed before the fallback kernel call.
            tmp_var_name = f"var_{next(self.arg_var_id)}"
            return (
                tmp_var_name,
                f"RAIIAtenTensorHandle {tmp_var_name} = {base_handle};\n",
            )
        else:
            return "", ""<|MERGE_RESOLUTION|>--- conflicted
+++ resolved
@@ -112,18 +112,12 @@
                 Only valid when cuda == True.
         """
         assert not gpu, "CppWrapperCpu.generate_kernel_call does not support GPU"
-<<<<<<< HEAD
+        assert arg_types is not None and len(call_args) == len(arg_types), (
+            "Mismatch call_args and arg_types in generate_kernel_call"
+        )
         assert (
             not original_triton_name
         ), "CppWrapperCpu.generate_kernel_call does not support Triton with GPU autotuning"
-        assert arg_types is not None and len(call_args) == len(
-            arg_types
-        ), "Mismatch call_args and arg_types in generate_kernel_call"
-=======
-        assert arg_types is not None and len(call_args) == len(arg_types), (
-            "Mismatch call_args and arg_types in generate_kernel_call"
-        )
->>>>>>> b4654007
         new_args = []
         for idx, arg in enumerate(call_args):
             if "*" in arg_types[idx]:
