--- conflicted
+++ resolved
@@ -1,4 +1,5 @@
-from typing import Any, Callable, Union
+from collections.abc import Callable
+from typing import Any, Union
 
 from sympy import Expr
 
@@ -55,14 +56,6 @@
         TileDescription,
     )
 
-<<<<<<< HEAD
-    if config.is_fbcode():
-        import python_cutlass  # type: ignore[import-untyped, import-not-found]  # noqa: F401
-    else:
-        import cutlass_cppgen as python_cutlass  # type: ignore[import-untyped, import-not-found]  # noqa: F401
-
-=======
->>>>>>> 1fc71d1b
     from torch._inductor.codegen.cuda import cuda_env
     from torch._inductor.utils import IndentedBuffer
 
@@ -187,17 +180,10 @@
 
         # Fragile, but this is the only way to guarantee t is expected type because t is a local class
         def is_nested_visitor_type(t: type) -> bool:
-<<<<<<< HEAD
-            return ".".join([t.__module__, t.__qualname__]) in {
-                "python_cutlass.backend.c_types.visitor_factory.<locals>.VisitorType",
-                "cutlass_cppgen.backend.c_types.visitor_factory.<locals>.VisitorType",
-            }
-=======
             return (
                 ".".join([t.__module__, t.__qualname__])
                 == "cutlass_cppgen.backend.c_types.visitor_factory.<locals>.VisitorType"
             )
->>>>>>> 1fc71d1b
 
         buffer = IndentedBuffer()
         with buffer.set_tabwidth(2):
@@ -255,17 +241,10 @@
         # Today, arguments are either a pointer to the
         # node's memory, a stride tuple, the datatype
         # Once again, need to check for local class type for stride tuple
-<<<<<<< HEAD
-        if str(arg_ty) in {
-            "<class 'python_cutlass.backend.c_types.tuple_factory_.<locals>.TupleType'>",
-            "<class 'cutlass_cppgen.backend.c_types.tuple_factory_.<locals>.TupleType'>",
-        }:
-=======
         if (
             str(arg_ty)
             == "<class 'cutlass_cppgen.backend.c_types.tuple_factory_.<locals>.TupleType'>"
         ):
->>>>>>> 1fc71d1b
             DEFAULT_STRIDE_LEN = 3
             assert len(node.get_layout().stride) <= DEFAULT_STRIDE_LEN
             stride = [size_hint_fn(x) for x in node.get_layout().stride]
