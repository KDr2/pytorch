# mypy: allow-untyped-defs

from ..cutlass_utils import try_import_cutlass


if try_import_cutlass():
    import ast
    import ctypes
    import textwrap

    from cutlass.backend.evt import (  # type: ignore[import-untyped, import-not-found]
        EpilogueFunctorVisitor,
    )
    from cutlass.backend.evt.backend.emitter_base import (  # type: ignore[import-untyped, import-not-found]
        FusionCallbacks,
    )
    from cutlass.backend.evt.backend.sm90_emitter import (  # type: ignore[import-untyped, import-not-found]
        CollectiveEpilogue,
    )
    from cutlass.backend.evt.frontend import (  # type: ignore[import-untyped, import-not-found]
        PythonASTFrontend,
    )
    from cutlass.backend.evt.ir.tensor import (  # type: ignore[import-untyped, import-not-found]
        Tensor as CutlassTensor,
    )
    from cutlass_library import DataType, EpilogueScheduleType, TileDescription

<<<<<<< HEAD
    from torch._inductor.utils import IndentedBuffer
=======
    from torch._inductor.codegen.cuda import cuda_env
>>>>>>> c326cbbf

    def trace(
        fn_src: str,
        example_tensors: dict[str, CutlassTensor],
        accum_type: DataType,
        output_type: DataType,
        tile_description: TileDescription,
        epilogue_schedule: EpilogueScheduleType,
        **kwargs,
    ):
        cuda_arch = int(cuda_env.get_cuda_arch())  # type: ignore[arg-type]
        assert cuda_arch >= 90, "Only SM90+ is supported for EVT"
        epilogue_functor = _trace(fn_src, example_tensors, **kwargs)
        visitor = EpilogueFunctorVisitor(cuda_arch, epilogue_functor)
        fusion_callbacks = FusionCallbacks(visitor.graph, cuda_arch, emit_CD=False)
        collective_epilogue = CollectiveEpilogue(
            tile_description,
            epilogue_schedule,
            accum_type,
            output_type,
            fusion_callbacks,
        )
        return "".join(collective_epilogue.emit())

    # Based off of
    # https://github.com/NVIDIA/cutlass/blob/df18f5e4f5de76bed8be1de8e4c245f2f5ec3020/python/cutlass/epilogue/epilogue.py#L117
    # This is modified to enable directly passing the source code of the epilogue vs getting it from a bona-fide python function
    # The reason for this is that inspect.getsource does not work with functions defined at runtime via exec/eval
    def _trace(fn_src, example_tensors, **kwargs):
        class EpilogueFunctor(PythonASTFrontend):
            def __init__(self, **kwargs):
                self.source = textwrap.dedent(fn_src)
                super().__init__(**kwargs)

            def parse(self, example_inputs):
                self.example_inputs = example_inputs
                self.ast = ast.parse(self.source)
                self.visit(self.ast)

        epilogue_functor = EpilogueFunctor(**kwargs)
        epilogue_functor.trace(example_tensors)
        return epilogue_functor

    def _render_argument_type(epilogue_functor):
        epilogue_thread_type = epilogue_functor.epilogue_thread_type

        # Fragile, but this is the only way to guarantee t is expected type because t is a local class
        def is_nested_visitor_type(t):
            return (
                ".".join([t.__module__, t.__qualname__])
                == "cutlass.backend.c_types.visitor_factory.<locals>.VisitorType"
            )

        buffer = IndentedBuffer()

        def render_argument_type(name, t):
            fnames = []
            if issubclass(t, ctypes.c_byte):
                buffer.writeline(f"{{}}, /* {name} */")
            else:
                for fname, _ in t._fields_:
                    fnames.append(fname)
                buffer.writeline(f"{{{', '.join(fnames)}}}, /* {name} */")

        def render_thread_type(name, t):
            if is_nested_visitor_type(t):
                buffer.writeline(f"{{ /* {name} */")
                with buffer.indent():
                    for name, inner_t in t._fields_:
                        render_thread_type(name, inner_t)
                buffer.writeline("},")
            else:
                render_argument_type(name, t)

        buffer.writeline("{{")
        with buffer.indent():
            render_thread_type("thread", epilogue_thread_type)

        buffer.writeline("}};")

        return buffer.getvalue()<|MERGE_RESOLUTION|>--- conflicted
+++ resolved
@@ -25,11 +25,8 @@
     )
     from cutlass_library import DataType, EpilogueScheduleType, TileDescription
 
-<<<<<<< HEAD
+    from torch._inductor.codegen.cuda import cuda_env
     from torch._inductor.utils import IndentedBuffer
-=======
-    from torch._inductor.codegen.cuda import cuda_env
->>>>>>> c326cbbf
 
     def trace(
         fn_src: str,
