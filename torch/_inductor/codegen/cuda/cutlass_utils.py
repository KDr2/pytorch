--- conflicted
+++ resolved
@@ -43,7 +43,11 @@
     if not try_import_cutlass.cache_info().currsize > 0:
         return
 
-    import cutlass_cppgen  # type: ignore[import-not-found]
+    try:
+        import cutlass_cppgen  # type: ignore[import-not-found]
+    except ImportError:
+        import cutlass  # type: ignore[import-not-found]
+        cutlass_cppgen = cutlass
 
     # Check if the CACHE_FILE attribute exists in cutlass_cppgen and if the file exists
     if not hasattr(cutlass_cppgen, "CACHE_FILE") or not os.path.exists(
@@ -92,7 +96,10 @@
         return True
 
     try:
-        cutlass_version = Version(importlib.metadata.version("cutlass"))
+        try:
+            cutlass_version = Version(importlib.metadata.version("cutlass"))
+        except (ModuleNotFoundError, importlib.metadata.PackageNotFoundError):
+            cutlass_version = Version(importlib.metadata.version("cutlass_cppgen"))
         if cutlass_version < Version("3.7"):
             log.warning("CUTLASS version < 3.7 is not recommended.")
 
@@ -188,11 +195,10 @@
                 )
 
         try:
-<<<<<<< HEAD
-            import cutlass  # noqa: F401
-=======
-            import cutlass_cppgen  # type: ignore[import-not-found]  # noqa: F401, F811
->>>>>>> 8fff7e36
+            try:
+                import cutlass  # type: ignore[import-not-found]  # noqa: F401, F811
+            except ImportError:
+                import cutlass_cppgen  # type: ignore[import-not-found]  # noqa: F401, F811
             import cutlass_library.generator  # noqa: F401
             import cutlass_library.library  # noqa: F401
             import cutlass_library.manifest  # noqa: F401
