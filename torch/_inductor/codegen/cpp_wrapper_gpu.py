--- conflicted
+++ resolved
@@ -246,9 +246,6 @@
         if wrapper.device == "xpu":
             launch_kernel_args.append(str(params["threads_per_warp"]))
 
-<<<<<<< HEAD
-        prefix.writeline(f"launchKernel({', '.join(launch_kernel_args)});")
-=======
         enable_kernel_profile = config.cpp.enable_kernel_profile and sys.platform in [
             "linux",
             "win32",
@@ -402,7 +399,6 @@
             prefix.writeline("}")
         else:
             prefix.writeline(f"launchKernel({', '.join(launch_kernel_args)});")
->>>>>>> 799d09f2
 
 
 class CppWrapperGpu(CppWrapperCpu):
