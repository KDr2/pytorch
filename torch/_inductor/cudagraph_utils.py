# mypy: allow-untyped-defs
from __future__ import annotations

import dataclasses
from enum import Enum
from typing import Any, Callable, Dict, List, Optional, Sequence, Tuple, Union

import torch
from torch._dynamo.utils import counters
from torch._inductor.utils import InputType

perf_hint_log = torch._logging.getArtifactLogger(__name__, "perf_hints")


OutputType = List[Optional[Union[int, torch.Tensor]]]
ModelType = Callable[[List[InputType]], OutputType]


@dataclasses.dataclass(frozen=True)
class FunctionID:
    "Unique counter of a function wrapped in cudagraphify_impl"
    id: int


@dataclasses.dataclass(frozen=True)
class PlaceholderInfo:
    """
    A serializable version of torch.fx.Node that contains information
    pertinent to placeholder stack traces. We use these in logging and error messages
    related to cudagraphs, and will cache these results.
    """

    name: str
    stack_trace: Optional[str]
    # This field is recursive, but never cyclic (since a node never uses itself)
    users: List[PlaceholderInfo]
    mutating_use_stack_trace: Optional[str]


@dataclasses.dataclass(frozen=True)
class WrappedFunction:
    """
    Represents a function that you want to record for CUDA graph replay,
    with a little more metadata so we can identify if we have an applicable
    CUDA graph in our CUDA graph tree for it.
    """

    model: Callable[..., Any]
    static_input_idxs: Sequence[int]
    id: FunctionID
    constants: Tuple[torch.Tensor, ...]
<<<<<<< HEAD
    placeholders: Sequence[torch.fx.Node]
    mutated_input_idxs: Sequence[int]
=======
    placeholders: List[PlaceholderInfo]
    mutated_input_idxs: List[int]
>>>>>>> 1ad4e6f2


def get_mutating_use_stack_trace_from_node(
    placeholder_node: torch.fx.Node,
) -> Optional[str]:
    # reinplaced uses might have a single, non-copy_ use
    if len(placeholder_node.users) == 1:
        return next(iter(placeholder_node.users)).meta.get("stack_trace", None)

    for use in placeholder_node.users:
        if use.target == torch.ops.aten.copy_.default:
            if stack_trace := use.meta.get("stack_trace", None):
                return stack_trace

    return None


def get_mutating_use_stack_trace(placeholder_info: PlaceholderInfo) -> Optional[str]:
    return placeholder_info.mutating_use_stack_trace


def to_placeholder_info(placeholder_node: torch.fx.Node) -> PlaceholderInfo:
    name = placeholder_node.name
    stack_trace = placeholder_node.meta.get("stack_trace", None)
    users = []
    mutating_use_stack_trace = None
    # Only recurse to users once, since we only care about user's stack traces
    if placeholder_node.op == "placeholder":
        users = [to_placeholder_info(i) for i in placeholder_node.users]
        mutating_use_stack_trace = get_mutating_use_stack_trace_from_node(
            placeholder_node
        )

    return PlaceholderInfo(name, stack_trace, users, mutating_use_stack_trace)


def get_placeholder_info(graph: torch.fx.Graph) -> List[PlaceholderInfo]:
    return [
        to_placeholder_info(node) for node in graph.nodes if node.op == "placeholder"
    ]


def format_default_skip_message(reason: str) -> str:
    return f"skipping cudagraphs due to {reason}"


def get_mutation_stack_trace(
<<<<<<< HEAD
    placeholders: Sequence[torch.fx.Node], mutation_indices: Sequence[int]
=======
    placeholders: List[PlaceholderInfo], mutation_indices: List[int]
>>>>>>> 1ad4e6f2
) -> str:
    stack_trace: Optional[str] = ""

    for idx in mutation_indices:
        placeholder = placeholders[idx]
        if stack_trace := get_mutating_use_stack_trace(placeholder):
            break

    msg = format_default_skip_message(
        f"mutated inputs ({len(mutation_indices)} instances)"
    )
    if stack_trace:
        return f"{msg}. Found from : \n {stack_trace}"

    return msg


def check_for_mutation(
    func: WrappedFunction,
    inputs: List[InputType],
    is_cuda_graph_recorded_tensor: Callable[[torch.Tensor], bool],
) -> Optional[str]:
    # doesnt work for non-trees because the warmup run would apply mutation twice
    if torch._inductor.config.triton.cudagraph_trees:
        # checking if mutation is only on parameters/static inputs
        mutation_indices: Sequence[int] = [
            idx
            for idx in func.mutated_input_idxs
            if not (
                idx in func.static_input_idxs
                or is_cuda_graph_recorded_tensor(inputs[idx])  # type: ignore[arg-type]
            )
        ]
    else:
        mutation_indices = func.mutated_input_idxs

    return (
        get_mutation_stack_trace(func.placeholders, mutation_indices)
        if mutation_indices
        else None
    )


def _get_use_stack_trace(node) -> Optional[str]:
    for use in node.users:
        if stack_trace := use.meta.get("stack_trace", None):
            return stack_trace
    return None


def check_multiple_devices_or_any_cpu_nodes(
    device_node_mapping: Dict[torch.device, torch.fx.Node]
) -> Optional[str]:
    if cpu_node := device_node_mapping.get(torch.device("cpu")):
        msg = f"cpu device ({cpu_node.name})"
        if stack_trace := _get_use_stack_trace(cpu_node):
            return format_default_skip_message(f"{msg}. Found from : \n {stack_trace}")

        return format_default_skip_message(msg)

    if (
        len(device_node_mapping) == 1
        and next(iter(device_node_mapping.keys())).type == "cuda"
    ):
        return None

    keys_repr = (repr(key) for key in device_node_mapping.keys())
    return format_default_skip_message(f"multiple devices: {', '.join(keys_repr)}")


def check_lowering_disable_cudagraph(
    device_node_mapping: Dict[torch.device, torch.fx.Node]
):
    return check_multiple_devices_or_any_cpu_nodes(device_node_mapping)


def log_cudagraph_skip_and_bump_counter(msg):
    perf_hint_log.warning(msg)
    counters["inductor"]["cudagraph_skips"] += 1


@dataclasses.dataclass
class BoxedDeviceIndex:
    value: Optional[int]

    def set(self, device_idx: Optional[int]):
        assert device_idx is None or isinstance(device_idx, int)
        self.value = device_idx


def check_for_mutation_ignore_cuda_graph_managed_tensor(
    gm: torch.fx.GraphModule, compiled_graph, static_input_idxs: Sequence[int]
) -> Optional[str]:
    default_msg = format_default_skip_message("mutated inputs")

    # doesnt work for non-trees because the warmup run would apply mutation twice
    if torch._inductor.config.triton.cudagraph_trees:
        unique_idxs = set(static_input_idxs)
        # checking if mutation is only on parameters/static inputs
        mutation_indices = [
            idx for idx in compiled_graph.mutated_input_idxs if idx not in unique_idxs
        ]
        has_mutation = len(mutation_indices) != 0
        if not has_mutation:
            return None
        placeholders = get_placeholder_info(gm.graph)
        return get_mutation_stack_trace(placeholders, mutation_indices)

    else:
        has_mutation = len(compiled_graph.mutated_inputs) != 0
        return None if not has_mutation else default_msg


def get_placeholder_stack_trace(placeholder: PlaceholderInfo) -> Optional[str]:
    """
    Gets the first non-empty stack trace of a placeholder or its users.
    """
    if placeholder.stack_trace:
        return placeholder.stack_trace

    for user in placeholder.users:
        if user.stack_trace:
            return user.stack_trace

    return None


class CheckInvariantStatus(Enum):
    # Check invariant succeeded
    SUCCESS = 1

    # Previously managed data pointers are not stable
    CudagraphManagedIdxMismatch = 2

    # Static tensor input addresses are not stable
    StaticInputIdxMismatch = 3

    # Expected dead indices before graph are live
    ExpectedDeadIndicesBeforeGraphMismatch = 4

    def __str__(self):
        if self.name == "CudagraphManagedIdxMismatch":
            return "cudagraph managed tensor data pointer changed"
        elif self.name == "StaticInputIdxMismatch":
            return "static input data pointer changed"
        elif self.name == "ExpectedDeadIndicesBeforeGraphMismatch":
            return "expected dead indices before graph are live"
        else:
            return f"{self.name}: {self.value}"


def log_data_ptr_mismatch(
<<<<<<< HEAD
    placeholders: Sequence[torch.fx.Node],
    inputs: List[InputType],
    recorded_data_ptr: Sequence[Optional[int]],
    target_idxs: Sequence[int],
=======
    placeholders: List[PlaceholderInfo],
    inputs: List[torch.Tensor],
    recorded_data_ptr: List[Optional[int]],
    target_idxs: List[int],
>>>>>>> 1ad4e6f2
    mismatch: CheckInvariantStatus,
) -> str:
    """
    Logs the mismatch between input data pointers and recorded data pointers.
    This checks only idxs in target_idxs.
    """
    assert len(inputs) == len(recorded_data_ptr) and len(inputs) == len(
        placeholders
    ), "length mismatch between inputs, recorded_data_ptr, and placeholders"

    t_tensors = [inputs[i] for i in target_idxs]
    t_data_ptrs = [recorded_data_ptr[i] for i in target_idxs]
    error_msg = f"{mismatch}.\n"
    for i, (tensor, data_ptr) in enumerate(zip(t_tensors, t_data_ptrs)):
        assert isinstance(tensor, torch.Tensor)
        index = target_idxs[i]
        if tensor.data_ptr() != data_ptr:
            placeholder = placeholders[index]
            error_msg = (
                f"{error_msg}input name: {placeholder.name}. "
                f"data pointer changed from {data_ptr} to {tensor.data_ptr()}. "
                f"input stack trace: {get_placeholder_stack_trace(placeholder)}\n"
            )
    return error_msg<|MERGE_RESOLUTION|>--- conflicted
+++ resolved
@@ -49,13 +49,9 @@
     static_input_idxs: Sequence[int]
     id: FunctionID
     constants: Tuple[torch.Tensor, ...]
-<<<<<<< HEAD
-    placeholders: Sequence[torch.fx.Node]
+    placeholders: Sequence[PlaceholderInfo]
     mutated_input_idxs: Sequence[int]
-=======
     placeholders: List[PlaceholderInfo]
-    mutated_input_idxs: List[int]
->>>>>>> 1ad4e6f2
 
 
 def get_mutating_use_stack_trace_from_node(
@@ -103,11 +99,7 @@
 
 
 def get_mutation_stack_trace(
-<<<<<<< HEAD
-    placeholders: Sequence[torch.fx.Node], mutation_indices: Sequence[int]
-=======
-    placeholders: List[PlaceholderInfo], mutation_indices: List[int]
->>>>>>> 1ad4e6f2
+    placeholders: Sequence[PlaceholderInfo], mutation_indices: Sequence[int]
 ) -> str:
     stack_trace: Optional[str] = ""
 
@@ -260,17 +252,10 @@
 
 
 def log_data_ptr_mismatch(
-<<<<<<< HEAD
-    placeholders: Sequence[torch.fx.Node],
+    placeholders: Sequence[PlaceholderInfo],
     inputs: List[InputType],
     recorded_data_ptr: Sequence[Optional[int]],
     target_idxs: Sequence[int],
-=======
-    placeholders: List[PlaceholderInfo],
-    inputs: List[torch.Tensor],
-    recorded_data_ptr: List[Optional[int]],
-    target_idxs: List[int],
->>>>>>> 1ad4e6f2
     mismatch: CheckInvariantStatus,
 ) -> str:
     """
