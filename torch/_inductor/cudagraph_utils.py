# mypy: allow-untyped-defs
import dataclasses
from enum import Enum
<<<<<<< HEAD
from typing import Any, Callable, Dict, List, Optional, Sequence, Tuple, Union
=======
from typing import Any, Callable, Dict, List, Optional, Sequence, Tuple
>>>>>>> 69d63b23

import torch
from torch._dynamo.utils import counters
from torch._inductor.utils import InputType

perf_hint_log = torch._logging.getArtifactLogger(__name__, "perf_hints")


OutputType = List[Optional[Union[int, torch.Tensor]]]
ModelType = Callable[[List[InputType]], OutputType]


@dataclasses.dataclass(frozen=True)
class FunctionID:
    "Unique counter of a function wrapped in cudagraphify_impl"
    id: int


@dataclasses.dataclass(frozen=True)
class WrappedFunction:
    """
    Represents a function that you want to record for CUDA graph replay,
    with a little more metadata so we can identify if we have an applicable
    CUDA graph in our CUDA graph tree for it.
    """

    model: Callable[..., Any]
    static_input_idxs: Sequence[int]
    id: FunctionID
    constants: Tuple[torch.Tensor, ...]
    placeholders: Sequence[torch.fx.Node]
    mutated_input_idxs: Sequence[int]


def get_placeholders(graph: torch.fx.Graph) -> List[torch.fx.Node]:
    return [node for node in graph.nodes if node.op == "placeholder"]


def get_mutating_use_stack_trace(placeholder_node: torch.fx.Node) -> Optional[str]:
    # reinplaced uses might have a single, non-copy_ use
    if len(placeholder_node.users) == 1:
        return next(iter(placeholder_node.users)).meta.get("stack_trace", None)

    for use in placeholder_node.users:
        if use.target == torch.ops.aten.copy_.default:
            if stack_trace := use.meta.get("stack_trace", None):
                return stack_trace

    return None


def format_default_skip_message(reason: str) -> str:
    return f"skipping cudagraphs due to {reason}"


def get_mutation_stack_trace(
    placeholders: Sequence[torch.fx.Node], mutation_indices: Sequence[int]
) -> str:
    stack_trace: Optional[str] = ""

    for idx in mutation_indices:
        placeholder = placeholders[idx]
        if stack_trace := get_mutating_use_stack_trace(placeholder):
            break

    msg = format_default_skip_message(
        f"mutated inputs ({len(mutation_indices)} instances)"
    )
    if stack_trace:
        return f"{msg}. Found from : \n {stack_trace}"

    return msg


def check_for_mutation(
    func: WrappedFunction,
    inputs: List[InputType],
    is_cuda_graph_recorded_tensor: Callable[[torch.Tensor], bool],
) -> Optional[str]:
    # doesnt work for non-trees because the warmup run would apply mutation twice
    if torch._inductor.config.triton.cudagraph_trees:
        # checking if mutation is only on parameters/static inputs
        mutation_indices: Sequence[int] = [
            idx
            for idx in func.mutated_input_idxs
            if not (
                idx in func.static_input_idxs
                or is_cuda_graph_recorded_tensor(inputs[idx])  # type: ignore[arg-type]
            )
        ]
    else:
        mutation_indices = func.mutated_input_idxs

    return (
        get_mutation_stack_trace(func.placeholders, mutation_indices)
        if mutation_indices
        else None
    )


def get_use_stack_trace(node) -> Optional[str]:
    for use in node.users:
        if stack_trace := use.meta.get("stack_trace", None):
            return stack_trace
    return None


def check_multiple_devices_or_any_cpu_nodes(
    device_node_mapping: Dict[torch.device, torch.fx.Node]
) -> Optional[str]:
    if cpu_node := device_node_mapping.get(torch.device("cpu")):
        msg = f"cpu device ({cpu_node.name})"
        if stack_trace := get_use_stack_trace(cpu_node):
            return format_default_skip_message(f"{msg}. Found from : \n {stack_trace}")

        return format_default_skip_message(msg)

    if (
        len(device_node_mapping) == 1
        and next(iter(device_node_mapping.keys())).type == "cuda"
    ):
        return None

    keys_repr = (repr(key) for key in device_node_mapping.keys())
    return format_default_skip_message(f"multiple devices: {', '.join(keys_repr)}")


def check_lowering_disable_cudagraph(
    device_node_mapping: Dict[torch.device, torch.fx.Node]
):
    return check_multiple_devices_or_any_cpu_nodes(device_node_mapping)


def log_cudagraph_skip_and_bump_counter(msg):
    perf_hint_log.warning(msg)
    counters["inductor"]["cudagraph_skips"] += 1


@dataclasses.dataclass
class BoxedDeviceIndex:
    value: Optional[int]

    def set(self, device_idx: Optional[int]):
        assert device_idx is None or isinstance(device_idx, int)
        self.value = device_idx


def check_for_mutation_ignore_cuda_graph_managed_tensor(
    gm: torch.fx.GraphModule, compiled_graph, static_input_idxs: Sequence[int]
) -> Optional[str]:
    default_msg = format_default_skip_message("mutated inputs")

    # doesnt work for non-trees because the warmup run would apply mutation twice
    if torch._inductor.config.triton.cudagraph_trees:
        unique_idxs = set(static_input_idxs)
        # checking if mutation is only on parameters/static inputs
        mutation_indices = [
            idx for idx in compiled_graph.mutated_input_idxs if idx not in unique_idxs
        ]
        has_mutation = len(mutation_indices) != 0
        if not has_mutation:
            return None
        placeholders = [node for node in gm.graph.nodes if node.op == "placeholder"]
        return get_mutation_stack_trace(placeholders, mutation_indices)

    else:
        has_mutation = len(compiled_graph.mutated_inputs) != 0
        return None if not has_mutation else default_msg


def get_placeholder_stack_trace(placeholder: torch.fx.Node) -> Optional[str]:
    """
    Gets the first non-empty stack trace of a placeholder or its users.
    """
    if placeholder.stack_trace:
        return placeholder.stack_trace

    for user in placeholder.users:
        if user.stack_trace:
            return user.stack_trace

    return None


class CheckInvariantStatus(Enum):
    # Check invariant succeeded
    SUCCESS = 1

    # Previously managed data pointers are not stable
    CudagraphManagedIdxMismatch = 2

    # Static tensor input addresses are not stable
    StaticInputIdxMismatch = 3

    # Expected dead indices before graph are live
    ExpectedDeadIndicesBeforeGraphMismatch = 4

    def __str__(self):
        if self.name == "CudagraphManagedIdxMismatch":
            return "cudagraph managed tensor data pointer changed"
        elif self.name == "StaticInputIdxMismatch":
            return "static input data pointer changed"
        elif self.name == "ExpectedDeadIndicesBeforeGraphMismatch":
            return "expected dead indices before graph are live"
        else:
            return f"{self.name}: {self.value}"


def log_data_ptr_mismatch(
    placeholders: Sequence[torch.fx.Node],
    inputs: List[InputType],
    recorded_data_ptr: Sequence[Optional[int]],
    target_idxs: Sequence[int],
    mismatch: CheckInvariantStatus,
) -> str:
    """
    Logs the mismatch between input data pointers and recorded data pointers.
    This checks only idxs in target_idxs.
    """
    assert len(inputs) == len(recorded_data_ptr) and len(inputs) == len(
        placeholders
    ), "length mismatch between inputs, recorded_data_ptr, and placeholders"

    t_tensors = [inputs[i] for i in target_idxs]
    t_data_ptrs = [recorded_data_ptr[i] for i in target_idxs]
    error_msg = f"{mismatch}.\n"
    for i, (tensor, data_ptr) in enumerate(zip(t_tensors, t_data_ptrs)):
        assert isinstance(tensor, torch.Tensor)
        index = target_idxs[i]
        if tensor.data_ptr() != data_ptr:
            placeholder = placeholders[index]
            error_msg = (
                f"{error_msg}input name: {placeholder.name}. "
                f"data pointer changed from {data_ptr} to {tensor.data_ptr()}. "
                f"input stack trace: {get_placeholder_stack_trace(placeholder)}\n"
            )
    return error_msg<|MERGE_RESOLUTION|>--- conflicted
+++ resolved
@@ -1,11 +1,7 @@
 # mypy: allow-untyped-defs
 import dataclasses
 from enum import Enum
-<<<<<<< HEAD
 from typing import Any, Callable, Dict, List, Optional, Sequence, Tuple, Union
-=======
-from typing import Any, Callable, Dict, List, Optional, Sequence, Tuple
->>>>>>> 69d63b23
 
 import torch
 from torch._dynamo.utils import counters
