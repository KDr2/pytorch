--- conflicted
+++ resolved
@@ -1702,8 +1702,11 @@
         os.environ.get("TORCHINDUCTOR_MIX_ORDER_REDUCTION_AUTOTUNE_SPLIT_SIZE", "0")
         == "1"
     )
-
-<<<<<<< HEAD
+    
+    enable_tlx_templates: bool = (
+        os.environ.get("TORCHINDUCTOR_ENABLE_TLX_TEMPLATES", "0") == "1"
+    )
+
     # Map for storing the amount of kernel runs with dumped input tensors
     # Based on hash of Triton source code to avoid bloating the folder
     debug_dump_kernel_inputs: dict[str, int] = {}
@@ -1712,11 +1715,6 @@
     # When the maximum is reached the first values get overwritten
     # This ensures the last N runs are saved, where N is this value
     max_kernel_dump_occurrences = 3
-=======
-    enable_tlx_templates: bool = (
-        os.environ.get("TORCHINDUCTOR_ENABLE_TLX_TEMPLATES", "0") == "1"
-    )
->>>>>>> 4375ee96
 
 
 class aot_inductor:
