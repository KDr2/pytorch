--- conflicted
+++ resolved
@@ -549,7 +549,6 @@
     "TORCHINDUCTOR_MAX_AUTOTUNE_FLEX_SEARCH_SPACE", "DEFAULT"
 ).upper()  # type: ignore[assignment]
 
-<<<<<<< HEAD
 
 # Fall back to ATen for all ops by default, except for fx nodes with special
 # annotations. Different from default inductor mode that fuses all nodes,
@@ -578,11 +577,9 @@
 use_joint_graph_passes: bool = True
 use_post_grad_passes: bool = True
 
-=======
 cutedsl_enable_autotuning: bool = (
     os.environ.get("CUTEDSL_ENABLE_AUTOTUNING", "0") == "1"
 )
->>>>>>> 552c3f3e
 
 # DEPRECATED. This setting is ignored.
 autotune_fallback_to_aten = False
