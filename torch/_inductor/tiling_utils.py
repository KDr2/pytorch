import dataclasses
import itertools
from collections import Counter, defaultdict
from collections.abc import Callable
from typing import Literal, Optional, overload, TYPE_CHECKING, TypeVar, Union

import sympy

import torch
from torch._inductor import config
from torch._inductor.dependencies import index_vars_no_squeeze
from torch._inductor.utils import sympy_product, sympy_subs
from torch.utils._ordered_set import OrderedSet
from torch.utils._sympy.functions import Identity
from torch.utils._sympy.solve import try_solve
from torch.utils._sympy.symbol import symbol_is_type, SymT

from .virtualized import V


T = TypeVar("T")
U = TypeVar("U")


Split = tuple[sympy.Expr, ...]
VarsAndRanges = tuple[list[sympy.Symbol], list[sympy.Expr]]


loop_tiling_log = torch._logging.getArtifactLogger(__name__, "loop_tiling")
from torch.utils._sympy.functions import FloorDiv, ModularIndexing


if TYPE_CHECKING:
    from torch._inductor.scheduler import FusedSchedulerNode, SchedulerNode


def solve_for_zero(expr: sympy.Expr) -> Optional[sympy.Expr]:
    """
    Given an expr with a single free symbol, solve for a constant relation that would make
    this expression 0.
    """
    if expr.is_constant():
        return None
    elif isinstance(expr, FloorDiv):
        return None

    assert len(expr.free_symbols) == 1
    free_symbol = next(iter(expr.free_symbols))
    if isinstance(expr, ModularIndexing):
        out = try_solve(sympy.Eq(expr.args[0], expr.args[2]), free_symbol)
    else:
        out = try_solve(sympy.Eq(expr, 0), free_symbol)
    if not out or not out[1].is_constant():
        return None
    return out[1]


def solve_for_tiling(expr: sympy.Expr) -> Optional[sympy.Expr]:
    """
    Giving an expr with a single free symbol, try to find a tiling that would
    make the expression coalesced with respect to that symbol.

    Tiling an expression `x` by `y` means that the expression will now be indexed
    by both the original (x) and by (x * y). So we are looking for a
    multiplicative factor that will make ((x + 1) * y) - (x * y) == 1.

    To simplify things for sympy, we'll try just x * y == 1, check x(1) and x(0).
    """

    if len(expr.free_symbols) == 0:
        return None

    free_symbol = next(iter(expr.free_symbols))

    def _solve_simple_expr(expr: sympy.Expr) -> Optional[sympy.Expr]:
        assert not expr.has(ModularIndexing) and not expr.has(FloorDiv)
        if len(expr.free_symbols) != 1:
            return None

        out = try_solve(sympy.Eq(expr, 1), free_symbol)
        if not out or not out[1].is_constant():
            return None
        return out[1]

    # Sympy solving is very limited with ModularIndexing and FloorDiv,
    # but good otherwise.
    if not expr.has(ModularIndexing) and not expr.has(FloorDiv):
        return _solve_simple_expr(expr)

    required_values = []
    eq_1_expressions = []

    # very piecemeal solution if ModularIndexing or FloorDiv involved.
    # Look for terms we'll try to make 0, and then other terms we'll try to make 1.
    # Expand as needed.
    for arg in sympy.Add.make_args(expr):
        # Try to make mul terms 0
        if isinstance(arg, sympy.Mul):
            seen = False
            # TODO - only need one of these to be solvable to zero
            #
            for mul_arg in arg.args:
                out = solve_for_zero(mul_arg)
                if out is None:
                    continue

                assert out.is_constant()
                seen = True
                required_values.append(out)

            if not seen:
                return None
        else:
            eq_1_expressions.append(arg)

    if not eq_1_expressions:
        return None

    eq_1_expr = sum(eq_1_expressions)

    def indexing_div_rep(
        x: sympy.Expr,
        y: sympy.Expr,
        z: Optional[sympy.Expr] = None,
    ) -> sympy.Expr:
        return x / y

    # For the purposes of tiling/coalesced access, approximate ModularIndexing and FloorDiv
    # then check later
    # pyrefly: ignore [missing-attribute]
    eq_1_expr_simplified = eq_1_expr.replace(ModularIndexing, indexing_div_rep).replace(
        FloorDiv, indexing_div_rep
    )

    out = _solve_simple_expr(eq_1_expr_simplified)
    # since we approximated FloorDiv/ModularIndexing, double check here
    if not out or sympy_subs(eq_1_expr, {free_symbol: out}) != 1:
        return None

    required_values.append(out)

    if len(OrderedSet(required_values)) == 1:
        return required_values[0]

    return None


<<<<<<< HEAD
=======
def find_broadcast_var(
    index: sympy.Expr, var_ranges: dict[sympy.Expr, int]
) -> Optional[sympy.Expr]:
    """
    Try to find the variable that this index is broadcast over.
    A broadcast pattern is one where consecutive values of a variable
    access the same memory location (e.g., x // 10).
    """
    # Approximate analysis by evaluating at 1 and 0
    variables: dict[sympy.Symbol, int] = {}
    for v in index.free_symbols:
        if v in var_ranges:
            variables[v] = 0
        else:
            variables[v] = get_hint(v)

    zero_index = sympy_subs(index, variables)
    for v in var_ranges:
        if v not in index.free_symbols:
            continue

        variables[v] = 1
        try:
            new_val = sympy_subs(index, variables)
        except ZeroDivisionError:
            loop_tiling_log.info("zero division error %s %s", index, variables)
            continue
        # Broadcast means the value doesn't change when the variable increments
        if new_val == zero_index:
            return v
        variables[v] = 0

    return None


>>>>>>> 3cd98b42
def find_coalesced_var(
    index: sympy.Expr, var_ranges: dict[sympy.Expr, int]
) -> Optional[sympy.Expr]:
    """
    Try to find the symbol which coalesces this index
    """
    top_level_terms = sympy.Add.make_args(index)
    for v in var_ranges:
        if v in top_level_terms:
            return v

    # Approximate analysis by evaluating at 1 and 0
    variables: dict[sympy.Symbol, int] = {}
    for v in index.free_symbols:
        if v in var_ranges:
            variables[v] = 0
        else:
            variables[v] = get_hint(v)

    zero_index = sympy_subs(index, variables)
    for v in var_ranges:
        variables[v] = 1
        try:
            new_val = sympy_subs(index, variables)
        except ZeroDivisionError:
            loop_tiling_log.info("zero division error %s %s", index, variables)
            continue
        if new_val - zero_index == 1:
            variables[v] = 2
            # in some more complex expressions, 0->1 will be coalesced,
            # but not 1->2
            if (sympy_subs(index, variables) - new_val) == 1:
                return v
        variables[v] = 0

    return None


@dataclasses.dataclass(frozen=True)
class FusedNormalizedReadsWrites:
    """
    Normalized reads and writes for nodes in the same FusedSchedulerNode.
    """

    index_vars: OrderedSet[sympy.Symbol]
    reduce_vars: OrderedSet[sympy.Symbol]
    reads: dict[sympy.Expr, OrderedSet[str]]
    writes: dict[sympy.Expr, OrderedSet[str]]
    var_ranges: dict[sympy.Symbol, int]


@overload
def get_pw_red_splits(
    n: "SchedulerNode",
    pointwise_numel: sympy.Expr,
    red_numel: sympy.Expr,
    none_if_not_divisible: Literal[True],
) -> Optional[tuple[VarsAndRanges, VarsAndRanges]]: ...


@overload
def get_pw_red_splits(
    n: "SchedulerNode",
    pointwise_numel: sympy.Expr,
    red_numel: sympy.Expr,
    none_if_not_divisible: Literal[False] = False,
) -> tuple[VarsAndRanges, VarsAndRanges]: ...


def get_pw_red_splits(
    n: "SchedulerNode",
    pointwise_numel: sympy.Expr,
    red_numel: sympy.Expr,
    none_if_not_divisible: bool = False,
) -> Optional[tuple[VarsAndRanges, VarsAndRanges]]:
    if n.is_reduction() or sympy_product(n._body.sizes[0]) == pointwise_numel:
        return (
            (n._body.iter_vars, n._body.sizes[0]),
            (n._body.reduce_vars, n._body.sizes[1]),
        )  # type: ignore[return-value]

    assert sympy_product(n._body.sizes[0]) == pointwise_numel * red_numel  # type: ignore[operator]
    i = len(n._body.sizes[0]) - 1
    prod = 1
    while i >= 0:
        prod *= n._body.sizes[0][i]
        if prod == red_numel:
            break
        i -= 1

    if i >= 0:
        pw_splits = n._body.sizes[0][0:i]
        iter_vars = n._body.iter_vars[0:i]

        red_splits = n._body.sizes[0][i:]
        red_vars = n._body.iter_vars[i:]
        return (iter_vars, pw_splits), (red_vars, red_splits)  # type: ignore[return-value]

    if none_if_not_divisible:
        return None
    else:
        return (
            (n._body.iter_vars, n._body.sizes[0]),
            (n._body.reduce_vars, n._body.sizes[1]),
        )  # type: ignore[return-value]


class NodeSplitGetter:
    """
    Finds a Pointwise, Reduction Split that compatible with all nodes in a SchedulerNode.
    """

    def __init__(
        self,
        node: Union["FusedSchedulerNode", "SchedulerNode"],
    ):
        self.node = node
        self.pointwise_numel: sympy.Expr = node.group[1][0]
        self.red_numel: sympy.Expr = node.group[1][1]

        self.pw_split_options: dict[int, OrderedSet[Split]] = defaultdict(OrderedSet)

        self.reduction_split: Split = ()
        self.all_node_sizes: OrderedSet[tuple[Split, Split]] = OrderedSet()

        fused_group = node.group[1]
        for n in reversed(node.get_nodes()):
            if not isinstance(n, torch._inductor.scheduler.SchedulerNode):
                continue

            # if we can't split the pw ranges into a (pw, red) split,
            # dont add as a split option, but do make sure we check that this size
            # is splittable
            maybe_splits = get_pw_red_splits(
                n, self.pointwise_numel, self.red_numel, none_if_not_divisible=True
            )
            if maybe_splits is None:
                self.all_node_sizes.add(n._body.sizes)
                continue

            (_, n_pw_splits), (_, n_red_splits) = maybe_splits

            # fill in reduction size
            n_pw_splits, n_red_splits = (
                torch._inductor.codegen.simd.SIMDKernel.prepare_split_iteration_lengths(
                    fused_group, (n_pw_splits, n_red_splits), self.red_numel
                )
            )

            self.pw_split_options[len(n_pw_splits)].add(tuple(n_pw_splits))

            # initially, we are just going to do a single reduction split since
            # reduction tiling is off by default. even if we miss a reduction split,
            # we can recover it in the split var analysis.
            # TODO: an earlier version for this code tried to iteratively try the maximum number
            # of split vars, by iterating over both pointwise and reduction. but not worth
            # the complexity yet.

            if n_red_splits != ():
                self.reduction_split = (sympy_product(n_red_splits),)

            n_size = (tuple(n_pw_splits), tuple(n_red_splits))
            self.all_node_sizes.add(n_size)

        self.seen_pw_splits: OrderedSet[Split] = OrderedSet()

    def get_node_splits(self) -> tuple[Split, Split]:
        """
        Get a compatible pointwise, reduction split of the node
        """

        if len(self.all_node_sizes) == 1:
            return next(iter(self.all_node_sizes))

        max_pw_split = max(self.pw_split_options.keys())
        for pw_split_len in range(max_pw_split, 0, -1):
            for pw_split in self.pw_split_options[pw_split_len]:
                if out := self.try_split(pw_split, self.reduction_split):
                    return out

            # combine dims for next round
            for pw_split in self.pw_split_options[pw_split_len]:
                for i in range(len(pw_split) - 1):
                    new_split = tuple(
                        pw_split[0:i]
                        + (sympy_product(pw_split[i : i + 2]),)
                        + pw_split[i + 2 :]
                    )
                    self.pw_split_options[len(new_split)].add(new_split)

        # if for whatever reason we couldn't split above, return default split
        return ((self.pointwise_numel,), (self.red_numel,))

    def try_split(self, pw: Split, red: Split) -> Optional[tuple[Split, Split]]:
        """
        See if this split is compatible, and potentially returning a longer split
        than the input.
        """

        from torch._inductor.codegen.simd import CantSplit, SIMDKernel

        if pw in self.seen_pw_splits:
            return None
        self.seen_pw_splits.add(pw)

        for n_pw, n_red in self.all_node_sizes:
            try:
                groups = pw + red
                lengths = (n_pw, n_red)
                splits, getters = SIMDKernel._split_iteration_ranges(groups, lengths)
            except CantSplit:
                return None

            assert len(getters) == 2
            pw_group_splits = splits[: len(pw)]
            # if we had to divide a variable into two to do this split,
            # then lets try the larger, induced split.
            # e.g. splitting (12, 2) into (2, 12) will split the first var into:
            # (2, 6) and produce an overall split of (2, 6, 2)
            flattened_pw_splits = tuple(itertools.chain.from_iterable(pw_group_splits))
            if flattened_pw_splits != pw:
                if out := self.try_split(flattened_pw_splits, red):
                    return out

        return pw, red


def apply_var_mapping(
    iter_vars: list[sympy.Symbol],
    red_vars: list[sympy.Symbol],
    norm_pw_vars: list[sympy.Symbol],
    norm_red_vars: list[sympy.Symbol],
    new_ranges: list[list[sympy.Expr]],
    return_getters_groups: list[list[Callable[[list[sympy.Expr]], sympy.Expr]]],
) -> dict[sympy.Symbol, sympy.Expr]:
    """Maps original variables to expressions using normalized variables."""

    # the output of split_iteration_range is a new_ranges, return_getters_groups
    # new_ranges is a flattened list of ranges corresponding to the new pw and red vars
    # for example, taking in pw vars of range (6, 6) to normalized range [36],
    # new_ranges would be [[6, 6]]
    # There is a return_getter callable for each input iter_var and red_vars.
    # if you flatten out all of the ranges, and create a variable for each index,
    # then applying the flattening vars to the callables in return_getters_groups
    # gives you the mapping from input vars -> flattened vars.
    # From there, we can compute the output, normalized variables.
    # For instance [6, 6] corresponding to flat vars v0, v1 will be
    # v0 + 6 * v1

    # Create flattened iteration variables
    num_vars = sum(len(s) for s in new_ranges)
    flat_vars = sympy.symbols(f"v_0:{num_vars}")
    count = 0

    if len(iter_vars) == 0 and len(red_vars) == 0:
        return {}

    assert len(new_ranges) == len(norm_pw_vars + norm_red_vars)
    apply_groups = []
    for group in return_getters_groups:
        apply_groups.append([g(flat_vars) for g in group])

    iter_vars_to_flat_vars = {}
    for i, (group, var_group) in enumerate(
        zip(apply_groups, (iter_vars, red_vars), strict=True)
    ):
        # if the node has sizes (p0, 1) and the fused node is (p0, r0)
        # the reduction var gets filled in for split_iteration_range
        if len(group) != len(var_group):
            assert i == 1
            assert len(var_group) == 0
            continue

        iter_vars_to_flat_vars.update({v: g for g, v in zip(group, var_group)})

    count = 0
    flat_vars_to_new_vars = {}
    for new_range, new_var in zip(
        new_ranges, norm_pw_vars + norm_red_vars, strict=True
    ):
        range_vars = []
        for _ in range(len(new_range)):
            range_vars.append(flat_vars[count])
            count += 1

        prod = 1
        for i in range(len(new_range) - 1, -1, -1):
            flat_vars_to_new_vars[range_vars[i]] = new_var * prod
            prod = new_range[i] * prod

    return {
        k: sympy_subs(v, flat_vars_to_new_vars)
        for k, v in iter_vars_to_flat_vars.items()
    }


def extract_normalized_read_writes(
    node: Union["FusedSchedulerNode", "SchedulerNode"],
) -> Optional[FusedNormalizedReadsWrites]:
    """Extracts index variables, reduce variables, read/write expressions, and variable ranges from a fused node."""
    reads: dict[sympy.Expr, OrderedSet[str]] = defaultdict(OrderedSet)
    writes: dict[sympy.Expr, OrderedSet[str]] = defaultdict(OrderedSet)

    all_output_names = node.get_buffer_names()
    op_names = node.get_operation_names()
    outputs: OrderedSet[str] = OrderedSet()
    removed_buffers: OrderedSet[str] = OrderedSet()
    for buf_name in all_output_names:
        if V.graph.scheduler.can_buffer_be_removed_through_fusion(buf_name, op_names):
            removed_buffers.add(buf_name)
        else:
            outputs.add(buf_name)

    inputs = OrderedSet(
        dep.name for dep in node.read_writes.reads if dep.name not in removed_buffers
    )

    pointwise_numel: sympy.Expr = node.group[1][0]
    red_numel: sympy.Expr = node.group[1][1]

    # TODO - a few dynamic shapes issues to resolve
    if any(
        (isinstance(var, sympy.Expr) and not var.is_constant())
        for var in (pointwise_numel, red_numel)
    ):
        return None

    pw_splits, red_splits = NodeSplitGetter(node).get_node_splits()

    # lets use different prefix (`n`) to distinguish
    (norm_pw_vars, norm_red_vars), ranges = index_vars_no_squeeze(
        pw_splits, red_splits, prefix="n"
    )

    for n in list(node.get_nodes()):
        if not isinstance(n, torch._inductor.scheduler.SchedulerNode):
            continue

        body = n._body

        # TODO - not handled well. indirect loads will not be coalesced,
        # need to account for that in analysis.
        if body.indirect_vars:
            return None

        n_reads: dict[sympy.Expr, OrderedSet[str]] = defaultdict(OrderedSet)
        n_writes: dict[sympy.Expr, OrderedSet[str]] = defaultdict(OrderedSet)

        # TODO - will the names for all the inputs/outputs accurately
        # reflect mutation, or do I need to remap with mutation_real_name
        for inp in inputs:
            for expr in body.get_all_read_expr(inp):
                n_reads[expr].add(inp)

        for out in outputs:
            for expr in body.get_all_write_expr(out):
                n_writes[expr].add(out)

        if not n_reads and not n_writes:
            continue

        (iter_vars, n_pw_splits), (red_vars, n_red_splits) = get_pw_red_splits(
            n, pointwise_numel, red_numel
        )

        groups = pw_splits + red_splits
        lengths = (n_pw_splits, (n_red_splits))
        lengths = (
            torch._inductor.codegen.simd.SIMDKernel.prepare_split_iteration_lengths(
                groups, lengths, red_numel
            )
        )
        new_ranges, return_getters_groups = (
            torch._inductor.codegen.simd.SIMDKernel._split_iteration_ranges(
                groups, lengths
            )
        )
        var_map = apply_var_mapping(
            iter_vars,
            red_vars,
            norm_pw_vars,
            norm_red_vars,
            new_ranges,
            return_getters_groups,
        )

        # We create Identity sympy.Functions to prevent expansion to int64,
        # unwrap for tiling analysis.
        def remove_identity(expr: sympy.Expr) -> sympy.Expr:
            return expr.replace(Identity, lambda x: x)

        n_reads_new = {
            sympy_subs(remove_identity(read), var_map): v for read, v in n_reads.items()
        }
        n_writes_new = {
            sympy_subs(remove_identity(write), var_map): v
            for write, v in n_writes.items()
        }

        for expr, buf_names in n_reads_new.items():
            reads[expr] |= buf_names

        for expr, buf_names in n_writes_new.items():
            writes[expr] |= buf_names

    reads = {
        V.graph.sizevars.simplify_with_ranges(r, ranges): v for r, v in reads.items()
    }
    writes = {
        V.graph.sizevars.simplify_with_ranges(w, ranges): v for w, v in writes.items()
    }

    fused_out = FusedNormalizedReadsWrites(
        norm_pw_vars,  # type: ignore[arg-type]
        norm_red_vars,  # type: ignore[arg-type]
        reads,
        writes,
        ranges,
    )
    loop_tiling_log.info("Normalized Fused reads: %s", fused_out)
    return fused_out


def get_score(addr: sympy.Expr, var_ranges: dict[sympy.Symbol, int]) -> int:
    """
    Score addr according to its approximate size
    """

    # TODO - deduplicate with candidate_tilings
    var_sizes = []
    for v in addr.free_symbols:
        v_size = var_ranges.get(v)
        # TODO - reason about indirect vars
        if not symbol_is_type(v, SymT.INDIRECT) and v_size is not None:
            var_sizes.append(v_size)
    from .virtualized import V

    return V.graph.sizevars.atomically_apply_size_hint(
        sympy_product(var_sizes), fallback=config.unbacked_symint_fallback
    )


def get_hint(v: Union[sympy.Expr, int]) -> int:
    if isinstance(v, int):
        return v
    else:
        return V.graph.sizevars.size_hint(v, fallback=config.unbacked_symint_fallback)


@dataclasses.dataclass(frozen=True)
class VarTiling:
    """
    Tiling of a var by `tiling_factor` that yields additional coalesced mem accesses by `benefit_score`
    """

    var: sympy.Symbol
    tiling_factor: int
    score: int


@dataclasses.dataclass(frozen=True)
class CoalesceVarAnalysis:
    # Var -> Memory Score - not strictly the amount of memory
    # because we multiply writes x2
    # TODO: separate into dataclass that olds mem, dtype, is_write
    coalesced_by_var: dict[sympy.Expr, int]

    norm_read_writes: FusedNormalizedReadsWrites

    suggested_split: Optional[VarTiling] = None


def analyze_memory_coalescing(
    fused_node: Union["FusedSchedulerNode", "SchedulerNode"],
) -> Optional[CoalesceVarAnalysis]:
    """
    Find variables that coalesce the reads and writes and score the total size.

    If uncoalesced memory expressions are found, look for additionally tiling of variables
    which will coalesce memory accesses.

    For instance - for the following expression:

    (32*p0) // 2048

    Tiling p0 by 64 will make this expression coalesced.
    """

    norm_read_writes = extract_normalized_read_writes(fused_node)

    if norm_read_writes is None:
        return None

    reads = norm_read_writes.reads
    writes = norm_read_writes.writes
    var_ranges = norm_read_writes.var_ranges

    coalesced_by_var: dict[sympy.Symbol, int] = Counter()
    uncoalesced_addrs: dict[sympy.Expr, int] = Counter()

    for is_read, (memory_expr, buf_names) in itertools.chain(
        ((True, item) for item in reads.items()),
        ((False, item) for item in writes.items()),
    ):
        # skip memory deps with indirect vars - todo: better handling
        indirect_expr = bool(
            memory_expr.free_symbols - norm_read_writes.var_ranges.keys()
        )

        if indirect_expr:
            continue

        size = get_score(memory_expr, var_ranges)
        if size == 0:
            continue

        maybe_coalesced_var = find_coalesced_var(memory_expr, var_ranges)

        byte_multipler = 0
        for buf_name in buf_names:
            if buf := V.graph.try_get_buffer(buf_name):
                byte_multipler += buf.dtype.itemsize

        # coalesced writes more important
        byte_multipler *= 1 if is_read else 2

        if maybe_coalesced_var:
            coalesced_by_var[maybe_coalesced_var] += size * byte_multipler
        else:
            uncoalesced_addrs[memory_expr] += size * byte_multipler

    if not uncoalesced_addrs:
        return CoalesceVarAnalysis(
            coalesced_by_var=coalesced_by_var, norm_read_writes=norm_read_writes
        )

    # map from var -> tiling -> total_score
    tiling_scores: dict[sympy.Expr, dict[int, int]] = defaultdict(Counter)

    for uncoalesced_expr, addr_score in uncoalesced_addrs.items():
        expr_subs = dict.fromkeys(uncoalesced_expr.free_symbols, 0)
        for v in uncoalesced_expr.free_symbols:
            # skip non iter/reduce var variables
            if v not in var_ranges:
                continue
            # skip small addrs
            if addr_score == 0:
                continue
            del expr_subs[v]
            single_var_expr = sympy_subs(uncoalesced_expr, expr_subs)
            expr_subs[v] = 0
            tiling_factor = solve_for_tiling(single_var_expr)
            if (
                tiling_factor is None
                or not tiling_factor.is_constant()
                or not tiling_factor.is_integer
            ):
                continue

            tiling_factor = int(tiling_factor)
            if not V.graph.sizevars.statically_known_lt(tiling_factor, var_ranges[v]):
                continue

            # TODO - if a var is in the middle, such as [n0, n1, n2]
            # n1 can can be split beyond range

            MIN_TILING_BLOCK = 8
            if not all(
                V.graph.sizevars.statically_known_lt(MIN_TILING_BLOCK, block)
                for block in (tiling_factor, var_ranges[v] // tiling_factor)
            ):
                continue

            tiling_scores[v][tiling_factor] += addr_score

    if len(tiling_scores) == 0:
        return CoalesceVarAnalysis(
            coalesced_by_var=coalesced_by_var, norm_read_writes=norm_read_writes
        )

    best_tiling: Optional[tuple[sympy.Expr, int]] = None
    best_tiling_score = 0

    for var, tiling_counter in tiling_scores.items():
        for tile, tile_score in tiling_counter.items():
            if tile_score > best_tiling_score:
                best_tiling = (var, tile)
                best_tiling_score = tile_score

    if best_tiling is None:
        return CoalesceVarAnalysis(
            coalesced_by_var=coalesced_by_var, norm_read_writes=norm_read_writes
        )

    # TODO - for strictly pointwise fusions,
    # we can consider just swizzling the var if the var we are going to tile
    # does not coalesce a significant portion of global reads
    # TODO - could also prefer index var splits to reduction, better tested
    return CoalesceVarAnalysis(
        coalesced_by_var=coalesced_by_var,
        norm_read_writes=norm_read_writes,
        suggested_split=VarTiling(best_tiling[0], best_tiling[1], best_tiling_score),
    )<|MERGE_RESOLUTION|>--- conflicted
+++ resolved
@@ -145,8 +145,6 @@
     return None
 
 
-<<<<<<< HEAD
-=======
 def find_broadcast_var(
     index: sympy.Expr, var_ranges: dict[sympy.Expr, int]
 ) -> Optional[sympy.Expr]:
@@ -182,7 +180,6 @@
     return None
 
 
->>>>>>> 3cd98b42
 def find_coalesced_var(
     index: sympy.Expr, var_ranges: dict[sympy.Expr, int]
 ) -> Optional[sympy.Expr]:
@@ -606,11 +603,12 @@
     return fused_out
 
 
-def get_score(addr: sympy.Expr, var_ranges: dict[sympy.Symbol, int]) -> int:
-    """
-    Score addr according to its approximate size
-    """
-
+def get_score(
+    addr: sympy.Expr, var_ranges: dict[sympy.Symbol, int], buf_names: OrderedSet[str]
+) -> int:
+    """
+    Score addr according to its approximate size.
+    """
     # TODO - deduplicate with candidate_tilings
     var_sizes = []
     for v in addr.free_symbols:
@@ -625,6 +623,15 @@
     )
 
 
+def try_get_buf_size(buf_name: str) -> Optional[int]:
+    buf = V.graph.try_get_buffer(buf_name)
+    if not buf:
+        return None
+    return V.graph.sizevars.atomically_apply_size_hint(
+        sympy_product(buf.get_size()), fallback=config.unbacked_symint_fallback
+    )
+
+
 def get_hint(v: Union[sympy.Expr, int]) -> int:
     if isinstance(v, int):
         return v
@@ -649,6 +656,8 @@
     # because we multiply writes x2
     # TODO: separate into dataclass that olds mem, dtype, is_write
     coalesced_by_var: dict[sympy.Expr, int]
+
+    uncoalesced_addrs: dict[sympy.Expr, int]
 
     norm_read_writes: FusedNormalizedReadsWrites
 
@@ -695,28 +704,40 @@
         if indirect_expr:
             continue
 
-        size = get_score(memory_expr, var_ranges)
+        size = get_score(memory_expr, var_ranges, buf_names)
+
         if size == 0:
             continue
 
         maybe_coalesced_var = find_coalesced_var(memory_expr, var_ranges)
-
-        byte_multipler = 0
+        # while broadcasting vars are not technically coalesced,
+        # accesses at least stay in cache, so they provide most of the benefit.
+        # treat the same for now.
+        if maybe_coalesced_var is None:
+            maybe_coalesced_var = find_broadcast_var(memory_expr, var_ranges)
+
+        total_score = 0
         for buf_name in buf_names:
-            if buf := V.graph.try_get_buffer(buf_name):
-                byte_multipler += buf.dtype.itemsize
+            if (buf := V.graph.try_get_buffer(buf_name)) and (
+                buf_size := try_get_buf_size(buf_name)
+            ):
+                # constrain by buf size since we'll read at most that many elements
+                # score could be more through either masking or by broadcasting (e.g. x // 16)
+                total_score += min(buf_size, size) * buf.dtype.itemsize
 
         # coalesced writes more important
-        byte_multipler *= 1 if is_read else 2
+        total_score *= 1 if is_read else 2
 
         if maybe_coalesced_var:
-            coalesced_by_var[maybe_coalesced_var] += size * byte_multipler
+            coalesced_by_var[maybe_coalesced_var] += total_score
         else:
-            uncoalesced_addrs[memory_expr] += size * byte_multipler
+            uncoalesced_addrs[memory_expr] += total_score
 
     if not uncoalesced_addrs:
         return CoalesceVarAnalysis(
-            coalesced_by_var=coalesced_by_var, norm_read_writes=norm_read_writes
+            coalesced_by_var=coalesced_by_var,
+            uncoalesced_addrs=uncoalesced_addrs,
+            norm_read_writes=norm_read_writes,
         )
 
     # map from var -> tiling -> total_score
@@ -760,7 +781,9 @@
 
     if len(tiling_scores) == 0:
         return CoalesceVarAnalysis(
-            coalesced_by_var=coalesced_by_var, norm_read_writes=norm_read_writes
+            coalesced_by_var=coalesced_by_var,
+            uncoalesced_addrs=uncoalesced_addrs,
+            norm_read_writes=norm_read_writes,
         )
 
     best_tiling: Optional[tuple[sympy.Expr, int]] = None
@@ -774,7 +797,9 @@
 
     if best_tiling is None:
         return CoalesceVarAnalysis(
-            coalesced_by_var=coalesced_by_var, norm_read_writes=norm_read_writes
+            coalesced_by_var=coalesced_by_var,
+            uncoalesced_addrs=uncoalesced_addrs,
+            norm_read_writes=norm_read_writes,
         )
 
     # TODO - for strictly pointwise fusions,
@@ -783,6 +808,7 @@
     # TODO - could also prefer index var splits to reduction, better tested
     return CoalesceVarAnalysis(
         coalesced_by_var=coalesced_by_var,
+        uncoalesced_addrs=uncoalesced_addrs,
         norm_read_writes=norm_read_writes,
         suggested_split=VarTiling(best_tiling[0], best_tiling[1], best_tiling_score),
     )