import copy
import logging
from typing import List, Optional

import torch
import torch.nn as nn
from torch._dynamo.utils import detect_fake_mode
from torch.fx.experimental.optimization import (
    matches_module_pattern,
    replace_node_module,
)
from torch.fx.passes.shape_prop import ShapeProp
from torch.nn import functional as F
from torch.nn.utils.fusion import fuse_conv_bn_eval, fuse_conv_bn_weights

from .. import config

from ..fx_utils import matches_module_function_pattern
from ..pattern_matcher import (
    init_once_fakemode,
    PatternMatcherPass,
    stable_topological_sort,
)
from ..utils import is_cpu_device
from .group_batch_fusion import group_batch_fusion_pre_grad_passes

log = logging.getLogger(__name__)

normalization_pass = PatternMatcherPass(prevent_match_across_mutations=True)
merge_splits_pass = PatternMatcherPass(prevent_match_across_mutations=True)
split_cat_pass = PatternMatcherPass(prevent_match_across_mutations=True)
unbind_stack_pass = PatternMatcherPass(prevent_match_across_mutations=True)
efficient_conv_bn_eval_pass = PatternMatcherPass(prevent_match_across_mutations=True)

pattern_matcher_passes: List[PatternMatcherPass] = [
    normalization_pass,
    merge_splits_pass,
    split_cat_pass,
    unbind_stack_pass,
    efficient_conv_bn_eval_pass,
]


@init_once_fakemode
def lazy_init():
    from . import efficient_conv_bn_eval, split_cat  # noqa: F401  # noqa: F401

    if config.is_fbcode():
        from .fb import split_cat as split_cat_fb  # type: ignore[import]  # noqa: F401


def pre_grad_passes(gm: torch.fx.GraphModule, example_inputs):
    """
    Apply passes on the input FX graph using Torch IR.

    WARNING:
    The IR before grad is not functional or normalized, so it is harder
    to write passes on this IR.  Passes must be safe with respect to
    aliasing and mutation and need to handle all possible arg schemas.

    Consider adding a new pass to post_grad.py or joint_graph.py which
    are after functionalization and normalization.
    """

    if config.pattern_matcher:
        lazy_init()
        gm = fuse_fx(gm, example_inputs)
        group_batch_fusion_pre_grad_passes(gm.graph)
        for pattern_matcher_pass in pattern_matcher_passes:
            pattern_matcher_pass.apply(gm.graph)

    stable_topological_sort(gm.graph)
    gm.graph.lint()
    gm.recompile()

    if config.is_fbcode():
        from torch._inductor.fb.utils import get_everpaste_url  # type: ignore[import]

        log.info(
<<<<<<< HEAD
            f"Print graph after recompile in pre grad passes: {get_everpaste_url(str(gm.graph))}"
=======
            "Print graph after recompile in pre grad passes: %s",
            get_everpaste_url(str(gm.graph)),
>>>>>>> d15d7a64
        )

    return gm


def fuse_fx(gm: torch.fx.GraphModule, example_inputs) -> torch.fx.GraphModule:
    is_cpu = is_cpu_device(example_inputs)

    fake_mode = detect_fake_mode(example_inputs)

    gm = sink_cat_after_pointwise(gm)
    if config.permute_fusion and not is_cpu:
        # For linear permute fusion, we need to check input info to identify
        # and perform proper permutation/transpose
        ShapeProp(gm, fake_mode=fake_mode).propagate(*example_inputs)
        gm = linear_permute_fusion(gm)
        gm = permute_linear_fusion(gm)
        gm = permute_matmul_fusion(gm)

    # make sure the autograd is disabled.
    if torch.is_grad_enabled() or not is_cpu:
        return gm
    if config.freezing:
        gm = remove_identity(gm)
        gm = fuse_conv_bn(gm)
    return gm


def fetch_attr(target: str, mod):
    target_atoms = target.split(".")
    attr_itr = mod
    for i, atom in enumerate(target_atoms):
        if not hasattr(attr_itr, atom):
            raise RuntimeError(
                f"Node referenced nonexistant target {'.'.join(target_atoms[:i])}"
            )
        attr_itr = getattr(attr_itr, atom)
    return attr_itr


def remove_identity(gm: torch.fx.GraphModule) -> torch.fx.GraphModule:
    """
    Removes all identity layers from the module.
    """

    class IdentityRemover(torch.fx.Transformer):
        def call_module(self, target, args, kwargs):
            if isinstance(self.submodules[target], nn.Identity):
                assert len(args) == 1
                return args[0]
            else:
                return super().call_module(target, args, kwargs)

    return IdentityRemover(gm).transform()


def fuse_conv_bn(gm: torch.fx.GraphModule, inplace=False) -> torch.fx.GraphModule:
    """
    Fuses Convolution/BN layers for inference purposes.
    """
    modules_patterns = [
        (torch.nn.Conv1d, torch.nn.BatchNorm1d),
        (torch.nn.Conv2d, torch.nn.BatchNorm2d),
        (torch.nn.Conv3d, torch.nn.BatchNorm3d),
    ]
    module_function_patterns = [
        (torch.nn.Conv1d, F.batch_norm),
        (torch.nn.Conv2d, F.batch_norm),
        (torch.nn.Conv3d, F.batch_norm),
    ]
    modules = dict(gm.named_modules())
    for pattern in modules_patterns:
        for node in gm.graph.nodes:
            if matches_module_pattern(pattern, node, modules):
                if len(node.args[0].users) > 1:  # Output of conv is used by other nodes
                    continue
                conv = modules[node.args[0].target]
                bn = modules[node.target]
                eval_mode = all(not n.training for n in [conv, bn])
                if not eval_mode:
                    continue
                if not bn.track_running_stats:
                    continue
                fused_conv = fuse_conv_bn_eval(conv, bn)
                replace_node_module(node.args[0], modules, fused_conv)
                node.replace_all_uses_with(node.args[0])
                gm.graph.erase_node(node)
    gm.graph.lint()
    for pattern in module_function_patterns:
        for node in gm.graph.nodes:
            if matches_module_function_pattern(pattern, node, modules):
                # TODO: support kwargs.
                if len(node.args) != 8:
                    continue
                conv = modules[node.args[0].target]
                bn_training = node.args[5]
                bn_eps = node.args[7]
                if conv.training or bn_training:
                    continue
                if type(bn_eps) is not float:
                    continue
                bn_args_is_constant = all(
                    n.op == "get_attr" and len(n.users) == 1 for n in node.args[1:5]
                )
                if not bn_args_is_constant:
                    continue
                bn_running_mean = fetch_attr(node.args[1].target, gm)
                bn_running_var = fetch_attr(node.args[2].target, gm)
                bn_weight = fetch_attr(node.args[3].target, gm)
                bn_bias = fetch_attr(node.args[4].target, gm)
                if bn_running_mean is None or bn_running_var is None:
                    continue
                fused_conv = copy.deepcopy(conv)
                fused_conv.weight, fused_conv.bias = fuse_conv_bn_weights(
                    fused_conv.weight,
                    fused_conv.bias,
                    bn_running_mean,
                    bn_running_var,
                    bn_eps,
                    bn_weight,
                    bn_bias,
                )
                replace_node_module(node.args[0], modules, fused_conv)
                node.replace_all_uses_with(node.args[0])
                gm.graph.erase_node(node)
    gm.graph.lint()
    gm.recompile()

    return gm


class NormalizedLinearNode:
    def __init__(self, node: torch.fx.Node) -> None:
        assert node.op == "call_function"
        assert node.target in [torch.nn.functional.linear]
        self.node: torch.fx.Node = node

    def get_input(self) -> torch.fx.Node:
        if len(self.node.args) > 0:
            return self.node.args[0]
        else:
            return self.node.kwargs["input"]

    def get_weight(self) -> torch.fx.Node:
        if len(self.node.args) > 1:
            return self.node.args[1]
        else:
            return self.node.kwargs["weight"]

    def get_bias(self) -> torch.fx.Node:
        if len(self.node.args) > 2:
            return self.node.args[2]
        else:
            return self.node.kwargs["bias"] if "bias" in self.node.kwargs else None


class NormalizedMatmulNode:
    def __init__(self, node: torch.fx.Node) -> None:
        assert node.op == "call_function"
        assert node.target in [torch.bmm, torch.matmul]
        self.node: torch.fx.Node = node

    def get_input(self) -> torch.fx.Node:
        if len(self.node.args) > 0:
            return self.node.args[0]
        else:
            return self.node.kwargs["input"]

    def get_other(self) -> torch.fx.Node:
        if len(self.node.args) > 1:
            return self.node.args[1]
        else:
            return self.node.kwargs["other"]


def check_permute(node: torch.fx.Node) -> bool:
    ranks = len(node.meta["tensor_meta"].shape)
    if len(node.args) > 3:
        permutation = [node.args[i] % ranks for i in range(1, ranks + 1)]
    elif (
        "permutation" in node.kwargs
        and node.kwargs["permutation"] is not None
        and len(node.kwargs["permutation"]) > 2
    ):
        permutation = [i % ranks for i in node.kwargs["permutation"]]
    else:
        return False
    allowed_permutation = list(range(ranks))
    allowed_permutation[-1] = ranks - 2
    allowed_permutation[-2] = ranks - 1
    return permutation == allowed_permutation


def sink_cat_after_pointwise(module: torch.fx.GraphModule) -> torch.fx.GraphModule:
    def one_user(node):
        users = list(node.users)
        return users[0] if len(users) == 1 else None

    def is_view(node):
        view = {"view"}
        return node.op == "call_method" and node.target in view

    def is_pointwise_unary(node):
        pointwise = {torch.relu, torch.tanh, "relu", "tanh"}
        return node.op in {"call_function", "call_method"} and node.target in pointwise

    g = module.graph
    for node in g.nodes:
        if node.op != "call_function" or node.target != torch.cat:
            continue

        cat_or_view = node
        while True:
            user = one_user(cat_or_view)
            if not user or not is_view(user):
                break
            cat_or_view = user

        if user and is_pointwise_unary(user):
            with g.inserting_before(node):

                def cat_args(tensors, dim=0):
                    return tensors, dim

                tensors, dim = cat_args(*node.args, **node.kwargs)
                new_tensors = [
                    g.create_node(user.op, user.target, args=(arg,), kwargs=user.kwargs)
                    for arg in tensors
                ]
                new_cat = g.create_node(
                    "call_function", torch.cat, args=(new_tensors, dim)
                )
                user.replace_all_uses_with(cat_or_view)
                node.replace_all_uses_with(new_cat)
                g.erase_node(user)
                g.erase_node(node)
    g.lint()
    module.recompile()
    return module


def linear_permute_fusion(module: torch.fx.GraphModule) -> torch.fx.GraphModule:
    for node in module.graph.nodes:
        if (
            node.op == "call_method"
            and node.target == "permute"
            and check_permute(node)
        ):
            if len(node.args) > 0:
                input_node = node.args[0]
            else:
                input_node = node.kwargs["input"]
            if (
                input_node.op == "call_function"
                and input_node.target == torch.nn.functional.linear
            ):
                normalized = NormalizedLinearNode(input_node)
                input = normalized.get_input()
                weight = normalized.get_weight()
                bias = normalized.get_bias()
                with module.graph.inserting_before(node):
                    fused_node = module.graph.call_function(
                        linear_transpose, args=(input, weight, bias)
                    )
                    node.replace_all_uses_with(fused_node)
                    module.graph.erase_node(node)
                    if len(input_node.users) == 0:
                        module.graph.erase_node(input_node)

    module.graph.lint()
    module.recompile()
    return module


# Y1 = X * W^T + bias
# Y2 = Y1.permute(0, 2, 1)
# ---->
# Y2 = (W * X^T + bias.unsqueeze(-1))^T
def linear_transpose(
    input: torch.Tensor, weight: torch.Tensor, bias: Optional[torch.Tensor]
) -> torch.Tensor:
    if bias is None:
        return torch.matmul(weight, input.transpose(-1, -2))
    return torch.matmul(weight, input.transpose(-1, -2)) + bias.unsqueeze(-1)


def permute_linear_fusion(module: torch.fx.GraphModule) -> torch.fx.GraphModule:
    for node in module.graph.nodes:
        if node.op == "call_function" and node.target == torch.nn.functional.linear:
            if len(node.args) > 0:
                input_node = node.args[0]
            else:
                input_node = node.kwargs["input"]
            if (
                input_node.op == "call_method"
                and input_node.target == "permute"
                and check_permute(input_node)
            ):
                normalized = NormalizedLinearNode(node)
                if len(input_node.args) > 0:
                    input = input_node.args[0]
                else:
                    input = input_node.kwargs["input"]
                weight = normalized.get_weight()
                bias = normalized.get_bias()
                with module.graph.inserting_before(node):
                    fused_node = module.graph.call_function(
                        transpose_linear, args=(input, weight, bias)
                    )
                    node.replace_all_uses_with(fused_node)
                    module.graph.erase_node(node)
                    if len(input_node.users) == 0:
                        module.graph.erase_node(input_node)

    module.graph.lint()
    module.recompile()
    return module


def permute_matmul_fusion(module: torch.fx.GraphModule) -> torch.fx.GraphModule:
    for node in module.graph.nodes:
        if node.op == "call_function" and (
            node.target == torch.bmm or node.target == torch.matmul
        ):
            normalized = NormalizedMatmulNode(node)
            input_A_node = normalized.get_input()
            input_B_node = normalized.get_other()
            input_A = input_A_node
            input_B = input_B_node
            Atrans = Btrans = False
            if (
                input_A_node.op == "call_method"
                and input_A_node.target == "permute"
                and check_permute(input_A_node)
            ):
                Atrans = True
                if len(input_A_node.args) > 0:
                    input_A = input_A_node.args[0]
                else:
                    input_A = input_A_node.kwargs["input"]

            if (
                input_B_node.op == "call_method"
                and input_B_node.target == "permute"
                and check_permute(input_B_node)
            ):
                Btrans = True
                if len(input_B_node.args) > 0:
                    input_B = input_B_node.args[0]
                else:
                    input_B = input_B_node.kwargs["input"]

            if Atrans or Btrans:
                with module.graph.inserting_before(node):
                    fused_node = module.graph.call_function(
                        transpose_matmul,
                        args=(input_A, input_B, Atrans, Btrans),
                    )
                node.replace_all_uses_with(fused_node)
                module.graph.erase_node(node)
                if Atrans and len(input_A_node.users) == 0:
                    module.graph.erase_node(input_A_node)
                if Btrans and len(input_B_node.users) == 0:
                    module.graph.erase_node(input_B_node)

    module.graph.lint()
    module.recompile()
    return module


# X1 = X.permute(0, 2, 1)
# Y1 = X1 * W1^T + bias1
# ---->
# Y2 = X1.transpose(-1, -2) * W1^T + bias1
def transpose_linear(
    input: torch.Tensor, weight: torch.Tensor, bias: Optional[torch.Tensor]
) -> torch.Tensor:
    if bias is None:
        return torch.matmul(input.transpose(-1, -2), weight.t())
    return torch.matmul(input.transpose(-1, -2), weight.t()) + bias


def transpose_matmul(
    A: torch.Tensor, B: torch.Tensor, Atrans: bool, Btrans: bool
) -> torch.Tensor:
    if Atrans:
        A = A.transpose(-1, -2)
    if Btrans:
        B = B.transpose(-1, -2)
    return torch.matmul(A, B)<|MERGE_RESOLUTION|>--- conflicted
+++ resolved
@@ -77,12 +77,8 @@
         from torch._inductor.fb.utils import get_everpaste_url  # type: ignore[import]
 
         log.info(
-<<<<<<< HEAD
-            f"Print graph after recompile in pre grad passes: {get_everpaste_url(str(gm.graph))}"
-=======
             "Print graph after recompile in pre grad passes: %s",
             get_everpaste_url(str(gm.graph)),
->>>>>>> d15d7a64
         )
 
     return gm
