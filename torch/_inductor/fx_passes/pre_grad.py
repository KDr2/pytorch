# mypy: allow-untyped-defs
import copy
import itertools
import logging
from typing import Dict, Optional

import torch
import torch.nn as nn
from torch._dynamo.utils import counters, detect_fake_mode, optimus_scuba_log
from torch._utils_internal import upload_graph
from torch.fx.experimental.optimization import (
    matches_module_pattern,
    replace_node_module,
)
from torch.fx.passes.fake_tensor_prop import FakeTensorProp
from torch.fx.passes.graph_transform_observer import GraphTransformObserver
from torch.fx.passes.shape_prop import ShapeProp
from torch.nn import functional as F
from torch.nn.utils.fusion import fuse_conv_bn_eval, fuse_conv_bn_weights

from .. import config
from ..fx_utils import matches_module_function_pattern
from ..pattern_matcher import (
    init_once_fakemode,
    PatternMatcherPass,
    stable_topological_sort,
)
from ..utils import is_cpu_device, pass_execution_and_save
from .group_batch_fusion import group_batch_fusion_passes, PRE_GRAD_FUSIONS
from .misc_patterns import numpy_compat_normalization
from .split_cat import PRE_GRAD_PATTERNS


log = logging.getLogger(__name__)

efficient_conv_bn_eval_pass = PatternMatcherPass(
    pass_name="efficient_conv_bn_eval_pass"
)

fuse_split_linear_add_pass = PatternMatcherPass(
    pass_name="fuse_split_linear_add_pass",
)
fuse_chunk_squeeze_cat_pass = PatternMatcherPass(
    pass_name="fuse_chunk_squeeze_cat_pass",
)
remove_reshape_pass = PatternMatcherPass(
    pass_name="remove_reshape_pass",
)

# based on predispatch aten IR
normalization_pass_aten = PatternMatcherPass()
merge_splits_pass_aten = PatternMatcherPass()
split_cat_pass_aten = PatternMatcherPass()
unbind_stack_pass_aten = PatternMatcherPass()
merge_getitem_cat_pass_aten = PatternMatcherPass()
merge_stack_tahn_unbind_pass_aten = PatternMatcherPass()
mutate_cat_pass_aten = PatternMatcherPass()
remove_split_with_size_one_pass_aten = PatternMatcherPass()


def save_inductor_dict(pass_to_compare=None):
    if not pass_to_compare:
        pass_to_compare = list(config.pre_grad_fusion_options.keys()) + list(
            config.post_grad_fusion_options.keys()
        )
    return {p: dict(counters["inductor"]).get(p, 0) for p in pass_to_compare}


def is_same_dict(inductor_dict, optimus_dict):
    for pass_name, count in optimus_dict.items():
        if count != dict(inductor_dict).get(pass_name, 0):
            return False
    return True


def normalize_node_kwargs_pass(graph):
    return None


def fuse_parallel_linear_pass(graph):
    return None


def remove_split_ops(graph, shape_prop):
    return None


def fuse_chunk_reshape_unsqueeze_concat_pass(graph):
    return None


<<<<<<< HEAD
=======
def fuse_chunk_reshape_concat_pass(graph):
    return None


def remove_noop_pass(graph):
    return None


def stack_to_unsqueeze_pass(graph):
    return None


>>>>>>> 416a7894
@init_once_fakemode
def lazy_init():
    from . import efficient_conv_bn_eval, split_cat  # noqa: F401  # noqa: F401

    if config.is_fbcode():
        from . import fb  # type: ignore[attr-defined]  # noqa: F401


def pre_grad_passes(gm: torch.fx.GraphModule, example_inputs=None):
    """
    Apply passes on the input FX graph using Torch IR.

    WARNING:
    The IR before grad is not functional or normalized, so it is harder
    to write passes on this IR.  Passes must be safe with respect to
    aliasing and mutation and need to handle all possible arg schemas.

    Consider adding a new pass to post_grad.py or joint_graph.py which
    are after functionalization and normalization.
    """
    if config.pattern_matcher:
        lazy_init()
        if hasattr(
            config, "fx_passes_numeric_check"
        ) and config.fx_passes_numeric_check.get("pre_grad", False):
            gm_before_fx_passes = gm.__copy__()
        # explicitly run with predispatch atenIR based passes
        if config.is_predispatch:

            def shape_prop(mod) -> None:
                ShapeProp(
                    gm=mod,
                    # pyre-fixme[16]: Module `torch._dynamo.utils` has no attribute `detect_fake_mode`
                    fake_mode=detect_fake_mode(example_inputs),
                ).propagate(*example_inputs)

            # normalization pass
            pass_execution_and_save(
                normalization_pass_aten.apply,
                gm,
                example_inputs,
                "[Pre grad(predispatch IR)]Apply normalization pass",
            )
            # normalize kwargs, must be called as the first pass
            pass_execution_and_save(
                normalize_node_kwargs_pass,
                gm,
                example_inputs,
                "[Pre grad(predispatch IR)]Apply normalize_node_kwargs_pass",
            )
            pass_execution_and_save(
                fuse_chunk_reshape_unsqueeze_concat_pass,
                gm,
                example_inputs,
                "[Pre grad(predispatch IR)] Apply fuse_chunk_reshape_unsqueeze_concat_pass",
            )
            pass_execution_and_save(
                fuse_chunk_reshape_concat_pass,
                gm,
                example_inputs,
                "[Pre grad(predispatch IR)] Apply fuse_chunk_reshape_concat_pass",
            )
            pass_execution_and_save(
                group_batch_fusion_passes,
                gm,
                example_inputs,
                "[Pre grad(predispatch IR)] Apply group_batch_fusion",
            )
            # update node.meta after group batch fusion
            FakeTensorProp(module=gm, mode=detect_fake_mode(example_inputs)).propagate(
                *example_inputs
            )
            pass_execution_and_save(
                normalize_node_kwargs_pass,
                gm,
                example_inputs,
                "[Pre grad(predispatch IR)]Apply normalize_node_kwargs_pass",
            )
            pass_execution_and_save(
                fuse_chunk_squeeze_cat_pass.apply,
                gm,
                example_inputs,
                "[Pre grad(predispatch IR)] Apply fuse_chunk_squeeze_cat_pass",
            )
            pass_execution_and_save(
                fuse_split_linear_add_pass.apply,
                gm,
                example_inputs,
                "[Pre grad(predispatch IR)] Apply fuse_split_linear_add_pass",
            )
            pass_execution_and_save(
                remove_reshape_pass.apply,
                gm,
                example_inputs,
                "[Pre grad(predispatch IR)] Apply remove_reshape_pass",
            )
            pass_execution_and_save(
                fuse_parallel_linear_pass,
                gm,
                example_inputs,
                "[Pre grad(predispatch IR)] Apply fuse_parallel_linear_pass",
            )
            pass_execution_and_save(
                lambda graph: remove_split_ops(graph.owning_module, shape_prop),
                gm,
                example_inputs,
                "[Pre grad(predispatch IR)] Apply remove_split_ops",
            )
            shape_prop(gm)

        else:
            # We only log the graph with changes to avoid the excessive compilation time
            # https://fb.workplace.com/groups/257735836456307/permalink/633533465543207/
            if example_inputs is not None:
                gm = fuse_fx(gm, example_inputs)
            numpy_compat_normalization(gm.graph)
            optimus_scuba_log["before_recompile_pre_grad"] = upload_graph(gm.graph)
            group_batch_fusion_passes(gm.graph, pre_grad=True)
            for pass_name in config.pre_grad_fusion_options:
                # skip all patterns for group batch fusions
                if pass_name in PRE_GRAD_FUSIONS:
                    continue
                pattern_matcher_pass = PRE_GRAD_PATTERNS[pass_name]
                inductor_before_change = save_inductor_dict(
                    [pattern_matcher_pass.pass_name]
                )
                # we support run same pattern multiple times, the default is to run only once
                counter = config.pre_grad_fusion_options[pass_name].get("counter", 1)
                for _ in range(counter):
                    pattern_matcher_pass.apply(gm.graph)  # type: ignore[arg-type]
                if not is_same_dict(counters["inductor"], inductor_before_change):
                    optimus_scuba_log[
                        f"{pattern_matcher_pass.pass_name}_pre_grad"
                    ] = upload_graph(gm.graph)
            # TODO: move efficient_conv_bn_eval_pass to the fusions dict too.
            efficient_conv_bn_eval_pass.apply(gm.graph)  # type: ignore[arg-type]

    if config.pre_grad_custom_pass is not None:
        with GraphTransformObserver(
            gm, "pre_grad_custom_pass", config.trace.log_url_for_graph_xform
        ):
            config.pre_grad_custom_pass(gm.graph)
    stable_topological_sort(gm.graph)

    from .quantization import quant_lift_up

    quant_lift_up(gm)

    gm.graph.lint()
    gm.recompile()
    optimus_scuba_log["after_recompile_pre_grad"] = upload_graph(gm.graph)

    if (
        config.pattern_matcher
        and hasattr(config, "fx_passes_numeric_check")
        and config.fx_passes_numeric_check.get("pre_grad", False)
        and example_inputs is not None
    ):
        from .numeric_utils import numeric_check_if_enabled

        gm_after_fx_passes = gm.__copy__()
        numeric_check_if_enabled(
            gm_before_fx_passes,  # type: ignore[possibly-undefined]
            gm_after_fx_passes,
            example_inputs,
            config.fx_passes_numeric_check.get("num_iterations", 1),
            config.fx_passes_numeric_check.get("precision", 1e-4),
        )

    return gm


def fuse_fx(gm: torch.fx.GraphModule, example_inputs) -> torch.fx.GraphModule:
    is_cpu = is_cpu_device(example_inputs)
    # pyre-fixme[16]: Module `torch._dynamo.utils` has no attribute `detect_fake_mode`
    fake_mode = detect_fake_mode(example_inputs)

    gm = sink_cat_after_pointwise(gm)
    if config.permute_fusion and not is_cpu:
        # For linear permute fusion, we need to check input info to identify
        # and perform proper permutation/transpose
        ShapeProp(gm, fake_mode=fake_mode).propagate(*example_inputs)
        with GraphTransformObserver(
            gm, "linear_permute_fusion", config.trace.log_url_for_graph_xform
        ):
            gm = linear_permute_fusion(gm)
        with GraphTransformObserver(
            gm, "permute_linear_fusion", config.trace.log_url_for_graph_xform
        ):
            gm = permute_linear_fusion(gm)
        with GraphTransformObserver(
            gm, "permute_matmul_fusion", config.trace.log_url_for_graph_xform
        ):
            gm = permute_matmul_fusion(gm)

    # make sure the autograd is disabled.
    if torch.is_grad_enabled() or not is_cpu:
        return gm
    if config.freezing:
        with GraphTransformObserver(
            gm, "remove_identity", config.trace.log_url_for_graph_xform
        ):
            gm = remove_identity(gm)
        with GraphTransformObserver(
            gm, "fuse_conv_bn", config.trace.log_url_for_graph_xform
        ):
            gm = fuse_conv_bn(gm)
    return gm


def fetch_attr(target: str, mod):
    target_atoms = target.split(".")
    attr_itr = mod
    for i, atom in enumerate(target_atoms):
        if not hasattr(attr_itr, atom):
            raise RuntimeError(
                f"Node referenced nonexistant target {'.'.join(target_atoms[:i])}"
            )
        attr_itr = getattr(attr_itr, atom)
    return attr_itr


def remove_identity(gm: torch.fx.GraphModule) -> torch.fx.GraphModule:
    """
    Removes all identity layers from the module.
    """

    class IdentityRemover(torch.fx.Transformer):
        def call_module(self, target, args, kwargs):
            if isinstance(self.submodules[target], nn.Identity):
                assert len(args) == 1
                return args[0]
            else:
                return super().call_module(target, args, kwargs)

    return IdentityRemover(gm).transform()


def fuse_conv_bn(gm: torch.fx.GraphModule, inplace=False) -> torch.fx.GraphModule:
    """
    Fuses Convolution/BN layers for inference purposes.
    """
    modules_patterns = [
        (torch.nn.Conv1d, torch.nn.BatchNorm1d),
        (torch.nn.Conv2d, torch.nn.BatchNorm2d),
        (torch.nn.Conv3d, torch.nn.BatchNorm3d),
    ]
    module_function_patterns = [
        (torch.nn.Conv1d, F.batch_norm),
        (torch.nn.Conv2d, F.batch_norm),
        (torch.nn.Conv3d, F.batch_norm),
    ]
    modules = dict(gm.named_modules())

    class ConvBNFusion:
        def __init__(
            self,
            bn_node,
            conv_module,
            bn_module=None,  # For BN Module
            bn_running_mean=None,  # For Functional BN
            bn_running_var=None,
            bn_eps=None,
            bn_weight=None,
            bn_bias=None,
        ) -> None:
            self.bn_nodes = [
                bn_node,
            ]
            self.conv_module = conv_module
            self.bn_module = bn_module
            self.bn_running_mean = bn_running_mean
            self.bn_running_var = bn_running_var
            self.bn_eps = bn_eps
            self.bn_weight = bn_weight
            self.bn_bias = bn_bias
            self.fusion_enabled = True

        def add_bn_node(self, bn_node):
            self.bn_nodes.append(bn_node)

        def disable_fusion(self):
            self.fusion_enabled = False

        def is_fusion_enabled(self):
            return self.fusion_enabled

    conv_bn_to_fuse: Dict[int, ConvBNFusion] = {}
    for pattern in modules_patterns:
        conv_bn_to_fuse.clear()
        for node in gm.graph.nodes:
            if matches_module_pattern(pattern, node, modules):
                if len(node.args[0].users) > 1:  # Output of conv is used by other nodes
                    continue
                conv = modules[node.args[0].target]
                bn = modules[node.target]
                eval_mode = all(not n.training for n in [conv, bn])
                if not eval_mode:
                    continue
                if not bn.track_running_stats:
                    continue

                # Do hash based on the module name of conv
                hash_id = hash(node.args[0].target)
                if hash_id not in conv_bn_to_fuse:
                    conv_bn_to_fuse[hash_id] = ConvBNFusion(node, conv, bn)
                else:
                    if bn == conv_bn_to_fuse[hash_id].bn_module:
                        # Do fusion if same bn module
                        conv_bn_to_fuse[hash_id].add_bn_node(node)
                    else:
                        # Disable the conv bn folding if conv shared by different bn
                        conv_bn_to_fuse[hash_id].disable_fusion()

        for conv_bn_fusion in conv_bn_to_fuse.values():
            if conv_bn_fusion.is_fusion_enabled():
                bn_nodes = conv_bn_fusion.bn_nodes
                conv = conv_bn_fusion.conv_module
                bn = conv_bn_fusion.bn_module

                fused_conv = fuse_conv_bn_eval(conv, bn)
                for bn_node in bn_nodes:
                    replace_node_module(bn_node.args[0], modules, fused_conv)
                    bn_node.replace_all_uses_with(bn_node.args[0])
                    gm.graph.erase_node(bn_node)

    gm.graph.lint()
    for pattern in module_function_patterns:
        conv_bn_to_fuse.clear()
        for node in gm.graph.nodes:
            if matches_module_function_pattern(pattern, node, modules):
                # TODO: support kwargs.
                if len(node.args) != 8:
                    continue
                conv = modules[node.args[0].target]
                bn_training = node.args[5]
                bn_eps = node.args[7]
                if conv.training or bn_training:
                    continue
                if type(bn_eps) is not float:
                    continue

                def _used_by_same_conv_module(users):
                    conv_module_name = users[0].args[0].target
                    return all(
                        conv_module_name == user.args[0].target for user in users
                    )

                bn_args_is_constant = all(
                    n.op == "get_attr"
                    and (len(n.users) == 1 or _used_by_same_conv_module(list(n.users)))
                    for n in node.args[1:5]
                )
                if not bn_args_is_constant:
                    continue
                bn_running_mean = fetch_attr(node.args[1].target, gm)
                bn_running_var = fetch_attr(node.args[2].target, gm)
                bn_weight = fetch_attr(node.args[3].target, gm)
                bn_bias = fetch_attr(node.args[4].target, gm)
                if bn_running_mean is None or bn_running_var is None:
                    continue

                # Do hash based on the module name of conv
                hash_id = hash(node.args[0].target)
                if hash_id not in conv_bn_to_fuse:
                    conv_bn_to_fuse[hash_id] = ConvBNFusion(
                        node,
                        conv,
                        bn_running_mean=bn_running_mean,
                        bn_running_var=bn_running_var,
                        bn_eps=bn_eps,
                        bn_weight=bn_weight,
                        bn_bias=bn_bias,
                    )
                else:
                    if (
                        hash(bn_running_mean)
                        == hash(conv_bn_to_fuse[hash_id].bn_running_mean)
                        and hash(bn_running_var)
                        == hash(conv_bn_to_fuse[hash_id].bn_running_var)
                        and torch.allclose(
                            torch.tensor(bn_eps),
                            torch.tensor(conv_bn_to_fuse[hash_id].bn_eps),
                        )
                        and hash(bn_weight) == hash(conv_bn_to_fuse[hash_id].bn_weight)
                        and hash(bn_bias) == hash(conv_bn_to_fuse[hash_id].bn_bias)
                    ):
                        # Do fusion if same functional bn
                        conv_bn_to_fuse[hash_id].add_bn_node(node)
                    else:
                        # Disable the conv bn folding if conv shared by different bn
                        conv_bn_to_fuse[hash_id].disable_fusion()

        for conv_bn_fusion in conv_bn_to_fuse.values():
            if conv_bn_fusion.is_fusion_enabled():
                bn_nodes = conv_bn_fusion.bn_nodes
                conv = conv_bn_fusion.conv_module
                bn_running_mean = conv_bn_fusion.bn_running_mean
                bn_running_var = conv_bn_fusion.bn_running_var
                bn_eps = conv_bn_fusion.bn_eps
                bn_weight = conv_bn_fusion.bn_weight
                bn_bias = conv_bn_fusion.bn_bias

                fused_conv = copy.deepcopy(conv)
                fused_conv.weight, fused_conv.bias = fuse_conv_bn_weights(
                    fused_conv.weight,
                    fused_conv.bias,
                    bn_running_mean,
                    bn_running_var,
                    bn_eps,
                    bn_weight,
                    bn_bias,
                )
                for bn_node in bn_nodes:
                    replace_node_module(bn_node.args[0], modules, fused_conv)
                    bn_node.replace_all_uses_with(bn_node.args[0])
                    gm.graph.erase_node(bn_node)
    gm.graph.lint()
    gm.recompile()

    return gm


class NormalizedLinearNode:
    def __init__(self, node: torch.fx.Node) -> None:
        assert node.op == "call_function"
        assert node.target in [torch.nn.functional.linear]
        self.node: torch.fx.Node = node

    def get_input(self) -> torch.fx.Node:
        if len(self.node.args) > 0:
            return self.node.args[0]  # type: ignore[return-value]
        else:
            return self.node.kwargs["input"]  # type: ignore[return-value]

    def get_weight(self) -> torch.fx.Node:
        if len(self.node.args) > 1:
            return self.node.args[1]  # type: ignore[return-value]
        else:
            return self.node.kwargs["weight"]  # type: ignore[return-value]

    def get_bias(self) -> torch.fx.Node:
        if len(self.node.args) > 2:
            return self.node.args[2]  # type: ignore[return-value]
        else:
            return self.node.kwargs["bias"] if "bias" in self.node.kwargs else None  # type: ignore[return-value]


class NormalizedMatmulNode:
    def __init__(self, node: torch.fx.Node) -> None:
        assert node.op == "call_function"
        assert node.target in [torch.bmm, torch.matmul]
        self.node: torch.fx.Node = node

    def get_input(self) -> torch.fx.Node:
        if len(self.node.args) > 0:
            return self.node.args[0]  # type: ignore[return-value]
        else:
            return self.node.kwargs["input"]  # type: ignore[return-value]

    def get_other(self) -> torch.fx.Node:
        if len(self.node.args) > 1:
            return self.node.args[1]  # type: ignore[return-value]
        else:
            return self.node.kwargs["other"]  # type: ignore[return-value]


def check_permute(node: torch.fx.Node) -> bool:
    ranks = len(node.meta["tensor_meta"].shape)
    if len(node.args) > 3:
        permutation = [node.args[i] % ranks for i in range(1, ranks + 1)]  # type: ignore[operator]
    elif (
        "permutation" in node.kwargs
        and node.kwargs["permutation"] is not None
        and len(node.kwargs["permutation"]) > 2  # type: ignore[arg-type]
    ):
        permutation = [i % ranks for i in node.kwargs["permutation"]]  # type: ignore[union-attr]
    else:
        return False
    allowed_permutation = list(range(ranks))
    allowed_permutation[-1] = ranks - 2
    allowed_permutation[-2] = ranks - 1
    return permutation == allowed_permutation


def sink_cat_after_pointwise(module: torch.fx.GraphModule) -> torch.fx.GraphModule:
    def one_user(node):
        users = list(node.users)
        return users[0] if len(users) == 1 else None

    def is_view(node):
        view = {"view"}
        return node.op == "call_method" and node.target in view

    def is_pointwise_unary(node):
        pointwise = {torch.relu, torch.tanh, "relu", "tanh"}
        return node.op in {"call_function", "call_method"} and node.target in pointwise

    g = module.graph
    for node in g.nodes:
        if node.op != "call_function" or node.target != torch.cat:
            continue

        cat_or_view = node
        while True:
            user = one_user(cat_or_view)
            if not user or not is_view(user):
                break
            cat_or_view = user

        if user and is_pointwise_unary(user):
            with g.inserting_before(node):

                def cat_args(tensors, dim=0):
                    return tensors, dim

                tensors, dim = cat_args(*node.args, **node.kwargs)
                new_kwargs = {
                    name: val for name, val in user.kwargs.items() if name != "input"
                }
                new_tensors = [
                    g.create_node(user.op, user.target, args=(arg,), kwargs=new_kwargs)
                    for arg in tensors
                ]
                new_cat = g.create_node(
                    "call_function", torch.cat, args=(new_tensors, dim)
                )
                user.replace_all_uses_with(cat_or_view)
                node.replace_all_uses_with(new_cat)
                g.erase_node(user)
                g.erase_node(node)
    g.lint()
    module.recompile()
    return module


def linear_permute_fusion(module: torch.fx.GraphModule) -> torch.fx.GraphModule:
    for node in module.graph.find_nodes(op="call_method", target="permute"):
        if check_permute(node):
            if len(node.args) > 0:
                input_node = node.args[0]
            else:
                input_node = node.kwargs["input"]
            if (
                input_node.op == "call_function"
                and input_node.target == torch.nn.functional.linear
            ):
                normalized = NormalizedLinearNode(input_node)
                input = normalized.get_input()
                weight = normalized.get_weight()
                bias = normalized.get_bias()
                with module.graph.inserting_before(node):
                    fused_node = module.graph.call_function(
                        linear_transpose, args=(input, weight, bias)
                    )
                    node.replace_all_uses_with(fused_node)
                    module.graph.erase_node(node)
                    if len(input_node.users) == 0:
                        module.graph.erase_node(input_node)

    module.graph.lint()
    module.recompile()
    return module


# Y1 = X * W^T + bias
# Y2 = Y1.permute(0, 2, 1)
# ---->
# Y2 = (W * X^T + bias.unsqueeze(-1))^T
def linear_transpose(
    input: torch.Tensor, weight: torch.Tensor, bias: Optional[torch.Tensor]
) -> torch.Tensor:
    if bias is None:
        return torch.matmul(weight, input.transpose(-1, -2))
    return torch.matmul(weight, input.transpose(-1, -2)) + bias.unsqueeze(-1)


def permute_linear_fusion(module: torch.fx.GraphModule) -> torch.fx.GraphModule:
    for node in module.graph.find_nodes(
        op="call_function", target=torch.nn.functional.linear
    ):
        if len(node.args) > 0:
            input_node = node.args[0]
        else:
            input_node = node.kwargs["input"]
        if (
            input_node.op == "call_method"
            and input_node.target == "permute"
            and check_permute(input_node)
        ):
            normalized = NormalizedLinearNode(node)
            if len(input_node.args) > 0:
                input = input_node.args[0]
            else:
                input = input_node.kwargs["input"]
            weight = normalized.get_weight()
            bias = normalized.get_bias()
            with module.graph.inserting_before(node):
                fused_node = module.graph.call_function(
                    transpose_linear, args=(input, weight, bias)
                )
                node.replace_all_uses_with(fused_node)
                module.graph.erase_node(node)
                if len(input_node.users) == 0:
                    module.graph.erase_node(input_node)

    module.graph.lint()
    module.recompile()
    return module


def permute_matmul_fusion(module: torch.fx.GraphModule) -> torch.fx.GraphModule:
    for node in itertools.chain(
        module.graph.find_nodes(op="call_function", target=torch.bmm),
        module.graph.find_nodes(op="call_function", target=torch.matmul),
    ):
        normalized = NormalizedMatmulNode(node)
        input_A_node = normalized.get_input()
        input_B_node = normalized.get_other()
        input_A = input_A_node
        input_B = input_B_node
        Atrans = Btrans = False
        if (
            input_A_node.op == "call_method"
            and input_A_node.target == "permute"
            and check_permute(input_A_node)
        ):
            Atrans = True
            if len(input_A_node.args) > 0:
                input_A = input_A_node.args[0]  # type: ignore[assignment]
            else:
                input_A = input_A_node.kwargs["input"]  # type: ignore[assignment]

        if (
            input_B_node.op == "call_method"
            and input_B_node.target == "permute"
            and check_permute(input_B_node)
        ):
            Btrans = True
            if len(input_B_node.args) > 0:
                input_B = input_B_node.args[0]  # type: ignore[assignment]
            else:
                input_B = input_B_node.kwargs["input"]  # type: ignore[assignment]

        if Atrans or Btrans:
            with module.graph.inserting_before(node):
                fused_node = module.graph.call_function(
                    transpose_matmul,
                    args=(input_A, input_B, Atrans, Btrans),
                )
            node.replace_all_uses_with(fused_node)
            module.graph.erase_node(node)
            if Atrans and len(input_A_node.users) == 0:
                module.graph.erase_node(input_A_node)
            if Btrans and len(input_B_node.users) == 0:
                module.graph.erase_node(input_B_node)

    module.graph.lint()
    module.recompile()
    return module


# X1 = X.permute(0, 2, 1)
# Y1 = X1 * W1^T + bias1
# ---->
# Y2 = X1.transpose(-1, -2) * W1^T + bias1
def transpose_linear(
    input: torch.Tensor, weight: torch.Tensor, bias: Optional[torch.Tensor]
) -> torch.Tensor:
    if bias is None:
        return torch.matmul(input.transpose(-1, -2), weight.t())
    return torch.matmul(input.transpose(-1, -2), weight.t()) + bias


def transpose_matmul(
    A: torch.Tensor, B: torch.Tensor, Atrans: bool, Btrans: bool
) -> torch.Tensor:
    if Atrans:
        A = A.transpose(-1, -2)
    if Btrans:
        B = B.transpose(-1, -2)
    return torch.matmul(A, B)<|MERGE_RESOLUTION|>--- conflicted
+++ resolved
@@ -89,8 +89,6 @@
     return None
 
 
-<<<<<<< HEAD
-=======
 def fuse_chunk_reshape_concat_pass(graph):
     return None
 
@@ -103,7 +101,6 @@
     return None
 
 
->>>>>>> 416a7894
 @init_once_fakemode
 def lazy_init():
     from . import efficient_conv_bn_eval, split_cat  # noqa: F401  # noqa: F401
@@ -155,10 +152,10 @@
                 "[Pre grad(predispatch IR)]Apply normalize_node_kwargs_pass",
             )
             pass_execution_and_save(
-                fuse_chunk_reshape_unsqueeze_concat_pass,
-                gm,
-                example_inputs,
-                "[Pre grad(predispatch IR)] Apply fuse_chunk_reshape_unsqueeze_concat_pass",
+                remove_noop_pass,
+                gm,
+                example_inputs,
+                "[Pre grad(predispatch IR)]Apply remove_noop pass",
             )
             pass_execution_and_save(
                 fuse_chunk_reshape_concat_pass,
@@ -211,6 +208,26 @@
                 gm,
                 example_inputs,
                 "[Pre grad(predispatch IR)] Apply remove_split_ops",
+            )
+            # run before fuse_chunk_reshape_unsqueeze_concat_pass
+            pass_execution_and_save(
+                stack_to_unsqueeze_pass,
+                gm,
+                example_inputs,
+                "[Pre grad(predispatch IR)] Apply stack_to_unsqueeze_pass",
+            )
+            pass_execution_and_save(
+                fuse_chunk_reshape_unsqueeze_concat_pass,
+                gm,
+                example_inputs,
+                "[Pre grad(predispatch IR)] Apply fuse_chunk_reshape_unsqueeze_concat_pass",
+            )
+            # Remove noops at the end, which may be generated other passes.
+            pass_execution_and_save(
+                remove_noop_pass,
+                gm,
+                example_inputs,
+                "[Pre grad(predispatch IR)]Apply remove_noop pass",
             )
             shape_prop(gm)
 
