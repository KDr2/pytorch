--- conflicted
+++ resolved
@@ -217,15 +217,10 @@
     return str(key)
 
 
-<<<<<<< HEAD
 def should_pad_bench(
     mat1: Tensor, mat2: Tensor, op, input: Optional[Tensor] = None
 ) -> bool:
-    if not utils.has_triton():
-=======
-def should_pad_bench(mat1, mat2, op, input=None):
     if not has_triton():
->>>>>>> 84a67c06
         return False
 
     do_bench = functools.partial(
