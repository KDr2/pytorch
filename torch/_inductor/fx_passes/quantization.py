import copy
import functools
import itertools
import math
import operator
from typing import Any, Tuple

import torch
from torch._dynamo.utils import counters
from torch.fx.experimental.symbolic_shapes import has_free_symbols
from ..lowering import lowerings as L, require_channels_last
from ..pattern_matcher import Arg, CallFunction, filter_nodes, KeywordArg, ListOf, Match
from ..utils import pad_listlike
from .freezing_patterns import register_freezing_graph_pattern
from .post_grad import register_lowering_pattern

aten = torch.ops.aten
prims = torch.ops.prims
quantized_decomposed = torch.ops.quantized_decomposed
quantized = torch.ops.quantized

"""
The quantization.py file primarily incorporates passes related to quantization fusion
in inductor, includes:
1. Dequant Promotion;
2. Conv/GEMM weight prepack with oneDNN Library;
3. Conv/GEMM quantization fusion with output quant node (if have);
4. Other pointwise operators' quantization fusion like: qmaxpool2d, qcat and more;

It also involves int8-mixed-fp32 and int8-mixed-bf16 quantization. The main difference
of patterns for int8-mixed-bf16, comparing with int8-mixed-fp32, is
1. There is to(dtype=torch.bfloat16) node at the inputs of activation and weight for Conv/GEMM.
2. There is to(dtype=torch.float32) node at the outputs of Conv/GEMM before inputs to next quant node.
Refer to: https://github.com/pytorch/pytorch/issues/111640 for detail design of int8-mixed-bf16
quantization.
"""


def _may_generate_pattern_with_dtype_convert(pattern, dtype=Arg(), dtype_convert=True):
    if dtype_convert:
        return CallFunction(
            prims.convert_element_type.default,
            pattern,
            dtype,
        )
    else:
        return pattern


def _may_generate_pattern_with_reshape(pattern, reshape_size=Arg(), with_reshape=True):
    if with_reshape:
        return CallFunction(
            torch.ops.aten.reshape.default,
            pattern,
            reshape_size,
        )
    else:
        return pattern


"""
dequantize activation:
    x = x.to(fp32)
    x = x - zero_point
    x = x * scale
"""
dequantize_per_tensor_activation_pattern = CallFunction(
    aten.mul.Tensor,
    CallFunction(
        aten.sub.Tensor,
        CallFunction(
            prims.convert_element_type.default,
            KeywordArg("x"),
            KeywordArg("x_dq_dtype"),
        ),
        KeywordArg("x_zp"),
    ),
    KeywordArg("x_scale"),
)

dequantize_per_channel_weight_pattern = CallFunction(
    quantized_decomposed.dequantize_per_channel.default,
    KeywordArg("q_weight"),
    KeywordArg("w_scale"),
    KeywordArg("w_zp"),
    KeywordArg("w_axis"),
    KeywordArg("w_quant_min"),
    KeywordArg("w_quant_max"),
    KeywordArg("w_dtype"),
)

dequantize_per_channel_to_bf16_weight_pattern = (
    _may_generate_pattern_with_dtype_convert(
        dequantize_per_channel_weight_pattern,
        KeywordArg("autocast_wgt_dtype"),
    )
)

dequantize_per_channel_clone_weight_pattern = CallFunction(
    aten.clone.default,
    dequantize_per_channel_weight_pattern,
    memory_format=KeywordArg("memory_format"),
)

dequantize_per_channel_to_bf16_clone_weight_pattern = CallFunction(
    aten.clone.default,
    dequantize_per_channel_to_bf16_weight_pattern,
    memory_format=KeywordArg("memory_format"),
)


def get_dequantize_qconv_pt2e_pattern(users=1):
    return CallFunction(
        torch.ops.onednn.qconv2d_pointwise.default,
        KeywordArg("x"),
        KeywordArg("x_scale"),  # x_scale
        KeywordArg("x_zp"),  # x_zp
        KeywordArg("packed_weight"),  # packed_weight
        KeywordArg("w_scale"),  # w_scale
        KeywordArg("w_zp"),  # w_zp
        KeywordArg("b"),  # bias
        KeywordArg("stride"),
        KeywordArg("padding"),
        KeywordArg("dilation"),
        KeywordArg("groups"),
        KeywordArg("inv_output_scale"),  # inv_output_scale = 1.0
        KeywordArg("output_zero_point"),  # output_zero_point = 0
        KeywordArg("output_dtype"),  # output_dtype = None
        KeywordArg("attr"),  # attr = "none"
        Arg(),  # scalars
        Arg(),  # algorithm
        _users=users,
    )


qlinear_pt2e_pattern = CallFunction(
    torch.ops.onednn.qlinear_pointwise.default,
    KeywordArg("x"),
    KeywordArg("x_scale"),
    KeywordArg("x_zp"),
    KeywordArg("packed_weight"),
    KeywordArg("w_scale"),
    KeywordArg("w_zp"),
    KeywordArg("b"),
    KeywordArg("output_scale"),
    KeywordArg("output_zero_point"),
    KeywordArg("output_dtype"),
    KeywordArg("postop_name"),
    KeywordArg("postop_args"),
    KeywordArg("postop_algorithm"),
)

dequantize_accum_pattern = CallFunction(
    aten.mul.Tensor,
    CallFunction(
        aten.sub.Tensor,
        CallFunction(
            prims.convert_element_type.default,
            KeywordArg("accum"),
            KeywordArg("accum_dq_dtype"),
        ),
        KeywordArg("accum_zp"),
    ),
    KeywordArg("accum_scale"),
)


def generate_pattern_with_binary(
    binary_post_op,
    computation_call,
    extra_input_pattern,
    int8_mixed_bf16_with_inplace_add=False,
):
    binary_pattern = CallFunction(
        binary_post_op,
        computation_call,
        extra_input_pattern,
    )
    return _may_generate_pattern_with_dtype_convert(
        binary_pattern,
        KeywordArg("convert_dtype_after_inplace_add"),
        int8_mixed_bf16_with_inplace_add,
    )


def generate_pattern_with_unary(computation_call, unary_post_op):
    if unary_post_op is not None:
        if unary_post_op == aten.hardtanh.default:
            return CallFunction(
                aten.clamp_max,
                CallFunction(aten.clamp_min, computation_call, KeywordArg("min_value")),
                KeywordArg("max_value"),
            )
        if unary_post_op == aten.hardswish.default:
            return CallFunction(
                aten.div,
                CallFunction(
                    aten.mul,
                    computation_call,
                    CallFunction(
                        aten.clamp_max,
                        CallFunction(
                            aten.clamp_min,
                            CallFunction(aten.add, computation_call, 3),
                            0,
                        ),
                        6,
                    ),
                ),
                6,
            )
        else:
            return CallFunction(
                unary_post_op,
                computation_call,
            )
    return computation_call


def generate_pattern_with_output_quant(computation_call, dtype=torch.float32):
    """
    quantize output:
        output = round(output * o_inv_scale)
        output = output + zero_point
        output = clamp_min(output, 0)
        output = clamp_max(output, 127)
        output = output.to(uint8)
    """
    assert dtype in [torch.float32, torch.bfloat16]
    quantized_op_output_pattern_pt2e = CallFunction(
        prims.convert_element_type.default,
        CallFunction(
            aten.clamp_max.default,
            CallFunction(
                aten.clamp_min.default,
                CallFunction(
                    aten.add.Tensor,
                    CallFunction(
                        aten.round.default,
                        CallFunction(
                            aten.mul.Tensor,
                            _may_generate_pattern_with_dtype_convert(
                                computation_call,
                                KeywordArg("autocast_output_quant_dtype"),
                                dtype != torch.float32,
                            ),
                            KeywordArg("o_inv_scale"),
                        ),
                    ),
                    KeywordArg("o_zp"),
                ),
                KeywordArg("o_qmin"),
            ),
            KeywordArg("o_qmax"),
        ),
        KeywordArg("o_dtype"),
    )
    return quantized_op_output_pattern_pt2e


def _check_node_kwarg_arg_value(check_node, kwarg_name, args_index, expected_value):
    if kwarg_name in check_node.kwargs:
        actual_value = check_node.kwargs[kwarg_name]
        return actual_value == expected_value
    else:
        assert len(check_node.args) >= (args_index + 1)
        actual_value = check_node.args[args_index]
        return actual_value == expected_value


def _is_valid_quantized_conv2d_optimization_pattern(output_dtype):
    def fn(match):
        if output_dtype is not None:
            # Only keep matched pattern with same output_dtype
            qconv_node_after_weight_prepack = filter_nodes(
                match.nodes, torch.ops.onednn.qconv2d_pointwise
            )[0]
            return _check_node_kwarg_arg_value(
                qconv_node_after_weight_prepack, "output_dtype", 13, output_dtype
            )
        return True

    return fn


def _register_quantized_conv_lowering(
    pattern,
    pass_number,
    computation_op,
    output_dtype,
    unary_attr,
    original_pattern_output_dtype=torch.float32,
):
    @register_lowering_pattern(
        pattern,
        extra_check=_is_valid_quantized_conv2d_optimization_pattern(output_dtype),
        pass_number=pass_number,
    )
    def qconv(match: Match, *args, **kwargs):
        # Activation QParams
        x, x_scale, x_zp = (
            kwargs["x"],
            kwargs["x_scale"],
            kwargs["x_zp"],
        )
        # Weight QParams
        packed_weight, w_scale, w_zp = (
            kwargs["packed_weight"],
            kwargs["w_scale"],
            kwargs["w_zp"],
        )
        # Conv Params
        b, stride, padding, dilation, groups = (
            kwargs["b"],
            kwargs["stride"],
            kwargs["padding"],
            kwargs["dilation"],
            kwargs["groups"],
        )
        assert output_dtype in [None, torch.float32, torch.bfloat16]
        # Output QParams
        o_inv_scale = kwargs["o_inv_scale"] if output_dtype is None else 1.0
        o_zero_point = kwargs["o_zp"] if output_dtype is None else 0
        assert (
            kwargs["output_dtype"] is original_pattern_output_dtype
        )  # Expected int8-in fp32-out qconv in weight prepack phase
        assert (
            kwargs["attr"] == "none"
        )  # Expected no post op fused in weight prepack phase
        if unary_attr.op_name == "hardtanh":
            min_value = kwargs.get("min_value")
            max_value = kwargs.get("max_value")
            unary_attr.scalars_attr = [min_value, max_value]

        computation_args = (
            x,
            x_scale,
            x_zp,
            packed_weight,
            w_scale,
            w_zp,
            b,
            stride,
            padding,
            dilation,
            groups,
            o_inv_scale,
            o_zero_point,
            output_dtype,
            unary_attr.op_name,
            unary_attr.scalars_attr,
            unary_attr.algorithm_attr,
        )
        counters["inductor"]["qconv2d_unary_matcher_count"] += 1
        counters["inductor"]["qconv2d_unary_matcher_nodes"] += len(match.nodes)
        return L[computation_op](*computation_args)

    return qconv


def _is_valid_quantized_linear_optimization_pattern(output_dtype):
    def fn(match):
        if output_dtype is not None:
            # Only keep matched pattern with same output_dtype
            qlinear_node_after_weight_prepack = filter_nodes(
                match.nodes, torch.ops.onednn.qlinear_pointwise
            )[0]
            return _check_node_kwarg_arg_value(
                qlinear_node_after_weight_prepack, "output_dtype", 9, output_dtype
            )
        return True

    return fn


def _register_quantized_linear_lowering(
    pattern,
    pass_number,
    computation_op,
    output_dtype,
    unary_attr,
    original_pattern_output_dtype=torch.float32,
):
    @register_lowering_pattern(
        pattern,
        extra_check=_is_valid_quantized_linear_optimization_pattern(output_dtype),
        pass_number=pass_number,
    )
    def qlinear(match: Match, *args, **kwargs):
        # Activation QParams
        x, x_scale, x_zp = (
            kwargs["x"],
            kwargs["x_scale"],
            kwargs["x_zp"],
        )
        # Weight QParams
        packed_weight, w_scale, w_zp = (
            kwargs["packed_weight"],
            kwargs["w_scale"],
            kwargs["w_zp"],
        )

        # bias
        b = kwargs["b"] if "b" in kwargs else None

        # Output QParams
        o_inv_scale = kwargs["o_inv_scale"] if output_dtype is None else 1.0
        o_zero_point = kwargs["o_zp"] if output_dtype is None else 0
        assert (
            kwargs["output_dtype"] is original_pattern_output_dtype
        )  # Expected int8-in fp32/bf16-out qlinear in weight prepack phase
        assert (
            kwargs["postop_name"] == "none"
        )  # Expected no post op fused in weight prepack phase

        computation_args = (
            x,
            x_scale,
            x_zp,
            packed_weight,
            w_scale,
            w_zp,
            b,
            o_inv_scale,
            o_zero_point,
            output_dtype,
            unary_attr.op_name,
            unary_attr.scalars_attr,
            unary_attr.algorithm_attr,
        )
        counters["inductor"]["qlinear_unary_matcher_count"] += 1
        counters["inductor"]["qlinear_unary_matcher_nodes"] += len(match.nodes)
        return L[computation_op](*computation_args)

    return qlinear


def _is_valid_quantized_conv_binary_optimization_pattern(output_dtype):
    # Check if it's a valid Conv Binary Pattern:
    # * qconv2d_pointwise should only has one users
    # * Extra input of binary node comes from dequant pattern
    # * the two inputs of binary node should have attribute "meta" and should be tensors
    # * the two inputs of binary node should have the same shape
    def fn(match):
        qconv2d_node_after_weight_prepack = filter_nodes(
            match.nodes, torch.ops.onednn.qconv2d_pointwise
        )[0]
        if len(qconv2d_node_after_weight_prepack.users) != 1:
            return False
        if output_dtype is not None:
            binary_node_inputs = next(
                iter(qconv2d_node_after_weight_prepack.users)
            ).args
            assert len(binary_node_inputs) == 2, "Expects binary node with 2 inputs"
            extra_input_node = None
            for arg in binary_node_inputs:
                if arg != qconv2d_node_after_weight_prepack:
                    extra_input_node = arg
                    break
            assert extra_input_node is not None
            if (not isinstance(extra_input_node, torch.fx.Node)) or (
                extra_input_node.target != aten.mul.Tensor
            ):
                return False
            if not (
                hasattr(binary_node_inputs[0], "meta")
                and isinstance(
                    binary_node_inputs[0].meta.get("val", None), torch.Tensor
                )
            ) or not (
                hasattr(binary_node_inputs[1], "meta")
                and isinstance(
                    binary_node_inputs[1].meta.get("val", None), torch.Tensor
                )
            ):
                return False
            if (
                binary_node_inputs[0].meta["val"].size()
                != binary_node_inputs[1].meta["val"].size()
            ):
                return False
        return True

    return fn


def _register_quantized_conv_binary_lowering(
    pattern,
    pass_number,
    computation_op,
    output_dtype,
    binary_unary_attr,
):
    @register_lowering_pattern(
        pattern,
        extra_check=_is_valid_quantized_conv_binary_optimization_pattern(output_dtype),
        pass_number=pass_number,
    )
    def qconv_binary(match: Match, *args, **kwargs):
        x, x_scale, x_zp = kwargs["x"], kwargs["x_scale"], kwargs["x_zp"]
        accum = (
            kwargs["accum"] if output_dtype is None else kwargs["accum_after_dequant"]
        )
        accum_scale = kwargs["accum_scale"] if output_dtype is None else 1.0
        accum_zp = kwargs["accum_zp"] if output_dtype is None else 0
        packed_weight, w_scale, w_zp = (
            kwargs["packed_weight"],
            kwargs["w_scale"],
            kwargs["w_zp"],
        )
        b, stride, padding, dilation, groups = (
            kwargs["b"],
            kwargs["stride"],
            kwargs["padding"],
            kwargs["dilation"],
            kwargs["groups"],
        )
        # Output QParams
        o_inv_scale = kwargs["o_inv_scale"] if output_dtype is None else 1.0
        o_zero_point = kwargs["o_zp"] if output_dtype is None else 0

        computation_args = (
            x,
            x_scale,
            x_zp,
            accum,
            accum_scale,
            accum_zp,
            packed_weight,
            w_scale,
            w_zp,
            b,
            stride,
            padding,
            dilation,
            groups,
            o_inv_scale,
            o_zero_point,
            output_dtype,
            binary_unary_attr.binary_op_name,
            binary_unary_attr.alpha,
            binary_unary_attr.unary_op_name,
            binary_unary_attr.scalars_attr,
            binary_unary_attr.algorithm_attr,
        )
        counters["inductor"]["qconv2d_binary_matcher_count"] += 1
        counters["inductor"]["qconv2d_binary_matcher_nodes"] += len(match.nodes)
        return L[computation_op](*computation_args)

    return qconv_binary


def _register_quantization_unary_fusion():
    class UnaryAttr:
        def __init__(self, op_name: str, scalars_attr=None, algorithm_attr=None):
            self.op_name = op_name
            self.scalars_attr = scalars_attr if scalars_attr else []
            self.algorithm_attr = algorithm_attr if algorithm_attr else ""

    for original_pattern_output_dtype in [torch.float32, torch.bfloat16]:
        # QConv2d
        # Priority 1 to match: QConv2d Unary pattern with int8 output
        # If a pattern1 is a sub-set of pattern2, we should try to match pattern2 firstly.
        # For example: pattern1 is qconv_fp32 -> relu, pattern2 is qconv_fp32 -> relu -> quant
        conv_unary_replace_patterns = {
            UnaryAttr("none", [], ""): generate_pattern_with_output_quant(
                get_dequantize_qconv_pt2e_pattern(1),
                dtype=original_pattern_output_dtype,
            ),
            UnaryAttr("relu", [], ""): generate_pattern_with_output_quant(
                generate_pattern_with_unary(
                    get_dequantize_qconv_pt2e_pattern(1), aten.relu.default
                ),
                dtype=original_pattern_output_dtype,
            ),
            UnaryAttr("hardtanh", [], ""): generate_pattern_with_output_quant(
                generate_pattern_with_unary(
                    get_dequantize_qconv_pt2e_pattern(1), aten.hardtanh.default
                ),
                dtype=original_pattern_output_dtype,
            ),
            UnaryAttr("hardswish", [], ""): generate_pattern_with_output_quant(
                generate_pattern_with_unary(
                    get_dequantize_qconv_pt2e_pattern(2), aten.hardswish.default
                ),
                dtype=original_pattern_output_dtype,
            ),
        }

        for unary_attr, patterns in conv_unary_replace_patterns.items():
            # Register qconv2d pattern for ExternKernel Lowering
            _register_quantized_conv_lowering(
                patterns,
                1,  # pass_number
                torch.ops.onednn.qconv2d_pointwise,  # computation_op
                None,  # output_dtype, None is the default value for int8 output
                unary_attr,  # unary_attr
                original_pattern_output_dtype=original_pattern_output_dtype,
            )

        # Priority 2 to match: QConv2d Unary pattern with fp32/bfloat16 output
        conv_unary_replace_float_out_patterns = {
            UnaryAttr("relu", [], ""): generate_pattern_with_unary(
                get_dequantize_qconv_pt2e_pattern(1), aten.relu.default
            ),
            UnaryAttr("hardtanh", [], ""): generate_pattern_with_unary(
                get_dequantize_qconv_pt2e_pattern(1), aten.hardtanh.default
            ),
            UnaryAttr("hardswish", [], ""): generate_pattern_with_unary(
                get_dequantize_qconv_pt2e_pattern(2), aten.hardswish.default
            ),
        }

        for unary_attr, patterns in conv_unary_replace_float_out_patterns.items():
            # Register qconv2d pattern for ExternKernel Lowering
            _register_quantized_conv_lowering(
                patterns,
                2,  # pass_number
                torch.ops.onednn.qconv2d_pointwise,  # computation_op
                original_pattern_output_dtype,  # output_dtype
                unary_attr,  # unary_attr
                original_pattern_output_dtype=original_pattern_output_dtype,
            )

        # QLinear
        # Priority 1 to match: QLinear Unary pattern with int8 output
        linear_unary_replace_patterns = {
            UnaryAttr("none", [], ""): generate_pattern_with_output_quant(
                qlinear_pt2e_pattern,
                dtype=original_pattern_output_dtype,
            ),
            UnaryAttr("relu", [], ""): generate_pattern_with_output_quant(
                generate_pattern_with_unary(qlinear_pt2e_pattern, aten.relu.default),
                dtype=original_pattern_output_dtype,
            ),
        }

        for unary_attr, patterns in linear_unary_replace_patterns.items():
            _register_quantized_linear_lowering(
                patterns,
                1,  # pass_number
                torch.ops.onednn.qlinear_pointwise,  # computation_op
                None,  # output_dtype
                unary_attr,  # unary_attr
                original_pattern_output_dtype=original_pattern_output_dtype,
            )

        # Priority 2 to match: QLinear Unary pattern with FP32/BF16 output
        linear_unary_replace_float_out_patterns = {
            UnaryAttr("relu", [], ""): generate_pattern_with_unary(
                qlinear_pt2e_pattern, aten.relu.default
            ),
        }

        for unary_attr, patterns in linear_unary_replace_float_out_patterns.items():
            _register_quantized_linear_lowering(
                patterns,
                2,  # pass_number
                torch.ops.onednn.qlinear_pointwise,  # computation_op
                original_pattern_output_dtype,  # output_dtype
                unary_attr,  # unary_attr
                original_pattern_output_dtype=original_pattern_output_dtype,
            )


def _register_quantization_binary_fusion():
    class BinaryUnaryAttr:
        def __init__(
            self,
            binary_op_name: str,
            alpha=None,
            unary_op_name: str = "none",
            scalars_attr=None,
            algorithm_attr=None,
        ):
            self.binary_op_name = binary_op_name
            self.alpha = alpha if alpha else 1.0
            self.unary_op_name = unary_op_name
            self.scalars_attr = scalars_attr if scalars_attr else []
            self.algorithm_attr = algorithm_attr if algorithm_attr else ""

    for int8_mixed_bf16_with_inplace_add in [False, True]:
        # Priority 1 to match: QConv2d Binary or Binary-Unary pattern with int8 output
        binary_replace_patterns = {
            BinaryUnaryAttr(
                "sum", 1.0, "none", [], ""
            ): generate_pattern_with_output_quant(
                generate_pattern_with_binary(
                    aten.add.Tensor,
                    get_dequantize_qconv_pt2e_pattern(1),
                    dequantize_accum_pattern,
                    int8_mixed_bf16_with_inplace_add,
                ),
                dtype=torch.bfloat16
                if int8_mixed_bf16_with_inplace_add
                else torch.float32,
            ),
            BinaryUnaryAttr(
                "sum", 1.0, "relu", [], ""
            ): generate_pattern_with_output_quant(
                generate_pattern_with_unary(
                    generate_pattern_with_binary(
                        aten.add.Tensor,
                        get_dequantize_qconv_pt2e_pattern(1),
                        dequantize_accum_pattern,
                        int8_mixed_bf16_with_inplace_add,
                    ),
                    aten.relu.default,
                ),
                dtype=torch.bfloat16
                if int8_mixed_bf16_with_inplace_add
                else torch.float32,
            ),
        }

        for binary_unary_attr, patterns in binary_replace_patterns.items():
            _register_quantized_conv_binary_lowering(
                patterns,
                0,  # pass_number
                torch.ops.onednn.qconv2d_pointwise.binary,  # computation_op
                None,  # output_dtype
                binary_unary_attr,  # binary_unary_attr
            )

        # Priority 2 to match: QConv2d Binary-Unary pattern with fp32/bfloat16 output
        binary_replace_float_out_patterns = {
            BinaryUnaryAttr("sum", 1.0, "relu", [], ""): generate_pattern_with_unary(
                generate_pattern_with_binary(
                    aten.add.Tensor,
                    get_dequantize_qconv_pt2e_pattern(1),
                    KeywordArg("accum_after_dequant"),
                    int8_mixed_bf16_with_inplace_add,
                ),
                aten.relu.default,
            ),
        }

        for (
            binary_unary_attr,
            patterns,
        ) in binary_replace_float_out_patterns.items():
            if int8_mixed_bf16_with_inplace_add:
                _register_quantized_conv_binary_lowering(
                    patterns,
                    0,  # pass_number
                    torch.ops.onednn.qconv2d_pointwise.binary,  # computation_op
                    # Note that for int8-mixed-bf16 and non-inplace add, because we have
                    # q-dq inserted at extra input of add, so the non-inplace add has bf16 and fp32 inputs,
                    # the output dtype will be float32.
                    # For inplace add, there is a extra to_bf16 node at add output, so the fusion pattern has bfloat16 output.
                    torch.bfloat16,
                    binary_unary_attr,  # binary_unary_attr
                )
            else:
                _register_quantized_conv_binary_lowering(
                    patterns,
                    1,  # pass_number
                    torch.ops.onednn.qconv2d_pointwise.binary,  # computation_op
                    torch.float32,
                    binary_unary_attr,  # binary_unary_attr
                )

        # Priority 3: QConv2d Binary pattern with fp32/bfloat16 output
        binary_replace_float_out_patterns = {
            BinaryUnaryAttr("sum", 1.0, "none", [], ""): generate_pattern_with_binary(
                aten.add.Tensor,
                get_dequantize_qconv_pt2e_pattern(1),
                KeywordArg("accum_after_dequant"),
                int8_mixed_bf16_with_inplace_add,
            ),
        }

        for (
            binary_unary_attr,
            patterns,
        ) in binary_replace_float_out_patterns.items():
            _register_quantized_conv_binary_lowering(
                patterns,
                1 if int8_mixed_bf16_with_inplace_add else 2,  # pass_number
                torch.ops.onednn.qconv2d_pointwise.binary,  # computation_op
                # Same output dtype setting as conv-add-relu pattern
                torch.bfloat16 if int8_mixed_bf16_with_inplace_add else torch.float32,
                binary_unary_attr,  # binary_unary_attr
            )


def _is_valid_quantized_maxpool2d_optimization_pattern():
    def fn(match):
        # Only match the pattern which max_pool2d_with_indices returns value
        # instead of indices.
        get_item_node = filter_nodes(match.nodes, operator.getitem)[0]
        return get_item_node.args[1] == 0

    return fn


def _register_quantized_maxpool2d_lowering(
    pattern,
    computation_op,
):
    @register_lowering_pattern(
        pattern,
        extra_check=_is_valid_quantized_maxpool2d_optimization_pattern(),
    )
    def qmaxpool2d(match: Match, *args, **kwargs):
        x = kwargs["x"]
        kernel_size = kwargs["kernel_size"]
        stride = kwargs["stride"] if ("stride" in kwargs) else None
        padding = kwargs["padding"] if ("padding" in kwargs) else 0
        dilation = kwargs["dilation"] if ("dilation" in kwargs) else 1
        ceil_mode = kwargs["ceil_mode"] if ("ceil_mode" in kwargs) else False

        if padding == 0:
            padding = [0, 0]
        if dilation == 1:
            dilation = [1, 1]
        if not stride:
            stride = kernel_size
        kernel_size = pad_listlike(kernel_size, 2)
        stride = pad_listlike(stride, 2)
        padding = pad_listlike(padding, 2)
        dilation = pad_listlike(dilation, 2)

        assert len(kernel_size) == 2
        assert len(stride) == 2
        assert len(padding) == 2
        assert len(dilation) == 2

        computation_args = (
            x,
            kernel_size,
            stride,
            padding,
            dilation,
            ceil_mode,
        )
        computation_args, _ = require_channels_last(computation_op, *computation_args)
        return L[computation_op](*computation_args)

    return qmaxpool2d


def _register_quantization_maxpool2d():
    # Currently, the default parameters are not in FX Graph generated by Dynamo export.
    # So, if user defines nn.MaxPool2d with different assignment of default parameter,
    # it will generate graph with different number of input nodes and hence
    # different pattern to be matched.
    # Refer to the issue: https://github.com/pytorch/pytorch/issues/105901
    max_pool2d_args_list = [
        [
            KeywordArg("stride"),
        ],
        [
            KeywordArg("stride"),
            KeywordArg("padding"),
        ],
        [
            KeywordArg("stride"),
            KeywordArg("padding"),
            KeywordArg("dilation"),
        ],
        [
            KeywordArg("stride"),
            KeywordArg("padding"),
            KeywordArg("dilation"),
            KeywordArg("ceil_mode"),
        ],
    ]

    for max_pool2d_args in max_pool2d_args_list:
        dequantize_maxpool2d_pattern = CallFunction(
            aten.max_pool2d_with_indices.default,
            dequantize_per_tensor_activation_pattern,
            KeywordArg("kernel_size"),
            *max_pool2d_args,
        )
        dequantize_maxpool2d_get_item_pattern = CallFunction(
            operator.getitem,
            dequantize_maxpool2d_pattern,
            Arg(),
        )
        _register_quantized_maxpool2d_lowering(
            generate_pattern_with_output_quant(dequantize_maxpool2d_get_item_pattern),
            quantized.max_pool2d.default,
        )


def _is_input_output_same_scale_zp(check_node):
    def fn(match):
        # Ensure all the inputs and output has same scale and zero point
        # Step 1: Check inputs/output zero point
        sub_nodes = filter_nodes(match.nodes, aten.sub.Tensor)
        zero_points = [node.args[1] for node in sub_nodes]
        add_nodes = filter_nodes(match.nodes, aten.add.Tensor)
        assert len(add_nodes) == 1, "expect only 1 add node at output quant pattern"
        zero_points.append(add_nodes[0].args[1])
        if not all(zero_point == zero_points[0] for zero_point in zero_points):
            return False

        # Step 2: Check inputs/output scale
        mul_nodes = filter_nodes(match.nodes, aten.mul.Tensor)
        # We need to find mul node at output since the scale value is reciprocal to input scale.
        # Mul node at output should connect to cat node directly.
        scales = [
            (
                mul_node.args[1]
                if mul_node.args[0].target is check_node
                else 1.0 / mul_node.args[1]
            )
            for mul_node in mul_nodes
        ]
        if not all(math.isclose(scale, scales[0], rel_tol=1e-5) for scale in scales):
            return False

        return True

    return fn


def _register_quantized_cat_lowering(
    pattern,
    computation_op,
):
    @register_lowering_pattern(
        pattern,
        extra_check=_is_input_output_same_scale_zp(aten.cat.default),
    )
    def qcat(match: Match, inputs, dim, **kwargs):
        # inputs is with format: [[x1, x1_dq_dtype, x1_zp, x1_scale], ...]
        uint8_inputs = [input[0] for input in inputs]
        return L[computation_op](uint8_inputs, dim)

    return qcat


_raw_dequantize_per_tensor_activation_pattern = CallFunction(
    aten.mul.Tensor,
    CallFunction(
        aten.sub.Tensor,
        CallFunction(
            prims.convert_element_type.default,
            Arg(),
            Arg(),
        ),
        Arg(),
    ),
    Arg(),
)


def _register_quantization_cat():
    dequantize_cat_pattern = CallFunction(
        aten.cat.default,
        ListOf(_raw_dequantize_per_tensor_activation_pattern),
        KeywordArg("dim"),
    )
    _register_quantized_cat_lowering(
        generate_pattern_with_output_quant(dequantize_cat_pattern),
        aten.cat,
    )


def _register_quantized_reshape_lowering(
    pattern,
    computation_op,
):
    @register_lowering_pattern(
        pattern,
        extra_check=_is_input_output_same_scale_zp(aten.reshape.default),
    )
    def qreshape(match: Match, *args, **kwargs):
        qx = kwargs["x"]
        shape = kwargs["shape"]
        counters["inductor"]["qreshape_matcher_count"] += 1
        counters["inductor"]["qreshape_matcher_nodes"] += len(match.nodes)
        return L[computation_op](qx, shape)

    return qreshape


def _register_quantization_reshape():
    dequantize_reshape_pattern = CallFunction(
        torch.ops.aten.reshape.default,
        dequantize_per_tensor_activation_pattern,
        KeywordArg("shape"),
    )
    _register_quantized_reshape_lowering(
        generate_pattern_with_output_quant(dequantize_reshape_pattern),
        aten.reshape,
    )


def _register_quantization_lowerings():
    _register_quantization_unary_fusion()
    _register_quantization_binary_fusion()
    _register_quantization_maxpool2d()
    _register_quantization_cat()
    _register_quantization_reshape()


def _is_valid_dequant_promotion_pattern(dtype=torch.float32):
    def _inner(match):
        assert dtype in [torch.float32, torch.bfloat16]
        dequant_pattern_end_node = match.output_node()
        if dequant_pattern_end_node.target not in [
            aten.mul.Tensor,
            prims.convert_element_type.default,
            aten.reshape.default,
        ]:
            return False

        if dequant_pattern_end_node.target is aten.reshape.default:
            mul_node = (
                dequant_pattern_end_node.args[0]  # pattern: linear <- reshape <- mul
                if dtype == torch.float32
                else dequant_pattern_end_node.args[0].args[
                    0
                ]  # pattern: linear <- reshape <- to_bf16 <- mul
            )
        else:
            mul_node = (
                dequant_pattern_end_node  # pattern: linear <- mul
                if dtype == torch.float32
                else dequant_pattern_end_node.args[
                    0
                ]  # pattern: linear <- to_bf16 <- mul
            )

        sub_node = mul_node.args[0]
        to_fp32_node = sub_node.args[0]
        if (
            mul_node.target is aten.mul.Tensor
            and sub_node.target is aten.sub.Tensor
            and to_fp32_node.target is prims.convert_element_type.default
            and len(list(dequant_pattern_end_node.users)) > 1
        ):
            # If dequant pattern has more than 1 users, then do dequant promoted
            return True
        return False

    return _inner


def _register_dequant_promotion_pass(pattern, pass_number, dtype=torch.float32):
    @register_freezing_graph_pattern(
        pattern,
        extra_check=_is_valid_dequant_promotion_pattern(dtype),
        pass_number=pass_number,
    )
    def dequant_promotion(match: Match, *args, **kwargs):
        # Dequant_promotion will transform
        # graph 1:
        #            quant
        #      + - - - | - - - +
        #      |    dequant    |
        #      |    /     \    |
        #      |  node1  node2 |
        #      + - | - - - | - +
        #        quant   quant
        # into:
        # graph 2:
        #            quant
        #      + - - / - \ - - +
        #      |dequant dequant|
        #      |    |      |   |
        #      | node1 node2   |
        #      + - | - - - | - +
        #        quant   quant
        # In graph 1, the dequant node is shared by node1 and node2,
        # as a result, neither node1 nor node2 could form an int8
        # fusion pattern.
        # After this transformation, the graph 2 could hit the int8
        # fusion pattern: dequant-node-quant, respectively for
        # node1 and node2.
        assert dtype in [torch.float32, torch.bfloat16]

        def clone_to_new_node(graph, source_node, user_node):
            # Clone the source_node to a new node
            # Replace user_node's input from source_node to new_node
            assert (
                source_node.op == "call_function"
            ), "clone_to_new_node only support node.op call_function"
            with graph.inserting_before(user_node):
                new_node = graph.call_function(
                    source_node.target,
                    args=source_node.args,
                    kwargs=source_node.kwargs,
                )
                new_node.meta = copy.copy(source_node.meta)
                user_node.replace_input_with(source_node, new_node)
            return new_node

        # Find the start node and end node of a dequant pattern
        # * End node should be the match.output_node()
        # * Start node should be the node of dtype convert to float32
        dequant_pattern_end_node = match.output_node()
        assert dequant_pattern_end_node.target in [
            aten.mul.Tensor,
            prims.convert_element_type.default,
            aten.reshape.default,
        ]

        # For a dequant pattern, we should expect see the node list as:
        # * OPT(aten.reshape.default)
        # * OPT(prims.convert_element_type.default) (to_bf16)
        # * aten.mul
        # * aten.sub
        # * prims.convert_element_type.default (to_fp32)
        def _find_first_node_in_dequant_pattern(_node):
            if (
                _node.target is prims.convert_element_type.default
                and _node.args[1] == torch.float32
            ):
                # For a dequant pattern, we expect the start node is a to_fp32 node
                return _node
            else:
                assert (
                    len(_node.args) >= 1
                ), "In in dequant pattern, each node should have more than 1 arg."
                return _find_first_node_in_dequant_pattern(_node.args[0])

        dequant_pattern_start_node = _find_first_node_in_dequant_pattern(
            dequant_pattern_end_node
        )

        # Clone the dequant pattern for each user node
        graph = match.graph
        user_node_list = list(dequant_pattern_end_node.users)
        for user_node in user_node_list[1:]:
            _source_node = dequant_pattern_end_node
            _user_node = user_node
            while _source_node != dequant_pattern_start_node.args[0]:
                _user_node = clone_to_new_node(graph, _source_node, _user_node)
                _source_node = _source_node.args[0]

        counters["inductor"]["dequant_promotion_matcher_count"] += 1
        counters["inductor"]["dequant_promotion_matcher_nodes"] += len(match.nodes)


def _is_valid_dequant_conv2d_pattern(dtype):
    def _inner(match):
        # Here we do some further check to ensure:
        # 1. It's a conv2d node with dim of 4, since we only support lowering of conv2d now.
        # 2. The dequant pattern has only 1 user of conv2d node.
        # If these conditions don't meet, we will not
        # insert weight prepack node into the matched pattern.
        conv_node = match.output_node()
        assert conv_node.target is aten.convolution.default
        input_meta_value = conv_node.args[0].meta.get("val")
        weight_meta_value = conv_node.args[1].meta.get("val")
        for meta_value in [input_meta_value, weight_meta_value]:
            if (
                meta_value is None
                or meta_value.device.type != "cpu"
                or meta_value.dim() != 4
            ):
                # Only support conv2d now
                return False

        assert dtype in [torch.float32, torch.bfloat16]
        if dtype == torch.float32:
            mul_node = conv_node.args[0]
        else:
            convert_to_bf16 = conv_node.args[0]
            mul_node = convert_to_bf16.args[0]
        sub_node = mul_node.args[0]
        to_fp32_node = sub_node.args[0]

        assert to_fp32_node.target is prims.convert_element_type.default
        assert sub_node.target is aten.sub.Tensor
        assert mul_node.target is aten.mul.Tensor
        if (
            len(list(to_fp32_node.users)) != 1
            or len(list(sub_node.users)) != 1
            or len(list(mul_node.users)) != 1
        ):
            # Ensure the dequant pattern only has 1 user
            # since we will delete the dequant pattern here
            return False
        return True

    return _inner


def _register_qconv_weight_prepack_pass(pattern, pass_number, dtype=torch.float32):
    @register_freezing_graph_pattern(
        pattern,
        extra_check=_is_valid_dequant_conv2d_pattern(dtype),
        pass_number=pass_number,
    )
    def qconv_weight_prepack(match: Match, *args, **kwargs):
        """
        Match the pattern:
        int8 activation
          |
        dequant_per_tensor
          |
        Conv2d <- optional(aten.clone.default) <- dequant_per_channel <- int8_weight

        Insert weight prepack node and change the pattern to:
        int8 activation
          |
        onednn.qconv2d_pointwise <- onednn.qconv_prepack <- int8_weight
        """
        assert dtype in [torch.float32, torch.bfloat16]
        conv_node = match.output_node()
        assert conv_node.target is aten.convolution.default
        if dtype == torch.float32:
            mul_node = conv_node.args[0]
        else:
            convert_to_bf16 = conv_node.args[0]
            mul_node = convert_to_bf16.args[0]
        sub_node = mul_node.args[0]
        to_fp32_node = sub_node.args[0]
        has_clone_to_channel_last_node_in_pattern = (
            conv_node.args[1].target is aten.clone.default
        )
        clone_node = (
            conv_node.args[1] if has_clone_to_channel_last_node_in_pattern else None
        )

        if dtype == torch.float32:
            dequant_per_channel = (
                clone_node.args[0]
                if has_clone_to_channel_last_node_in_pattern
                else conv_node.args[1]
            )
        else:
            weight_to_bf16_node = (
                clone_node.args[0]
                if has_clone_to_channel_last_node_in_pattern
                else conv_node.args[1]
            )
            dequant_per_channel = weight_to_bf16_node.args[0]

        assert (
            dequant_per_channel.target
            is quantized_decomposed.dequantize_per_channel.default
        )

        # Activation QParams
        qx, x_zp, x_scale = (
            kwargs["x"],
            kwargs["x_zp"],
            kwargs["x_scale"],
        )

        # Weight QParams
        qw, w_scale, w_zp = (
            kwargs["q_weight"],
            kwargs["w_scale"],
            kwargs["w_zp"],
        )

        # Conv Params
        bias, stride, padding, dilation, groups = (
            kwargs["b"],
            kwargs["stride"],
            kwargs["padding"],
            kwargs["dilation"],
            kwargs["groups"],
        )

        x_shape = qx.meta.get("tensor_meta").shape
        if has_free_symbols(x_shape):
            # For dynamic shape case, we can't get activation shape ahead of runtime.
            x_shape = None
        graph = match.graph
        with graph.inserting_before(conv_node):
            # Insert weight prepack node and the QConv node
            packed_weight_inputs = (
                qw,
                w_scale,
                x_scale,
                x_zp,
                stride,
                padding,
                dilation,
                groups,
                x_shape,
            )
            packed_weight_op = torch.ops.onednn.qconv_prepack
            prepack_weight_node = graph.call_function(
                packed_weight_op, args=packed_weight_inputs
            )

            new_args: Tuple[Any, ...] = (
                qx,
                x_scale,
                x_zp,
                prepack_weight_node,
                w_scale,
                w_zp,
                bias,
                stride,
                padding,
                dilation,
                groups,
                1.0,  # inv_output_scale
                0,  # output_zero_point
                dtype,  # output_dtype
                "none",  # attr
                [],  # scalars
                "",  # algorithm
            )
            new_conv_node = graph.call_function(
                torch.ops.onednn.qconv2d_pointwise.default, args=new_args
            )
            conv_node.replace_all_uses_with(new_conv_node)
            new_conv_node.meta.update(conv_node.meta)

            # Erase the original conv node
            graph.erase_node(conv_node)
            # Erase the dequant pattern
            if dtype == torch.bfloat16:
                graph.erase_node(convert_to_bf16)
            # Erase the dequant pattern
            graph.erase_node(mul_node)
            graph.erase_node(sub_node)
            graph.erase_node(to_fp32_node)
            # Erase the dequant per channel pattern
            if clone_node is not None:
                graph.erase_node(clone_node)
            if dtype == torch.bfloat16:
                graph.erase_node(weight_to_bf16_node)
            graph.erase_node(dequant_per_channel)
            counters["inductor"]["qconv2d_weight_prepack_matcher_count"] += 1
            counters["inductor"]["qconv2d_weight_prepack_matcher_nodes"] += len(
                match.nodes
            )


def _generate_dequant_convolution_node_pattern(
    _dequant_per_channel_pattern, dtype=torch.float32
):
    assert dtype in [torch.float32, torch.bfloat16]
    dequant_convolution_node_pattern = CallFunction(
        aten.convolution.default,
        _may_generate_pattern_with_dtype_convert(
            dequantize_per_tensor_activation_pattern,
            KeywordArg("autocast_act_dtype"),
            dtype != torch.float32,
        ),
        _dequant_per_channel_pattern,
        KeywordArg("b"),
        KeywordArg("stride"),
        KeywordArg("padding"),
        KeywordArg("dilation"),
        KeywordArg("is_transposed"),
        KeywordArg("out_padding"),
        KeywordArg("groups"),
    )
    return dequant_convolution_node_pattern


def _generate_qconv_weight_prepack_patterns(dtype=torch.float32):
    assert dtype in [torch.float32, torch.bfloat16]
    return (
        _generate_dequant_convolution_node_pattern(
            dequantize_per_channel_weight_pattern
            if dtype == torch.float32
            else dequantize_per_channel_to_bf16_weight_pattern,
            dtype,
        ),
        # There is another pattern due to the pass of convert_conv_weights_to_channels_last
        # https://github.com/pytorch/pytorch/blob/07107919297db3f8ab37f11c12666b6d6d5f692e/torch/_inductor/freezing.py#L338-L362.
        # Depend on some heuristics, it may or may not insert to(channel_last) node
        # between convolution and dequant_per_channel node
        _generate_dequant_convolution_node_pattern(
            dequantize_per_channel_clone_weight_pattern
            if dtype == torch.float32
            else dequantize_per_channel_to_bf16_clone_weight_pattern,
            dtype,
        ),
    )


def _is_valid_dequant_linear_pattern(dtype, input_dim_exceeds_two):
    def _inner(match):
        # Check dequant pattern has only 1 user.
        if input_dim_exceeds_two:
            output_reshape_node = match.output_node()
            assert output_reshape_node.target is aten.reshape.default
            linear_node = output_reshape_node.args[0]
        else:
            linear_node = match.output_node()

        assert linear_node.target in (aten.addmm.default, aten.mm.default)
        input_index = 0 if linear_node.target is aten.mm.default else 1
        assert dtype in [torch.float32, torch.bfloat16]

        if input_dim_exceeds_two:
            act_reshape_node = linear_node.args[input_index]
            assert act_reshape_node.target is aten.reshape.default
            mul_node = (
                act_reshape_node.args[0]  # pattern: linear -> reshape -> mul
                if dtype == torch.float32
                else act_reshape_node.args[0].args[
                    0
                ]  # pattern: linear -> reshape -> to_bf16 -> mul
            )
        else:
            mul_node = (
                linear_node.args[input_index]  # pattern: linear -> mul
                if dtype == torch.float32
                else linear_node.args[input_index].args[
                    0
                ]  # pattern: linear -> to_fb16 -> mul
            )

        sub_node = mul_node.args[0]
        to_fp32_node = sub_node.args[0]

        assert to_fp32_node.target is prims.convert_element_type.default
        assert sub_node.target is aten.sub.Tensor
        assert mul_node.target is aten.mul.Tensor
        if (
            len(list(to_fp32_node.users)) != 1
            or len(list(sub_node.users)) != 1
            or len(list(mul_node.users)) != 1
        ):
            # Ensure the dequant pattern only has 1 user
            # since we will delete the dequant pattern here
            return False
<<<<<<< HEAD
=======

        # Extra check for bmm pattern
        if input_dim_exceeds_two and not input_contiguous:
            # Check for act
            # Act expand size should be exactly same as act size
            act_expand_size = match.kwargs["act_expand_size"]
            act_node = match.kwargs["x"]
            if not (
                hasattr(act_node, "meta")
                and isinstance(act_node.meta.get("val", None), torch.Tensor)
                and (act_node.meta["val"].size() == torch.Size(act_expand_size))
            ):
                return False

            # Check for wgt
            # wgt permute dims should be [1, 0]
            wgt_permute_dims = match.kwargs["permute_axes"]
            if wgt_permute_dims != [1, 0]:
                return False

            # Check below wgt size items:
            # wgt before expand should with dim 2
            # Expand size should with dim 3
            # Expand size[0] should same as act size[0]
            # Expand size[1] should same as wgt size[1]
            # Expand size[2] should same as wgt size[0]
            qweight_node = match.kwargs["q_weight"]
            wgt_expand_size = match.kwargs["wgt_expand_size"]
            if not (
                hasattr(qweight_node, "meta")
                and isinstance(qweight_node.meta.get("val", None), torch.Tensor)
                and len(qweight_node.meta["val"].size()) == 2
                and len(wgt_expand_size) == 3
                and wgt_expand_size[0] == act_node.meta["val"].size()[0]
                and wgt_expand_size[1] == qweight_node.meta["val"].size()[1]
                and wgt_expand_size[2] == qweight_node.meta["val"].size()[0]
            ):
                return False

>>>>>>> 9768f73c
        return True

    return _inner


def _register_qlinear_weight_prepack_pass(
    pattern,
    pass_number,
    dtype=torch.float32,
    input_dim_exceeds_two=False,
):
    @register_freezing_graph_pattern(
        pattern,
        extra_check=_is_valid_dequant_linear_pattern(dtype, input_dim_exceeds_two),
        pass_number=pass_number,
    )
    def qlinear_weight_prepack(match: Match, *args, **kwargs):
        """
        Match the pattern:
        int8 activation
          |
        dequant_per_tensor
          |
        mm/addmm <- t <- dequant_per_channel <- int8_weight

        Insert weight prepack node and change the pattern to:
        int8 activation
          |
        onednn.qlinear_pointwise <- onednn.qlinear_prepack <- int8_weight
        """
        assert dtype in [torch.float32, torch.bfloat16]
        if input_dim_exceeds_two:
            output_reshape_node = match.output_node()
            assert output_reshape_node.target is aten.reshape.default
            linear_node = output_reshape_node.args[0]
        else:
            linear_node = match.output_node()

        assert linear_node.target in (aten.addmm.default, aten.mm.default)
        input_index = 0 if linear_node.target is aten.mm.default else 1
        weight_index = input_index + 1

        if input_dim_exceeds_two:
            act_reshape_node = linear_node.args[input_index]
            assert act_reshape_node.target is aten.reshape.default
            if dtype == torch.float32:
                # pattern: linear -> reshape -> mul
                mul_node = act_reshape_node.args[0]
            else:
                # pattern: linear -> reshape -> to_bf16 -> mul
                activation_to_bf16_node = act_reshape_node.args[0]
                mul_node = activation_to_bf16_node.args[0]
        else:
            if dtype == torch.float32:
                # pattern: linear -> mul
                mul_node = linear_node.args[input_index]
            else:
                # pattern: linear -> to_bf16 -> mul
                activation_to_bf16_node = linear_node.args[input_index]
                mul_node = activation_to_bf16_node.args[0]

        sub_node = mul_node.args[0]
        to_fp32_node = sub_node.args[0]
        t_node = linear_node.args[weight_index]
        if dtype == torch.float32:
            dequant_per_channel = t_node.args[0]
        else:
            weight_to_bf16_node = t_node.args[0]
            dequant_per_channel = weight_to_bf16_node.args[0]
        assert (
            dequant_per_channel.target
            is quantized_decomposed.dequantize_per_channel.default
        )

        # Activation QParams
        qx, x_zp, x_scale = (
            kwargs["x"],
            kwargs["x_zp"],
            kwargs["x_scale"],
        )

        # Weight QParams
        qw, w_scale, w_zp = (
            kwargs["q_weight"],
            kwargs["w_scale"],
            kwargs["w_zp"],
        )

        # Params
        bias = kwargs["b"] if "b" in kwargs else None

        x_shape = qx.meta.get("tensor_meta").shape
        if has_free_symbols(x_shape):
            # For dynamic shape case, we can't get activation shape ahead of runtime.
            x_shape = None
        graph = match.graph
        with graph.inserting_before(linear_node):
            # Insert weight prepack node and the qlinear node
            packed_weight_inputs = (
                qw,
                x_shape,
            )
            packed_weight_op = torch.ops.onednn.qlinear_prepack
            prepack_weight_node = graph.call_function(
                packed_weight_op, args=packed_weight_inputs
            )

            new_args: Tuple[Any, ...] = (
                qx,
                x_scale,
                x_zp,
                prepack_weight_node,
                w_scale,
                w_zp,
                bias,
                1.0,  # output_scale
                0,  # output_zero_point
                dtype,  # output_dtype
                "none",  # post op name
                [],  # post op args
                "",  # post op algorithm
            )
            new_linear_node = graph.call_function(
                torch.ops.onednn.qlinear_pointwise.default, args=new_args
            )
            if input_dim_exceeds_two:
                output_reshape_node.replace_all_uses_with(new_linear_node)
                new_linear_node.meta.update(output_reshape_node.meta)
            else:
                linear_node.replace_all_uses_with(new_linear_node)
                new_linear_node.meta.update(linear_node.meta)

            # Erase the original linear node
            if input_dim_exceeds_two:
                graph.erase_node(output_reshape_node)
            graph.erase_node(linear_node)
            if input_dim_exceeds_two:
                graph.erase_node(act_reshape_node)
            if dtype == torch.bfloat16:
                graph.erase_node(activation_to_bf16_node)
            # Erase the dequant pattern
            graph.erase_node(mul_node)
            graph.erase_node(sub_node)
            graph.erase_node(to_fp32_node)
            # Erase the dequant per channel pattern
            graph.erase_node(t_node)
            if dtype == torch.bfloat16:
                graph.erase_node(weight_to_bf16_node)
            graph.erase_node(dequant_per_channel)

            counters["inductor"]["qlinear_weight_prepack_matcher_count"] += 1
            counters["inductor"]["qlinear_weight_prepack_matcher_nodes"] += len(
                match.nodes
            )


def _generate_dequant_linear_node_pattern(
    _dequant_per_channel_pattern, dtype=torch.float32, input_dim_exceeds_two=False
):
    t_pattern = CallFunction(
        aten.permute.default,
        _may_generate_pattern_with_dtype_convert(
            _dequant_per_channel_pattern,
            KeywordArg("autocast_wgt_dtype"),
            dtype != torch.float32,
        ),
        KeywordArg("permute_axes"),
    )
    dequant_linear_bias_pattern = _may_generate_pattern_with_reshape(
        CallFunction(
            aten.addmm.default,
            KeywordArg("b"),
            _may_generate_pattern_with_reshape(
                _may_generate_pattern_with_dtype_convert(
                    dequantize_per_tensor_activation_pattern,
                    KeywordArg("autocast_act_dtype"),
                    dtype != torch.float32,
                ),
                KeywordArg("act_reshape_size"),
                input_dim_exceeds_two,
            ),
            t_pattern,
        ),
        KeywordArg("output_reshape_size"),
        input_dim_exceeds_two,
    )
    dequant_linear_no_bias_pattern = _may_generate_pattern_with_reshape(
        CallFunction(
            aten.mm.default,
            _may_generate_pattern_with_reshape(
                _may_generate_pattern_with_dtype_convert(
                    dequantize_per_tensor_activation_pattern,
                    KeywordArg("autocast_act_dtype"),
                    dtype != torch.float32,
                ),
                KeywordArg("act_reshape_size"),
                input_dim_exceeds_two,
            ),
            t_pattern,
        ),
        KeywordArg("output_reshape_size"),
        input_dim_exceeds_two,
    )
    return dequant_linear_bias_pattern, dequant_linear_no_bias_pattern


def _generate_qlinear_weight_prepack_patterns(
    dtype=torch.float32,
    input_dim_exceeds_two=False,
):
    return _generate_dequant_linear_node_pattern(
        dequantize_per_channel_weight_pattern, dtype, input_dim_exceeds_two
    )


def _register_dequant_promotion():
    dequant_pattern_cases = itertools.product(
        [torch.float32, torch.bfloat16], [True, False]
    )
    for dtype, input_dim_exceeds_two in dequant_pattern_cases:
        # 4 dequantization patterns will be matched based on the dtype and input dimension size.
        # Case 1: int8-mixed-fp32, input dim size is 2
        # Case 2: int8-mixed-fp32, input dim size exceeds 2
        # Case 3: int8-mixed-bf16, input dim size is 2
        # Case 4: int8-mixed-bf16, input dim size exceeds 2
        #           quant
        #   + - - - - | - - - - +
        #   |      dequant      |
        #   |         |         |
        #   |    OPT(to_bf16)   |
        #   |         |         |
        #   |    OPT(reshape)   |
        #   |      /     \      |
        #   |    node1  node2   |
        #   + - - | - - - | - - +
        #  OPT(reshape) OPT(reshape)
        #   + - - | - - - | - - +
        #  OPT(to_fp32) OPT(to_fp32)
        #   + - - | - - - | - - +
        #       quant   quant
        _register_dequant_promotion_pass(
            _may_generate_pattern_with_reshape(
                _may_generate_pattern_with_dtype_convert(
                    dequantize_per_tensor_activation_pattern,
                    KeywordArg("autocast_act_dtype"),
                    dtype != torch.float32,
                ),
                KeywordArg("act_reshape_size"),
                with_reshape=input_dim_exceeds_two,
            ),
            pass_number=0,
            dtype=dtype,
        )  # pass_number=0 to run before weight prepack


def _register_qconv_weight_prepack():
    for dtype in [torch.float32, torch.bfloat16]:
        weight_prepack_patterns = _generate_qconv_weight_prepack_patterns(dtype)
        for weight_prepack_pattern in weight_prepack_patterns:
            # Register to pass_number 1, so we can do dequant promotion in pass_number 0.
            _register_qconv_weight_prepack_pass(
                weight_prepack_pattern, pass_number=1, dtype=dtype
            )


def _register_qlinear_weight_prepack():
    linear_weight_prepack_cases = itertools.product(
        [torch.float32, torch.bfloat16], [True, False]
    )
    for dtype, input_dim_exceeds_two in linear_weight_prepack_cases:
        weight_prepack_patterns = _generate_qlinear_weight_prepack_patterns(
            dtype, input_dim_exceeds_two
        )
        for weight_prepack_pattern in weight_prepack_patterns:
            # Register to pass_number 1, so we can do dequant promotion in pass_number 0.
            _register_qlinear_weight_prepack_pass(
                weight_prepack_pattern,
                pass_number=1,
                dtype=dtype,
                input_dim_exceeds_two=input_dim_exceeds_two,
            )


@functools.lru_cache(None)
def _register_quantization_weight_pack_pass():
    # Step 1: Dequant promotion for int8-mixed-fp32/bf16
    _register_dequant_promotion()

    # Step 2: QConv weight prepack
    _register_qconv_weight_prepack()

    # Step 3: QLinear weight prepack
    _register_qlinear_weight_prepack()<|MERGE_RESOLUTION|>--- conflicted
+++ resolved
@@ -56,6 +56,23 @@
         )
     else:
         return pattern
+
+
+def _generate_linear_t_pattern(
+    _dequant_per_channel_pattern,
+    dtype,
+):
+    assert dtype in [torch.float32, torch.bfloat16]
+    t_pattern = CallFunction(
+        aten.permute.default,
+        _may_generate_pattern_with_dtype_convert(
+            _dequant_per_channel_pattern,
+            KeywordArg("autocast_wgt_dtype"),
+            dtype == torch.bfloat16,
+        ),
+        KeywordArg("permute_axes"),
+    )
+    return t_pattern
 
 
 """
@@ -242,7 +259,7 @@
                             _may_generate_pattern_with_dtype_convert(
                                 computation_call,
                                 KeywordArg("autocast_output_quant_dtype"),
-                                dtype != torch.float32,
+                                dtype == torch.bfloat16,
                             ),
                             KeywordArg("o_inv_scale"),
                         ),
@@ -441,44 +458,67 @@
     # * Extra input of binary node comes from dequant pattern
     # * the two inputs of binary node should have attribute "meta" and should be tensors
     # * the two inputs of binary node should have the same shape
+    # * All users of the extra input in this pattern should be
+    #   ancestor nodes of the compute node, except for the binary node
+    #   connected to the compute node.
     def fn(match):
-        qconv2d_node_after_weight_prepack = filter_nodes(
-            match.nodes, torch.ops.onednn.qconv2d_pointwise
-        )[0]
-        if len(qconv2d_node_after_weight_prepack.users) != 1:
+        compute_node = filter_nodes(match.nodes, torch.ops.onednn.qconv2d_pointwise)[0]
+        # qconv2d_pointwise should only have one user
+        if len(compute_node.users) != 1:
             return False
+        binary_node_inputs = next(iter(compute_node.users)).args
+        assert len(binary_node_inputs) == 2, "Expects binary node with 2 inputs"
         if output_dtype is not None:
-            binary_node_inputs = next(
-                iter(qconv2d_node_after_weight_prepack.users)
-            ).args
-            assert len(binary_node_inputs) == 2, "Expects binary node with 2 inputs"
-            extra_input_node = None
+            extra_input_of_binary_node = None
             for arg in binary_node_inputs:
-                if arg != qconv2d_node_after_weight_prepack:
-                    extra_input_node = arg
+                if arg != compute_node:
+                    extra_input_of_binary_node = arg
                     break
-            assert extra_input_node is not None
-            if (not isinstance(extra_input_node, torch.fx.Node)) or (
-                extra_input_node.target != aten.mul.Tensor
+            assert extra_input_of_binary_node is not None
+            # Extra input of binary node comes from dequant pattern
+            if (not isinstance(extra_input_of_binary_node, torch.fx.Node)) or (
+                extra_input_of_binary_node.target != aten.mul.Tensor
             ):
                 return False
-            if not (
-                hasattr(binary_node_inputs[0], "meta")
-                and isinstance(
-                    binary_node_inputs[0].meta.get("val", None), torch.Tensor
+
+        # the two inputs of binary node should have attribute "meta" and should be tensors
+        if not (
+            hasattr(binary_node_inputs[0], "meta")
+            and isinstance(binary_node_inputs[0].meta.get("val", None), torch.Tensor)
+        ) or not (
+            hasattr(binary_node_inputs[1], "meta")
+            and isinstance(binary_node_inputs[1].meta.get("val", None), torch.Tensor)
+        ):
+            return False
+        # the two inputs of binary node should have the same shape
+        if (
+            binary_node_inputs[0].meta["val"].size()
+            != binary_node_inputs[1].meta["val"].size()
+        ):
+            return False
+
+        # All users of the extra input in this pattern should be
+        # ancestor nodes of the compute node, except for the binary node
+        # connected to the compute node.
+
+        from .mkldnn_fusion import _get_remaining_users
+
+        extra_input_of_pattern = (
+            match.kwargs["accum"]
+            if output_dtype is None
+            else match.kwargs["accum_after_dequant"]
+        )
+        if (
+            len(
+                _get_remaining_users(
+                    extra_input_of_pattern,
+                    compute_node,
                 )
-            ) or not (
-                hasattr(binary_node_inputs[1], "meta")
-                and isinstance(
-                    binary_node_inputs[1].meta.get("val", None), torch.Tensor
-                )
-            ):
-                return False
-            if (
-                binary_node_inputs[0].meta["val"].size()
-                != binary_node_inputs[1].meta["val"].size()
-            ):
-                return False
+            )
+            > 1
+            or extra_input_of_pattern == compute_node.args[0]
+        ):
+            return False
         return True
 
     return fn
@@ -518,6 +558,13 @@
         # Output QParams
         o_inv_scale = kwargs["o_inv_scale"] if output_dtype is None else 1.0
         o_zero_point = kwargs["o_zp"] if output_dtype is None else 0
+
+        accum.realize()
+        from .mkldnn_fusion import _can_be_inplace
+
+        assert _can_be_inplace(
+            accum
+        ), "QConv Binary Inplace Fusion requires accum is not an alias or mutation."
 
         computation_args = (
             x,
@@ -1339,7 +1386,7 @@
         _may_generate_pattern_with_dtype_convert(
             dequantize_per_tensor_activation_pattern,
             KeywordArg("autocast_act_dtype"),
-            dtype != torch.float32,
+            dtype == torch.bfloat16,
         ),
         _dequant_per_channel_pattern,
         KeywordArg("b"),
@@ -1375,38 +1422,84 @@
     )
 
 
-def _is_valid_dequant_linear_pattern(dtype, input_dim_exceeds_two):
-    def _inner(match):
-        # Check dequant pattern has only 1 user.
-        if input_dim_exceeds_two:
+def _get_linear_node(match, input_dim_exceeds_two, input_contiguous):
+    output_reshape_node = None
+    if input_dim_exceeds_two:
+        if input_contiguous:
             output_reshape_node = match.output_node()
             assert output_reshape_node.target is aten.reshape.default
             linear_node = output_reshape_node.args[0]
         else:
-            linear_node = match.output_node()
-
-        assert linear_node.target in (aten.addmm.default, aten.mm.default)
-        input_index = 0 if linear_node.target is aten.mm.default else 1
-        assert dtype in [torch.float32, torch.bfloat16]
-
-        if input_dim_exceeds_two:
+            linear_nodes = filter_nodes(match.nodes, aten.bmm.default)
+            assert len(linear_nodes) == 1
+            linear_node = linear_nodes[0]
+    else:
+        linear_node = match.output_node()
+
+    assert linear_node.target in (
+        aten.addmm.default,
+        aten.mm.default,
+        aten.bmm.default,
+    )
+    return linear_node, output_reshape_node
+
+
+def _get_linear_dq_mul_node(
+    linear_node, input_index, dtype, input_dim_exceeds_two, input_contiguous
+):
+    act_reshape_node = None
+    activation_to_bf16_node = None
+    act_expand_node = None
+    if input_dim_exceeds_two:
+        if input_contiguous:
             act_reshape_node = linear_node.args[input_index]
             assert act_reshape_node.target is aten.reshape.default
-            mul_node = (
-                act_reshape_node.args[0]  # pattern: linear -> reshape -> mul
-                if dtype == torch.float32
-                else act_reshape_node.args[0].args[
-                    0
-                ]  # pattern: linear -> reshape -> to_bf16 -> mul
-            )
+            if dtype == torch.float32:
+                # pattern: linear -> reshape -> mul
+                mul_node = act_reshape_node.args[0]
+            else:
+                # pattern: linear -> reshape -> to_bf16 -> mul
+                activation_to_bf16_node = act_reshape_node.args[0]
+                mul_node = activation_to_bf16_node.args[0]
         else:
-            mul_node = (
-                linear_node.args[input_index]  # pattern: linear -> mul
-                if dtype == torch.float32
-                else linear_node.args[input_index].args[
-                    0
-                ]  # pattern: linear -> to_fb16 -> mul
-            )
+            # bmm pattern decomposed from linear when input dim exceeds 2 and not contiguous
+            act_expand_node = linear_node.args[input_index]
+            assert act_expand_node.target is aten.expand.default
+            if dtype == torch.float32:
+                mul_node = act_expand_node.args[0]
+            else:
+                activation_to_bf16_node = act_expand_node.args[0]
+                mul_node = activation_to_bf16_node.args[0]
+    else:
+        if dtype == torch.float32:
+            # pattern: linear -> mul
+            mul_node = linear_node.args[input_index]
+        else:
+            # pattern: linear -> to_bf16 -> mul
+            activation_to_bf16_node = linear_node.args[input_index]
+            mul_node = activation_to_bf16_node.args[0]
+    return mul_node, act_reshape_node, activation_to_bf16_node, act_expand_node
+
+
+def _is_valid_dequant_linear_pattern(dtype, input_dim_exceeds_two, input_contiguous):
+    def _inner(match):
+        # Check dequant pattern has only 1 user.
+        (
+            linear_node,
+            _,
+        ) = _get_linear_node(match, input_dim_exceeds_two, input_contiguous)
+
+        input_index = 1 if linear_node.target is aten.addmm.default else 0
+        assert dtype in [torch.float32, torch.bfloat16]
+
+        (
+            mul_node,
+            _,
+            _,
+            _,
+        ) = _get_linear_dq_mul_node(
+            linear_node, input_index, dtype, input_dim_exceeds_two, input_contiguous
+        )
 
         sub_node = mul_node.args[0]
         to_fp32_node = sub_node.args[0]
@@ -1422,8 +1515,6 @@
             # Ensure the dequant pattern only has 1 user
             # since we will delete the dequant pattern here
             return False
-<<<<<<< HEAD
-=======
 
         # Extra check for bmm pattern
         if input_dim_exceeds_two and not input_contiguous:
@@ -1463,7 +1554,6 @@
             ):
                 return False
 
->>>>>>> 9768f73c
         return True
 
     return _inner
@@ -1474,10 +1564,13 @@
     pass_number,
     dtype=torch.float32,
     input_dim_exceeds_two=False,
+    input_contiguous=True,
 ):
     @register_freezing_graph_pattern(
         pattern,
-        extra_check=_is_valid_dequant_linear_pattern(dtype, input_dim_exceeds_two),
+        extra_check=_is_valid_dequant_linear_pattern(
+            dtype, input_dim_exceeds_two, input_contiguous
+        ),
         pass_number=pass_number,
     )
     def qlinear_weight_prepack(match: Match, *args, **kwargs):
@@ -1495,39 +1588,32 @@
         onednn.qlinear_pointwise <- onednn.qlinear_prepack <- int8_weight
         """
         assert dtype in [torch.float32, torch.bfloat16]
-        if input_dim_exceeds_two:
-            output_reshape_node = match.output_node()
-            assert output_reshape_node.target is aten.reshape.default
-            linear_node = output_reshape_node.args[0]
-        else:
-            linear_node = match.output_node()
-
-        assert linear_node.target in (aten.addmm.default, aten.mm.default)
-        input_index = 0 if linear_node.target is aten.mm.default else 1
+        (
+            linear_node,
+            output_reshape_node,
+        ) = _get_linear_node(match, input_dim_exceeds_two, input_contiguous)
+        input_index = 1 if linear_node.target is aten.addmm.default else 0
         weight_index = input_index + 1
 
-        if input_dim_exceeds_two:
-            act_reshape_node = linear_node.args[input_index]
-            assert act_reshape_node.target is aten.reshape.default
-            if dtype == torch.float32:
-                # pattern: linear -> reshape -> mul
-                mul_node = act_reshape_node.args[0]
-            else:
-                # pattern: linear -> reshape -> to_bf16 -> mul
-                activation_to_bf16_node = act_reshape_node.args[0]
-                mul_node = activation_to_bf16_node.args[0]
-        else:
-            if dtype == torch.float32:
-                # pattern: linear -> mul
-                mul_node = linear_node.args[input_index]
-            else:
-                # pattern: linear -> to_bf16 -> mul
-                activation_to_bf16_node = linear_node.args[input_index]
-                mul_node = activation_to_bf16_node.args[0]
+        (
+            mul_node,
+            act_reshape_node,
+            activation_to_bf16_node,
+            act_expand_node,
+        ) = _get_linear_dq_mul_node(
+            linear_node, input_index, dtype, input_dim_exceeds_two, input_contiguous
+        )
 
         sub_node = mul_node.args[0]
         to_fp32_node = sub_node.args[0]
-        t_node = linear_node.args[weight_index]
+
+        if input_dim_exceeds_two and not input_contiguous:
+            wgt_expand_node = linear_node.args[weight_index]
+            assert wgt_expand_node.target is aten.expand.default
+            t_node = wgt_expand_node.args[0]
+        else:
+            t_node = linear_node.args[weight_index]
+
         if dtype == torch.float32:
             dequant_per_channel = t_node.args[0]
         else:
@@ -1590,18 +1676,35 @@
                 torch.ops.onednn.qlinear_pointwise.default, args=new_args
             )
             if input_dim_exceeds_two:
-                output_reshape_node.replace_all_uses_with(new_linear_node)
-                new_linear_node.meta.update(output_reshape_node.meta)
+                if input_contiguous:
+                    output_reshape_node.replace_all_uses_with(new_linear_node)
+                    new_linear_node.meta.update(output_reshape_node.meta)
+                else:
+                    if bias:
+                        output_add_node_for_bias = match.output_node()
+                        assert output_add_node_for_bias.target is aten.add.Tensor
+                        output_add_node_for_bias.replace_all_uses_with(new_linear_node)
+                        new_linear_node.meta.update(output_add_node_for_bias.meta)
+                    else:
+                        linear_node.replace_all_uses_with(new_linear_node)
+                        new_linear_node.meta.update(linear_node.meta)
             else:
                 linear_node.replace_all_uses_with(new_linear_node)
                 new_linear_node.meta.update(linear_node.meta)
 
             # Erase the original linear node
             if input_dim_exceeds_two:
-                graph.erase_node(output_reshape_node)
+                if input_contiguous:
+                    graph.erase_node(output_reshape_node)
+                elif not input_contiguous and bias:
+                    graph.erase_node(output_add_node_for_bias)
             graph.erase_node(linear_node)
             if input_dim_exceeds_two:
-                graph.erase_node(act_reshape_node)
+                if input_contiguous:
+                    graph.erase_node(act_reshape_node)
+                else:
+                    graph.erase_node(act_expand_node)
+                    graph.erase_node(wgt_expand_node)
             if dtype == torch.bfloat16:
                 graph.erase_node(activation_to_bf16_node)
             # Erase the dequant pattern
@@ -1623,15 +1726,8 @@
 def _generate_dequant_linear_node_pattern(
     _dequant_per_channel_pattern, dtype=torch.float32, input_dim_exceeds_two=False
 ):
-    t_pattern = CallFunction(
-        aten.permute.default,
-        _may_generate_pattern_with_dtype_convert(
-            _dequant_per_channel_pattern,
-            KeywordArg("autocast_wgt_dtype"),
-            dtype != torch.float32,
-        ),
-        KeywordArg("permute_axes"),
-    )
+    assert dtype in [torch.float32, torch.bfloat16]
+    t_pattern = _generate_linear_t_pattern(_dequant_per_channel_pattern, dtype)
     dequant_linear_bias_pattern = _may_generate_pattern_with_reshape(
         CallFunction(
             aten.addmm.default,
@@ -1640,7 +1736,7 @@
                 _may_generate_pattern_with_dtype_convert(
                     dequantize_per_tensor_activation_pattern,
                     KeywordArg("autocast_act_dtype"),
-                    dtype != torch.float32,
+                    dtype == torch.bfloat16,
                 ),
                 KeywordArg("act_reshape_size"),
                 input_dim_exceeds_two,
@@ -1657,7 +1753,7 @@
                 _may_generate_pattern_with_dtype_convert(
                     dequantize_per_tensor_activation_pattern,
                     KeywordArg("autocast_act_dtype"),
-                    dtype != torch.float32,
+                    dtype == torch.bfloat16,
                 ),
                 KeywordArg("act_reshape_size"),
                 input_dim_exceeds_two,
@@ -1670,13 +1766,62 @@
     return dequant_linear_bias_pattern, dequant_linear_no_bias_pattern
 
 
+def _generate_dequant_bmm_node_pattern(
+    _dequant_per_channel_pattern,
+    dtype=torch.float32,
+    with_bias=False,
+):
+    # When activation of linear dim exceed 2 and not contiguous
+    t_pattern = _generate_linear_t_pattern(_dequant_per_channel_pattern, dtype)
+
+    assert dtype in [torch.float32, torch.bfloat16]
+    dequant_bmm_pattern = CallFunction(
+        aten.bmm.default,
+        CallFunction(
+            aten.expand.default,
+            _may_generate_pattern_with_dtype_convert(
+                dequantize_per_tensor_activation_pattern,
+                KeywordArg("autocast_act_dtype"),
+                dtype == torch.bfloat16,
+            ),
+            KeywordArg("act_expand_size"),
+        ),
+        CallFunction(
+            aten.expand.default,
+            t_pattern,
+            KeywordArg("wgt_expand_size"),
+        ),
+    )
+
+    def _generate_pattern_with_output_add(_dequant_bmm_pattern, _with_bias):
+        if _with_bias:
+            return CallFunction(
+                aten.add.Tensor,
+                _dequant_bmm_pattern,
+                KeywordArg("b"),
+            )
+        else:
+            return _dequant_bmm_pattern
+
+    return _generate_pattern_with_output_add(dequant_bmm_pattern, with_bias)
+
+
 def _generate_qlinear_weight_prepack_patterns(
     dtype=torch.float32,
     input_dim_exceeds_two=False,
+    input_contiguous=True,
+    with_bias=False,
 ):
-    return _generate_dequant_linear_node_pattern(
-        dequantize_per_channel_weight_pattern, dtype, input_dim_exceeds_two
-    )
+    if input_dim_exceeds_two and not input_contiguous:
+        return _generate_dequant_bmm_node_pattern(
+            dequantize_per_channel_weight_pattern,
+            dtype,
+            with_bias,
+        )
+    else:
+        return _generate_dequant_linear_node_pattern(
+            dequantize_per_channel_weight_pattern, dtype, input_dim_exceeds_two
+        )
 
 
 def _register_dequant_promotion():
@@ -1709,7 +1854,7 @@
                 _may_generate_pattern_with_dtype_convert(
                     dequantize_per_tensor_activation_pattern,
                     KeywordArg("autocast_act_dtype"),
-                    dtype != torch.float32,
+                    dtype == torch.bfloat16,
                 ),
                 KeywordArg("act_reshape_size"),
                 with_reshape=input_dim_exceeds_two,
@@ -1730,9 +1875,45 @@
 
 
 def _register_qlinear_weight_prepack():
+    # 6 Linear related patterns will be matched based on the dtype, input dimension size and input contiguous.
+    # Then convert the pattern into a QLinear node with int8_fp32/bf16.
+    # Case 1: int8-mixed-fp32, input dim size is 2
+    # Case 2: int8-mixed-fp32, input dim size exceeds 2 and contiguous
+    # Case 3: int8-mixed-bf16, input dim size is 2
+    # Case 4: int8-mixed-bf16, input dim size exceeds 2 and contiguous
+
+    #   + - - - - | - - - - - - | - - - - - +
+    #   |    dq_per_tensor  dq_per_channel  |
+    #   |         |              |          |
+    #   |    OPT(to_bf16)    OPT(to_bf16)   |
+    #   |         |              |          |
+    #   |     OPT(reshape)   permute        |
+    #   |            \        /             |
+    #   |             addmm/mm              |
+    #   |                |                  |
+    #   |           OPT(reshape)            |
+
+    # Case 5: int8-mixed-fp32, input dim size exceeds 2 and not contiguous
+    # Case 6: int8-mixed-bf16, input dim size exceeds 2 and not contiguous
+
+    #   + - - - - | - - - - - - | - - - - - +
+    #   |    dq_per_tensor  dq_per_channel  |
+    #   |         |              |          |
+    #   |    OPT(to_bf16)    OPT(to_bf16)   |
+    #   |         |              |          |
+    #   |       expand       permute        |
+    #   |          \             |          |
+    #   |                    expand         |
+    #   |                    /              |
+    #   |               bmm                 |
+    #   |                |                  |
+    #   |            OPT(add)               |
+
     linear_weight_prepack_cases = itertools.product(
         [torch.float32, torch.bfloat16], [True, False]
     )
+
+    # Step 1: register patterns from mm and addmm
     for dtype, input_dim_exceeds_two in linear_weight_prepack_cases:
         weight_prepack_patterns = _generate_qlinear_weight_prepack_patterns(
             dtype, input_dim_exceeds_two
@@ -1746,6 +1927,31 @@
                 input_dim_exceeds_two=input_dim_exceeds_two,
             )
 
+    # Step 2: register patterns from bmm
+    # Linear might be decomposed into bmm when input dim exceeds 2 and not contiguous
+    # refer to:
+    # https://github.com/pytorch/pytorch/blob/
+    # 80c07df659362a95da7cd4f3ec367abfdace38c4/torch/_decomp/decompositions.py#L3965-L3968
+    # in this case, we can convert it back to qlinear
+    for dtype, with_bias in itertools.product(
+        [torch.float32, torch.bfloat16], [True, False]
+    ):
+        bmm_pattern = _generate_qlinear_weight_prepack_patterns(
+            dtype=dtype,
+            input_dim_exceeds_two=True,
+            input_contiguous=False,
+            with_bias=with_bias,
+        )
+        _register_qlinear_weight_prepack_pass(
+            bmm_pattern,
+            pass_number=1
+            if with_bias
+            else 2,  # if with_bias, there is an output add, so we should try to match it firstly
+            dtype=dtype,
+            input_dim_exceeds_two=True,
+            input_contiguous=False,
+        )
+
 
 @functools.lru_cache(None)
 def _register_quantization_weight_pack_pass():
