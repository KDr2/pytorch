# mypy: allow-untyped-defs
import logging
import operator
from collections import defaultdict
from dataclasses import dataclass, field
from math import prod
from typing import Any, cast, Optional

import torch
from torch.utils._ordered_set import OrderedSet

from .. import config, inductor_prims
from ..pattern_matcher import (
    CallFunction,
    Ignored,
    KeywordArg,
    ListOf,
    Match,
    MULTIPLE,
    PatternExpr,
    PatternMatcherPass,
)


log = logging.getLogger(__name__)
aten = torch.ops.aten
patterns = PatternMatcherPass()


def _is_backward(graph: torch.fx.Graph) -> bool:
    placeholders = []
    for node in graph.nodes:
        if node.op != "placeholder":
            break
        placeholders.append(node)
    return not all(node.name.startswith("primal") for node in placeholders)


def _compute_mm_arithmetic_intensity(M: int, N: int, K: int) -> float:
    return M * N * K / (M * K + N * K + M * N)


def _filter_nodes_by_target(nodes: list[torch.fx.Node], target) -> list[torch.fx.Node]:
    return [x for x in nodes if x.target == target]


def _find_ancestors(node: torch.fx.Node) -> OrderedSet[torch.fx.Node]:
    ancestors = OrderedSet[torch.fx.Node]()
    ancestors.add(node)
    cur_nodes = [node]
    while len(cur_nodes) > 0:
        new_nodes = []
        for node in cur_nodes:
            for inp in node.all_input_nodes:
                if inp not in ancestors:
                    ancestors.add(inp)
                    new_nodes.append(inp)
        cur_nodes = new_nodes
    return OrderedSet(node for node in ancestors if node.op != "placeholder")


def _get_tensor(node: torch.fx.Node) -> torch.Tensor:
    val = node.meta["val"]
    assert isinstance(val, torch.Tensor)
    return val


@dataclass
class _AllGatherMatch:
    match: Match
    shard_node: torch.fx.Node
    ag_node: torch.fx.Node
    res_node: torch.fx.Node
    gather_dim: int
    group_name: str

    def replace_with(self, new_node: torch.fx.Node) -> None:
        self.res_node.replace_all_uses_with(new_node)

    def erase(self) -> None:
        for node in reversed(self.match.nodes):
            if len(node.users) == 0:
                node.graph.erase_node(node)


def find_all_gather_patterns(graph: torch.fx.Graph):
    c10d = torch.ops._c10d_functional

    def make_zero_dim_all_gather_pattern(shard):
        return CallFunction(
            c10d.wait_tensor.default,
            CallFunction(
                c10d.all_gather_into_tensor.default,
                shard,
                Ignored(),
                KeywordArg("group_name"),
            ),
        )

    # Matches funcol.all_gather_tensor with gather_dim == 0
    zero_dim_all_gather_pattern = make_zero_dim_all_gather_pattern(KeywordArg("shard"))

    def make_all_gather_split_pattern(shard):
        return CallFunction(
            operator.getitem,
            CallFunction(
                aten.split.Tensor,
                make_zero_dim_all_gather_pattern(shard),
                Ignored(),
                _users=MULTIPLE,
            ),
            Ignored(),
        )

    def make_cat_pattern(splits):
        return CallFunction(
            aten.cat.default,
            ListOf(splits),
            KeywordArg("gather_dim"),
        )

    # Matches funcol.all_gather_tensor with gather_dim > 0
    non_zero_dim_all_gather_pattern = make_cat_pattern(
        make_all_gather_split_pattern(KeywordArg("shard")),
    )

    # Match a zero-dim all-gather in which the data is transferred as uint8 and
    # viewed back as the original dtype.
    zero_dim_type_erased_all_gather_pattern = CallFunction(
        aten.view.dtype,
        make_zero_dim_all_gather_pattern(
            KeywordArg("shard"),
        ),
        Ignored(),
    )

    # Match a non-zero dim all-gather in which the data is transferred as uint8
    # and viewed back as the original dtype.
    non_zero_dim_type_erased_all_gather_pattern = CallFunction(
        aten.view.dtype,
        make_cat_pattern(
            CallFunction(
                aten.view.dtype,
                make_all_gather_split_pattern(
                    KeywordArg("shard"),
                ),
                Ignored(),
            ),
        ),
        Ignored(),
    )

    # If two patterns with the same res_node_target have the same suffix, the
    # longer pattern should appear first in the list.
    # e.g. supposed we have (1) A -> B -> C -> D and (2) B -> C -> D, (1)
    # should appear before (2) in the list.
    res_node_target_to_patterns = {
        aten.cat.default: [
            (non_zero_dim_all_gather_pattern, 0),
        ],
        aten.view.dtype: [
            (non_zero_dim_type_erased_all_gather_pattern, 0),
            (zero_dim_type_erased_all_gather_pattern, 0),
        ],
        c10d.wait_tensor.default: [
            (zero_dim_all_gather_pattern, 0),
        ],
    }

    # Match in reverse to ensure longer patterns is prioritized
    all_gathers = []
    visited_ag_nodes = OrderedSet[torch.fx.Node]()
    for node in reversed(graph.nodes):
        for target, patterns in res_node_target_to_patterns.items():
            if node.target != target:
                continue
            for pattern, ag_node_idx in patterns:
                match = pattern.match(node)
                if not match:
                    continue

                assert isinstance(match, Match)
                ag_node = match.nodes[ag_node_idx]
                assert ag_node.target == c10d.all_gather_into_tensor.default

                if ag_node in visited_ag_nodes:
                    continue
                visited_ag_nodes.add(ag_node)

                ag_match = _AllGatherMatch(
                    match=match,
                    shard_node=match.kwargs["shard"],
                    ag_node=ag_node,
                    res_node=node,
                    gather_dim=match.kwargs.get("gather_dim", 0),
                    group_name=match.kwargs["group_name"],
                )
                all_gathers.append(ag_match)

    return list(reversed(all_gathers))


@dataclass
class _ReduceScatterMatch:
    match: Match
    input_node: torch.fx.Node
    reduce_scatter_node: torch.fx.Node
    wait_tensor_node: torch.fx.Node
    reduce_op: str
    scatter_dim: int
    group_name: str

    def replace_with(self, new_node: torch.fx.Node) -> None:
        # Replace all uses of the result node (wait_tensor) with the fused node.
        self.wait_tensor_node.replace_all_uses_with(new_node)

        # If the reduce-scatter result is saved for backward, save the fused node for backward instead.
        self._update_save_for_backward(new_node)

    def _update_save_for_backward(self, new_node: torch.fx.Node) -> None:
        """
        If the output node is a user of the reduce_scatter node (indicating the reduce_scatter
        result is saved for backward), this method will update the output node to use the fused node instead.
        """
        output_node = None
        for user in self.reduce_scatter_node.users:
            if user.target == "output":
                output_node = user
                break
        if output_node is not None:
            output_node.replace_input_with(self.reduce_scatter_node, new_node)

            # Assert that now the reduce scatter node has only one user (the wait_tensor) and it's not
            # saved for backward anymore.
            assert len(self.reduce_scatter_node.users) == 1, (
                "Reduce scatter node has multiple users, this is not expected"
            )

    def erase(self) -> None:
        for node in reversed(self.match.nodes):
            if len(node.users) == 0:
                node.graph.erase_node(node)


def find_reduce_scatter_patterns(graph: torch.fx.Graph):
    c10d = torch.ops._c10d_functional

    def reduce_scatter_template(inp: PatternExpr, users: int):
        return CallFunction(
            c10d.wait_tensor.default,
            CallFunction(
                c10d.reduce_scatter_tensor.default,
                inp,
                KeywordArg("reduce_op"),
                Ignored(),
                KeywordArg("group_name"),
                _users=users,
            ),
        )

    # Matches funcol.reduce_scatter_tensor with scatter_dim == 0
    zero_dim_reduce_scatter_pattern_single_user = reduce_scatter_template(
        KeywordArg("input"), users=1
    )

    # Two users will occur when the reduce-scatter result is saved for backward
    zero_dim_reduce_scatter_pattern_multi_user = reduce_scatter_template(
        KeywordArg("input"), users=2
    )

    # Matches funcol.reduce_scatter_tensor with scatter_dim > 0
    non_zero_dim_reduce_scatter_pattern_single_user = reduce_scatter_template(
        CallFunction(
            aten.cat.default,
            ListOf(
                CallFunction(
                    operator.getitem,
                    CallFunction(
                        aten.split.Tensor,
                        KeywordArg("input"),
                        Ignored(),
                        KeywordArg("scatter_dim"),
                        _users=MULTIPLE,
                    ),
                    Ignored(),
                )
            ),
        ),
        users=1,
    )

    # Two users will occur when the reduce-scatter result is saved for backward
    non_zero_dim_reduce_scatter_pattern_multi_user = reduce_scatter_template(
        CallFunction(
            aten.cat.default,
            ListOf(
                CallFunction(
                    operator.getitem,
                    CallFunction(
                        aten.split.Tensor,
                        KeywordArg("input"),
                        Ignored(),
                        KeywordArg("scatter_dim"),
                        _users=MULTIPLE,
                    ),
                    Ignored(),
                )
            ),
        ),
        users=2,
    )

    reduce_scatters = []
    for node in reversed(graph.nodes):
        if node.target == c10d.wait_tensor.default:
            if match := non_zero_dim_reduce_scatter_pattern_single_user.match(node):
                assert isinstance(match, Match)
                reduce_scatters.append(
                    _ReduceScatterMatch(
                        match=match,
                        input_node=match.kwargs["input"],
                        reduce_scatter_node=match.nodes[-2],
                        wait_tensor_node=node,
                        reduce_op=match.kwargs["reduce_op"],
                        scatter_dim=match.kwargs["scatter_dim"],
                        group_name=match.kwargs["group_name"],
                    )
                )
            elif match := zero_dim_reduce_scatter_pattern_single_user.match(node):
                assert isinstance(match, Match)
                reduce_scatters.append(
                    _ReduceScatterMatch(
                        match=match,
                        input_node=match.kwargs["input"],
                        reduce_scatter_node=match.nodes[0],
                        wait_tensor_node=node,
                        reduce_op=match.kwargs["reduce_op"],
                        scatter_dim=0,
                        group_name=match.kwargs["group_name"],
                    )
                )
            elif match := non_zero_dim_reduce_scatter_pattern_multi_user.match(node):
                assert isinstance(match, Match)
                reduce_scatters.append(
                    _ReduceScatterMatch(
                        match=match,
                        input_node=match.kwargs["input"],
                        reduce_scatter_node=match.nodes[-2],
                        wait_tensor_node=node,
                        reduce_op=match.kwargs["reduce_op"],
                        scatter_dim=match.kwargs["scatter_dim"],
                        group_name=match.kwargs["group_name"],
                    )
                )
            elif match := zero_dim_reduce_scatter_pattern_multi_user.match(node):
                assert isinstance(match, Match)
                reduce_scatters.append(
                    _ReduceScatterMatch(
                        match=match,
                        input_node=match.kwargs["input"],
                        reduce_scatter_node=match.nodes[0],
                        wait_tensor_node=node,
                        reduce_op=match.kwargs["reduce_op"],
                        scatter_dim=0,
                        group_name=match.kwargs["group_name"],
                    )
                )
    return list(reversed(reduce_scatters))


@dataclass
class _Matmul:
    nodes: list[torch.fx.Node]
    arg_ancestor_nodes: OrderedSet[torch.fx.Node] = field(init=False)
    A_node: torch.fx.Node
    B_node: torch.fx.Node
    pre_mm_reshape: Optional[torch.fx.Node]
    post_mm_reshape: Optional[torch.fx.Node]
    pre_mm_B_transpose: Optional[torch.fx.Node]

    def __post_init__(self):
        assert len(self.nodes) in (1, 2, 3)
        if len(self.nodes) == 1:
            assert self.nodes[0].target in (aten.mm.default, aten._scaled_mm.default)
            self.arg_ancestor_nodes = _find_ancestors(self.B_node)
        elif len(self.nodes) == 2:
            assert self.nodes[0].target == aten.permute.default
            assert self.nodes[1].target in (aten.mm.default, aten._scaled_mm.default)
            self.arg_ancestor_nodes = _find_ancestors(self.A_node)
        else:
            assert self.nodes[0].target == aten.reshape.default
            assert self.nodes[1].target in (aten.mm.default, aten._scaled_mm.default)
            assert self.nodes[2].target == aten.reshape.default
            self.arg_ancestor_nodes = _find_ancestors(self.B_node)

    def replace_with(self, new_node: torch.fx.Node) -> None:
        """
        Replace the matmul with the new node.
        """
        graph = new_node.graph

        # For 2D-matmuls, we simply replace the mm node with `new_node`.
        if len(self.nodes) == 1:
            mm_node = self.nodes[0]
            assert mm_node.target in (aten.mm.default, aten._scaled_mm.default)
            mm_node.replace_all_uses_with(new_node)
            graph.erase_node(mm_node)
            return

        if len(self.nodes) == 2:
            permute_node = self.nodes[0]
            mm_node = self.nodes[1]
            assert mm_node.target in (aten.mm.default, aten._scaled_mm.default)
            mm_node.replace_all_uses_with(new_node)
            graph.erase_node(mm_node)
            if len(permute_node.users) == 0:
                graph.erase_node(permute_node)
            return
        # An ND-matmul is reshape -> mm -> reshape sequence. We first replace
        # the second reshape node with `new_node`. Then, we ensure that the
        # original mm node in the sequence ends up with zero users by replacing
        # it with a reverse reshape of `new_node`.
        graph = new_node.graph
        assert len(self.nodes) == 3
        mm_node = self.nodes[1]
        output_reshape_node = self.nodes[2]

        assert mm_node.target in (aten.mm.default, aten._scaled_mm.default)
        assert output_reshape_node.target == aten.reshape.default

        output_reshape_node.replace_all_uses_with(new_node)
        if len(mm_node.users) > 1:
            with graph.inserting_after(new_node):
                new_mm_node = graph.call_function(
                    aten.reshape.default,
                    args=(new_node, list(_get_tensor(mm_node).shape)),
                )
            mm_node.replace_all_uses_with(new_mm_node)

    def erase(self) -> None:
        for node in reversed(self.nodes):
            if len(node.users) == 0:
                node.graph.erase_node(node)

    @classmethod
    def from_match(cls, match: list[torch.fx.Node]) -> "_Matmul":
        assert len(match) in (1, 3)
        assert match[0].target in (
            aten.mm.default,
            aten.reshape.default,
        )
        mm_node = match[0] if len(match) == 1 else match[1]
        return _Matmul(
            nodes=match,
            A_node=cast("torch.fx.Node", match[0].args[0]),
            B_node=cast("torch.fx.Node", mm_node.args[1]),
            # _Matmul handles reshapes via custom graph manipulation logic, see `replace_with()` method.
            # TODO: explore unifying the _Matmul and _ScaledMatmul approaches to handling reshapes.
            pre_mm_reshape=None,
            post_mm_reshape=None,
            pre_mm_B_transpose=None,
        )


@dataclass
class _ScaledMatmul(_Matmul):
    A_scale_node: torch.fx.Node
    B_scale_node: torch.fx.Node
    bias_node: Optional[torch.fx.Node]
    result_scale_node: Optional[torch.fx.Node]
    out_dtype: Optional[torch.dtype]
    use_fast_accum: bool
    pre_mm_reshape: Optional[torch.fx.Node]
    post_mm_reshape: Optional[torch.fx.Node]

    def __post_init__(self):
        super().__post_init__()
        self.arg_ancestor_nodes |= _find_ancestors(self.A_scale_node)
        self.arg_ancestor_nodes |= _find_ancestors(self.B_scale_node)

    @classmethod
    def from_match(cls, match: list[torch.fx.Node]) -> "_ScaledMatmul":
        assert len(match) in (1, 3)
        assert match[0].target in (
            aten._scaled_mm.default,
            aten.reshape.default,
        )

        def get_arg(node: torch.fx.Node, idx: int, default: Any) -> Any:
            if idx >= len(node.args):
                return default
            return node.args[idx]

        # Use mm_node with 2D args for both A and B, even if this is a "reshape -> mm -> reshape" pattern.
        # We will store the reshapes in pre_mm_reshape and post_mm_reshape, to be referenced later to
        # produce the correct output shapes, reduce-scatter along the correct dimensions, etc.
        is_reshape_mm_reshape_pattern = match[0].target == aten.reshape.default
        mm_node = match[1] if is_reshape_mm_reshape_pattern else match[0]
        pre_mm_reshape = match[0] if is_reshape_mm_reshape_pattern else None
        post_mm_reshape = match[-1] if is_reshape_mm_reshape_pattern else None
        A_node = cast("torch.fx.Node", mm_node.args[0])
        B_node = cast("torch.fx.Node", mm_node.args[1])
        A_scale_node = cast("torch.fx.Node", mm_node.args[2])
        B_scale_node = cast("torch.fx.Node", mm_node.args[3])

        return _ScaledMatmul(
            nodes=match,
            A_node=A_node,
            B_node=B_node,
            A_scale_node=A_scale_node,
            B_scale_node=B_scale_node,
            bias_node=get_arg(mm_node, 4, None),
            result_scale_node=get_arg(mm_node, 5, None),
            out_dtype=get_arg(mm_node, 6, None),
            use_fast_accum=get_arg(mm_node, 7, False),
            pre_mm_reshape=pre_mm_reshape,
            post_mm_reshape=post_mm_reshape,
            pre_mm_B_transpose=None,
        )


def _find_reshape_mm_reshape(node: torch.fx.Node) -> list[_Matmul]:
    if node.target != aten.reshape.default:
        return []

    matches = []
    for mm_node in node.users:
        if mm_node.target not in (aten.mm.default, aten._scaled_mm.default):
            continue
        for reshape_node in mm_node.users:
            if reshape_node.target != aten.reshape.default:
                continue

            # Since the reshape -> mm -> reshape pattern would be subsumed into
            # the fused op, we only match the patterns where the shape of the
            # second reshape is matches the mm result produced by the fused op.
            matmul_input_node = cast("torch.fx.Node", node.args[0])
            B_node = cast("torch.fx.Node", mm_node.args[1])
            matmul_out_shape = torch.Size(
                [
                    *_get_tensor(matmul_input_node).shape[:-1],
                    _get_tensor(B_node).shape[-1],
                ]
            )
            if _get_tensor(reshape_node).shape != matmul_out_shape:
                continue
            matches.append([node, mm_node, reshape_node])
            # If for some rare reason mm_node is being reshaped by two
            # different reshape nodes, we only include mm_node once in the
            # parsing result.
            break

    matmuls = []
    for match in matches:
        mm_node = match[1]
        if mm_node.target == aten.mm.default:
            matmul = _Matmul.from_match(match)
            matmuls.append(matmul)
        elif mm_node.target == aten._scaled_mm.default:
            matmul = _ScaledMatmul.from_match(match)
            matmuls.append(matmul)
        else:
            raise AssertionError(
                "Expect the node's target to be either aten.mm.default or "
                f"aten._scaled_mm.default. Got {mm_node.target}."
            )
    return matmuls


def _find_permute_mm(permute_node: torch.fx.Node) -> list[_Matmul]:
    for mm_node in permute_node.users:
        if mm_node.target != aten.mm.default:
            continue
        if permute_node == mm_node.args[1]:
            return [
                _Matmul(
                    nodes=[permute_node, mm_node],
                    A_node=cast("torch.fx.Node", mm_node.args[0]),
                    B_node=cast("torch.fx.Node", mm_node.args[1]),
                    pre_mm_reshape=None,
                    post_mm_reshape=None,
                    pre_mm_B_transpose=permute_node,
                )
            ]
    return []


def _find_consumer_matmuls(node: torch.fx.Node) -> list[_Matmul]:
    """
    Find the matmuls that use `node` as the lhs argument.
    """
    matmuls = []
    for user in node.users:
        # ND matmuls
        if user.target == aten.reshape.default:
            matmuls.extend(_find_reshape_mm_reshape(user))
        # 2D matmuls
        elif user.target == aten.mm.default:
            matmul = _Matmul.from_match(match=[user])
            matmuls.append(matmul)
        elif user.target == aten._scaled_mm.default:
            matmul = _ScaledMatmul.from_match([user])
            matmuls.append(matmul)
        elif (
            config._micro_pipeline_tp_ag_transpose_mm_enabled
            and user.target == aten.permute.default
            and (user.args[1] == [1, 0] or user.args[1] == [0, 1])
        ):
            permute_matmuls = _find_permute_mm(user)
            if permute_matmuls:
                if not matmuls:
                    matmuls.extend(permute_matmuls)
                else:
                    has_not_permute_matmul = False
                    for matmul in matmuls:
                        if matmul.pre_mm_B_transpose:
                            has_not_permute_matmul = True
                    if not has_not_permute_matmul:
                        matmuls.extend(permute_matmuls)

    return matmuls


def _insert_fused_all_gather_matmul(
    graph: torch.fx.Graph,
    matmuls: list[_Matmul],
    shard_node: torch.fx.Node,
    gather_dim: int,
    group_name: str,
) -> torch.fx.Node:
    mm_types = OrderedSet(map(type, matmuls))
    assert len(mm_types) == 1
    mm_type = next(iter(mm_types))
    if mm_type == _Matmul:
        B_nodes = [matmul.B_node for matmul in matmuls]
        return graph.call_function(
            torch.ops.symm_mem.fused_all_gather_matmul.default,
            args=(shard_node, B_nodes, gather_dim, group_name),
            kwargs={"return_A": True},
        )
    elif mm_type == _ScaledMatmul:
        scaled_matmuls = cast("list[_ScaledMatmul]", matmuls)
        return graph.call_function(
            torch.ops.symm_mem.fused_all_gather_scaled_matmul.default,
            args=(
                shard_node,
                [matmul.B_node for matmul in scaled_matmuls],
                scaled_matmuls[0].A_scale_node,
                [matmul.B_scale_node for matmul in scaled_matmuls],
                gather_dim,
                group_name,
                [matmul.bias_node for matmul in scaled_matmuls],
                [matmul.result_scale_node for matmul in scaled_matmuls],
                [matmul.out_dtype for matmul in scaled_matmuls],
                [matmul.use_fast_accum for matmul in scaled_matmuls],
            ),
        )
    else:
        raise AssertionError(f"Unexpected matmul match type: {mm_type}")


def graph_call_function_transpose(graph, n):
    return graph.call_function(
        torch.ops.aten.permute.default,
        args=(n, [1, 0]),
    )


def graph_call_function_contiguous(graph, n):
    return graph.call_function(
        torch.ops.aten.clone.default,
        args=(n,),
        kwargs={"memory_format": torch.contiguous_format},
    )


# mat_B = ag(shard)
# mat_B_t = mat_B.t()
# return mm(mat_A, mat_B_t)
# ->
# mat_A_t = mat_A.t()
# mat_B = ag(shard)
# res_mm_t = mm(mat_B, mat_A_t)
# return res_mm_t
def _insert_fused_all_gather_transpose_matmul(
    graph: torch.fx.Graph,
    matmuls: list[_Matmul],
    shard_node: torch.fx.Node,
    gather_dim: int,
    group_name: str,
) -> torch.fx.Node:
    mm_types = OrderedSet(map(type, matmuls))
    assert len(mm_types) == 1
    mm_type = next(iter(mm_types))
    if mm_type == _Matmul:
        B_nodes = [
            graph_call_function_transpose(graph, matmul.A_node) for matmul in matmuls
        ]

        res_fused_mm = graph.call_function(
            torch.ops.symm_mem.fused_all_gather_matmul.default,
            args=(shard_node, B_nodes, gather_dim, group_name),
            kwargs={"return_A": True},
        )

        return res_fused_mm
    else:
        raise AssertionError(f"Unexpected matmul match type: {mm_type}")


def fuse_all_gather_matmul(all_gather: _AllGatherMatch) -> None:
    """
    Fused the pattern

        A = all_gather_tensor(A_shard, gather_dim, group_name)
        C_0 = torch.matmul(A, B_0)
        C_1 = torch.matmul(A, B_1)
        C_2 = torch.matmul(A, B_2)
        ...

    into

        A, Cs = torch.ops.symm_mem.fused_all_gather_matmul(
            A_shard, [B_0, B_1, B_2, ...], gather_dim, group_name,
        )
    """
    if (
        not torch.distributed.is_available()
        or not torch.distributed.is_nccl_available()
    ):
        return

    from torch.distributed._symmetric_memory import (
        is_symm_mem_enabled_for_group,
        restride_A_shard_for_fused_all_gather_matmul,
    )

    shard_node, ag_node, ag_res_node, gather_dim, group_name = (
        all_gather.shard_node,
        all_gather.ag_node,
        all_gather.res_node,
        all_gather.gather_dim,
        all_gather.group_name,
    )

    if not is_symm_mem_enabled_for_group(group_name):
        return

<<<<<<< HEAD
    if (
        not config._micro_pipeline_tp_ag_mm_last_dim_enabled
        and gather_dim == _get_tensor(shard_node).ndim - 1
    ):
        return
=======
    filter_matmul = None
    if gather_dim == _get_tensor(shard_node).ndim - 1:
        if not config._micro_pipeline_tp_ag_mm_last_dim_enabled:
            return

        # scaled_mm is not supported yet for last dim
        def _filter_out_scaled_matmul(matmul: _Matmul):
            return not isinstance(matmul, _ScaledMatmul)

        filter_matmul = _filter_out_scaled_matmul
>>>>>>> 707d1942

    # Find consumer matmuls
    matmuls = _find_consumer_matmuls(ag_res_node)

    # The matmuls are only fusible if non-A args don't depend on the all-gather
    # result node
    matmuls = [
        matmul
        for matmul in matmuls
        if all_gather.res_node not in matmul.arg_ancestor_nodes
    ]

    if len(matmuls) == 0 or len(OrderedSet(map(type, matmuls))) != 1:
        return

    if filter_matmul and not filter_matmul(matmuls[0]):
        return

    # Fuse the all_gather_tensor with the eligible matmuls
    graph = ag_node.graph
    with graph.inserting_before(ag_node):
        if matmuls[0].pre_mm_B_transpose is not None:
            if "val" in shard_node.meta:
                restrided = restride_A_shard_for_fused_all_gather_matmul(
                    _get_tensor(shard_node),
                    gather_dim,
                )
                shard_node = graph.call_function(
                    inductor_prims.force_stride_order,
                    args=(shard_node, restrided.stride()),
                )
            fused_node = _insert_fused_all_gather_transpose_matmul(
                graph, matmuls, shard_node, gather_dim, group_name
            )
            new_ag_node = graph.call_function(
                operator.getitem,
                args=(fused_node, 0),
            )
            fused_out_1 = graph.call_function(
                operator.getitem,
                args=(fused_node, 1),
            )
            new_out_nodes = [
                graph.call_function(operator.getitem, args=(fused_out_1, i))
                for i in range(len(matmuls))
            ]
            new_out_nodes = [
                graph_call_function_transpose(graph, out_node_t)
                for out_node_t in new_out_nodes
            ]
            # Restride the inputs before fused that result will be contiguous (or pre pass stridenss)
            new_out_nodes = [
                graph_call_function_contiguous(graph, out_node)
                for out_node in new_out_nodes
            ]
            for matmul, new_out_node in zip(matmuls, new_out_nodes):
                matmul.replace_with(new_out_node)
                matmul.erase()
        else:
            if "val" in shard_node.meta:
                restrided = restride_A_shard_for_fused_all_gather_matmul(
                    _get_tensor(shard_node),
                    gather_dim,
                )
                shard_node = graph.call_function(
                    inductor_prims.force_stride_order,
                    args=(shard_node, restrided.stride()),
                )
            fused_node = _insert_fused_all_gather_matmul(
                graph, matmuls, shard_node, gather_dim, group_name
            )
            new_ag_node = graph.call_function(
                operator.getitem,
                args=(fused_node, 0),
            )
            new_out_nodes = graph.call_function(
                operator.getitem,
                args=(fused_node, 1),
            )

            for idx, matmul in enumerate(matmuls):
                new_out_node = graph.call_function(
                    operator.getitem,
                    args=(new_out_nodes, idx),
                )
                matmul.replace_with(new_out_node)
                matmul.erase()

            all_gather.replace_with(new_ag_node)
            all_gather.erase()

            # If the new_ag_node has no users, we tell the fused op to not return
            # it. This creates more optimization opportunities.
            if len(new_ag_node.users) == 0:
                graph.erase_node(new_ag_node)
                kwargs = dict(fused_node.kwargs)
                if "return_A" in kwargs:
                    kwargs["return_A"] = False
                    fused_node.kwargs = kwargs

    # Raise ancestors of non-A args that are topologically ordered between
    # ag_res_node and the matmul above fused_node.
    order = {node: idx for idx, node in enumerate(graph.nodes)}
    nodes_to_raise = sorted(
        OrderedSet(x for matmul in matmuls for x in matmul.arg_ancestor_nodes),
        key=lambda x: order[x],
    )
    for node in nodes_to_raise:
        if order[node] > order[fused_node]:
            fused_node.prepend(node)


def _scatter_dim_after_reshape(
    reshape_node: torch.fx.Node, orig_scatter_dim: int
) -> int:
    """
    Given a reshape node and the original scatter dim for the target tensor,
    returns the new scatter dim for the reshaped tensor.
    """
    # if there was no pre-mm reshape, scatter dim will not change.
    if not reshape_node:
        return orig_scatter_dim

    reshape_op_output_tensor = _get_tensor(reshape_node)
    assert reshape_op_output_tensor.ndim == 2, (
        "reshape must produce 2D tensor for scaled_mm"
    )

    assert len(reshape_node.args) >= 1, "reshape node must have at least 1 arg"
    input_tensor_node = cast(torch.fx.Node, reshape_node.args[0])
    reshape_op_input_tensor = _get_tensor(input_tensor_node)
    assert reshape_op_input_tensor.ndim > reshape_op_output_tensor.ndim, (
        "reshape must be from 3D+ to 2D"
    )

    # Note: for a N-D tensor to be reshaped into 2D, either the leading dims or ending dims must
    # be collapsed to a single dim. First determine which of these happened.
    input_shape = reshape_op_input_tensor.shape
    output_shape = reshape_op_output_tensor.shape
    leading_dims_collapsed = output_shape[0] == prod(input_shape[:-1])

    # Case 1: scatter dim 0 always maps to 0 after any reshape from 3D+ to 2D, regardless if
    # leading dims or ending dims were collapsed.
    if orig_scatter_dim == 0:
        return 0

    # Case 2: scatter dim "ndim-1" always maps to 1 after any reshape from 3D+ to 2D, regardless if
    # leading dims or ending dims were collapsed.
    if orig_scatter_dim == reshape_op_input_tensor.ndim - 1:
        return 1

    # Case 3: scatter dim was one of the middle dims (between 0 and ndim-1).
    # if the leading dims were collapsed, the new scatter dim will be 0.
    # if the ending dims were collapsed, the new scatter dim will be 1.
    return 0 if leading_dims_collapsed else 1


def _find_producer_matmul(node: torch.fx.Node) -> Optional[_Matmul]:
    """
    Returns producer matmul node if found, otherwise returns None.
    """
    if node.target == aten.mm.default:
        return _Matmul.from_match(match=[node])
    elif node.target == aten._scaled_mm.default:
        return _ScaledMatmul.from_match(match=[node])
    elif node.target == aten.reshape.default:
        reshape_node_1 = node

        mm_node = reshape_node_1.args[0]
        assert isinstance(mm_node, torch.fx.Node)
        if mm_node.target not in (aten.mm.default, aten._scaled_mm.default):
            return None

        reshape_node_0 = mm_node.args[0]
        assert isinstance(reshape_node_0, torch.fx.Node)
        if reshape_node_0.target != aten.reshape.default:
            return None

        if mm_node.target == aten.mm.default:
            return _Matmul.from_match(match=[reshape_node_0, mm_node, reshape_node_1])
        elif mm_node.target == aten._scaled_mm.default:
            return _ScaledMatmul.from_match(
                match=[reshape_node_0, mm_node, reshape_node_1]
            )
    return None


def _insert_fused_matmul_reduce_scatter(
    graph: torch.fx.Graph,
    matmul: _Matmul,
    reduce_op: str,
    orig_scatter_dim: int,
    group_name: str,
    scatter_dim_after_reshape: int,  # only used for reshape -> scaled_mm -> reshape pattern
    output_shape: list[int],  # only used for reshape -> scaled_mm -> reshape pattern
) -> torch.fx.Node:
    if type(matmul) == _Matmul:
        return graph.call_function(
            torch.ops.symm_mem.fused_matmul_reduce_scatter.default,
            args=(
                matmul.A_node,
                matmul.B_node,
                reduce_op,
                orig_scatter_dim,
                group_name,
            ),
        )
    elif type(matmul) == _ScaledMatmul:
        return graph.call_function(
            torch.ops.symm_mem.fused_scaled_matmul_reduce_scatter.default,
            args=(
                matmul.A_node,
                matmul.B_node,
                matmul.A_scale_node,
                matmul.B_scale_node,
                reduce_op,
                orig_scatter_dim,
                scatter_dim_after_reshape,
                group_name,
                output_shape,
                matmul.bias_node,
                matmul.result_scale_node,
                matmul.out_dtype,
                matmul.use_fast_accum,
            ),
        )
    else:
        raise AssertionError(f"Unexpected matmul match type: {type(matmul)}")


def fuse_matmul_reduce_scatter(reduce_scatter: _ReduceScatterMatch) -> None:
    """
    Fused the pattern

        reduce_scatter_tensor(A @ B, scatter_dim, group_name)

    into

        torch.ops.symm_mem.fused_matmul_reduce_scatter(
            A, B, scatter_dim, group_name,
        )

    Returns boolean indicating if fusion was successful or not.
    """
    if (
        not torch.distributed.is_available()
        or not torch.distributed.is_nccl_available()
    ):
        return

    from torch.distributed._symmetric_memory import (
        is_symm_mem_enabled_for_group,
        restride_A_for_fused_matmul_reduce_scatter,
    )

    (
        input_node,
        _reduce_scatter_node,
        rs_wait_tensor_node,
        reduce_op,
        orig_scatter_dim,
        group_name,
    ) = (
        reduce_scatter.input_node,
        reduce_scatter.reduce_scatter_node,
        reduce_scatter.wait_tensor_node,
        reduce_scatter.reduce_op,
        reduce_scatter.scatter_dim,
        reduce_scatter.group_name,
    )

    if not is_symm_mem_enabled_for_group(group_name):
        return

<<<<<<< HEAD
    if (
        not config._micro_pipeline_tp_mm_rs_last_dim_enabled
        and orig_scatter_dim == _get_tensor(input_node).ndim - 1
    ):
        return
=======
    filter_matmul = None
    if orig_scatter_dim == _get_tensor(input_node).ndim - 1:
        if not config._micro_pipeline_tp_mm_rs_last_dim_enabled:
            return

        # scaled_mm is not supported yet for last dim mm+rs
        def _filter_out_scaled_matmul(matmul: _Matmul):
            return not isinstance(matmul, _ScaledMatmul)

        filter_matmul = _filter_out_scaled_matmul
>>>>>>> 707d1942

    # Currently fused_matmul_reduce_scatter doesn't return the matmul result,
    # so we can't apply the fusion if the matmul result is used by multiple
    # users. This is not a fundamental limitation of the fused op and can be
    # addressed if needed.
    if len(input_node.users) != 1:
        log.warning(
            "matmul result has more than one user, skipping fused_matmul_reduce_scatter fusion."
        )
        return

    matmul = _find_producer_matmul(input_node)

    if matmul is None:
        log.warning(
            "no producer matmul found for reduce scatter, skipping fuse_matmul_reduce_scatter fusion"
        )
        return

    if filter_matmul and not filter_matmul(matmul):
        return

    if rs_wait_tensor_node in matmul.arg_ancestor_nodes:
        log.warning(
            "reduce-scatter result node is an ancestor of matmul, skipping fuse_matmul_reduce_scatter fusion"
        )
        return

    # We need to track 3 values for the fused scaled mm reduce scatter implementation:
    #   1. The scatter dim before the reshape, which was assigned using the original (a,b,c) @ (c,d) = (a,b,d) dims.
    #   2. The scatter dim after the reshape, to use when we are doing the 2D (a*b,c) @ (c,d) = (a,b,d) scaled mm op.
    #   3. Store expected potentially 3D+ mm output shape, so we can reshape the 2D mm output to the intended
    #      3D+ shape before applying reduce-scatter, and to prevent shape errors with subsequent ops.

    # If 'A' was reshaped from 3D+ -> 2D for the mm, we need to determine the new scattter dim after the reshape
    # for the fused matmul reduce scatter implementation to use.
    if matmul.pre_mm_reshape:
        scatter_dim_after_maybe_reshape = _scatter_dim_after_reshape(
            matmul.pre_mm_reshape, orig_scatter_dim
        )
    else:
        scatter_dim_after_maybe_reshape = orig_scatter_dim

    # If the 2D mm output was reshaped from 2D -> 3D+, we need to store the intended output shape for the
    # fused matmul reduce scatter implementation to use.
    if matmul.post_mm_reshape:
        output_shape = list(_get_tensor(matmul.post_mm_reshape).shape)
    else:
        A_orig_shape = list(_get_tensor(matmul.A_node).shape)
        B_shape = list(_get_tensor(matmul.B_node).shape)
        output_shape = [*A_orig_shape[:-1], B_shape[-1]]

    graph = rs_wait_tensor_node.graph
    with graph.inserting_before(rs_wait_tensor_node):
        # Restride A tensor before fused op, for optimal perf in fused matmul reduce scatter
        if "val" in matmul.A_node.meta:
            restrided = restride_A_for_fused_matmul_reduce_scatter(
                _get_tensor(matmul.A_node),
                scatter_dim_after_maybe_reshape,
            )
            matmul.A_node = graph.call_function(
                inductor_prims.force_stride_order,
                args=(matmul.A_node, restrided.stride()),
            )

        # Replace matched subgraph with fused matmul reduce scatter node
        fused_node = _insert_fused_matmul_reduce_scatter(
            graph,
            matmul,
            reduce_op,
            orig_scatter_dim,
            group_name,
            scatter_dim_after_maybe_reshape,
            output_shape,
        )
        reduce_scatter.replace_with(fused_node)
        reduce_scatter.erase()
        matmul.erase()

    order = {node: idx for idx, node in enumerate(graph.nodes)}
    nodes_to_raise = sorted(
        matmul.arg_ancestor_nodes,
        key=lambda x: order[x],
    )
    for node in nodes_to_raise:
        if order[node] > order[fused_node]:
            fused_node.prepend(node)

    log.debug("successfully fused matmul reduce scatter")


def _get_node_to_ancestors(
    graph: torch.fx.Graph,
) -> dict[torch.fx.Node, OrderedSet[torch.fx.Node]]:
    """
    Compute the ancestors for all nodes in a graph.
    """
    node_to_ancestors = defaultdict(OrderedSet[torch.fx.Node])  # type: ignore[var-annotated]
    for node in graph.nodes:
        node_to_ancestors[node] = OrderedSet(node.all_input_nodes)
        for dep in node.all_input_nodes:
            node_to_ancestors[node] |= node_to_ancestors[dep]

    return node_to_ancestors


def _get_collective_to_overlappable_nodes(
    graph: torch.fx.Graph,
) -> dict[torch.fx.Node, list[torch.fx.Node]]:
    """
    For each collective in the graph, find nodes that are neither ancestors nor
    descendants of the collective.
    """

    def is_collective(node) -> bool:
        # Only consider all-gather and reduce-scatter in the context of
        # micro-pipeline TP.
        return node.target in [
            torch.ops._c10d_functional.all_gather_into_tensor.default,
            torch.ops._c10d_functional.reduce_scatter_tensor.default,
        ]

    node_to_ancestors = _get_node_to_ancestors(graph)
    collective_to_overlappable_nodes = defaultdict(list)
    for node in graph.nodes:
        if not is_collective(node):
            continue
        for x in graph.nodes:
            if (
                node not in node_to_ancestors[x]
                and x not in node_to_ancestors[node]
                and x.op == "call_function"
            ):
                collective_to_overlappable_nodes[node].append(x)

    return collective_to_overlappable_nodes


def _get_unexposed_collectives(graph: torch.fx.Graph) -> list[torch.fx.Node]:
    """
    Find all unexposed collectives in the graph.

    Because we don't have the runtime estimate, this function is a rough
    estimation using the following strong/hand-wavy assumptions:

    - Only a predefined set of "compute intensive" operation can hide a collective.
    - Any "compute intensive" operation can hide exactly one collective.
    """

    def _is_compute_intensive(node: torch.fx.Node) -> bool:
        return node.target in [torch.ops.aten.mm.default]

    collective_to_overlapping_candidates = defaultdict(list)
    available_nodes = OrderedSet[torch.fx.Node]()
    collective_to_overlappable_nodes = _get_collective_to_overlappable_nodes(graph)
    for collective, overlappable_nodes in collective_to_overlappable_nodes.items():
        candidates = [x for x in overlappable_nodes if _is_compute_intensive(x)]
        collective_to_overlapping_candidates[collective] = candidates
        available_nodes.update(candidates)

    unexposed_collectives = []
    for (
        collective,
        overlapping_candidates,
    ) in collective_to_overlapping_candidates.items():
        # Each collective consumes exactly one overlapping candidate
        for x in overlapping_candidates:
            if x in available_nodes:
                unexposed_collectives.append(collective)
                available_nodes.remove(x)
                break
    return unexposed_collectives


def micro_pipeline_tp_pass(graph: torch.fx.Graph):
    all_gathers = find_all_gather_patterns(graph)
    reduce_scatters = find_reduce_scatter_patterns(graph)

    # When a collective can be hidden through either simple overlapping or
    # micro-pipeline TP, we prefer simple overlapping to avoid the overhead
    # associated with decomposition. If reorder_for_compute_comm_overlap is
    # enabled, we identify collectives that can be hidden through simple
    # overlapping and exclude them from micro-pipeline TP candidates.
    if config.reorder_for_compute_comm_overlap:
        unexposed_collectives = _get_unexposed_collectives(graph)
        all_gathers = [x for x in all_gathers if x.ag_node not in unexposed_collectives]
        reduce_scatters = [
            x
            for x in reduce_scatters
            if x.reduce_scatter_node not in unexposed_collectives
        ]

    if not all_gathers and not reduce_scatters:
        log.warning(
            "async TP found no matching all-gather/reduce-scatter patterns for fusion"
        )

    for reduce_scatter in reduce_scatters:
        fuse_matmul_reduce_scatter(reduce_scatter)

    for all_gather in all_gathers:
        fuse_all_gather_matmul(all_gather)<|MERGE_RESOLUTION|>--- conflicted
+++ resolved
@@ -611,11 +611,10 @@
                 if not matmuls:
                     matmuls.extend(permute_matmuls)
                 else:
-                    has_not_permute_matmul = False
-                    for matmul in matmuls:
-                        if matmul.pre_mm_B_transpose:
-                            has_not_permute_matmul = True
-                    if not has_not_permute_matmul:
+                    has_pre_mm_B_transpose = any(
+                        matmul.pre_mm_B_transpose is not None for matmul in matmuls
+                    )
+                    if not has_pre_mm_B_transpose:
                         matmuls.extend(permute_matmuls)
 
     return matmuls
@@ -681,7 +680,7 @@
 # mat_A_t = mat_A.t()
 # mat_B = ag(shard)
 # res_mm_t = mm(mat_B, mat_A_t)
-# return res_mm_t
+# return res_mm_t.t()
 def _insert_fused_all_gather_transpose_matmul(
     graph: torch.fx.Graph,
     matmuls: list[_Matmul],
@@ -746,13 +745,6 @@
     if not is_symm_mem_enabled_for_group(group_name):
         return
 
-<<<<<<< HEAD
-    if (
-        not config._micro_pipeline_tp_ag_mm_last_dim_enabled
-        and gather_dim == _get_tensor(shard_node).ndim - 1
-    ):
-        return
-=======
     filter_matmul = None
     if gather_dim == _get_tensor(shard_node).ndim - 1:
         if not config._micro_pipeline_tp_ag_mm_last_dim_enabled:
@@ -763,7 +755,6 @@
             return not isinstance(matmul, _ScaledMatmul)
 
         filter_matmul = _filter_out_scaled_matmul
->>>>>>> 707d1942
 
     # Find consumer matmuls
     matmuls = _find_consumer_matmuls(ag_res_node)
@@ -786,6 +777,10 @@
     graph = ag_node.graph
     with graph.inserting_before(ag_node):
         if matmuls[0].pre_mm_B_transpose is not None:
+            if gather_dim != 0:
+                # Not supported yet
+                return
+
             if "val" in shard_node.meta:
                 restrided = restride_A_shard_for_fused_all_gather_matmul(
                     _get_tensor(shard_node),
@@ -795,6 +790,7 @@
                     inductor_prims.force_stride_order,
                     args=(shard_node, restrided.stride()),
                 )
+
             fused_node = _insert_fused_all_gather_transpose_matmul(
                 graph, matmuls, shard_node, gather_dim, group_name
             )
@@ -822,6 +818,18 @@
             for matmul, new_out_node in zip(matmuls, new_out_nodes):
                 matmul.replace_with(new_out_node)
                 matmul.erase()
+
+            all_gather.replace_with(new_ag_node)
+            all_gather.erase()
+
+            # If the new_ag_node has no users, we tell the fused op to not return
+            # it. This creates more optimization opportunities.
+            if len(new_ag_node.users) == 0:
+                graph.erase_node(new_ag_node)
+                kwargs = dict(fused_node.kwargs)
+                if "return_A" in kwargs:
+                    kwargs["return_A"] = False
+                    fused_node.kwargs = kwargs
         else:
             if "val" in shard_node.meta:
                 restrided = restride_A_shard_for_fused_all_gather_matmul(
@@ -839,7 +847,7 @@
                 operator.getitem,
                 args=(fused_node, 0),
             )
-            new_out_nodes = graph.call_function(
+            new_out_nodes_node = graph.call_function(
                 operator.getitem,
                 args=(fused_node, 1),
             )
@@ -847,7 +855,7 @@
             for idx, matmul in enumerate(matmuls):
                 new_out_node = graph.call_function(
                     operator.getitem,
-                    args=(new_out_nodes, idx),
+                    args=(new_out_nodes_node, idx),
                 )
                 matmul.replace_with(new_out_node)
                 matmul.erase()
@@ -1038,13 +1046,6 @@
     if not is_symm_mem_enabled_for_group(group_name):
         return
 
-<<<<<<< HEAD
-    if (
-        not config._micro_pipeline_tp_mm_rs_last_dim_enabled
-        and orig_scatter_dim == _get_tensor(input_node).ndim - 1
-    ):
-        return
-=======
     filter_matmul = None
     if orig_scatter_dim == _get_tensor(input_node).ndim - 1:
         if not config._micro_pipeline_tp_mm_rs_last_dim_enabled:
@@ -1055,7 +1056,6 @@
             return not isinstance(matmul, _ScaledMatmul)
 
         filter_matmul = _filter_out_scaled_matmul
->>>>>>> 707d1942
 
     # Currently fused_matmul_reduce_scatter doesn't return the matmul result,
     # so we can't apply the fusion if the matmul result is used by multiple
@@ -1253,8 +1253,8 @@
             "async TP found no matching all-gather/reduce-scatter patterns for fusion"
         )
 
+    for all_gather in all_gathers:
+        fuse_all_gather_matmul(all_gather)
+
     for reduce_scatter in reduce_scatters:
-        fuse_matmul_reduce_scatter(reduce_scatter)
-
-    for all_gather in all_gathers:
-        fuse_all_gather_matmul(all_gather)+        fuse_matmul_reduce_scatter(reduce_scatter)