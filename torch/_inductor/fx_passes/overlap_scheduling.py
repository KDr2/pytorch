--- conflicted
+++ resolved
@@ -305,12 +305,9 @@
         collective_estimator: Literal["analytical", "benchmark"],
         max_memory_increase_gb: float | None = 1.0,
         max_memory_increase_ratio: float | None = 0.05,
-<<<<<<< HEAD
-        enable_fusion_regions: bool = False,
-=======
         log_final_collectives_estimations: bool = False,
         bucket_exposed_first: bool = True,
->>>>>>> 9f0dff8b
+        enable_fusion_regions: bool = False,
     ):
         self.gm = gm
         self.graph = gm.graph
@@ -777,38 +774,9 @@
 
         self._reorder_graph()
 
-<<<<<<< HEAD
         # Finalize: bucket collectives (if enabled), inline fusions, apply deps
         from torch._inductor.fx_passes.overlap_preserving_bucketer import (
             finalize_overlap_scheduling,
-=======
-        if self.collective_bucketing:
-            self._bucket_collectives()
-        elif self.insert_overlap_deps:
-            # If not bucketing, add effect tokens to preserve hiding dependencies
-            self._add_effect_tokens_for_overlap()
-
-        if self.log_final_collectives_estimations:
-            from torch._inductor.fx_passes.node_runtime_estimation import (
-                _log_graph_collective_benchmarks,
-            )
-
-            _log_graph_collective_benchmarks(
-                self.gm, "fx_collectives_estimations_after_overlap_bucketing"
-            )
-
-        return self.gm
-
-    def _add_effect_tokens_for_overlap(self) -> None:
-        """
-        Add effect tokens to preserve hiding dependency relationships when not bucketing.
-
-        This ensures that communication-compute overlap is preserved through effect tokens
-        when overlap preserving bucketing is not enabled.
-        """
-        from torch._inductor.fx_passes.control_dependencies import (
-            preserve_node_ordering,
->>>>>>> 9f0dff8b
         )
 
         finalize_overlap_scheduling(
@@ -821,6 +789,15 @@
             max_coll_distance=self.max_node_distance,
             region_of=self.region_of,
         )
+
+        if self.log_final_collectives_estimations:
+            from torch._inductor.fx_passes.node_runtime_estimation import (
+                _log_graph_collective_benchmarks,
+            )
+
+            _log_graph_collective_benchmarks(
+                self.gm, "fx_collectives_estimations_after_overlap_bucketing"
+            )
 
         return self.gm
 
@@ -1330,8 +1307,6 @@
 
         self.reorder_graph()
 
-<<<<<<< HEAD
-=======
     def _bucket_collectives(self) -> None:
         from torch._inductor.fx_passes.overlap_preserving_bucketer import (
             OverlapPreservingBucketer,
@@ -1348,7 +1323,6 @@
         )
         bucketer.bucket_collectives()
 
->>>>>>> 9f0dff8b
     def compute_potential_hidden_nodes(
         self, nodes_to_check: Iterable[fx.Node]
     ) -> dict[fx.Node, fx.Node]:
@@ -1400,12 +1374,9 @@
     collective_estimator: Literal["analytical", "benchmark"] = "analytical",
     max_memory_increase_gb: float | None = 1.0,
     max_memory_increase_ratio: float | None = 0.05,
-<<<<<<< HEAD
-    enable_fusion_regions: bool = False,
-=======
     log_final_collectives_estimations: bool = False,
     bucket_exposed_first: bool = True,
->>>>>>> 9f0dff8b
+    enable_fusion_regions: bool = False,
 ) -> torch.fx.GraphModule:
     """Schedule nodes to maximize compute-collective overlap.
 
@@ -1442,12 +1413,9 @@
         collective_estimator=collective_estimator,
         max_memory_increase_gb=max_memory_increase_gb,
         max_memory_increase_ratio=max_memory_increase_ratio,
-<<<<<<< HEAD
-        enable_fusion_regions=enable_fusion_regions,
-=======
         log_final_collectives_estimations=log_final_collectives_estimations,
         bucket_exposed_first=bucket_exposed_first,
->>>>>>> 9f0dff8b
+        enable_fusion_regions=enable_fusion_regions,
     ).run()
 
 
@@ -1476,12 +1444,9 @@
         "compute_overlap_multipler",
         "max_in_flight_gb",
         "max_coll_distance",
-<<<<<<< HEAD
-        "enable_fusion_regions",
-=======
         "log_final_collectives_estimations",
         "bucket_exposed_first",
->>>>>>> 9f0dff8b
+        "enable_fusion_regions",
     )
     for key in config_keys:
         if (val := getattr(dist_opts, key, None)) is not None:
