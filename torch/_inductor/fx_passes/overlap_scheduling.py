--- conflicted
+++ resolved
@@ -289,11 +289,8 @@
         max_memory_increase_gb: float | None = 1.0,
         max_memory_increase_ratio: float | None = 0.05,
         log_final_collectives_estimations: bool = False,
-<<<<<<< HEAD
+        bucket_exposed_first: bool = True,
         bucket_mode: BucketMode = "custom_ops_multidtype",
-=======
-        bucket_exposed_first: bool = True,
->>>>>>> 3aee8204
     ):
         self.gm = gm
         self.graph = gm.graph
@@ -306,11 +303,8 @@
         self.max_compute_pre_fetch = max_compute_pre_fetch
         self.collective_estimator = collective_estimator
         self.log_final_collectives_estimations = log_final_collectives_estimations
-<<<<<<< HEAD
+        self.bucket_exposed_first = bucket_exposed_first
         self.bucket_mode = bucket_mode
-=======
-        self.bucket_exposed_first = bucket_exposed_first
->>>>>>> 3aee8204
 
         # Build structures
         stable_topological_sort(self.graph)
@@ -1325,11 +1319,8 @@
             max_bucket_memory_gb=2.0,  # Could make this configurable
             max_coll_distance=self.max_node_distance,
             insert_overlap_deps=self.insert_overlap_deps,
-<<<<<<< HEAD
+            bucket_exposed_first=self.bucket_exposed_first,
             bucket_mode=self.bucket_mode,
-=======
-            bucket_exposed_first=self.bucket_exposed_first,
->>>>>>> 3aee8204
         )
         bucketer.bucket_collectives()
 
