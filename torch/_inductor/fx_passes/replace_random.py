# mypy: allow-untyped-defs
import collections
import logging

import torch
from torch.fx.passes.graph_transform_observer import GraphTransformObserver
from torch.fx.passes.shape_prop import _extract_tensor_metadata

from .. import config, inductor_prims
from ..pattern_matcher import (
    CallFunctionVarArgs,
    Match,
    PatternMatcherPass,
    register_graph_pattern,
)
from ..virtualized import V

log = logging.getLogger(__name__)
patterns = PatternMatcherPass(subsystem="joint_graph_passes")
aten = torch.ops.aten

import os
import math

from typing import Sequence, Optional
import torch
import triton
import triton.language as tl
from torch.library import triton_op, wrap_triton, register_fake, register_kernel, custom_op

# ---- host helpers ----
def _compute_grid_x(nelem: int, block: int, device_index: int) -> int:
    prop = torch.cuda.get_device_properties(device_index)
    blocks_per_sm = prop.max_threads_per_multi_processor // block
    max_blocks = prop.multi_processor_count * blocks_per_sm
    need_blocks = (nelem + block - 1) // block
    return min(max_blocks, need_blocks)

def _shape_to_offset(size, device: torch.device) -> int:
    nelem = 1
    for s in size:
        nelem *= int(s)

    UNROLL = 4
    prop = torch.cuda.get_device_properties(device)

    threads_per_round = prop.multi_processor_count * prop.max_threads_per_multi_processor
    rounds_per_thread = (nelem + threads_per_round * UNROLL - 1) // (threads_per_round * UNROLL)
    used_offset = rounds_per_thread * UNROLL
    return used_offset

#@torch._dynamo.disable
def _reserve_offset(device: torch.device, used_offset: int) -> int:    
    dev_index = device.index if isinstance(device, torch.device) else int(device)
    gen = torch.cuda.default_generators[dev_index]
    old_off = int(gen.get_offset())
    gen.set_offset(old_off + used_offset) 
    return old_off // 4

@custom_op("custom_op::rand_eager_offset", mutates_args={})
def rand_eager_offset(offset: int, device: torch.device) -> torch.Tensor:
    base = _reserve_offset(device, int(offset))
    out = torch.empty(1, dtype=torch.int64, device=device)
    out.fill_(int(base))
    return out

@custom_op("custom_op::rand_eager_offsets", mutates_args={})
def rand_eager_offsets(offsets: list[int], device: torch.device) -> torch.Tensor:
    bases = [int(_reserve_offset(device, int(off))) for off in offsets]
    cpu = torch.tensor(bases, dtype=torch.int64).pin_memory()
    out = torch.empty_like(cpu, device=device)
    out.copy_(cpu, non_blocking=True)
    return out

@rand_eager_offset.register_fake
def _(offset: int, device: torch.device):
    return torch.empty((1,), dtype=torch.int64, device=device)

@rand_eager_offsets.register_fake
def _(offsets: list[int], device: torch.device):
    return torch.empty((len(offsets),), dtype=torch.int64, device=device)

def replace_random_passes(gm: torch.fx.GraphModule):
    """Modify the given FX graph to use backend-native random ops"""
    if config.fallback_random:
        return 0

    count = patterns.apply(gm)
    with GraphTransformObserver(gm, "fuse_seed_creation_pass", "joint_graph_passes"):
        count += fuse_seed_creation_pass(gm.graph)
    if config.align_random_eager:
        with GraphTransformObserver(gm, "fuse_offset_creation_pass"):
            count += fuse_offset_creation_pass(gm.graph)
    #print(f"After replace_random_passes: {gm}")
    return count

def fuse_offset_creation_pass(graph: torch.fx.Graph):
    """
    Horizontally fuse all the seed generation on each device

        a = my_triton_op.rand_eager_offset(offset, dev)
        b = my_triton_op.rand_eager_offset(offset, dev)

    Becomes:
        offsets = my_triton_op.rand_eager_offsets([offset1, offset2...], dev)
        a = inductor_lookup_seed(offsets, 0)
        b = inductor_lookup_seed(offsets, 1)

    We do this because seed creation is entirely launch overhead bound.
    """
    device_offsets = collections.defaultdict(list)
    for node in graph.nodes:
        if CallFunctionVarArgs(torch.ops.custom_op.rand_eager_offset).match(node):
            device_offsets[node.args[1]].append(node)

    if not device_offsets:
        return 0

    for device, offsets in device_offsets.items():
        with graph.inserting_before(offsets[0]):
            print(f"len(offsets) = {len(offsets)}")
            offs = [n.args[0] for n in offsets]
            combined = graph.call_function(torch.ops.custom_op.rand_eager_offsets.default, (offs, device))
            with V.fake_mode:
                combined.meta["val"] = torch.empty(
                    [len(offsets)], device=device, dtype=torch.int64
                )
                combined.meta["tensor_meta"] = _extract_tensor_metadata(
                    combined.meta["val"]
                )

        for idx, offset in enumerate(offsets):
            with graph.inserting_before(offset):
                new_offset = graph.call_function(
                    inductor_prims.lookup_seed, (combined, idx)
                )
            offset.replace_all_uses_with(new_offset)
            new_offset.meta.update(offset.meta)
            graph.erase_node(offset)

    return len(device_offsets)

def fuse_seed_creation_pass(graph: torch.fx.Graph):
    """
    Horizontally fuse all the seed generation on each device

        a = inductor_seed(dev)
        b = inductor_seed(dev)

    Becomes:
        seeds = inductor_seeds(2, dev)
        a = inductor_lookup_seed(seeds, 0)
        b = inductor_lookup_seed(seeds, 1)

    We do this because seed creation is entirely launch overhead bound.
    """
    device_seeds = collections.defaultdict(list)
    for node in graph.nodes:
        if CallFunctionVarArgs(inductor_prims.seed).match(node):
            device_seeds[node.args[0]].append(node)

    if not device_seeds:
        return 0

    for device, seeds in device_seeds.items():
        with graph.inserting_before(seeds[0]):
            combined = graph.call_function(inductor_prims.seeds, (len(seeds), device))
            with V.fake_mode:
                combined.meta["val"] = torch.empty(
                    [len(seeds)], device=device, dtype=torch.int64
                )
                combined.meta["tensor_meta"] = _extract_tensor_metadata(
                    combined.meta["val"]
                )

        for idx, seed in enumerate(seeds):
            with graph.inserting_before(seed):
                new_seed = graph.call_function(
                    inductor_prims.lookup_seed, (combined, idx)
                )
            seed.replace_all_uses_with(new_seed)
            new_seed.meta.update(seed.meta)
            graph.erase_node(seed)

    return len(device_seeds)


def default_kwargs(device):
    return {}


def get_device(device):
    if device is not None:
        return device
    return torch.empty([]).device  # default device


# pyrefly: ignore  # bad-argument-type
@register_graph_pattern(CallFunctionVarArgs(aten.rand.default), pass_dict=patterns)
# pyrefly: ignore  # bad-argument-type
@register_graph_pattern(CallFunctionVarArgs(aten.rand.generator), pass_dict=patterns)
# pyrefly: ignore  # bad-argument-type
@register_graph_pattern(CallFunctionVarArgs(aten.randn.default), pass_dict=patterns)
# pyrefly: ignore  # bad-argument-type
@register_graph_pattern(CallFunctionVarArgs(aten.randn.generator), pass_dict=patterns)
def replace_random(
    match: Match,
    size,
    *,
    generator=None,
    dtype=None,
    device=None,
    layout=None,
    pin_memory=None,
):
    if generator is not None:
        return

    def replacement(size):
        result = inductor_prims.random(
            size, inductor_prims.seed(device), mode, **default_kwargs(device)
        )
        if dtype is not None:
            result = result.to(dtype)
        return result

    mode = {
        aten.rand: "rand",
        aten.randn: "randn",
    }[
        match.output_node().target.overloadpacket  # type: ignore[union-attr]
    ]  # type: ignore[union-attr]
    device = get_device(device)
<<<<<<< HEAD

    if mode == "rand" and config.align_random_eager:
        def replacement(size):
            offset = _shape_to_offset(size, device)

            align_dtype = dtype
            if isinstance(align_dtype, (tuple, list)):
                align_dtype = align_dtype[0] if len(align_dtype) else None
            if align_dtype is None:
                align_dtype = torch.float32

            result = inductor_prims.random(
                size, torch.ops.custom_op.rand_eager_offset(offset, device), mode, **default_kwargs(device), align_dtype=align_dtype,
            )
            if dtype is not None:
                result = result.to(dtype)
            return result

        match.replace_by_example(replacement, [size])
        return

    # Fallback (e.g., randn) keeps existing inductor behavior
    
=======
    # pyrefly: ignore  # bad-argument-type
>>>>>>> f58f3013
    match.replace_by_example(replacement, [size])


# pyrefly: ignore  # bad-argument-type
@register_graph_pattern(CallFunctionVarArgs(aten.randint.low), pass_dict=patterns)
def replace_randint(
    match: Match,
    low,
    high,
    size,
    *,
    dtype=torch.int64,
    device=None,
    layout=None,
    pin_memory=None,
):
    def replacement(low, high, size):
        result = inductor_prims.randint(low, high, size, inductor_prims.seed(device))
        return result.to(dtype)

    device = get_device(device)
    # pyrefly: ignore  # bad-argument-type
    match.replace_by_example(replacement, [low, high, size])<|MERGE_RESOLUTION|>--- conflicted
+++ resolved
@@ -231,7 +231,6 @@
         match.output_node().target.overloadpacket  # type: ignore[union-attr]
     ]  # type: ignore[union-attr]
     device = get_device(device)
-<<<<<<< HEAD
 
     if mode == "rand" and config.align_random_eager:
         def replacement(size):
@@ -255,9 +254,6 @@
 
     # Fallback (e.g., randn) keeps existing inductor behavior
     
-=======
-    # pyrefly: ignore  # bad-argument-type
->>>>>>> f58f3013
     match.replace_by_example(replacement, [size])
 
 
