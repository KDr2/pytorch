--- conflicted
+++ resolved
@@ -600,7 +600,7 @@
 
     # Make sure AutoChunker happens before pad_mm so we don't need
     # to handle padding when searching for chunking patterns.
-    if config.AutoChunker.enable:
+    if config.auto_chunker.enable:
         from .auto_chunker import CantChunk, chunk
 
         try:
@@ -763,12 +763,8 @@
 
 @register_graph_pattern(
     CallFunction(torch.ops.aten.view.default, KeywordArg("arg"), KeywordArg("size")),
-<<<<<<< HEAD
+    # pyrefly: ignore [bad-argument-type]
     pass_dict=early_patterns,
-=======
-    # pyrefly: ignore [bad-argument-type]
-    pass_dict=patterns,
->>>>>>> 9d71c4d5
 )
 def pointless_view(match: Match, arg, size):
     """Remove no-op view"""
@@ -785,12 +781,8 @@
         CallFunction(aten.view.default, KeywordArg("arg"), KeywordArg("size1")),
         KeywordArg("size2"),
     ),
-<<<<<<< HEAD
+    # pyrefly: ignore [bad-argument-type]
     pass_dict=early_patterns,
-=======
-    # pyrefly: ignore [bad-argument-type]
-    pass_dict=patterns,
->>>>>>> 9d71c4d5
 )
 def pointless_view_pair(match: Match, arg, size1, size2):
     """
@@ -810,12 +802,8 @@
         CallFunction(aten.permute.default, KeywordArg("arg"), KeywordArg("perm1")),
         KeywordArg("perm2"),
     ),
-<<<<<<< HEAD
+    # pyrefly: ignore [bad-argument-type]
     pass_dict=early_patterns,
-=======
-    # pyrefly: ignore [bad-argument-type]
-    pass_dict=patterns,
->>>>>>> 9d71c4d5
 )
 def pointless_permute_pair(match: Match, arg, perm1, perm2):
     rank = len(perm1)
