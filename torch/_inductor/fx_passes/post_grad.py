# mypy: allow-untyped-decorators
# mypy: allow-untyped-defs
import functools
import itertools
import logging
import operator
from collections import Counter, defaultdict
from typing import Any, Callable, Optional, TypeVar, Union
from typing_extensions import ParamSpec

import torch
import torch._inductor as inductor
import torch.utils._pytree as pytree
from torch import fx
from torch._decomp import register_decomposition
from torch._dynamo.utils import counters
from torch._inductor import comms
from torch._inductor.virtualized import ops
from torch._logging import trace_structured
from torch._prims_common import is_boolean_dtype, is_expandable_to, is_integer_dtype
from torch.fx.experimental.symbolic_shapes import statically_known_true, sym_eq
from torch.utils._ordered_set import OrderedSet

from .. import config, ir, pattern_matcher
from ..codegen.common import custom_backend_passes
from ..comms import remove_fsdp2_unsharded_param_graph_input_usage
from ..fx_utils import FakeTensorUpdater, get_fake_args_kwargs, get_node_storage
from ..lowering import lowerings as L
from ..pattern_matcher import (
    _return_true,
    Arg,
    CallFunction,
    CallFunctionVarArgs,
    filter_nodes,
    fwd_only,
    get_arg_value,
    get_mutation_region_id,
    Ignored,
    init_once_fakemode,
    KeywordArg,
    ListOf,
    Match,
    MultiOutputPattern,
    MULTIPLE,
    PatternMatcherPass as PatternMatcherPassBase,
    register_graph_pattern,
    register_replacement,
    stable_topological_sort,
)
from ..utils import (
    decode_device,
    get_all_devices,
    get_gpu_type,
    is_gpu,
    is_pointwise_use,
    OPTIMUS_EXCLUDE_POST_GRAD,
)
from ..virtualized import V
from .b2b_gemm import B2B_GEMM_PASS
from .ddp_fusion import fuse_ddp_communication
from .group_batch_fusion import group_batch_fusion_passes, POST_GRAD_FUSIONS
from .micro_pipeline_tp import micro_pipeline_tp_pass
from .pre_grad import is_same_dict, save_inductor_dict
from .reinplace import reinplace_inplaceable_ops
from .split_cat import POST_GRAD_PATTERNS


_T = TypeVar("_T")
_P = ParamSpec("_P")

PatternMatcherPass = functools.partial(
    PatternMatcherPassBase, subsystem="post_grad_passes"
)

log = logging.getLogger(__name__)
aten = torch.ops.aten
prims = torch.ops.prims

# First pass_patterns[0] are applied, then [1], then [2]
pass_patterns = [
    PatternMatcherPass(),
    PatternMatcherPass(),
    PatternMatcherPass(),
]


def post_grad_passes(gm: torch.fx.GraphModule, is_inference: bool):
    """
    Passes that run on after grad.  This is called once on the forwards
    graph and once on the backwards graph.

    The IR here has been normalized and functionalized.
    """
    GraphTransformObserver = functools.partial(
        torch.fx.passes.graph_transform_observer.GraphTransformObserver,
        subsystem="post_grad_passes",
    )

    if not torch._dynamo.config.skip_fsdp_hooks:
        remove_fsdp2_unsharded_param_graph_input_usage(gm.graph)

    if config.dce:
        # has some issues with mutation in inference mode
        gm.graph.eliminate_dead_code()

    if is_inference and config.reorder_for_locality:
        GraphTransformObserver(gm, "reorder_for_locality").apply_graph_pass(
            reorder_for_locality
        )

    fake_tensor_updater = FakeTensorUpdater(gm.graph)

    if post_grad_custom_pre_pass := config.post_grad_custom_pre_pass:
        GraphTransformObserver(gm, "post_grad_custom_pre_pass").apply_graph_pass(
            post_grad_custom_pre_pass
        )

    if torch._C._has_mkldnn:
        if (
            config.cpp.enable_grouped_gemm_template
            and config.max_autotune
            and "CPP" in config.max_autotune_gemm_backends
        ):
            from .mkldnn_fusion import grouped_gemm_pass

            grouped_gemm_pass(gm.graph)

        if config.cpp.enable_concat_linear:
            from .quantization import concat_linear_woq_int4

            # Concat linear optimization for WOQ int4
            concat_linear_woq_int4(gm)

    if config.pattern_matcher:
        lazy_init()
        GraphTransformObserver(gm, "post_grad_custom_pre_pass").apply_graph_pass(
            functools.partial(group_batch_fusion_passes, pre_grad=False)
        )
        GraphTransformObserver(gm, "remove_noop_ops").apply_graph_pass(remove_noop_ops)
        GraphTransformObserver(gm, "remove_assert_ops").apply_graph_pass(
            remove_assert_ops
        )
        for i, patterns in enumerate(pass_patterns):
            GraphTransformObserver(gm, f"pass_pattern_{i}").apply_graph_pass(
                patterns.apply
            )
        for pass_name in config.post_grad_fusion_options:
            # skip all patterns for group batch fusions or quantization patterns
            if pass_name in POST_GRAD_FUSIONS or pass_name in OPTIMUS_EXCLUDE_POST_GRAD:
                continue
            pattern_matcher_pass = POST_GRAD_PATTERNS[pass_name]
            inductor_before_change = save_inductor_dict(
                [pattern_matcher_pass.pass_name]
            )
            GraphTransformObserver(gm, pass_name).apply_graph_pass(
                pattern_matcher_pass.apply
            )
            if not is_same_dict(counters["inductor"], inductor_before_change):
                trace_structured(
                    "artifact",
                    metadata_fn=lambda: {
                        "name": f"{pattern_matcher_pass.pass_name}_post_grad",
                        "encoding": "string",
                    },
                    payload_fn=lambda: gm.print_readable(
                        print_output=False, include_stride=True, include_device=True
                    ),
                )
        if config.b2b_gemm_pass:
            B2B_GEMM_PASS.apply(gm.graph)  # type: ignore[arg-type]

    if config._micro_pipeline_tp:
        micro_pipeline_tp_pass(gm.graph)

    if config._fuse_ddp_communication:
        GraphTransformObserver(gm, "fuse_ddp_communication").apply_graph_pass(
            lambda graph: fuse_ddp_communication(
                graph,
                config._fuse_ddp_communication_passes,
                config._fuse_ddp_bucket_size,
            )
        )

    if post_grad_mutable_custom_post_pass := config.post_grad_mutable_custom_post_pass:
        from torch._inductor.pattern_matcher import (
            add_implict_edges,
            check_mutable_custom_op,
            remove_implict_edges,
        )

        mutable_custom_op_pass = False
        if check_mutable_custom_op(gm.graph):
            decompose_auto_functionalized(gm.graph, preserve_meta=True)
            add_implict_edges(gm)
            gm.graph.lint()
            mutable_custom_op_pass = True
        GraphTransformObserver(
            gm, "post_grad_mutable_custom_post_pass"
        ).apply_graph_pass(post_grad_mutable_custom_post_pass)
        if mutable_custom_op_pass:
            remove_implict_edges(gm.graph)
            gm = make_autofunctionalize(gm)

    if post_grad_custom_post_pass := config.post_grad_custom_post_pass:
        GraphTransformObserver(gm, "post_grad_custom_post_pass").apply_graph_pass(
            post_grad_custom_post_pass
        )

    GraphTransformObserver(gm, "stable_sort").apply_graph_pass(stable_topological_sort)

    GraphTransformObserver(gm, "move_constructors_to_cuda").apply_graph_pass(
        move_constructors_to_gpu
    )

    fake_tensor_updater.incremental_update()

    for device, custom_backend_pass in custom_backend_passes.items():
        if custom_backend_pass is not None:
            gm_devices = [d.type for d in get_all_devices(gm)]
            if device in gm_devices:
                pass_name = "custom_backend_passes_" + device
                GraphTransformObserver(gm, pass_name).apply_gm_pass(custom_backend_pass)

    collectives_bucketing: bool = False

    if config.bucket_reduce_scatters_fx != "none":
        from torch._inductor.fx_passes.bucketing import bucket_reduce_scatter
        from torch._inductor.fx_passes.fsdp import bucket_fsdp_reduce_scatter

        p = (
            bucket_fsdp_reduce_scatter
            if "fsdp" in config.bucket_reduce_scatters_fx
            else bucket_reduce_scatter
        )
        GraphTransformObserver(gm, "bucket_reduce_scatters").apply_graph_pass(
            lambda graph: p(
                graph.owning_module,
                config.bucket_reduce_scatters_fx_bucket_size_determinator,
                config.bucket_reduce_scatters_fx,
            )
        )
        collectives_bucketing = True

    # Fx all_gather bucketing introduces mutation op
    # Keeping it in the end to keep invariant of functional graph for previous passes.
    if config.bucket_all_gathers_fx != "none":
        from torch._inductor.fx_passes.bucketing import bucket_all_gather
        from torch._inductor.fx_passes.fsdp import bucket_fsdp_all_gather

        p = (
            bucket_fsdp_all_gather  # type: ignore[assignment]
            if "fsdp" in config.bucket_all_gathers_fx
            else bucket_all_gather
        )
        GraphTransformObserver(gm, "bucket_all_gathers").apply_graph_pass(
            lambda graph: p(
                graph.owning_module,
                config.bucket_all_gathers_fx_bucket_size_determinator,
                config.bucket_all_gathers_fx,
            )
        )
        collectives_bucketing = True

    if collectives_bucketing:
        # Fx collectives bucketing passes require topological sort for the cases:
        # when bucketed collectives have users before the last collective in the bucket
        # AND when inputs of bucketed collective have ancestors after the first collective in the bucket.
        #
        # In this case we can not manually pick the place for bucketed collective insertion.
        # But we are guaranteed by the bucketing (independent collectives in the bucket),
        # that it is possible to reorder nodes to satisfy all ordering requirements.
        #
        # --- before bucketing ---
        # in0 = ...
        # wait_ag0 = ag(in0)
        # user0(wait_ag0)
        # ...
        # pre_in1 = ...
        # in1 = transform(pre_in1)
        # wait_ag1 = ag(in1)
        # user1(wait_ag1)
        #
        # --- after bucketing ---
        #
        # in0 = ...
        # user(wait_ag0) <--- wait_ag0 is defined only after bucketed collective.
        #
        # pre_in1 = ...
        # in1 = transform(pre_in1)
        # ag_bucket(in0+in1)
        # wait_bucket
        # wait_ag0 = wait_bucket[0]
        # wait_ag1 = wait_bucket[1]
        # user1(wait_ag1)
        stable_topological_sort(gm.graph)

    # Keep these last, since they introduce mutation. Look at
    # ./fx_passes/README.md for a discussion of mutation invariants.
    GraphTransformObserver(gm, "reinplace_inplaceable_ops").apply_graph_pass(
        functools.partial(reinplace_inplaceable_ops, fake_tensor_updater),
    )
    GraphTransformObserver(
        gm, "decompose_triton_kernel_wrapper_functional"
    ).apply_graph_pass(decompose_triton_kernel_wrapper_functional)
    GraphTransformObserver(gm, "decompose_auto_functionalized").apply_graph_pass(
        decompose_auto_functionalized
    )
    if not torch._dynamo.config.skip_fsdp_hooks:
        GraphTransformObserver(gm, "reinplace_fsdp_all_gather").apply_graph_pass(
            comms.reinplace_fsdp_all_gather
        )
    GraphTransformObserver(gm, "decompose_scan_to_while_loop").apply_gm_pass(
        decompose_scan_to_while_loop
    )
    GraphTransformObserver(gm, "decompose_map_to_while_loop").apply_gm_pass(
        decompose_map_to_while_loop
    )

    gm.recompile()
    gm.graph.lint()


def prepare_softmax_pattern(x, dim):
    xmax = x.amax(dim=dim, keepdim=True)
    xsub = x - xmax
    xexp = xsub.exp()
    xsum = xexp.sum(dim=dim, keepdim=True)
    return xmax, xsum, xsub, xexp


def prepare_softmax_replacement(x, dim):
    """
    Return xsub since otherwise log-softmax can not be matched
    due to a use of this intermediate node. Same reason to return
    xsub.exp() for softmax.
    """
    from torch._inductor.inductor_prims import prepare_softmax_online

    xmax, xsum = prepare_softmax_online(x, dim)
    xsub = x - xmax
    return xmax, xsum, xsub, xsub.exp()


def prepare_softmax_extra_check(match):
    """
    We only have triton online softmax kernels currently.
    """
    return (
        config.online_softmax
        and match.kwargs["x"].meta["val"].device.type == "cuda"
        and config.cuda_backend == "triton"
    )


def decompose_map_to_while_loop(gm: torch.fx.GraphModule):
    """This is similar to decompose_scan_to_while_loop."""
    graph_pass = PatternMatcherPass()

    @register_graph_pattern(
        CallFunctionVarArgs(torch.ops.higher_order.map_impl),
        # pyrefly: ignore  # bad-argument-type
        pass_dict=graph_pass,
    )
    def _(match: Match, *args, **kwargs):
        assert len(kwargs) == 0, (
            "kwargs of map are not merged into args before entering decompose_map_to_while_loop_pass"
        )
        subgraph, fx_xs, fx_additional_inputs = args
        sub_gm: torch.fx.GraphModule = getattr(gm, subgraph.target)
        cur_node = match.nodes[0]
        mapped_outputs = cur_node.meta["val"]

        def lower_to_while_loop(*args, **kwargs):
            assert len(kwargs) == 0
            xs, additional_inputs = pytree.tree_unflatten(args, tree_spec)
            assert isinstance(xs, (tuple, list)) and isinstance(
                additional_inputs, (tuple, list)
            ), (xs, additional_inputs)
            map_length = xs[0].size(0)
            loop_idx = torch.zeros([], dtype=torch.int64, device=torch.device("cpu"))

            # Similar to NOTE [Pre-allocate scan's output buffer]
            bound_symbols = {
                arg.node.expr: arg
                for arg in pytree.tree_leaves((args, map_length))
                if isinstance(arg, torch.SymInt)
            }
            out_buffers = [
                torch.empty_strided(
                    resolve_shape_to_proxy(out.size(), bound_symbols),
                    resolve_shape_to_proxy(out.stride(), bound_symbols),
                    device=out.device,
                    dtype=out.dtype,
                    layout=out.layout,
                    requires_grad=out.requires_grad,
                )
                for out in mapped_outputs
            ]

            while_loop_operands = (loop_idx, out_buffers, xs)
            while_loop_flat_operands, operands_spec = pytree.tree_flatten(
                while_loop_operands
            )
            while_loop_additional_inputs = additional_inputs
            _, operands_and_additional_inputs_spec = pytree.tree_flatten(
                (*while_loop_operands, additional_inputs)
            )

            def cond_fn(*flat_args):
                loop_idx, _, _, _ = pytree.tree_unflatten(
                    flat_args,
                    operands_and_additional_inputs_spec,
                )
                return loop_idx < map_length

            def body_fn(*flat_args):
                loop_idx, out_bufs, xs, additional_inputs = pytree.tree_unflatten(
                    flat_args,
                    operands_and_additional_inputs_spec,
                )

                idx_int = loop_idx.item()
                torch.ops.aten._assert_scalar.default(idx_int >= 0, "")
                torch.ops.aten._assert_scalar.default(idx_int < map_length, "")
                sub_xs = [torch.ops.aten.select.int(x, 0, idx_int) for x in xs]
                outs = sub_gm(*sub_xs, *additional_inputs)

                for out, buffer in zip(outs, out_bufs):
                    buffer_slice = torch.ops.aten.select.int(buffer, 0, idx_int)
                    buffer_slice.copy_(out)
                return loop_idx + 1, *out_bufs, *xs

            _, final_out, _ = pytree.tree_unflatten(
                torch.ops.higher_order.while_loop(
                    cond_fn,
                    body_fn,
                    tuple(while_loop_flat_operands),
                    tuple(while_loop_additional_inputs),
                ),
                operands_spec,
            )
            return (final_out,)

        lower_to_while_loop_args, tree_spec = pytree.tree_flatten(
            (fx_xs, fx_additional_inputs)
        )
        match.replace_by_example(
            lower_to_while_loop, lower_to_while_loop_args, run_functional_passes=False
        )

    graph_pass.apply(gm)

    for node in gm.graph.find_nodes(
        op="call_function", target=torch.ops.higher_order.map_impl
    ):
        raise AssertionError("map is not lowered to while_loop")


def resolve_shape_to_proxy(
    shape: list[Union[int, torch.SymInt]], bound_symbols: dict[Any, Any]
):
    """
    Given a list of symints/ints, this function returns a calculated expression of bound_symbols' values.
    When we trace this function, we'll get a graph with call_function nodes that describes how the shape expr is
    computed from bound_symbols' values.

    Suppose shape = (s1*s2, s1+s2) and bound_symbols = {s1: arg0, s2: arg1}, the result will be
    (arg0 * arg1, arg0 + arg1).
    """
    from torch.utils._sympy.interp import sympy_interp
    from torch.utils._sympy.reference import PythonReferenceAnalysis

    ret = []
    for s in shape:
        if isinstance(s, torch.SymInt):
            ret.append(
                sympy_interp(
                    PythonReferenceAnalysis,
                    bound_symbols,
                    s.node.expr,
                ),
            )
        else:
            assert isinstance(s, int)
            ret.append(s)
    return ret


def decompose_scan_to_while_loop(gm: torch.fx.GraphModule):
    """
    NOTE [decompose scan to while_loop]
    This pass decomposes `scan` to  `while_loop` by replacing the scan fx_node with a while_loop hop.

    Suppose we have a function f:

        def f():
            init = torch.zeros([])
            xs = torch.arange(4)
            ys = []
            for i in range(xs.size(0)):
                init = xs[i] + init
                ys.append(init)

            # Return the final carry and stack the intermediates
            return init, torch.stack(ys)

    We could rewrite it with a scan with the benefits of reducing compilation time/binary size, reducing
    memory usage, supporting loops over unbacked shapes and cudagraph etc.

        def g():
            def step_fn(init: torch.Tensor, x: torch.Tensor):
                next_init = x + init
                return next_init, next_init

            init = torch.zeros([])
            xs = torch.arange(4)
            final_carry, ys = torch._higher_order.scan(step_fn, init, xs)
            return final_carry, ys

    This pass will rewrite scan into:

        def k():
            init = torch.zeros([])
            xs = torch.arange(4)

            # we create a loop_idx and loop through xs.shape[0]
            loop_idx = torch.zeros([])
            ys = torch.empty_strided(_shape_stride_of_ys)
            def cond_fn(loop_idx, ys, init, xs):
                return loop_idx < xs.shape[0]

            # we pre-allocate the output buffer ys and inplace
            # copy the y of each intermediate into a slice.
            # NOTE [Pre-allocate scan's output buffer].
            def body_fn(loop_idx, ys, init, xs):
                int_idx = loop_idx.item()
                next_init, y = step_fn(init, xs[int_idx])
                ys[int_idx].copy_(y)
                return loop_idx + 1, ys, next_init, xs

            final_carry, _, _, ys = torch._higher_order.while_loop(cond_fn, body_fn, (loop_idx, ys, init, xs))
            return final_carry, ys
    """

    graph_pass = PatternMatcherPass()

    @register_graph_pattern(
        CallFunctionVarArgs(torch.ops.higher_order.scan),
        # pyrefly: ignore  # bad-argument-type
        pass_dict=graph_pass,
    )
    def _(match: Match, *args, **kwargs):
        from torch._higher_order_ops.scan import _extract_carry_and_out

        assert len(kwargs) == 0, (
            "kwargs of scan are not merged into args before entering decompose_scan_to_while_loop_pass"
        )

        combine_subgraph, fx_init, fx_xs, fx_additional_inputs = args
        assert combine_subgraph.op == "get_attr", "first arg is not combine_subgraph"
        sub_gm: torch.fx.GraphModule = getattr(gm, combine_subgraph.target)
        cur_node = match.nodes[0]
        num_init_leaves = len(fx_init)
        _, ys_outputs = _extract_carry_and_out(cur_node.meta["val"], num_init_leaves)

        def lower_to_while_loop(*args, **kwargs):
            """
            The traced graph of this function will be used to replace the original scan fx_node.
            """
            assert len(kwargs) == 0

            # Step 1: construct necessary inputs to while_loop based on scan's input.
            (
                init,
                xs,
                additional_inputs,
            ) = pytree.tree_unflatten(args, tree_spec)
            scan_length = xs[0].size(0)
            loop_idx = torch.zeros([], dtype=torch.int64, device=torch.device("cpu"))

            # NOTE [Pre-allocate scan's output buffer]
            # In order to pre-allocate the output buffer for ys, we rely on the meta of scan's fx_node.
            # However, the meta consists of concrete symints, we need to bind those symints with
            # proxies in order to trace the torch.empyt_strided call correctly.
            #
            # Also note that basic free symbols of tensor's shapes are guaranteed to be lifted as subgraph inputs
            # in dynamo so we can always re-construct the sym expression from placeholders.
            # See Note [Auto lift basic free symbols when create_graph_input] for how this is done.
            bound_symbols = {
                arg.node.expr: arg
                for arg in pytree.tree_leaves((args, scan_length))
                if isinstance(arg, torch.SymInt)
            }
            ys_outs = [
                torch.empty_strided(
                    resolve_shape_to_proxy(ys_out.size(), bound_symbols),
                    resolve_shape_to_proxy(ys_out.stride(), bound_symbols),
                    device=ys_out.device,
                    dtype=ys_out.dtype,
                    layout=ys_out.layout,
                    requires_grad=ys_out.requires_grad,
                )
                for ys_out in ys_outputs
            ]

            while_loop_operands = (loop_idx, ys_outs, init, xs)
            flat_operands, operands_spec = pytree.tree_flatten(while_loop_operands)
            _, operands_and_additional_inputs_spec = pytree.tree_flatten(
                (*while_loop_operands, additional_inputs)
            )

            # Step 2: create the cond_fn and body_fn for while_loop
            def cond_fn(*flat_args):
                loop_idx, _, _, _, _ = pytree.tree_unflatten(
                    flat_args, operands_and_additional_inputs_spec
                )  # type: ignore[has-type]
                return loop_idx < scan_length  # type: ignore[has-type]

            def body_fn(*flat_args):
                loop_idx, ys_outs, carry, xs, additional_inputs = pytree.tree_unflatten(
                    flat_args,
                    operands_and_additional_inputs_spec,  # type: ignore[has-type]
                )

                idx_int = loop_idx.item()
                torch.ops.aten._assert_scalar.default(idx_int >= 0, "")
                torch.ops.aten._assert_scalar.default(idx_int < scan_length, "")
                sub_xs = [torch.ops.aten.select.int(x, 0, idx_int) for x in xs]
                next_carry, ys = _extract_carry_and_out(
                    sub_gm(*(list(carry) + sub_xs + list(additional_inputs))),
                    num_init_leaves,
                )
                for y, y_out in zip(ys, ys_outs):
                    y_out_slice = torch.ops.aten.select.int(y_out, 0, idx_int)
                    y_out_slice.copy_(y)
                return loop_idx + 1, *ys_outs, *next_carry, *xs

            # Step 3: call the while_loop operator
            _, ys_outs, last_carry, _ = pytree.tree_unflatten(
                torch.ops.higher_order.while_loop(
                    cond_fn,
                    body_fn,
                    tuple(flat_operands),
                    tuple(additional_inputs),
                ),
                operands_spec,
            )
            return list(last_carry) + list(ys_outs)

        lower_to_while_loop_args, tree_spec = pytree.tree_flatten(
            (
                fx_init,
                fx_xs,
                fx_additional_inputs,
            )
        )
        match.replace_by_example(
            lower_to_while_loop,
            lower_to_while_loop_args,
            run_functional_passes=False,
        )

    graph_pass.apply(gm)

    for node in gm.graph.find_nodes(
        op="call_function", target=torch.ops.higher_order.scan
    ):
        raise AssertionError("scan is not lowered to while_loop")


@init_once_fakemode
def lazy_init():
    if torch._C._has_mkldnn:
        from . import decompose_mem_bound_mm  # noqa: F401
        from .mkldnn_fusion import _mkldnn_fusion_init

        _mkldnn_fusion_init()

    # Put this patterns in post-grad pass rather than joint-graph
    # pass since otherwise there will be perf/peak-memory regression:
    # https://github.com/pytorch/pytorch/issues/148141
    register_replacement(
        # pyrefly: ignore  # bad-argument-type
        prepare_softmax_pattern,
        # pyrefly: ignore  # bad-argument-type
        prepare_softmax_replacement,
        [torch.empty(4, 8)],
        scalar_workaround=dict(dim=-1),
        trace_fn=fwd_only,
        # pyrefly: ignore  # bad-argument-type
        pass_dicts=pass_patterns[1],
        extra_check=prepare_softmax_extra_check,
    )


def reorder_for_locality(graph: torch.fx.Graph):
    if torch.distributed.is_available():

        def check():
            # This is a wait node, and `other_node`` is some collective node.
            # Eager semantics allow waits to be issued in a different order than
            # the collectives. Reordering this wait node might reorder collectives
            # which cause hangs. Once we have SPMD mode, we can safely reorder them.
            # However, increasing the locality between a collective and its wait node
            # is generally worse for performance.
            return node.target != torch.ops._c10d_functional.wait_tensor.default
    else:

        def check():
            return True

    def visit(other_node):
        if (
            other_node.op == "call_function"
            and other_node.target != operator.getitem
            and all((n in seen_nodes) for n in other_node.users)
            and get_mutation_region_id(graph, node)
            == get_mutation_region_id(graph, other_node)
            and check()
        ):
            # move node's producers right before it
            node.prepend(other_node)

    seen_nodes = OrderedSet[torch.fx.Node]()

    # only reorder nodes before the first copy_ in the graph.
    # copy_ will appear at the end of functionalized graphs when there is mutation on inputs,
    # and this reordering doesn't work well with mutation
    first_copy = next(
        iter(graph.find_nodes(op="call_function", target=torch.ops.aten.copy_.default)),
        None,
    )
    past_mutating_epilogue = first_copy is None

    for node in reversed(graph.nodes):
        seen_nodes.add(node)
        if not past_mutating_epilogue:
            past_mutating_epilogue = node is first_copy
            continue

        torch.fx.map_arg((node.args, node.kwargs), visit)


def register_lowering_pattern(
    pattern, extra_check=_return_true, pass_number=1
) -> Callable[[Callable[_P, _T]], Callable[_P, _T]]:
    """
    Register an aten to inductor IR replacement pattern
    """
    return pattern_matcher.register_lowering_pattern(
        pattern,
        extra_check,
        pass_dict=pass_patterns[pass_number],
    )


################################################################################
# Actual patterns below this point.
# Priority of patterns is:
#   - later output nodes first
#   - order patterns are defined in
################################################################################


def is_valid_mm_plus_mm(match: Match):
    if not (config.max_autotune or config.max_autotune_gemm):
        return False

    *_b1, m1, k1 = match.kwargs["mat1"].meta.get("tensor_meta").shape
    *_b2, k2, n1 = match.kwargs["mat2"].meta.get("tensor_meta").shape
    if k1 != k2:
        return False

    *_b1, m2, k3 = match.kwargs["mat3"].meta.get("tensor_meta").shape
    *_b2, k4, n2 = match.kwargs["mat4"].meta.get("tensor_meta").shape
    if k3 != k4:
        return False

    if m1 != m2 or n1 != n2:
        return False

    return True


def scatter_upon_const_tensor_extra_check(m):
    if not config.optimize_scatter_upon_const_tensor:
        return False
    full_shape = m.kwargs["shape"]
    selector = m.kwargs["selector"]
    dim = m.kwargs["dim"]
    if dim < 0:
        dim += len(full_shape)

    selector_ft = selector.meta["val"]
    assert selector_ft.dim() == len(full_shape)

    for idx, select_sz, full_sz in zip(
        itertools.count(), selector_ft.shape, full_shape
    ):
        if idx == dim:
            continue

        # TODO: the pattern can be updated to support the case that index tensor
        # is shorter. But that will need a more complex condition expression
        # especially for multi-dimensional tensors.
        # Skip it for now.
        if isinstance(full_sz, fx.Node):
            full_sz = full_sz.meta["val"]
        if select_sz < full_sz:
            return False

    # Actually we can support small size larger than 1. It would be a bit
    # tedius. E.g., we load all the index values (not many) and compare
    # them with the position in tensor to decide what value to return.
    return selector_ft.size(dim) == 1


@register_lowering_pattern(
    CallFunction(
        aten.scatter.value,
        CallFunction(
            aten.full,
            KeywordArg("shape"),
            KeywordArg("background_val"),
            dtype=KeywordArg("dtype"),
        ),
        KeywordArg("dim"),
        KeywordArg("selector"),
        KeywordArg("val"),  # scalar value
    ),
    extra_check=scatter_upon_const_tensor_extra_check,
)
def scatter_upon_const_tensor(
    match: Match, shape, background_val, dtype, dim, selector, val
):
    """
    Match the pattern of full+scatter into a pointwise.

    TODO: Right now the scatter value must be a scalar. But we could support it
    when it is a tensor as well.
    """
    from torch._inductor import metrics

    # Check if inputs are tensors instead of inductor IR nodes
    if isinstance(selector, torch.Tensor):
        # Return a fake tensor with the proper shape that this operator is intended to return
        device = selector.device if hasattr(selector, "device") else torch.device("cpu")
        return torch.empty(shape, dtype=dtype, device=device)

    # pyrefly: ignore  # bad-assignment
    metrics.num_matches_for_scatter_upon_const_tensor += 1

    selector_loader = selector.make_loader()

    def inner_fn(idx):
        selector_idx = list(idx)
        selector_idx[dim] = 0

        selector = selector_loader(selector_idx)
        return ops.where(
            selector == ops.index_expr(idx[dim], torch.int64),
            ops.constant(val, dtype),
            ops.constant(background_val, dtype),
        )

    return ir.Pointwise.create(
        device=selector.get_device(),
        dtype=dtype,
        inner_fn=inner_fn,
        ranges=shape,
    )


@register_lowering_pattern(
    CallFunction(
        aten.add,
        CallFunction(aten.mm, KeywordArg("mat1"), KeywordArg("mat2")),
        CallFunction(aten.mm, KeywordArg("mat3"), KeywordArg("mat4")),
    ),
    extra_check=is_valid_mm_plus_mm,
)
def mm_plus_mm(match: Match, mat1, mat2, mat3, mat4):
    return inductor.kernel.mm_plus_mm.tuned_mm_plus_mm(mat1, mat2, mat3, mat4)


@register_graph_pattern(
    CallFunction(
        aten.cumsum.default,
        CallFunction(
            torch.ops.aten.full.default,
            KeywordArg("shape"),
            KeywordArg("fill_value"),
            dtype=KeywordArg("dtype"),
            layout=Ignored(),
            device=KeywordArg("device"),
            pin_memory=False,
            _users=MULTIPLE,
        ),
        KeywordArg("dim"),
        _users=MULTIPLE,
    ),
    # pyrefly: ignore  # bad-argument-type
    pass_dict=pass_patterns[1],
)
def pointless_cumsum_replacement(match: Match, shape, fill_value, device, dtype, dim):
    """Based on a pattern in OPTForCausalLM"""

    if is_integer_dtype(dtype) or is_boolean_dtype(dtype):
        # cumsum promotes all integral types to int64
        dtype = torch.int64

    def repl(*shape):
        dim_size = shape[dim]
        idx = torch.arange(1, dim_size + 1, device=device, dtype=dtype)

        inter_shape = [1] * len(shape)
        inter_shape[dim] = dim_size
        return (idx * fill_value).view(inter_shape).expand(shape)

    # only replace the output node, not all nodes
    match.nodes = [match.output_node()]
    # pyrefly: ignore  # bad-argument-type
    match.replace_by_example(repl, list(shape))


_cat_1 = CallFunction(aten.cat, Arg(), 1, _users=2)


@register_lowering_pattern(
    CallFunction(
        aten.cat,
        [
            _cat_1,
            CallFunction(
                aten.slice,
                _cat_1,
                1,
                0,
                KeywordArg("size"),
            ),
        ],
        1,
    )
)
def cat_slice_cat(match, cat_input, size, dim=1):
    """
    This is an example of a more complex pattern where cat_1 is used
    multiple times inside the pattern.  We fold 2 calls to cat into one.

    Matches:
        cat_1: f32[1024, 4077] = torch.ops.aten.cat.default([add_26, primals_217], 1)
        slice_1: f32[1024, 4077] = torch.ops.aten.slice.Tensor(cat_1, 0, 0, 9223372036854775807)
        slice_2: f32[1024, 19] = torch.ops.aten.slice.Tensor(slice_1, 1, 0, 19)
        cat_2: f32[1024, 4096] = torch.ops.aten.cat.default([cat_1, slice_2], 1)


    Rewrite to:
        slice_2 = torch.ops.aten.slice.Tensor(add_26, 1, 0, 19)
        cat_2 = torch.ops.aten.cat.default([add_26, primals_217, slice2], 1)
    """
    first, *rest = cat_input
    # Optimization is optional, because we can just not fold the cat
    # size should be within first.get_size()[dim] such that the optimization is valid.
    # For negative `end`, we currently fallback to not optimizing.
    if size >= 0 and V.graph.sizevars.statically_known_leq(size, first.get_size()[dim]):
        # fold 2 cats into 1 cat
        return L[aten.cat](
            [
                first,
                *rest,
                L[aten.slice](first, dim, 0, size),
            ],
            dim,
        )
    else:
        # don't expect to hit this case, just fall back
        tmp = L[aten.cat](cat_input, dim)
        return L[aten.cat](
            [
                tmp,
                L[aten.slice](tmp, dim, 0, size),
            ],
            dim,
        )


def is_valid_splitwithsizes_cat(match):
    split_nodes = filter_nodes(match.nodes, aten.split_with_sizes)
    cat_nodes = filter_nodes(match.nodes, aten.cat)
    get_item_nodes = filter_nodes(match.nodes, operator.getitem)
    if len(split_nodes) != 1 or len(cat_nodes) != 1:
        return False
    split_node, cat_node = split_nodes[0], cat_nodes[0]
    # The dim of split and cat should match for passthrough
    if get_arg_value(split_node, 2, "dim") != get_arg_value(cat_node, 1, "dim"):
        return False
    get_item_args = OrderedSet(
        get_arg_value(get_item_node, 1) for get_item_node in get_item_nodes
    )
    assert None not in get_item_args
    split_sizes = get_arg_value(split_node, 1, "split_sizes")
    # All parts of split should be included in the cat
    if get_item_args != OrderedSet(range(len(split_sizes))):
        return False
    # The order of get_item_args should same with cat_node used.
    # For example, if the split_node like split_with_sizes(input, [2, 2, 3], 1),
    # the cat node should be like cat([get_item(0), get_item(1), get_item(2)], 1).
    cat_items_args_order = [
        get_arg_value(item_node, 1) for item_node in get_arg_value(cat_node, 0)
    ]
    if cat_items_args_order != list(range(len(split_sizes))):
        return False

    return True


def same_meta(node1: torch.fx.Node, node2: torch.fx.Node):
    """True if two nodes have the same metadata"""
    val1 = node1.meta.get("val")
    val2 = node2.meta.get("val")
    return (
        val1 is not None
        and val2 is not None
        and statically_known_true(sym_eq(val1.size(), val2.size()))
        and val1.layout == val2.layout
        and val1.dtype == val2.dtype
        and val1.device == val2.device
        and (
            val1.layout != torch.strided
            or statically_known_true(sym_eq(val1.stride(), val2.stride()))
        )
    )


noop_registry: dict[Any, Any] = {}


def register_noop_decomp(targets, nop_arg=0):
    def register_fun(cond):
        register_decomposition(targets, registry=noop_registry, unsafe=True)(
            (cond, nop_arg)  # type: ignore[arg-type]
        )
        return cond

    return register_fun


@register_noop_decomp(aten.slice)
def slice_noop(self, dim=0, start=None, end=None, step=1):
    if start is None or end is None:
        return False

    slice_dim_size = self.shape[dim]
    if (
        statically_known_true(sym_eq(start, 0))
        and (
            statically_known_true(end >= 2**63 - 1)
            or statically_known_true(end >= slice_dim_size)
        )
        and statically_known_true(sym_eq(step, 1))
    ):
        return True
    return False


@register_noop_decomp(aten.slice_scatter, 1)
def slice_scatter_noop(self, src, dim=0, start=None, end=None, step=1):
    if start is None:
        start = 0
    if end is None:
        end = 2**63 - 1
    slice_scatter_dim_size = self.shape[dim]
    if (
        self.shape == src.shape
        and start == 0
        and (
            statically_known_true(end >= 2**63 - 1)
            or statically_known_true(end >= slice_scatter_dim_size)
        )
        and step == 1
    ):
        return True
    return False


@register_noop_decomp(aten.repeat)
def repeat_noop(self, repeats):
    return all(r == 1 for r in repeats)


@register_noop_decomp(aten.constant_pad_nd)
def constant_pad_nd(x, padding, fill_value=0):
    return all(p == 0 for p in padding)


@register_noop_decomp(torch.ops.prims.convert_element_type)
def convert_element_type_noop(x, dtype: torch.dtype):
    return x.dtype == dtype


@register_noop_decomp(torch.ops.prims.device_put)
def device_put_noop(x, device, non_blocking=True):
    return x.device == decode_device(device)


@register_noop_decomp([aten.ceil, aten.floor, aten.round, aten.trunc])
def int_noop(x):
    return is_integer_dtype(x.dtype)


@register_noop_decomp([aten.pow])
def pow_noop(a, b):
    return isinstance(b, int) and b == 1


@register_noop_decomp([aten.cat], lambda args: args[0][0])
def cat_noop(inputs, dim=0):
    return len(inputs) == 1


@register_noop_decomp(aten.view.default)
def view_default_noop(arg, size):
    return statically_known_true(sym_eq(arg.shape, tuple(size)))


@register_noop_decomp(aten.view.dtype)
def view_dtype_noop(arg, dtype):
    return arg.dtype == dtype


# Note, we also always have a check for identical metadata, which is why these
# are safe
@register_noop_decomp([aten.copy], nop_arg=1)
@register_noop_decomp([aten.alias, aten.clone])
def true_noop(*args, **kwargs):
    return True


def remove_noop_ops(graph: torch.fx.Graph):
    """
    Removes both operations that are essentially aten.clone and operations that are essentially aten.alias from the graph.
    """
    inputs = OrderedSet[torch.fx.Node]()
    input_storages = OrderedSet[Union[int, None]]()
    output_storages = OrderedSet[Union[int, None]]()

    for node in graph.find_nodes(op="placeholder"):
        inputs.add(node)
        input_storages.add(get_node_storage(node))

    output_node = next(iter(reversed(graph.nodes)))
    assert output_node.op == "output"
    outputs = output_node.args[0]
    if not isinstance(outputs, (list, tuple)):
        # nested subgraphs can have singleton outputs
        outputs = (outputs,)
    for out in outputs:
        if isinstance(out, torch.fx.Node):
            output_storages.add(get_node_storage(out))

    for node in graph.nodes:
        if node.target in noop_registry:
            cond, src_index = noop_registry[node.target]
            if isinstance(src_index, int):
                src = node.args[src_index]
            else:
                src = src_index(node.args)
            if not isinstance(src, torch.fx.Node):
                continue
            # Don't introduce new aliasing between inputs and outputs.
            # See fx_passes/README.md for a discussion of why this is
            # necessary.
            node_storage = get_node_storage(node)
            src_storage = get_node_storage(src)
            node_is_view = node_storage == src_storage
            if (
                not node_is_view
                and node_storage in output_storages
                and (src_storage in input_storages or src_storage in output_storages)
            ):
                continue

            # Even if input and outputs are expected to alias,
            # don't make "node is src" True
            if (
                node_is_view
                and node in output_node.args
                and (src in inputs or src in output_node.args)
            ):
                continue

            is_valid, args, kwargs = get_fake_args_kwargs(node)
            if not is_valid:
                continue
            if same_meta(node, src) and cond(*args, **kwargs):
                node.replace_all_uses_with(src)
                graph.erase_node(node)


def remove_assert_ops(graph: torch.fx.Graph):
    """
    Removes aten._assert_tensor_metadata.default op because
    1) it will be lowered to a no-op in inductor
    2) it can block fusion, such as unfuse_bias_add_to_pointwise fusion.

    This op could come from aten.to functionalization in export.

    For example, if we have a graph like below

    %addmm = aten.addmm.default(%linear_bias, %arg3_1, %permute)
    %_assert_tensor_metadata = aten._assert_tensor_metadata.default(%addmm, None, None, torch.float16)
    %convert_element_type_3 = prims.convert_element_type.default(%addmm, torch.float32)
    %pow_1 = aten.pow.Tensor_Scalar(%convert_element_type_3, 2)

    We still want to fuse add from addmm with pow, instead of fusing add with mm, according to unfuse_bias_add_to_pointwise fusion.

    However, aten._assert_tensor_metadata.default is not a pointwise op, and would fail the should_prefer_unfused_addmm check.

    We remove this op so it doesn't block fusion decisions. It's safe because this op is lowered to a no-op with @register_lowering.

    """
    for node in graph.find_nodes(
        op="call_function", target=torch.ops.aten._assert_tensor_metadata.default
    ):
        graph.erase_node(node)


def decompose_triton_kernel_wrapper_functional(graph):
    """Decomposes triton_kernel_wrapper_functional nodes into clones and the underlying
    mutation node.

    We assume that the reinplacing pass runs before this; the reinplacing pass
    tells us (via rewriting the arguments or .meta to those nodes) which
    Tensors we should clone and which Tensors are safe to reinplace.
    """
    graph_pass = PatternMatcherPass()

    @register_graph_pattern(
        CallFunctionVarArgs(torch.ops.higher_order.triton_kernel_wrapper_functional),
        # pyrefly: ignore  # bad-argument-type
        pass_dict=graph_pass,
    )
    def _(match: Match, *args, **kwargs):
        from torch._higher_order_ops.triton_kernel_wrap import (
            triton_kernel_wrapper_functional_dense,
        )

        flat_args, spec = pytree.tree_flatten((args, kwargs))

        # NB: we combine (args, kwargs) into flat args for replacing.
        # This is replace_by_example uses make_fx which does not support
        # tracing a function with kwargs.
        def decomp(*flat_args):
            args, kwargs = pytree.tree_unflatten(flat_args, spec)
            return (triton_kernel_wrapper_functional_dense(*args, **kwargs),)

        # pyrefly: ignore  # bad-argument-type
        match.replace_by_example(decomp, flat_args, run_functional_passes=False)

    graph_pass.apply(graph)

    for node in graph.find_nodes(
        op="call_function",
        target=torch.ops.higher_order.triton_kernel_wrapper_functional,
    ):
        raise AssertionError("triton_kernel_wrapper_functional was not removed")


def decompose_auto_functionalized(graph, preserve_meta=False):
    """Decomposes auto_functionalized nodes into clones and the underlying
    mutation node.

    We assume that the reinplacing pass runs before this; the reinplacing pass
    tells us (via rewriting the arguments or .meta to those nodes) which
    Tensors we should clone and which Tensors are safe to reinplace.
    """

    graph_pass = PatternMatcherPass()

    @register_graph_pattern(
        CallFunctionVarArgs(torch.ops.higher_order.auto_functionalized),
        # pyrefly: ignore  # bad-argument-type
        pass_dict=graph_pass,
    )
    def _(match: Match, *args, **kwargs):
        from torch._higher_order_ops.auto_functionalize import auto_functionalized_dense

        only_clone_these_tensors = tuple(
            match.nodes[0].meta.get("only_clone_these_tensors", [])
        )

        flat_args, spec = pytree.tree_flatten((args, kwargs))

        # NB: we combine (args, kwargs) into flat args for replacing.
        # This is replace_by_example uses make_fx which does not support
        # tracing a function with kwargs.
        def decomp(*flat_args):
            args, kwargs = pytree.tree_unflatten(flat_args, spec)
            assert len(args) == 1
            mode = args[0]
            return auto_functionalized_dense(mode, only_clone_these_tensors, **kwargs)

<<<<<<< HEAD
        if preserve_meta:
            from torch._inductor.pattern_matcher import is_mutation_op

            original_metadata = match.nodes[0].meta.copy()
            nodes_before = OrderedSet([node.name for node in graph.nodes])

            match.replace_by_example(decomp, flat_args, run_functional_passes=False)

            for node in graph.nodes:
                if (
                    node.name not in nodes_before
                    and node.op == "call_function"
                    and hasattr(node.target, "_schema")
                    and is_mutation_op(node)
                ):
                    if "mutation_region_id" in original_metadata:
                        node.meta["mutation_region_id"] = original_metadata[
                            "mutation_region_id"
                        ]
        else:
            match.replace_by_example(decomp, flat_args, run_functional_passes=False)
=======
        # pyrefly: ignore  # bad-argument-type
        match.replace_by_example(decomp, flat_args, run_functional_passes=False)
>>>>>>> ca1160f1

    @register_graph_pattern(
        CallFunctionVarArgs(torch.ops.higher_order.auto_functionalized_v2),
        # pyrefly: ignore  # bad-argument-type
        pass_dict=graph_pass,
    )
    def _(match: Match, *args, **kwargs):
        from torch._higher_order_ops.auto_functionalize import (
            auto_functionalized_v2_dense,
        )

        only_clone_these_bases = tuple(
            match.nodes[0].meta.get("only_clone_these_tensors", [])
        )

        flat_args, spec = pytree.tree_flatten((args, kwargs))

        def _maybe_resolve_constant_get_attr(node):
            # Resolve getattr node to its value because they don't always have meta["val"]
            if (
                isinstance(node, torch.fx.Node)
                and node.op == "get_attr"
                and "val" not in node.meta
            ):
                const_attr = getattr(graph.owning_module, node.target)  # type: ignore[arg-type]
                assert isinstance(
                    const_attr, (torch.fx.GraphModule, pytree.TreeSpec)
                ), (type(const_attr), const_attr)
                return const_attr
            return node

        flat_args = [_maybe_resolve_constant_get_attr(arg) for arg in flat_args]

        # NB: we combine (args, kwargs) into flat args for replacing.
        # This is replace_by_example uses make_fx which does not support
        # tracing a function with kwargs.
        def decomp(*flat_args):
            args, kwargs = pytree.tree_unflatten(flat_args, spec)
            assert len(args) == 1
            mutable_op = args[0]
            return auto_functionalized_v2_dense(
                mutable_op, only_clone_these_bases, **kwargs
            )

<<<<<<< HEAD
        if preserve_meta:
            from torch._inductor.pattern_matcher import is_mutation_op

            original_metadata = match.nodes[0].meta.copy()
            nodes_before = OrderedSet([node.name for node in graph.nodes])

            match.replace_by_example(decomp, flat_args, run_functional_passes=False)

            for node in graph.nodes:
                if (
                    node.name not in nodes_before
                    and node.op == "call_function"
                    and hasattr(node.target, "_schema")
                    and is_mutation_op(node)
                ):
                    if "mutation_region_id" in original_metadata:
                        node.meta["mutation_region_id"] = original_metadata[
                            "mutation_region_id"
                        ]
        else:
            match.replace_by_example(decomp, flat_args, run_functional_passes=False)
=======
        # pyrefly: ignore  # bad-argument-type
        match.replace_by_example(decomp, flat_args, run_functional_passes=False)
>>>>>>> ca1160f1

    graph_pass.apply(graph)

    # Remove unused get_attr nodes and their corresponding attributes from the graph module.
    # When auto_functionalizing a hop, we need to clean up get_attr nodes for _constant_schema
    # and the auto_functionalized graph module that are no longer referenced.
    unused_get_attr_nodes = []
    removable_attrs: OrderedSet[torch.fx.node.Target] = OrderedSet()
    protected_attrs: OrderedSet[torch.fx.node.Target] = OrderedSet()

    # First pass: identify unused get_attr nodes and track attribute usage
    for node in graph.nodes:
        if node.op != "get_attr":
            continue

        if len(node.users) == 0:
            # Node is unused, mark for removal
            unused_get_attr_nodes.append(node)

            # Check if the attribute can be removed from the module
            if (
                hasattr(graph.owning_module, node.target)
                and isinstance(
                    getattr(graph.owning_module, node.target), torch.fx.GraphModule
                )
                and node.target not in protected_attrs
            ):
                removable_attrs.add(node.target)
        else:
            # Node is used, protect its attribute from removal
            if node.target in removable_attrs:
                removable_attrs.remove(node.target)
            protected_attrs.add(node.target)

    # Second pass: clean up unused nodes and attributes
    for node in unused_get_attr_nodes:
        graph.erase_node(node)

    for attr_name in removable_attrs:
        assert isinstance(attr_name, str)
        delattr(graph.owning_module, attr_name)

    graph.lint()

    for _ in graph.find_nodes(
        op="call_function", target=torch.ops.higher_order.auto_functionalized
    ):
        raise AssertionError("auto_functionalized was not removed")

    for _ in graph.find_nodes(
        op="call_function", target=torch.ops.higher_order.auto_functionalized_v2
    ):
        raise AssertionError("auto_functionalized_v2 was not removed")


def make_autofunctionalize(gm: torch.fx.GraphModule):
    from torch._subclasses.functional_tensor import (
        dispatch_functionalize,
        FunctionalTensorMode,
    )
    from torch.fx.experimental.proxy_tensor import make_fx

    fake_inputs = []
    for node in gm.graph.nodes:
        if node.op == "placeholder":
            fake_val = node.meta.get("val")
            if fake_val is not None:
                fake_inputs.append(fake_val)

    def wrapper(*inputs):
        return gm(*inputs)

    mode = FunctionalTensorMode()
    functionalized_fn = dispatch_functionalize(wrapper, mode)
    return make_fx(functionalized_fn, tracing_mode="fake")(*fake_inputs)


@register_lowering_pattern(
    CallFunction(
        aten.cat,
        ListOf(
            CallFunction(
                operator.getitem,
                CallFunction(
                    aten.split_with_sizes,
                    KeywordArg("input_"),
                    Ignored(),
                    Ignored(),
                    _users=MULTIPLE,
                ),
                Ignored(),
            ),
        ),
        Ignored(),
    ),
    pass_number=2,
    extra_check=is_valid_splitwithsizes_cat,
)
def splitwithsizes_cat_replace(match, input_):
    return input_


def is_valid_cat_splitwithsizes(match):
    cat_nodes = filter_nodes(match.nodes, aten.cat)
    split_nodes = filter_nodes(match.nodes, aten.split_with_sizes)
    if len(split_nodes) != 1 or len(cat_nodes) != 1:
        return False
    split_node, cat_node = split_nodes[0], cat_nodes[0]

    # the cat node has other users: can't eliminate
    if len(cat_node.users) > 1:
        return False

    # the dim of the cat and split should match
    dim = get_arg_value(split_node, 2, "dim")
    if dim != get_arg_value(cat_node, 1, "dim"):
        return False

    cat_inputs = list(get_arg_value(cat_node, 0))
    split_sizes = get_arg_value(split_node, 1, "split_sizes")
    # the number of input tensors in cat and the
    # length of the split sizes should match
    if len(cat_inputs) != len(split_sizes):
        return False

    for cat_input, split_size in zip(cat_inputs, split_sizes):
        # each cat input tensor's size along dim
        # should match the corresponding split size
        if "val" not in cat_input.meta:
            return False
        cat_input_size = cat_input.meta["val"].size(dim)
        if cat_input_size != split_size:
            return False

    return True


@register_lowering_pattern(
    CallFunction(
        aten.split_with_sizes,
        CallFunction(
            aten.cat,
            KeywordArg("input_"),
            Ignored(),
            _users=MULTIPLE,
        ),
        Ignored(),
        Ignored(),
    ),
    pass_number=2,
    extra_check=is_valid_cat_splitwithsizes,
)
def cat_splitwithsizes_replace(match, input_):
    return input_


def view_to_reshape(gm):
    """
    Replace view ops in the GraphModule to reshape ops.
    """
    subgraph_names: OrderedSet[str] = OrderedSet(
        x.target for x in gm.graph.find_nodes(op="get_attr")
    )

    for child_name, child_mod in gm.named_children():
        if child_name in subgraph_names and isinstance(child_mod, torch.fx.GraphModule):
            view_to_reshape(child_mod)

    for nd in gm.graph.find_nodes(
        op="call_function", target=torch.ops.aten.view.default
    ):
        nd.target = torch.ops.aten.reshape.default


def should_prefer_unfused_addmm(match):
    inp = match.kwargs["inp"]
    if not is_gpu(inp.meta["val"].device.type):
        return False

    output = match.output_node()
    return all(is_pointwise_use(use) for use in output.users)


@register_graph_pattern(
    CallFunction(aten.addmm, KeywordArg("inp"), Arg(), Arg()),
    # pyrefly: ignore  # bad-argument-type
    pass_dict=pass_patterns[2],
    extra_check=should_prefer_unfused_addmm,
)
def unfuse_bias_add_to_pointwise(match: Match, mat1, mat2, *, inp):
    def repl(inp, x1, x2):
        return x1 @ x2 + inp

    # pyrefly: ignore  # bad-argument-type
    match.replace_by_example(repl, [inp, mat1, mat2])


def is_valid_addmm_fusion(match):
    mat1, mat2 = match.args
    inp = match.kwargs["inp"]

    if not (
        isinstance(inp, torch.fx.Node) and isinstance(inp.meta["val"], torch.Tensor)
    ):
        return False  # Input is a number

    in_shape = inp.meta["val"].shape
    mm_shape = mat1.meta["val"].shape[0], mat2.meta["val"].shape[1]
    matched = is_expandable_to(in_shape, mm_shape)
    if not matched:
        return False  # Shape mismatch

    inp_dtype = inp.meta["val"].dtype

    # aten cublas integration assumes equal dtypes
    if inp_dtype != mat1.meta["val"].dtype or inp_dtype != mat2.meta["val"].dtype:
        return False

    return not should_prefer_unfused_addmm(match)


@register_graph_pattern(
    CallFunction(
        aten.add,
        CallFunction(aten.mm, Arg(), Arg()),
        KeywordArg("inp"),
    ),
    # pyrefly: ignore  # bad-argument-type
    pass_dict=pass_patterns[2],
    extra_check=is_valid_addmm_fusion,
)
@register_graph_pattern(
    CallFunction(
        aten.add,
        KeywordArg("inp"),
        CallFunction(aten.mm, Arg(), Arg()),
    ),
    # pyrefly: ignore  # bad-argument-type
    pass_dict=pass_patterns[2],
    extra_check=is_valid_addmm_fusion,
)
def addmm(match, mat1, mat2, *, inp):
    def repl(inp, mat1, mat2):
        return aten.addmm(inp, mat1, mat2)

    match.replace_by_example(repl, [inp, mat1, mat2])


def register_partial_reduction_pattern():
    "Reuse partial reductions in complete reductions"

    # post grad equivalents
    equiv_red = {
        aten.amax.default: aten.max.default,
        aten.amin.default: aten.min.default,
    }

    # TODO: to support other reductions like sum, would need to skip
    # lower precision reductions since partial output would need to be kept at fp32.
    for red_op in (aten.amax.default, aten.amin.default):
        inp = KeywordArg("input")
        partial_reduc = CallFunction(
            red_op, inp, KeywordArg("reduced_dims"), KeywordArg("keepdim")
        )
        full_reduc = CallFunction([red_op, equiv_red[red_op]], inp)

        @register_graph_pattern(
            MultiOutputPattern([partial_reduc, full_reduc]),
            pass_dict=pass_patterns[2],
        )
        def reuse_partial(match, input, reduced_dims, keepdim):
            partial_red, full_red = match.output_nodes()

            # if they're small, reuse not worth it
            if not statically_known_true(input.meta["val"].numel() >= 4096):
                return True

            def replacement(inp: torch.Tensor) -> tuple[torch.Tensor, torch.Tensor]:
                partial = partial_red.target(inp, reduced_dims, keepdim)
                complete = full_red.target(partial)
                return (partial, complete)

            counters["inductor"]["partial_reduction_reuse"] += 1
            match.replace_by_example(replacement, [input])


register_partial_reduction_pattern()


def check_shape_cuda_and_fused_int_mm_mul_enabled(match):
    return (
        config.force_fuse_int_mm_with_mul
        and len(getattr(match.args[2].meta.get("val"), "shape", [])) == 2
        and getattr(match.args[2].meta.get("val"), "is_cuda", False)
    )


def is_index_put_and_requires_h2d_sync_for_gpu_value(node):
    from torch.fx.operator_schemas import normalize_function

    if node.target not in [
        torch.ops.aten.index_put.default,
        torch.ops.aten.index_put_.default,
    ]:
        return False
    # Inductor falls back to aten.index_put_.
    # index_put_ will will call nonzero() and perform a H2D sync if
    # any of its indices are bool/byte tensors
    # However, it will short-circuit this H2D sync and run mask_fill_
    # if the value we are putting is a cpu scalar.
    # Therefore, when inductor sees an index_put_ with byte tensor indices,
    # it should *not* convert the cpu scalar value into a gpu tensor.
    args_, _kwargs = normalize_function(node.target, node.args, node.kwargs)  # type: ignore[misc]
    any_byte_bool_indices = False
    indices = args_[1]
    for i in indices:
        if i is not None and i.meta["val"].dtype in [torch.bool, torch.int8]:
            any_byte_bool_indices = True

    val = args_[2].meta["val"]
    val_is_cpu_scalar = val.device.type == "cpu" and val.numel() == 1
    # If both these conditions hold, then converting the val
    # to a gpu tensor will incur a H2D sync when inductor calls aten.index_put_
    return any_byte_bool_indices and val_is_cpu_scalar


class ConstructorMoverPass:
    def __init__(
        self, target: str, allow_outputs: bool = False, allow_inputs: bool = False
    ) -> None:
        """
        Move constructors from cpu to the target_device.

        Sweeps through the module, looking for constructor nodes that can be moved
        to the target_device.

        A constructor node can be moved to the target_device iff all of its users
        can also be moved (tested by cannot_be_moved). Otherwise, all dependent
        constructor nodes won't be moved.

        - target: target device type
        - allow_outputs: allow outputs to be moved
        - allow_inputs: allow inputs to be moved
        """

        self.target = target
        self.allow_inputs = allow_inputs
        self.allow_outputs = allow_outputs

        assert isinstance(target, str), (
            "target should be a string representing the device type. "
            f"Got: {type(target).__name__}"
        )

    def allow_cpu_device(self, node: fx.Node) -> bool:
        """
        Returns whether a node that returns a tensor on the target device may have
        cpu tensors as input.
        """
        return node.target in (
            torch.ops.aten.index.Tensor,
            torch.ops.aten.index_put.default,
            torch.ops.aten.index_put_.default,
            torch.ops.aten.copy.default,
            torch.ops.aten.copy_.default,
            torch.ops.aten.slice_scatter.default,
        )

    def is_on_target_device(self, node: fx.Node) -> bool:
        """
        Returns whether a node is on the target device.
        """
        node_device = self.get_node_device(node)
        return node_device is not None and node_device.type == self.target

    def is_cpu_scalar_tensor(self, node: fx.Node) -> bool:
        """
        Returns whether a node is a cpu scalar tensor.
        """
        device = self.get_node_device(node)
        is_cpu = device is not None and device.type == "cpu"
        ten = node.meta.get("val")
        is_scalar = isinstance(ten, torch.Tensor) and len(ten.size()) == 0
        return is_cpu and is_scalar

    def all_inputs_are_cpu_scalar_or_on_target_device(self, node: fx.Node) -> bool:
        """
        Returns whether a node's inputs are either cpu scalar tensors or
        on the target device.
        """
        inputs = (
            inp
            for inp in itertools.chain(node.args, node.kwargs.values())
            if isinstance(inp, fx.Node)
        )
        return all(
            self.is_cpu_scalar_tensor(inp) or self.is_on_target_device(inp)
            for inp in inputs
        )

    def cannot_be_moved(self, node: fx.Node) -> bool:
        """
        Returns whether a node can be moved to the target device.

        If this function returns False, it means that this node and all of its users
        won't be moved into the target device.
        """
        if node.target == "output":
            return not self.allow_outputs

        if not (
            isinstance(node.target, torch._ops.OpOverload)
            and node.target.namespace in ("prims", "aten")
        ):
            return True

        if is_index_put_and_requires_h2d_sync_for_gpu_value(node):
            return True

        return False

    def get_node_device(self, node: fx.Node) -> Optional[torch.device]:
        """
        Get the device of a node.
        """
        ten = node.meta.get("val")
        return None if not isinstance(ten, torch.Tensor) else ten.device

    def get_cpu_indeg_count(self, graph: fx.Graph) -> dict[fx.Node, int]:
        """
        Get the number of cpu inputs to a node
        """
        cpu_indeg: dict[fx.Node, int] = Counter()

        for node in graph.nodes:
            cpu_count = 0

            def add_cpu_inp(node):
                nonlocal cpu_count
                device = self.get_node_device(node)
                cpu_count += device is not None and device.type == "cpu"

            pytree.tree_map_only(fx.Node, add_cpu_inp, (node.args, node.kwargs))

            # pyrefly: ignore  # redundant-condition
            if cpu_count:
                cpu_indeg[node] = cpu_count

        return cpu_indeg

    def __call__(self, graph: fx.Graph) -> None:
        target_devices = OrderedSet[torch.device]()
        constructors = []
        cpu_placeholders: OrderedSet[fx.Node] = OrderedSet()

        for node in graph.nodes:
            device = self.get_node_device(node)
            if device and device.type == self.target:
                target_devices.add(device)

            if (
                self.allow_inputs
                and node.op == "placeholder"
                and self.is_cpu_scalar_tensor(node)
            ):
                cpu_placeholders.add(node)
                constructors.append(node)
                continue

            if not (
                isinstance(node.target, torch._ops.OpOverload)
                and node.target.namespace in ("prims", "aten")
            ):
                continue

            if not torch._subclasses.fake_tensor._is_tensor_constructor(node.target):
                continue

            if node.kwargs.get("device") != torch.device("cpu"):
                continue

            constructors.append(node)

        # not handling multiple target devices initially
        if not constructors or len(target_devices) != 1:
            return

        movable_constructors = self.find_movable_constructors(graph, constructors)

        target_device = next(iter(target_devices))
        movable_cpu_placeholders = movable_constructors & cpu_placeholders
        if movable_cpu_placeholders:
            node = next(iter(reversed(movable_cpu_placeholders)))
            last_node = node
            unsqueezed_nodes = []
            for elem in movable_cpu_placeholders:
                with graph.inserting_after(last_node):
                    unsqueezed_nodes.append(
                        graph.call_function(torch.ops.aten.unsqueeze.default, (elem, 0))
                    )
                    last_node = unsqueezed_nodes[-1]
            with graph.inserting_after(last_node):
                cpu_concat = graph.call_function(
                    torch.ops.aten.cat.default, (unsqueezed_nodes,)
                )
                last_node = cpu_concat
            with graph.inserting_after(last_node):
                gpu_concat = graph.call_function(
                    torch.ops.prims.device_put.default,
                    (cpu_concat, target_device, True),
                )
                last_node = gpu_concat
            with graph.inserting_after(last_node):
                gpu_split = graph.call_function(
                    torch.ops.aten.unbind.int, (gpu_concat,)
                )
                last_node = gpu_split
            for idx, node in enumerate(movable_cpu_placeholders):
                with graph.inserting_after(last_node):
                    gpu_node = graph.call_function(operator.getitem, (gpu_split, idx))
                    node.replace_all_uses_with(
                        gpu_node,
                        lambda x: x
                        not in [cpu_concat, gpu_concat, gpu_split, gpu_node]
                        + unsqueezed_nodes
                        and x.target != torch.ops.aten.copy_.default,
                    )
                    last_node = gpu_node

                # noop elimination if there are other device_put for gpu_node to
                # target device. Alternatively, we could just move the other device_put
                # earlier in the graph, but that is not supported in fx graph yet.
                noop_device_puts = [
                    user
                    for user in gpu_node.users
                    if user.target == torch.ops.prims.device_put.default
                    and user.args[1] == target_device
                ]
                for noop in noop_device_puts:
                    noop.replace_all_uses_with(gpu_node)
                    graph.erase_node(noop)

        movable_constructors -= movable_cpu_placeholders
        for node in movable_constructors:
            kwargs = node.kwargs.copy()
            kwargs["device"] = target_device
            node.kwargs = kwargs

    def find_movable_constructors(
        self, graph: fx.Graph, constructors: list[fx.Node]
    ) -> OrderedSet[fx.Node]:
        """
        Starting from the cpu constructors, iterate through the graph and test that all of their
        downstream uses can safely be moved to cpu.
        """
        cpu_indeg: dict[fx.Node, int] = self.get_cpu_indeg_count(graph)

        # which constructors cannot be moved to gpu
        cannot_move_to_gpu = OrderedSet[fx.Node]()

        # For any node in the graph, which constructors does it have a dependency on
        constructor_dependencies: dict[fx.Node, OrderedSet[fx.Node]] = defaultdict(
            OrderedSet
        )

        # if a cpu node has a dependency on two different cpu constructors,
        # then if either constructor cannot be moved to gpu, the other cannot as well.
        # In this case any node with a dependency on one will have a dependency on the other
        equal_constructor_sets: dict[fx.Node, OrderedSet[fx.Node]] = {
            c: OrderedSet([c]) for c in constructors
        }

        def make_dependencies_equivalent(
            set1: OrderedSet[fx.Node], set2: OrderedSet[fx.Node]
        ) -> OrderedSet[fx.Node]:
            # could use union find but not worth complexity here
            set1.update(set2)
            for obj in set1:
                equal_constructor_sets[obj] = set1
            return set1

        queue: list[fx.Node] = list(constructors)

        for c in queue:
            constructor_dependencies[c].add(c)

        while queue:
            node = queue.pop()
            dependencies = constructor_dependencies[node]

            for user in node.users:
                if self.cannot_be_moved(user):
                    cannot_move_to_gpu.update(dependencies)
                    break

                # this node was used on a op which takes in multiple devices and output a gpu
                # tensor. we can convert its cpu input to gpu without making further changes
                if self.allow_cpu_device(user) and self.is_on_target_device(user):
                    del cpu_indeg[user]
                elif (
                    self.allow_inputs
                    and self.all_inputs_are_cpu_scalar_or_on_target_device(user)
                ):
                    # this node takes only cpu scalar tensors or gpu tensors as inputs
                    # and outputs a gpu tensor. we can convert its cpu scalar inputs to gpu
                    # without making further changes
                    del cpu_indeg[user]
                else:
                    # otherwise, we should continue look at its downstream uses
                    cpu_indeg[user] -= 1
                    if cpu_indeg[user] == 0:
                        del cpu_indeg[user]
                        queue.append(user)

                unioned_set = make_dependencies_equivalent(
                    dependencies, constructor_dependencies[user]
                )
                constructor_dependencies[user] = unioned_set

        for node in cpu_indeg:
            if constructor_dependencies[node]:
                cannot_move_to_gpu.update(constructor_dependencies[node])

        all_cannot_move_to_gpu = cannot_move_to_gpu.copy()
        for constructor in cannot_move_to_gpu:
            all_cannot_move_to_gpu.update(equal_constructor_sets[constructor])

        return OrderedSet(constructors) - all_cannot_move_to_gpu


def move_constructors_to_gpu(graph: fx.Graph) -> None:
    """
    Moves intermediary tensors which are constructed on the cpu to gpu when safe
    """

    # cudagraph does not support cpu tensors. In this pass, we update the graph
    # by explicitly moving cpu scalar tensors to gpu when profitable, relying on
    # graph partition to split off this data copy, and cudagraphifying
    # the remaining gpu ops.
    allow_inputs_outputs = bool(
        torch._inductor.config.triton.cudagraphs
        and torch._inductor.config.graph_partition
    )
    ConstructorMoverPass(
        get_gpu_type(),
        allow_inputs=allow_inputs_outputs,
        allow_outputs=allow_inputs_outputs,
    )(graph)<|MERGE_RESOLUTION|>--- conflicted
+++ resolved
@@ -1300,7 +1300,6 @@
             mode = args[0]
             return auto_functionalized_dense(mode, only_clone_these_tensors, **kwargs)
 
-<<<<<<< HEAD
         if preserve_meta:
             from torch._inductor.pattern_matcher import is_mutation_op
 
@@ -1322,10 +1321,6 @@
                         ]
         else:
             match.replace_by_example(decomp, flat_args, run_functional_passes=False)
-=======
-        # pyrefly: ignore  # bad-argument-type
-        match.replace_by_example(decomp, flat_args, run_functional_passes=False)
->>>>>>> ca1160f1
 
     @register_graph_pattern(
         CallFunctionVarArgs(torch.ops.higher_order.auto_functionalized_v2),
@@ -1370,7 +1365,6 @@
                 mutable_op, only_clone_these_bases, **kwargs
             )
 
-<<<<<<< HEAD
         if preserve_meta:
             from torch._inductor.pattern_matcher import is_mutation_op
 
@@ -1392,10 +1386,6 @@
                         ]
         else:
             match.replace_by_example(decomp, flat_args, run_functional_passes=False)
-=======
-        # pyrefly: ignore  # bad-argument-type
-        match.replace_by_example(decomp, flat_args, run_functional_passes=False)
->>>>>>> ca1160f1
 
     graph_pass.apply(graph)
 
