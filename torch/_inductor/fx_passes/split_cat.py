--- conflicted
+++ resolved
@@ -2,6 +2,8 @@
 import logging
 import operator
 from typing import Any, Callable, List, Optional, Sequence, Set, Tuple, Union
+
+from typing_extensions import TypeAlias
 
 import torch
 from torch._dynamo.utils import counters
@@ -33,14 +35,14 @@
 
 log = logging.getLogger(__name__)
 
-_Arguments = Tuple[torch.fx.node.Argument, ...]
-_TransformParam = Tuple[
+_Arguments: TypeAlias = Tuple[torch.fx.node.Argument, ...]
+_TransformParam: TypeAlias = Tuple[
     Optional[_Arguments],
     Optional[_Arguments],
     Optional[_Arguments],
     Optional[_Arguments],
 ]
-_Range = Tuple[int, int]
+_Range: TypeAlias = Tuple[int, int]
 
 
 def _get_split_args_default(split_node):
@@ -798,13 +800,8 @@
         split_dim = unbind_node.kwargs["dim"]
         transform_params_list: List[List[_TransformParam]] = []
         for user_node, user_inputs in zip(next_users, user_inputs_list):
-<<<<<<< HEAD
-            cat_dim = get_arg_value(user_node, 1, "dim") or 0
+            cat_dim = get_arg_value(user_node, 1, "dim")
             transform_params: List[_TransformParam] = []
-=======
-            cat_dim = get_arg_value(user_node, 1, "dim")
-            transform_params = []
->>>>>>> 84a67c06
             for user_input in user_inputs:
                 if isinstance(user_input, tuple):
                     # User input is coming from unbind
