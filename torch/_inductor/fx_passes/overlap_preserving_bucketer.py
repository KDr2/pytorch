--- conflicted
+++ resolved
@@ -381,48 +381,20 @@
             )
             processed.add(start_node)
 
-<<<<<<< HEAD
             # Greedy optimization: stop after consecutive failures
             consecutive_failures = 0
-            max_consecutive_failures = 5
-
-            # IMPORTANT: Only check candidates with index > start_node_idx
-            # This avoids trying the same pair twice (e.g., (A, B) and later (B, A))
-            for candidate in sorted_collectives:
-                if candidate in processed:
-                    continue
-
-                candidate_idx = self.node_idx[candidate]
-
-                # Skip candidates before start_node to avoid duplicate pair checking
-                if candidate_idx <= start_node_idx:
-                    continue
-
-                # Check if candidate is within max distance from the bucket start
-                distance = candidate_idx - start_node_idx
-                if distance > self.max_coll_distance:
-                    # Since sorted and only looking forward, all remaining will be too far
-                    break
-
-=======
+            max_consecutive_failures = 20
+
             # Check candidates in sorted order, break when beyond max distance
             for candidate in sorted_collectives[i + 1 : i + 1 + self.max_coll_distance]:
-                if candidate in processed:
-                    continue
-
->>>>>>> 90e691f3
                 candidate_bytes = self.collective_info[candidate].size_bytes
                 # proxy on memory use, if we see a too large bucket,
                 # dont look for another, later bucket
                 if bucket_info.total_bytes + candidate_bytes > max_bucket_bytes:
-<<<<<<< HEAD
-                    consecutive_failures += 1
-                    if consecutive_failures >= max_consecutive_failures:
-                        break
+                    break
+
+                if candidate in processed:
                     continue
-=======
-                    break
->>>>>>> 90e691f3
 
                 if self._can_add_to_bucket(bucket_info, candidate):
                     bucket_info.collectives.append(candidate)
@@ -740,12 +712,18 @@
 
         for coll in bucket_info.collectives:
             # Check if collectives are ancestors of each other using augmented ancestors
-            if coll in self.augmented_ancestors[candidate] or candidate in self.augmented_ancestors[coll]:
+            if (
+                coll in self.augmented_ancestors[candidate]
+                or candidate in self.augmented_ancestors[coll]
+            ):
                 return True
 
             # Check if waits are ancestors of each other
             coll_wait = self.collective_info[coll].wait_node
-            if coll_wait in self.augmented_ancestors[candidate_wait] or candidate_wait in self.augmented_ancestors[coll_wait]:
+            if (
+                coll_wait in self.augmented_ancestors[candidate_wait]
+                or candidate_wait in self.augmented_ancestors[coll_wait]
+            ):
                 return True
 
             # Check if existing hiding node conflicts with candidate wait
