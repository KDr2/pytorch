--- conflicted
+++ resolved
@@ -1307,9 +1307,6 @@
         with config.patch(
             {
                 "cpp_wrapper": False,
-<<<<<<< HEAD
-                "triton.autotune_at_compile_time": True,
-=======
                 # For triton.autotune_at_compile_time, disable by default for
                 # FBCode, but enabled by default for OSS.
                 "triton.autotune_at_compile_time": config.triton.autotune_at_compile_time
@@ -1318,7 +1315,6 @@
                     "TORCHINDUCTOR_TRITON_AUTOTUNE_AT_COMPILE_TIME", "1"
                 )
                 == "1",
->>>>>>> 9ae78a57
                 "triton.autotune_cublasLt": False,
                 "triton.cudagraphs": False,
                 "triton.store_cubin": True,
