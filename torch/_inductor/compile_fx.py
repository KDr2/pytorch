from __future__ import annotations

import contextlib
import copy
import enum
import functools
import io
import itertools
import json
import logging
import os
import sys
import time
import warnings
from abc import ABC, abstractmethod
from collections import defaultdict
from contextlib import AbstractContextManager
from dataclasses import dataclass
from inspect import currentframe
from itertools import count
from operator import attrgetter
from typing import Any, Callable, Optional, TYPE_CHECKING, TypeVar, Union
from typing_extensions import Never, override, ParamSpec, Protocol, TypedDict, Unpack
from unittest import mock

import torch._inductor.async_compile
import torch.fx
import torch.utils._pytree as pytree
from functorch.compile import min_cut_rematerialization_partition
from torch import fx
from torch._dispatch.python import enable_python_dispatcher
from torch._dynamo import (
    compiled_autograd,
    config as dynamo_config,
    logging as dynamo_logging,
    utils as dynamo_utils,
)
from torch._dynamo.device_interface import get_interface_for_device
from torch._dynamo.repro.after_aot import wrap_compiler_debug
from torch._dynamo.utils import (
    chromium_event_timed,
    CompileEventLogger,
    counters,
    detect_fake_mode,
    dynamo_timed,
    flatten_graph_inputs,
    get_metrics_context,
    lazy_format_graph_code,
    set_feature_use,
)
from torch._functorch import config as functorch_config
from torch._functorch._aot_autograd.subclass_parametrization import (
    unwrap_tensor_subclass_parameters,
)
from torch._functorch.aot_autograd import (
    aot_export_module,
    GraphOutputName,
    make_boxed_func,
    SerializableAOTDispatchCompiler,
)
from torch._inductor.codecache import code_hash, FxGraphCache, output_code_log
from torch._inductor.cudagraph_utils import (
    BoxedDeviceIndex,
    format_default_skip_message,
    log_cudagraph_skip_and_bump_counter,
    PlaceholderInfo,
)
from torch._inductor.custom_graph_pass import CustomPartitionerFn
from torch._inductor.debug import (
    create_mapping_pre_post_grad_nodes,
    save_args_for_compile_fx_inner,
)
from torch._inductor.output_code import (
    CompiledAOTI,
    CompiledFxGraph,
    CompiledFxGraphConstantsWithGm,
    get_expanded_dims,
    index_expanded_dims,
    OutputCode,
)
from torch._inductor.runtime.cache_dir_utils import cache_dir
from torch._inductor.utils import (
    BoxedBool,
    count_tangents,
    fresh_cache,
    get_all_devices,
    InputType,
    is_gpu,
    should_assume_input_aligned,
    should_use_remote_fx_graph_cache,
    tensor_is_aligned,
)
from torch._library.fake_class_registry import FakeScriptObject
from torch._logging import trace_structured
from torch._utils_internal import compile_time_strobelight_meta
from torch.fx import GraphModule
from torch.fx.experimental.symbolic_shapes import free_unbacked_symbols, SymExprPrinter
from torch.fx.passes.fake_tensor_prop import FakeTensorProp
from torch.monitor import _WaitCounter
from torch.utils._ordered_set import OrderedSet

from .._dynamo.backends.common import aot_autograd
from .._dynamo.exc import ShortenTraceback, SkipFrame
from ..fx._lazy_graph_module import _use_lazy_graph_module
from ..fx.graph import _PyTreeCodeGen
from ..utils._triton import has_triton
from . import config, metrics
from .codegen.common import get_wrapper_codegen_for_device, init_backend_registration
from .debug import DebugContext
from .decomposition import select_decomp_table
from .exc import InductorError
from .fx_passes.joint_graph import joint_graph_passes
from .fx_passes.post_grad import post_grad_passes, view_to_reshape
from .fx_passes.pre_grad import pre_grad_passes
from .graph import GraphLowering
from .ir import get_device_type, IRNode
from .output_code import complex_memory_overlap as complex_memory_overlap  # noqa: F401
from .triton_bundler import TritonBundler
from .utils import (
    align_inputs_from_check_idxs,
    clone_preserve_strides,
    copy_misaligned_inputs,
    get_cloned_parameter_buffer_name,
    get_first_incompatible_cudagraph_node,
    maybe_get_suppress_shape_guards_ctx,
    output_node,
    remove_unaligned_input_idxs,
    shape_env_from_inputs,
)
from .virtualized import V


if TYPE_CHECKING:
    from collections.abc import Generator, Sequence

    from torch._inductor.output_code import _StrideExprStr
    from torch._ops import OpOverload
    from torch.export.pt2_archive._package_weights import Weights

    from .ir import ExternKernelNode


_P = ParamSpec("_P")
_T = TypeVar("_T")

if TYPE_CHECKING or not config.is_fbcode():
    # no-op decorator
    def time_and_log(attr: str) -> Callable[[Callable[_P, _T]], Callable[_P, _T]]:
        return dynamo_utils.identity

    def log_optimus_to_scuba(*args: object, **kwargs: object) -> None:
        pass

else:
    from torch._inductor.fb.utils import log_optimus_to_scuba, time_and_log

if TYPE_CHECKING:
    import types

    from torch._functorch._aot_autograd.schemas import (
        FQN,
        GraphInputName,
        GraphSignature,
    )


class FxCompileMode(enum.Enum):
    NORMAL = 0
    # For testing - use the serde FxCompile scheme to debug serialization and
    # deserialization of GraphMoule and CompiledFxGraph.
    SERIALIZE = 1
    # Compile using a subprocess instead of in-process.
    SUBPROCESS = 2


@dataclass
class FxCompileConfig:
    mode: FxCompileMode
    use_async: bool
    use_progressive: bool


def _fx_compile_mode_default() -> FxCompileConfig:
    name = "TORCHINDUCTOR_FX_COMPILE_MODE"
    value = os.environ.get(name)
    if value is None:
        return FxCompileConfig(FxCompileMode.NORMAL, False, False)

    use_async = False
    use_progressive = False

    if value.lower().startswith("progressive+"):
        use_progressive = True
        value = value[12:]
    if value.lower().startswith("async+"):
        use_async = True
        value = value[6:]

    try:
        value = value.upper()
        return FxCompileConfig(FxCompileMode[value], use_async, use_progressive)
    except KeyError:
        import logging

        log = logging.getLogger(__name__)
        log.error(
            "Invalid value of %s for %s. Expected one of %s. Using default.",
            value,
            name,
            ", ".join(sorted(repr(x) for x in FxCompileMode.__members__.keys())),
        )
        # Remove from the environment so subprocesses don't ALSO complain.
        os.environ.pop(name)
        return FxCompileConfig(FxCompileMode.NORMAL, False, False)


def _get_progression_configs() -> list[dict[str, Any]]:
    # TODO make this configurable
    return [
        {"max_autotune": True},
    ]


_fx_compile_config = _fx_compile_mode_default()
fx_compile_mode = _fx_compile_config.mode
fx_compile_async = _fx_compile_config.use_async
fx_compile_progressive = _fx_compile_config.use_progressive

log = logging.getLogger(__name__)
perf_hint_log = torch._logging.getArtifactLogger(__name__, "perf_hints")
pre_grad_graphs_log = torch._logging.getArtifactLogger(__name__, "pre_grad_graphs")
post_grad_graphs_log = torch._logging.getArtifactLogger(__name__, "post_grad_graphs")
static_inputs_log = torch._logging.getArtifactLogger(
    __name__, "cudagraph_static_inputs"
)
inductor_metrics_log = torch._logging.getArtifactLogger(__name__, "inductor_metrics")


def get_static_input_idxs(num_fixed: int) -> list[int]:
    # If we are inlining NNModules, we treat all torch.nn.Parameters as static for the purposes
    # of cudagraphs. Rather than copying these into cudagraph-owned memory
    # like we do for normal inputs on each run, we will re-record a cudagraph if these
    # parameter locations change.
    context = torch._guards.TracingContext.try_get()
    fixed = list(range(num_fixed))
    if not context or not context.fw_metadata:
        return fixed

    return context.fw_metadata.static_input_indices


def record_original_output_strides(gm: GraphModule) -> None:
    output_node = gm.graph.find_nodes(op="output")[0]
    output_strides = []

    if not isinstance(output_node.args[0], torch.fx.Node):
        output_node_args = output_node.args[0]
    else:
        output_node_args = output_node.args

    for output in output_node_args:
        if (
            isinstance(output, torch.fx.Node)
            and (val := output.meta.get("val")) is not None
            and isinstance(val, torch.Tensor)
        ):
            output_strides.append(val.stride())
        else:
            output_strides.append(None)
    output_node.meta["original_output_strides"] = output_strides


def _recursive_record_original_output_strides(gm: GraphModule) -> None:
    # invoke_subgraph HOP requires output strides to be respected
    for node in gm.graph.find_nodes(
        op="call_function", target=torch.ops.higher_order.invoke_subgraph
    ):
        subgraph = getattr(gm, node.args[0].target)
        _recursive_record_original_output_strides(subgraph)

    record_original_output_strides(gm)


def _recursive_record_user_visible_output_idxs(gm: GraphModule) -> None:
    # invoke_subgraph HOP requires output strides to be respected
    for node in gm.graph.find_nodes(
        op="call_function", target=torch.ops.higher_order.invoke_subgraph
    ):
        subgraph = getattr(gm, node.args[0].target)

        for node in subgraph.graph.find_nodes(op="output"):
            node.meta["user_visible_output_idxs"] = [
                idx
                for idx in range(len(node.args[0]))
                if isinstance(node.args[0][idx], torch.fx.Node)
            ]
        _recursive_record_user_visible_output_idxs(subgraph)


@functools.lru_cache(None)
def _step_logger() -> Callable[..., None]:
    return dynamo_logging.get_step_logger(log)


@functools.cache
def _warn_tf32_disabled() -> None:
    if (
        torch.cuda.is_available()
        and not torch.backends.cuda.matmul.allow_tf32
        and torch.cuda.get_device_capability() >= (8, 0)
    ):
        warnings.warn(
            "TensorFloat32 tensor cores for float32 matrix multiplication available but not enabled. "
            "Consider setting `torch.set_float32_matmul_precision('high')` for better performance."
        )


def _resolve_name_collision(mod: GraphModule, gm: GraphModule) -> None:
    """
    In aot_export_module (make_fx), we create get_attr nodes with name prefix
    "_tensor_constant" and "_torchbind_obj". See Tracer.create_arg() in
    torch/fx/_symbolic_trace.py

    However, this might result in name collision if the original mod already
    has a different buffer with the same name.

    We resolve this potential name collision here by changing the target name
    with a new number post fix.
    """

    existing_keys = OrderedSet(
        [name for name, val in mod.named_parameters(remove_duplicate=False)]
    )
    existing_keys.update(
        OrderedSet([name for name, val in mod.named_buffers(remove_duplicate=False)])
    )

    def find_smallest_i(graph: fx.Graph, prefix: str) -> int:
        i = 0
        for node in graph.nodes:
            if node.op == "get_attr" and node.target.startswith(prefix):
                if len(node.target) > len(prefix):
                    post_fix = node.target.split(prefix)[-1]
                    if post_fix.isdigit():
                        i = max(i, int(post_fix))
        for key in existing_keys:
            if key.startswith(prefix):
                if len(key) > len(prefix):
                    post_fix = key.split(prefix)[-1]
                    if post_fix.isdigit():
                        i = max(i, int(post_fix))
        return i + 1

    for node in gm.graph.nodes:
        if node.op == "get_attr":
            target_name = node.target
            if not target_name.startswith(
                "_tensor_constant"
            ) and not target_name.startswith("_torchbind_obj"):
                continue

            if not hasattr(mod, target_name):
                continue
            gm_target = attrgetter(target_name)(gm)
            model_target = attrgetter(target_name)(mod)
            if isinstance(gm_target, FakeScriptObject):
                if (
                    isinstance(model_target, FakeScriptObject)
                    and gm_target.real_obj is model_target.real_obj
                ):
                    continue
            elif (
                torch.equal(gm_target, model_target)
                and gm_target.dtype == model_target.dtype
            ):
                continue

            prefix = (
                "_tensor_constant"
                if target_name.startswith("_tensor_constant")
                else "_torchbind_obj"
            )
            new_id = find_smallest_i(gm.graph, prefix)
            new_target_name = f"{prefix}{new_id}"
            node.target = new_target_name
            setattr(gm, new_target_name, gm_target)
            existing_keys.add(new_target_name)


def _unlift_graph(
    mod: GraphModule, gm: GraphModule, graph_signature: GraphSignature
) -> GraphModule:
    from torch.export.unflatten import _assign_attr, _AttrKind

    _resolve_name_collision(mod, gm)

    state_dict: dict[str, Union[torch.nn.parameter.Parameter, torch.Tensor]] = {}
    for name, param in mod.named_parameters(remove_duplicate=False):
        state_dict[name] = param
        _assign_attr(
            param,
            gm,
            name,
            attr_kind=_AttrKind.PARAMETER,
        )
    for name, buffer in mod.named_buffers(remove_duplicate=False):
        state_dict[name] = buffer
        _assign_attr(
            buffer,
            gm,
            name,
            attr_kind=_AttrKind.BUFFER,
        )

    placeholder_nodes = gm.graph.find_nodes(op="placeholder")
    lifted_inputs: list[Optional[FQN]] = []

    # In AOTI, module parameters and buffers are not lifted as graph inputs.
    # As a result, mutation to buffers has side effect which makes their initial
    # values different from Eager. So we clone them here as a copy.
    # We are not cloning for parameters, although it will be needed if we want to
    # support training.
    for node in placeholder_nodes:
        node_name = node.name
        if node_name in graph_signature.inputs_to_parameters:
            parameter_name = graph_signature.inputs_to_parameters[node_name]
            lifted_inputs.append(parameter_name)
        elif node_name in graph_signature.inputs_to_buffers:
            buffer_name = graph_signature.inputs_to_buffers[node_name]
            lifted_inputs.append(buffer_name)
            gm.meta[get_cloned_parameter_buffer_name(buffer_name)] = (
                clone_preserve_strides(state_dict[buffer_name])
            )
        else:
            assert node_name in graph_signature.user_inputs
            lifted_inputs.append(None)

    from torch.export._unlift import _unlift

    outputs: tuple[torch.fx.Node, ...] = tuple(gm.graph.output_node().args[0])  # type: ignore[arg-type]
    mutated_outputs = []
    buffer_mutations = graph_signature.buffers_to_mutate
    user_input_mutations = graph_signature.user_inputs_to_mutate
    output_tokens = graph_signature.output_tokens
    for idx, out in enumerate(outputs):
        value: Optional[Union[FQN, GraphInputName]] = None

        if idx < len(buffer_mutations) + len(user_input_mutations) + len(output_tokens):
            name = GraphOutputName(out.name)
            if name in buffer_mutations:
                value = buffer_mutations[name]
            elif name in user_input_mutations:
                value = user_input_mutations[name]

        mutated_outputs.append(value)

    unlifted_gm = _unlift(
        gm,
        lifted_inputs,
        mutated_outputs,
        pytree.LeafSpec(),
        None,
    )
    return unlifted_gm


def _get_subgraph_names(
    gm: GraphModule, skip_invoke_subgraph: bool = False
) -> Generator[str, None, None]:
    all_subgraph_names: OrderedSet[str] = OrderedSet(
        x.target for x in gm.graph.find_nodes(op="get_attr")
    )
    fx_subgraph_names: OrderedSet[str] = OrderedSet()
    for child_name, child_module in gm.named_children():
        # Sometimes an owning_module can have unused children. Skip them
        # by checking them from get_attr node targets.
        if child_name in all_subgraph_names and isinstance(
            child_module, torch.fx.GraphModule
        ):
            fx_subgraph_names.add(child_name)

    if skip_invoke_subgraph:
        for node in gm.graph.find_nodes(
            op="call_function", target=torch.ops.higher_order.invoke_subgraph
        ):
            fx_subgraph_names.discard(node.args[0].target)

    yield from fx_subgraph_names


def _recursive_pre_grad_passes(
    gm: GraphModule,
    example_inputs: Sequence[InputType],
) -> GraphModule:
    with dynamo_timed(
        "_recursive_pre_grad_passes",
        log_pt2_compile_event=True,
        dynamo_compile_column_us="pre_grad_pass_time_us",
    ):
        add_passes = config.add_pre_grad_passes
        remove_passes = config.remove_pre_grad_passes
        for subgraph_name in _get_subgraph_names(gm):
            subgraph = getattr(gm, subgraph_name)
            # as we don't have recursive example inputs, passing empty set here
            new_subgraph = _recursive_pre_grad_passes(subgraph, ())
            setattr(gm, subgraph_name, new_subgraph)
        return pre_grad_passes(gm, example_inputs, add_passes, remove_passes)


def _recursive_joint_graph_passes(
    gm: GraphModule, skip_invoke_subgraph: bool = False
) -> GraphModule:
    def _run_on_sub_graph_module(subgraph_name: str) -> None:
        subgraph = getattr(gm, subgraph_name)
        new_subgraph = _recursive_joint_graph_passes(subgraph, skip_invoke_subgraph)
        setattr(gm, subgraph_name, new_subgraph)

    with dynamo_timed(
        "_recursive_joint_graph_passes",
        log_pt2_compile_event=True,
        dynamo_compile_column_us="joint_graph_pass_time_us",
    ):
        # invoke_subgraph already runs the _recursive_joint_graph_passes.  In
        # AOTAutograd, `run_joint_graph_passes_on_hops` partitions the
        # invoke_subgraph HOP before calling the partitioner on the outer graph.
        # AOTAutograd has access to partition_fn, which internally calls the
        # `_recursive_joint_graph_passes` for the subgraph. So, skip recursing
        # skip_invoke_subgraph.
        old_subgraph_names = _get_subgraph_names(gm, skip_invoke_subgraph)
        for subgraph_name in old_subgraph_names:
            _run_on_sub_graph_module(subgraph_name)

        out_gm = joint_graph_passes(gm)

        # Some joint graph passes may create new sub graph module. Run one round
        # for the newly created graph modules.
        # We should not skip graphs for invoke_subgraph HOPs for newly
        # generated subgraphs.
        for subgraph_name in _get_subgraph_names(out_gm, skip_invoke_subgraph=False):
            if subgraph_name not in old_subgraph_names:
                _run_on_sub_graph_module(subgraph_name)
        return out_gm


def _recursive_post_grad_passes(gm: GraphModule, is_inference: bool = False) -> None:
    with dynamo_timed(
        "_recursive_post_grad_passes",
        log_pt2_compile_event=True,
        dynamo_compile_column_us="post_grad_pass_time_us",
    ):
        for subgraph_name in _get_subgraph_names(gm):
            subgraph = getattr(gm, subgraph_name)
            _recursive_post_grad_passes(subgraph, is_inference)
        post_grad_passes(gm, is_inference)


def split_const_gm(
    gm: GraphModule,
    skip_constructor: bool = True,
    lifted_constant_names: Optional[list[str]] = None,
    skip_folding_node_fn: Optional[Callable[[torch.fx.Node], bool]] = None,
) -> tuple[GraphModule, dict[str, int]]:
    """
    This function takes an GraphModule input "gm".
    The gm will be split into 2 components,
      1) const_gm, which consists the subgraph of gm that can be constant folded.
      2) gm (being inplace modified,) which returns the graph after constant folding.

    If an additional "lifted_constants" argument is passed in, we will assume the gm has
    been lifted and run the transformation accordingly.

    When a "skip_folding_node_fn" callback is passed, we will skip constant folding on
    the nodes for which the callback returns True.

    const_output_index is a mapping of corresponding node name from gm to the
    output index of const_gm.
    Returns (const_gm, const_output_index)
    """
    from torch._inductor.constant_folding import (
        CONST_MODULE_TAG,
        META_TAG,
        MODULE_TAG,
        replace_node_with_constant,
        run_and_get_constant_graph,
    )

    const_gm = run_and_get_constant_graph(
        gm, skip_constructor, lifted_constant_names, skip_folding_node_fn
    )
    const_result = const_gm() if lifted_constant_names is None else None

    const_outputs = {
        x.name: idx for idx, x in enumerate(tuple(const_gm.graph.nodes)[-1].args[0])
    }

    to_erase_node = []
    to_replace_node = []
    const_output_index = {}
    for node in gm.graph.nodes:
        if node.name in const_outputs:
            to_replace_node.append(node)
        elif node.meta[META_TAG] == CONST_MODULE_TAG and node.op != "placeholder":
            to_erase_node.append(node)

    for node in to_replace_node:
        new_const_name = "_FOLDED_CONST_" + node.name
        replace_node_with_constant(
            gm,
            node,
            (
                const_result[const_outputs[node.name]]  # type:ignore[index]
                if lifted_constant_names is None
                else None
            ),
            new_const_name,
        )
        const_output_index[new_const_name] = const_outputs[node.name]
    for node in to_erase_node[::-1]:
        if node.users:
            for n in node.users:
                assert n.meta[META_TAG] == MODULE_TAG, f"node: {node} user not empty."
        else:
            gm.graph.erase_node(node)
    gm.recompile()

    return const_gm, const_output_index


def is_tf32_warning_applicable(gm: GraphModule) -> bool:
    aten = torch.ops.aten
    tf32_ops = OrderedSet(
        [
            aten.mm.default,
            aten.addmm.default,
            aten.bmm.default,
            aten.baddbmm.default,
        ]
    )
    for target in tf32_ops:
        for node in gm.graph.find_nodes(op="call_function", target=target):
            if (
                isinstance(node.meta.get("val", None), torch.Tensor)
                and node.meta["val"].dtype == torch.float32
                and node.meta["val"].device.type == "cuda"
            ):
                return True
    return False


def maybe_disable_comprehensive_padding(
    example_inputs: Sequence[InputType],
) -> AbstractContextManager[None, None]:
    """
    For CPU backend, enable comprehensive padding causes some unit tests
    fail due to changing number of generated kernels. Skip for now.
    """
    has_gpu = any(
        is_gpu(t.device.type) for t in example_inputs if isinstance(t, torch.Tensor)
    )

    if config.disable_padding_cpu and config.comprehensive_padding and not has_gpu:
        perf_hint_log.info("Skip comprehensive padding on CPU")
        return config.patch(comprehensive_padding=False)
    elif config.aot_inductor.use_runtime_constant_folding:
        perf_hint_log.info(
            "Skip comprehensive padding for use_runtime_constant_folding"
        )
        return config.patch(comprehensive_padding=False)
    else:
        return contextlib.nullcontext()


def maybe_disable_graph_partition(
    cpp_wrapper: bool, aot_mode: bool
) -> AbstractContextManager[None, None]:
    """
    graph partition does not support cpp_wrapper and aot_mode yet.
    """
    if cpp_wrapper or aot_mode:
        return config.patch(graph_partition=False)
    else:
        return contextlib.nullcontext()


def fake_tensor_prop(
    gm: GraphModule,
    example_inputs: Sequence[InputType],
    force_allow_non_fake_inputs: bool = False,
) -> torch._subclasses.FakeTensorMode:
    """
    If we can not detect fake mode from the context of inputs, create one.

    The created fake mode will be returned.
    """
    # Ensure that decomps that support symbolic shapes are used
    with enable_python_dispatcher():
        fake_mode = detect_fake_mode(example_inputs)
        if not fake_mode:
            fake_mode = torch._subclasses.FakeTensorMode(allow_non_fake_inputs=True)
            FakeTensorProp(gm, mode=fake_mode).propagate(*example_inputs)
        else:
            ctx = (
                contextlib.nullcontext()
                if not force_allow_non_fake_inputs
                else mock.patch.object(fake_mode, "allow_non_fake_inputs", True)
            )
            with ctx:  # type: ignore[attr-defined]
                FakeTensorProp(gm, mode=fake_mode).propagate_dont_convert_inputs(
                    *example_inputs
                )

    return fake_mode


# pass config dict back to user
def get_patched_config_dict(
    config_patches: Optional[Union[str, dict[str, Any]]] = None,
) -> dict[str, Any]:
    with config.patch(config_patches):
        return config.get_config_copy()


@contextlib.contextmanager
def with_fresh_cache_if_config() -> Generator[None, None, None]:
    if config.force_disable_caches:
        # Don't delete the cache dir because it has to survive beyond the
        # compile_fx call. Let's put the temp dirs under the default cache
        # dir so they're easier to locate.
        with fresh_cache(dir=cache_dir(), delete=False):
            yield
    else:
        yield


class _CompileFxKwargs(TypedDict, total=False):
    cudagraphs: Optional[BoxedBool]
    static_input_idxs: Sequence[int]
    is_backward: bool
    graph_id: Optional[int]
    cpp_wrapper: bool
    aot_mode: bool
    is_inference: bool
    layout_opt: Optional[bool]
    extern_node_serializer: Optional[Callable[[list[ExternKernelNode]], Any]]
    boxed_forward_device_index: Optional[BoxedDeviceIndex]
    fx_wrapper: bool


class _CompileFxCallable(Protocol):
    def __call__(
        self,
        gm: GraphModule,
        example_inputs: Sequence[InputType],
        **kwargs: Unpack[_CompileFxKwargs],
    ) -> OutputCode: ...


def compile_fx_inner(
    gm: GraphModule,
    example_inputs: Sequence[InputType],
    **kwargs: Unpack[_CompileFxKwargs],
) -> OutputCode:
    kwargs.setdefault("cudagraphs", None)
    kwargs.setdefault("static_input_idxs", ())
    kwargs.setdefault("is_backward", False)
    kwargs.setdefault("graph_id", None)
    kwargs.setdefault("cpp_wrapper", False)
    kwargs.setdefault("fx_wrapper", False)
    kwargs.setdefault("is_inference", False)
    kwargs.setdefault("boxed_forward_device_index", None)
    kwargs.setdefault("layout_opt", None)
    kwargs.setdefault("extern_node_serializer", None)

    # Need with_fresh_cache_if_config for compile_fx_inner even if we already have one for
    # compile_fx. The reason is the compilation for backward graph may happen after
    # compile_fx return and we may want to use the _LazyGraphModule for compiling
    # the backward graph as well.
    with contextlib.ExitStack() as stack:
        stack.enter_context(torch.utils._python_dispatch._disable_current_modes())
        stack.enter_context(_use_lazy_graph_module(dynamo_config.use_lazy_graph_module))
        stack.enter_context(
            dynamo_utils.dynamo_timed(
                "compile_fx_inner",
                phase_name="inductor_compile",
                log_pt2_compile_event=True,
                log_waitcounter=True,
                waitcounter_name_override="compile_inductor",
                dynamo_compile_column_us="inductor_cumulative_compile_time_us",
            )
        )
        stack.enter_context(with_fresh_cache_if_config())
        stack.enter_context(DebugContext())
        CompileEventLogger.pt2_compile(
            "inductor_compile",
            is_backward=kwargs["is_backward"],
        )
        return wrap_compiler_debug(_compile_fx_inner, compiler_name="inductor")(
            gm,
            example_inputs,
            **kwargs,
        )


@time_and_log(attr="compilation time (in seconds)")
def _compile_fx_inner(
    gm: GraphModule,
    example_inputs: Sequence[InputType],
    **graph_kwargs: Unpack[_CompileFxKwargs],
) -> OutputCode:
    """
    Inductor API that compiles a single graph.

    If you change the argument list for this function, make sure you
    also update the call to save_args_for_compile_fx_inner below accordingly.
    """
    aot_mode: bool = V.aot_compilation

    # Clean up Compiled Triton Kernels per inductor compile, as the future objects
    # may not be valid for use after they are run/autotuned
    torch._inductor.async_compile.CompiledTritonKernels.cache_clear()

    if dynamo_utils.count_calls(gm.graph) == 0 and not aot_mode:
        # trigger the real recompilation for _LazyGraphModule before returning
        # the forward method.
        from torch._dynamo.utils import CompileEventLogLevel
        from torch.fx._lazy_graph_module import _LazyGraphModule

        _LazyGraphModule.force_recompile(gm)
        compile_id = torch._guards.CompileContext.current_compile_id()
        CompileEventLogger.log_instant_event(
            "backward no-op",
            metadata={"compile_id": compile_id},
            log_level=CompileEventLogLevel.PT2_COMPILE,
        )

        return make_boxed_func(gm.forward)

    static_input_idxs: Sequence[int] = graph_kwargs.setdefault("static_input_idxs", ())
    static_inputs_log.debug("static input idxs compile_fx_inner: %s", static_input_idxs)
    inputs_to_check = get_input_idxs_to_check(example_inputs, static_input_idxs)

    assert isinstance(next(iter(reversed(gm.graph.nodes))).args[0], (tuple, list)), (
        f"inductor can only compile FX graphs which return a tuple/list, but got {gm.graph}"
    )

    if graph_kwargs.get("cudagraphs") is None:
        graph_kwargs["cudagraphs"] = BoxedBool(config.triton.cudagraphs)
    if config.save_args:
        save_args_for_compile_fx_inner(
            gm,
            example_inputs,
            **graph_kwargs,
        )

    start = time.time()

    fx_graph_remote_cache = should_use_remote_fx_graph_cache()

    # Check if the registered backend(s) support caching.
    init_backend_registration()
    backends_support_caching = all(
        backend.supports_caching
        for backend in (
            get_wrapper_codegen_for_device(
                device.type, config.cpp_wrapper, config.fx_wrapper
            )
            for device in get_all_devices(gm)
        )
        if backend is not None
    )

    with dynamo_timed(
        "fx_codegen_and_compile", log_pt2_compile_event=True, log_waitcounter=True
    ):
        use_cache = (
            not config.force_disable_caches
            and (config.fx_graph_cache or fx_graph_remote_cache)
            and not aot_mode
            and backends_support_caching
            and not torch._functorch.config.bundled_autograd_cache
        )
        local = config.fx_graph_cache
        remote = fx_graph_remote_cache
        set_feature_use("fx_cache", use_cache)

        log.debug(
            "FX cache status: use_cache=%s, local=%s, remote=%s, aot_mode=%s, force_disable_caches=%s",
            use_cache,
            local,
            remote,
            aot_mode,
            config.force_disable_caches,
        )

        # TODO: This is a hack purely to get some info to extract_tensor_metadata_for_cache_key,
        # figure out how to not have to modify example inputs
        for i, input in enumerate(example_inputs):
            if (
                isinstance(input, torch.Tensor)
                and is_gpu(input.device.type)
                and i in static_input_idxs
            ):
                input._is_inductor_static = True  # type: ignore[attr-defined]

        mb_compiled_graph: Optional[OutputCode] = None
        key_info = None
        cache_info = None
        remote_cache = None
        constants = CompiledFxGraphConstantsWithGm(gm)
        # TODO: this time will be slightly inconsistent with the one computed
        # in prepare_key/load_with_key, dump those settings of "cache_event_time"
        start_time = time.time_ns()

        if use_cache:
            (key_info, cache_info) = FxGraphCache.prepare_key(
                gm, example_inputs, graph_kwargs, inputs_to_check, remote
            )

            # Attempt a cache lookup
            if key_info is not None:
                key, debug_lines = key_info
                log.debug("FX cache key generated: %s", key)
                if remote:
                    remote_cache = FxGraphCache.get_remote_cache()
                    log.debug("Using remote FX cache")
                mb_compiled_graph, cache_info = FxGraphCache.load_with_key(
                    key,
                    debug_lines,
                    example_inputs,
                    local,
                    remote_cache,
                    is_backward=graph_kwargs.get("is_backward", False),
                    constants=constants,
                )
            else:
                log.debug("Failed to generate FX cache key")

        if torch._functorch.config.bundled_autograd_cache:
            assert mb_compiled_graph is None
            assert cache_info is None
            # When using bundled autograd cache, we still want
            # to use the TritonBundler, but we don't want to save
            # the results here. The results will get saved directly
            # to AOTAutogradCache.
            TritonBundler.begin_compile()
            try:
                mb_compiled_graph = fx_codegen_and_compile(
                    gm, example_inputs, inputs_to_check, **graph_kwargs
                )
                assert mb_compiled_graph is not None
                (
                    triton_bundle,
                    triton_bundler_meta,
                ) = TritonBundler.collect()
                mb_compiled_graph.set_triton_bundle(triton_bundle)
            except (ShortenTraceback, SkipFrame):
                raise
            except Exception as e:
                raise InductorError(e, currentframe()).with_traceback(
                    e.__traceback__
                ) from None
            finally:
                TritonBundler.end_compile()

        # CACHE BYPASS: Compile the graph, don't save it to the cache
        # (this can happen either because cache was disabled, or we
        # determined the input is uncacheable)
        elif cache_info is None or cache_info["cache_state"] == "bypass":
            assert mb_compiled_graph is None
            log.debug(
                "FX cache bypass reason: %s",
                (
                    cache_info.get("cache_bypass_reason", "unknown")
                    if cache_info is not None
                    else "FX cache disabled or key generation failed"
                ),
            )
            mb_compiled_graph = fx_codegen_and_compile(
                gm, example_inputs, inputs_to_check, **graph_kwargs
            )

        # CACHE MISS: Compile the graph and save to cache
        elif cache_info["cache_state"] == "miss":
            assert mb_compiled_graph is None
            assert key_info is not None
            log.debug("FX cache miss, compiling and saving to cache")
            TritonBundler.begin_compile()
            try:
                mb_compiled_graph = fx_codegen_and_compile(
                    gm, example_inputs, inputs_to_check, **graph_kwargs
                )
                assert mb_compiled_graph is not None
                mb_compiled_graph._time_taken_ns = time.time_ns() - start_time
                cache_key, debug_lines = key_info
                mb_compiled_graph._fx_graph_cache_key = cache_key
                mb_compiled_graph._fx_graph_cache_debug_lines = debug_lines
                (
                    triton_bundle,
                    triton_bundler_meta,
                ) = TritonBundler.collect()
                mb_compiled_graph.set_triton_bundle(triton_bundle)
            except (ShortenTraceback, SkipFrame):
                raise
            except Exception as e:
                raise InductorError(e, currentframe()).with_traceback(
                    e.__traceback__
                ) from None
            finally:
                TritonBundler.end_compile()
            if triton_bundler_meta is not None:
                cache_info["triton_bundler_meta"] = str(triton_bundler_meta)
            cache_info["time_taken_ns"] = mb_compiled_graph._time_taken_ns
            log.debug("Saving compiled graph to FX cache with key: %s", cache_key)
            FxGraphCache._save_graph(
                cache_key,
                mb_compiled_graph,
                example_inputs,
                local,
                remote_cache,
            )

        # CACHE HIT: not much to really do, just make sure the cache key
        # is recorded on the graph
        else:
            assert cache_info["cache_state"] == "hit"
            assert mb_compiled_graph is not None
            assert key_info is not None
            (cache_key, debug_lines) = key_info
            log.debug("FX cache hit with key: %s", cache_key)
            mb_compiled_graph._fx_graph_cache_key = cache_key
            mb_compiled_graph._fx_graph_cache_debug_lines = debug_lines

        assert mb_compiled_graph is not None
        compiled_graph = mb_compiled_graph

        # Logging and observability: we log a single chromium event
        # and a tlparse log for every cache action.
        # In the event of a bypass, we also logged to the remote table earlier
        # with log_cache_bypass.
        cache_state = (
            cache_info["cache_state"] if cache_info is not None else "disabled"
        )
        # Here for grepping:
        # fx_graph_cache_hit
        # fx_graph_cache_miss
        # fx_graph_cache_bypass
        # fx_graph_cache_disabled
        CompileEventLogger.instant(
            f"fx_graph_cache_{cache_state}",
            metadata=cache_info or {},
            time_ns=start_time,
        )
        # Add event data about cache hits/miss
        # TODO: add remote cache get/put timings here too
        CompileEventLogger.pt2_compile(
            "inductor_compile",
            cache_state=cache_state,
            cache_event_time=start_time,
            key=cache_info.get("key") if cache_info else None,
            components=cache_info.get("components") if cache_info else None,
            cache_bypass_reason=(
                cache_info.get("cache_bypass_reason")
                if cache_info
                else "cache not enabled"
            ),
            remote_cache_enabled=remote,
            local_cache_enabled=local,
        )

        # Don't clog up the main tlparse output with disabled cache
        if cache_info is not None:
            trace_structured(
                "artifact",
                metadata_fn=lambda: {
                    "name": f"fx_graph_cache_{cache_state}",
                    "encoding": "json",
                },
                payload_fn=lambda: json.dumps(cache_info),
            )
        compiled_graph.post_compile(example_inputs, constants, graph_kwargs)

    log.debug("FX codegen and compilation took %.3fs", time.time() - start)

    # This message is for printing overview information of inductor mm counts, shapes,etc after lowering
    if log.isEnabledFor(logging.INFO):
        mm_table_data = []
        for key, value in counters["aten_mm_info"].items():
            parts = key.split("_")
            if len(parts) < 3:
                # Unexpected format, show as-is
                mm_table_data.append([key, "-", "?", "?", "?", value])
                continue

            # Determine if this is a batched operation by checking the operation name
            name = "_".join(parts[:-4]) if len(parts) >= 4 else "_".join(parts[:-3])
            is_batched = name.endswith(("bmm", "baddbmm"))

            if is_batched and len(parts) >= 4:
                # Batched operation: last 4 parts are batch, m, n, k
                batch, m, n, k = parts[-4:]
                name = "_".join(parts[:-4])
                mm_table_data.append([name, batch, m, n, k, value])
            else:
                # Non-batched operation: last 3 parts are m, n, k
                m, n, k = parts[-3:]
                name = "_".join(parts[:-3])
                mm_table_data.append([name, "-", m, n, k, value])

        log.info("Overview info of inductor aten mms: ")
        log.info(
            "{:<30} | {:<20} | {:<20} | {:<20} | {:<20} | {:<20}".format(  # noqa: G001
                "Name", "B", "M", "N", "K", "Count"
            )
        )
        log.info("-" * 130)
        for row in mm_table_data:
            log.info("{:<30} | {:<20} | {:<20} | {:<20} | {:<20} | {:<20}".format(*row))  # noqa: G001
            log.info("-" * 130)

    # Not strictly necessary, but good to clean up straggling futures
    # that are unused to reclaim memory.
    torch._inductor.async_compile.CompiledTritonKernels.cache_clear()

    _step_logger()(
        logging.INFO,
        "torchinductor done compiling "
        f"{'BACKWARDS' if graph_kwargs['is_backward'] else 'FORWARDS'} "
        f"graph {graph_kwargs['graph_id']}",
    )
    return compiled_graph


class _FxCompileStat:
    # Count of successful compiles of this type
    codegen_and_compile: int = 0

    def __repr__(self) -> str:
        return f"codegen_and_compile: {self.codegen_and_compile}"


class FxCompile(ABC):
    """
    An FxCompile represents a mechanism that can turn a GraphModule into an
    OutputCode.
    """

    # Some stats for logging/debugging
    _compile_stats: dict[type[FxCompile], _FxCompileStat] = defaultdict(_FxCompileStat)

    # TODO: We should probably eventually add some kind of async version of this
    # so we can kick off a compile and then go do other things - but we'll need
    # to know what kind of API we want for that first.
    @abstractmethod
    def codegen_and_compile(
        self,
        gm: GraphModule,
        example_inputs: Sequence[InputType],
        inputs_to_check: Sequence[int],
        graph_kwargs: _CompileFxKwargs,
    ) -> OutputCode: ...

    @classmethod
    def _reset_stats(cls) -> None:
        cls._compile_stats.clear()


class _InProcessFxCompile(FxCompile):
    @override
    def codegen_and_compile(
        self,
        gm: GraphModule,
        example_inputs: Sequence[InputType],
        inputs_to_check: Sequence[int],
        graph_kwargs: _CompileFxKwargs,
    ) -> OutputCode:
        """
        Generates the OutputCode from the GraphModule and example_inputs.
        """
        # Sorry about the mess, we need graph_kwargs to continue to be able
        # to propagate it further on
        # TODO: _CompileFxKwargs actually has stronger types than in the
        # signature, need to tighten it up

        assert "cudagraphs" in graph_kwargs and graph_kwargs["cudagraphs"] is not None
        cudagraphs: BoxedBool = graph_kwargs["cudagraphs"]
        static_input_idxs: Sequence[int] = graph_kwargs.get("static_input_idxs", ())
        is_backward: bool = graph_kwargs.get("is_backward", False)
        graph_id: Optional[int] = graph_kwargs.get("graph_id", None)
        cpp_wrapper: bool = graph_kwargs.get("cpp_wrapper", False)
        fx_wrapper: bool = graph_kwargs.get("fx_wrapper", False)
        aot_mode: bool = V.aot_compilation
        is_inference: bool = graph_kwargs.get("is_inference", False)
        extern_node_serializer: Optional[Callable[[list[ExternKernelNode]], Any]] = (
            graph_kwargs.get("extern_node_serializer", None)
        )

        with (
            _WaitCounter("pytorch.wait_counter.actual_codegen_and_compile").guard(),
            dynamo_utils.preserve_rng_state(),
        ):
            if (sleep_sec := config.sleep_sec_TESTING_ONLY) is not None:
                import time

                log.warning(
                    "Sleeping for %s since sleep_sec_TESTING_ONLY is set", sleep_sec
                )
                time.sleep(sleep_sec)

            if is_tf32_warning_applicable(gm):
                _warn_tf32_disabled()

            inductor_counters = counters["inductor"].copy()

            # lift the maximum depth of the Python interpreter stack
            # to adapt large/deep models
            sys.setrecursionlimit(max(sys.getrecursionlimit(), 2000))

            _step_logger()(
                logging.INFO,
                "torchinductor compiling "
                f"{'BACKWARDS' if is_backward else 'FORWARDS'} "
                f"graph {graph_id}",
            )

            fd = io.StringIO()
            torch._dynamo.repro.after_aot.save_graph_repro(
                fd, gm, example_inputs, "inductor", save_dir=None
            )
            runnable_graph_str = fd.getvalue()

            trace_structured(
                "artifact",
                metadata_fn=lambda: {
                    "name": "fx_graph_runnable",
                    "encoding": "string",
                },
                payload_fn=lambda: runnable_graph_str,
            )

            V.debug.fx_graph(gm, example_inputs)
            # TODO: Should we actually dump this?  It should be redundant with the aot
            # structured logs...
            # trace_structured("inductor_input_graph", payload_fn=lambda: gm.print_readable(print_output=False))

            shape_env = shape_env_from_inputs(example_inputs)

            # Convert view to reshape in the graph. This is necessary primarily for
            # layout optimization. Do it unconditionally for uniformity.
            #
            # It's needed because when we do layout optimization, an contiguous tensor
            # in eager mode may becomes a channels last tensor. A view op previously
            # can be applied to the contiguous tensor may not be able to be applied
            # on the channels tensor any more. An error like
            #   RuntimeError: view size is not compatible with input tensor's size and stride
            #   (at least one dimension spans across two contiguous subspaces). Use .reshape(...) instead.
            # will be printed.
            #
            # Replace view op to reshape op in this case.
            # As an example, timm_resnest/botnet26t_256/convnext_base etc. will fail if we don't do this.
            #
            # Also this has to be done before FakeTensorProp below to avoid the failed
            # .view() call.
            view_to_reshape(gm)

            with dynamo_timed(
                "additional_fake_tensor_prop", log_pt2_compile_event=True
            ):
                # It is safe to run FakeTensorProp under no_grad because by the time
                # we're in inductor, we assume that AOTAutograd has already "taken care"
                # of autograd, so there should be no more autograd-related API's in the
                # graph.
                with torch.no_grad():
                    fake_mode = fake_tensor_prop(gm, example_inputs)

            _recursive_record_original_output_strides(gm)

            # pattern matcher passes might not preserve striding information
            # on node.meta["val"]. if in the future we rely on these being
            # correct we will need to fix.
            trace_structured(
                "artifact",
                metadata_fn=lambda: {
                    "name": "before_post_grad_graph",
                    "encoding": "string",
                },
                payload_fn=lambda: gm.print_readable(
                    print_output=False, include_stride=True, include_device=True
                ),
            )
            with V.set_fake_mode(fake_mode):
                # has some issues with memory in training
                cuda_context = get_cuda_device_context(gm)
                with cuda_context:
                    _recursive_post_grad_passes(gm, is_inference=is_inference)
                V.debug.fx_graph_transformed(gm, example_inputs)
                post_grad_graphs_log.debug(
                    "%s",
                    lazy_format_graph_code(
                        "AFTER POST GRAD",
                        gm,
                        include_stride=True,
                        include_device=True,
                        colored=True,
                    ),
                )

                # We're printing the graph to be used as a cache key - so a
                # printer which is a little less readable but faster is
                # appropriate.
                inductor_post_grad_graph_str = gm.print_readable(
                    print_output=False,
                    include_stride=True,
                    include_device=True,
                    fast_sympy_print=True,
                )
                # "after_post_grad_graph" is used in inductor provenance
                # tracking highlighter front-end.
                trace_structured(
                    "artifact",
                    metadata_fn=lambda: {
                        "name": "after_post_grad_graph",
                        "encoding": "string",
                    },
                    payload_fn=lambda: inductor_post_grad_graph_str,
                )
                if config.trace.provenance_tracking_level != 0:
                    provenance_tracking_json = (
                        torch.fx.traceback.get_graph_provenance_json(gm.graph)
                    )
                    torch._inductor.debug._inductor_post_to_pre_grad_nodes = (
                        create_mapping_pre_post_grad_nodes(
                            torch._inductor.debug._pre_grad_graph_id,
                            provenance_tracking_json,
                        )
                    )

                metrics_context = get_metrics_context()
                if metrics_context.in_progress():
                    # TODO: Remove this when 3.9 is no longer supported
                    if sys.version_info < (3, 10):
                        num_graph_breaks = sum(counters["graph_break"].values())
                    else:
                        num_graph_breaks = counters["graph_break"].total()
                    CompileEventLogger.compilation_metric(
                        overwrite=True, num_graph_breaks=num_graph_breaks
                    )
                if config.is_fbcode():
                    try:
                        log_optimus_to_scuba(
                            extra_logging={
                                "pt2_configs": str(get_patched_config_dict())
                            }
                        )
                    except Exception:
                        # TODO(T216453900): need to work around for now to support vllm
                        # See details in vllm/compilation/pass_manager.py.
                        log.warning("failed to log pt2_configs")

            with (
                V.set_fake_mode(fake_mode),
                maybe_disable_comprehensive_padding(example_inputs),
                maybe_disable_graph_partition(cpp_wrapper, aot_mode),
            ):
                const_output_index = None
                const_graph = None
                const_wrapper_code = None
                const_kernel_code = None

                if aot_mode and config.aot_inductor.use_runtime_constant_folding:
                    # torchbind objects have name that starts with _torchbind_obj
                    # See caffe2/torch/fx/_symbolic_trace.py?lines=406
                    const_gm, const_output_index = split_const_gm(
                        gm,
                        skip_folding_node_fn=lambda node: node.op == "get_attr"
                        and isinstance(node.target, str)
                        and (
                            node.target.startswith("_torchbind_obj")
                            or isinstance(node.meta.get("val", None), FakeScriptObject)
                        ),
                    )

                    const_graph = GraphLowering(
                        const_gm,
                        example_inputs=[],
                        shape_env=shape_env,
                        graph_id=graph_id,
                        cpp_wrapper=cpp_wrapper,
                        aot_mode=aot_mode,
                        extern_node_serializer=extern_node_serializer,
                        is_inference=is_inference,
                        is_backward=is_backward,
                        is_const_graph=True,
                        fx_wrapper=fx_wrapper,
                    )
                    with (
                        V.set_graph_handler(const_graph),
                        V.set_extern_kernel_nodes([]),
                    ):
                        assert cpp_wrapper, "AOT mode only supports C++ wrapper"
                        const_graph.run()
                        const_wrapper_code, const_kernel_code = (
                            const_graph.codegen_with_cpp_wrapper()
                        )

                graph = GraphLowering(
                    gm,
                    # example_inputs will be used by AOTInductor to dry-run the generated code for Triton kernel tuning.
                    # For the forward pass, we have the real inputs to be used as example_inputs. For the backward pass,
                    # we currently use fake tensors and defake them later.
                    example_inputs=example_inputs,
                    shape_env=shape_env,
                    graph_id=graph_id,
                    cpp_wrapper=cpp_wrapper,
                    aot_mode=aot_mode,
                    extern_node_serializer=extern_node_serializer,
                    is_inference=is_inference,
                    is_backward=is_backward,
                    const_output_index=const_output_index,
                    const_wrapper_code=(
                        const_wrapper_code.value if const_wrapper_code else None
                    ),
                    const_kernel_code=(
                        const_kernel_code.value if const_kernel_code else None
                    ),
                    const_module=const_graph,
                    inputs_to_check=inputs_to_check,
                    fx_wrapper=fx_wrapper,
                )
                metrics_helper = metrics.CachedMetricsHelper()

                # We are going to start code generating runtime asserts, so make sure
                # you don't start adding new ones in the lowering process
                graph.freeze_runtime_asserts()
                with V.set_graph_handler(graph), V.set_extern_kernel_nodes([]):
                    graph.run(*example_inputs)
                    output_strides: list[Optional[tuple[_StrideExprStr, ...]]] = []
                    if graph.graph_outputs is not None:
                        # We'll put the output strides in the compiled graph so we
                        # can later return them to the caller via TracingContext
                        p = SymExprPrinter()
                        for out in graph.graph_outputs:
                            if (
                                isinstance(out, IRNode)
                                and out.has_tensor_output()
                                and len(free_unbacked_symbols(out.get_stride())) == 0
                            ):
                                # Convert to string for eval on the load path
                                output_strides.append(
                                    tuple(p.doprint(s) for s in out.get_layout().stride)
                                )
                            else:
                                output_strides.append(None)

                    _check_triton_bf16_support(graph)

                    # TODO: The switching between AOT mode and not here is a bit
                    # messy, but it's localized to the block of code below so I'm
                    # not going to touch it for now

                    compiled_fn: Any
                    compiled_fn_runner = None
                    with dynamo_timed(
                        "GraphLowering.compile_to_fn", log_pt2_compile_event=True
                    ):
                        if graph.aot_mode and graph.fx_wrapper:
                            assert not graph.cpp_wrapper
                            compiled_fn = graph.codegen()[0].gm  # type: ignore[attr-defined]
                            output_code_log.debug(
                                "Output graph module: \n%s",
                                compiled_fn.print_readable(print_output=False),
                            )

                        elif graph.aot_mode:
                            from .codecache import AotCodeCompiler

                            assert graph.cpp_wrapper, (
                                "AOT mode only supports C++ wrapper"
                            )
                            wrapper_code, kernel_code = graph.codegen_with_cpp_wrapper()
                            output_code_log.debug(
                                "Output wrapper code: \n%s", wrapper_code.value
                            )
                            if kernel_code.value:
                                output_code_log.debug(
                                    "Output kernel code:\n%s", kernel_code.value
                                )

                            serialized_extern_kernel_nodes = None
                            if V.extern_kernel_nodes:
                                serialized_extern_kernel_nodes = (
                                    graph.extern_node_serializer(V.extern_kernel_nodes)
                                )
                                output_code_log.debug(
                                    "Serialized Extern Kernel Nodes: \n%s",
                                    serialized_extern_kernel_nodes,
                                )

                            with dynamo_timed(
                                "AotCodeCompiler.compile", log_pt2_compile_event=True
                            ):
                                # Directly return the file path with the compiled code
                                compiled_fn = AotCodeCompiler.compile(
                                    graph,
                                    wrapper_code.value,
                                    kernel_code.value,
                                    serialized_extern_kernel_nodes,
                                    device_type=graph.device_type,
                                    additional_files=[
                                        *dict.fromkeys(
                                            graph.wrapper_code.additional_files
                                            + (
                                                const_graph.wrapper_code.additional_files
                                                if const_graph
                                                else []
                                            )
                                        )
                                    ],
                                )
                        else:
                            compiled_module = graph.compile_to_module()
                            compiled_fn = compiled_module.call
                            compiled_fn_runner = getattr(
                                compiled_module, "runner", None
                            )

                    # Dump provenance artifacts for debugging trace
                    inductor_provenance_tracking_node_mappings = None
                    inductor_kernel_stack_trace_str = None
                    if config.trace.provenance_tracking_level != 0:
                        inductor_provenance_tracking_node_mappings = json.dumps(
                            torch._inductor.debug.dump_inductor_provenance_info()
                        )
                        inductor_kernel_stack_trace_str = json.dumps(
                            torch._inductor.debug._inductor_kernel_stack_trace
                        )
                        trace_structured(
                            "artifact",
                            metadata_fn=lambda: {
                                "name": "inductor_provenance_tracking_node_mappings",
                                "encoding": "json",
                            },
                            payload_fn=lambda: inductor_provenance_tracking_node_mappings,
                        )
                        trace_structured(
                            "artifact",
                            metadata_fn=lambda: {
                                "name": "inductor_provenance_tracking_kernel_stack_traces",
                                "encoding": "json",
                            },
                            payload_fn=lambda: inductor_kernel_stack_trace_str,
                        )

                    node_runtimes = None
                    if inductor_metrics_log.isEnabledFor(logging.INFO):
                        num_bytes, nodes_num_elem, node_runtimes = graph.count_bytes()
                        metrics.num_bytes_accessed += num_bytes
                        metrics.node_runtimes += node_runtimes
                        metrics.nodes_num_elem += nodes_num_elem
                        inductor_metrics_log.info(
                            "Graph Metrics:\n%s",
                            {
                                "num_bytes_accessed": num_bytes,
                                "nodes_num_elem": nodes_num_elem,
                                "node_runtimes": node_runtimes,
                            },
                        )

                    # Collect and dump op runtimes and tensor metadata for TLParse
                    if config.log_tlparse:
                        _, _, node_runtimes = graph.count_bytes()
                        torch._inductor.debug.log_runtime_and_tensor_meta(node_runtimes)

                    # Collect and dump collective-op schedule for external diagnostics
                    torch._inductor.debug.log_collective_schedule(graph.scheduler.nodes)

                    if (
                        cudagraphs
                        and config.triton.cudagraph_skip_dynamic_graphs
                        and not V.graph.disable_cudagraphs_reason
                        and torch._inductor.utils.any_is_symbolic(*example_inputs)
                    ):
                        stack_trace = None
                        for node in gm.graph.nodes:
                            meta_val = node.meta.get("val", None)
                            if (
                                node.op == "placeholder"
                                or not isinstance(meta_val, torch.Tensor)
                                or not torch._inductor.utils.any_is_symbolic(meta_val)
                            ):
                                continue

                            if stack_trace := node.meta.get("stack_trace", None):
                                break
                        disable = "graph with symbolic shapes inputs and config.triton.cudagraph_skip_dynamic_graphs=True."
                        if stack_trace:
                            disable = f"{disable} Found from {stack_trace}\n"
                        else:
                            disable = f"{disable}\n"
                        V.graph.disable_cudagraphs_reason = disable

                    if cudagraphs and not V.graph.disable_cudagraphs_reason:
                        maybe_incompat_node = get_first_incompatible_cudagraph_node(gm)
                        if maybe_incompat_node:
                            disable = f"disabling cudagraphs due to incompatible op {maybe_incompat_node.target}"
                            if stack_trace := maybe_incompat_node.meta.get(
                                "stack_trace", None
                            ):
                                disable = f"{disable} Found from {stack_trace}\n"
                            V.graph.disable_cudagraphs_reason = disable

                    if V.aot_compilation:
                        assert isinstance(
                            compiled_fn, (str, list, torch.fx.GraphModule)
                        ), type(compiled_fn)
                        return CompiledAOTI(compiled_fn)

                    # TODO: Hoist this above V.aot_compilation
                    if cudagraphs and not V.graph.disable_cudagraphs_reason:
                        from torch._inductor.cudagraph_utils import (
                            check_lowering_disable_cudagraph,
                        )

                        V.graph.disable_cudagraphs_reason = (
                            check_lowering_disable_cudagraph(
                                V.graph.device_node_mapping
                            )
                        )

                    self._compile_stats[type(self)].codegen_and_compile += 1

                    if (
                        torch._inductor.debug.RECORD_GRAPH_EXECUTION
                        and torch._inductor.debug.GRAPH_COMPILE_IDS is not None
                    ):
                        compile_id = str(
                            torch._guards.CompileContext.current_compile_id()
                        )
                        graph_id = graph_kwargs.get("graph_id")
                        if graph_id is not None:
                            torch._inductor.debug.GRAPH_COMPILE_IDS[graph_id] = (
                                compile_id
                            )

                    return CompiledFxGraph(
                        compiled_fn,
                        graph,
                        gm,
                        output_strides,
                        V.graph.disable_cudagraphs_reason,
                        metrics_helper.get_deltas(),
                        counters["inductor"] - inductor_counters,
                        cudagraphs,
                        example_inputs,
                        static_input_idxs,
                        graph_kwargs,
                        inputs_to_check,
                        runnable_graph_str,
                        inductor_post_grad_graph_str,
                        compiled_fn_runner,
                        inductor_provenance_tracking_node_mappings,
                        inductor_kernel_stack_trace_str,
                    )


def fx_codegen_and_compile(
    gm: GraphModule,
    example_inputs: Sequence[InputType],
    # This is derivable from the other inputs to this function, but we pass it
    # in explicitly because it's nontrivial to compute
    inputs_to_check: Sequence[int],
    **graph_kwargs: Unpack[_CompileFxKwargs],
) -> OutputCode:
    scheme: FxCompile

    if fx_compile_mode == FxCompileMode.NORMAL:
        scheme = _InProcessFxCompile()
    elif fx_compile_mode == FxCompileMode.SERIALIZE:
        from .compile_fx_ext import _DebugSerdeFxCompile

        scheme = _DebugSerdeFxCompile()
    elif fx_compile_mode == FxCompileMode.SUBPROCESS:
        from .compile_fx_subproc import _SubprocessFxCompile

        scheme = _SubprocessFxCompile()

    if fx_compile_async:
        from .compile_fx_async import _AsyncFxCompile
        from .compile_fx_ext import _OutOfProcessFxCompile

        assert isinstance(scheme, _OutOfProcessFxCompile), (
            "async is only valid with an out-of-process compile mode"
        )
        scheme = _AsyncFxCompile(scheme)

    if fx_compile_progressive:
        from .compile_fx_async import _ProgressiveFxCompile
        from .compile_fx_ext import _OutOfProcessFxCompile

        assert isinstance(scheme, _OutOfProcessFxCompile), (
            "progressive is only valid with an out-of-process compile mode"
        )

        progression_configs = _get_progression_configs()

        # Use in-process compile for the fast version
        fast_scheme = _InProcessFxCompile()

        scheme = _ProgressiveFxCompile(fast_scheme, scheme, progression_configs)

    return scheme.codegen_and_compile(gm, example_inputs, inputs_to_check, graph_kwargs)


def get_input_idxs_to_check(
    inputs: Sequence[InputType],
    static_input_idxs: Sequence[int],
) -> Sequence[int]:
    """
    This function runs at compile time, and generates a list of indices for which we
    might need to do a copy to preserve alignment requirements.
    """
    ids_to_check = []

    for i, input in enumerate(inputs):
        if not isinstance(input, torch.Tensor):
            # non-tensors don't need alignment
            continue
        if not is_gpu(input.device.type):
            # right now we only care for gpu tensors
            continue
        with maybe_get_suppress_shape_guards_ctx():
            # suppress guards so that tensor_is_aligned and should_assume_input_aligned
            # do not add guards on input's storage offset
            if i in static_input_idxs and tensor_is_aligned(input):
                continue
            if not should_assume_input_aligned(input):
                continue

        # if we get here, then
        # (a) our triton code assumes that the input is aligned
        # (b) we can't be sure ahead of time that the input will actually be aligned.
        # therefore, at runtime, we'll need to check that the input is aligned
        # (and if not, clone it to make it aligned.)
        ids_to_check.append(i)

    return ids_to_check


def cudagraphify(
    model: Callable[..., Any],
    static_input_idxs: Sequence[int] = (),
    *,
    device_index: int,
    stack_traces: list[Optional[str]],
    is_backward: bool,
    is_inference: bool,
    constants: tuple[torch.Tensor, ...] = (),
    placeholders: Sequence[PlaceholderInfo] = (),
    mutated_input_idxs: tuple[int, ...] = (),
) -> Callable[..., Any]:
    from torch._inductor.cudagraph_trees import (
        cudagraphify_impl as new_cudagraphify_impl,
    )

    cudagraphify_fn: Callable[..., Any]
    if config.triton.cudagraph_trees:
        cudagraphify_fn = functools.partial(
            new_cudagraphify_impl,
            device_index=device_index,
            stack_traces=stack_traces,
            is_backward=is_backward,
            is_inference=is_inference,
            constants=constants,
            placeholders=placeholders,
            mutated_input_idxs=mutated_input_idxs,
            compile_id=torch._guards.CompileContext.current_compile_id(),
        )
    else:
        cudagraphify_fn = cudagraphify_impl

    compiled_fn = None

    def run(new_inputs: Sequence[InputType]) -> Any:
        nonlocal compiled_fn
        if compiled_fn is None:
            with dynamo_utils.preserve_rng_state():
                compiled_fn = cudagraphify_fn(model, new_inputs, static_input_idxs)  # type: ignore[arg-type]
        return compiled_fn(new_inputs)  # type: ignore[arg-type]

    return run


def static_input(x: torch.Tensor) -> torch.Tensor:
    """
    Copy and input while preserving strides
    """
    return torch.empty_strided(x.size(), x.stride(), dtype=x.dtype, device=x.device)


def index_expanded_dims_and_copy_(
    dst: torch.Tensor,
    src: torch.Tensor,
    expanded_dims: list[int],
) -> None:
    "Index into expanded dimensions of both dst and src then copy_"
    dst = index_expanded_dims(dst, expanded_dims)
    src = index_expanded_dims(src, expanded_dims)
    dst.copy_(src)


def cudagraphify_impl(
    model: Callable[..., Any],
    inputs: list[torch.Tensor],
    static_input_idxs: Sequence[int] = (),
) -> Callable[[list[InputType]], Any]:
    """
    Assumes inputs[static_input_idxs[i]] are always the same memory address
    """
    check_input_idxs = get_input_idxs_to_check(inputs, static_input_idxs)  # type: ignore[arg-type]
    static_input_idxs: OrderedSet[int] = OrderedSet(
        remove_unaligned_input_idxs(inputs, static_input_idxs)  # type: ignore[arg-type]
    )
    copy_misaligned_inputs(inputs, check_input_idxs)  # type: ignore[arg-type]

    assert isinstance(inputs, list)

    inps_expanded_dims = [
        get_expanded_dims(x) if idx not in static_input_idxs else []
        for idx, x in enumerate(inputs)
    ]

    # allocate static tensor inputs
    static_inputs = [
        (
            x
            if not isinstance(x, torch.Tensor)
            else static_input(x)
            if idx not in static_input_idxs
            else x.detach()
        )
        for idx, x in enumerate(inputs)
    ]

    # copy over input values for fresh allocations
    for idx, (x, expanded_dims) in enumerate(zip(inputs, inps_expanded_dims)):
        if isinstance(x, torch.Tensor) and idx not in static_input_idxs:
            index_expanded_dims_and_copy_(static_inputs[idx], x, expanded_dims)

    # warmup
    torch.cuda.synchronize()
    stream = torch.cuda.Stream()
    stream.wait_stream(torch.cuda.current_stream())
    # copy static_inputs because it will be cleared in model
    with torch.cuda.stream(stream):
        model(list(static_inputs))
    stream.synchronize()
    torch.cuda.current_stream().wait_stream(stream)
    torch.cuda.synchronize()

    # record
    graph = torch.cuda.CUDAGraph()
    with torch.cuda.graph(graph, stream=stream, capture_error_mode="thread_local"):
        static_outputs = model(list(static_inputs))
    if not isinstance(static_outputs, (list, tuple)):
        static_outputs = (static_outputs,)

    if config.size_asserts:

        def run(new_inputs: list[InputType]) -> Callable[[list[InputType]], Any]:
            assert len(static_inputs) == len(new_inputs)
            for idx, (dst, src, expanded_dims) in enumerate(
                zip(static_inputs, new_inputs, inps_expanded_dims)
            ):
                if not isinstance(dst, torch.Tensor):
                    continue
                assert isinstance(src, torch.Tensor)
                if idx in static_input_idxs:
                    assert dst.data_ptr() == src.data_ptr()
                else:
                    # TODO - could make one single op of multiple slices
                    # and avoid dispatch.
                    # Could also pre-index the `dst` tensors
                    index_expanded_dims_and_copy_(dst, src, expanded_dims)
            new_inputs.clear()
            graph.replay()
            return static_outputs

    else:
        copy_indices = [
            idx for idx in range(len(static_inputs)) if idx not in static_input_idxs
        ]

        def run(new_inputs: list[InputType]) -> Callable[[list[InputType]], Any]:
            for idx in copy_indices:
                expanded_dims = inps_expanded_dims[idx]
                src = new_inputs[idx]
                assert isinstance(src, torch.Tensor)
                index_expanded_dims_and_copy_(static_inputs[idx], src, expanded_dims)
            new_inputs.clear()
            graph.replay()
            return static_outputs

    return align_inputs_from_check_idxs(run, check_input_idxs, OrderedSet())


def compile_fx_aot(
    model_: GraphModule,
    example_inputs_: list[InputType],
    inner_compile: _CompileFxCallable = compile_fx_inner,
    config_patches: Optional[dict[str, Any]] = None,
) -> Union[list[Union[str, Weights]], str, GraphModule]:
    assert isinstance(model_, GraphModule), model_

    # [See NOTE] Unwrapping subclasses AOT
    unwrap_tensor_subclass_parameters(model_)

    config_patches: dict[str, Any] = copy.deepcopy(config_patches or {})

    if not (config_patches.get("fx_wrapper", False) or config.fx_wrapper):
        # If fx_wrapper is not set, then set cpp_wrapper
        config_patches["cpp_wrapper"] = True

    output_path = config_patches.get(
        "aot_inductor.output_path", config.aot_inductor.output_path
    )

    if output_path:
        assert not output_path.endswith(".pt2"), (
            "The output path for aot_compile should not have an extension with .pt2 "
            "this is for specifying the output path for the .so in AOTInductor. "
            "If you would like to package the AOTInductor generated files "
            "into a pt2, please call `torch._inductor.aoti_compile_and_package`."
        )
    else:
        config_patches = {
            **config_patches,
            "aot_inductor.output_path": code_hash(model_.code),
        }

    from .utils import maybe_aoti_standalone_config

    config_patches = maybe_aoti_standalone_config(config_patches)

    extern_node_serializer = config_patches.pop("extern_node_serializer", None)
    saved_compile_id = model_.meta.get("dynamo_compile_id", None)
    saved_compile_context = torch._guards.CompileContext(saved_compile_id)
    with (
        V.set_aot_compilation(True),
        torch._guards.compile_context(saved_compile_context),
        chromium_event_timed(
            "compile_fx_aot",
            log_pt2_compile_event=True,
            reset_event_log_on_exit=True,
        ),
        get_metrics_context(),
    ):
        compiled_artifacts = compile_fx(
            model_,
            example_inputs_,
            inner_compile=functools.partial(
                inner_compile,
                extern_node_serializer=extern_node_serializer,
            ),
            config_patches=config_patches,
        )

        assert isinstance(compiled_artifacts, CompiledAOTI)

        return compiled_artifacts.filename


_graph_counter = count(0)


def fw_compiler_freezing(
    aot_autograd_model: GraphModule,
    aot_example_inputs: Sequence[InputType],
    dynamo_model: GraphModule,
    num_example_inputs: int,
    inner_compile: Callable[..., Any],
    cudagraphs: BoxedBool,
    graph_id: int,
    forward_device: BoxedDeviceIndex,
) -> Callable[[list[object]], Sequence[torch.Tensor]]:
    from torch._inductor.freezing import convert_conv_weights_to_channels_last, freeze

    # partition_fn won't be called
    aot_autograd_model = _recursive_joint_graph_passes(aot_autograd_model)

    layout_opt = GraphLowering.decide_layout_opt(aot_autograd_model, is_inference=True)
    if layout_opt:
        # make sure meta['val'] is properly setup
        fake_tensor_prop(aot_autograd_model, aot_example_inputs, True)
        convert_conv_weights_to_channels_last(aot_autograd_model)

    opt_model, preserved_arg_indices = freeze(
        dynamo_model,
        aot_autograd_model,
        aot_example_inputs,  # type: ignore[arg-type]
    )

    aot_example_inputs = [aot_example_inputs[ind] for ind in preserved_arg_indices]

    fake_mode = detect_fake_mode(aot_example_inputs)

    # for freezing, all graph outputs should be user visible
    *_, model_outputs_node = opt_model.graph.nodes
    model_outputs = model_outputs_node.args[0]
    model_outputs_node.meta["user_visible_output_idxs"] = [
        idx for idx, n in enumerate(model_outputs) if isinstance(n, torch.fx.Node)
    ]

    static_input_idxs: list[Any] = []
    # constant params will be real tensors, not fake
    tracing_context = torch._guards.TracingContext.try_get()
    unwrapped_args_offsets = [0]
    max_offset_idx = 0
    if tracing_context is not None:
        assert tracing_context.params_flat_unwrap_subclasses is not None
        params_flat_unwrap = tracing_context.params_flat_unwrap_subclasses
        max_offset_idx = max(0, len(params_flat_unwrap) - 1)
        preserved_indices_params_flat = OrderedSet[int]()
        unwrapped_idxs = tracing_context.params_unwrapped_to_flat_index
        assert unwrapped_idxs is not None
        current_offset = 0
        if len(params_flat_unwrap) > 0:
            unwrapped_args_offsets = []

        for i in range(len(params_flat_unwrap)):
            if i not in preserved_arg_indices:
                params_flat_unwrap[i] = None
                if i > 0 and unwrapped_idxs[i] == unwrapped_idxs[i - 1]:
                    current_offset += 1
            else:
                preserved_indices_params_flat.add(unwrapped_idxs[i])
            unwrapped_args_offsets.append(current_offset)

        # Deallocate wrapped params, if all subelements were deallocated
        assert tracing_context.params_flat is not None
        for i in range(len(tracing_context.params_flat)):
            if i not in preserved_indices_params_flat:
                tracing_context.params_flat[i] = None

        if tracing_context.fw_metadata:
            static_input_idxs = tracing_context.fw_metadata.static_input_indices

    with mock.patch.object(fake_mode, "allow_non_fake_inputs", True):
        optimized_function = inner_compile(
            opt_model,
            aot_example_inputs,
            static_input_idxs=static_input_idxs,
            cudagraphs=cudagraphs,
            graph_id=graph_id,
            is_inference=True,
            boxed_forward_device_index=forward_device,
            layout_opt=layout_opt,
        )

    # aot_inductor codegens a call that takes in just the inputs, so we don't return a wrapper
    # that drops constant-ified params
    if V.aot_compilation:
        return optimized_function

    def wrapper(args: list[object]) -> Sequence[torch.Tensor]:
        args_new = [
            args[i - unwrapped_args_offsets[min(i, max_offset_idx)]]
            for i in preserved_arg_indices
        ]
        args.clear()
        return optimized_function(args_new)

    wrapper._boxed_call = True  # type: ignore[attr-defined]

    return wrapper


def get_cpp_wrapper_config() -> dict[str, object]:
    if config.triton.cudagraphs:
        log_cudagraph_skip_and_bump_counter(
            format_default_skip_message("cpp wrapper enabled")
        )

    return {
        # Set autotune_at_compile_time to True as default if the option is not explicitly set
        "triton.autotune_at_compile_time": (
            config.triton.autotune_at_compile_time
            if config.triton.autotune_at_compile_time is not None
            else has_triton()
        ),
        "triton.autotune_cublasLt": False,
        "triton.cudagraphs": False,  # TODO: to be removed
        "triton.store_cubin": True,
    }


def get_cuda_device_context(gm: torch.fx.GraphModule) -> AbstractContextManager[None]:
    """
    Returns a cuda device context manager if there is a single device in the graph
    """
    if not torch.cuda.is_available():
        return contextlib.nullcontext()

    cuda_devices: OrderedSet[torch.device] = OrderedSet(
        device for device in get_all_devices(gm) if device.type == "cuda"
    )

    return (
        torch.cuda.device(next(iter(cuda_devices)))  # type: ignore[return-value]
        if len(cuda_devices) == 1
        else contextlib.nullcontext()
    )


def partition_fn(
    gm: GraphModule,
    joint_inputs: Sequence[object],
    **kwargs: object,
) -> tuple[GraphModule, GraphModule]:
    cuda_context = get_cuda_device_context(gm)
    with cuda_context:
        # We can skip the invoke_subgraph because the
        # entire_partition_fn is called recursively for invoke_subgraph
        # in partitioning.
        _recursive_joint_graph_passes(gm, skip_invoke_subgraph=True)

    static_lifetime_input_indices: Optional[list[int]] = kwargs.pop(  # type: ignore[assignment]
        "static_lifetime_input_indices", None
    )

    if config.custom_partitioner_fn is None:
        with dynamo_utils.dynamo_timed(
            "min_cut_rematerialization_partition", log_pt2_compile_event=True
        ):
            return min_cut_rematerialization_partition(
                gm,
                joint_inputs,
                compiler="inductor",
                static_lifetime_input_indices=static_lifetime_input_indices,
                **kwargs,
            )
    else:
        assert isinstance(config.custom_partitioner_fn, CustomPartitionerFn)
        with dynamo_utils.dynamo_timed(
            config.custom_partitioner_fn.__class__.__name__,
            log_pt2_compile_event=True,
        ):
            return config.custom_partitioner_fn(
                gm,
                joint_inputs,
                compiler="inductor",
                static_lifetime_input_indices=static_lifetime_input_indices,
                **kwargs,
            )


def get_num_model_outputs(model: GraphModule) -> int:
    model_outputs_node = output_node(model)
    model_outputs = pytree.arg_tree_leaves(*model_outputs_node.args)
    return len(model_outputs)


@dataclass(frozen=True)
class CompilerConfigExtra:
    cudagraphs: BoxedBool
    graph_id: int
    forward_device: BoxedDeviceIndex


def create_compiler_config_extra(config: types.ModuleType) -> CompilerConfigExtra:
    # Although cudagraphs may have been enabled via config, various
    # conditions (which are tested within the bowels of Inductor) may
    # force cudagraphs to be disabled.  This mutable box lets us retrieve
    # the final determination if cudagraphs actually can be used or not.
    cudagraphs = BoxedBool(config.triton.cudagraphs)

    # TODO: The modern style is to use CompileId from TracingContext to
    # identify Inductor compilation.  However, this CompileId cannot
    # uniquely identify multiple Inductor compilations that arise from
    # DDPOptimizer
    graph_id = next(_graph_counter)

    # See [Backward Generation Handling]
    forward_device = BoxedDeviceIndex(None)

    return CompilerConfigExtra(
        cudagraphs=cudagraphs,
        graph_id=graph_id,
        forward_device=forward_device,
    )


def compile_fx_forward(
    gm: GraphModule,
    example_inputs: Sequence[InputType],
    num_orig_model_outputs: int,
    num_example_inputs: int,
    compiler_config_extra: CompilerConfigExtra,
    inner_compile: Callable[..., OutputCode] = compile_fx_inner,
    is_inference: bool = False,
) -> OutputCode:
    """
    Compile the forward graph of the given graph module.

    Args:
        gm: The graph module to compile.
        example_inputs: The example inputs to use for compilation.
        num_orig_model_outputs: The number of model outputs from the original dynamo graph.
        num_example_inputs: The number of example inputs from the original dynamo graph.
        compiler_config_extra: Extra configuration for the compiler.
        inner_compile: The inner compile function to use.
        is_inference: Whether this is an inference graph.
    """

    if is_inference:
        # partition_fn won't be called
        trace_structured(
            "artifact",
            metadata_fn=lambda: {
                "name": "before_joint_graph",
                "encoding": "string",
            },
            payload_fn=lambda: gm.print_readable(
                print_output=False, include_stride=True, include_device=True
            ),
        )

        _recursive_joint_graph_passes(gm)

        trace_structured(
            "artifact",
            metadata_fn=lambda: {
                "name": "after_joint_graph",
                "encoding": "string",
            },
            payload_fn=lambda: gm.print_readable(
                print_output=False, include_stride=True, include_device=True
            ),
        )

    fixed = torch._inductor.utils.num_fw_fixed_arguments(
        num_example_inputs, len(example_inputs)
    )

    model_outputs_node = output_node(gm)
    if config.keep_output_stride:
        model_outputs = pytree.arg_tree_leaves(*model_outputs_node.args)
        num_model_outputs = len(model_outputs)

        context = torch._guards.TracingContext.try_get()
        # See Note [User Outputs in the inductor graph]
        if context is not None and context.fw_metadata and not is_inference:
            original_output_start_index = (
                context.fw_metadata.num_mutated_inp_runtime_indices
            )
        else:
            original_output_start_index = 0

        assert num_orig_model_outputs <= num_model_outputs

        # Note [User Outputs in the inductor graph]
        # We makes the following assumption
        # For inference
        #   len(orig_model_outputs) == len(model_outputs)
        # For training
        #   len(orig_model_outputs) <= len(model_outputs)
        # During training, most of the time the model_outputs starts with
        # original module's outputs followed by saved activations.
        # But this can be not true if the model have inplace updated tensors.
        # AOTAutograd will make those tensors being returned before the original
        # module's output.
        # To make things safe, we'll use original_output_start_index field
        # set by AOTAutograd to decide where the original module outputs start.
        orig_output_end_idx = original_output_start_index + num_orig_model_outputs
        # Sanity check: we are about to splice out the "user" outputs from the full set
        # of "graph" outputs. Make sure we're within bounds.
        assert orig_output_end_idx <= num_model_outputs

        model_outputs_node.meta["user_visible_output_idxs"] = [
            idx
            for idx in range(original_output_start_index, orig_output_end_idx)
            if isinstance(model_outputs[idx], torch.fx.Node)
        ]
    else:
        model_outputs_node.meta["user_visible_output_idxs"] = []

    # We also mark the invoke_subgraph outputs as user_visible to
    # force the outputs of invoke_subgraph subgraph to follow the
    # original strides
    _recursive_record_user_visible_output_idxs(gm)

    return inner_compile(
        gm,
        example_inputs,
        static_input_idxs=get_static_input_idxs(fixed),
        cudagraphs=compiler_config_extra.cudagraphs,
        graph_id=compiler_config_extra.graph_id,
        is_inference=is_inference,
        boxed_forward_device_index=compiler_config_extra.forward_device,
    )


def compile_fx_backward(
    gm: GraphModule,
    example_inputs: Sequence[InputType],
    compiler_config_extra: CompilerConfigExtra,
    inner_compile: Callable[..., OutputCode] = compile_fx_inner,
) -> OutputCode:
    """
    Compile the backward graph of the given graph module.

    Args:
        gm: The graph module to compile.
        example_inputs: The example inputs to use for compilation.
        compiler_config_extra: Extra configuration for the compiler.
        inner_compile: The inner compile function to use.
    """
    from torch._dynamo.convert_frame import compile_lock

    with compile_lock:
        model_outputs_node = output_node(gm)
        if config.bw_outputs_user_visible:
            model_outputs = pytree.arg_tree_leaves(*model_outputs_node.args)
            model_outputs_node.meta["user_visible_output_idxs"] = [
                idx
                for idx, n in enumerate(model_outputs)
                if isinstance(n, torch.fx.Node)
            ]
        else:
            model_outputs_node.meta["user_visible_output_idxs"] = []

        fixed = count_tangents(gm)
        with (
            config.patch(get_cpp_wrapper_config())
            if config.cpp_wrapper
            else contextlib.nullcontext()
        ):
            return inner_compile(
                gm,
                example_inputs,
                static_input_idxs=list(range(fixed)),
                cudagraphs=compiler_config_extra.cudagraphs,
                is_backward=True,
                graph_id=compiler_config_extra.graph_id,
                boxed_forward_device_index=compiler_config_extra.forward_device,
            )


def run_pre_grad_passes(
    model_: GraphModule, example_inputs_: Sequence[InputType]
) -> GraphModule:
    # "before_pre_grad_graph" is used in inductor provenance
    # tracking highlighter front-end.
    trace_structured(
        "artifact",
        metadata_fn=lambda: {
            "name": "before_pre_grad_graph",
            "encoding": "string",
        },
        payload_fn=lambda: model_.print_readable(
            print_output=False, include_stride=True, include_device=True
        )
        + f"\n\n # graph id: {id(model_.graph)}",
    )
    pre_grad_graphs_log.debug(
        "%s",
        lazy_format_graph_code(
            "BEFORE PRE GRAD",
            model_,
            include_stride=True,
            include_device=True,
            colored=True,
        ),
    )
    torch._inductor.debug._pre_grad_graph_id = id(model_.graph)

    if config.trace.provenance_tracking_level == 1:
        for node in model_.graph.nodes:
            if node.stack_trace:
                torch._inductor.debug._inductor_pre_grad_node_stack_trace[node.name] = (
                    node.stack_trace
                )

    model_ = _recursive_pre_grad_passes(model_, example_inputs_)
    trace_structured(
        "artifact",
        metadata_fn=lambda: {
            "name": "after_pre_grad_graph",
            "encoding": "string",
        },
        payload_fn=lambda: model_.print_readable(
            print_output=False, include_stride=True, include_device=True
        )
        + f"\n\n # graph id: {id(model_.graph)}",
    )
    return model_


def compile_fx(
    model_: GraphModule,
    example_inputs_: Sequence[InputType],
    inner_compile: Callable[..., OutputCode] = compile_fx_inner,
    config_patches: Optional[dict[str, Any]] = None,
    decompositions: Optional[dict[OpOverload, Callable[..., Any]]] = None,
    ignore_shape_env: bool = False,
) -> Union[Callable[[list[object]], Sequence[torch.Tensor]], str, list[str], Weights]:
    """
    Main entry point for compiling given FX graph.  Despite the fact that this
    lives in :mod:`torch._inductor`, this function is responsible for calling
    into AOT Autograd (and we will eventually get a callback to
    ``inner_compile`` to perform actual compilation.  In other words, this
    function orchestrates end-to-end compilation for the inductor backend when
    you use :func:`torch.compile`.

    NB: This function TAKES OWNERSHIP of the input ``model_`` and can potentially
    mutate it!  Make a copy if you need to preserve the original GraphModule.
    """
    # Wake up the AsyncCompile subproc pool as early as possible (if there's cuda).
    if any(
        isinstance(e, torch.Tensor) and e.device.type in ("cuda", "xpu")
        for e in example_inputs_
    ):
        torch._inductor.async_compile.AsyncCompile.wakeup()

    # Some arguments trigger a recursive call to compile_fx.  Handle these
    # short circuits first, before anything else

    if config_patches:
        with config.patch(config_patches):
            return compile_fx(
                model_,
                example_inputs_,
                # need extra layer of patching as backwards is compiled out of scope
                inner_compile=config.patch(config_patches)(inner_compile),
                decompositions=decompositions,
                ignore_shape_env=ignore_shape_env,
            )

    # TODO: This probably shouldn't be a recursive call
    if config.cpp_wrapper or config.fx_wrapper:
        cpp_wrapper_config = config.cpp_wrapper
        fx_wrapper_config = config.fx_wrapper

        with (
            config.patch(
                {
                    "cpp_wrapper": False,  # reset to break recursive call to compile_fx
                    "fx_wrapper": False,  # reset to break recursive call to compile_fx
                    **get_cpp_wrapper_config(),
                }
            ),
            V.set_real_inputs(example_inputs_),
        ):
            inputs_: Sequence[InputType] = example_inputs_

            if isinstance(model_, GraphModule):
                fake_inputs = [
                    node.meta.get("val")
                    for node in model_.graph.nodes
                    if node.op == "placeholder"
                ]
                # Replace non-tensor (constant) inputs with Nones, since these are not being
                # used anyways by the graph
                fake_inputs = [
                    inp if isinstance(inp, torch.Tensor) else None
                    for inp in fake_inputs
                ]

                if any(v is not None for v in fake_inputs):
                    # Validate devices before switching to fake tensors.
                    for idx, fi, i in zip(count(), fake_inputs, inputs_):
                        if fi is not None:
                            assert isinstance(i, torch.Tensor)
                            if fi.device != i.device:
                                raise ValueError(
                                    f"Device mismatch between fake input and example input at position #{idx}: "
                                    f"{fi.device} vs {i.device}. If the model was exported via torch.export(), "
                                    "make sure torch.export() and torch.aot_compile() run on the same device."
                                )
                    inputs_ = fake_inputs  # type: ignore[assignment]
            from torch._export.non_strict_utils import _fakify_script_objects

            fake_mode = detect_fake_mode(inputs_)
            with _fakify_script_objects(model_, inputs_, {}, fake_mode) as (
                patched_mod,
                fake_args,
                _,
                _,
                _,
            ):
                return compile_fx(
                    patched_mod,
                    fake_args,
                    inner_compile=functools.partial(
                        inner_compile,
                        cpp_wrapper=cpp_wrapper_config,
                        fx_wrapper=fx_wrapper_config,
                    ),
                    decompositions=decompositions,
                    ignore_shape_env=ignore_shape_env,
                )

    recursive_compile_fx = functools.partial(
        compile_fx,
        inner_compile=inner_compile,
        decompositions=decompositions,
        ignore_shape_env=ignore_shape_env,
    )

    if not graph_returns_tuple(model_):
        return make_graph_return_tuple(
            model_,
            example_inputs_,
            recursive_compile_fx,
        )

    if isinstance(model_, GraphModule) and isinstance(
        model_.graph._codegen, _PyTreeCodeGen
    ):
        # this graph is the result of dynamo.export()
        return handle_dynamo_export_graph(
            model_,
            example_inputs_,
            recursive_compile_fx,
        )

    # Do the actual work

    with (
        _use_lazy_graph_module(dynamo_config.use_lazy_graph_module),
        enable_python_dispatcher(),
        torch.fx.traceback.preserve_node_meta(
            config.trace.provenance_tracking_level == 1
        ),
        torch._inductor.debug.reset_provenance_globals(),
    ):
        # Pre-grad passes cannot be run if we weren't given a GraphModule.
        # Dynamo will always produce a GraphModule, but this handles cases
        # where a user directly passes a plain Module with the intention of
        # having AOTAutograd trace it.
        # TODO: Get rid of this?
        if isinstance(model_, GraphModule):
            model_ = run_pre_grad_passes(model_, example_inputs_)

        # TODO: Move this before recursive pre-grad passes
        # NB: This short circuit never occurs for Dynamo produced graphs
        # (which are pre-flattened)
        if any(isinstance(x, (list, tuple, dict)) for x in example_inputs_):
            return flatten_graph_inputs(
                model_,
                example_inputs_,
                recursive_compile_fx,
            )

        assert not config._raise_error_for_testing

        num_example_inputs = len(example_inputs_)

        compiler_config_extra = create_compiler_config_extra(config)

        decompositions = (
            decompositions if decompositions is not None else select_decomp_table()
        )

        def fw_compiler_base(
            gm: GraphModule,
            example_inputs: Sequence[InputType],
            is_inference: bool,
        ) -> OutputCode:
            with dynamo_utils.dynamo_timed("compile_fx.<locals>.fw_compiler_base"):
<<<<<<< HEAD
                if is_inference:
                    # partition_fn won't be called
                    gm = _recursive_joint_graph_passes(gm)

                fixed = torch._inductor.utils.num_fw_fixed_arguments(
                    num_example_inputs, len(example_inputs)
                )

                model_outputs_node = output_node(gm)
                if config.keep_output_stride:
                    model_outputs = pytree.arg_tree_leaves(*model_outputs_node.args)
                    num_model_outputs = len(model_outputs)

                    context = torch._guards.TracingContext.try_get()
                    # See Note [User Outputs in the inductor graph]
                    if context is not None and context.fw_metadata and not is_inference:
                        original_output_start_index = (
                            context.fw_metadata.num_mutated_inp_runtime_indices
                        )
                    else:
                        original_output_start_index = 0

                    if isinstance(model_, GraphModule):
                        *_, orig_model_outputs_node = model_.graph.nodes
                        assert orig_model_outputs_node.op == "output"
                        orig_model_outputs, _ = pytree.tree_flatten(
                            orig_model_outputs_node.args
                        )
                        num_orig_model_outputs = len(orig_model_outputs)
                    else:
                        num_orig_model_outputs = num_model_outputs

                    assert num_orig_model_outputs <= num_model_outputs

                    # Note [User Outputs in the inductor graph]
                    # We makes the following assumption
                    # For inference
                    #   len(orig_model_outputs) == len(model_outputs)
                    # For training
                    #   len(orig_model_outputs) <= len(model_outputs)
                    # During training, most of the time the model_outputs starts with
                    # original module's outputs followed by saved activations.
                    # But this can be not true if the model have inplace updated tensors.
                    # AOTAutograd will make those tensors being returned before the original
                    # module's output.
                    # To make things safe, we'll use original_output_start_index field
                    # set by AOTAutograd to decide where the original module outputs start.
                    orig_output_end_idx = (
                        original_output_start_index + num_orig_model_outputs
                    )
                    # Sanity check: we are about to splice out the "user" outputs from the full set
                    # of "graph" outputs. Make sure we're within bounds.
                    assert orig_output_end_idx <= num_model_outputs

                    model_outputs_node.meta["user_visible_output_idxs"] = [
                        idx
                        for idx in range(
                            original_output_start_index, orig_output_end_idx
                        )
                        if isinstance(model_outputs[idx], torch.fx.Node)
                    ]
=======
                if isinstance(model_, GraphModule):
                    num_orig_model_outputs = get_num_model_outputs(model_)
>>>>>>> 8d9f3be6
                else:
                    num_orig_model_outputs = get_num_model_outputs(gm)
                return compile_fx_forward(
                    gm,
                    example_inputs,
                    num_orig_model_outputs=num_orig_model_outputs,
                    num_example_inputs=num_example_inputs,
                    compiler_config_extra=compiler_config_extra,
                    inner_compile=inner_compile,
                    is_inference=is_inference,
                )

        fw_compiler: Callable[[GraphModule, Sequence[InputType]], OutputCode] = (
            functools.partial(fw_compiler_base, is_inference=False)
        )
        fw_compiler = SerializableAOTDispatchCompiler(OutputCode, fw_compiler)

        if config.freezing and not torch.is_grad_enabled():
            inference_compiler: Callable[..., Any] = functools.partial(
                fw_compiler_freezing,
                dynamo_model=model_,
                num_example_inputs=num_example_inputs,
                inner_compile=inner_compile,
                cudagraphs=compiler_config_extra.cudagraphs,
                graph_id=compiler_config_extra.graph_id,
                forward_device=compiler_config_extra.forward_device,
            )
        else:
            inference_compiler = functools.partial(fw_compiler_base, is_inference=True)
            inference_compiler = SerializableAOTDispatchCompiler(
                OutputCode, inference_compiler
            )

<<<<<<< HEAD
        def partition_fn(
            gm: GraphModule,
            joint_inputs: Sequence[object],
            **kwargs: object,
        ) -> tuple[GraphModule, GraphModule]:
            cuda_context = get_cuda_device_context(gm)
            with cuda_context:
                # We can skip the invoke_subgraph because the
                # entire_partition_fn is called recursively for invoke_subgraph
                # in partitioning.
                gm = _recursive_joint_graph_passes(gm, skip_invoke_subgraph=True)

            static_lifetime_input_indices: Optional[list[int]] = kwargs.pop(  # type: ignore[assignment]
                "static_lifetime_input_indices", None
            )

            with dynamo_utils.dynamo_timed(
                "min_cut_rematerialization_partition", log_pt2_compile_event=True
            ):
                return min_cut_rematerialization_partition(
                    gm,
                    joint_inputs,
                    compiler="inductor",
                    static_lifetime_input_indices=static_lifetime_input_indices,
                    **kwargs,
                )

=======
>>>>>>> 8d9f3be6
        @compile_time_strobelight_meta(phase_name="backward")
        def bw_compiler(
            gm: GraphModule, example_inputs: Sequence[InputType]
        ) -> OutputCode:
            with (
                dynamo_utils.dynamo_timed("compile_fx.<locals>.bw_compiler"),
            ):
                return compile_fx_backward(
                    gm,
                    example_inputs,
                    compiler_config_extra=compiler_config_extra,
                    inner_compile=inner_compile,
                )

        bw_compiler = SerializableAOTDispatchCompiler(OutputCode, bw_compiler)

        fake_mode = detect_fake_mode(
            example_inputs_
        ) or torch._subclasses.FakeTensorMode(allow_non_fake_inputs=True)
        tracing_context = (
            torch._guards.TracingContext.try_get()
            or torch._guards.TracingContext(fake_mode)
        )

        if V.aot_compilation:
            from .utils import is_valid_aoti_model_name

            is_valid_aoti_model_name()

            with functorch_config.patch(unlift_effect_tokens=True):
                gm, graph_signature = aot_export_module(
                    model_,
                    example_inputs_,
                    trace_joint=False,
                    decompositions=decompositions,
                )

                from torch._export.utils import _detect_fake_mode_from_gm

                fake_mode = _detect_fake_mode_from_gm(gm)
                # aot_export_module doesn't account for constant tensor attributes
                # so we end up having tensors that don't have fake vals attached.
                # This can happen when upstream export is non-strict where we
                # preserve the original module params/buffers. Once AOTI switches
                # to ep.run_decompositions() flow to lower to post-autograd opset
                # this will go away.
                for node in gm.graph.nodes:
                    if node.op == "get_attr" and "val" not in node.meta:
                        target = attrgetter(node.target)(gm)
                        if isinstance(target, torch.Tensor):
                            assert fake_mode is not None
                            node.meta["val"] = fake_mode.from_tensor(
                                target, static_shapes=True
                            )
                        elif isinstance(target, torch.ScriptObject):
                            node.meta["val"] = (
                                torch._library.fake_class_registry.maybe_to_fake_obj(
                                    fake_mode, target
                                )
                            )
                        elif isinstance(target, FakeScriptObject):
                            node.meta["val"] = target

            unlifted_gm = _unlift_graph(model_, gm, graph_signature)
            if "dynamo_flat_name_to_original_fqn" in model_.meta:
                unlifted_gm.meta["dynamo_flat_name_to_original_fqn"] = model_.meta[
                    "dynamo_flat_name_to_original_fqn"
                ]

            if "dynamo_compile_id" in model_.meta:
                unlifted_gm.meta["dynamo_compile_id"] = model_.meta["dynamo_compile_id"]

            # Disable amp as in aot_dispatch_autograd (https://github.com/pytorch/pytorch/pull/86515)
            # In inference_compiler (fw_compiler_base), _recursive_joint_graph_passes will call into
            # _sfdp_init() to register patterns.
            # When fallback_random is set to True, the sdpa patterns will be traced during runtime.
            # If amp is turned on, the traced FP32 patterns will have prims.convert_element_type which
            # will be the same as the generated FP16 patterns.
            disable_amp = torch._C._is_any_autocast_enabled()
            context = (
                torch._C._DisableAutocast if disable_amp else contextlib.nullcontext
            )
            with V.set_fake_mode(fake_mode), compiled_autograd._disable(), context():
                return inference_compiler(unlifted_gm, example_inputs_)

        with (
            V.set_fake_mode(fake_mode),
            torch._guards.tracing(tracing_context),
            compiled_autograd._disable(),
            functorch_config.patch(unlift_effect_tokens=True),
        ):
            try:
                return aot_autograd(
                    fw_compiler=fw_compiler,
                    bw_compiler=bw_compiler,
                    inference_compiler=inference_compiler,
                    decompositions=decompositions,
                    partition_fn=partition_fn,
                    keep_inference_input_mutations=True,
                    cudagraphs=compiler_config_extra.cudagraphs,
                    boxed_forward_device_index=compiler_config_extra.forward_device,
                    ignore_shape_env=ignore_shape_env,
                )(model_, example_inputs_)
            except ShortenTraceback as e:
                # We will also shorten the traceback inside dynamo.
                # This is only useful if inductor is called directly with an FX graph.
                raise e.remove_dynamo_frames() from None  # see TORCHDYNAMO_VERBOSE=1


def graph_returns_tuple(gm: GraphModule) -> bool:
    """True if a FX graph returns a tuple"""
    if not isinstance(gm, GraphModule):
        return True  # can't check this, assume true
    (rv,) = output_node(gm).args
    if isinstance(rv, (list, tuple)):
        return True
    if (
        isinstance(rv, torch.fx.node.Node)
        and hasattr(rv.target, "_schema")
        and len(rv.target._schema.returns) > 1
        and all(str(ret.type) == "Tensor" for ret in rv.target._schema.returns)
    ):
        # for graphs whose result is one node with multiple outputs
        return True
    return False


def make_graph_return_tuple(
    gm: GraphModule,
    inputs: Sequence[InputType],
    compile_gm: Callable[..., Any],
) -> Callable[..., Any]:
    """
    Mutate gm so it returns a tuple.  This is only needed for graphs
    not created by torchdynamo that return non-tuples.
    """
    node = output_node(gm)
    (rv,) = node.args
    rv, spec = pytree.tree_flatten(rv)
    with gm.graph.inserting_before(node):
        gm.graph.output(rv)
    gm.graph.erase_node(node)
    assert graph_returns_tuple(gm)

    compiled_fn = compile_gm(gm, inputs)

    @functools.wraps(compiled_fn)
    def wrapper(*args: Any, **kwargs: Any) -> Any:
        return pytree.tree_unflatten(compiled_fn(*args, **kwargs), spec)

    return wrapper


def handle_dynamo_export_graph(
    gm: GraphModule,
    inputs: Sequence[InputType],
    compile_gm: Callable[..., Any],
) -> Callable[..., Any]:
    """
    `torch._dynamo.export` embeds pytrees in the FX graph codegen object,
    convert that to a normal FX graph so inductor can compile it.
    """
    codegen = gm.graph._codegen
    gm.graph._codegen = torch.fx.graph.CodeGen()
    gm.recompile()

    compiled_fn = compile_gm(gm, codegen.process_inputs(*inputs))

    @functools.wraps(compiled_fn)  # type: ignore[misc]
    def wrapper(*args: Any) -> Any:
        return codegen.process_outputs(compiled_fn(*codegen.process_inputs(*args)))

    return wrapper


def _check_triton_bf16_support(graph: GraphLowering) -> None:
    def warn_and_skip(device: Optional[torch.device]) -> Never:
        from torch._dynamo.exc import SkipFrame

        assert device is not None

        device_interface = get_interface_for_device(device.type)
        device_props = device_interface.get_device_properties(device)
        warnings.warn(
            f"{device_props.name} does not support bfloat16 compilation natively, skipping"
        )
        raise SkipFrame("BF16 is not supported")

    for node in itertools.chain(graph.graph_inputs.values(), graph.graph_outputs):
        if not isinstance(node, IRNode):
            continue
        device_type = get_device_type(node)
        if (
            not device_type
            or not is_gpu(device_type)
            or node.get_dtype() != torch.bfloat16
        ):
            continue
        # Print warning and skip frame if attempting to compile for bfloat16
        # on device without hardware support for dtype
        device_interface = get_interface_for_device(device_type)
        if device_interface.is_bf16_supported(including_emulation=False):
            return
        warn_and_skip(node.get_device())


def _aoti_flatten_inputs(
    gm: torch.fx.GraphModule,
    args: Union[list[Any], tuple[Any, ...]],
    kwargs: Optional[dict[str, Any]] = None,
    *,
    options: Optional[dict[str, Any]] = None,
) -> tuple[list[Any], dict[str, Any]]:
    """
    Flatten the inputs to the graph module and return the flat inputs and options.
    Add "aot_inductor.serialized_in_spec" and "aot_inductor.serialized_out_spec" to the options.
    """
    from .compile_fx import graph_returns_tuple

    assert graph_returns_tuple(gm), (
        "Graph output must be a tuple(). This is so that we can avoid "
        "pytree processing of the outputs. Please change the module to "
        "have tuple outputs."
    )

    # We will serialize the pytree info into the .so as constant strings
    in_spec = None
    out_spec = None
    if isinstance(gm.graph._codegen, torch.fx.graph._PyTreeCodeGen):
        codegen = gm.graph._codegen
        gm.graph._codegen = torch.fx.graph.CodeGen()
        gm.recompile()

        if codegen.pytree_info.in_spec is not None:
            in_spec = codegen.pytree_info.in_spec
        if codegen.pytree_info.out_spec is not None:
            out_spec = codegen.pytree_info.out_spec

    else:
        if hasattr(gm, "_in_spec"):
            in_spec = gm._in_spec
        if hasattr(gm, "_out_spec"):
            out_spec = gm._out_spec

    serialized_in_spec = pytree.treespec_dumps(in_spec) if in_spec is not None else ""
    serialized_out_spec = (
        pytree.treespec_dumps(out_spec) if out_spec is not None else ""
    )

    flat_args_with_path, received_spec = pytree.tree_flatten_with_path(
        (args, kwargs or {})
    )

    if any(isinstance(x[1], torch.ScriptObject) for x in flat_args_with_path):
        from torch._dynamo.exc import UserError, UserErrorType

        raise UserError(
            UserErrorType.INVALID_INPUT,
            "TorchBind objects found in inputs. TorchBind object inputs are not supported in AOTInductor. "
            "TorchBind objects can only be attributes.",
        )

    # Replace non-tensor (constant) inputs with Nones, since these are not being
    # used anyways by the graph
    flat_example_inputs = [
        x[1] if isinstance(x[1], torch.Tensor) else None for x in flat_args_with_path
    ]

    if in_spec is not None and received_spec != in_spec:
        raise ValueError(  # noqa: B904
            "Trying to flatten user inputs with exported input tree spec: \n"
            f"{in_spec}\n"
            "but actually got inputs with tree spec of: \n"
            f"{received_spec}"
        )

    options = (
        {
            "aot_inductor.serialized_in_spec": serialized_in_spec,
            "aot_inductor.serialized_out_spec": serialized_out_spec,
        }
        if options is None
        else {
            **options,
            "aot_inductor.serialized_in_spec": serialized_in_spec,
            "aot_inductor.serialized_out_spec": serialized_out_spec,
        }
    )
    return flat_example_inputs, options<|MERGE_RESOLUTION|>--- conflicted
+++ resolved
@@ -2120,7 +2120,7 @@
         # We can skip the invoke_subgraph because the
         # entire_partition_fn is called recursively for invoke_subgraph
         # in partitioning.
-        _recursive_joint_graph_passes(gm, skip_invoke_subgraph=True)
+        gm = _recursive_joint_graph_passes(gm, skip_invoke_subgraph=True)
 
     static_lifetime_input_indices: Optional[list[int]] = kwargs.pop(  # type: ignore[assignment]
         "static_lifetime_input_indices", None
@@ -2223,7 +2223,7 @@
             ),
         )
 
-        _recursive_joint_graph_passes(gm)
+        gm = _recursive_joint_graph_passes(gm)
 
         trace_structured(
             "artifact",
@@ -2566,72 +2566,8 @@
             is_inference: bool,
         ) -> OutputCode:
             with dynamo_utils.dynamo_timed("compile_fx.<locals>.fw_compiler_base"):
-<<<<<<< HEAD
-                if is_inference:
-                    # partition_fn won't be called
-                    gm = _recursive_joint_graph_passes(gm)
-
-                fixed = torch._inductor.utils.num_fw_fixed_arguments(
-                    num_example_inputs, len(example_inputs)
-                )
-
-                model_outputs_node = output_node(gm)
-                if config.keep_output_stride:
-                    model_outputs = pytree.arg_tree_leaves(*model_outputs_node.args)
-                    num_model_outputs = len(model_outputs)
-
-                    context = torch._guards.TracingContext.try_get()
-                    # See Note [User Outputs in the inductor graph]
-                    if context is not None and context.fw_metadata and not is_inference:
-                        original_output_start_index = (
-                            context.fw_metadata.num_mutated_inp_runtime_indices
-                        )
-                    else:
-                        original_output_start_index = 0
-
-                    if isinstance(model_, GraphModule):
-                        *_, orig_model_outputs_node = model_.graph.nodes
-                        assert orig_model_outputs_node.op == "output"
-                        orig_model_outputs, _ = pytree.tree_flatten(
-                            orig_model_outputs_node.args
-                        )
-                        num_orig_model_outputs = len(orig_model_outputs)
-                    else:
-                        num_orig_model_outputs = num_model_outputs
-
-                    assert num_orig_model_outputs <= num_model_outputs
-
-                    # Note [User Outputs in the inductor graph]
-                    # We makes the following assumption
-                    # For inference
-                    #   len(orig_model_outputs) == len(model_outputs)
-                    # For training
-                    #   len(orig_model_outputs) <= len(model_outputs)
-                    # During training, most of the time the model_outputs starts with
-                    # original module's outputs followed by saved activations.
-                    # But this can be not true if the model have inplace updated tensors.
-                    # AOTAutograd will make those tensors being returned before the original
-                    # module's output.
-                    # To make things safe, we'll use original_output_start_index field
-                    # set by AOTAutograd to decide where the original module outputs start.
-                    orig_output_end_idx = (
-                        original_output_start_index + num_orig_model_outputs
-                    )
-                    # Sanity check: we are about to splice out the "user" outputs from the full set
-                    # of "graph" outputs. Make sure we're within bounds.
-                    assert orig_output_end_idx <= num_model_outputs
-
-                    model_outputs_node.meta["user_visible_output_idxs"] = [
-                        idx
-                        for idx in range(
-                            original_output_start_index, orig_output_end_idx
-                        )
-                        if isinstance(model_outputs[idx], torch.fx.Node)
-                    ]
-=======
                 if isinstance(model_, GraphModule):
                     num_orig_model_outputs = get_num_model_outputs(model_)
->>>>>>> 8d9f3be6
                 else:
                     num_orig_model_outputs = get_num_model_outputs(gm)
                 return compile_fx_forward(
@@ -2665,36 +2601,6 @@
                 OutputCode, inference_compiler
             )
 
-<<<<<<< HEAD
-        def partition_fn(
-            gm: GraphModule,
-            joint_inputs: Sequence[object],
-            **kwargs: object,
-        ) -> tuple[GraphModule, GraphModule]:
-            cuda_context = get_cuda_device_context(gm)
-            with cuda_context:
-                # We can skip the invoke_subgraph because the
-                # entire_partition_fn is called recursively for invoke_subgraph
-                # in partitioning.
-                gm = _recursive_joint_graph_passes(gm, skip_invoke_subgraph=True)
-
-            static_lifetime_input_indices: Optional[list[int]] = kwargs.pop(  # type: ignore[assignment]
-                "static_lifetime_input_indices", None
-            )
-
-            with dynamo_utils.dynamo_timed(
-                "min_cut_rematerialization_partition", log_pt2_compile_event=True
-            ):
-                return min_cut_rematerialization_partition(
-                    gm,
-                    joint_inputs,
-                    compiler="inductor",
-                    static_lifetime_input_indices=static_lifetime_input_indices,
-                    **kwargs,
-                )
-
-=======
->>>>>>> 8d9f3be6
         @compile_time_strobelight_meta(phase_name="backward")
         def bw_compiler(
             gm: GraphModule, example_inputs: Sequence[InputType]
