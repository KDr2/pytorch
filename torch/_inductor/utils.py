--- conflicted
+++ resolved
@@ -1184,7 +1184,7 @@
     class AOTInductorModelHolder {
     public:
         AOTInductorModelHolder() {
-            AOT_INDUCTOR_ERROR_CHECK(AOTInductorModelContainerCreate(&container_handle, 1 /*num_models*/));
+            AOT_INDUCTOR_ERROR_CHECK(AOTInductorModelContainerCreate(&container_handle, 1 /*num_models*/, false /*is_cpu*/));
         }
 
         ~AOTInductorModelHolder() {
@@ -1197,7 +1197,6 @@
 
     private:
         AOTInductorModelContainerHandle container_handle;
-<<<<<<< HEAD
     };
 
     // Global instance
@@ -1207,10 +1206,6 @@
         std::vector<at::Tensor>& input_tensors,
         std::vector<at::Tensor>& output_tensors
     ) {
-=======
-        AOT_INDUCTOR_ERROR_CHECK(
-            AOTInductorModelContainerCreate(&container_handle, 1 /*num_models*/, false /*is_cpu*/))
->>>>>>> cadb566b
         const auto& cuda_stream = c10::cuda::getCurrentCUDAStream();
         const auto stream_id = cuda_stream.stream();
         AOTInductorStreamHandle stream_handle =
