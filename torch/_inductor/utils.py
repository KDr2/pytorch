--- conflicted
+++ resolved
@@ -986,7 +986,6 @@
     return res
 
 
-<<<<<<< HEAD
 def use_ck_template(layout, m, n, k):
     # config knobs check 1
     if not use_max_autotune():
@@ -1020,7 +1019,8 @@
         return False
     # TBD: investigate if backend needs to be disabled for small gemms similar to CUTLASS
     return True
-=======
+
+    
 def _use_template_for_cpu(layout):
     return use_max_autotune() and layout.device.type == "cpu"
 
@@ -1055,7 +1055,6 @@
         and isinstance(mat2, ir.StorageBox)
         and mat2.is_module_buffer()
     )
->>>>>>> c53e0ac7
 
 
 def use_aten_gemm_kernels():
