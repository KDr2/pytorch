# mypy: allow-untyped-defs
from __future__ import annotations

import collections
import contextlib
import dataclasses
import enum
import functools
import importlib
import inspect
import io
import itertools
import logging
import math
import operator
import os
import platform
import re
import shutil
import sys
import tempfile
import textwrap
import time
import unittest
from datetime import datetime
from io import StringIO
from typing import (
    Any,
    Callable,
    Generic,
    NamedTuple,
    Optional,
    Protocol,
    TYPE_CHECKING,
    TypeVar,
    Union,
)
from typing_extensions import Concatenate, dataclass_transform, ParamSpec, TypeGuard
from unittest import mock

import sympy

import torch
from torch._inductor.runtime.hints import DeviceProperties


if TYPE_CHECKING:
    from collections.abc import Iterable, Sequence, ValuesView

    from torch._prims_common import ELEMENTWISE_TYPE_PROMOTION_KIND
    from .codegen.common import WorkspaceArg
    from .graph import SaveOutputCodeContext

from torch.utils._ordered_set import OrderedSet
from torch.utils._pytree import tree_map_only


GPU_TYPES = ["cuda", "mps", "xpu"]


# defines here before import torch._dynamo is for avoiding circular import
# when get_gpu_type is imported from dynamo
@functools.lru_cache(None)
def get_gpu_type():
    avail_gpus = [x for x in GPU_TYPES if getattr(torch, x).is_available()]
    assert len(avail_gpus) <= 1
    gpu_type = "cuda" if len(avail_gpus) == 0 else avail_gpus.pop()
    return gpu_type


from torch._dynamo.device_interface import get_interface_for_device
from torch._dynamo.utils import detect_fake_mode
from torch.autograd import DeviceType
from torch.autograd.profiler_util import EventList
from torch.fx.passes.graph_transform_observer import GraphTransformObserver
from torch.fx.passes.shape_prop import ShapeProp
from torch.utils._sympy.functions import (
    CeilDiv,
    CleanDiv,
    FloorDiv,
    Identity,
    ModularIndexing,
)
from torch.utils._sympy.symbol import make_symbol, SymT
from torch.utils._sympy.value_ranges import bound_sympy, ValueRanges

from . import config
from .runtime.runtime_utils import ceildiv as runtime_ceildiv


_IS_WINDOWS = sys.platform == "win32"

log = logging.getLogger(__name__)

_T = TypeVar("_T")
VarRanges = dict[sympy.Expr, sympy.Expr]
InputType = Optional[Union[torch.Tensor, int, torch.SymInt]]

GPU_KERNEL_BIN_EXTS = {"cuda": ".cubin", "xpu": ".spv"}

GPU_ALIGN_BYTES = 16
ALIGNMENT = 16

TMA_ALIGNMENT = 16
TMA_DESCRIPTOR_SIZE = 128

ALIGN_BYTES = 64
assert (ALIGN_BYTES & (ALIGN_BYTES - 1)) == 0 and ALIGN_BYTES >= 8, "must be power of 2"


def _align(nbytes):
    """Round up to the nearest multiple of ALIGN_BYTES"""
    return (nbytes + ALIGN_BYTES - 1) & -ALIGN_BYTES


def _is_aligned(v: sympy.Expr):
    """v can be statically proven to be a multiple of ALIGN_BYTES"""
    if isinstance(v, (sympy.Add, sympy.Max)):
        return all(map(_is_aligned, v.args))
    return isinstance(v, align) or sympy.gcd(v, ALIGN_BYTES) == ALIGN_BYTES


class align(sympy.Function):
    """Symbolically round up to the nearest multiple of ALIGN_BYTES"""

    nargs = (1,)
    is_integer = True

    @classmethod
    def eval(cls, value: sympy.Expr) -> Optional[sympy.Expr]:
        if isinstance(value, (int, sympy.Integer)):
            return _align(int(value))
        if _is_aligned(value):
            return value


def do_bench_using_profiling(fn: Callable[[], Any], warmup=25, rep=100) -> float:
    """
    Returns benchmark results by examining torch profiler events.
    This could be more accurate as it doesn't count CPU side overhead.
    However, this also requires manually excluding irrelevant event, e.g.
    vectorized_elementwise_kernel which is used to fill L2 cache,
    various CUDA events, etc, so could also be fragile.
    """

    fn()
    torch.cuda.synchronize()
    cache = torch.empty(int(256e6 // 4), dtype=torch.int, device="cuda")

    # Estimate the runtime of the function
    start_event = torch.cuda.Event(enable_timing=True)
    end_event = torch.cuda.Event(enable_timing=True)
    start_event.record()
    for _ in range(5):
        cache.zero_()
        fn()
    end_event.record()
    torch.cuda.synchronize()
    estimate_ms = start_event.elapsed_time(end_event) / 5

    # compute number of warmup and repeat
    n_warmup = max(1, int(warmup / estimate_ms))
    n_repeat = max(1, int(rep / estimate_ms))

    # Warm-up
    for _ in range(n_warmup):
        fn()

    with torch.profiler.profile(
        activities=[
            torch.profiler.ProfilerActivity.CUDA,
        ]
    ) as p:
        # Benchmark
        for i in range(n_repeat):
            # we clear the L2 cache before each run
            cache.zero_()
            # record time of `fn`
            fn()
        # Record clocks
        torch.cuda.synchronize()

    log.debug("raw events")
    log.debug(p.key_averages().table(sort_by="self_device_time_total", row_limit=-1))

    filtered_events = EventList(
        [
            event
            for event in p.events()
            if event.device_type == DeviceType.CUDA and event.name != "Context Sync"
        ]
    )
    if len(filtered_events) % n_repeat != 0:
        raise RuntimeError(
            "Failed to divide all profiling events into #repeat groups. "
            "#CUDA events: %d, #repeats: %s",
            len(filtered_events),
            n_repeat,
        )
    num_event_per_group = len(filtered_events) / n_repeat
    actual_events = EventList(
        [
            event
            for i, event in enumerate(filtered_events)
            if i % num_event_per_group != 0
        ]
    )
    actual_events._build_tree()
    actual_events = actual_events.key_averages()

    log.debug("profiling time breakdown")
    log.debug(actual_events.table(row_limit=-1))

    res = sum(event.device_time_total for event in actual_events) / 1000.0 / n_repeat
    log.debug("profiling results: %s ms", res)
    return res


@functools.lru_cache(None)
def has_torchvision_roi_align() -> bool:
    try:
        from torchvision.ops import roi_align  # noqa: F401

        torch._C._dispatch_has_kernel_for_dispatch_key("torchvision::nms", "Meta")
        return roi_align is not None and hasattr(
            getattr(torch.ops, "torchvision", None), "roi_align"
        )
    except ImportError:
        return False
    except RuntimeError as e:
        assert "torchvision::nms does not exist" in str(e)
        return False


def decode_device(device: Union[Optional[torch.device], str]) -> torch.device:
    if device is None:
        return torch.tensor(0.0).device  # default device
    if isinstance(device, str):
        device = torch.device(device)
    if device.type not in ("cpu", "meta") and device.index is None:
        device_interface = get_interface_for_device(device.type)
        return torch.device(device.type, index=device_interface.Worker.current_device())
    return device


def sympy_product(it: Iterable[sympy.Expr]) -> sympy.Expr:
    return functools.reduce(operator.mul, it, sympy.S.One)


def sympy_dot(seq1: Sequence[sympy.Expr], seq2: Sequence[sympy.Expr]) -> sympy.Expr:
    assert len(seq1) == len(seq2)
    return sympy.expand(sum(a * b for a, b in zip(seq1, seq2)))


def unique(it: Iterable[_T]) -> ValuesView[_T]:
    return {id(x): x for x in it}.values()


def ceildiv(
    numer: Union[int, sympy.Expr], denom: Union[int, sympy.Expr]
) -> Union[int, sympy.Expr]:
    if isinstance(numer, sympy.Expr) or isinstance(denom, sympy.Expr):
        return CeilDiv(sympy.sympify(numer), sympy.sympify(denom))
    # TODO: There is a bug in a call to this function, to repro:
    # python benchmarks/dynamo/huggingface.py --inductor -d cuda --accuracy
    # --amp --only YituTechConvBert --dynamic-shapes
    assert isinstance(numer, int) and isinstance(
        denom, int
    ), f"{numer}: {type(numer)}, {denom}: {type(denom)}"
    return runtime_ceildiv(numer, denom)


def _type_of(key):
    # Use the function here to get rid of dependencies on the Triton during the codegen.
    # Refer to Triton implementation here:
    # https://github.com/openai/triton/blob/98b5945d2aef679e00ebca8e07c35c3658ec76de/python/triton/runtime/jit.py#L238
    # `None` is nullptr.  Implicitly convert to *i8.
    if key is None:
        return "*i8"
    dtype_str = str(key).split(".")[-1]
    tys = {
        "bool": "i1",
        "float8e4nv": "fp8e4nv",
        "float8e5": "fp8e5",
        "float8e4b15": "fp8e4b15",
        "float8e4b15x4": "fp8e4b15x4",
        "float8_e4m3fn": "fp8e4nv",
        "float8_e5m2": "fp8e5",
        "float16": "fp16",
        "bfloat16": "bf16",
        "float32": "fp32",
        "float64": "fp64",
        "int8": "i8",
        "int16": "i16",
        "int32": "i32",
        "int64": "i64",
        "uint8": "u8",
        "uint16": "u16",
        "uint32": "u32",
        "uint64": "u64",
    }
    # reinterpret can create triton type
    for v in list(tys.values()):
        tys[v] = v
    return key if isinstance(key, str) else f"*{tys[dtype_str]}"


def convert_shape_to_inductor(
    lst: Iterable[Union[int, torch.SymInt]]
) -> list[sympy.Expr]:
    """
    Gets the shape and stride of a tensor. For non-symbolic tensors, this is
    trivial. But for symbolic tensors, we need to map from SymIntNode into
    sympy.Expr.
    """
    return [sympy.sympify(i) for i in lst]


def convert_shape_to_symint(
    lst: Iterable[Union[int, sympy.Expr]]
) -> list[Union[int, torch.SymInt]]:
    """
    Takes a list of shapes from Inductor and converts them into symints (or just
    ints if all shapes are static).
    """
    from .virtualized import V

    return [
        (
            i
            if isinstance(i, int)
            else (
                int(i)
                if isinstance(i, sympy.Integer)
                else V.graph.sizevars.shape_env.create_symintnode(i, hint=None)
            )
        )
        for i in lst
    ]


def is_view(op: torch._ops.OpOverload) -> bool:
    """
    Does this op overload have aliasing
    """
    assert isinstance(op, torch._ops.OpOverload)
    return any(a.alias_info is not None for a in op._schema.arguments)


def is_pointwise_use(
    use, is_pointwise_fn: Optional[Callable[[torch._ops.OpOverload], bool]] = None
) -> bool:
    """
    Do all uses of this op have torch.Tag.pointwise or return True for optional `is_pointwise_fn`

    Uses in views ops will follow the views uses
    """

    if not use.op == "call_function":
        return False

    if not (
        isinstance(use.target, torch._ops.OpOverload) or use.target is operator.getitem
    ):
        return False

    if use.target is operator.getitem or is_view(use.target):
        return all(is_pointwise_use(u, is_pointwise_fn) for u in use.users)

    return torch.Tag.pointwise in use.target.tags or (
        is_pointwise_fn is not None and is_pointwise_fn(use.target)
    )


def gen_gm_and_inputs(target, args, kwargs):
    g = torch.fx.Graph()
    graph_args = []

    def add_tensor_arg(arg):
        graph_args.append(arg)
        return g.placeholder(f"arg{len(graph_args)}")

    node = g.call_function(
        target, *tree_map_only(torch.Tensor, add_tensor_arg, (args, kwargs))
    )
    if (
        len(target._schema.returns) == 1
        and str(target._schema.returns[0].type) == "Tensor"
    ):
        node = (node,)  # type: ignore[assignment]
    g.output(node)

    gm = torch.fx.GraphModule({}, g)
    return gm, graph_args


def synchronize(device: str = "cuda") -> None:
    if device == "cpu":
        return
    device_interface = get_interface_for_device(device)
    if device_interface.is_available():
        device_interface.synchronize()


def timed(
    model: Callable[..., Any], example_inputs, times: int = 1, device: str = "cuda"
) -> float:
    synchronize(device)
    torch.manual_seed(1337)
    t0 = time.perf_counter()
    for _ in range(times):
        result = model(*example_inputs)
        synchronize(device)
    t1 = time.perf_counter()
    # GC the result after timing
    assert result is not None  # type: ignore[possibly-undefined]
    return t1 - t0


def print_performance(
    fn, args=(), times=10, repeat=10, baseline=1.0, device: str = "cuda"
):
    timings = torch.tensor([timed(fn, args, times, device) for _ in range(repeat)])
    took = torch.median(timings) / times
    print(f"{took / baseline:.6f}")
    return took


def precompute_method(obj: Any, method: str):
    """Replace obj.method() with a new method that returns a precomputed constant."""
    result = getattr(obj, method)()
    setattr(obj, method, lambda: result)


def precompute_methods(obj: Any, methods: list[str]):
    """Replace methods with new methods that returns a precomputed constants."""
    for method in methods:
        precompute_method(obj, method)


def cmp(a, b) -> int:
    return int(a > b) - int(a < b)


def pad_listlike(x, size):
    if len(x) == 1:
        return type(x)([x[0]]) * size
    else:
        return x


# Used to ensure that iterating over a set is deterministic
def tuple_sorted(x: tuple[_T, ...]) -> list[_T]:
    if len(x) == 0:
        return []

    def sort_func(elem):
        if isinstance(elem, str):
            return elem
        else:
            # We expect `elem` to be `scheduler.BaseSchedulerNode` type here,
            # but we are not able to do isinstance assert because of circular dependency
            return elem.get_name()

    return sorted(x, key=sort_func)


P = ParamSpec("P")
RV = TypeVar("RV", covariant=True)


class CachedMethod(Protocol, Generic[P, RV]):
    @staticmethod
    def clear_cache(self) -> None:
        ...

    def __call__(self, *args: P.args, **kwargs: P.kwargs) -> RV:
        ...


# See https://github.com/python/mypy/issues/13222#issuecomment-1193073470 to understand the type signature
def cache_on_self(fn: Callable[Concatenate[Any, P], RV]) -> CachedMethod[P, RV]:
    name = fn.__name__
    key = f"__{name}_cache"

    # wrapper is likely on the hot path, compile a specialized version of it
    ctx = {"fn": fn}
    exec(
        f"""\
        def {name}_cache_on_self(self):
            try:
                return self.{key}
            except AttributeError:
                rv = fn(self)
                object.__setattr__(self, "{key}", rv)
                return rv
        """.lstrip(),
        ctx,
    )
    wrapper = functools.wraps(fn)(ctx[f"{name}_cache_on_self"])

    def clear_cache(self):
        if hasattr(self, key):
            delattr(self, key)

    wrapper.clear_cache = clear_cache  # type: ignore[attr-defined]
    return wrapper  # type: ignore[return-value]


def aggregate_origins(node_schedule):
    from . import ir

    if isinstance(node_schedule, list):
        return functools.reduce(
            operator.or_,
            [
                node.node.origins
                for node in node_schedule
                if hasattr(node, "node") and node.node
            ],
            OrderedSet(),
        )
    elif isinstance(node_schedule, ir.ExternKernel):
        return node_schedule.origins
    else:
        return OrderedSet()


def get_fused_kernel_name(node_schedule, descriptive_names):
    all_origins = aggregate_origins(node_schedule)
    if descriptive_names == "original_aten":
        # Bases the kernel name off of the top-level aten operator (i.e. pre-decompositions)
        sources = [
            origin.meta["original_aten"]._overloadpacket.__name__
            for origin in all_origins
            if origin.op == "call_function"
            and "original_aten" in origin.meta
            and origin.meta["original_aten"] is not None
        ]
        sources = sorted(OrderedSet(sources))
    elif descriptive_names == "torch":
        # Bases the kernel name off of the top-level "torch" operator (i.e. post-dynamo graph)
        sources = []
        for origin in all_origins:
            if origin.op == "call_function" and "source_fn_stack" in origin.meta:
                source_fn = origin.meta["source_fn_stack"][-1]
                if isinstance(source_fn[1], str):
                    sources.append(source_fn[1])
                else:
                    sources.append(source_fn[1].__name__)
        sources = sorted(OrderedSet(sources))
    elif descriptive_names == "inductor_node":
        sources = [
            origin.name for origin in all_origins if origin.op == "call_function"
        ]
    else:
        raise NotImplementedError
    sources = sources
    return "_".join(["fused"] + sources)


def get_kernel_metadata(node_schedule, wrapper):
    all_origins = aggregate_origins(node_schedule)
    inductor_nodes = [origin for origin in all_origins if origin.op == "call_function"]

    from_node_dict = collections.defaultdict(list)
    original_aten_dict = collections.defaultdict(list)

    # Attempt to sort `inductor_nodes` topologically. Note that the case
    # where `inductor_nodes` contains nodes from multiple graph instances
    # is not supported. An example of this is conditional statements.
    single_graph = None
    if len(inductor_nodes):
        unique_graphs = OrderedSet(n.graph for n in inductor_nodes)
        if len(unique_graphs) == 1:
            single_graph = inductor_nodes[0].graph
            # create a map of idx -> node and cache it
            if not hasattr(single_graph, "_inductor_kernel_metadata_node_to_idx_map"):
                node_to_idx_map = {}
                for idx, n in enumerate(single_graph.nodes):
                    node_to_idx_map[n] = idx
                single_graph._inductor_kernel_metadata_node_to_idx_map = node_to_idx_map
            inductor_nodes.sort(
                key=lambda n: single_graph._inductor_kernel_metadata_node_to_idx_map[n]
            )

    for node in inductor_nodes:
        if "original_aten" in node.meta and node.meta["original_aten"] is not None:
            key = str(node.meta["original_aten"]._overloadpacket)
            original_aten_dict[key].append(node.name)
        if "from_node" in node.meta:
            key = node.meta["from_node"][0].name
            from_node_dict[key].append(node.name)
    sort_str = "Topologically Sorted" if single_graph is not None else "Unsorted"
    metadata = (
        f"{wrapper.comment} {sort_str} Source Nodes: [{', '.join(from_node_dict.keys())}], "
        f"Original ATen: [{', '.join(original_aten_dict.keys())}]"
    )

    # trace back to original node here
    detailed_metadata = [f"{wrapper.comment} Source node to ATen node mapping:"]
    for original_node, nodes in sorted(from_node_dict.items()):
        detailed_metadata.append(
            f"{wrapper.comment}   {original_node} => {', '.join(sorted(nodes))}"
        )

    # print the aot_autograd graph fragment
    if single_graph is not None:
        detailed_metadata.append(f"{wrapper.comment} Graph fragment:")
        for n in inductor_nodes:
            # TODO(future): maybe refactor torch/fx/graph.py to make it easy to
            # generate python code for graph fragments
            detailed_metadata.append(f"{wrapper.comment}   {n.format_node()}")

    return metadata, "\n".join(detailed_metadata)


def dominated_nodes(
    initial_queue: Iterable[torch.fx.Node], skip_filter=None
) -> OrderedSet[torch.fx.Node]:
    """Returns the set of nodes whose values depend on those within initial_queue"""
    initial_queue = list(initial_queue)
    dominated_set = OrderedSet(initial_queue)

    while initial_queue:
        node = initial_queue.pop()
        for user in node.users:
            if skip_filter and skip_filter(user):
                continue
            if user not in dominated_set:
                dominated_set.add(user)
                initial_queue.append(user)

    return dominated_set


def gather_origins(args, kwargs):
    import itertools

    from . import ir

    def is_unrealized_node(n):
        if isinstance(n, ir.TensorBox):
            return is_unrealized_node(n.data)
        if isinstance(n, ir.StorageBox):
            return is_unrealized_node(n.data)
        return isinstance(n, ir.IRNode) and isinstance(n, ir.Pointwise)

    kwarg_origins = [val.origins for val in kwargs.values() if is_unrealized_node(val)]
    arg_origins = [arg.origins for arg in args if is_unrealized_node(arg)]
    return OrderedSet(itertools.chain(*arg_origins, *kwarg_origins))


def sympy_str(expr: sympy.Expr) -> str:
    """
    Normal sympy str is very slow, this is a lot faster.  The result are
    somewhat worse, as it doesn't do as much simplification.  So don't
    use this for final codegen.
    """
    if isinstance(expr, sympy.Symbol):
        return expr.name
    if isinstance(expr, sympy.Add):
        return " + ".join(map(sympy_str, expr.args))
    if isinstance(expr, sympy.Mul):
        return " * ".join(map(sympy_str, expr.args))

    if isinstance(expr, (ModularIndexing, CleanDiv, FloorDiv, Identity)):
        return f"{expr.func.__name__}({', '.join(map(sympy_str, expr.args))})"
    return str(expr)


def get_bounds_index_expr(index):
    from .virtualized import V

    # If this expression does not come from an FX node, we compute its bounds
    if (
        config.compute_all_bounds
        and (fx_node := getattr(V.interpreter, "current_node", None))
        and fx_node.target != "index_expr"
    ):
        return bound_sympy(index)
    else:
        return ValueRanges.unknown()


def prefix_is_reduction(prefix: str) -> bool:
    return prefix[0] == "r"


def sympy_index_symbol_with_prefix(prefix: SymT, idx: int) -> sympy.Symbol:
    """
    Used to generate an integer-nonnegative symbol.
    """
    # This should never be used for creating shape/stride symbols, as those
    # should all be allocated before Inductor.
    assert prefix != SymT.SIZE
    # NOTE: shape symbols are positive (> 0), but index variables are only
    # non-negative (>= 0).
    return make_symbol(prefix, idx, integer=True, nonnegative=True)


def generate_assert(check):
    return (check or config.debug_index_asserts) and config.assert_indirect_indexing


def sympy_index_symbol(name: str) -> sympy.Symbol:
    """
    Used to generate an integer-nonnegative symbol.
    """
    # This should never be used for creating shape/stride symbols, as those
    # should all be allocated before Inductor.
    assert name[0] != "s"
    # NOTE: shape symbols are positive (> 0), but index variables are only
    # non-negative (>= 0).
    return sympy.Symbol(name, integer=True, nonnegative=True)


def sympy_subs(expr: sympy.Expr, replacements: dict[sympy.Expr, Any]) -> sympy.Expr:
    """
    When the passed replacement symbol v is a string, it is converted to a symbol with name v that
    have the same replaced expression integer and nonnegative properties.
    """

    def to_symbol(replaced, replacement):
        assert isinstance(replaced, sympy.Expr)
        if isinstance(replacement, str):
            return sympy.Symbol(
                replacement,
                integer=replaced.is_integer,  # type: ignore[attr-defined]
                nonnegative=replaced.is_nonnegative,  # type: ignore[attr-defined]
            )
        else:
            return replacement

    # xreplace is faster than subs, but is way more picky
    return sympy.sympify(expr).xreplace(
        {k: to_symbol(k, v) for k, v in replacements.items()}
    )


def is_symbolic(a: Any) -> TypeGuard[Union[torch.SymInt, torch.Tensor]]:
    return isinstance(a, torch.SymInt) or (
        isinstance(a, torch.Tensor)
        and any(is_symbolic(x) for x in itertools.chain(a.size(), a.stride()))
    )


def any_is_symbolic(*args: Any) -> bool:
    return any(is_symbolic(a) for a in args)


def get_first_incompatible_cudagraph_node(
    gm: torch.fx.GraphModule,
) -> Optional[torch.fx.Node]:
    from torch.fx.experimental.symbolic_shapes import free_unbacked_symbols

    forbidden_set = OrderedSet(
        [
            "aten._fused_moving_avg_obs_fq_helper.default",
            "aten._fused_moving_avg_obs_fq_helper_functional.default",
            "fbgemm.dense_to_jagged.default",
            "fbgemm.jagged_to_padded_dense.default",
            "run_and_save_rng_state",
            "run_with_rng_state",
            "aten._local_scalar_dense",
            # Technically, it's not necessary to ban this, because an
            # assert_scalar with constant arguments can be validly run
            # with CUDA graphs, but the operator is also pointless with
            # constant arguments, so might as well ban
            "aten._assert_scalar",
        ]
    )
    if torch.are_deterministic_algorithms_enabled():
        forbidden_set.update(
            (
                "aten._unsafe_index_put.default",
                "aten._unsafe_masked_index_put_accumulate.default",
                "aten.index_put.default",
                "aten.index_put_.default",
                "aten.scatter.src",
                "aten.scatter.reduce",
                "aten.scatter.value_reduce",
                "aten.scatter_add_",
                "aten.scatter_add.default",
                "aten.scatter_reduce.two",
                "aten.scatter_reduce_.two",
                "aten.scatter_reduce.two_out",
            )
        )

    for node in gm.graph.nodes:
        if str(node.target) in forbidden_set:
            return node
        if (val := node.meta.get("val")) is not None and free_unbacked_symbols(val):
            return node
    return None


def output_node(gm: torch.fx.GraphModule):
    """Get the output node from an FX graph"""
    last_node = next(iter(reversed(gm.graph.nodes)))
    assert last_node.op == "output"
    return last_node


_registered_caches: list[Any] = []


def clear_on_fresh_inductor_cache(obj: Any):
    """
    Use this decorator to register any caches that should be cache_clear'd
    with fresh_inductor_cache().
    """
    if not hasattr(obj, "cache_clear") or not callable(obj.cache_clear):
        raise AttributeError(f"{obj} does not have a cache_clear method")

    _registered_caches.append(obj)
    return obj


def clear_inductor_caches():
    """
    Clear all registered caches.
    """
    for obj in _registered_caches:
        obj.cache_clear()


@contextlib.contextmanager
def fresh_inductor_cache(cache_entries=None, dir=None, delete=True):
    """
    Contextmanager that provides a clean tmp cachedir for inductor.

    Optionally, pass a dict as 'cache_entries' to get a list of filenames and sizes
    generated with this cache instance.
    """
    clear_inductor_caches()

    inductor_cache_dir = tempfile.mkdtemp(dir=dir)
    try:
        with mock.patch.dict(
            os.environ, {"TORCHINDUCTOR_CACHE_DIR": inductor_cache_dir}
        ):
            log.debug("Using inductor cache dir %s", inductor_cache_dir)
            triton_cache_dir = os.path.join(inductor_cache_dir, "triton")
            with mock.patch.dict(os.environ, {"TRITON_CACHE_DIR": triton_cache_dir}):
                yield
                if isinstance(cache_entries, dict):
                    assert len(cache_entries) == 0, "expected empty cache_entries dict"
                    if os.path.exists(triton_cache_dir):
                        files = os.listdir(triton_cache_dir)
                        cache_entries.update(
                            {
                                f: os.path.getsize(os.path.join(triton_cache_dir, f))
                                for f in files
                                if ".lock" not in f
                            }
                        )
        if delete:
            shutil.rmtree(
                inductor_cache_dir,
                # Let's not fail if we can't clean up the temp dir. Also note that for
                # Windows, we can't delete the loaded modules because the module binaries
                # are open.
                onerror=lambda func, path, exc_info: log.warning(
                    "Failed to remove temporary cache dir at %s",
                    inductor_cache_dir,
                    exc_info=exc_info,
                ),
            )
    except Exception:
        log.warning("on error, temporary cache dir kept at %s", inductor_cache_dir)
        raise
    finally:
        clear_inductor_caches()


def argsort(seq) -> list[int]:
    # preserve original order for equal strides
    getter = seq.__getitem__
    a_r = range(len(seq))
    return list(reversed(sorted(a_r, key=getter, reverse=True)))  # noqa: C413


def argsort_sym(
    shape_env, seq: Sequence[Union[int, torch.SymInt, sympy.Expr]]
) -> list[int]:
    def cmp(a, b):
        a_idx, a_val = a
        b_idx, b_val = b

        def evaluate(expr):
            if isinstance(expr, bool):
                return expr
            return shape_env.evaluate_expr(expr, size_oblivious=True)

        if evaluate(a_val < b_val):
            return -1
        if evaluate(a_val > b_val):
            return 1
        # If strides are the same, prefer the original order.
        # (this matches argsort's algorithm).
        # For strides = [2048, 2048, 16, 1], this is
        # [3, 2, 1, 0].
        if a_idx < b_idx:
            return 1
        if a_idx > b_idx:
            return -1
        return 0

    # Strategy: convert all symints to sympy.Expr, then use a custom comparator
    exprs = [
        (idx, s.node.expr if isinstance(s, torch.SymInt) else s)
        for idx, s in enumerate(seq)
    ]
    exprs = sorted(exprs, key=functools.cmp_to_key(cmp))
    result = [idx for idx, _ in exprs]
    return result


@functools.lru_cache(8)
def get_dtype_size(dtype):
    return torch.empty((), dtype=dtype).element_size()


class LineContext(NamedTuple):
    context: Any


class IndentedBuffer:
    tabwidth = 4

    def __init__(self, initial_indent=0):
        self._lines = []
        self._indent = initial_indent

    def getvaluewithlinemap(self) -> tuple[str, list[tuple[int, LineContext]]]:
        buf = StringIO()
        p = 1
        linemap = []
        for line in self._lines:
            if isinstance(line, DeferredLineBase):
                line = line()
                if line is None:
                    continue
            elif isinstance(line, LineContext):
                linemap.append((p, line.context))
                continue
            assert isinstance(line, str)
            buf.write(line)
            buf.write("\n")
            p += 1 + line.count("\n")
        return buf.getvalue(), linemap

    def getvalue(self) -> str:
        v, _ = self.getvaluewithlinemap()
        return v

    def getrawvalue(self) -> str:
        buf = StringIO()
        for line in self._lines:
            if isinstance(line, DeferredLineBase):
                line = line()
                if line is None:
                    continue
            elif isinstance(line, LineContext):
                continue
            assert isinstance(line, str)
            # backslash implies line continuation
            if line.endswith("\\"):
                buf.write(line[:-1])
            else:
                buf.write(line)
                buf.write("\n")
        return buf.getvalue()

    def clear(self):
        self._lines.clear()

    def __bool__(self):
        return bool(self._lines)

    def prefix(self):
        return " " * (self._indent * self.tabwidth)

    def newline(self):
        self.writeline("\n")

    def writeline(self, line):
        if isinstance(line, LineContext):
            self._lines.append(line)
        elif isinstance(line, DeferredLineBase):
            self._lines.append(line.with_prefix(self.prefix()))
        elif line.strip():
            self._lines.append(f"{self.prefix()}{line}")
        else:
            self._lines.append("")

    def writelines(self, lines):
        for line in lines:
            self.writeline(line)

    def indent(self, offset=1):
        @contextlib.contextmanager
        def ctx():
            self._indent += offset
            try:
                yield
            finally:
                self._indent -= offset

        return ctx()

    def do_indent(self, offset=1):
        self._indent += offset

    def do_unindent(self, offset=1):
        self._indent -= offset

    def splice(self, other_code, strip=False):
        if isinstance(other_code, IndentedBuffer):
            dedent = float("inf")
            for line in other_code._lines:
                if not isinstance(line, LineContext) and line:
                    dedent = min(dedent, len(line) - len(line.lstrip()))
            if math.isinf(dedent):
                dedent = 0
            for line in other_code._lines:
                if isinstance(line, LineContext):
                    self._lines.append(line)
                else:
                    IndentedBuffer.writeline(self, line[int(dedent) :])
        else:
            other_code = textwrap.dedent(other_code)
            if strip:
                other_code = other_code.lstrip()
            if not other_code:
                return
            other_code = other_code.rstrip()
            for line in other_code.split("\n"):
                self.writeline(line)

    def map(self, func: Callable[[Any], Any]) -> IndentedBuffer:
        res = IndentedBuffer(initial_indent=self._indent)
        res._lines = [func(line) for line in self._lines]
        return res

    def __repr__(self):
        return f"{type(self)}({self.getvalue()})"

    def __add__(self, other):
        assert self._indent == other._indent
        res = IndentedBuffer(initial_indent=self._indent)
        res.writelines(self._lines)
        res.writelines(other._lines)
        return res


class FakeIndentedBuffer(IndentedBuffer):
    def __init__(self) -> None:
        super().__init__()

    def __getattribute__(self, name):
        if name == "__class__":  # Allow access to the class attribute
            return object.__getattribute__(self, name)
        raise RuntimeError(
            f"Tried to call self.{name} on FakeIndentedBuffer. This buffer"
            "is currently used on TritonTemplateKernel to prevent actual"
            "writes to the body without explicitly specifying the body with"
            "`TritonTemplateKernel.set_subgraph_body(name)`"
        )


@contextlib.contextmanager
def restore_stdout_stderr(initial_stdout, initial_stderr):
    try:
        yield
    finally:
        sys.stdout = initial_stdout
        sys.stderr = initial_stderr


class DeferredLineBase:
    """A line that can be 'unwritten' at a later time"""

    def __init__(self, line):
        if not line.strip():
            line = ""
        self.line = line

    def __call__(self) -> Optional[str]:
        """Returns either self.line or None to indicate the line has been 'unwritten'"""
        raise NotImplementedError

    def _new_line(self, line: str) -> DeferredLineBase:
        """Returns a new deferred line with the same condition"""
        raise NotImplementedError

    def with_prefix(self, prefix):
        return self._new_line(f"{prefix}{self.line}")

    def lstrip(self):
        return self._new_line(self.line.lstrip())

    def __getitem__(self, index):
        return self._new_line(self.line[index])

    def __bool__(self):
        return bool(self.line)

    def __len__(self):
        return len(self.line)


class DelayReplaceLine(DeferredLineBase):
    """At end of codegen call `line.replace(key, value_fn())`"""

    def __init__(self, key: str, value_fn: Callable[[], str], line: str):
        super().__init__(line)
        self.key = key
        self.value_fn = value_fn

    def __call__(self) -> str:
        return self.line.replace(self.key, self.value_fn())

    def _new_line(self, line: str) -> DelayReplaceLine:
        return DelayReplaceLine(self.key, self.value_fn, line)


@functools.lru_cache(None)
def is_big_gpu(index_or_device: Union[int, torch.device] = 0) -> bool:
    if isinstance(index_or_device, torch.device):
        device = index_or_device
    else:
        device = torch.device(get_gpu_type(), index_or_device)

    prop = DeviceProperties.create(device)

    # SM logic is not relevant to ROCm gpus
    # Arbitrarily skipping the older models
    if torch.version.hip:
        assert prop.major is not None
        if prop.major < 9 or prop.major == 10:
            log.warning("GPU arch does not support max_autotune_gemm mode usage")
            return False
        return True

    min_sms = 16 if device.type == "xpu" else 68  # 3080
    avail_sms = prop.multi_processor_count
    if avail_sms < min_sms:
        log.warning(
            "Not enough SMs to use max_autotune_gemm mode",
            extra={"min_sms": min_sms, "avail_sms": avail_sms},
        )
        return False
    return True


@functools.lru_cache
def get_num_sms() -> int:
    return torch.cuda.get_device_properties("cuda").multi_processor_count


def get_tma_workspace_arg(
    num_tma_descriptors: int,
    device: torch.device,
) -> WorkspaceArg:
    """Builds and returns a WorkspaceArg for the device side TMA workspace buffer."""
    from .codegen.common import WorkspaceArg, WorkspaceZeroMode

    zero_mode = WorkspaceZeroMode.from_bool(False)
    size = get_num_sms() * num_tma_descriptors * TMA_DESCRIPTOR_SIZE
    return WorkspaceArg(
        count=size,
        zero_mode=zero_mode,
        device=device,
        outer_name=WorkspaceArg.unique_name(),
    )


def use_max_autotune() -> bool:
    return (
        config.max_autotune or config.max_autotune_gemm or config.search_autotune_cache
    )


def _use_template_for_gpu(layout, allowed_layout_dtypes: list[torch.dtype]) -> bool:
    return (
        is_gpu(layout.device.type)
        and layout.dtype in allowed_layout_dtypes
        and is_big_gpu(layout.device)
    )


def _use_autotune_backend(backend: str) -> bool:
    return backend.upper() in [
        x.strip() for x in config.max_autotune_gemm_backends.upper().split(",")
    ]


def _use_conv_autotune_backend(backend: str) -> bool:
    return backend.upper() in [
        x.strip() for x in config.max_autotune_conv_backends.upper().split(",")
    ]


def use_triton_template(layout, *, enable_int32=False, enable_float8=False):
    from .codegen.common import BackendFeature, has_backend_feature

    layout_dtypes = [torch.float16, torch.bfloat16, torch.float32]
    if enable_int32:
        layout_dtypes = [torch.float16, torch.bfloat16, torch.float32, torch.int32]
    if enable_float8:
        layout_dtypes.extend([torch.float8_e4m3fn, torch.float8_e5m2])
    return (
        (
            (
                is_gpu(layout.device.type)
                and _use_template_for_gpu(layout, layout_dtypes)
            )
            or (layout.device.type == "cpu" and layout.dtype in layout_dtypes)
        )
        and use_max_autotune()
        and _use_autotune_backend("TRITON")
        and has_backend_feature(layout.device, BackendFeature.TRITON_TEMPLATES)
    )


def use_triton_tma_template(*matrices):
    from torch.utils._triton import has_triton_tma_device

    from .virtualized import V

    def _is_tma_compatible(x):
        if len(x.get_size()) != 2:
            return False

        dtype = x.get_dtype()
        if dtype not in (torch.float16, torch.bfloat16):
            return False

        layout = x.get_layout()
        transposed = layout.is_transposed()
        if not (layout.is_contiguous() or transposed):
            return False

        inner_dim = layout.size[1]
        if transposed:
            inner_dim = layout.size[0]
        inner_bytes = inner_dim * dtype.itemsize
        return V.graph.sizevars.statically_known_multiple_of(inner_bytes, TMA_ALIGNMENT)

    return (
        config.triton.enable_persistent_tma_matmul
        and has_triton_tma_device()
        and all(_is_tma_compatible(m) for m in matrices)
    )


def use_cutlass_template(layout, m, n, k):
    from .virtualized import V

    gemm_size = V.graph.sizevars.size_hint(m * n * k, fallback=-1)
    if gemm_size <= 0 or gemm_size < config.cuda.cutlass_backend_min_gemm_size:
        return False
    from .codegen.cuda.cutlass_utils import try_import_cutlass

    # Do not use cutlass template on ROCm
    if torch.version.hip:
        return False

    layout_dtypes = [torch.float16, torch.bfloat16, torch.float32, torch.int32]
    res = (
        _use_template_for_gpu(layout, layout_dtypes)
        and use_max_autotune()
        and _use_autotune_backend("CUTLASS")
    )

    if res:
        if not try_import_cutlass():
            log.warning(
                "Failed to import CUTLASS lib. Please check whether "
                "_inductor.config.cuda.cutlass_dir is set correctly. "
                "Skipping CUTLASS backend for now."
            )
            return False
    return res


@functools.lru_cache(None)
def _rocm_native_device_arch_name(device):
    return torch.cuda.get_device_properties(device).gcnArchName


@functools.lru_cache(None)
def try_import_ck_lib():
    try:
        import ck4inductor  # type: ignore[import]
        from ck4inductor.universal_gemm.gen_instances import (  # type: ignore[import]
            gen_ops_library,
            gen_ops_preselected,
        )
        from ck4inductor.universal_gemm.op import (  # type: ignore[import]
            CKGemmOperation,
        )

        package_dirname = os.path.dirname(ck4inductor.__file__)
    except ImportError:

        def gen_ops_library():
            return []

        def gen_ops_preselected():
            return []

        class CKGemmOperation:  # type: ignore[no-redef]
            pass

        package_dirname = None
    return package_dirname, gen_ops_library, gen_ops_preselected, CKGemmOperation


def use_ck_template(layout):
    # config knobs check 1
    if not use_max_autotune():
        return False
    # platform check
    if not torch.version.hip:
        return False
    # tensors must be on GPU
    if not layout.device.type == "cuda":
        return False
    # hardware check
    # if config arch list is not specified, get the native arch from the device properties
    native_arch = _rocm_native_device_arch_name(layout.device)
    requested_archs = {k.split(":")[0]: k for k in config.rocm.arch} or {
        native_arch.split(":")[0]: native_arch
    }
    requested_supported_archs = [
        requested_archs[k]
        for k in requested_archs.keys() & config.rocm.ck_supported_arch
    ]
    if not requested_supported_archs:
        return False
    # supported input dtypes
    if layout.dtype not in [torch.float16, torch.bfloat16, torch.float32]:
        return False

    ck_package_dirname, _, _, _ = try_import_ck_lib()

    if not ck_package_dirname:
        log.warning("Please pip install Composable Kernel package")
        return False

    if config.is_fbcode():
        config.rocm.ck_dir = ck_package_dirname

    if not config.rocm.ck_dir:
        log.warning("Please set TORCHINDUCTOR_CK_DIR env variable")
        return False

    if ck_package_dirname != config.rocm.ck_dir:
        log.warning("Invalid path to CK library")
        return False

    return True


def use_ck_gemm_template(layout, m, n, k):
    from .virtualized import V

    return (
        _use_autotune_backend("CK")
        and use_ck_template(layout)
        and V.graph.sizevars.size_hint(m * n * k, fallback=-1) > 0
    )


def use_ck_conv_template(layout):
    return _use_conv_autotune_backend("CK") and use_ck_template(layout)


def _use_template_for_cpu(layout):
    return use_max_autotune() and layout.device.type == "cpu"


def use_cpp_bmm_template(layout, mat1, mat2):
    return (
        use_cpp_gemm_template(layout, mat1, mat2, require_constant_mat2=False)
        and mat1.layout.is_contiguous()
    )


def use_cpp_gemm_template(
    layout, mat1, mat2, mat2_transposed=False, require_constant_mat2=True
):
    from . import ir
    from .codegen.cpp_micro_gemm import create_micro_gemm
    from .codegen.cpp_utils import get_gemm_template_output_and_compute_dtype
    from .kernel.mm_common import mm_args

    if not _use_template_for_cpu(layout) or not _use_autotune_backend("CPP"):
        return False

    if not config.cpp.weight_prepack:
        return False

    int8_gemm = mat1.get_dtype() in [torch.uint8, torch.int8]
    layout_dtypes = [torch.float32, torch.bfloat16, torch.half, torch.uint8]
    m, n, k, layout, mat1, mat2 = mm_args(
        mat1,
        mat2,
        out_dtype=layout.dtype if int8_gemm else None,
        mat2_transposed=mat2_transposed,
    )

    # TODO(jgong5): support dynamic shapes for n or k
    if has_free_symbols((n, k)):
        return False
    if isinstance(mat2, ir.BaseView):
        mat2 = mat2.unwrap_view()

    output_dtype, _ = get_gemm_template_output_and_compute_dtype(mat1.get_dtype())
    micro_gemm = create_micro_gemm(
        "micro_gemm",
        m,
        n,
        k,
        input_dtype=mat1.get_dtype(),
        input2_dtype=mat2.get_dtype(),
        output_dtype=output_dtype,
        num_threads=parallel_num_threads(),
    )

    def is_last_dim_stride1(x):
        x.freeze_layout()
        return x.get_stride()[-1] == 1

    return (
        layout.dtype in layout_dtypes
        and micro_gemm is not None
        and is_last_dim_stride1(mat1)  # TODO(jgong5): support transposed input
        and isinstance(mat2, ir.StorageBox)
        and (mat2.is_module_buffer() or not require_constant_mat2)
    )


def use_aten_gemm_kernels():
    return not use_max_autotune() or _use_autotune_backend("ATEN")


class DebugDirManager:
    counter = itertools.count(0)
    prev_debug_name: str

    def __init__(self) -> None:
        self.id = next(DebugDirManager.counter)

    def __enter__(self):
        self.prev_debug_name = torch._dynamo.config.debug_dir_root
        self.new_name = f"{self.prev_debug_name}_tmp_{self.id}"
        torch._dynamo.config.debug_dir_root = self.new_name

    def __exit__(self, *args):
        shutil.rmtree(self.new_name)
        torch._dynamo.config.debug_dir_root = self.prev_debug_name


<<<<<<< HEAD
def _run_and_get_code_for_context(
    fn: Callable[P, _T],
    for_context: SaveOutputCodeContext,
    args: P.args,
    kwargs: P.kwargs,
) -> tuple[_T, List[str]]:
=======
def run_and_get_code(fn, *args, **kwargs) -> tuple[Any, list[str]]:
>>>>>>> a5c73c60
    from .graph import GraphLowering

    source_codes: list[str] = []

    def save_output_code(code: str, context: SaveOutputCodeContext):
        if context == for_context:
            source_codes.append(code)

    with mock.patch.object(GraphLowering, "save_output_code", save_output_code):
        torch._dynamo.reset()
        result = fn(*args, **kwargs)
    return result, source_codes


<<<<<<< HEAD
def run_and_get_code(fn, *args, **kwargs) -> tuple[Any, List[str]]:
    from .graph import SaveOutputCodeContext

    return _run_and_get_code_for_context(
        fn, SaveOutputCodeContext.AFTER_COMPILE, args, kwargs
    )


def run_and_get_code_before_compile(fn, *args, **kwargs) -> tuple[Any, List[str]]:
    from .graph import SaveOutputCodeContext

    return _run_and_get_code_for_context(
        fn, SaveOutputCodeContext.BEFORE_COMPILE, args, kwargs
    )


def run_and_get_kernels(fn, *args, **kwargs) -> tuple[Any, List[str]]:
=======
def run_and_get_kernels(fn, *args, **kwargs) -> tuple[Any, list[str]]:
>>>>>>> a5c73c60
    result, source_codes = run_and_get_code(fn, *args, **kwargs)
    kernels = []
    for code in source_codes:
        kernels.extend(re.findall(r"'''.*?'''", code, re.DOTALL))
    return result, kernels


def run_fw_bw_and_get_code(fn):
    def run_with_backward():
        result = fn()
        result.sum().backward()
        return result

    return run_and_get_code(run_with_backward)


def get_code(fn, *args, **kwargs):
    """Get the inductor-generated code, but skip any actual compilation or running."""
    from .graph import GraphLowering, SaveOutputCodeContext

    source_codes: list[str] = []

    def save_output_code(code: str, context: SaveOutputCodeContext):
        if context == SaveOutputCodeContext.AFTER_COMPILE:
            source_codes.append(code)

    def patched_compile_to_module(self: GraphLowering):
        class DummyModule:
            """This is empty to replace the generated triton module"""

            def __init__(self) -> None:
                pass

            def call(self, *args, **kwargs):
                # Don't do anything when called
                pass

        code, _ = (
            self.codegen_with_cpp_wrapper() if self.cpp_wrapper else self.codegen()
        )
        # Skip all the actual compiling.
        nonlocal save_output_code
        save_output_code(code, SaveOutputCodeContext.BEFORE_COMPILE)

        return DummyModule()

    with mock.patch.object(
        GraphLowering, "compile_to_module", patched_compile_to_module
    ), mock.patch.object(GraphLowering, "save_output_code", save_output_code):
        torch._dynamo.reset()
        # Note the return here is None
        _ = fn(*args, **kwargs)

    return source_codes


def get_triton_code(fn, *args, **kwargs):
    source_codes = get_code(fn, *args, **kwargs)
    # Can have two outputs if backwards was eagerly compiled
    assert (
        1 <= len(source_codes) <= 2
    ), f"expected one or two code outputs got {len(source_codes)}"
    return source_codes[0]


def run_and_get_triton_code(fn, *args, **kwargs):
    _, source_codes = run_and_get_code(fn, *args, **kwargs)
    # Can have two outputs if backwards was eagerly compiled
    assert (
        1 <= len(source_codes) <= 2
    ), f"expected one or two code outputs got {len(source_codes)}"
    return source_codes[0]


def run_and_get_graph_lowering(fn, *args, **kwargs):
    from torch._inductor.graph import GraphLowering
    from torch._inductor.output_code import CompiledFxGraph

    real_init = CompiledFxGraph.__init__
    graph_lowerings = []

    def fake_init(*args, **kwargs):
        real_init(*args, **kwargs)
        graph = args[2]
        assert isinstance(graph, GraphLowering)
        graph_lowerings.append(graph)

    with mock.patch.object(CompiledFxGraph, "__init__", fake_init):
        result = fn(*args, **kwargs)

    return result, graph_lowerings


@contextlib.contextmanager
def override_lowering(aten_op, override_fn):
    """
    Override the lowering of aten_op with override_fn.
    The first argument of override_fn is the original lowering fn.
    """
    from torch._inductor import lowering

    orig_fn = lowering.lowerings[aten_op]
    try:
        lowering.lowerings[aten_op] = functools.partial(override_fn, orig_fn)
        yield
    finally:
        lowering.lowerings[aten_op] = orig_fn


def add_scheduler_init_hook(pre_fn, post_fn=None):
    """
    Add hook functions to be called at the beginning and end of Scheduler.__init__.
    Used for unit tests.
    """
    from torch._inductor.scheduler import Scheduler

    orig_fn = Scheduler.__init__

    def wrapper(scheduler, nodes):
        pre_fn(scheduler, nodes)
        out = orig_fn(scheduler, nodes)
        if post_fn:
            post_fn(scheduler, nodes)
        return out

    return unittest.mock.patch.object(Scheduler, "__init__", wrapper)


def developer_warning(msg):
    """
    Warnings that will be actionable for PyTorch developers, but not
    end users.  Allows us to easily disable them in stable releases but
    keep them on for nightly builds.
    """
    if config.developer_warnings:
        log.warning(msg)
    else:
        log.info(msg)


def get_benchmark_name():
    """
    An experimental API used only when config.benchmark_kernel is true.

    The benchmark name is only available at codegen time. So we can not
    directly call it in benchmark_all_kernels which is run after codegen.

    The function assumes the argument after --only is the benchmark name.
    It works for torchbench.py/hugginface.py/timm_models.py. But for ad-hoc
    scripts, this function may return None.

    There are 2 flavors of --only argument we need handle:
    1. --only model_name
    2. --only=model_name
    """
    try:
        idx = sys.argv.index("--only")
        if (
            idx + 1 < len(sys.argv)
            and len(sys.argv[idx + 1]) > 0
            and sys.argv[idx + 1][0] != "-"
        ):
            return sys.argv[idx + 1]
    except ValueError:
        pass

    for arg in sys.argv:
        if arg.startswith("--only="):
            return arg[len("--only=") :]


def is_ones(items):
    return all(x == 1 for x in items)


def is_zeros(items):
    return all(x == 0 for x in items)


def is_cpu_device(inputs):
    return all(
        item.device == torch.device("cpu")
        for item in inputs
        if isinstance(item, torch.Tensor)
    )


def get_sympy_Expr_dtype(val: sympy.Expr) -> torch.dtype:
    assert isinstance(
        val, sympy.Expr
    ), "only support sympy.Expr as input to get_sympy_Expr_dtype"
    if val.is_integer:  # type: ignore[attr-defined]
        return torch.int64
    else:
        return torch.float64


@contextlib.contextmanager
def maybe_profile(should_profile, *args, **kwargs):
    if should_profile:
        with torch.profiler.profile(*args, **kwargs) as p:
            yield p
    else:
        yield


def parallel_num_threads():
    threads = config.cpp.threads
    if threads < 1:
        threads = torch.get_num_threads()
    return threads


@functools.lru_cache(None)
def get_backend_num_stages():
    from .runtime.triton_helpers import get_backend_options

    options = get_backend_options()
    return options.get("num_stages", 2 if torch.version.hip else 3)


@functools.lru_cache(None)
def get_device_tflops(dtype):
    from triton.testing import get_max_simd_tflops, get_max_tensorcore_tflops

    assert dtype in (torch.float16, torch.bfloat16, torch.float32)

    if inspect.signature(get_max_simd_tflops).parameters.get("clock_rate"):
        # Triton API change in https://github.com/openai/triton/pull/2293
        from torch._utils_internal import max_clock_rate

        sm_clock = max_clock_rate()
        if dtype in (torch.float16, torch.bfloat16):
            return get_max_tensorcore_tflops(dtype, sm_clock)

        if torch.backends.cuda.matmul.allow_tf32:
            return get_max_tensorcore_tflops(torch.float32, sm_clock)
        else:
            return get_max_simd_tflops(torch.float32, sm_clock)
    else:
        if dtype in (torch.float16, torch.bfloat16):
            return get_max_tensorcore_tflops(dtype)

        if torch.backends.cuda.matmul.allow_tf32:
            return get_max_tensorcore_tflops(torch.float32)
        else:
            return get_max_simd_tflops(torch.float32)


@functools.lru_cache(None)
def get_gpu_dram_gbps() -> int:
    from triton.testing import get_dram_gbps

    return get_dram_gbps()


def get_gpu_shared_memory() -> int:
    from triton.runtime import driver

    return driver.active.utils.get_device_properties(0).get("max_shared_mem", 0)


def is_welford_reduction(reduction_type: str) -> bool:
    return reduction_type.startswith("welford")


def reduction_num_outputs(reduction_type: str) -> int:
    return 3 if is_welford_reduction(reduction_type) else 1


def is_linux() -> bool:
    return platform.system() == "Linux"


def is_windows() -> bool:
    return sys.platform == "win32"


def has_free_symbols(itr: Iterable[Any]) -> bool:
    return any(isinstance(x, sympy.Expr) and not x.is_number for x in itr)


def is_dynamic(*args) -> bool:
    from . import ir

    for t in args:
        if isinstance(
            t, (ir.TensorBox, ir.StorageBox, ir.BaseView, ir.ComputedBuffer, ir.Buffer)
        ):
            if has_free_symbols(t.maybe_get_size() or ()) or has_free_symbols(
                t.maybe_get_stride() or ()
            ):
                return True
        elif not isinstance(t, ir.IRNode):
            continue
        else:
            raise TypeError(f"unexpected type for is_dynamic {type(t)}")

    return False


# Placeholder strings used in triton codegen.
class Placeholder(enum.Enum):
    # The placeholder for the actual name of a triton kernel.
    # e.g. for "def triton_" it would be "triton_"
    KERNEL_NAME = "KERNEL_NAME"

    # The descriptive name of the triton kernel; when unique_kernel_names = False, this
    # placeholder will be replaced with a string with more information.
    DESCRIPTIVE_NAME = "DESCRIPTIVE_NAME"


def pass_execution_and_save(func, gm, inp, msg):
    from .pattern_matcher import stable_topological_sort

    with tempfile.NamedTemporaryFile(
        mode="w",
        encoding="utf-8",
        delete=False,
    ) as f:
        before_io = io.StringIO()
        after_io = io.StringIO()
        ShapeProp(gm=gm, fake_mode=detect_fake_mode(inp)).propagate(*inp)
        print(f"Before:\n{gm.graph}", file=f)
        print(gm.graph, file=before_io)
        start_time = datetime.now()
        with GraphTransformObserver(gm, msg):
            func(gm.graph)
        time_elapsed = datetime.now() - start_time
        # recompile graph
        stable_topological_sort(gm.graph)
        gm.graph.lint()
        gm.recompile()

        print(f"After:\n{gm.graph}", file=f)
        print(gm.graph, file=after_io)
        t = before_io.getvalue() == after_io.getvalue()
        log.info(
            "%s, save before/after graph to %s, graph before/after are the same = %s, time elapsed = %s",
            msg,
            f.name,
            t,
            time_elapsed,
        )


def is_multi_outputs_template(input_buf) -> bool:
    """
    Check if input buffer is a multi-outputs template buffer
    """
    from . import ir

    return isinstance(input_buf, ir.CppTemplateBuffer) and isinstance(
        input_buf.layout, ir.MultiOutputLayout
    )


def is_output_of_multi_outputs_template(input_buf) -> bool:
    """
    Check if input buffer is a output of multi-outputs template buffer
    """
    from . import ir

    return (
        isinstance(input_buf, ir.MultiOutput)
        and len(input_buf.inputs) == 1
        and isinstance(input_buf.inputs[0], ir.CppTemplateBuffer)
        and isinstance(input_buf.inputs[0].layout, ir.MultiOutputLayout)
    )


def is_collective(node, op=None):
    from . import ir

    return (
        type(node) == ir._CollectiveKernel and (op is None or node.op_overload is op)
    ) or (
        # TODO: this is a temporary solution to ensure that we can identify torchrec's
        # communication ops. But in order to allow better communication and computation
        # overlap, torchrec's communication ops should be not used.
        type(node) == ir.FallbackKernel
        and (
            # NOTE: the `hasattr()` check is to bypass errors such as the following:
            # AttributeError: '_OpNamespace' 'torchrec' object has no attribute 'all_to_all_single'
            (
                hasattr(torch.ops.torchrec, "all_to_all_single")
                and node.op_overload == torch.ops.torchrec.all_to_all_single.default
            )
            or (
                hasattr(torch.ops.torchrec, "all_gather_into_tensor")
                and node.op_overload
                == torch.ops.torchrec.all_gather_into_tensor.default
            )
            or (
                hasattr(torch.ops.torchrec, "reduce_scatter_tensor")
                and node.op_overload == torch.ops.torchrec.reduce_scatter_tensor.default
            )
        )
    )


def is_wait(node):
    from . import ir

    return type(node) == ir._WaitKernel


def contains_collective(snode):
    from torch._inductor.scheduler import BaseSchedulerNode, GroupedSchedulerNode

    assert isinstance(snode, BaseSchedulerNode)
    if isinstance(snode, GroupedSchedulerNode):
        return any(contains_collective(x) for x in snode.snodes)
    else:
        return is_collective(snode.node)


def contains_wait(snode):
    from torch._inductor.scheduler import BaseSchedulerNode, GroupedSchedulerNode

    assert isinstance(snode, BaseSchedulerNode)
    if isinstance(snode, GroupedSchedulerNode):
        return any(contains_wait(x) for x in snode.snodes)
    else:
        return is_wait(snode.node)


def is_fallback_op(node, op):
    from . import ir

    if isinstance(op, torch._ops.OpOverload):
        op = OrderedSet([op])
    return isinstance(node, ir.FallbackKernel) and node.op_overload in op


def buf_name_to_fused_snode(buf_name, name_to_buf, name_to_fused_node):
    return name_to_fused_node[name_to_buf[buf_name].defining_op.get_name()]


def find_recursive_deps_of_node(
    snode, collected_node_set, name_to_buf, name_to_fused_node, criteria_cb=None
):
    if criteria_cb and criteria_cb(snode):
        return
    collected_node_set.add(snode)
    for dep in snode.unmet_dependencies:
        defining_op_for_dep = buf_name_to_fused_snode(
            dep.name, name_to_buf, name_to_fused_node
        )
        if defining_op_for_dep in collected_node_set:
            continue
        find_recursive_deps_of_node(
            defining_op_for_dep,
            collected_node_set,
            name_to_buf,
            name_to_fused_node,
            criteria_cb=criteria_cb,
        )


def find_recursive_users_of_node(
    snode, collected_node_set, name_to_buf, name_to_fused_node, criteria_cb=None
):
    if criteria_cb and criteria_cb(snode):
        return
    collected_node_set.add(snode)
    for o in snode.get_outputs():
        for user in o.users:
            assert user.node is not None
            if user.node.get_name() == "OUTPUT":
                continue
            if user.node.get_name() not in name_to_fused_node:
                continue
            user_op = name_to_fused_node[user.node.get_name()]
            if user_op in collected_node_set:
                continue
            find_recursive_users_of_node(
                user_op,
                collected_node_set,
                name_to_buf,
                name_to_fused_node,
                criteria_cb=criteria_cb,
            )


def num_fw_fixed_arguments(dynamo_gm_num_inputs: int, aot_fw_gm_num_inputs: int):
    "Computes the number of inputs to the aot fw graph which have fixed addresses (params and buffers)"
    num_rng_seed_offset_inputs = (
        2 if torch._functorch.config.functionalize_rng_ops else 0
    )
    # AOT won't lift any parameters if we're inlining NN Modules
    # however desugaring subclasses will still add arguments
    # resulted in extra fixed inputs https://github.com/pytorch/pytorch/issues/130502
    if (
        torch._dynamo.config.inline_inbuilt_nn_modules
        and not torch._dynamo.utils.is_parameter_freezing()
    ):
        return 0

    return aot_fw_gm_num_inputs - dynamo_gm_num_inputs - num_rng_seed_offset_inputs


def count_tangents(fx_g: torch.fx.GraphModule):
    """
    Infers which inputs are static for a backwards graph
    """

    def is_saved_tensor(x):
        return (
            "tangents" not in x.name
            and "bwd_seed" not in x.name
            and "bwd_base_offset" not in x.name
        )

    arg_count = 0
    static_arg_idxs = []
    for n in fx_g.graph.nodes:
        if n.op == "placeholder":
            if is_saved_tensor(n):
                static_arg_idxs.append(arg_count)
            arg_count += 1

    assert static_arg_idxs == list(range(len(static_arg_idxs)))
    return len(static_arg_idxs)


@dataclasses.dataclass
class BoxedBool:
    value: bool

    def __bool__(self):
        return self.value

    @staticmethod
    def disable(obj):
        if isinstance(obj, BoxedBool):
            obj.value = False
            return obj
        return False


@contextlib.contextmanager
def collect_defined_kernels(kernel_list):
    from .codegen.wrapper import PythonWrapperCodegen

    orig_define_kernel = PythonWrapperCodegen.define_kernel

    def new_define_kernel(wrapper, name, kernel_code, metadata, *args, **kwargs):
        nonlocal kernel_list
        kernel_list.append(kernel_code)
        return orig_define_kernel(wrapper, name, kernel_code, metadata, *args, **kwargs)

    with unittest.mock.patch.object(
        PythonWrapperCodegen, "define_kernel", new_define_kernel
    ):
        yield


def get_cloned_parameter_buffer_name(name: str):
    return name + "__original__"


def is_gpu(device: Optional[str]):
    assert isinstance(device, str) or device is None, device
    return device in GPU_TYPES


def device_need_guard(device: str):
    assert isinstance(device, str)
    return is_gpu(device)


def needs_fallback_due_to_atomic_add_limitations(dtype):
    # tl.atomic add has bfloat16 support in fbcode
    # but not in OSS https://github.com/pytorch/pytorch/issues/97016
    # we will fallback until the code is upstreamed to OSS
    if (
        config.is_fbcode()
        and dtype == torch.bfloat16
        and torch.cuda.is_available()
        and torch.cuda.get_device_capability() >= (9, 0)
    ):
        return False
    else:
        return dtype in OrderedSet([torch.int64, torch.bool, torch.bfloat16])


def use_scatter_fallback(
    op_overload: torch._ops.OpOverload,
    reduction_type,
    self_dtype,
    src_dtype,
    src_device_type,
    src_is_tensor,
):
    if (
        op_overload.overloadpacket
        in (torch.ops.aten.scatter_reduce_, torch.ops.aten.scatter_reduce)
        and reduction_type is None
    ):
        return False

    reduce_ty = (
        "add" if op_overload.overloadpacket == torch.ops.aten.scatter_ else "sum"
    )

    return (
        reduction_type not in (None, reduce_ty)
        or (
            src_is_tensor
            and is_gpu(src_device_type)
            and needs_fallback_due_to_atomic_add_limitations(src_dtype)
        )
        or (
            op_overload.overloadpacket == torch.ops.aten.scatter_reduce_
            and reduction_type == "sum"
            and src_is_tensor
            and src_device_type == "cpu"
            and config.cpp.fallback_scatter_reduce_sum
            and (config.cpp.dynamic_threads or parallel_num_threads() != 1)
        )
        or (reduction_type == reduce_ty and self_dtype in (torch.bool, torch.int64))
        or torch.are_deterministic_algorithms_enabled()
    )


def dump_node_schedule(node_schedule):
    """
    An API that can be used in pdb to dump a node_schedule.
    Right mainly dump the read/write dependencies but can add more as needed.
    """
    from torch._inductor.codegen.simd import DisableReduction, EnableReduction
    from torch._inductor.scheduler import SchedulerNode

    print(f"Node schedule with {len(node_schedule)} nodes")
    for idx, node in enumerate(node_schedule):
        print(f" {idx:3}:")
        if node is EnableReduction:
            print("enable reduction")
        elif node is DisableReduction:
            print("disable reduction")
        elif isinstance(node, SchedulerNode):
            is_red = node.is_reduction()
            print(f"{'red' if is_red else 'pw'} scheduler node")
            if is_red:
                assert node.node is not None
                print(f"original reduction hint {node.node.data.reduction_hint}")  # type: ignore[attr-defined]
            print("ReadDep:")
            for dep in node.read_writes.reads:
                print(dep)
            print("WriteDep:")
            for dep in node.read_writes.writes:
                print(dep)
        else:
            raise RuntimeError(f"Unrecognized node type: {type(node)}")


def tensor_is_aligned(tensor: torch.Tensor):
    # See Note: [Input Alignment handling in Inductor]
    # Right now, we don't try to guard on the alignment of the storage offset.
    # When this comment was written, non-symbolic storage_offsets are not guarded on
    # but symbolic storage_offsets are. For consistency, we suppress guard creation
    # upon performing this check: that ensures that we don't add recompiles when we
    # add this logic.
    from torch.fx.experimental.symbolic_shapes import statically_known_true

    return statically_known_true(
        (tensor.storage_offset() * get_dtype_size(tensor.dtype)) % GPU_ALIGN_BYTES == 0
    )


def should_assume_input_aligned(example_input: torch.Tensor):
    # See Note: [Input Alignment handling in Inductor]

    # right now, we only care about alignment for cuda tensors.
    if not is_gpu(example_input.device.type):
        return False
    return config.assume_aligned_inputs or tensor_is_aligned(example_input)


def maybe_get_suppress_shape_guards_ctx():
    # Try to get TracingContext.try_get().fake_mode.shape_env.suppress_guards()
    # If it's not available, return a nullcontext.

    # If we're dealing with cudagraphs, we might not have a tracing_context
    tracing_context = torch._guards.TracingContext.try_get()
    if not tracing_context:
        return contextlib.nullcontext()

    # In standalone inductor compile mode, we might not have a shape_env attached to the fake mode
    shape_env = tracing_context.fake_mode.shape_env
    if not shape_env:
        return contextlib.nullcontext()

    return shape_env.suppress_guards()


def run_and_get_cpp_code(fn, *args, **kwargs):
    # We use the patch context manager instead of using it as a decorator.
    # In this way, we can ensure that the attribute is patched and unpatched correctly
    # even if this run_and_get_cpp_code function is called multiple times.
    with unittest.mock.patch.object(config, "debug", True):
        torch._dynamo.reset()
        import io
        import logging

        log_capture_string = io.StringIO()
        ch = logging.StreamHandler(log_capture_string)
        from torch._inductor.codecache import output_code_log

        output_code_log.addHandler(ch)
        prev_level = output_code_log.level
        output_code_log.setLevel(logging.DEBUG)
        result = fn(*args, **kwargs)
        s = log_capture_string.getvalue()
        output_code_log.setLevel(prev_level)
        output_code_log.removeHandler(ch)
    return result, s


def shape_env_from_inputs(inputs: Sequence[InputType]):
    fake_mode = detect_fake_mode(inputs)

    # TODO(voz): It would be nice to enable this assert, but there are lots of tests that
    # pass in real inputs for now.
    # if len(inputs) > 0:
    # assert fake_mode is not None, breakpoint()

    if fake_mode is not None:
        return fake_mode.shape_env

    # When there are no tensor inputs, get shape_env from the first SymInt.
    for input in inputs:
        if isinstance(input, torch.SymInt):
            return input.node.shape_env

    # TODO(voz): Should we always have one anyway?
    return None


def align_inputs_from_check_idxs(
    model: Callable[[list[InputType]], Any],
    inputs_to_check: Sequence[int],
) -> Callable[[list[InputType]], Any]:
    if len(inputs_to_check) == 0:
        return model

    def run(new_inputs: list[InputType]):
        copy_misaligned_inputs(new_inputs, inputs_to_check)
        return model(new_inputs)

    return run


def clone_preserve_strides(x: torch.Tensor):
    if 0 in x.size():
        # Short-circuits if the shape has no elements
        needed_size = 0
    else:
        needed_size = (
            sum((shape - 1) * stride for shape, stride in zip(x.size(), x.stride())) + 1
        )
    buffer = torch.as_strided(x, (needed_size,), (1,)).clone()
    return torch.as_strided(buffer, x.size(), x.stride())


def copy_misaligned_inputs(
    new_inputs: list[InputType], check_inputs_idxs: Sequence[int]
) -> None:
    for i in check_inputs_idxs:
        _inp = new_inputs[i]
        assert isinstance(_inp, torch.Tensor)
        if _inp.data_ptr() % ALIGNMENT:
            new_inputs[i] = clone_preserve_strides(_inp)


def remove_unaligned_input_idxs(
    inputs: Sequence[InputType],
    static_input_idxs: Sequence[int],
) -> Sequence[int]:
    """
    We require all inputs to be aligned, so introduce a copy for any
    that aren't.
    """
    aligned_static_input_idxs = []
    for idx in static_input_idxs:
        input = inputs[idx]
        if isinstance(input, torch.Tensor) and (input.data_ptr() % ALIGNMENT) == 0:
            aligned_static_input_idxs.append(idx)
    if len(aligned_static_input_idxs) != len(static_input_idxs):
        return aligned_static_input_idxs
    return static_input_idxs


def expr_fits_within_32bit(e: sympy.Expr):
    from .virtualized import V

    int_max = torch.iinfo(torch.int32).max
    size_hint = V.graph.sizevars.size_hint
    has_hint = V.graph.sizevars.shape_env.has_hint

    # Allow for unhinted e as long as we can still statically prove
    # (e.g., via ValueRanges) that it is still in bounds
    if V.graph.sizevars.is_expr_static_and_true(e <= int_max):
        return True
    # Otherwise, the hint MUST exist and be in range
    return has_hint(e) and size_hint(e) <= int_max


def set_tracing_context_output_strides(example_inputs, compiled_graph):
    # Return the output strides to the caller via TracingContext
    context = torch._guards.TracingContext.try_get()
    if context is not None and context.output_strides is not None:
        assert len(context.output_strides) == 0
        shape_env = shape_env_from_inputs(example_inputs)
        for exprs in compiled_graph.output_strides:
            if exprs is None:
                context.output_strides.append(None)
            else:
                fakify_first_call = False
                if ctx := torch._guards.TracingContext.try_get():
                    fakify_first_call = ctx.fakify_first_call

                def map_expr(e):
                    if shape_env is None:
                        return int(e)
                    if fakify_first_call:
                        return shape_env.deserialize_symexpr(e)
                    return shape_env.evaluate_symexpr(e)

                context.output_strides.append(tuple(map_expr(e) for e in exprs))


def should_use_remote_fx_graph_cache():
    if config.fx_graph_remote_cache is not None:
        return config.fx_graph_remote_cache
    if not config.is_fbcode():
        return False

    if torch._utils_internal.is_fb_unit_test():
        return False

    try:
        from torch._inductor.fb.remote_cache import REMOTE_CACHE_VERSION
    except ModuleNotFoundError:
        return False

    return REMOTE_CACHE_VERSION >= torch._utils_internal.justknobs_getval_int(
        "pytorch/remote_cache:fx_graph_memcache_version"
    )


def normalize_name(name: str) -> str:
    return re.sub(r"[^a-zA-Z0-9_]", "_", name)


# correct cases where Triton types names don't match PyTorch
_triton_type_mapping = {
    "tl.bool": "tl.int1",
    "tl.float8_e4m3fn": "tl.float8e4nv",
    "tl.float8_e5m2": "tl.float8e5",
    "tl.float8_e4m3fnuz": "tl.float8e4b8",
    "tl.float8_e5m2fnuz": "tl.float8e5b16",
}
_torch_triton_mapping = {v: k for k, v in _triton_type_mapping.items()}


_triton_type_re = re.compile(r"^.*[.]")


def triton_type(dtype: torch.dtype) -> str:
    """Convert torch.dtype to triton type"""
    triton_type_name = _triton_type_re.sub("tl.", str(dtype))
    return _triton_type_mapping.get(triton_type_name, triton_type_name)


def triton_type_to_torch(dtype: str) -> torch.dtype:
    adjusted_type = _torch_triton_mapping.get(dtype, dtype)
    type_name = adjusted_type.replace("tl.", "")
    out_dtype = getattr(torch, type_name)
    assert isinstance(out_dtype, torch.dtype)
    return out_dtype


def is_same_tensor(data: torch.Tensor, value: torch.Tensor):
    return (
        not data.is_mkldnn
        and data.size() == value.size()
        and data.stride() == value.stride()
        and data.dtype == value.dtype
        and data.device == value.device
        and data.untyped_storage().data_ptr() == value.untyped_storage().data_ptr()
        and data.storage_offset() == value.storage_offset()
    )


def is_same_mkldnn_tensor(data: torch.Tensor, value: torch.Tensor):
    return (
        data.is_mkldnn
        and data.size() == value.size()
        and data.dtype == value.dtype
        and data.device == value.device
        and torch.ops.mkldnn.data_ptr(data) == torch.ops.mkldnn.data_ptr(value)
    )


@functools.lru_cache(None)
def boolean_ops():
    return (
        "isinf",
        "isnan",
        "logical_not",
        "logical_and",
        "signbit",
        "and_",
        "le",
        "lt",
        "ge",
        "gt",
        "eq",
        "ne",
        "or_",  # TODO should remove this op
        "xor",
    )


@dataclasses.dataclass
class OpDtypeRule:
    type_promotion_kind: ELEMENTWISE_TYPE_PROMOTION_KIND
    override_return_dtype: Optional[torch.dtype]


op_dtype_propagation_rules: dict[str, OpDtypeRule] = {}


def register_op_dtype_propagation_rules(
    name,
    type_promotion_kind: ELEMENTWISE_TYPE_PROMOTION_KIND,
    override_return_dtype: Optional[torch.dtype],
):
    op_dtype_propagation_rules[name] = OpDtypeRule(
        type_promotion_kind, override_return_dtype
    )


def upcast_compute_type(dtype: torch.dtype) -> torch.dtype:
    """Maybe upcast [b]float16 to float32"""
    if config.triton.codegen_upcast_to_fp32 and (
        dtype in (torch.float16, torch.bfloat16)
    ):
        return torch.float32
    return dtype


@dataclass_transform(frozen_default=True)
def ir_dataclass(cls=None, /, *, frozen: bool = True):
    def wrap(cls: _T) -> _T:
        if sys.version_info >= (3, 10):
            return dataclasses.dataclass(cls, kw_only=True, frozen=frozen)  # type: ignore[call-overload]
        else:
            # Polyfill for python=3.9. kw_only simply introduces an extra check
            # that only kwargs are used (and is not available on 3.9)
            return dataclasses.dataclass(cls, frozen=frozen)

    if cls is None:
        return wrap
    return wrap(cls)


def get_donated_idxs() -> Optional[list[int]]:
    tracing_context = torch._guards.TracingContext.try_get()
    if tracing_context is not None and tracing_context.fw_metadata:
        return tracing_context.fw_metadata.bw_donated_idxs
    return None


def set_kernel_post_grad_provenance_tracing(node_schedule, kernel_name):
    from .codegen.simd_kernel_features import DisableReduction, EnableReduction
    from .virtualized import V

    for node in node_schedule:
        if node not in (EnableReduction, DisableReduction):
            if node.node is not None:
                V.debug._inductor_triton_kernel_to_post_grad_node_info[kernel_name] = [
                    origin.name for origin in node.node.origins
                ]


class TritonAttrsDescriptorVersion(enum.Enum):
    V0_NO_TRITON = 0
    V1_COMPILER = 1  # triton.compiler.compiler.AttrsDescriptor
    V2_BACKENDS = 2  # triton.backends.compiler.AttrsDescriptor
    V3_BACKENDS_TUPLE = (
        3  # triton.backends.compiler.AttrsDescriptor, but with tuple support
    )
    V4_DICT = 4  # a raw dict


@functools.lru_cache(None)
def get_triton_attrs_descriptor_version() -> TritonAttrsDescriptorVersion:
    if importlib.util.find_spec("triton") is None:
        return TritonAttrsDescriptorVersion.V0_NO_TRITON

    import triton.backends.compiler
    import triton.compiler.compiler

    if hasattr(triton.backends.compiler, "AttrsDescriptor"):
        # Triton 3.2.0
        # AttrsDescriptor was moved from triton.compiler.compiler to triton.backends.compiler.
        # AttrsDescriptor and its serialization format were also changed.

        # TODO: implement V3_BACKENDS_TUPLE
        # On Dec 9, 2024, tuple support (triton #5220) was implemented and breaks handling.
        # We don't have a way to detect this (and haven't implemented this version)
        return TritonAttrsDescriptorVersion.V2_BACKENDS
    elif hasattr(triton.compiler.compiler, "AttrsDescriptor"):
        # Triton 3.0.0
        return TritonAttrsDescriptorVersion.V1_COMPILER
    else:
        # After Jan 1, 2025
        # AttrsDescriptor was removed and replaced with a raw dict.
        return TritonAttrsDescriptorVersion.V4_DICT


def triton_version_uses_attrs_dict() -> bool:
    return get_triton_attrs_descriptor_version() == TritonAttrsDescriptorVersion.V4_DICT<|MERGE_RESOLUTION|>--- conflicted
+++ resolved
@@ -1466,16 +1466,12 @@
         torch._dynamo.config.debug_dir_root = self.prev_debug_name
 
 
-<<<<<<< HEAD
 def _run_and_get_code_for_context(
     fn: Callable[P, _T],
     for_context: SaveOutputCodeContext,
     args: P.args,
     kwargs: P.kwargs,
-) -> tuple[_T, List[str]]:
-=======
-def run_and_get_code(fn, *args, **kwargs) -> tuple[Any, list[str]]:
->>>>>>> a5c73c60
+) -> tuple[_T, list[str]]:
     from .graph import GraphLowering
 
     source_codes: list[str] = []
@@ -1490,8 +1486,7 @@
     return result, source_codes
 
 
-<<<<<<< HEAD
-def run_and_get_code(fn, *args, **kwargs) -> tuple[Any, List[str]]:
+def run_and_get_code(fn, *args, **kwargs) -> tuple[Any, list[str]]:
     from .graph import SaveOutputCodeContext
 
     return _run_and_get_code_for_context(
@@ -1499,7 +1494,7 @@
     )
 
 
-def run_and_get_code_before_compile(fn, *args, **kwargs) -> tuple[Any, List[str]]:
+def run_and_get_code_before_compile(fn, *args, **kwargs) -> tuple[Any, list[str]]:
     from .graph import SaveOutputCodeContext
 
     return _run_and_get_code_for_context(
@@ -1507,10 +1502,7 @@
     )
 
 
-def run_and_get_kernels(fn, *args, **kwargs) -> tuple[Any, List[str]]:
-=======
 def run_and_get_kernels(fn, *args, **kwargs) -> tuple[Any, list[str]]:
->>>>>>> a5c73c60
     result, source_codes = run_and_get_code(fn, *args, **kwargs)
     kernels = []
     for code in source_codes:
