from __future__ import annotations

import collections
import contextlib
import dataclasses
import enum
import functools
import inspect
import io
import itertools
import json
import logging
import math
import operator
import os
import platform
import shutil
import sys
import tempfile
import textwrap
import time
import unittest
from datetime import datetime
from io import StringIO
from pathlib import Path
from typing import (
    Any,
    Callable,
    Dict,
    Generic,
    Iterable,
    List,
    NamedTuple,
    Optional,
    Protocol,
    Set,
    Tuple,
    TypeVar,
    Union,
    ValuesView,
)
from typing_extensions import Concatenate, ParamSpec
from unittest import mock

import sympy

import torch
import torch._export
import torch.utils._pytree as pytree
from torch._dynamo.device_interface import get_interface_for_device
from torch._dynamo.utils import detect_fake_mode
from torch.autograd import DeviceType
from torch.autograd.profiler_util import EventList
from torch.fx.passes.shape_prop import ShapeProp
from torch.utils._sympy.functions import CeilDiv, CleanDiv, FloorDiv, ModularIndexing
from torch.utils._sympy.symbol import make_symbol, SymT
from torch.utils._sympy.value_ranges import bound_sympy, ValueRanges
from . import config
from .runtime.runtime_utils import cache_dir, ceildiv as runtime_ceildiv

log = logging.getLogger(__name__)

_T = TypeVar("_T")
VarRanges = Dict[sympy.Expr, sympy.Expr]

ALIGNMENT = 16


def do_bench_using_profiling(fn: Callable[[], Any], warmup=25, rep=100) -> float:
    """
    Returns benchmark results by examining torch profiler events.
    This could be more accurate as it doesn't count CPU side overhead.
    However, this also requires manually excluding irrelevant event, e.g.
    vectorized_elementwise_kernel which is used to fill L2 cache,
    various CUDA events, etc, so could also be fragile.
    """

    fn()
    torch.cuda.synchronize()
    cache = torch.empty(int(256e6 // 4), dtype=torch.int, device="cuda")

    # Estimate the runtime of the function
    start_event = torch.cuda.Event(enable_timing=True)
    end_event = torch.cuda.Event(enable_timing=True)
    start_event.record()
    for _ in range(5):
        cache.zero_()
        fn()
    end_event.record()
    torch.cuda.synchronize()
    estimate_ms = start_event.elapsed_time(end_event) / 5

    # compute number of warmup and repeat
    n_warmup = max(1, int(warmup / estimate_ms))
    n_repeat = max(1, int(rep / estimate_ms))

    # Warm-up
    for _ in range(n_warmup):
        fn()

    with torch.profiler.profile(
        activities=[
            torch.profiler.ProfilerActivity.CUDA,
        ]
    ) as p:
        # Benchmark
        for i in range(n_repeat):
            # we clear the L2 cache before each run
            cache.zero_()
            # record time of `fn`
            fn()
        # Record clocks
        torch.cuda.synchronize()

    log.debug("raw events")
    log.debug(p.key_averages().table(sort_by="self_cuda_time_total", row_limit=-1))

    filtered_events = EventList(
        [
            event
            for event in p.events()
            if event.device_type == DeviceType.CUDA and event.name != "Context Sync"
        ]
    )
    if len(filtered_events) % n_repeat != 0:
        raise RuntimeError(
            "Failed to divide all profiling events into #repeat groups. "
            "#CUDA events: %d, #repeats: %s",
            len(filtered_events),
            n_repeat,
        )
    num_event_per_group = len(filtered_events) / n_repeat
    actual_events = EventList(
        [
            event
            for i, event in enumerate(filtered_events)
            if i % num_event_per_group != 0
        ]
    )
    actual_events._build_tree()
    actual_events = actual_events.key_averages()

    log.debug("profiling time breakdown")
    log.debug(actual_events.table(row_limit=-1))

    res = sum(event.device_time_total for event in actual_events) / 1000.0 / n_repeat
    log.debug("profiling results: %s ms", res)
    return res


@functools.lru_cache(None)
def has_torchvision_roi_align() -> bool:
    try:
        from torchvision.ops import roi_align  # noqa: F401

        torch._C._dispatch_has_kernel_for_dispatch_key("torchvision::nms", "Meta")
        return roi_align is not None and hasattr(
            getattr(torch.ops, "torchvision", None), "roi_align"
        )
    except ImportError:
        return False
    except RuntimeError as e:
        assert "torchvision::nms does not exist" in str(e)
        return False


def decode_device(device: Union[Optional[torch.device], str]) -> torch.device:
    if device is None:
        return torch.tensor(0.0).device  # default device
    if isinstance(device, str):
        device = torch.device(device)
    if device.type not in ("cpu", "meta") and device.index is None:
        device_interface = get_interface_for_device(device.type)
        return torch.device(device.type, index=device_interface.Worker.current_device())
    return device


def sympy_product(it):
    return functools.reduce(operator.mul, it, sympy.Integer(1))


def sympy_dot(seq1, seq2):
    assert len(seq1) == len(seq2)
    return sympy.expand(sum(a * b for a, b in zip(seq1, seq2)))


def unique(it: Iterable[_T]) -> ValuesView[_T]:
    return {id(x): x for x in it}.values()


def ceildiv(
    numer: Union[int, sympy.Expr], denom: Union[int, sympy.Expr]
) -> Union[int, sympy.Expr]:
    if isinstance(numer, sympy.Expr) or isinstance(denom, sympy.Expr):
        return CeilDiv(numer, denom)
    # TODO: There is a bug in a call to this function, to repro:
    # python benchmarks/dynamo/huggingface.py --inductor -d cuda --accuracy
    # --amp --only YituTechConvBert --dynamic-shapes
    assert isinstance(numer, int) and isinstance(
        denom, int
    ), f"{numer}: {type(numer)}, {denom}: {type(denom)}"
    return runtime_ceildiv(numer, denom)


def _type_of(key):
    # Use the function here to get rid of dependencies on the Triton during the codegen.
    # Refer to Triton implementation here:
    # https://github.com/openai/triton/blob/98b5945d2aef679e00ebca8e07c35c3658ec76de/python/triton/runtime/jit.py#L238
    # `None` is nullptr.  Implicitly convert to *i8.
    if key is None:
        return "*i8"
    dtype_str = str(key).split(".")[-1]
    tys = {
        "bool": "i1",
        "float8e4nv": "fp8e4nv",
        "float8e5": "fp8e5",
        "float8e4b15": "fp8e4b15",
        "float8e4b15x4": "fp8e4b15x4",
        "float8_e4m3fn": "fp8e4nv",
        "float8_e5m2": "fp8e5",
        "float16": "fp16",
        "bfloat16": "bf16",
        "float32": "fp32",
        "float64": "fp64",
        "int8": "i8",
        "int16": "i16",
        "int32": "i32",
        "int64": "i64",
        "uint8": "u8",
        "uint16": "u16",
        "uint32": "u32",
        "uint64": "u64",
    }
    # reinterpret can create triton type
    for v in list(tys.values()):
        tys[v] = v
    return key if isinstance(key, str) else f"*{tys[dtype_str]}"


def convert_shape_to_inductor(
    lst: Iterable[Union[int, torch.SymInt]]
) -> List[sympy.Expr]:
    """
    Gets the shape and stride of a tensor. For non-symbolic tensors, this is
    trivial. But for symbolic tensors, we need to map from SymIntNode into
    sympy.Expr.
    """
    return [
        i.node.expr if isinstance(i, torch.SymInt) else sympy.Integer(i) for i in lst
    ]


def convert_shape_to_symint(
    lst: Iterable[Union[int, sympy.Expr]]
) -> List[Union[int, torch.SymInt]]:
    """
    Takes a list of shapes from Inductor and converts them into symints (or just
    ints if all shapes are static).
    """
    from .virtualized import V

    return [
        i
        if isinstance(i, int)
        else int(i)
        if isinstance(i, sympy.Integer)
        else V.graph.sizevars.shape_env.create_symintnode(i, hint=None)
        for i in lst
    ]


def is_view(op: torch._ops.OpOverload):
    """
    Does this op overload have aliasing
    """
    assert isinstance(op, torch._ops.OpOverload)
    return any(a.alias_info is not None for a in op._schema.arguments)


def is_pointwise_use(use):
    if not use.op == "call_function":
        return False

    if not (
        isinstance(use.target, torch._ops.OpOverload) or use.target is operator.getitem
    ):
        return False

    if use.target is operator.getitem or is_view(use.target):
        return all(is_pointwise_use(u) for u in use.users)

    return torch.Tag.pointwise in use.target.tags


def gen_gm_and_inputs(target, args, kwargs):
    g = torch.fx.Graph()
    g_args = []
    a_args = []
    for n, arg in enumerate(args):
        if isinstance(arg, torch.Tensor):
            g_args.append(g.placeholder(f"arg{n}"))
            a_args.append(arg)
        else:
            g_args.append(arg)
    assert all(not isinstance(x, torch.Tensor) for x in kwargs.values())
    node = g.call_function(target, tuple(g_args), kwargs)
    if (
        len(target._schema.returns) == 1
        and str(target._schema.returns[0].type) == "Tensor"
    ):
        node = (node,)
    g.output(node)

    gm = torch.fx.GraphModule({}, g)
    return gm, a_args


def synchronize(device: str = "cuda"):
    if device == "cpu":
        return
    device_interface = get_interface_for_device(device)
    if device_interface.is_available():
        device_interface.synchronize()


def timed(
    model: Callable[..., Any], example_inputs, times: int = 1, device: str = "cuda"
) -> float:
    synchronize(device)
    torch.manual_seed(1337)
    t0 = time.perf_counter()
    for _ in range(times):
        result = model(*example_inputs)
        synchronize(device)
    t1 = time.perf_counter()
    # GC the result after timing
    assert result is not None  # type: ignore[possibly-undefined]
    return t1 - t0


def print_performance(
    fn, args=(), times=10, repeat=10, baseline=1.0, device: str = "cuda"
):
    timings = torch.tensor([timed(fn, args, times, device) for _ in range(repeat)])
    took = torch.median(timings) / times
    print(f"{took / baseline:.6f}")
    return took


def precompute_method(obj: Any, method: str):
    """Replace obj.method() with a new method that returns a precomputed constant."""
    result = getattr(obj, method)()
    setattr(obj, method, lambda: result)


def precompute_methods(obj: Any, methods: List[str]):
    """Replace methods with new methods that returns a precomputed constants."""
    for method in methods:
        precompute_method(obj, method)


def cmp(a, b) -> int:
    return int(a > b) - int(a < b)


def pad_listlike(x, size):
    if len(x) == 1:
        return type(x)([x[0]]) * size
    else:
        return x


# Used to ensure that iterating over a set is deterministic
def tuple_sorted(x):
    if len(x) == 0:
        return []

    def sort_func(elem):
        if isinstance(elem, str):
            return elem
        else:
            # We expect `elem` to be `scheduler.BaseSchedulerNode` type here,
            # but we are not able to do isinstance assert because of circular dependency
            return elem.get_name()

    return sorted(x, key=sort_func)


P = ParamSpec("P")
RV = TypeVar("RV", covariant=True)


class CachedMethod(Generic[P, RV], Protocol):
    @staticmethod
    def clear_cache(self) -> None:
        ...

    def __call__(self, *args: P.args, **kwargs: P.kwargs) -> RV:
        ...


# See https://github.com/python/mypy/issues/13222#issuecomment-1193073470 to understand the type signature
def cache_on_self(fn: Callable[Concatenate[Any, P], RV]) -> CachedMethod[P, RV]:
    key = f"__{fn.__name__}_cache"

    @functools.wraps(fn)
    def wrapper(self):
        if not hasattr(self, key):
            setattr(self, key, fn(self))
        return getattr(self, key)

    def clear_cache(self):
        if hasattr(self, key):
            delattr(self, key)

    wrapper.clear_cache = clear_cache  # type: ignore[attr-defined]
    return wrapper  # type: ignore[return-value]


def aggregate_origins(node_schedule):
    from . import ir

    if isinstance(node_schedule, list):
        return functools.reduce(
            operator.or_,
            [
                node.node.origins
                for node in node_schedule
                if hasattr(node, "node") and node.node
            ],
            set(),
        )
    elif isinstance(node_schedule, ir.ExternKernel):
        return node_schedule.origins
    else:
        return set()


def get_fused_kernel_name(node_schedule, descriptive_names):
    all_origins = aggregate_origins(node_schedule)
    if descriptive_names == "original_aten":
        # Bases the kernel name off of the top-level aten operator (i.e. pre-decompositions)
        sources = [
            origin.meta["original_aten"]._overloadpacket.__name__
            for origin in all_origins
            if origin.op == "call_function"
            and "original_aten" in origin.meta
            and origin.meta["original_aten"] is not None
        ]
        sources = sorted(set(sources))
    elif descriptive_names == "torch":
        # Bases the kernel name off of the top-level "torch" operator (i.e. post-dynamo graph)
        sources = []
        for origin in all_origins:
            if origin.op == "call_function" and "source_fn_stack" in origin.meta:
                source_fn = origin.meta["source_fn_stack"][-1]
                if isinstance(source_fn[1], str):
                    sources.append(source_fn[1])
                else:
                    sources.append(source_fn[1].__name__)
        sources = sorted(set(sources))
    elif descriptive_names == "inductor_node":
        sources = [
            origin.name for origin in all_origins if origin.op == "call_function"
        ]
    else:
        raise NotImplementedError
    sources = sources
    return "_".join(["fused"] + sources)


def get_kernel_metadata(node_schedule, wrapper):
    all_origins = aggregate_origins(node_schedule)
    inductor_nodes = [origin for origin in all_origins if origin.op == "call_function"]

    from_node_dict = collections.defaultdict(list)
    original_aten_dict = collections.defaultdict(list)
    for node in inductor_nodes:
        if "original_aten" in node.meta and node.meta["original_aten"] is not None:
            key = str(node.meta["original_aten"]._overloadpacket)
            original_aten_dict[key].append(node.name)
        if "from_node" in node.meta:
            key = node.meta["from_node"][0][0]
            from_node_dict[key].append(node.name)
    metadata = (
        f"{wrapper.comment} Source Nodes: [{', '.join(sorted(from_node_dict.keys()))}], "
        f"Original ATen: [{', '.join(sorted(original_aten_dict.keys()))}]"
    )
    # trace back to original node here
    detailed_metadata = []
    for original_node, nodes in sorted(from_node_dict.items()):
        detailed_metadata.append(
            f"{wrapper.comment} {original_node} => {', '.join(sorted(nodes))}"
        )
    return metadata, "\n".join(detailed_metadata)


def dominated_nodes(
    initial_queue: Iterable[torch.fx.Node], skip_filter=None
) -> Set[torch.fx.Node]:
    """Returns the set of nodes whose values depend on those within initial_queue"""
    initial_queue = list(initial_queue)
    dominated_set = set(initial_queue)

    while initial_queue:
        node = initial_queue.pop()
        for user in node.users:
            if skip_filter and skip_filter(user):
                continue
            if user not in dominated_set:
                dominated_set.add(user)
                initial_queue.append(user)

    return dominated_set


def gather_origins(args, kwargs):
    import itertools

    from . import ir

    def is_unrealized_node(n):
        if isinstance(n, ir.TensorBox):
            return is_unrealized_node(n.data)
        if isinstance(n, ir.StorageBox):
            return is_unrealized_node(n.data)
        return isinstance(n, ir.IRNode) and isinstance(n, ir.Pointwise)

    kwarg_origins = [val.origins for val in kwargs.values() if is_unrealized_node(val)]
    arg_origins = [arg.origins for arg in args if is_unrealized_node(arg)]
    return set(itertools.chain(*arg_origins, *kwarg_origins))


def sympy_str(expr: sympy.Expr) -> str:
    """
    Normal sympy str is very slow, this is a lot faster.  The result are
    somewhat worse, as it doesn't do as much simplification.  So don't
    use this for final codegen.
    """
    if isinstance(expr, sympy.Symbol):
        return expr.name
    if isinstance(expr, sympy.Add):
        return " + ".join(map(sympy_str, expr.args))
    if isinstance(expr, sympy.Mul):
        return " * ".join(map(sympy_str, expr.args))

    if isinstance(expr, (ModularIndexing, CleanDiv, FloorDiv)):
        return f"{expr.func.__name__}({', '.join(map(sympy_str, expr.args))})"
    return str(expr)


def get_bounds_index_expr(index):
    from .virtualized import V

    # If this expression does not come from an FX node, we compute its bounds
    if (
        config.compute_all_bounds
        and (fx_node := getattr(V.interpreter, "current_node", None))
        and fx_node.target != "index_expr"
    ):
        return bound_sympy(index)
    else:
        return ValueRanges.unknown()


def sympy_index_symbol_with_prefix(prefix: SymT, idx: int) -> sympy.Symbol:
    """
    Used to generate an integer-nonnegative symbol.
    """
    # This should never be used for creating shape/stride symbols, as those
    # should all be allocated before Inductor.
    assert prefix != SymT.SIZE
    # NOTE: shape symbols are positive (> 0), but index variables are only
    # non-negative (>= 0).
    return make_symbol(prefix, idx, integer=True, nonnegative=True)


def generate_assert(check):
    return (check or config.debug_index_asserts) and config.assert_indirect_indexing


def sympy_index_symbol(name: str) -> sympy.Symbol:
    """
    Used to generate an integer-nonnegative symbol.
    """
    # This should never be used for creating shape/stride symbols, as those
    # should all be allocated before Inductor.
    assert name[0] != "s"
    # NOTE: shape symbols are positive (> 0), but index variables are only
    # non-negative (>= 0).
    return sympy.Symbol(name, integer=True, nonnegative=True)


def sympy_subs(expr: sympy.Expr, replacements: Dict[sympy.Expr, Any]) -> sympy.Expr:
    """
    When the passed replacement symbol v is a string, it is converted to a symbol with name v that
    have the same replaced expression integer and nonnegative properties.
    """

    def to_symbol(replaced, replacement):
        assert isinstance(replaced, sympy.Expr)
        if isinstance(replacement, str):
            return sympy.Symbol(
                replacement,
                integer=replaced.is_integer,  # type: ignore[attr-defined]
                nonnegative=replaced.is_nonnegative,  # type: ignore[attr-defined]
            )
        else:
            return replacement

    # xreplace is faster than subs, but is way more picky
    return sympy.sympify(expr).xreplace(
        {k: to_symbol(k, v) for k, v in replacements.items()}
    )


def is_symbolic(a: Any) -> bool:
    return isinstance(a, torch.SymInt) or (
        isinstance(a, torch.Tensor)
        and any(is_symbolic(x) for x in itertools.chain(a.size(), a.stride()))
    )


def any_is_symbolic(*args: Any) -> bool:
    return any(is_symbolic(a) for a in args)


def get_first_incompatible_cudagraph_node(gm):
    from torch.fx.experimental.symbolic_shapes import free_unbacked_symbols

    forbidden_set = {
        "aten._fused_moving_avg_obs_fq_helper.default",
        "aten._fused_moving_avg_obs_fq_helper_functional.default",
        "aten.multinomial.default",
        "fbgemm.dense_to_jagged.default",
        "fbgemm.jagged_to_padded_dense.default",
        "run_and_save_rng_state",
        "run_with_rng_state",
        "aten._local_scalar_dense",
        # Technically, it's not necessary to ban this, because an
        # assert_scalar with constant arguments can be validly run
        # with CUDA graphs, but the operator is also pointless with
        # constant arguments, so might as well ban
        "aten._assert_scalar",
    }
    if torch.are_deterministic_algorithms_enabled():
        forbidden_set.update(
            {
                "aten._unsafe_index_put.default",
                "aten.index_put.default",
                "aten.index_put_.default",
                "aten.scatter.src",
                "aten.scatter.reduce",
                "aten.scatter.value_reduce",
                "aten.scatter_add_",
                "aten.scatter_add.default",
                "aten.scatter_reduce.two",
                "aten.scatter_reduce_.two",
                "aten.scatter_reduce.two_out",
            }
        )
    for node in gm.graph.nodes:
        if str(node.target) in forbidden_set:
            return node
        if (val := node.meta.get("val")) is not None and free_unbacked_symbols(val):
            return node
    return None


def has_incompatible_cudagraph_ops(gm):
    return get_first_incompatible_cudagraph_node(gm) is not None


def output_node(gm: torch.fx.GraphModule):
    """Get the output node from an FX graph"""
    last_node = next(iter(reversed(gm.graph.nodes)))
    assert last_node.op == "output"
    return last_node


_registered_caches: List[Any] = []


def clear_on_fresh_inductor_cache(obj: Any):
    """
    Use this decorator to register any caches that should be cache_clear'd
    with fresh_inductor_cache().
    """
    if not hasattr(obj, "cache_clear") or not callable(obj.cache_clear):
        raise AttributeError(f"{obj} does not have a cache_clear method")

    _registered_caches.append(obj)
    return obj


def clear_inductor_caches():
    """
    Clear all registered caches.
    """
    for obj in _registered_caches:
        obj.cache_clear()


@contextlib.contextmanager
def fresh_inductor_cache(cache_entries=None):
    """
    Contextmanager that provides a clean tmp cachedir for inductor.

    Optionally, pass a dict as 'cache_entries' to get a list of filenames and sizes
    generated with this cache instance.
    """
    clear_inductor_caches()

    inductor_cache_dir = tempfile.mkdtemp()
    try:
        with mock.patch.dict(
            os.environ, {"TORCHINDUCTOR_CACHE_DIR": inductor_cache_dir}
        ):
            log.debug("Using inductor cache dir %s", inductor_cache_dir)
            triton_cache_dir = os.path.join(inductor_cache_dir, "triton")
            with mock.patch.dict(os.environ, {"TRITON_CACHE_DIR": triton_cache_dir}):
                yield
                if isinstance(cache_entries, dict):
                    assert len(cache_entries) == 0, "expected empty cache_entries dict"
                    if os.path.exists(triton_cache_dir):
                        files = os.listdir(triton_cache_dir)
                        cache_entries.update(
                            {
                                f: os.path.getsize(os.path.join(triton_cache_dir, f))
                                for f in files
                                if ".lock" not in f
                            }
                        )
        shutil.rmtree(inductor_cache_dir)
    except Exception:
        log.warning("on error, temporary cache dir kept at %s", inductor_cache_dir)
        raise
    finally:
        clear_inductor_caches()


def argsort(seq) -> List[int]:
    # preserve original order for equal strides
    getter = seq.__getitem__
    a_r = range(len(seq))
    return list(reversed(sorted(a_r, key=getter, reverse=True)))  # noqa: C413


@functools.lru_cache(8)
def get_dtype_size(dtype):
    return torch.empty((), dtype=dtype).element_size()


class LineContext(NamedTuple):
    context: Any


class IndentedBuffer:
    tabwidth = 4

    def __init__(self, initial_indent=0):
        self._lines = []
        self._indent = initial_indent

    def getvaluewithlinemap(self) -> tuple[str, list[tuple[int, LineContext]]]:
        buf = StringIO()
        p = 1
        linemap = []
        for line in self._lines:
            if isinstance(line, DeferredLineBase):
                line = line()
                if line is None:
                    continue
            elif isinstance(line, LineContext):
                linemap.append((p, line.context))
                continue
            assert isinstance(line, str)
            buf.write(line)
            buf.write("\n")
            p += 1 + line.count("\n")
        return buf.getvalue(), linemap

    def getvalue(self) -> str:
        v, _ = self.getvaluewithlinemap()
        return v

    def getrawvalue(self) -> str:
        buf = StringIO()
        for line in self._lines:
            if isinstance(line, DeferredLineBase):
                line = line()
                if line is None:
                    continue
            elif isinstance(line, LineContext):
                continue
            assert isinstance(line, str)
            # backslash implies line continuation
            if line.endswith("\\"):
                buf.write(line[:-1])
            else:
                buf.write(line)
                buf.write("\n")
        return buf.getvalue()

    def clear(self):
        self._lines.clear()

    def __bool__(self):
        return bool(self._lines)

    def prefix(self):
        return " " * (self._indent * self.tabwidth)

    def newline(self):
        self.writeline("\n")

    def writeline(self, line):
        if isinstance(line, LineContext):
            self._lines.append(line)
        elif isinstance(line, DeferredLineBase):
            self._lines.append(line.with_prefix(self.prefix()))
        elif line.strip():
            self._lines.append(f"{self.prefix()}{line}")
        else:
            self._lines.append("")

    def writelines(self, lines):
        for line in lines:
            self.writeline(line)

    def indent(self, offset=1):
        @contextlib.contextmanager
        def ctx():
            self._indent += offset
            try:
                yield
            finally:
                self._indent -= offset

        return ctx()

    def do_indent(self, offset=1):
        self._indent += offset

    def do_unindent(self, offset=1):
        self._indent -= offset

    def splice(self, other_code, strip=False):
        if isinstance(other_code, IndentedBuffer):
            dedent = float("inf")
            for line in other_code._lines:
                if not isinstance(line, LineContext) and line:
                    dedent = min(dedent, len(line) - len(line.lstrip()))
            if math.isinf(dedent):
                dedent = 0
            for line in other_code._lines:
                if isinstance(line, LineContext):
                    self._lines.append(line)
                else:
                    IndentedBuffer.writeline(self, line[int(dedent) :])
        else:
            other_code = textwrap.dedent(other_code)
            if strip:
                other_code = other_code.lstrip()
            if not other_code:
                return
            other_code = other_code.rstrip()
            for line in other_code.split("\n"):
                self.writeline(line)

    def map(self, func: Callable[[Any], Any]) -> IndentedBuffer:
        res = IndentedBuffer(initial_indent=self._indent)
        res._lines = [func(line) for line in self._lines]
        return res

    def __repr__(self):
        return f"{type(self)}({self.getvalue()})"

    def __add__(self, other):
        assert self._indent == other._indent
        res = IndentedBuffer(initial_indent=self._indent)
        res.writelines(self._lines)
        res.writelines(other._lines)
        return res


class FakeIndentedBuffer(IndentedBuffer):
    def __init__(self):
        super().__init__()

    def __getattribute__(self, name):
        if name == "__class__":  # Allow access to the class attribute
            return object.__getattribute__(self, name)
        raise RuntimeError(
            f"Tried to call self.{name} on FakeIndentedBuffer. This buffer"
            "is currently used on TritonTemplateKernel to prevent actual"
            "writes to the body without explicitly specifying the body with"
            "`TritonTemplateKernel.set_subgraph_body(name)`"
        )


@contextlib.contextmanager
def restore_stdout_stderr(initial_stdout, initial_stderr):
    try:
        yield
    finally:
        sys.stdout = initial_stdout
        sys.stderr = initial_stderr


class DeferredLineBase:
    """A line that can be 'unwritten' at a later time"""

    def __init__(self, line):
        if not line.strip():
            line = ""
        self.line = line

    def __call__(self) -> Optional[str]:
        """Returns either self.line or None to indicate the line has been 'unwritten'"""
        raise NotImplementedError

    def _new_line(self, line: str) -> DeferredLineBase:
        """Returns a new deferred line with the same condition"""
        raise NotImplementedError

    def with_prefix(self, prefix):
        return self._new_line(f"{prefix}{self.line}")

    def lstrip(self):
        return self._new_line(self.line.lstrip())

    def __getitem__(self, index):
        return self._new_line(self.line[index])

    def __bool__(self):
        return bool(self.line)

    def __len__(self):
        return len(self.line)


@functools.lru_cache(None)
def is_big_gpu(index) -> bool:
    min_sms = 68  # 3080
    avail_sms = torch.cuda.get_device_properties(index).multi_processor_count
    if avail_sms < min_sms:
        log.warning(
            "Not enough SMs to use max_autotune_gemm mode",
            extra={"min_sms": min_sms, "avail_sms": avail_sms},
        )
        return False
    return True


def use_max_autotune() -> bool:
    return (
        config.max_autotune or config.max_autotune_gemm or config.search_autotune_cache
    )


def _use_template_for_cuda(layout, allowed_layout_dtypes: List[torch.dtype]) -> bool:
    return (
        use_max_autotune()
        and layout.device.type == "cuda"
        and layout.dtype in allowed_layout_dtypes
        and is_big_gpu(layout.device.index or 0)
    )


def _use_autotune_backend(backend: str) -> bool:
    return backend.upper() in [
        x.strip() for x in config.max_autotune_gemm_backends.upper().split(",")
    ]


def use_triton_template(layout, *, enable_int32=False):
    layout_dtypes = [torch.float16, torch.bfloat16, torch.float32]
    if enable_int32:
        layout_dtypes = [torch.float16, torch.bfloat16, torch.float32, torch.int32]
    return _use_template_for_cuda(layout, layout_dtypes) and _use_autotune_backend(
        "TRITON"
    )


def use_cutlass_template(layout, m, n, k):
    from .virtualized import V

    gemm_size = V.graph.sizevars.size_hint(m * n * k, fallback=-1)
    if gemm_size <= 0 or gemm_size < config.cuda.cutlass_backend_min_gemm_size:
        return False
    from .codegen.cuda.cutlass_utils import try_import_cutlass

    # Do not use cutlass template on ROCm
    if torch.version.hip:
        return False

    layout_dtypes = [torch.float16, torch.bfloat16, torch.float32, torch.int32]
    res = _use_template_for_cuda(layout, layout_dtypes) and _use_autotune_backend(
        "CUTLASS"
    )

    if res:
        if not try_import_cutlass():
            log.warning(
                "Failed to import CUTLASS lib. Please check whether "
                "_inductor.config.cuda.cutlass_dir is set correctly. "
                "Skipping CUTLASS backend for now."
            )
            return False
    return res


<<<<<<< HEAD
@functools.lru_cache(None)
def _rocm_native_device_arch_name(device):
    return torch.cuda.get_device_properties(device).gcnArchName


@functools.lru_cache(None)
def try_import_ck_lib():
    try:
        from ck4inductor.universal_gemm.gen_instances import (
            gen_ops_library,
            gen_ops_preselected,
        )
        from ck4inductor.universal_gemm.op import CKGemmOperation

        package_exists = True
    except ImportError:

        def gen_ops_library():
            return []

        def gen_ops_preselected():
            return []

        class CKGemmOperation:
            pass

        package_exists = False
    return package_exists, gen_ops_library, gen_ops_preselected, CKGemmOperation


def use_ck_template(layout, m, n, k):
    # config knobs check 1
    if not use_max_autotune():
        return False
    # config knobs check 2
    if not _use_autotune_backend("CK"):
        return False
    # platform check
    if not torch.version.hip:
        return False
    # tensors must be on GPU
    if not layout.device.type == "cuda":
        return False
    # hardware check
    # if config arch list is not specified, get the native arch from the device properties
    native_arch = _rocm_native_device_arch_name(layout.device)
    requested_archs = {k.split(":")[0]: k for k in config.rocm.arch} or {
        native_arch.split(":")[0]: native_arch
    }
    requested_supported_archs = [
        requested_archs[k] for k in requested_archs.keys() & config.rocm.supported_arch
    ]
    if not requested_supported_archs:
        return False
    # supported input dtypes
    if layout.dtype not in [torch.float16, torch.bfloat16]:
        return False
    # TBD: investigate if we need to disable backend based on number of available CUs similar to `is_big_gpu`
    # check if shape is static and gemm size is not 0
    from .virtualized import V

    gemm_size = V.graph.sizevars.size_hint(m * n * k, fallback=-1)
    if gemm_size <= 0:
        return False
    # TBD: investigate if backend needs to be disabled for small gemms similar to CUTLASS

    ck_package_exists, _, _, _ = try_import_ck_lib()

    return ck_package_exists
=======
def _use_template_for_cpu(layout):
    return use_max_autotune() and layout.device.type == "cpu"


def use_cpp_packed_gemm_template(layout, mat1, mat2):
    from . import ir
    from .codegen.cpp_micro_gemm import create_micro_gemm
    from .kernel.mm_common import mm_args

    if not _use_template_for_cpu(layout) or not _use_autotune_backend("CPP"):
        return False

    if not config.cpp.weight_prepack:
        return False

    layout_dtypes = [torch.float32, torch.bfloat16, torch.half]
    m, n, k, layout, mat1, mat2 = mm_args(mat1, mat2)
    # TODO(jgong5): support dynamic shapes for n or k
    if has_free_symbols((n, k)):
        return False
    if isinstance(mat2, ir.BaseView):
        mat2 = mat2.unwrap_view()
    micro_gemm = create_micro_gemm(
        "micro_gemm",
        m,
        n,
        k,
        input_dtype=layout.dtype,
        output_dtype=torch.float,
        num_threads=parallel_num_threads(),
    )
    # TODO(jgong5): support n % n_block_size != 0
    return (
        layout.dtype in layout_dtypes
        and micro_gemm is not None
        and n % micro_gemm.register_blocking[1] == 0
        and mat1.get_stride()[-1] == 1  # TODO(jgong5): support transposed input
        and isinstance(mat2, ir.StorageBox)
        and mat2.is_module_buffer()
    )
>>>>>>> 090a031d


def use_aten_gemm_kernels():
    return not use_max_autotune() or _use_autotune_backend("ATEN")


class DebugDirManager:
    counter = itertools.count(0)
    prev_debug_name: str

    def __init__(self):
        self.id = next(DebugDirManager.counter)

    def __enter__(self):
        self.prev_debug_name = torch._dynamo.config.debug_dir_root
        self.new_name = f"{self.prev_debug_name}_tmp_{self.id}"
        torch._dynamo.config.debug_dir_root = self.new_name

    def __exit__(self, *args):
        shutil.rmtree(self.new_name)
        torch._dynamo.config.debug_dir_root = self.prev_debug_name


def run_and_get_code(fn, *args, **kwargs):
    from .graph import GraphLowering

    compile_to_module = GraphLowering.compile_to_module
    source_codes: List[str] = []

    def patched_compile_to_module(self):
        mod = compile_to_module(self)
        with open(mod.__file__) as f:
            source_codes.append(f.read())
        return mod

    # If FX code caching is enabled, a hit prevents getting the code.
    with config.patch({"fx_graph_cache": False}):
        with mock.patch.object(
            GraphLowering, "compile_to_module", patched_compile_to_module
        ):
            torch._dynamo.reset()
            result = fn(*args, **kwargs)
    return result, source_codes


def get_code(fn, *args, **kwargs):
    """Get the inductor-generated code, but skip any actual compilation or running."""
    from .graph import GraphLowering

    source_codes: List[str] = []

    def patched_compile_to_module(self: GraphLowering):
        class DummyModule:
            """This is empty to replace the generated triton module"""

            def __init__(self):
                pass

            def call(self, *args, **kwargs):
                # Don't do anything when called
                pass

        code, _ = (
            self.codegen_with_cpp_wrapper() if self.cpp_wrapper else self.codegen()
        )
        # Skip all the actual compiling.

        source_codes.append(code)
        return DummyModule()

    # If FX code caching is enabled, a hit prevents getting the code.
    with config.patch({"fx_graph_cache": False}):
        with mock.patch.object(
            GraphLowering, "compile_to_module", patched_compile_to_module
        ):
            torch._dynamo.reset()
            # Note the return here is None
            _ = fn(*args, **kwargs)

    return source_codes


def get_triton_code(fn, *args, **kwargs):
    source_codes = get_code(fn, *args, **kwargs)
    # Can have two outputs if backwards was eagerly compiled
    assert (
        1 <= len(source_codes) <= 2
    ), f"expected one or two code outputs got {len(source_codes)}"
    return source_codes[0]


def run_and_get_triton_code(fn, *args, **kwargs):
    _, source_codes = run_and_get_code(fn, *args, **kwargs)
    # Can have two outputs if backwards was eagerly compiled
    assert (
        1 <= len(source_codes) <= 2
    ), f"expected one or two code outputs got {len(source_codes)}"
    return source_codes[0]


@contextlib.contextmanager
def override_lowering(aten_op, override_fn):
    """
    Override the lowering of aten_op with override_fn.
    The first argument of override_fn is the original lowering fn.
    """
    from torch._inductor import lowering

    orig_fn = lowering.lowerings[aten_op]
    try:
        lowering.lowerings[aten_op] = functools.partial(override_fn, orig_fn)
        yield
    finally:
        lowering.lowerings[aten_op] = orig_fn


def add_scheduler_init_hook(pre_fn, post_fn=None):
    """
    Add hook functions to be called at the beginning and end of Scheduler.__init__.
    Used for unit tests.
    """
    from torch._inductor.scheduler import Scheduler

    orig_fn = Scheduler.__init__

    def wrapper(scheduler, nodes):
        pre_fn(scheduler, nodes)
        out = orig_fn(scheduler, nodes)
        if post_fn:
            post_fn(scheduler, nodes)
        return out

    return unittest.mock.patch.object(Scheduler, "__init__", wrapper)


def developer_warning(msg):
    """
    Warnings that will be actionable for PyTorch developers, but not
    end users.  Allows us to easily disable them in stable releases but
    keep them on for nightly builds.
    """
    if config.developer_warnings:
        log.warning(msg)
    else:
        log.info(msg)


def get_benchmark_name():
    """
    An experimental API used only when config.benchmark_kernel is true.

    The benchmark name is only available at codegen time. So we can not
    directly call it in benchmark_all_kernels which is run after codegen.

    The function assumes the argument after --only is the benchmark name.
    It works for torchbench.py/hugginface.py/timm_models.py. But for ad-hoc
    scripts, this function may return None.

    There are 2 flavors of --only argument we need handle:
    1. --only model_name
    2. --only=model_name
    """
    try:
        idx = sys.argv.index("--only")
        if (
            idx + 1 < len(sys.argv)
            and len(sys.argv[idx + 1]) > 0
            and sys.argv[idx + 1][0] != "-"
        ):
            return sys.argv[idx + 1]
    except ValueError:
        pass

    for arg in sys.argv:
        if arg.startswith("--only="):
            return arg[len("--only=") :]


def is_ones(items):
    return all(x == 1 for x in items)


def is_zeros(items):
    return all(x == 0 for x in items)


def is_cpu_device(inputs):
    return all(
        item.device == torch.device("cpu")
        for item in inputs
        if isinstance(item, torch.Tensor)
    )


def get_sympy_Expr_dtype(val: sympy.Expr) -> torch.dtype:
    assert isinstance(
        val, sympy.Expr
    ), "only support sympy.Expr as input to get_sympy_Expr_dtype"
    if val.is_integer:  # type: ignore[attr-defined]
        return torch.int64
    else:
        return torch.float64


@contextlib.contextmanager
def maybe_profile(should_profile, *args, **kwargs):
    if should_profile:
        with torch.profiler.profile(*args, **kwargs) as p:
            yield p
    else:
        yield


def parallel_num_threads():
    threads = config.cpp.threads
    if threads < 1:
        threads = torch.get_num_threads()
    return threads


@functools.lru_cache(None)
def get_device_tflops(dtype):
    from triton.testing import get_max_simd_tflops, get_max_tensorcore_tflops

    assert dtype in (torch.float16, torch.bfloat16, torch.float32)

    if inspect.signature(get_max_simd_tflops).parameters.get("clock_rate"):
        # Triton API change in https://github.com/openai/triton/pull/2293
        from torch._utils_internal import max_clock_rate

        sm_clock = max_clock_rate()
        if dtype in (torch.float16, torch.bfloat16):
            return get_max_tensorcore_tflops(dtype, sm_clock)

        if torch.backends.cuda.matmul.allow_tf32:
            return get_max_tensorcore_tflops(torch.float32, sm_clock)
        else:
            return get_max_simd_tflops(torch.float32, sm_clock)
    else:
        if dtype in (torch.float16, torch.bfloat16):
            return get_max_tensorcore_tflops(dtype)

        if torch.backends.cuda.matmul.allow_tf32:
            return get_max_tensorcore_tflops(torch.float32)
        else:
            return get_max_simd_tflops(torch.float32)


@functools.lru_cache(None)
def get_gpu_dram_gbps():
    from triton.testing import get_dram_gbps

    return get_dram_gbps()


def get_gpu_shared_memory():
    from triton.runtime import driver

    return driver.active.utils.get_device_properties(0).get("max_shared_mem", 0)


def is_welford_reduction(reduction_type):
    return reduction_type.startswith("welford")


def reduction_num_outputs(reduction_type):
    return 3 if is_welford_reduction(reduction_type) else 1


def is_linux() -> bool:
    return platform.system() == "Linux"


def has_free_symbols(itr: Iterable[Any]):
    return any(isinstance(x, sympy.Expr) and not x.is_number for x in itr)


def is_dynamic(*args):
    from . import ir

    for t in args:
        if isinstance(t, ir.TensorBox):
            if has_free_symbols(t.data.get_size()) or (
                hasattr(t.data, "get_stride") and has_free_symbols(t.data.get_stride())
            ):
                return True
        elif isinstance(t, (ir.StorageBox, ir.BaseView, ir.ComputedBuffer)):
            assert hasattr(t, "get_size") and hasattr(t, "get_stride")
            if has_free_symbols(t.get_size()) or has_free_symbols(t.get_stride()):
                return True
        elif not isinstance(t, ir.IRNode):
            continue
        else:
            raise TypeError(f"unexpected type for is_dynamic {type(t)}")

    return False


# Placeholder strings used in triton codegen.
class Placeholder(enum.Enum):
    # The placeholder for the actual name of a triton kernel.
    # e.g. for "def triton_" it would be "triton_"
    KERNEL_NAME = "KERNEL_NAME"

    # The descriptive name of the triton kernel; when unique_kernel_names = False, this
    # placeholder will be replaced with a string with more information.
    DESCRIPTIVE_NAME = "DESCRIPTIVE_NAME"


def pass_execution_and_save(func, gm, inp, msg):
    from .pattern_matcher import stable_topological_sort

    with tempfile.NamedTemporaryFile(
        mode="w",
        encoding="utf-8",
        delete=False,
    ) as f:
        before_io = io.StringIO()
        after_io = io.StringIO()
        ShapeProp(gm=gm, fake_mode=detect_fake_mode(inp)).propagate(*inp)
        print(f"Before:\n{gm.graph}", file=f)
        print(gm.graph, file=before_io)
        start_time = datetime.now()
        func(gm.graph)
        time_elapsed = datetime.now() - start_time
        # recompile graph
        stable_topological_sort(gm.graph)
        gm.graph.lint()
        gm.recompile()

        print(f"After:\n{gm.graph}", file=f)
        print(gm.graph, file=after_io)
        t = before_io.getvalue() == after_io.getvalue()
        log.info(
            "%s, save before/after graph to %s, graph before/after are the same = %s, time elapsed = %s",
            msg,
            f.name,
            t,
            time_elapsed,
        )


def is_collective(node):
    from . import ir

    return type(node) == ir._CollectiveKernel


def is_wait(node):
    from . import ir

    return type(node) == ir._WaitKernel


def num_fw_fixed_arguments(dynamo_gm_num_inputs: int, aot_fw_gm_num_inputs: int):
    "Computes the number of inputs to the aot fw graph which have fixed addresses (params and buffers)"
    num_rng_seed_offset_inputs = (
        2 if torch._functorch.config.functionalize_rng_ops else 0
    )
    return aot_fw_gm_num_inputs - dynamo_gm_num_inputs - num_rng_seed_offset_inputs


def count_tangents(fx_g: torch.fx.GraphModule):
    """
    Infers which inputs are static for a backwards graph
    """

    def is_saved_tensor(x):
        return (
            "tangents" not in x.name
            and "bwd_seed" not in x.name
            and "bwd_base_offset" not in x.name
        )

    arg_count = 0
    static_arg_idxs = []
    for n in fx_g.graph.nodes:
        if n.op == "placeholder":
            if is_saved_tensor(n):
                static_arg_idxs.append(arg_count)
            arg_count += 1

    assert static_arg_idxs == list(range(len(static_arg_idxs)))
    return len(static_arg_idxs)


@dataclasses.dataclass
class BoxedBool:
    value: bool

    def __bool__(self):
        return self.value

    @staticmethod
    def disable(obj):
        if isinstance(obj, BoxedBool):
            obj.value = False
            return obj
        return False


@contextlib.contextmanager
def collect_defined_kernels(kernel_list):
    from .codegen.wrapper import WrapperCodeGen

    orig_define_kernel = WrapperCodeGen.define_kernel

    def new_define_kernel(wrapper, name, kernel_code, metadata, *args, **kwargs):
        nonlocal kernel_list
        kernel_list.append(kernel_code)
        return orig_define_kernel(wrapper, name, kernel_code, metadata, *args, **kwargs)

    with unittest.mock.patch.object(WrapperCodeGen, "define_kernel", new_define_kernel):
        yield


def get_cloned_parameter_buffer_name(name: str):
    return name + "__original__"


def is_gpu(device: str):
    return device in ["cuda", "xpu"]


def device_need_guard(device: str):
    assert isinstance(device, str)
    return is_gpu(device)


def needs_fallback_due_to_atomic_add_limitations(dtype):
    # tl.atomic_add does NOT support the following types
    return dtype in {torch.int64, torch.bool, torch.bfloat16}


def use_scatter_fallback(
    op_overload: torch._ops.OpOverload,
    reduction_type,
    self_dtype,
    src_dtype,
    src_device_type,
    src_is_tensor,
):
    reduce_ty = (
        "add" if op_overload.overloadpacket == torch.ops.aten.scatter_ else "sum"
    )

    return (
        reduction_type not in {None, reduce_ty}
        or (
            src_is_tensor
            and is_gpu(src_device_type)
            and needs_fallback_due_to_atomic_add_limitations(src_dtype)
        )
        or (
            op_overload.overloadpacket == torch.ops.aten.scatter_reduce_
            and reduction_type == "sum"
            and src_is_tensor
            and src_device_type == "cpu"
            and config.cpp.fallback_scatter_reduce_sum
            and (config.cpp.dynamic_threads or parallel_num_threads() != 1)
        )
        or (reduction_type == reduce_ty and self_dtype in {torch.bool, torch.int64})
        or torch.are_deterministic_algorithms_enabled()
    )


def dump_node_schedule(node_schedule):
    """
    An API that can be used in pdb to dump a node_schedule.
    Right mainly dump the read/write dependencies but can add more as needed.
    """
    from torch._inductor.codegen.simd import DisableReduction, EnableReduction
    from torch._inductor.scheduler import SchedulerNode

    print(f"Node schedule with {len(node_schedule)} nodes")
    for idx, node in enumerate(node_schedule):
        print(f" {idx:3}:")
        if node is EnableReduction:
            print("enable reduction")
        elif node is DisableReduction:
            print("disable reduction")
        elif isinstance(node, SchedulerNode):
            is_red = node.is_reduction()
            print(f"{'red' if is_red else 'pw'} scheduler node")
            if is_red:
                assert node.node is not None
                print(f"original reduction hint {node.node.data.reduction_hint}")  # type: ignore[attr-defined]
            print("ReadDep:")
            for dep in node.read_writes.reads:
                print(dep)
            print("WriteDep:")
            for dep in node.read_writes.writes:
                print(dep)
        else:
            raise RuntimeError(f"Unrecognized node type: {type(node)}")


def tensor_is_aligned(tensor: torch.Tensor):
    # See Note: [Input Alignment handling in Inductor]
    # Right now, we don't try to guard on the alignment of the storage offset.
    # When this comment was written, non-symbolic storage_offsets are not guarded on
    # but symbolic storage_offsets are. For consistency, we suppress guard creation
    # upon performing this check: that ensures that we don't add recompiles when we
    # add this logic.
    return (tensor.storage_offset() * get_dtype_size(tensor.dtype)) % ALIGNMENT == 0


def should_assume_input_aligned(example_input: torch.Tensor):
    # See Note: [Input Alignment handling in Inductor]

    # right now, we only care about alignment for cuda tensors.
    if not is_gpu(example_input.device.type):
        return False
    return config.assume_aligned_inputs or tensor_is_aligned(example_input)


def maybe_get_suppress_shape_guards_ctx():
    # Try to get TracingContext.try_get().fake_mode.shape_env.suppress_guards()
    # If it's not available, return a nullcontext.

    # If we're dealing with cudagraphs, we might not have a tracing_context
    tracing_context = torch._guards.TracingContext.try_get()
    if not tracing_context:
        return contextlib.nullcontext()

    # In standalone inductor compile mode, we might not have a shape_env attached to the fake mode
    shape_env = tracing_context.fake_mode.shape_env
    if not shape_env:
        return contextlib.nullcontext()

    return shape_env.suppress_guards()


def aoti_eager_cache_dir(namespace: str, device: str):
    return Path(cache_dir()) / "aoti_eager" / namespace / device


def aoti_eager_op_conf_lock(op_func_name_with_overload: str):
    from filelock import FileLock

    # Avoid circular import
    from torch._inductor.codecache import get_lock_dir, LOCK_TIMEOUT

    op_conf_lock_file = f"{op_func_name_with_overload}.lock"
    lock_dir = get_lock_dir()
    return FileLock(os.path.join(lock_dir, op_conf_lock_file), timeout=LOCK_TIMEOUT)


def load_aoti_eager_cache(ns: str, op_func_name_with_overload: str, device_type: str):
    device_kernel_cache = aoti_eager_cache_dir(ns, device_type)
    op_conf = device_kernel_cache / f"{op_func_name_with_overload}.json"
    if not op_conf.exists():
        return []

    with aoti_eager_op_conf_lock(op_func_name_with_overload):
        with open(op_conf) as f:
            json_data = json.load(f)
            for item in json_data:
                # Get absolution path for kernel library
                kernel_lib_abs_path = device_kernel_cache / item["kernel_path"]
                item["kernel_path"] = kernel_lib_abs_path.as_posix()

                # Check if the kernel library exists
                if not kernel_lib_abs_path.exists():
                    return []

                for metadata in item["meta_info"]:
                    assert not metadata[
                        "is_dynamic"
                    ], "Only support static shape for now"
                    if metadata["device_type"] == "cpu":
                        metadata["device_index"] = -1
                    metadata["dtype"] = getattr(torch, metadata["dtype"].split(".")[-1])

            return json_data


def aoti_compile_with_persistent_cache(
    ns: str,
    op_func_name_with_overload: str,
    device_type: str,
    dynamic: bool,
    f: Callable[..., Any],
    args: Tuple[Any],
    kwargs: Dict[str, Any],
    *,
    dynamic_shapes: Optional[Dict[str, Any]] = None,
    options: Optional[Dict[str, Any]] = None,
    remove_runtime_assertions: bool = False,
    disable_constraint_solver: bool = False,
):
    """
    Compile the given function with persistent cache for AOTI eager mode.
    """
    assert not dynamic, "Only support static shape for now"
    type_to_torch_dtype = {int: torch.int32, float: torch.float, bool: torch.bool}
    supported_scalar_types = tuple(type_to_torch_dtype.keys())
    flattened_inputs = pytree.arg_tree_leaves(*args, **kwargs)
    if not all(
        isinstance(input, (supported_scalar_types, torch.Tensor))
        for input in flattened_inputs
    ):
        raise NotImplementedError("Only support tensor, int, float, bool for now")

    persistent_cache = aoti_eager_cache_dir(ns, device_type)
    if not persistent_cache.exists():
        persistent_cache.mkdir(parents=True)

    persistent_cache_lib = persistent_cache / "lib"
    if not persistent_cache_lib.exists():
        persistent_cache_lib.mkdir()

    with mock.patch.dict(
        os.environ,
        {"TORCHINDUCTOR_CACHE_DIR": persistent_cache_lib.absolute().as_posix()},
    ):
        try:
            kernel_lib_path = torch._export.aot_compile(
                f,
                args,
                kwargs,
                dynamic_shapes=dynamic_shapes,
                options=options,
                remove_runtime_assertions=remove_runtime_assertions,
                disable_constraint_solver=disable_constraint_solver,
                # Some operations may have non-Tensor parameters like int, float, bool. These
                # non-Tensor parameters will not be the input of the graph. Therefore, we do
                # need to keep the same signature.
                same_signature=False,
            )

            kernel_metadata_items = []
            for input in flattened_inputs:
                # TODO(Eikan): To add dynamic support
                metadata: Dict[str, Any] = {}
                metadata["is_dynamic"] = dynamic

                if isinstance(input, torch.Tensor):
                    metadata["device_type"] = f"{input.device.type}"
                    if is_cpu_device([input]):
                        metadata["device_index"] = -1
                    else:
                        metadata["device_index"] = input.device.index
                    metadata["dtype"] = f"{input.dtype}"
                    metadata["sizes"] = list(input.size())
                    metadata["strides"] = list(input.stride())
                else:
                    assert isinstance(input, supported_scalar_types)
                    # Scalar tensor
                    metadata["device_type"] = device_type
                    metadata["device_index"] = -1 if device_type == "cpu" else 0
                    metadata["dtype"] = f"{type_to_torch_dtype[type(input)]}"
                    metadata["sizes"] = []
                    metadata["strides"] = []
                    metadata["scalar_value"] = input

                kernel_metadata_items.append(metadata)

            kernel_meta_info: Dict[str, Any] = {}
            kernel_meta_info["meta_info"] = kernel_metadata_items
            kernel_meta_info["kernel_path"] = (
                Path(kernel_lib_path).relative_to(persistent_cache).as_posix()
            )

            json_data = []
            update_json = True
            op_conf = persistent_cache / f"{op_func_name_with_overload}.json"
            mode = "r" if op_conf.exists() else "w"
            with aoti_eager_op_conf_lock(op_func_name_with_overload):
                with open(op_conf, mode) as op_conf_file:
                    try:
                        json_data = json.load(op_conf_file)
                    except Exception as e:
                        json_data = []

                    assert isinstance(json_data, list)
                    for item in json_data:
                        assert isinstance(item, dict)
                        # Same kernel meta info already exists in the json file
                        if item["meta_info"] == kernel_metadata_items:
                            update_json = False
                            break

                if update_json:
                    json_data.append(kernel_meta_info)
                    with open(op_conf, "w") as op_conf_file:
                        json.dump(json_data, op_conf_file, indent=4)

            return kernel_lib_path
        except Exception as e:
            return ""


def run_and_get_cpp_code(fn, *args, **kwargs):
    # We use the patch context manager instead of using it as a decorator.
    # In this way, we can ensure that the attribute is patched and unpatched correctly
    # even if this run_and_get_cpp_code function is called multiple times.
    with unittest.mock.patch.object(config, "debug", True):
        torch._dynamo.reset()
        import io
        import logging

        log_capture_string = io.StringIO()
        ch = logging.StreamHandler(log_capture_string)
        from torch._inductor.graph import output_code_log

        output_code_log.addHandler(ch)
        prev_level = output_code_log.level
        output_code_log.setLevel(logging.DEBUG)
        result = fn(*args, **kwargs)
        s = log_capture_string.getvalue()
        output_code_log.setLevel(prev_level)
        output_code_log.removeHandler(ch)
    return result, s<|MERGE_RESOLUTION|>--- conflicted
+++ resolved
@@ -1011,7 +1011,6 @@
     return res
 
 
-<<<<<<< HEAD
 @functools.lru_cache(None)
 def _rocm_native_device_arch_name(device):
     return torch.cuda.get_device_properties(device).gcnArchName
@@ -1081,7 +1080,8 @@
     ck_package_exists, _, _, _ = try_import_ck_lib()
 
     return ck_package_exists
-=======
+
+
 def _use_template_for_cpu(layout):
     return use_max_autotune() and layout.device.type == "cpu"
 
@@ -1122,7 +1122,6 @@
         and isinstance(mat2, ir.StorageBox)
         and mat2.is_module_buffer()
     )
->>>>>>> 090a031d
 
 
 def use_aten_gemm_kernels():
