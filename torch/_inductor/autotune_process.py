--- conflicted
+++ resolved
@@ -11,7 +11,7 @@
 from torch._inductor import ir
 from torch._inductor.codecache import PyCodeCache
 
-from .utils import run_benchmark
+from .utils import do_bench
 from .virtualized import V
 
 DEBUG = False
@@ -188,11 +188,7 @@
                 num_warps=self.num_warps,
             )
 
-<<<<<<< HEAD
-        out = run_benchmark(worker, fast_flush=False)
-=======
         out = do_bench(worker)
->>>>>>> 8cb48b00
         torch.cuda.synchronize()  # shake out any CUDA errors
 
         if DEBUG:
