--- conflicted
+++ resolved
@@ -1,8 +1,5 @@
 import dataclasses
-<<<<<<< HEAD
-=======
 import functools
->>>>>>> 264f1e7b
 import logging
 import queue
 import time
@@ -245,38 +242,18 @@
             input_tensor_meta = [input_tensor_meta]
         self.input_tensor_meta = input_tensor_meta
 
-<<<<<<< HEAD
-    def benchmark(
-        self, *input_tensors: torch.Tensor, output_tensor: Optional[torch.Tensor] = None
-    ) -> float:
-        debug = log.isEnabledFor(logging.DEBUG)
-        if debug:
-            start_ts = time.time()
-
-        mod = PyCodeCache.load_by_key_path(self.module_cache_key, self.module_path)
-        log.debug(
-            "benchmark module key: %s, path: %s",
-            self.module_cache_key,
-            self.module_path,
-        )
-=======
         if isinstance(output_tensor_meta, (tuple, list)):
             assert len(output_tensor_meta) == 1
             output_tensor_meta = output_tensor_meta[0]
         self.output_tensor_meta = output_tensor_meta
 
         self.extra_args = extra_args
->>>>>>> 264f1e7b
 
     def make_run_fn(
         self, *input_tensors: torch.Tensor, output_tensor: torch.Tensor
     ) -> Callable[[], None]:
         raise NotImplementedError()
 
-<<<<<<< HEAD
-        if debug:
-            load_elapse = time.time() - start_ts
-=======
     def cleanup_run_fn(self) -> None:
         pass
 
@@ -285,8 +262,8 @@
         *input_tensors: torch.Tensor,
         output_tensor: Optional[torch.Tensor] = None,
     ) -> float:
-        if DEBUG:
->>>>>>> 264f1e7b
+        debug = log.isEnabledFor(logging.DEBUG)
+        if debug:
             start_ts = time.time()
 
         # create args and out tensor
@@ -301,7 +278,7 @@
 
         fn = self.make_run_fn(*input_tensors, output_tensor=output_tensor)
 
-        if DEBUG:
+        if debug:
             load_elapse = time.time() - start_ts
             start_ts = time.time()
 
@@ -310,18 +287,12 @@
 
         if debug:
             bench_elapse = time.time() - start_ts
-<<<<<<< HEAD
             log.debug(
                 "InChildProcess %s: load %f, create tensor %f, bench %f",
-                self.module_cache_key,
+                str(self),
                 load_elapse,
                 create_tensor_elapse,
                 bench_elapse,
-=======
-            print(
-                f"InChidProcess {str(self)}: load {load_elapse}, "
-                + f"create tensor {create_tensor_elapse}, bench {bench_elapse}"
->>>>>>> 264f1e7b
             )
         self.cleanup_run_fn()
         return out
@@ -368,10 +339,11 @@
         self, *input_tensors: torch.Tensor, output_tensor: torch.Tensor
     ) -> Callable[[], None]:
         mod = PyCodeCache.load_by_key_path(self.module_cache_key, self.module_path)
-        if log.isEnabledFor(logging.DEBUG):
-            print(
-                f"benchmark module key: {self.module_cache_key}, path: {self.module_path}"
-            )
+        log.debug(
+            "benchmark module key: %s, path: %s",
+            self.module_cache_key,
+            self.module_path,
+        )
 
         run_method = getattr(mod, self.kernel_name).run
 
