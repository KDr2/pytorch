# mypy: allow-untyped-defs
import builtins
import copy
import functools
import hashlib
import inspect
import json
import logging
import math
import operator
import os
import os.path
import re
import sys
import threading
import time
from typing import Any, Callable, Dict, List, Optional, Set, Tuple

import torch

from .benchmarking import benchmarker
from .coordinate_descent_tuner import CoordescTuner
from .hints import (
    _NUM_THREADS_PER_WARP,
    AutotuneHint,
    DeviceProperties,
    HeuristicType,
    ReductionHint,
    TileHint,
    TRITON_MAX_BLOCK,
)
from .runtime_utils import (
    cache_dir,
    ceildiv,
    conditional_product,
    create_bandwidth_info_str,
    dynamo_timed,
    get_first_attr,
    get_max_y_grid,
    get_num_bytes,
    next_power_of_2,
    triton_config_to_hashable,
)


try:
    import triton
except ImportError:
    triton = None

if triton is not None:
    from triton import Config
    from triton.compiler import CompiledKernel
    from triton.runtime.autotuner import OutOfResources
    from triton.runtime.jit import KernelInterface

    try:
        from triton.compiler.compiler import ASTSource
    except ImportError:
        ASTSource = None

    try:
        from triton.backends.compiler import GPUTarget
    except ImportError:
        GPUTarget = None
else:
    Config = object
    KernelInterface = object
    OutOfResources = object
    ASTSource = None
    GPUTarget = None

try:
    autograd_profiler = torch.autograd.profiler
except AttributeError:  # Compile workers only have a mock version of torch

    class autograd_profiler:  # type: ignore[no-redef]
        _is_profiler_enabled = False


log = logging.getLogger(__name__)


def autotune_hints_to_configs(
    hints: Set[AutotuneHint], size_hints, block_size: int
) -> List[Config]:
    """
    AutotuneHints can be attached to the metadata of triton kernels for providing
    suggestions about what to try for autotuning. One reason to do this is if there are
    some configs that are only useful in specific scenarios, in which case we can avoid
    wasting compile time on autotuning unless we know we are in one of those scenarios.

    Based on those hints, this function will generate a list of additional autotuning
    configs to try.
    """
    xyz_options: Tuple[Tuple[int, Optional[int], Optional[int]], ...]
    configs = []

    for hint in hints:
        if hint == AutotuneHint.ELEMENTS_PER_WARP_32:
            if len(size_hints) == 1:
                xyz_options = ((block_size // 4, None, None),)
            elif len(size_hints) == 2:
                xyz_options = ((block_size // 4, 1, None), (1, block_size // 4, None))
            elif len(size_hints) == 3:
                xyz_options = (
                    (block_size // 4, 1, 1),
                    (1, block_size // 4, 1),
                    (1, 1, block_size // 4),
                )
            for xyz in xyz_options:
                configs.append(
                    triton_config(
                        size_hints,
                        *xyz,
                        num_elements_per_warp=32,
                    )
                )

    return configs


def disable_pointwise_autotuning(inductor_meta):
    # Autotuning can give different benchmarking results from run to run, and
    # therefore we disable autotuning when use_deterministic flag is on.
    if inductor_meta.get("are_deterministic_algorithms_enabled"):
        return True
    return not inductor_meta.get("autotune_pointwise", True)


def _dump_launch_params(args, kwargs, launcher, kernel_name):
    call_args = []
    call_kwargs = {}
    for arg in args:
        if isinstance(arg, (int, bool)):
            call_args.append(str(arg))
        else:
            call_args.append("T")
    for k, v in kwargs.items():
        if isinstance(arg, (int, bool)):
            call_kwargs[k] = v
        else:
            call_kwargs[k] = v
    for k, v in launcher.config.kwargs.items():
        call_kwargs[k] = v
    call_kwargs["num_warps"] = launcher.config.num_warps
    call_kwargs["num_stages"] = launcher.config.num_stages
    args_str = ""
    args_str += ", ".join(call_args)
    for k, v in call_kwargs.items():
        args_str += f", {k}={v}"

    abs_path = os.path.abspath(sys.argv[0])
    with open(f"{abs_path}.launch_params", "a") as f:
        f.write(f"{kernel_name} | {args_str}\n")


class CachingAutotuner(KernelInterface):
    """
    Simplified version of Triton autotuner that has no invalidation
    key and caches the best config to disk to improve cold start times.
    Unlike the main triton Autotuner, this version can precompile all
    configs, and does not rely on the Triton JIT.
    """

    def __init__(
        self,
        fn,
        triton_meta,  # passed directly to triton
        configs,
        save_cache_hook,
        mutated_arg_names,
        heuristic_type,
        size_hints=None,
        inductor_meta=None,  # metadata not relevant to triton
        custom_kernel=False,  # whether the kernel is inductor-generated or custom
        filename: Optional[str] = None,
    ):
        super().__init__()

        assert len(configs) > 0, "Non-empty TritonConfig list required for compiling"
        self.fn = fn
        self.device_props: DeviceProperties = triton_meta["device"]
        self.triton_meta = {
            **triton_meta,
            "device": self.device_props.index,
            "device_type": self.device_props.type,
        }
        self.inductor_meta = {} if inductor_meta is None else inductor_meta
        self.save_cache_hook = save_cache_hook
        self.mutated_arg_names = mutated_arg_names
        self.configs = configs
        self.heuristic_type = heuristic_type
        self.custom_kernel = custom_kernel
        self.cuda_kernel_saved = False
        if log.isEnabledFor(logging.DEBUG):
            log.debug(
                "CachingAutotuner gets %d configs for %s",
                len(self.configs),
                self.fn.__name__,
            )
            for c in self.configs:
                log.debug(c)

        self.launchers = []  # type: ignore[var-annotated]
        self.lock = threading.Lock()
        if os.getenv("TRITON_CACHE_DIR") is None:
            os.environ["TRITON_CACHE_DIR"] = os.path.join(
                cache_dir(),
                "triton",
                str(self.triton_meta.get("device", 0)),
            )
        log.debug("Triton cache dir: %s", os.environ["TRITON_CACHE_DIR"])

        self.size_hints = size_hints
        self.coordesc_tuner = CoordescTuner(
            is_mm=False,
            name=self.fn.__name__,
            size_hints=size_hints,
            inductor_meta=self.inductor_meta,
        )
        self.filename = filename

    def precompile(self, warm_cache_only=False):
        with self.lock:
            if self.launchers:
                return
            self.launchers = []
            compiled_binaries = []
            if not self.configs:
                raise RuntimeError("No triton configs are available")
            for c in self.configs:
                try:
                    compiled_binary, launcher = self._precompile_config(
                        c, warm_cache_only
                    )
                except OutOfResources as e:
                    if len(self.configs) == 1:
                        # There are no valid Triton configs
                        raise e
                    # Skip the config if we run out of resource
                    continue
                self.launchers.append(launcher)
                compiled_binaries.append(compiled_binary)

            if len(self.launchers) == 0:
                raise RuntimeError(
                    "No valid triton configs. Report a fatal compilation error"
                )

            seen_configs = set(self.configs)

            device_prop = self.device_props
            if (
                self.inductor_meta.get("dynamic_scale_rblock", True)
                and self.heuristic_type == HeuristicType.REDUCTION
                and self.size_hints is not None
                # Disable for AMDGPU/Intel as Triton is not ready to return n_regs for a compiled_binary.
                and device_prop.type == "cuda"
                and device_prop.major
                and device_prop.major >= 8
            ):
                assert device_prop.regs_per_multiprocessor
                assert device_prop.max_threads_per_multi_processor
                assert device_prop.multi_processor_count
                for triton_config, compiled_binary in zip(
                    self.configs, compiled_binaries
                ):
                    assert len(self.size_hints) == 2
                    xblock = triton_config.kwargs.get("XBLOCK", 1)
                    rblock = triton_config.kwargs["RBLOCK"]
                    total_block = (self.size_hints[0] + xblock - 1) // xblock
                    nreg = getattr(compiled_binary, "n_regs", None)
                    if nreg is None:
                        continue

                    # make sure rblock is not too small
                    if rblock <= 64:
                        continue

                    # each SM of A100 has 65536 32-bit registers. To maximize
                    # the theoretical occupancy, we need run 2048 threads on each
                    # SM. So each thread should use no more than 65536 / 2048
                    # = 32 registers. In cases where occupancy matters, and each
                    # thread uses too many registers, reduce RBLOCK to reduce
                    # the register usage.
                    # For kernel https://gist.github.com/shunting314/e4cccc031fe30d378b9b23c08c238cbd
                    # from PLBartForCausalLM, latency improve from
                    # 7.795ms to 4.883ms.
                    #
                    if (
                        nreg
                        <= device_prop.regs_per_multiprocessor
                        // device_prop.max_threads_per_multi_processor
                    ):
                        continue

                    nreg_per_warp = nreg * 32
                    nreg_per_block = nreg_per_warp * triton_config.num_warps

                    # Previously we set max_blocks_per_sm to 'max_threads_per_multi_processo / (32 * num_warps)'
                    # The formula below is a tighter upper bound since we have the assumption that
                    #   nreg > device_prop.regs_per_multiprocessor // device_prop.max_threads_per_multi_processor
                    # due to the if condition above and:
                    #   regs_per_multiprocessor / nreg_per_block
                    #   = regs_per_multiprocessor / (nreg * 32 * num_warps)
                    #   < regs_per_multiprocessor / ((regs_per_multiprocessor / max_threads_per_multi_processor) * 32 * num_warps)
                    #   = max_threads_per_multi_processor / (32 * num_warps)
                    # Using a tigher upper bound can reveal more optimization opportunities.
                    max_blocks_per_sm = max(
                        device_prop.regs_per_multiprocessor // nreg_per_block, 1
                    )

                    if (
                        total_block
                        <= max_blocks_per_sm * device_prop.multi_processor_count
                    ):
                        # no need to improve occupancy
                        continue
                    new_config = copy.deepcopy(triton_config)
                    new_config.kwargs["RBLOCK"] = rblock // 2
                    if new_config in seen_configs:
                        continue
                    seen_configs.add(new_config)
                    log.debug(
                        "Dynamically scale down RBLOCK from TritonConfig(%s) and get a new TritonConfig(%s)",
                        triton_config,
                        new_config,
                    )
                    self.launchers.append(
                        self._precompile_config(new_config, warm_cache_only)[1]
                    )
            self.configs = None

    def get_device_interface(self):
        # this code cannot run in compile workers, because it imports from torch
        from torch._dynamo.device_interface import get_interface_for_device

        return get_interface_for_device(self.device_props.type.replace("hip", "cuda"))

    def _precompile_config(self, cfg: Config, warm_cache_only: bool):
        """Ahead of time compile a given autotuner config."""
        compile_meta = copy.deepcopy(self.triton_meta)
        for k, v in cfg.kwargs.items():
            if self.device_props.type == "hip":
                if k == "matrix_instr_nonkdim":
                    compile_meta["matrix_instr_nonkdim"] = v
                    continue
                if k == "waves_per_eu":
                    compile_meta["waves_per_eu"] = v
                    continue
            compile_meta["constants"][self.fn.arg_names.index(k)] = v
        compile_meta["num_warps"] = cfg.num_warps
        compile_meta["num_stages"] = cfg.num_stages
        compile_meta["debug"] = self.inductor_meta.get(
            "assert_indirect_indexing", True
        ) and not self.inductor_meta.get("is_hip", False)

        # device type will be "hip" rather than "cuda" here
        compile_meta["device_type"] = self.device_props.type
        compile_meta["cc"] = self.device_props.cc

        if ASTSource:
            compile_args = (
                ASTSource(
                    self.fn,
                    compile_meta["signature"],
                    compile_meta["constants"],
                    compile_meta["configs"][0],
                ),
            )

            cc_str = str(compile_meta["cc"])
            if "gfx10" in cc_str or "gfx11" in cc_str:
                rocm_warp_size = 32
            else:
                rocm_warp_size = 64

            if GPUTarget:
                target = GPUTarget(
                    compile_meta["device_type"],
                    compile_meta["cc"],
                    rocm_warp_size if torch.version.hip else 32,
                )
            else:
                target = (
                    (compile_meta["device_type"], compile_meta["cc"])
                    if not torch.version.hip
                    else [
                        compile_meta["device_type"],
                        compile_meta["cc"],
                        rocm_warp_size,
                    ]
                )

            options = {
                "num_warps": compile_meta["num_warps"],
                "num_stages": compile_meta["num_stages"],
                "debug": compile_meta["debug"],
            }
            if self.device_props.type != "hip":
                if "waves_per_eu" in compile_meta:
                    options["waves_per_eu"] = compile_meta["waves_per_eu"]
                if "matrix_instr_nonkdim" in compile_meta:
                    options["matrix_instr_nonkdim"] = compile_meta[
                        "matrix_instr_nonkdim"
                    ]
            compile_kwargs = {
                "target": target,
                "options": options,
            }
        else:
            compile_args = (self.fn,)
            compile_kwargs = compile_meta

        if warm_cache_only:
            return (
                triton.compile(*compile_args, **compile_kwargs),
                None,
            )

        # importing from torch is safe now that precompile has returned
        from torch._dynamo.device_interface import DeviceGuard

        device_interface = self.get_device_interface()

        # load binary to the correct device
        with DeviceGuard(device_interface, compile_meta["device"]):  # type: ignore[attr-defined]
            # need to initialize context
            device_interface.synchronize(device_interface.current_device())

            try:
                binary = triton.compile(*compile_args, **compile_kwargs)
            except Exception:
                log.exception(
                    "Triton compilation failed: %s\n%s\nmetadata: %s",
                    self.inductor_meta.get("kernel_name", "triton_"),
                    self.fn.src,
                    compile_meta,
                )
                raise
            binary._init_handles()

        call_args = [
            arg
            for i, arg in enumerate(self.fn.arg_names)
            if i not in self.fn.constexprs
        ]
        def_args = [name for name in self.fn.arg_names if name not in cfg.kwargs]

        binary_shared = (
            binary.shared if hasattr(binary, "shared") else binary.metadata.shared
        )

        scope = {
            "grid_meta": cfg.kwargs,
            "bin": binary,
            "launch_enter_hook": CompiledKernel.launch_enter_hook,
            "launch_exit_hook": CompiledKernel.launch_exit_hook,
            "metadata": binary.packed_metadata
            if hasattr(binary, "packed_metadata")
            else binary.metadata,
            "shared": binary_shared,
        }

        scope["num_warps"] = (
            binary.num_warps
            if hasattr(binary, "num_warps")
            else binary.metadata.num_warps
        )

        scope["cta_args"] = (
            (binary.num_ctas, *get_first_attr(binary, "cluster_dims", "clusterDims"))
            if hasattr(binary, "num_ctas")
            else (
                (binary.metadata.num_ctas, *binary.metadata.cluster_dims)
                if hasattr(binary, "metadata")
                else ()
            )
        )

        scope["function"] = get_first_attr(binary, "function", "cu_function")

        def get_launch_args_without_kernel_launch_metadata(
            grid,
            grid_0,
            grid_1,
            grid_2,
            stream,
            function,
            metadata,
            bin,
            launch_enter_hook,
            launch_exit_hook,
            num_warps,
            shared,
            cta_args,
            args,
        ):
            """
            Construct launch args before CompiledKernel.launch_metadata is added.
            """
            return (
                grid_0,
                grid_1,
                grid_2,
                num_warps,
                *cta_args,
                shared,
                stream,
                function,
                launch_enter_hook,
                launch_exit_hook,
                metadata,
            )

        # Getting the kernel launch args is extremely perf-sensitive.  Evaluating
        # `bin.launch_metadata` is relatively expensive, and returns None unless a
        # `launch_enter_hook` is installed.  So if we don't have that hook installed,
        # we want to burn None in to the launch args with zero overhead.
        # See https://github.com/pytorch/pytorch/issues/123597
        if binary.launch_enter_hook:

            def get_launch_args_with_kernel_launch_metadata(
                grid,
                grid_0,
                grid_1,
                grid_2,
                stream,
                function,
                metadata,
                bin,
                launch_enter_hook,
                launch_exit_hook,
                num_warps,
                shared,
                cta_args,
                args,
            ):
                """
                Construct launch args after CompiledKernel.launch_metadata is added
                by https://github.com/openai/triton/pull/3492 .
                """
                return (
                    grid_0,
                    grid_1,
                    grid_2,
                    stream,
                    function,
                    metadata,
                    bin.launch_metadata(grid, stream, *args),
                    launch_enter_hook,
                    launch_exit_hook,
                )

        else:

            def get_launch_args_with_kernel_launch_metadata(
                grid,
                grid_0,
                grid_1,
                grid_2,
                stream,
                function,
                metadata,
                bin,
                launch_enter_hook,
                launch_exit_hook,
                num_warps,
                shared,
                cta_args,
                args,
            ):
                """
                Construct launch args after CompiledKernel.launch_metadata is added
                by https://github.com/openai/triton/pull/3492 .
                """
                return (
                    grid_0,
                    grid_1,
                    grid_2,
                    stream,
                    function,
                    metadata,
                    None,
                    launch_enter_hook,
                    launch_exit_hook,
                )

        scope["get_launch_args"] = (
            get_launch_args_with_kernel_launch_metadata
            if hasattr(binary, "launch_metadata")
            else get_launch_args_without_kernel_launch_metadata
        )

        scope["runner"] = get_first_attr(binary, "run", "c_wrapper")

        exec(
            f"""
            def launcher({', '.join(def_args)}, grid, stream):
                if callable(grid):
                    grid_0, grid_1, grid_2 = grid(grid_meta)
                else:
                    grid_0, grid_1, grid_2 = grid

                args = {', '.join(call_args)},
                launch_args = get_launch_args(
                    grid, grid_0, grid_1, grid_2, stream, function,
                    metadata, bin, launch_enter_hook, launch_exit_hook,
                    num_warps, shared, cta_args, args
                )
                runner(*launch_args, *args)
                return bin
            """.lstrip(),
            scope,
        )

        launcher = scope["launcher"]
        launcher.config = cfg
        launcher.n_regs = getattr(binary, "n_regs", None)
        launcher.n_spills = getattr(binary, "n_spills", None)
        launcher.shared = binary_shared
        launcher.store_cubin = self.inductor_meta.get("store_cubin", False)
        # store this global variable to avoid the high overhead of reading it when calling run
        if launcher.store_cubin:
            launcher.fn = self.fn
            launcher.bin = binary

        return binary, launcher

    def bench(self, launcher, *args, grid, **kwargs):
        """Measure the performance of a given launcher"""
        # we don't skip configs wiht spilled registers when auto-tuning custom
        # (user-written) Triton kernels, as (i) we don't have any knowledge or
        # control over the kernel code; (ii) there is empirical evidence that
        # for some (complicated) custom Triton kernels, a register-spilling
        # config may yield the best latency.
        if not self.custom_kernel and launcher.n_spills > self.inductor_meta.get(
            "spill_threshold", 16
        ):
            log.debug(
                "Skip config %s because of register spilling: %d",
                launcher.config,
                launcher.n_spills,
            )
            return float("inf")

        device_interface = self.get_device_interface()
        stream = device_interface.get_raw_stream(  # type: ignore[call-arg]
            device_interface.current_device()
        )

        def kernel_call():
            if launcher.config.pre_hook is not None:
                launcher.config.pre_hook(
                    {**dict(zip(self.arg_names, args)), **launcher.config.kwargs}
                )

            cloned_args, cloned_kwargs = self.clone_args(*args, **kwargs)
            launcher(
                *cloned_args,
                **cloned_kwargs,
                grid=grid,
                stream=stream,
            )

        return benchmarker.benchmark_gpu(kernel_call, rep=40, fast_flush=True)

    def clone_args(self, *args, **kwargs) -> Tuple[List[Any], Dict[str, Any]]:
        from ..compile_fx import clone_preserve_strides

        # clone inplace buffers to avoid autotune contaminating them if
        # the kernel does in-place stores. avoid cloning other buffers because
        # it leads to increase memory use
        cloned_args = []
        for i, arg in enumerate(args):
            if self.fn.arg_names[i] in self.mutated_arg_names:
                assert isinstance(arg, torch.Tensor)
                cloned_args.append(clone_preserve_strides(arg))
            else:
                cloned_args.append(arg)

        cloned_kwargs: Dict[str, Any] = {}
        for name, arg in kwargs.items():
            if name in self.mutated_arg_names:
                assert isinstance(arg, torch.Tensor)
                cloned_kwargs[name] = clone_preserve_strides(arg)
            else:
                cloned_kwargs[name] = arg

        return cloned_args, cloned_kwargs

    def benchmark_all_configs(self, *args, **kwargs):
        with dynamo_timed("CachingAutotuner.benchmark_all_configs"):
            timings = {
                launcher: self.bench(launcher, *args, **kwargs)
                for launcher in self.launchers
            }

            for k, v in timings.items():
                self.coordesc_tuner.cache_benchmark_result(k.config, v)

            if log.isEnabledFor(logging.DEBUG):
                log.debug("Benchmark all input configs for %s, get:", self.fn.__name__)
                for k, v in timings.items():
                    log.debug(
                        "%s: %f, nreg %d, nspill %d, #shared-mem %s",
                        k.config,
                        v,
                        k.n_regs,
                        k.n_spills,
                        k.shared,
                    )

            return timings

    def autotune_to_one_config(self, *args, **kwargs):
        """Do the actual autotuning"""
        start_time = time.time_ns()
        timings = self.benchmark_all_configs(*args, **kwargs)
        time_taken_ns = time.time_ns() - start_time
        self.launchers = [builtins.min(timings, key=timings.get)]
        if self.save_cache_hook:
            self.save_cache_hook(self.launchers[0].config, time_taken_ns)

    def save_gpu_kernel(self, grid, stream, launcher):
        if callable(grid):
            grid_x, grid_y, grid_z = grid(launcher.config.kwargs)
        else:
            grid_x, grid_y, grid_z = grid

        key = self.inductor_meta.get("kernel_name", None)  # unique kernel name
        assert key is not None, "kernel_name can not be None"
        params = {
            "mangled_name": launcher.bin.metadata.name
            if hasattr(launcher.bin.metadata, "name")
            else launcher.bin.metadata["name"],
            "grid_x": grid_x,
            "grid_y": grid_y,
            "grid_z": grid_z,
            "x_block": launcher.config.kwargs.get("XBLOCK", 1),
            "y_block": launcher.config.kwargs.get("YBLOCK", None),
            "z_block": launcher.config.kwargs.get("ZBLOCK", None),
            "num_warps": launcher.bin.num_warps
            if hasattr(launcher.bin, "num_warps")
            else launcher.bin.metadata.num_warps,
            "shared_mem": launcher.bin.shared
            if hasattr(launcher.bin, "shared")
            else launcher.bin.metadata.shared,
            "stream": stream,
            # User defined triton kernels will have arbitrary kwarg names
            "meta": launcher.config.kwargs,
        }
        from torch._inductor.codecache import CudaKernelParamCache

        bin_type = {"hip": "hsaco", "xpu": "spv"}.get(self.device_props.type, "cubin")
        binary = launcher.bin.asm[bin_type]
        CudaKernelParamCache.set(key, params, binary, bin_type)

        self.cuda_kernel_saved = True

    def coordinate_descent_tuning(self, launcher, *args, **kwargs):
        """
        Coordinate descent tuning can be run with or without max-autotune.

        The only difference between these two is the starting config for coordinate_descent tuning.
        E.g., assuming regular autotune only get one config C1; while max-autotune get 4 configs C1, C2, C3, C4
        and max-autotune figure out C3 is the best.

        Then if coordinate desecnt tuning is run with max-autotune disabled, it will start from C1;
        while if coordinate descent tuning is run with max-autotune enabled, it will start from C3.
        """
        if (
            self.heuristic_type == HeuristicType.TEMPLATE
            or self.heuristic_type == HeuristicType.USER_AUTOTUNE
        ):
            # skip triton template
            return launcher

        config2launcher = {launcher.config: launcher}

        def benchmark_one_config(config):
            with self.lock:
                _, launcher = self._precompile_config(config, False)
            config2launcher[config] = launcher

            out = self.bench(launcher, *args, **kwargs)
            log.debug(
                "COORDESC: %s: %f, nreg %d, nspill %d, #shared-mem %d",
                launcher.config,
                out,
                launcher.n_regs,
                launcher.n_spills,
                launcher.shared,
            )
            return out

        assert not (
            self.heuristic_type == HeuristicType.PERSISTENT_REDUCTION
            and "RBLOCK" in launcher.config.kwargs
        ), "Coordinate descent tuner relies on the assumption that persistent reduction's triton config does not have RBLOCK"
        start_time = time.time_ns()
        best_config = self.coordesc_tuner.autotune(
            benchmark_one_config, launcher.config, None
        )
        time_taken_ns = time.time_ns() - start_time
        best_config.found_by_coordesc = True

        if self.save_cache_hook:
            self.save_cache_hook(best_config, time_taken_ns, found_by_coordesc=True)
        return config2launcher.get(best_config)

    def run(self, *args, grid, stream, **kwargs):
        if len(self.launchers) != 1:
            if len(self.launchers) == 0:
                self.precompile()
            if len(self.launchers) > 1:
                self.autotune_to_one_config(*args, grid=grid, **kwargs)

        if not getattr(
            self.launchers[0].config, "found_by_coordesc", False
        ) and self.inductor_meta.get("coordinate_descent_tuning", False):
            self.launchers = [
                self.coordinate_descent_tuning(
                    self.launchers[0], *args, grid=grid, **kwargs
                )
            ]

        (launcher,) = self.launchers
        if launcher.store_cubin:
            self.save_gpu_kernel(grid, stream, launcher)

        if launcher.config.pre_hook is not None:
            launcher.config.pre_hook(
                {**dict(zip(self.arg_names, args)), **launcher.config.kwargs, **kwargs}
            )

        if os.environ.get("TORCHINDUCTOR_DUMP_LAUNCH_PARAMS", 0) == "1":
            _dump_launch_params(args, kwargs, launcher, self.fn.__name__)

        # it is faster than entering and exiting a context manager, even if the context
        # manager is a nullcontext.
        if autograd_profiler._is_profiler_enabled:
            # grid can be a tuple of ints or a string.
            if isinstance(grid, tuple):
                grid_info = str(grid)
            else:
                grid_info = getattr(grid, "grid_fn_str", "")
            with torch._C._profiler._RecordFunctionFast(
                self.inductor_meta.get("kernel_name", "triton kernel"),
                args,
                {
                    "kernel_file": "" if self.filename is None else self.filename,
                    "kernel_backend": "triton",
                    "grid": grid_info,
                    "stream": stream,
                },
            ):
                return launcher(
                    *args,
                    **kwargs,
                    grid=grid,
                    stream=stream,
                )
        else:
            return launcher(
                *args,
                **kwargs,
                grid=grid,
                stream=stream,
            )


def _find_names(obj):
    import gc
    import inspect

    frame = inspect.currentframe()
    while frame is not None:
        frame.f_locals
        frame = frame.f_back
    obj_names = []
    for referrer in gc.get_referrers(obj):
        if isinstance(referrer, dict):
            for k, v in referrer.items():
                if v is obj:
                    obj_names.append(k)
    return obj_names


collected_calls: List[Any] = []


def start_graph():
    collected_calls.clear()


def end_graph(output_file):
    if len(collected_calls) == 0:
        return
    overall_time = sum(call[0] for call in collected_calls)
    overall_gb = sum(call[1] for call in collected_calls)
    cur_file = inspect.stack()[1].filename
    summary_str = (
        f"SUMMARY ({cur_file})\n"
        f"{overall_time:.2f}ms   \t {overall_gb:.2f} GB\t {overall_gb/(overall_time/1e3):.2f}GB/s"
    )
    print(summary_str)
    print()
    if output_file is not None:
        # sort perf numbers in descending order, i.e. placing the
        # most runtime-heavy kernels at the top of the list
        sorted_calls = sorted(collected_calls, key=lambda c: float(c[0]), reverse=True)
        try:
            with open(output_file, "a") as file:
                log.debug("Save profile bandwidth results to %s", output_file)
                file.write("====================\n")
                file.write(f"TRITON KERNELS BANDWIDTH INFO ({cur_file})\n")
                for ms, num_gb, gb_per_s, kernel_name in sorted_calls:
                    # also display the runtime percentage for each kernel
                    percentage = f"{ms/overall_time*100:.2f}%"
                    suffix = f" \t {percentage} \t {kernel_name}"
                    bw_info_str = create_bandwidth_info_str(
                        ms,
                        num_gb,
                        gb_per_s,
                        suffix=suffix,
                        color=False,
                    )
                    file.write(bw_info_str + "\n")
                file.write(f"{summary_str}\n\n")
        except Exception as e:
            log.warning(
                "failed to write profile bandwidth result into %s: %s",
                output_file,
                e,
            )


class DebugAutotuner(CachingAutotuner):
    def __init__(self, *args, regex_filter="", **kwargs):
        self.regex_filter = regex_filter
        super().__init__(*args, **kwargs)
        self.cached = None

    def run(self, *args, grid, stream):
        possible_names = _find_names(self)
        kernel_name = f"{max(possible_names, key=len)}"
        if not re.match(self.regex_filter, kernel_name):
            return
        super().run(*args, grid=grid, stream=stream)
        (launcher,) = self.launchers

        if self.cached is None:
            ms = self.bench(launcher, *args, grid=grid)
            num_in_out_ptrs = len(
                [
                    arg_name
                    for arg_name in self.fn.arg_names
                    if arg_name.startswith("in_out_ptr")
                ]
            )
            num_gb = self.inductor_meta.get("kernel_num_gb", None)
            if num_gb is None:
                num_gb = get_num_bytes(*args, num_in_out_args=num_in_out_ptrs) / 1e9
            gb_per_s = num_gb / (ms / 1e3)
            self.cached = ms, num_gb, gb_per_s, kernel_name
            collected_calls.append((ms, num_gb, gb_per_s, kernel_name))
            print(
                create_bandwidth_info_str(
                    ms, num_gb, gb_per_s, suffix=f" \t {kernel_name}"
                )
            )


def hash_configs(configs: List[Config]):
    """
    Hash used to check for changes in configurations
    """
    hasher = hashlib.sha256()
    for cfg in configs:
        hasher.update(
            f"{sorted(cfg.kwargs.items())} {cfg.num_warps} {cfg.num_stages}\n".encode()
        )
    return hasher.hexdigest()


def load_cached_autotuning(
    best_config,
    configs_hash: str,
    configs: List[Config],
    inductor_meta: Dict[str, Any],
):
    if best_config is None:
        return None
    if best_config.pop("configs_hash", None) != configs_hash:
        return None

    # Remove time taken for comparison
    best_config.pop("time_taken_ms", None)

    if inductor_meta.get("coordinate_descent_tuning") and best_config.pop(
        "found_by_coordesc", False
    ):
        num_warps = best_config.pop("num_warps")
        num_stages = best_config.pop("num_stages")
        triton_config = Config(best_config, num_warps=num_warps, num_stages=num_stages)
        triton_config.found_by_coordesc = True
        return triton_config

    matching_configs = [
        cfg
        for cfg in configs
        if all(val == best_config.get(key) for key, val in cfg.kwargs.items())
        and cfg.num_warps == best_config.get("num_warps")
        and cfg.num_stages == best_config.get("num_stages")
    ]
    if len(matching_configs) != 1:
        return None

    return matching_configs[0]


def should_use_remote_autotune_cache(inductor_meta):
    if inductor_meta.get("autotune_remote_cache") is not None:
        return inductor_meta.get("autotune_remote_cache")
    if not inductor_meta.get("is_fbcode"):
        return False
    if torch._utils_internal.is_fb_unit_test():
        return False
    if inductor_meta.get("is_hip"):
        return False

    try:
        from torch._inductor.fb.remote_cache import REMOTE_CACHE_VERSION
    except ModuleNotFoundError:
        return False

    return REMOTE_CACHE_VERSION >= torch._utils_internal.justknobs_getval_int(
        "pytorch/remote_cache:autotune_memcache_version"
    )


class LocalAutotuneCache:
    def get(self, filename):
        if os.path.exists(filename):
            with open(filename) as fd:
                return json.loads(fd.read())
        return None

    def put(self, filename, data):
        with open(filename, "w") as fd:
            fd.write(json.dumps(data))


def cached_autotune(
    size_hints: Optional[List[int]],
    configs: List[Config],
    triton_meta,
    heuristic_type,
    filename=None,
    inductor_meta=None,
    custom_kernel=False,
):
    """
    A copy of triton.autotune that calls our subclass.  Our subclass
    has additional debugging, error handling, and on-disk caching.
    """
    configs = unique_configs(configs)
    assert len(configs) == 1 or filename
    save_cache_hook: Optional[Callable[[Any, Any, Any], Any]]
    inductor_meta = {} if inductor_meta is None else inductor_meta

    # on disk caching logic and/or remote caching
    if filename is not None and (
        len(configs) > 1 or inductor_meta.get("coordinate_descent_tuning")
    ):
        configs_hash = hash_configs(configs)

        local_cache = None
        cache_filename = None
        remote_cache = None
        remote_cache_key = None
        best_config = None
        if not inductor_meta.get("force_disable_caches", False):
            if inductor_meta.get("autotune_local_cache", True):
                local_cache = LocalAutotuneCache()
                cache_filename = os.path.splitext(filename)[0] + ".best_config"
            if should_use_remote_autotune_cache(inductor_meta):
                backend_hash = inductor_meta.get("backend_hash", None)
                if backend_hash is not None:
                    key = backend_hash + configs_hash + "autotune-best-config-v2"
                    key = hashlib.sha256(key.encode("utf-8")).hexdigest()

                    try:
                        if inductor_meta.get("is_fbcode"):
                            from torch._inductor.fb.remote_cache import (
                                FbRemoteAutotuneCacheBackend,
                            )

                            remote_cache = FbRemoteAutotuneCacheBackend(key)
                        else:
                            from torch._inductor.remote_cache import (
                                RedisRemoteCacheBackend,
                            )

                            remote_cache = RedisRemoteCacheBackend(key)
                    except Exception:
                        remote_cache = None
                        log.warning("Unable to create a remote cache", exc_info=True)
                    # we already sha256 hash the source contents
                    remote_cache_key = os.path.basename(filename)
                else:
                    log.debug(
                        "backend_hash is not passed on the inductor_meta, unable to use autotune remote cache"
                    )

            best_config = None
            if local_cache is not None and cache_filename is not None:
                best_config = local_cache.get(cache_filename)
            if (
                remote_cache is not None
                and remote_cache_key is not None
                and best_config is None
            ):
                best_config = remote_cache.get(remote_cache_key)

            best_config = load_cached_autotuning(
                best_config, configs_hash, configs, inductor_meta
            )
            if best_config:
                configs = [best_config]

        else:
            log.debug("autotune caching is disabled by config.force_disable_caches")

        def save_cache_hook(cfg, time_taken_ns, found_by_coordesc=False):
            data = {
                **cfg.kwargs,
                "num_warps": cfg.num_warps,
                "num_stages": cfg.num_stages,
                "configs_hash": configs_hash,
                "found_by_coordesc": found_by_coordesc,
                "time_taken_ms": time_taken_ns // 1000000,  # Convert from NS to MS
            }
            if local_cache is not None and cache_filename is not None:
                local_cache.put(cache_filename, data)
            if remote_cache is not None and remote_cache_key is not None:
                remote_cache.put(remote_cache_key, data)

            if log.isEnabledFor(logging.DEBUG):
                type_str = "coordesc" if found_by_coordesc else "heuristic"
                log.debug("Save %s tuning result to %s", type_str, cache_filename)

    else:
        save_cache_hook = None

    mutated_arg_names = inductor_meta.pop("mutated_arg_names", ())

    def decorator(fn):
        # Remove XBLOCK from config if it's not a function argument.
        # This way, coordinate descent tuning will not try to tune it.
        #
        # Context: When TritonKernel.no_x_dim is True, we hardcode XBLOCK to 1.
        import inspect

        if "XBLOCK" not in inspect.signature(fn.fn).parameters:
            for tconfig in configs:
                if "XBLOCK" in tconfig.kwargs:
                    assert tconfig.kwargs["XBLOCK"] == 1
                    tconfig.kwargs.pop("XBLOCK")

        if inductor_meta.get("profile_bandwidth"):
            return DebugAutotuner(
                fn,
                triton_meta=triton_meta,
                inductor_meta=inductor_meta,
                regex_filter=inductor_meta["profile_bandwidth_regex"],
                configs=configs,
                save_cache_hook=save_cache_hook,
                mutated_arg_names=mutated_arg_names,
                heuristic_type=heuristic_type,
                size_hints=size_hints,
                custom_kernel=custom_kernel,
                filename=filename,
            )
        return CachingAutotuner(
            fn,
            triton_meta=triton_meta,
            inductor_meta=inductor_meta,
            configs=configs,
            save_cache_hook=save_cache_hook,
            mutated_arg_names=mutated_arg_names,
            heuristic_type=heuristic_type,
            size_hints=size_hints,
            custom_kernel=custom_kernel,
            filename=filename,
        )

    return decorator


def unique_configs(configs: List[Config]):
    """Remove duplicate configurations"""
    seen = set()
    pruned_configs = []

    for cfg in configs:
        key = triton_config_to_hashable(cfg)
        if key not in seen:
            seen.add(key)
            pruned_configs.append(cfg)
    return pruned_configs


def check_config(cfg, *, xnumel=None, ynumel=None, znumel=None):
    for numel, label in zip((xnumel, ynumel, znumel), "XYZ"):
        if numel is None:
            continue
        block = cfg[f"{label}BLOCK"]
        if numel == 1:
            assert block == 1, (
                f"TritonKernel.indexing assumes numel == 1 => BLOCK == 1"
                f" but {label.lower()}numel=={numel} and {label}BLOCK={block} (cfg={cfg})."
            )
        max_block = TRITON_MAX_BLOCK[label]
        max_block_str = f'config.triton.max_block["{label}"]'
        assert max_block % block == 0, (
            f"TritonKernel.indexing assumes {label}BLOCK divides {max_block_str}"
            f" but {label}BLOCK={block} and {max_block_str}={max_block} (cfg={cfg})."
        )


def _num_warps(num_warps, default_num_warps = 8, min_num_warps = 2):
    # On AMD GPU each warp has 64 lanes which is double the size on NV GPU,
    # therefore using half the number of warps here correspondingly.
    if torch.version.hip:
        default_num_warps = (default_num_warps + 1) // 2
        min_num_warps = (min_num_warps + 1) // 2
    return next_power_of_2(min(max(num_warps, min_num_warps), default_num_warps))


def _check_max_grid_x(size_hints, x, num_warps):
    # Check if maxGridSize is exceeded - if so then must scale XBLOCK further
    max_grid_x = 2147483647
    warp_size = (
        64 if torch.version.hip else 32
    )  # TODO: query warp size once #129663 is merged
    num_blocks = (size_hints[0] + x - 1) // x

    while (num_blocks * num_warps * warp_size) > max_grid_x and x < size_hints[0]:
        x *= 2  # Scale up XBLOCK if grid exceeds limits
        num_blocks = num_blocks // 2
        if x >= max_grid_x:
            raise AssertionError("Reduction config exceeds cudaDeviceProp maxGridSize. Please raise a pytorch issue")
    return x, num_blocks


def triton_config(
    size_hints,
    x,
    y=None,
    z=None,
    num_stages=1,
    num_elements_per_warp=256,
    min_elem_per_thread=0,
) -> Config:
    """
    Construct a pointwise triton config with some adjustment heuristics
    based on size_hints. Size_hints is a tuple of numels in each tile
    dimension and will be rounded up to the nearest power of 2.

    num_elements_per_warp is a suggestion for controlling how many warps
    the triton config should contain. e.g.: if x=16, y=8, z=4 then
    num_elements = 16*8*4 = 512. Then if we set num_elements_per_warp=128,
    we'll launch 512 (elem) / 128 (elem/warp) = 4 warps. Note that it's
    just a suggestion, and sometimes other adjustment heuristics will
    override the num_elements_per_warp.

    min_elem_per_thread controls the minimum number of elements
    processed by each thread. It's always enforced.
    """
    # Ideally we want to read this from some device config

    # for a 2d size_hints [a, b], a should be mapped to YBLOCK rather than XBLOCK
    size_hints = list(reversed(size_hints))

    maxGridSize = [2147483647, 65535, 65535]

    target = conditional_product(x, y, z)
    if conditional_product(*size_hints) < target:
        target //= 8

    # shrink sizes to size hints
    x = min(x, size_hints[0])
    if y:
        y = min(y, size_hints[1])
    if z:
        z = min(z, size_hints[2])

    # if we are below original block size, scale up where we can;
    # or if the calculated grid size is larger than the limit, we bump up the corresponding dimension
    while x < min(size_hints[0], TRITON_MAX_BLOCK["X"]) and (
        x * maxGridSize[0] < size_hints[0] or conditional_product(x, y, z) < target
    ):
        x *= 2
    while (
        y
        and y < min(size_hints[1], TRITON_MAX_BLOCK["Y"])
        and (
            y * maxGridSize[1] < size_hints[1] or conditional_product(x, y, z) < target
        )
    ):
        y *= 2
    while (
        z
        and z < min(size_hints[2], TRITON_MAX_BLOCK["Z"])
        and (
            z * maxGridSize[2] < size_hints[2] or conditional_product(x, y, z) < target
        )
    ):
        z *= 2

    num_warps = _num_warps(conditional_product(x, y, z) // num_elements_per_warp, min_num_warps=1)
    # we are going to arrive at 2 warps only if bs was too small due to
    # numel being too small. However to workaround some ptx bugs we still
    # want at least 4 warps if there's enough elements per thread
    # given that this is a rare situation, don't expect this to affect perf
    # in general
    # see https://github.com/pytorch/pytorch/pull/97950
    if conditional_product(x, y, z) >= 128 and not torch.version.hip:
        num_warps = max(num_warps, 4)
    xnumel = size_hints[0]
    ynumel = size_hints[1] if y else None
    znumel = size_hints[2] if z else None

    # Increase x to satisfy min_elem_per_thread requirements.
    block_size = max(
        conditional_product(x, y, z),
        min_elem_per_thread * _NUM_THREADS_PER_WARP * num_warps,
    )
    x *= math.ceil(block_size / conditional_product(x, y, z))

    x, _num_blocks = _check_max_grid_x(size_hints, x, num_warps)

    cfg = {"XBLOCK": x}
    if y:
        cfg["YBLOCK"] = y
    if z:
        cfg["ZBLOCK"] = z
    assert x <= TRITON_MAX_BLOCK["X"], f"increase TRITON_MAX_BLOCK['X'] to {x}"
    check_config(cfg, xnumel=xnumel, ynumel=ynumel, znumel=znumel)
    return Config(cfg, num_warps=num_warps, num_stages=num_stages)


def triton_config_reduction(
    size_hints, x, r, num_stages=1, num_warps=None, register_intensive=False
) -> Config:
    """
    Construct a reduction triton config with some adjustment heuristics
    based on size_hints. Size_hints is a tuple of numels in each tile
    dimension and will be rounded up to the nearest power of 2.
    """

    target = conditional_product(x, r)
    if conditional_product(*size_hints) < target:
        target //= 8

    # shrink sizes to size hints
    x = min(x, size_hints[0])
    r = min(r, size_hints[1])

    # if we are below original block size, scale up where we can
    while x < size_hints[0] and conditional_product(x, r) < target:
        x *= 2
    while r < size_hints[1] and conditional_product(x, r) < target:
        r *= 2

    if num_warps is None:
        num_warps = conditional_product(x, r) // 128
<<<<<<< HEAD
    num_warps = _num_warps(num_warps)
=======
    # On AMD GPU each warp has 64 lanes which is double the size on NV GPU,
    # therefore using half the number of warps here correspondingly.
    max_num_warps = 8 if torch.version.hip else 16
    # persistent reduction is register intensive
    if register_intensive:
        max_num_warps = max_num_warps // 2
    min_num_warps = 1 if torch.version.hip else 2
    num_warps = next_power_of_2(min(max(num_warps, min_num_warps), max_num_warps))
>>>>>>> 8624a571

    x, _num_blocks = _check_max_grid_x(size_hints, x, num_warps)

    while conditional_product(x, r) > target:
        if r == 1:
            break
        r = r // 2

    cfg = {"XBLOCK": x, "RBLOCK": r}
    check_config(cfg, xnumel=size_hints[0])
    assert x <= TRITON_MAX_BLOCK["X"], f"increase TRITON_MAX_BLOCK['X'] to {x}"
    assert r <= TRITON_MAX_BLOCK["R"], f"increase TRITON_MAX_BLOCK['r'] to {r}"
    return Config(cfg, num_warps=num_warps, num_stages=num_stages)


def triton_config_tiled_reduction(size_hints, x, y, r, num_stages=1):
    """
    Construct a tile reduction triton config with some adjustment
    heuristics based on size_hints. Size_hints is a tuple of numels in
    each tile dimension and will be rounded up to the nearest power of 2.
    """

    target = conditional_product(x, y, r)
    if conditional_product(*size_hints) < target:
        target //= 8

    # shrink sizes to size hints
    x = min(x, size_hints[0])
    y = min(y, size_hints[1])
    r = min(r, size_hints[2])

    # if we are below original block size, scale up where we can
    while x < size_hints[0] and conditional_product(x, y, r) < target:
        x *= 2
    while r < size_hints[2] and conditional_product(x, y, r) < target:
        r *= 2
    while y < size_hints[1] and conditional_product(x, y, r) < target:
        y *= 2

    cfg = {"XBLOCK": x, "YBLOCK": y, "RBLOCK": r}
    num_warps = _num_warps(conditional_product(x, y, r) // 256, min_num_warps=1)
    check_config(cfg, xnumel=size_hints[0], ynumel=size_hints[1])
    assert r <= TRITON_MAX_BLOCK["R"], f"increase TRITON_MAX_BLOCK['r'] to {r}"
    return Config(cfg, num_warps=num_warps, num_stages=num_stages)


def pointwise(
    size_hints,
    triton_meta,
    tile_hint=None,
    filename=None,
    min_elem_per_thread=0,
    inductor_meta=None,
):
    """
    Construct @triton.heuristics() based on size_hints.
    """
    inductor_meta = {} if inductor_meta is None else inductor_meta
    assert not inductor_meta.get("no_x_dim")

    numel = functools.reduce(operator.mul, size_hints)
    bs = max(256, min(numel // 128, 1024))

    hinted_configs = autotune_hints_to_configs(
        inductor_meta.get("autotune_hints", set()), size_hints, bs
    )

    triton_config_with_settings = functools.partial(
        triton_config, min_elem_per_thread=min_elem_per_thread
    )

    if len(size_hints) == 1:
        if disable_pointwise_autotuning(inductor_meta) and not (
            inductor_meta.get("max_autotune")
            or inductor_meta.get("max_autotune_pointwise")
        ):
            return cached_autotune(
                size_hints,
                [triton_config_with_settings(size_hints, bs)],
                triton_meta=triton_meta,
                inductor_meta=inductor_meta,
                heuristic_type=HeuristicType.POINTWISE,
                filename=filename,
            )
        else:
            return cached_autotune(
                size_hints,
                [
                    triton_config_with_settings(
                        size_hints, bs, num_elements_per_warp=256
                    ),
                    triton_config_with_settings(
                        size_hints, bs // 2, num_elements_per_warp=64
                    ),
                    *hinted_configs,
                ],
                triton_meta=triton_meta,
                inductor_meta=inductor_meta,
                heuristic_type=HeuristicType.POINTWISE,
                filename=filename,
            )
    if len(size_hints) == 2:
        if (
            disable_pointwise_autotuning(inductor_meta) or tile_hint == TileHint.SQUARE
        ) and not (
            inductor_meta.get("max_autotune")
            or inductor_meta.get("max_autotune_pointwise")
        ):
            return cached_autotune(
                size_hints,
                [triton_config_with_settings(size_hints, 32, 32)],
                triton_meta=triton_meta,
                inductor_meta=inductor_meta,
                heuristic_type=HeuristicType.POINTWISE,
                filename=filename,
            )
        return cached_autotune(
            size_hints,
            [
                triton_config_with_settings(size_hints, 32, 32),
                triton_config_with_settings(size_hints, 64, 64),  # ~8% better for fp16
                triton_config_with_settings(size_hints, 256, 16),
                triton_config_with_settings(size_hints, 16, 256),
                triton_config_with_settings(size_hints, bs, 1),
                triton_config_with_settings(size_hints, 1, bs),
                *hinted_configs,
            ],
            triton_meta=triton_meta,
            inductor_meta=inductor_meta,
            filename=filename,
            heuristic_type=HeuristicType.POINTWISE,
        )
    if len(size_hints) == 3:
        if disable_pointwise_autotuning(inductor_meta):
            return cached_autotune(
                size_hints,
                [triton_config_with_settings(size_hints, 16, 16, 16)],
                triton_meta=triton_meta,
                inductor_meta=inductor_meta,
                heuristic_type=HeuristicType.POINTWISE,
                filename=filename,
            )
        return cached_autotune(
            size_hints,
            [
                triton_config_with_settings(size_hints, 16, 16, 16),
                triton_config_with_settings(size_hints, 64, 8, 8),
                triton_config_with_settings(size_hints, 8, 64, 8),
                triton_config_with_settings(size_hints, 8, 8, 64),
                triton_config_with_settings(size_hints, bs, 1, 1),
                triton_config_with_settings(size_hints, 1, bs, 1),
                triton_config_with_settings(size_hints, 1, 1, bs),
                *hinted_configs,
            ],
            triton_meta=triton_meta,
            inductor_meta=inductor_meta,
            filename=filename,
            heuristic_type=HeuristicType.POINTWISE,
        )
    raise NotImplementedError(f"size_hints: {size_hints}")


def _reduction_configs(
    *, size_hints: List[int], inductor_meta: Dict[str, Any]
) -> List[Config]:
    reduction_hint = inductor_meta.get("reduction_hint", None)
    assert len(size_hints) == 2
    rnumel = size_hints[-1]

    register_intensive = False
    MAX_RBLOCK = 2048
    if (
        size_hints[0] >= 1024
        and inductor_meta.get("num_load", 0) + inductor_meta.get("num_reduction", 0)
        >= 10
    ):
        # A heuristics to reduce RBLOCK if a kernel potentially need many registers.
        # Consider load and reduction since load need move data into registers and
        # reduction needs an accumulator.
        #
        # The magic numbers are a bit arbitrary.
        #
        # We cannot rely on dynamically scaling down RBLOCK later, since sometimes
        # triton makes it to use less registers with worse perf. Check:
        # https://github.com/pytorch/pytorch/issues/126463
        #
        # The heuristic is a very simple one since registers can be reused. But
        # hopefully it can be a good enough indicator.
        MAX_RBLOCK = 1024
        register_intensive = True

    contiguous_config = triton_config_reduction(
        size_hints,
        1,
        (rnumel if 256 <= rnumel < MAX_RBLOCK else MAX_RBLOCK),
        register_intensive=register_intensive,
    )
    outer_config = triton_config_reduction(
        size_hints, 64, 8, register_intensive=register_intensive
    )
    tiny_config = triton_config_reduction(
        size_hints,
        2 * (256 // rnumel) if rnumel <= 256 else 1,
        min(rnumel, MAX_RBLOCK),
        register_intensive=register_intensive,
    )
    if inductor_meta.get("max_autotune") or inductor_meta.get("max_autotune_pointwise"):
        pass  # skip all these cases
    elif reduction_hint == ReductionHint.INNER:
        return [contiguous_config]
    elif reduction_hint == ReductionHint.OUTER:
        return [outer_config]
    elif reduction_hint == ReductionHint.OUTER_TINY:
        return [tiny_config]
    if disable_pointwise_autotuning(inductor_meta):
        return [triton_config_reduction(size_hints, 32, 128)]
    return [
        contiguous_config,
        outer_config,
        tiny_config,
        triton_config_reduction(size_hints, 64, 64),
        triton_config_reduction(size_hints, 8, 512),
        # halve the XBLOCK/RBLOCK compared to outer_config
        # TODO: this may only be beneficial when each iteration of the reduction
        # is quite heavy. E.g. https://gist.github.com/shunting314/189a8ef69f90db9d614a823385147a72
        triton_config_reduction(size_hints, 64, 4, num_warps=8),
    ]


def reduction(
    size_hints,
    reduction_hint=False,
    triton_meta=None,
    filename=None,
    inductor_meta=None,
):
    """args to @triton.heuristics()"""
    inductor_meta = {} if inductor_meta is None else inductor_meta
    inductor_meta["reduction_hint"] = reduction_hint
    if inductor_meta.get("no_x_dim"):
        size_hints = [1, *size_hints[1:]]

    assert triton_meta is not None
    rnumel = size_hints[-1]
    if len(size_hints) != 2:
        raise NotImplementedError(f"size_hints: {size_hints}")

    configs = _reduction_configs(size_hints=size_hints, inductor_meta=inductor_meta)
    return cached_autotune(
        size_hints,
        configs=configs,
        triton_meta=triton_meta,
        inductor_meta=inductor_meta,
        heuristic_type=HeuristicType.REDUCTION,
        filename=filename,
    )


def persistent_reduction(
    size_hints,
    reduction_hint=False,
    triton_meta=None,
    filename=None,
    inductor_meta=None,
):
    inductor_meta = {} if inductor_meta is None else inductor_meta
    inductor_meta["reduction_hint"] = reduction_hint
    if inductor_meta.get("no_x_dim"):
        size_hints = [1, *size_hints[1:]]

    xnumel, rnumel = size_hints

    configs = [
        triton_config_reduction(size_hints, xblock, rnumel, register_intensive=True)
        for xblock in (1, 8, 32, 128)
        if xblock == 1 or (rnumel * xblock <= 4096 and xblock <= xnumel)
    ]

    # TODO(jansel): we should be able to improve these heuristics
    if reduction_hint == ReductionHint.INNER and rnumel >= 256:
        configs = configs[:1]
    elif reduction_hint == ReductionHint.OUTER:
        configs = configs[-1:]
    elif reduction_hint == ReductionHint.OUTER_TINY:
        configs = [
            triton_config_reduction(
                size_hints, 2 * (256 // rnumel) if rnumel <= 256 else 1, rnumel
            )
        ]
    for c in configs:
        # we don't need RBLOCK for persistent reduction
        c.kwargs.pop("RBLOCK")

    if disable_pointwise_autotuning(inductor_meta):
        configs = configs[:1]

    return cached_autotune(
        size_hints,
        configs,
        triton_meta=triton_meta,
        inductor_meta=inductor_meta,
        filename=filename,
        heuristic_type=HeuristicType.PERSISTENT_REDUCTION,
    )


def split_scan(
    size_hints,
    reduction_hint=False,
    triton_meta=None,
    filename=None,
    inductor_meta=None,
):
    """Heuristic for TritonSplitScanKernel"""
    inductor_meta = {} if inductor_meta is None else inductor_meta
    inductor_meta["reduction_hint"] = reduction_hint
    if inductor_meta.get("no_x_dim"):
        size_hints = [1, *size_hints[1:]]

    assert triton_meta is not None
    if len(size_hints) != 2:
        raise NotImplementedError(f"size_hints: {size_hints}")

    configs = _reduction_configs(size_hints=size_hints, inductor_meta=inductor_meta)

    # Fixup configs to enforce the minimum RBLOCK size
    min_rblock = inductor_meta.get("min_split_scan_rblock", 256)
    for cfg in configs:
        if cfg.kwargs["RBLOCK"] < min_rblock:
            cfg.kwargs["RBLOCK"] = min_rblock

    return cached_autotune(
        size_hints,
        configs=configs,
        triton_meta=triton_meta,
        inductor_meta=inductor_meta,
        heuristic_type=HeuristicType.SPLIT_SCAN,
        filename=filename,
    )


def template(num_stages, num_warps, triton_meta, filename=None, inductor_meta=None):
    """
    Compile a triton template
    """
    return cached_autotune(
        None,
        [triton.Config({}, num_stages=num_stages, num_warps=num_warps)],
        triton_meta=triton_meta,
        inductor_meta=inductor_meta,
        heuristic_type=HeuristicType.TEMPLATE,
        filename=filename,
    )


def user_autotune(
    configs, triton_meta, filename=None, inductor_meta=None, custom_kernel=False
):
    """
    Compile a user defined triton kernel
    """
    defaults = inspect.signature(triton.Config).parameters
    default_num_stages = defaults["num_stages"].default
    default_num_warps = defaults["num_warps"].default

    if len(configs) == 0:
        configs = [
            triton.Config(
                {}, num_stages=default_num_stages, num_warps=default_num_warps
            )
        ]
    else:
        configs = [
            triton.Config(
                c.get("kwargs", {}),
                num_stages=c.get("num_stages", default_num_stages),
                num_warps=c.get("num_warps", default_num_warps),
            )
            for c in configs
        ]

    return cached_autotune(
        None,
        configs,
        triton_meta=triton_meta,
        heuristic_type=HeuristicType.USER_AUTOTUNE,
        filename=filename,
        inductor_meta=inductor_meta,
        custom_kernel=custom_kernel,
    )


def foreach(triton_meta, num_warps, filename=None, inductor_meta=None):
    """
    Compile a triton foreach kernel
    """
    return cached_autotune(
        None,
        [triton.Config({}, num_stages=1, num_warps=num_warps)],
        triton_meta=triton_meta,
        inductor_meta=inductor_meta,
        heuristic_type=HeuristicType.TEMPLATE,
        filename=filename,
    )


def grid(*numels):
    """Helper function to compute triton grids"""
    if len(numels) == 1:
        xnumel, ynumel, znumel = numels[0], None, None
    elif len(numels) == 2:
        xnumel, ynumel, znumel = numels[1], numels[0], None
    elif len(numels) == 3:
        xnumel, ynumel, znumel = numels[2], numels[1], numels[0]
    else:
        raise AssertionError(f"invalid size for numels {len(numels)}")

    def get_grid_dim(numel, block):
        if numel is None:
            return 1
        if block is None:
            return numel
        return ceildiv(numel, block)

    def grid_fn(meta):
        x_grid = get_grid_dim(xnumel, meta.get("XBLOCK", 1))
        y_grid = get_grid_dim(ynumel, meta.get("YBLOCK", None))

        max_y_grid = get_max_y_grid()
        if znumel is None:
            div = ceildiv(y_grid, max_y_grid)
            y_grid = ceildiv(y_grid, div)
            z_grid = div
        else:
            z_grid = get_grid_dim(znumel, meta.get("ZBLOCK", None))
            torch._check(
                y_grid <= max_y_grid,
                lambda: f"Generated y grid beyond 2^16 ({y_grid}) not supported with z dimension present. File issue",
            )

        return (
            x_grid,
            y_grid,
            z_grid,
        )

    setattr(grid_fn, "grid_fn_str", f"grid{numels}")  # noqa: B010

    return grid_fn


def split_scan_grid(xnumel, rnumel):
    def grid_fn(meta):
        assert meta.get("XBLOCK", 1) == 1
        return (ceildiv(rnumel, meta.get("RBLOCK", 1)), xnumel, 1)

    grid_fn_str = f"split_scan_grid({xnumel}, {rnumel})"
    setattr(grid_fn, "grid_fn_str", grid_fn_str)  # noqa: B010

    return grid_fn


def grid_combo_kernels(*numels, num_kernels, min_blocks, is_sequential):
    """min_blocks is the minimal size of the grid x dimension"""
    if not is_sequential:
        # round robin dispatch
        kernel_grid_fn = grid(*numels)
    else:
        # sequential dispatch
        seq_numels = list(numels)
        # x numels are not used here, just a place holder
        seq_numels[-1] = 1024
        kernel_grid_fn = grid(*seq_numels)

    def get_grid_dim(numel, block):
        if numel is None:
            return 1
        if block is None:
            return numel
        return ceildiv(numel, block)

    def grid_fn(meta):
        cuda_grid = list(kernel_grid_fn(meta))
        cuda_grid[0] = max(num_kernels * cuda_grid[0], min_blocks)
        return tuple(cuda_grid)

    def seq_grid_fn(meta):
        cuda_grid = list(kernel_grid_fn(meta))
        # x <= 0 means this kernel's x grid is not tunable (x_no_dim is true)
        x_grid = sum(
            [
                -x if x <= 0 else get_grid_dim(x, meta.get("XBLOCK", 1))
                for x in numels[-1]
            ]
        )
        cuda_grid[0] = x_grid
        return tuple(cuda_grid)

    return grid_fn if not is_sequential else seq_grid_fn<|MERGE_RESOLUTION|>--- conflicted
+++ resolved
@@ -1231,13 +1231,16 @@
         )
 
 
-def _num_warps(num_warps, default_num_warps = 8, min_num_warps = 2):
+def _num_warps(num_warps, max_num_warps = 8, min_num_warps = 2, register_intensive=False):
     # On AMD GPU each warp has 64 lanes which is double the size on NV GPU,
     # therefore using half the number of warps here correspondingly.
     if torch.version.hip:
-        default_num_warps = (default_num_warps + 1) // 2
+        max_num_warps = (max_num_warps + 1) // 2
         min_num_warps = (min_num_warps + 1) // 2
-    return next_power_of_2(min(max(num_warps, min_num_warps), default_num_warps))
+    # persistent reduction is register intensive
+    if register_intensive:
+        max_num_warps = max_num_warps // 2
+    return next_power_of_2(min(max(num_warps, min_num_warps), max_num_warps))
 
 
 def _check_max_grid_x(size_hints, x, num_warps):
@@ -1378,18 +1381,7 @@
 
     if num_warps is None:
         num_warps = conditional_product(x, r) // 128
-<<<<<<< HEAD
-    num_warps = _num_warps(num_warps)
-=======
-    # On AMD GPU each warp has 64 lanes which is double the size on NV GPU,
-    # therefore using half the number of warps here correspondingly.
-    max_num_warps = 8 if torch.version.hip else 16
-    # persistent reduction is register intensive
-    if register_intensive:
-        max_num_warps = max_num_warps // 2
-    min_num_warps = 1 if torch.version.hip else 2
-    num_warps = next_power_of_2(min(max(num_warps, min_num_warps), max_num_warps))
->>>>>>> 8624a571
+    num_warps = _num_warps(num_warps, register_intensive, max_num_warps=16)
 
     x, _num_blocks = _check_max_grid_x(size_hints, x, num_warps)
 
