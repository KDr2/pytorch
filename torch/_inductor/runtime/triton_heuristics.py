--- conflicted
+++ resolved
@@ -892,11 +892,8 @@
             )
             # reset to zero before evaluating any config
             self.reset_to_zero_args(*args, **kwargs)
-<<<<<<< HEAD
             self._validate_launcher_call(cloned_args, cloned_kwargs, launcher)
-=======
             kernel_name = self.inductor_meta.get("kernel_name", "triton kernel")
->>>>>>> 34c5af24
             if autograd_profiler._is_profiler_enabled:
                 profiler_kwargs = self.get_profiler_kwargs(stream, launcher)
                 with torch._C._profiler._RecordFunctionFast(
