--- conflicted
+++ resolved
@@ -1628,21 +1628,14 @@
         if not torch._inductor.config.use_static_triton_launcher:
             return None
 
-<<<<<<< HEAD
         def check_can_launch() -> _KernelType:
-            if triton_meta.get("device_type") not in ("cuda", "hip", "xpu"):
-                raise CannotStaticallyLaunchKernel("Non-cuda/ROCmXPU device")
+            if triton_meta.get("device_type") not in ("cuda", "xpu"):
+                raise CannotStaticallyLaunchKernel("Non-cuda/XPU device")
 
             if triton_meta.get("device_type") == "xpu" and XPU_KERNEL_FORMAT == "spv":
                 raise CannotStaticallyLaunchKernel(
                     "Static XPU Triton kernel launch does not support SPIR-V kernel."
                 )
-=======
-        def check_can_launch() -> StaticallyLaunchedCudaKernel:
-            if triton_meta.get("device_type") != "cuda":
-                # Only cuda kernels
-                raise CannotStaticallyLaunchKernel("Non-cuda device")
->>>>>>> b64cf999
 
             if torch._inductor.config.cpp_wrapper:
                 # If we're running with cpp wrapper, it doesn't
@@ -1668,7 +1661,6 @@
                     "static launch does not support launch attributes"
                 )
 
-<<<<<<< HEAD
             binary_ext = GPU_KERNEL_BIN_EXTS.get(
                 triton_meta.get("device_type"), ".cubin"
             )
@@ -1676,12 +1668,6 @@
                 triton_cache_dir(triton_meta.get("device", 0)),
                 triton_hash_to_path_key(kernel.hash),
                 f"{kernel.src.fn.__name__}{binary_ext}",
-=======
-            cubin_location = os.path.join(
-                triton_cache_dir(triton_meta.get("device", 0)),
-                triton_hash_to_path_key(kernel.hash),
-                f"{kernel.src.fn.__name__}.cubin",
->>>>>>> b64cf999
             )
 
             if not os.path.exists(cubin_location):
@@ -1715,7 +1701,6 @@
         When loading from cache on disk, we want to reload cubin
         files from their appropriate location on disc.
         """
-<<<<<<< HEAD
         device_type = (
             "hip" if torch.version.hip else self.compile_meta.get("device_type", "cuda")
         )
@@ -1724,12 +1709,6 @@
             triton_cache_dir(self.compile_meta.get("device", 0)),
             triton_hash_to_path_key(self.kernel.hash),
             f"{self.kernel.name}{binary_ext}",
-=======
-        cubin_location = os.path.join(
-            triton_cache_dir(self.compile_meta.get("device", 0)),
-            triton_hash_to_path_key(self.kernel.hash),
-            f"{self.kernel.name}.cubin",
->>>>>>> b64cf999
         )
         if not os.path.exists(cubin_location):
             if self.kernel.cubin_raw is not None:
