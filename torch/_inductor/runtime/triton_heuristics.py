# mypy: allow-untyped-defs
from __future__ import annotations

import builtins
import copy
import dataclasses
import functools
import hashlib
import inspect
import itertools
import logging
import math
import operator
import os
import os.path
import re
import sys
import threading
import time
from collections import namedtuple
from typing import (
    Any,
    Callable,
    Generic,
    Literal,
    Optional,
    TYPE_CHECKING,
    TypeVar,
    Union,
)

import torch
from torch._dynamo.utils import set_feature_use
from torch._environment import is_fbcode
from torch._prims_common import compute_required_storage_length
from torch.utils._ordered_set import OrderedSet

from ..triton_bundler import TritonBundler
from ..utils import prefix_is_reduction, triton_version_uses_attrs_dict
from . import triton_helpers
from .autotune_cache import AutotuneCache
from .benchmarking import benchmarker
from .coordinate_descent_tuner import CoordescTuner
from .hints import (
    _NUM_THREADS_PER_WARP,
    AutotuneHint,
    DeviceProperties,
    HeuristicType,
    ReductionHint,
    TileHint,
    TRITON_MAX_BLOCK,
    TRITON_MAX_RSPLIT,
)
from .runtime_utils import (
    ceildiv,
    conditional_product,
    create_bandwidth_info_str,
    dynamo_timed,
    get_first_attr,
    get_max_y_grid,
    get_num_bytes,
    next_power_of_2,
    triton_cache_dir,
    triton_config_to_hashable,
    triton_hash_to_path_key,
    validate_triton_config,
)
from .static_cuda_launcher import StaticallyLaunchedCudaKernel
from .triton_compat import (
    ASTSource,
    autograd_profiler,
    cc_warp_size,
    CompiledKernel,
    Config,
    GPUTarget,
    HAS_WARP_SPEC,
    KernelInterface,
    knobs,
    OutOfResources,
    PTXASError,
    triton,
)


class InductorConfig(Config):
    """Inductor-specific Triton config with additional control flags"""

    def __init__(self, *args, dynamic_scale_rblock=True, **kwargs):
        super().__init__(*args, **kwargs)
        self.dynamic_scale_rblock = dynamic_scale_rblock


class NoTritonConfigsError(RuntimeError):
    pass


if TYPE_CHECKING:
    from collections.abc import Container, Hashable

    from torch._guards import CompileId

    LauncherType = Any

_KernelType = Union[CompiledKernel, StaticallyLaunchedCudaKernel]
_T = TypeVar("_T", bound=_KernelType)

log = logging.getLogger(__name__)

triton_name_sub = re.compile(r"^def [^(]+\(")


def generate_lookup_hash_from_source_code(size_hints_str: str, source_code: str) -> str:
    # Name agnostic + strip white space
    fn_strip_name = re.sub(triton_name_sub, "(", source_code.strip(), count=1)
    hash_str = size_hints_str + fn_strip_name
    fn_hash = hashlib.sha256(hash_str.encode("utf-8")).hexdigest()

    return fn_hash


def lookup_autotune_config(size_hints, fn) -> Optional[Config]:
    lookup_table = torch._inductor.config.autotune_lookup_table
    cached_config = None
    if len(lookup_table) > 0 and "_fused_" in fn.src:
        fn_hash = generate_lookup_hash_from_source_code(str(size_hints), fn.src)
        if fn_hash in lookup_table:
            config_dict = lookup_table[fn_hash]
            block_configs = {k: v for k, v in config_dict.items() if "BLOCK" in k}
            cached_config = Config(
                block_configs,
                num_warps=config_dict["num_warps"],
                num_stages=config_dict["num_stages"],
            )

    return cached_config


def get_total_reduction_numel(numels: dict[str, int]) -> int:
    return conditional_product(
        *[numel for prefix, numel in numels.items() if prefix_is_reduction(prefix)]
    )


def autotune_hints_to_configs(
    hints: OrderedSet[AutotuneHint],
    size_hints,
    block_size: int,
    device_props: DeviceProperties,
) -> list[Config]:
    """
    AutotuneHints can be attached to the metadata of triton kernels for providing
    suggestions about what to try for autotuning. One reason to do this is if there are
    some configs that are only useful in specific scenarios, in which case we can avoid
    wasting compile time on autotuning unless we know we are in one of those scenarios.

    Based on those hints, this function will generate a list of additional autotuning
    configs to try.
    """
    xyz_options: tuple[tuple[int, Optional[int], Optional[int]], ...]
    configs: list[Config] = []
    for hint in hints:
        if hint == AutotuneHint.ONE_ELEMENT_PER_THREAD:
            if len(size_hints) == 1:
                xyz_options = ((block_size // 4, None, None),)
            elif len(size_hints) == 2:
                xyz_options = ((block_size // 4, 1, None), (1, block_size // 4, None))
            elif len(size_hints) == 3:
                xyz_options = (
                    (block_size // 4, 1, 1),
                    (1, block_size // 4, 1),
                    (1, 1, block_size // 4),
                )
            configs.extend(
                triton_config(
                    size_hints,
                    *xyz,
                    num_elements_per_warp=(
                        device_props.warp_size if device_props.warp_size else 32
                    ),
                )
                for xyz in xyz_options
            )

    return configs


def disable_pointwise_autotuning(inductor_meta):
    # Autotuning can give different benchmarking results from run to run, and
    # therefore we disable autotuning when use_deterministic flag is on.
    if inductor_meta.get("are_deterministic_algorithms_enabled"):
        return True
    return not inductor_meta.get("autotune_pointwise", True)


def _dump_launch_params(args, kwargs, launcher, kernel_name, grid):
    call_args = []
    call_kwargs = {}
    for arg in args:
        if isinstance(arg, (int, bool)):
            call_args.append(str(arg))
        else:
            call_args.append("T")
    for k, v in kwargs.items():
        if isinstance(arg, (int, bool)):
            call_kwargs[k] = v
        else:
            call_kwargs[k] = v
    call_kwargs.update(launcher.config.kwargs)
    call_kwargs["num_warps"] = launcher.config.num_warps
    call_kwargs["num_stages"] = launcher.config.num_stages
    if HAS_WARP_SPEC:
        call_kwargs["num_consumer_groups"] = getattr(
            launcher.config, "num_consumer_groups", 0
        )
        call_kwargs["num_buffers_warp_spec"] = getattr(
            launcher.config, "num_buffers_warp_spec", 0
        )
    args_str = [*call_args]
    args_str.extend(f"{k}={v}" for k, v in call_kwargs.items())
    args_str = ", ".join(args_str)
    abs_path = os.path.abspath(sys.argv[0])
    with open(f"{abs_path}.launch_params", "a") as f:
        f.write(f"{kernel_name} | {args_str} | {grid!r}\n")


def check_autotune_cache(
    configs: list[Config], filename: Optional[str], inductor_meta: dict[str, Any]
) -> tuple[list[Config], Optional[AutotuneCache], dict[str, Any]]:
    """
    Given a list of configs, checks autotune cache and return metadata
    """
    autotune_cache = None
    autotune_cache_info = {}
    disabled = inductor_meta.get("force_disable_caches", False)
    if (
        not disabled
        and filename is not None
        and (len(configs) > 1 or inductor_meta.get("coordinate_descent_tuning"))
        and not os.environ.get("TRITON_INTERPRET", "0") == "1"
    ):
        configs_hash = hash_configs(configs)

        autotune_cache = AutotuneCache.create(inductor_meta, filename, configs_hash)
        if autotune_cache:
            if best_config := autotune_cache.read_best(inductor_meta, configs):
                configs = [best_config]
                autotune_cache_info["best_config"] = triton_config_to_hashable(
                    best_config
                )
                autotune_cache_info["autotune_cache_state"] = "hit"

            else:
                autotune_cache_info["autotune_cache_state"] = "miss"
                autotune_cache_info["num_configs"] = len(configs)
                if inductor_meta.get("coordinate_descent_tuning"):
                    autotune_cache_info["coordesc_tuning"] = True
                    if len(configs) == 1:
                        # This is the config that coordinate descent tuning started at, which
                        # is not the same as the final config chosen (i.e. only_config, best_config)
                        autotune_cache_info["coordesc_tuning_start_config"] = (
                            triton_config_to_hashable(configs[0])
                        )
    else:
        if len(configs) == 1:
            autotune_cache_info["autotune_cache_state"] = "only 1 config"
            autotune_cache_info["only_config"] = triton_config_to_hashable(configs[0])

        if disabled:
            autotune_cache_info["autotune_cache_state"] = "force_disabled"
            log.debug("autotune caching is disabled by config.force_disable_caches")

    return configs, autotune_cache, autotune_cache_info


class CachingAutotuner(KernelInterface):
    """
    Simplified version of Triton autotuner that has no invalidation
    key and caches the best config to disk to improve cold start times.
    Unlike the main triton Autotuner, this version can precompile all
    configs, and does not rely on the Triton JIT.
    """

    def __init__(
        self,
        fn,
        triton_meta,  # passed directly to triton
        configs,
        save_cache_hook,
        mutated_arg_names: list[str],  # see [Note: clone mutated buffers]
        optimize_mem,
        heuristic_type,
        size_hints=None,
        inductor_meta=None,  # metadata not relevant to triton
        custom_kernel=False,  # whether the kernel is inductor-generated or custom
        filename: Optional[str] = None,
        reset_to_zero_arg_names: Optional[list[str]] = None,
        autotune_cache_info: Optional[dict[str, Any]] = None,
    ):
        super().__init__()

        assert len(configs) > 0, "Non-empty TritonConfig list required for compiling"
        # makes sure there are no pre-hooks on any of the triton configs
        for cfg in configs:
            validate_triton_config(cfg)

        self.fn = fn
        self.device_props: DeviceProperties = triton_meta["device"]
        self.triton_meta = {
            **triton_meta,
            "device": self.device_props.index,
            "device_type": self.device_props.type,
        }
        self.inductor_meta = {} if inductor_meta is None else inductor_meta
        self.save_cache_hook = save_cache_hook
        self.mutated_arg_names = mutated_arg_names
        self.reset_to_zero_arg_names = (
            [] if reset_to_zero_arg_names is None else reset_to_zero_arg_names
        )
        self.optimize_mem = optimize_mem
        cached_config = lookup_autotune_config(size_hints, fn)
        self.configs = [cached_config] if cached_config else configs

        self.heuristic_type = heuristic_type
        self.custom_kernel = custom_kernel
        self.cuda_kernel_saved = False
        self.autotune_cache_info = autotune_cache_info
        if log.isEnabledFor(logging.DEBUG):
            log.debug(
                "CachingAutotuner gets %d configs for %s",
                len(self.configs),
                self.fn.__name__,
            )
            for c in self.configs:
                log.debug(c)

        self.compile_results: list[CompileResult[_KernelType]] = []
        self.launchers: list[LauncherType] = []
        self.lock = threading.Lock()
        if os.getenv("TRITON_CACHE_DIR") is None:
            os.environ["TRITON_CACHE_DIR"] = triton_cache_dir(
                self.triton_meta.get("device", 0)
            )
        log.debug("Triton cache dir: %s", os.environ["TRITON_CACHE_DIR"])

        self.size_hints = size_hints
        self.coordesc_tuner = CoordescTuner(
            is_mm=False,
            name=self.fn.__name__,
            size_hints=size_hints,
            inductor_meta=self.inductor_meta,
        )
        self.filename = filename

        # used for profiling
        self.kernel_hash: str = ""

        # Kernels are stored in the codecache with the filename as a hash of the code.
        # We rely on this to obtain the kernel hash
        if self.filename is not None:
            base_name = os.path.basename(self.filename)
            if ".py" in base_name:
                self.kernel_hash = os.path.splitext(base_name)[0]

        self.precompile_time_taken_ns = 0
        self.autotune_time_taken_ns = 0
        # Dumps the launch configs after autotuning.
        self.dump_launch_params = (
            os.environ.get("TORCHINDUCTOR_DUMP_LAUNCH_PARAMS", "0") == "1"
        )

        self.triton_interpret = os.environ.get("TRITON_INTERPRET", "0") == "1"

        # Compile-time info included in runtime logginging
        self.compile_id: Optional[CompileId] = None
        self.is_backward = False

        # Mode for launch grid calculation
        self.grid_mode: Literal["python", "python_slow", "cpp"] = "python"

    def is_statically_launchable(self):
        """
        Checks if every compiled kernel is statically launchable, which
        allows us to efficiently cache it in FXGraphCache
        """
        if not self.compile_results:
            return False
        return all(
            isinstance(x, StaticTritonCompileResult) for x in self.compile_results
        )

    def recheck_autotune_cache(
        self, reload_kernel_from_src: Callable[[], CachingAutotuner]
    ) -> None:
        """
        On cache load on static autotuner, we need to recheck the autotune cache, since
        a best config could have been found from a previous run
        """
        assert self.is_statically_launchable()

        configs = [result.config for result in self.compile_results]

        (cached_configs, _, autotune_cache_info) = check_autotune_cache(
            configs, self.filename, self.inductor_meta
        )
        self.autotune_cache_info = autotune_cache_info
        # I.e. there was an autotune cache hit
        if len(cached_configs) == 1 and len(configs) > 1:
            best_config = cached_configs[0]
            # Grab the best compiled config, if it's in the list of available ones
            best_config_hash = triton_config_to_hashable(best_config)

            for compile_result in self.compile_results:
                if triton_config_to_hashable(compile_result.config) == best_config_hash:
                    self.compile_results = [compile_result]
                    return

            # If the best config isn't in our list of compile results,
            # it's likely because it was found by coordesc after the cache
            # already saved
            if best_config.found_by_coordesc:
                with dynamo_timed("CachingAutotuner.slow_precompile_config"):
                    if self.fn.fn is None:
                        self.fn = reload_kernel_from_src().fn
                    self.compile_results = [self._precompile_config(best_config)]

    def set_compile_info(
        self, compile_id: Optional[CompileId], is_backward: bool
    ) -> None:
        self.compile_id = compile_id
        self.is_backward = is_backward

    def precompile(
        self,
        warm_cache_only=False,
        reload_kernel: Optional[Callable[[], CachingAutotuner]] = None,
        static_triton_bundle_key: Optional[str] = None,
    ):
        if warm_cache_only:
            self._precompile_worker()
            return
        with self.lock:
            # Helper function for reloading a kernel generated in a worker
            # in the parent class. Normally we don't need to reload the kernel
            # in the parent process, but in certain cases (coordesc tuning, dynamic_scale_rblock),
            # we need to actually run compilation on the parent process
            if reload_kernel is not None:
                self._reload_kernel = reload_kernel
            self._precompile_worker()
            if static_triton_bundle_key is not None and self.is_statically_launchable():
                TritonBundler.put_static_autotuner(static_triton_bundle_key, self)
            self._make_launchers()
            self._dynamic_scale_rblock()

    def _precompile_worker(self):
        if self.compile_results:
            for result in self.compile_results:
                TritonBundler.put(
                    triton_hash_to_path_key(result.kernel.hash),  # type: ignore[attr-defined]
                    self.triton_meta.get("device", 0),
                )
            return
        assert not self.launchers
        if not self.configs:
            raise NoTritonConfigsError("No triton configs are available")

        compile_results = []
        exc = None
        for c in self.configs:
            try:
                compile_results.append(self._precompile_config(c))
            except (OutOfResources, PTXASError) as e:
                exc = e
        if len(compile_results) == 0:
            raise NoTritonConfigsError(
                f"No valid triton configs. {type(exc).__name__}: {exc}"
            )
        self.compile_results = compile_results
        self.configs = None

    def _dynamic_scale_rblock(self):
        # TODO(jansel): we should find a way to move this extra compile into the worker process
        # Currently it relies on _make_launchers(), which requires a cuda context, to populate nreg.
        device_prop = self.device_props
        if (
            self.inductor_meta.get("dynamic_scale_rblock", True)
            and not self.inductor_meta.get("persistent_reduction")
            and self.heuristic_type == HeuristicType.REDUCTION
            and self.size_hints is not None
            # Disable for Intel as Triton is not ready to return n_regs for a compiled_binary.
            and device_prop.type in ["cuda", "hip"]
            and device_prop.major
            and (device_prop.major >= 8 or torch.version.hip)
            and device_prop.regs_per_multiprocessor is not None
        ):
            assert device_prop.regs_per_multiprocessor
            assert device_prop.max_threads_per_multi_processor
            assert device_prop.multi_processor_count
            seen_config_hashes: Optional[OrderedSet[Hashable]] = None
            warp_size = device_prop.warp_size or 32
            for result in self.compile_results:
                triton_config = result.config
                compiled_binary = result.kernel
                assert len(self.size_hints) >= 2
                xblock = triton_config.kwargs.get("XBLOCK", 1)
                reduction_kwargs = [
                    kwarg for kwarg in triton_config.kwargs if kwarg.startswith("R")
                ]
                rblocks = [triton_config.kwargs[kwarg] for kwarg in reduction_kwargs]
                total_block = (self.size_hints["x"] + xblock - 1) // xblock
                nreg = getattr(compiled_binary, "n_regs", None)
                if nreg is None:
                    continue

                # make sure rblocks are not too small
                if conditional_product(*rblocks) <= 64:
                    continue

                # each SM of A100 has 65536 32-bit registers. To maximize
                # the theoretical occupancy, we need run 2048 threads on each
                # SM. So each thread should use no more than 65536 / 2048
                # = 32 registers. In cases where occupancy matters, and each
                # thread uses too many registers, reduce R0_BLOCK to reduce
                # the register usage.
                # For kernel https://gist.github.com/shunting314/e4cccc031fe30d378b9b23c08c238cbd
                # from PLBartForCausalLM, latency improve from
                # 7.795ms to 4.883ms.
                #
                if (
                    nreg
                    <= device_prop.regs_per_multiprocessor
                    // device_prop.max_threads_per_multi_processor
                ):
                    continue

                nreg_per_warp = nreg * warp_size
                nreg_per_block = nreg_per_warp * triton_config.num_warps

                # Previously we set max_blocks_per_sm to 'max_threads_per_multi_processo / (32 * num_warps)'
                # The formula below is a tighter upper bound since we have the assumption that
                #   nreg > device_prop.regs_per_multiprocessor // device_prop.max_threads_per_multi_processor
                # due to the if condition above and:
                #   regs_per_multiprocessor / nreg_per_block
                #   = regs_per_multiprocessor / (nreg * 32 * num_warps)
                #   < regs_per_multiprocessor / ((regs_per_multiprocessor / max_threads_per_multi_processor) * 32 * num_warps)
                #   = max_threads_per_multi_processor / (32 * num_warps)
                # Using a tigher upper bound can reveal more optimization opportunities.
                max_blocks_per_sm = max(
                    device_prop.regs_per_multiprocessor // nreg_per_block, 1
                )

                if total_block <= max_blocks_per_sm * device_prop.multi_processor_count:
                    # no need to improve occupancy
                    continue
                new_config = copy.deepcopy(triton_config)

                # Reduce the largest Rn_BLOCK by a factor of 2.
                largest_rkwarg: str = max(
                    reduction_kwargs, key=triton_config.kwargs.__getitem__
                )
                new_config.kwargs[largest_rkwarg] //= 2

                if seen_config_hashes is None:
                    seen_config_hashes = OrderedSet(
                        [
                            triton_config_to_hashable(x.config)
                            for x in self.compile_results
                        ]
                    )
                new_config_hash = triton_config_to_hashable(new_config)
                if new_config_hash in seen_config_hashes:
                    continue
                seen_config_hashes.add(new_config_hash)
                log.debug(
                    "Dynamically scale down %s from TritonConfig(%s) and get a new TritonConfig(%s)",
                    largest_rkwarg,
                    triton_config,
                    new_config,
                )
                if self.fn.fn is None:
                    """
                    We are in the parent process, while this program was compiled in a worker
                    and the fn was dropped in prepare_for_pickle().  We haven't loaded the module
                    containing the real fn yet.
                    """
                    assert hasattr(self, "_reload_kernel")
                    assert callable(self._reload_kernel)
                    self.fn = self._reload_kernel().fn
                self.compile_results.append(self._precompile_config(new_config))  # noqa: B909

            self._make_launchers()

    def _make_launchers(self):
        if len(self.launchers) == len(self.compile_results):
            return

        from torch._dynamo.device_interface import DeviceGuard

        device_interface = self.get_device_interface()

        # load binary to the correct device
        with DeviceGuard(device_interface, self.triton_meta["device"]):
            # need to initialize context
            with dynamo_timed(
                "CachingAutotuner.synchronize",
                # Deliberately avoid overloading pt2_compile_events:
                log_pt2_compile_event=False,
            ):
                device_interface.synchronize(device_interface.current_device())

            launchers = []
            exc = None
            for result in self.compile_results:
                try:
                    launchers.append(result.make_launcher())

                except (OutOfResources, PTXASError, torch.cuda.OutOfMemoryError) as e:
                    exc = e
        if len(launchers) == 0:
            raise RuntimeError(f"No valid triton configs. {type(exc).__name__}: {exc}")
        self.launchers = launchers

    def prepare_for_pickle(self) -> tuple[Any, Any, Any, Any, Any, Any]:
        """Drop stuff from triton.JITFunction that does not pickle.
        This must be called after precompile so that these things are no longer needed.
        Returns a tuple of old values
        """
        old_values = (
            self.fn.fn,
            self.fn.__globals__,
            self.fn.used_global_vals,
            self.fn.repr,
            self.launchers,
            getattr(self.fn, "_hash_lock", None),
        )
        self.fn.fn = None
        self.fn.__globals__ = None
        self.fn.used_global_vals = None
        self.fn.repr = _ConstRepr(self.fn.repr(self.fn))
        self.launchers = []
        self.fn._hash_lock = None
        return old_values

    def restore_after_unpickle(
        self, old_values: Optional[tuple[Any, Any, Any, Any, Any, Any]]
    ) -> None:
        if old_values:
            (
                self.fn.fn,
                self.fn.__globals__,
                self.fn.used_global_vals,
                self.fn.repr,
                self.launchers,
                self.fn._hash_lock,
            ) = old_values
        else:
            # even if we don't need/have specific values, we do need the
            # _hash_lock to be a valid RLock
            self.fn._hash_lock = threading.RLock()

    def prepare_for_caching(self) -> None:
        """
        Statically Launched CUDA Kernels have a raw cubin on them
        that we don't need to store in the cache(since TritonBundler handles the collection for us)
        """
        for result in self.compile_results:
            if isinstance(result, StaticTritonCompileResult):
                # Don't save this in the inductor cache, as it is very large
                result.kernel.cubin_raw = None

    def __getstate__(self) -> dict[str, Any]:
        assert not self.launchers, (
            "pickle should not be called with after make_launchers()"
        )
        return {
            **self.__dict__,
            "lock": None,
        }

    def __setstate__(self, state: dict[str, Any]) -> None:
        self.__dict__.update(state)
        self.lock = threading.Lock()

    def get_device_interface(self):
        # this code cannot run in compile workers, because it imports from torch
        from torch._dynamo.device_interface import get_interface_for_device

        return get_interface_for_device(self.device_props.type.replace("hip", "cuda"))

    def _precompile_config(self, cfg: Config) -> CompileResult[_KernelType]:
        """Ahead of time compile a given autotuner config."""
        compile_meta = copy.deepcopy(self.triton_meta)
        cfg_kwargs = cfg.kwargs
        if self.device_props.type == "hip":
            cfg_kwargs = {**cfg_kwargs}
            for k in ("matrix_instr_nonkdim", "waves_per_eu", "kpack"):
                if k in cfg_kwargs:
                    compile_meta[k] = cfg_kwargs.pop(k)
        compile_meta["constants"].update(cfg_kwargs)
        for i in self.fn.constexprs:
            arg_name = self.fn.arg_names[i]
            if arg_name not in compile_meta["constants"] and (
                arg_name == "num_warps" or arg_name == "num_stages"
            ):
                compile_meta["constants"][arg_name] = getattr(cfg, arg_name)
        compile_meta["num_warps"] = cfg.num_warps
        compile_meta["num_stages"] = cfg.num_stages
        if HAS_WARP_SPEC:
            compile_meta["num_consumer_groups"] = getattr(cfg, "num_consumer_groups", 0)
            compile_meta["num_buffers_warp_spec"] = getattr(
                cfg, "num_buffers_warp_spec", 0
            )
        compile_meta["debug"] = self.inductor_meta.get(
            "assert_indirect_indexing", True
        ) and not self.inductor_meta.get("is_hip", False)

        # device type will be "hip" rather than "cuda" here
        compile_meta["device_type"] = self.device_props.type
        compile_meta["cc"] = self.device_props.cc

        if self.device_props.type == "cpu":
            triton_helpers.set_driver_to_cpu()
        else:
            triton_helpers.set_driver_to_gpu()

        if not ASTSource:
            raise RuntimeError("Installed triton version too old, please upgrade")

        compile_args = (
            ASTSource(
                self.fn,
                compile_meta["signature"],
                compile_meta["constants"],
                compile_meta["configs"][0],
            ),
        )

        if self.device_props.type == "mtia":
            from mtia.host_runtime.torch_mtia.acc_flags import (  # type: ignore[import-not-found]
                build_codename,
            )

            arch = build_codename()
        else:
            arch = compile_meta["cc"]

        target = GPUTarget(
            compile_meta["device_type"],
            arch,
            cc_warp_size(compile_meta["cc"]),
        )

        options = {
            "num_warps": compile_meta["num_warps"],
            "num_stages": compile_meta["num_stages"],
            "debug": compile_meta["debug"],
            "sanitize_overflow": False,  # turn off additional asserts added for overflow checks
        }
        if HAS_WARP_SPEC:
            options.update(
                {
                    "num_consumer_groups": compile_meta.get("num_consumer_groups", 0),
                    "num_buffers_warp_spec": compile_meta.get(
                        "num_buffers_warp_spec", 0
                    ),
                }
            )
        if self.device_props.type == "cuda":
            options.update(
                {
                    "launch_cooperative_grid": compile_meta.get(
                        "launch_cooperative_grid", False
                    ),
                    "launch_pdl": compile_meta.get("launch_pdl", False),  # True
                }
            )
        if self.device_props.type == "hip":
            if "waves_per_eu" in compile_meta:
                options["waves_per_eu"] = compile_meta["waves_per_eu"]
            if "matrix_instr_nonkdim" in compile_meta:
                options["matrix_instr_nonkdim"] = compile_meta["matrix_instr_nonkdim"]
        compile_kwargs = {
            "target": target,
            "options": options,
        }

        try:
            binary = triton.compile(*compile_args, **compile_kwargs)
        except Exception:
            log.exception(
                "Triton compilation failed: %s\n%s\nmetadata: %s",
                self.inductor_meta.get("kernel_name", "triton_"),
                self.fn.src,
                compile_meta,
            )
            raise

        # Simulate JIT Hook call
        if (
            torch._inductor.config.run_jit_post_compile_hook
            and knobs
            and getattr(knobs.runtime, "jit_post_compile_hook", None)
        ):
            try:
                hook = knobs.runtime.jit_post_compile_hook

                # base args everyone should get
                call_kwargs = dict(
                    key=getattr(self.fn, "cache_key", self.kernel_hash or str(self.fn)),
                    repr=getattr(self.fn, "src", None),
                    fn=self.fn,
                    compile=binary,
                    is_manual_warmup=False,
                    already_compiled=True,
                )

                # only add inductor_args if the hook takes it
                sig = inspect.signature(hook)
                params = sig.parameters
                if "inductor_args" in params:
                    call_kwargs["inductor_args"] = self.inductor_meta["config_args"]

                hook(**call_kwargs)
            except Exception:
                log.exception("jit_post_compile_hook failed")

        TritonBundler.put(
            triton_hash_to_path_key(binary.hash), self.triton_meta.get("device", 0)
        )
        # If the binary has a cubin file to directly launch, save it on the binary
        static_launcher = StaticTritonCompileResult.can_statically_launch(
            binary, self.inductor_meta, self.triton_meta, self.heuristic_type
        )

        if static_launcher is not None:
            result = StaticTritonCompileResult(
                static_launcher, cfg, compile_meta, self.inductor_meta
            )
            return result

        return TritonCompileResult(binary, cfg, compile_meta, self.inductor_meta)

    def bench(self, launcher, *args, with_profiler=False, **kwargs):
        """Measure the performance of a given launcher"""
        # we don't skip configs with spilled registers when auto-tuning custom
        # (user-written) Triton kernels, as (i) we don't have any knowledge or
        # control over the kernel code; (ii) there is empirical evidence that
        # for some (complicated) custom Triton kernels, a register-spilling
        # config may yield the best latency.
        if not self.custom_kernel and launcher.n_spills > self.inductor_meta.get(
            "spill_threshold", 32 if torch.version.hip else 16
        ):
            log.debug(
                "Skip config %s because of register spilling: %d",
                launcher.config,
                launcher.n_spills,
            )
            return float("inf")

        device_interface = self.get_device_interface()
        stream = device_interface.get_raw_stream(device_interface.current_device())

        cpu_copies = self.copy_args_to_cpu_if_needed(*args, **kwargs)

        def kernel_call():
            cloned_args, cloned_kwargs = self.maybe_clone_args(
                cpu_copies, *args, **kwargs
            )
            # reset to zero before evaluating any config
            self.reset_to_zero_args(*args, **kwargs)
            if autograd_profiler._is_profiler_enabled:
                profiler_kwargs = self.get_profiler_kwargs(stream, launcher)
                with torch._C._profiler._RecordFunctionFast(
                    self.inductor_meta.get("kernel_name", "triton kernel"),
                    cloned_args,
                    profiler_kwargs,
                ):
                    launcher(
                        *cloned_args,
                        **cloned_kwargs,
                        stream=stream,
                    )

            else:
                launcher(
                    *cloned_args,
                    **cloned_kwargs,
                    stream=stream,
                )
            self.restore_args_from_cpu(cpu_copies)

        # only use profiler when not already in a profiler instance
        if with_profiler and not autograd_profiler._is_profiler_enabled:
            from torch._inductor.utils import do_bench_using_profiling

            return do_bench_using_profiling(kernel_call, warmup=10, rep=40)

        if self.device_props.type == "cpu":
            return benchmarker.benchmark_cpu(kernel_call)

        return benchmarker.benchmark_gpu(kernel_call, rep=40)

    def copy_args_to_cpu_if_needed(self, *args, **kwargs):
        """
        To support benchmarking in the presence of mutated args, we need to avoid
        autotuning contanminating them. We try to pass cloned args to the kernel.
        If those clones would increase the peak memory usage, however, we instead
        copy to cpu and restore them after each iteration. Figure out the args
        to be copied and do the copying.
        """
        if not self.optimize_mem:
            return {}

        copies = {}
        budget = torch.cuda.max_memory_allocated() - torch.cuda.memory_allocated()

        def maybe_copy(name, arg):
            if name in self.mutated_arg_names and arg.is_cuda:
                nonlocal budget
                assert isinstance(arg, torch.Tensor)
                required_storage_length = compute_required_storage_length(
                    arg.size(),
                    arg.stride(),
                    0,
                )
                size = required_storage_length * arg.element_size()
                if size > budget:
                    cpu_arg = torch.empty_strided(
                        (required_storage_length,),
                        (1,),
                        dtype=arg.dtype,
                        device="cpu",
                        pin_memory=True,
                    )
                    cpu_arg.copy_(
                        arg.as_strided((required_storage_length,), (1,)),
                        non_blocking=True,
                    )
                    copies[name] = (arg, cpu_arg)
                else:
                    budget -= size

        for name, arg in zip(self.fn.arg_names, args):
            maybe_copy(name, arg)

        for name, arg in kwargs.items():
            maybe_copy(name, arg)

        return copies

    def restore_args_from_cpu(self, cpu_copies):
        for pair in cpu_copies.values():
            arg, cpu_arg = pair
            required_storage_length = compute_required_storage_length(
                arg.size(),
                arg.stride(),
                0,
            )
            arg.as_strided((required_storage_length,), (1,)).copy_(
                cpu_arg, non_blocking=True
            )

    def reset_to_zero_args(self, *args, **kwargs):
        if not self.reset_to_zero_arg_names:
            return
        for i, arg in enumerate(args):
            if self.fn.arg_names[i] in self.reset_to_zero_arg_names:
                assert isinstance(
                    arg,
                    torch.Tensor,
                ), (
                    "self.reset_to_zero_arg_names should only contain valid argument names"
                )
                arg.zero_()

        for name, arg in kwargs.items():
            if name in self.reset_to_zero_arg_names:
                assert isinstance(
                    arg,
                    torch.Tensor,
                ), (
                    "self.reset_to_zero_arg_names should only contain valid argument names"
                )
                arg.zero_()

    def maybe_clone_args(
        self, exclude: Container[str], *args, **kwargs
    ) -> tuple[list[Any], dict[str, Any]]:
        """
        Prepare new args and kwargs by cloning any in-place buffers
        (that are not in the provided exclusion list), to avoid autotune
        contaminating them. Avoid cloning the other buffers because it
        leads to increased memory usage.
        """
        from ..compile_fx import clone_preserve_strides

        def prepare_arg(name, arg):
            if name in self.mutated_arg_names and name not in exclude:
                assert isinstance(arg, torch.Tensor)
                return clone_preserve_strides(arg)
            else:
                return arg

        cloned_args = [
            prepare_arg(name, arg)
            for name, arg in itertools.zip_longest(self.fn.arg_names[: len(args)], args)
        ]
        cloned_kwargs = {name: prepare_arg(name, arg) for name, arg in kwargs.items()}
        return cloned_args, cloned_kwargs

    def clone_args(self, *args, **kwargs) -> tuple[list[Any], dict[str, Any]]:
        return self.maybe_clone_args(OrderedSet(), *args, **kwargs)

    def benchmark_all_configs(self, *args, **kwargs):
        with (
            dynamo_timed(
                "CachingAutotuner.benchmark_all_configs",
                log_pt2_compile_event=True,
                metadata={"kernel_name": self.inductor_meta.get("kernel_name")},
                dynamo_compile_column_us="runtime_triton_autotune_time_us",
                compile_id=self.compile_id,
                is_backward=self.is_backward,
                log_waitcounter=True,
                waitcounter_name_override="triton_autotuner",
            ),
            # Temporarily disable due to spam
            # compilation_callback.callback_handler.install_callbacks(
            #     compilation_callback.CallbackTrigger.TRITON_AUTOTUNING,
            #     str(self.compile_id),
            # ),
        ):
            timings = {
                launcher: self.bench(launcher, *args, **kwargs)
                for launcher in self.launchers
            }

            for k, v in timings.items():
                self.coordesc_tuner.cache_benchmark_result(k.config, v)

            if log.isEnabledFor(logging.DEBUG):
                log.debug("Benchmark all input configs for %s, get:", self.fn.__name__)
                for k, v in timings.items():
                    log.debug(
                        "%s: %f, nreg %d, nspill %d, #shared-mem %s",
                        k.config,
                        v,
                        k.n_regs,
                        k.n_spills,
                        k.shared,
                    )

            self.reset_to_zero_args(*args, **kwargs)
            return timings

    def autotune_to_one_config(self, *args, **kwargs):
        """Do the actual autotuning"""
        start_time = time.time_ns()
        timings = self.benchmark_all_configs(*args, **kwargs)
        benchmark_time_taken_ns = time.time_ns() - start_time
        self.launchers = [builtins.min(timings, key=timings.get)]
        self.autotune_time_taken_ns = (
            self.precompile_time_taken_ns + benchmark_time_taken_ns
        )

        # log the best config
        launcher = self.launchers[0]
        log.debug(
            "Best config for %s: %s: %f, nreg %d, nspill %d, #shared-mem %s",
            self.fn.__name__,
            launcher.config,
            timings[launcher],
            launcher.n_regs,
            launcher.n_spills,
            launcher.shared,
        )

        if self.save_cache_hook:
            self.save_cache_hook(
                launcher.config,
                self.autotune_time_taken_ns,
                triton_cache_hash=launcher.cache_hash,
            )

    def save_gpu_kernel(self, stream, launcher):
        key = self.inductor_meta.get("kernel_name", None)  # unique kernel name
        assert key is not None, "kernel_name can not be None"
        params = {
            "mangled_name": (
                launcher.bin.metadata.name
                if hasattr(launcher.bin.metadata, "name")
                else launcher.bin.metadata["name"]
            ),
            "num_warps": (
                launcher.bin.num_warps
                if hasattr(launcher.bin, "num_warps")
                else launcher.bin.metadata.num_warps
            ),
            "shared_mem": (
                launcher.bin.shared
                if hasattr(launcher.bin, "shared")
                else launcher.bin.metadata.shared
            ),
            "stream": stream,
            # User defined triton kernels will have arbitrary kwarg names
            "config": config_to_dict(launcher.config),
            "inductor_meta": self.inductor_meta,
            "triton_meta": self.triton_meta,
            "def_args": launcher.def_args,
            "call_args": launcher.call_args,
            "global_scratch": launcher.global_scratch,
            "profile_scratch": launcher.profile_scratch,
        }
        if self.device_props.type == "xpu":
            # On the XPU backend, threads_per_warp is not always 32.
            # For Intel GEMM Triton kernels, it can be 16.
            # This information must be preserved so that the Cpp wrapper
            # can launch the kernel with the correct configuration.
            params["threads_per_warp"] = getattr(
                launcher.bin.metadata, "threads_per_warp", 32
            )

        from torch._inductor.codecache import CudaKernelParamCache

        bin_type = {"hip": "hsaco", "xpu": "spv"}.get(self.device_props.type, "cubin")
        binary = launcher.bin.asm[bin_type]
        # Also store asm code which can be used for debugging and generating cpp package
        asm_type = {"hip": "amdgcn", "cuda": "ptx", "xpu": "spv"}.get(
            self.device_props.type, None
        )
        asm = launcher.bin.asm.get(asm_type, None)

        CudaKernelParamCache.set(key, params, binary, bin_type, asm, asm_type)
        self.cuda_kernel_saved = True

    def coordinate_descent_tuning(self, launcher, *args, **kwargs):
        """
        Coordinate descent tuning can be run with or without max-autotune.

        The only difference between these two is the starting config for coordinate_descent tuning.
        E.g., assuming regular autotune only get one config C1; while max-autotune get 4 configs C1, C2, C3, C4
        and max-autotune figure out C3 is the best.

        Then if coordinate desecnt tuning is run with max-autotune disabled, it will start from C1;
        while if coordinate descent tuning is run with max-autotune enabled, it will start from C3.
        """
        if (
            self.heuristic_type == HeuristicType.TEMPLATE
            or self.heuristic_type == HeuristicType.USER_AUTOTUNE
        ):
            # skip triton template
            return launcher

        with dynamo_timed(
            "CachingAutotuner.coordinate_descent_tuning",
            # These generate too many pt2_compile_event logs:
            log_pt2_compile_event=False,
            metadata={"kernel_name": self.inductor_meta.get("kernel_name")},
            dynamo_compile_column_us="runtime_triton_autotune_time_us",
            compile_id=self.compile_id,
            is_backward=self.is_backward,
            log_waitcounter=True,
            waitcounter_name_override="triton_autotuner",
        ):
            return self._coordinate_descent_tuning(launcher, *args, **kwargs)

    def _coordinate_descent_tuning(self, launcher, *args, **kwargs):
        config2launcher = {launcher.config: launcher}

        # TODO: should we just load the kernels ahead of time if we know we're going to call this?
        if self.fn.fn is None:
            """
            We are in the parent process, while this program was compiled in a worker
            and the fn was dropped in prepare_for_pickle().  We haven't loaded the module
            containing the real fn yet.
            """
            assert hasattr(self, "_reload_kernel")
            assert callable(self._reload_kernel)
            self.fn = self._reload_kernel().fn

        def benchmark_one_config(config):
            with self.lock:
                launcher = self._precompile_config(config).make_launcher()
            config2launcher[config] = launcher

            out = self.bench(launcher, *args, **kwargs)
            log.debug(
                "COORDESC: %s: %f, nreg %d, nspill %d, #shared-mem %d",
                launcher.config,
                out,
                launcher.n_regs,
                launcher.n_spills,
                launcher.shared,
            )
            return out

        assert not (
            self.heuristic_type == HeuristicType.PERSISTENT_REDUCTION
            and "R0_BLOCK" in launcher.config.kwargs
        ), (
            "Coordinate descent tuner relies on the assumption that persistent reduction's triton config does not have R0_BLOCK"
        )
        start_time = time.time_ns()
        best_config = self.coordesc_tuner.autotune(
            benchmark_one_config, launcher.config, None
        )
        coordesc_time_taken_ns = time.time_ns() - start_time
        best_config.found_by_coordesc = True

        if self.save_cache_hook:
            self.save_cache_hook(
                best_config,
                self.autotune_time_taken_ns + coordesc_time_taken_ns,
                found_by_coordesc=True,
            )

        if best_config not in config2launcher:
            # On a Coordesc cache hit, we might not have loaded the launcher
            # This can happen because PyCodeCache saves CachingAutotuners in memory,
            # even for separate compile IDs (which can have different inputs without changing output code)
            config2launcher[best_config] = self._precompile_config(
                best_config
            ).make_launcher()

        fn_hash = generate_lookup_hash_from_source_code(
            str(self.size_hints), self.fn.src
        )
        log.debug("Function hash %s has best config %s", fn_hash, best_config)
        return config2launcher[best_config]

    def get_profiler_kwargs(self, stream, launcher):
        kernel_kwargs_str = ",".join(
            f"{k}={v}" for (k, v) in launcher.config.kwargs.items()
        )

        ret = {
            "kernel_file": (self.filename or ""),
            "kernel_hash": self.kernel_hash,
            "kernel_backend": "triton",
            "stream": stream,
            "num_warps": launcher.config.num_warps,
            "num_stages": launcher.config.num_stages,
            "kernel_kwargs": kernel_kwargs_str,
        }
        if "kernel_name" in self.inductor_meta:
            ret["kernel_name"] = self.inductor_meta["kernel_name"]
        if "kernel_flop" in self.inductor_meta:
            ret["kernel_flop"] = self.inductor_meta["kernel_flop"]
        if "kernel_num_gb" in self.inductor_meta:
            ret["kernel_num_gb"] = self.inductor_meta["kernel_num_gb"]
        return ret

    def run(
        self,
        *args,
        stream,
        benchmark_run=False,
        **kwargs,
    ):  # type:ignore[override]
        if hasattr(triton, "set_allocator"):

            def alloc_fn(size: int, align: int, stream: Optional[int]):
                return torch.empty(
                    size, dtype=torch.int8, device=self.device_props.type
                )

            triton.set_allocator(alloc_fn)

        if self.triton_interpret:
            args, grid = self._interpret_args_grid(args, self.configs[0])
            return self.fn[grid](
                *args,
                **kwargs,
                **self.configs[0].kwargs,
            )

        if len(self.launchers) != 1:
            if len(self.launchers) == 0:
                start_time = time.time_ns()
                self.precompile()
                self.precompile_time_taken_ns = time.time_ns() - start_time
            if len(self.launchers) > 1:
                self.autotune_to_one_config(*args, **kwargs)

        if not getattr(
            self.launchers[0].config, "found_by_coordesc", False
        ) and self.inductor_meta.get("coordinate_descent_tuning", False):
            self.launchers = [
                self.coordinate_descent_tuning(self.launchers[0], *args, **kwargs)
            ]

        (launcher,) = self.launchers
        if launcher.store_cubin and (not benchmark_run or not self.cuda_kernel_saved):
            self.save_gpu_kernel(stream, launcher)

        # PyTorch execution trace replay calls CachingAutotuner::run() instead of calls launcher
        # so _RecordFunctionFast need to capture the args into CachingAutotuner::run()
        # make a copy here to avoid mutating the original args
        args_without_constexprs = tuple(args)

        if self.dump_launch_params:
            new_args, grid = self._interpret_args_grid(args, launcher.config)
            _dump_launch_params(new_args, kwargs, launcher, self.fn.__name__, grid)

        # it is faster than entering and exiting a context manager, even if the context
        # manager is a nullcontext.
        if autograd_profiler._is_profiler_enabled:
            profiler_kwargs = self.get_profiler_kwargs(stream, launcher)

            with torch._C._profiler._RecordFunctionFast(
                self.inductor_meta.get("kernel_name", "triton kernel"),
                args_without_constexprs,
                profiler_kwargs,
            ):
                return launcher(
                    *args,
                    **kwargs,
                    stream=stream,
                )
        else:
            return launcher(
                *args,
                **kwargs,
                stream=stream,
            )

    def _interpret_args_grid(
        self, args: tuple[Any, ...], cfg: Config
    ) -> tuple[tuple[Any, ...], tuple[int, int, int]]:
        if triton_version_uses_attrs_dict():

            def filtered_signature() -> list[str]:
                # constexprs are not passed in as args
                new_signature: list[str] = []
                from triton.runtime.interpreter import InterpretedFunction

                for i, x in enumerate(self.triton_meta["signature"].keys()):
                    if isinstance(self.fn, InterpretedFunction):
                        # These are torch compiled triton kernels that definitely
                        # have block size configs. Dynamo does not currently
                        # trace user defined triton kernels when TRITON_INTERPRET=1
                        if x not in cfg.kwargs.keys():
                            new_signature.append(x)
                    elif i not in self.fn.constexprs:
                        # use constexprs rather than just configs since user
                        # defined triton kernels may not have any configs
                        new_signature.append(x)

                return new_signature

        else:

            def filtered_signature() -> list[str]:
                return list(self.triton_meta["signature"].keys())

        grid = GridExpr.from_meta(
            self.inductor_meta, cfg, mode=self.grid_mode
        ).eval_slow(
            dict(
                zip(
                    [
                        *filtered_signature(),
                        *self.inductor_meta.get("extra_launcher_args", ()),
                    ],
                    args,
                )
            )
        )
        if self.inductor_meta.get("extra_launcher_args"):
            args = args[: -len(self.inductor_meta["extra_launcher_args"])]
        return args, grid


class _ConstRepr:
    def __init__(self, value: str):
        self.value = value

    def __call__(self, _=None) -> str:
        return self.value


class CompileResult(Generic[_T]):
    """
    Base class representing compiled result.
    """

    def __init__(
        self,
        kernel: _T,
        config: Config,
        compile_meta: dict[str, Any],
        inductor_meta: dict[str, Any],
    ):
        self.kernel = kernel
        self.config = config
        self.compile_meta = compile_meta
        self.inductor_meta = inductor_meta

    def make_launcher(self) -> LauncherType: ...

    def _gen_launcher_code(self, scope, def_args, runner_args) -> LauncherType:
        grid = GridExpr.from_meta(self.inductor_meta, self.config)
        # grid.prefix is usually empty, grid.x_grid is something like `-(xnumel//-1024)`
        lines = [
            f"def launcher({', '.join(def_args)}, stream):",
            *[f"    {line}" for line in grid.prefix],
            f"    grid_0 = {grid.x_grid}",
            f"    grid_1 = {grid.y_grid}",
            f"    grid_2 = {grid.z_grid}",
            f"    runner({', '.join(runner_args)})",
        ]
        launcher_code = "\n".join(lines)
        exec(launcher_code, scope)
        return scope["launcher"]

    def _get_arg_lists(
        self, arg_names, constexprs
    ) -> tuple[list[str], list[str], OrderedSet[str]]:
        """
        Return a bunch of intermediate lists of args needed for generating
        launcher code.
        """
        compile_meta = self.compile_meta
        cfg = self.config
        known_constants = OrderedSet(
            arg for i, arg in enumerate(arg_names) if i in constexprs
        )

        """
        https://github.com/pytorch/pytorch/issues/115344

        self.fn.constexprs doesn't properly deal with None args, so when we filter out
        an arg in UserDefinedTritonKernel.codegen, we need to filter it here as well.
        We also don't want to modify self.fn.

        We know that we removed something from the signature if:
            1. It's in compile_meta["constants"]
            2. It isn't a constant we already know about
                Note: The value of interest has already been added to compile_meta['constants'],
                    so we use self.fn.constexprs instead.
            3. It isn't in the compile_meta signature
        """
        none_args = OrderedSet(
            k
            for k, v in compile_meta["constants"].items()
            if v is None and k not in known_constants
        )
        none_args = none_args.difference(OrderedSet(compile_meta["signature"].keys()))

        def _convert_constant(constant):
            if isinstance(constant, str):
                return "r'" + constant + "'"
            else:
                return repr(constant)

        if triton_version_uses_attrs_dict():
            call_args = arg_names
            def_args = arg_names
            implicit_constants = OrderedSet(
                (
                    "num_warps",
                    "num_stages",
                )
            ).union(OrderedSet(k for k in known_constants))
            if implicit_constants := implicit_constants & OrderedSet(
                compile_meta["constants"].keys()
            ):
                # num_warps/num_stages are special implicit args that are not in the signature
                # see test_triton_kernel_special_params
                def_args = [arg for arg in def_args if arg not in implicit_constants]
                repl = {
                    k: _convert_constant(compile_meta["constants"].get(k))
                    for k in implicit_constants
                }
                call_args = [repl.get(arg, arg) for arg in call_args]
        else:
            call_args = [
                arg
                for i, arg in enumerate(arg_names)
                if i not in constexprs and arg not in none_args
            ]
            cfg_dict = config_to_dict(cfg)
            def_args = [
                name
                for name in arg_names
                if name not in cfg_dict and name not in none_args
            ]

        if "extra_launcher_args" in self.inductor_meta:
            def_args = [*def_args, *self.inductor_meta["extra_launcher_args"]]

        return call_args, def_args, none_args


class CannotStaticallyLaunchKernel(Exception):
    pass


class StaticTritonCompileResult(CompileResult[StaticallyLaunchedCudaKernel]):
    """
    TritonCompileResult that uses StaticCudaLauncher,
    which vastly simplifies the setup and metadata needed to be kept.
    """

    @staticmethod
    def can_statically_launch(
        kernel: CompiledKernel,
        inductor_meta: dict[str, Any],
        triton_meta: dict[str, Any],
        heuristic_type: HeuristicType,
    ) -> Optional[StaticallyLaunchedCudaKernel]:
        if not torch._inductor.config.use_static_cuda_launcher:
            return None

        def check_can_launch() -> StaticallyLaunchedCudaKernel:
            if triton_meta.get("device_type", None) != "cuda":
                # Only cuda kernels
                raise CannotStaticallyLaunchKernel("Non-cuda device")

            if torch._inductor.config.cpp_wrapper:
                # If we're running with cpp wrapper, it doesn't
                # make sense to statically compile since everything
                # is codegenned anyway
                raise CannotStaticallyLaunchKernel("Cpp wrapper enabled")

            if (
                heuristic_type == HeuristicType.USER_AUTOTUNE
                and not torch._inductor.config.static_launch_user_defined_triton_kernels
            ):
                # Don't support user defined triton kernels yet
                raise CannotStaticallyLaunchKernel("User defined triton kernel")

            if inductor_meta.get("store_cubin", None):
                # Requires storing the entire binary
                raise CannotStaticallyLaunchKernel("store_cubin is enabled")

            if getattr(kernel.metadata, "launch_pdl", False) or getattr(
                kernel.metadata, "launch_cooperative_grid", False
            ):
                raise CannotStaticallyLaunchKernel(
                    "static launch does not support launch attributes"
                )

            cubin_location = os.path.join(
                triton_cache_dir(triton_meta.get("device", 0)),
                triton_hash_to_path_key(kernel.hash),
                f"{kernel.src.fn.__name__}.cubin",
            )

            if not os.path.exists(cubin_location):
                raise CannotStaticallyLaunchKernel(
                    f"Cubin path not found: {cubin_location}"
                )

            else:
                kernel._cubin_path = cubin_location

            try:
                static_kernel = StaticallyLaunchedCudaKernel(kernel)
            except NotImplementedError as e:
                raise CannotStaticallyLaunchKernel(f"NotImplemented: {str(e)}") from e

            return static_kernel

        try:
            result = check_can_launch()
            return result
        except CannotStaticallyLaunchKernel as e:
            log.info("Bypassing StaticallyLaunchedCudaKernel due to %s", str(e))
            if torch._inductor.config.strict_static_cuda_launcher:
                raise e
            return None

    def reload_cubin_path(self):
        """
        When loading from cache on disk, we want to reload cubin
        files from their appropriate location on disc.
        """
        cubin_location = os.path.join(
            triton_cache_dir(self.compile_meta.get("device", 0)),
            triton_hash_to_path_key(self.kernel.hash),
            f"{self.kernel.name}.cubin",
        )
        if not os.path.exists(cubin_location):
            if self.kernel.cubin_raw is not None:
                # We saved the raw cubin, so write it to he appropriate location
                self.kernel.reload_cubin_from_raw(cubin_location)
            else:
                raise RuntimeError(
                    "Cubin file saved by TritonBundler not found at %s", cubin_location
                )
        self.kernel.cubin_path = cubin_location

    def make_launcher(self) -> LauncherType:
        # If at least one static make_launcher call occurs,
        # we're sure static cuda launcher was used for this compile
        set_feature_use("static_cuda_launcher", True)
        # Load the binary on the parent
        if not self.kernel.cubin_path:
            self.reload_cubin_path()
        device = self.compile_meta.get("device", 0)
        if device is None:
            device = 0
        self.kernel.load_kernel(device)
        scope = {
            "runner": self.kernel.run,
        }

        # NOTE: Constexpr handling for triton and static cuda launcher

        # Triton kernels have two types of constexprs: *declared* ones, which are ones the user
        # has explicitly declared as tl.constexpr, and *implied* ones, which are expressions triton
        # deems constant while compiling/analyzing the code (i.e. unused parameters, for example)

        # Triton kernels handle constexprs slightly differently depending on which version of triton
        # we care about (we support 3.2.0 and 3.3.0).

        # In 3.2.0, triton kernels do not require passing any declared constexprs into the kernel
        # In 3.3.0, triton kernels require all declared constexprs be passed into the kernel, where
        # they are subsequently ignored.
        # When statically launching, since we're launching from the triton generated cubin, we actually want to
        # always get rid of all const exprs, declared or implied, since the underlying cubin file has all
        # of the constants stripped away anyway.

        # But CachingAutotuner.run will pass us a different number of arguments depending on
        # whether or not we're in triton 3.2.0 or later, so we grab def_args with the same logic
        # as the (non static) TritonCompileResult. We then generate call_args ourselves, since we
        # want only a subset of the arguments passed to triton.
        # Here, arg_names is exactly fn.src.arg_names and declared_constexprs is exactly fn.src.constexprs,
        # which matches behavior with regular TritonCompileResult
        _, def_args, none_args = self._get_arg_lists(
            self.kernel.arg_names, self.kernel.declared_constexprs
        )

        call_args = [
            arg
            for i, arg in enumerate(self.kernel.arg_names)
            if i not in self.kernel.full_constexprs and arg not in none_args
        ]

        # StaticallyLaunchedCudaKernel.run takes in order grid_0, grid_1, grid_2, stream, and call_args
        runner_args = ["grid_0", "grid_1", "grid_2", "stream", *call_args]
        launcher = self._gen_launcher_code(scope, def_args, runner_args)
        launcher.config = self.config  # type: ignore[attr-defined]
        launcher.n_regs = self.kernel.n_regs  # type: ignore[attr-defined]
        launcher.n_spills = self.kernel.n_spills  # type: ignore[attr-defined]
        launcher.shared = self.kernel.shared  # type: ignore[attr-defined]
        launcher.cache_hash = triton_hash_to_path_key(self.kernel.hash)  # type: ignore[attr-defined]
        launcher.store_cubin = False  # type: ignore[attr-defined]
        launcher._is_static = True  # type: ignore[attr-defined]
        return launcher


class TritonCompileResult(CompileResult[CompiledKernel]):
    """
    Upstream Triton CompileKernel can not be pickled.  This is a wrapper
    to support serialization and generate the launcher function.
    """

    @staticmethod
    @functools.lru_cache(32)
    def _kernel_metadata_cls(fields: tuple[str, ...]) -> Any:
        return namedtuple("KernelMetadata", sorted(fields))

    @staticmethod
    def _serialize_metadata(metadata):
        """
        Triton uses a nested class called KernelMetadata to store metadata information.
        Pickle does not work well with nested namedtuples, as the namedtuple doesn't appear
        in the toplevel namespace of the module. So these serialization/deser functions
        are used to convert the namedtuples to a dict and back.

        As for packed_metadata, depending on the triton backend, KernelMetadata can be
        a namedtuple, or a regular tuple! So the serialization function branches on whether
        the metadata to be serialized is a namedtuple or regular, serializable one.
        """

        def is_namedtuple(obj) -> bool:
            return (
                isinstance(obj, tuple)
                and hasattr(obj, "_asdict")
                and hasattr(obj, "_fields")
            )

        if is_namedtuple(metadata):
            return metadata._asdict()
        else:
            return metadata

    @staticmethod
    def _deserialize_metadata(metadata):
        if isinstance(metadata, dict):
            return TritonCompileResult._kernel_metadata_cls(tuple(metadata.keys()))(
                **metadata
            )
        else:
            return metadata

    def __getstate__(self) -> dict[str, Any]:
        kernel = self.kernel
        # replace the fields that don't pickle nicely
        kernel_state = {
            **kernel.__dict__,
            # See doc about serializing metadata above
            "metadata": self._serialize_metadata(kernel.metadata),
            "packed_metadata": self._serialize_metadata(
                getattr(kernel, "packed_metadata", None)
            ),
            "module": None,  # regenerated by kernel._init_handles()
            "function": None,  # regenerated by kernel._init_handles()
            "run": None,  # regenerated by kernel._init_handles()
        }
        return {**self.__dict__, "kernel": kernel_state}  # type: ignore[dict-item]

    def __setstate__(self, state: dict[str, Any]) -> None:
        # src = ASTSource.__new__(ASTSource)
        # src.__setstate__(state["kernel"]["src"])
        # TODO(jansel): need to fixup src.fn which is now None
        kernel = CompiledKernel.__new__(CompiledKernel)
        metadata = state["kernel"]["metadata"]
        packed_metadata = state["kernel"]["packed_metadata"]
        kernel.__dict__.update(
            {
                **state["kernel"],
                # "src": src,
                "metadata": self._deserialize_metadata(metadata),
                "packed_metadata": self._deserialize_metadata(packed_metadata),
            }
        )
        self.__dict__.update(state)
        self.kernel = kernel

    def make_launcher(self) -> LauncherType:
        """
        Launching triton kernels is performance sensitive, we compile
        a custom Python function get the grid() and reorder the args to
        the underlying wrapper.
        """
        cfg = self.config
        compile_meta = self.compile_meta
        binary = self.kernel
        fn = binary.src.fn
        binary._init_handles()
        (call_args, def_args, none_args) = self._get_arg_lists(
            fn.arg_names, fn.constexprs
        )
        binary_shared = (
            binary.shared if hasattr(binary, "shared") else binary.metadata.shared
        )

        if knobs is None:
            launch_enter = binary.__class__.launch_enter_hook
            launch_exit = binary.__class__.launch_exit_hook
        else:
            launch_enter = knobs.runtime.launch_enter_hook
            launch_exit = knobs.runtime.launch_exit_hook

        import math as math_lib

        import triton as triton_lib

        import torch as torch_lib

        scope = {
            "grid_meta": cfg.kwargs,
            "bin": binary,
            "launch_enter_hook": launch_enter,
            "launch_exit_hook": launch_exit,
            "metadata": (
                binary.packed_metadata
                if hasattr(binary, "packed_metadata")
                else binary.metadata
            ),
            "shared": binary_shared,
            "num_warps": (
                binary.num_warps
                if hasattr(binary, "num_warps")
                else binary.metadata.num_warps
            ),
            "cta_args": (
                (
                    binary.num_ctas,
                    *get_first_attr(binary, "cluster_dims", "clusterDims"),
                )
                if hasattr(binary, "num_ctas")
                else (
                    (binary.metadata.num_ctas, *binary.metadata.cluster_dims)
                    if hasattr(binary, "metadata")
                    else ()
                )
            ),
            "function": get_first_attr(binary, "function", "cu_function"),
            "runner": get_first_attr(binary, "run", "c_wrapper"),
            "math": math_lib,
            "torch": torch_lib,
            "triton": triton_lib,
        }

        if not hasattr(binary, "launch_metadata"):
            # launch args before CompiledKernel.launch_metadata is added.
            # TODO(jansel): delete this branch in mid-2025
            runner_args = [
                "grid_0",
                "grid_1",
                "grid_2",
                "num_warps",
                "*cta_args",
                "shared",
                "stream",
                "function",
                "launch_enter_hook",
                "launch_exit_hook",
                "metadata",
                *call_args,
            ]
        else:  # args after CompiledKernel.launch_metadata: https://github.com/triton-lang/triton/pull/3492
            # Getting the kernel launch args is extremely perf-sensitive.  Evaluating
            # `bin.launch_metadata` is relatively expensive, and returns None unless a
            # `launch_enter_hook` is installed.  So if we don't have that hook installed,
            # we want to burn None in to the launch args with zero overhead.
            # See https://github.com/pytorch/pytorch/issues/123597
            if launch_enter:
                launch_metadata = f"bin.launch_metadata((grid_0, grid_1, grid_2), stream, {', '.join(call_args)})"
            else:
                launch_metadata = "None"
            runner_args = [
                "grid_0",
                "grid_1",
                "grid_2",
                "stream",
                "function",
                "metadata",
                launch_metadata,
                "launch_enter_hook",
                "launch_exit_hook",
                *call_args,
            ]

        launcher = self._gen_launcher_code(scope, def_args, runner_args)

        launcher = scope["launcher"]
        launcher.config = cfg
        launcher.n_regs = getattr(binary, "n_regs", None)
        launcher.n_spills = getattr(binary, "n_spills", None)
        launcher.shared = binary_shared
        launcher.cache_hash = triton_hash_to_path_key(binary.hash)
        launcher.store_cubin = self.inductor_meta.get("store_cubin", False)
        # store this global variable to avoid the high overhead of reading it when calling run
        if launcher.store_cubin:
            launcher.fn = fn
            launcher.bin = binary
            if triton_version_uses_attrs_dict():
                # arg filtering wasn't done above
                cfg_dict = config_to_dict(cfg)
                def_args = [x for x in def_args if x not in cfg_dict]
                call_args = [
                    x
                    for x in call_args
                    if compile_meta["signature"].get(x, "constexpr") != "constexpr"
                    and x not in none_args
                ]
            launcher.def_args = def_args
            launcher.call_args = call_args
            kernel_metadata = getattr(self.kernel, "metadata", None)

            # for the scratch arguments: None indicates that the kernel doesn't
            # take any scratch argument; otherwise a number indicates the number
            # of bytes of scratch that need to be provided.

            # in AMD's Triton backend, the global scratch size is never provided
            # (but for AMD it's safe to pass an extra null arg, so always include it)
            global_scratch: Optional[int] = getattr(
                kernel_metadata,
                "global_scratch_size",
                (0 if torch.version.hip else None),
            )
            profile_scratch: Optional[int] = getattr(
                kernel_metadata, "profile_scratch_size", None
            )
            launcher.global_scratch = global_scratch
            launcher.profile_scratch = profile_scratch
        return launcher


def _find_names(obj):
    import gc
    import inspect

    frame = inspect.currentframe()
    while frame is not None:
        frame.f_locals
        frame = frame.f_back
    obj_names = []
    for referrer in gc.get_referrers(obj):
        if isinstance(referrer, dict):
            for k, v in referrer.items():
                if v is obj:
                    obj_names.append(k)
    return obj_names


collected_calls: list[Any] = []


def start_graph():
    collected_calls.clear()


def end_graph(output_file):
    if len(collected_calls) == 0:
        return
    overall_time = sum(call[0] for call in collected_calls)
    overall_gb = sum(call[1] for call in collected_calls)
    cur_file = inspect.stack()[1].filename
    summary_str = (
        f"SUMMARY ({cur_file})\n"
        f"{overall_time:.2f}ms   \t {overall_gb:.2f} GB\t {overall_gb / (overall_time / 1e3):.2f}GB/s"
    )
    log.info(
        "%s",
        summary_str,
    )
    if output_file is not None:
        # sort perf numbers in descending order, i.e. placing the
        # most runtime-heavy kernels at the top of the list
        sorted_calls = sorted(collected_calls, key=lambda c: float(c[0]), reverse=True)
        try:
            with open(output_file, "a") as file:
                log.info(
                    "Save profile bandwidth results to %s",
                    output_file,
                )
                file.write("====================\n")
                file.write(f"TRITON KERNELS BANDWIDTH INFO ({cur_file})\n")
                for ms, num_gb, gb_per_s, kernel_name in sorted_calls:
                    # also display the runtime percentage for each kernel
                    percentage = f"{ms / overall_time * 100:.2f}%"
                    suffix = f" \t {percentage} \t {kernel_name}"
                    bw_info_str = create_bandwidth_info_str(
                        ms,
                        num_gb,
                        gb_per_s,
                        suffix=suffix,
                        color=False,
                    )
                    file.write(bw_info_str + "\n")
                file.write(f"{summary_str}\n\n")
        except Exception as e:
            log.warning(
                "failed to write profile bandwidth result into %s: %s",
                output_file,
                e,
            )


class DebugAutotuner(CachingAutotuner):
    def __init__(
        self,
        *args,
        regex_filter="",
        with_profiler=False,
        with_bandwidth_info=True,
        **kwargs,
    ):
        self.regex_filter = regex_filter
        self.with_profiler = with_profiler
        self.with_bandwidth_info = with_bandwidth_info
        super().__init__(*args, **kwargs)
        self.cached = None

    def run(self, *args, stream, **kwargs):
        if not self.with_bandwidth_info:
            super().run(*args, stream=stream, **kwargs, benchmark_run=True)
            return
        else:
            possible_names = _find_names(self)
            kernel_name = f"{max(possible_names, key=len)}"
            if not re.match(self.regex_filter, kernel_name):
                return

            if len(self.launchers) != 1:
                if len(self.launchers) == 0:
                    start_time = time.time_ns()
                    self.precompile()
                    self.precompile_time_taken_ns = time.time_ns() - start_time
                if len(self.launchers) > 1:
                    self.autotune_to_one_config(*args, **kwargs)
            (launcher,) = self.launchers

            if launcher.store_cubin:
                self.save_gpu_kernel(stream, launcher)

            if self.cached is None:
                ms = self.bench(launcher, *args, with_profiler=self.with_profiler)
                num_in_out_ptrs = len(
                    [
                        arg_name
                        for arg_name in self.fn.arg_names
                        if arg_name.startswith("in_out_ptr")
                    ]
                )
                num_gb = self.inductor_meta.get("kernel_num_gb", None)
                if num_gb is None:
                    num_gb = get_num_bytes(*args, num_in_out_args=num_in_out_ptrs) / 1e9
                gb_per_s = num_gb / (ms / 1e3)
                self.cached = ms, num_gb, gb_per_s, kernel_name
                collected_calls.append((ms, num_gb, gb_per_s, kernel_name))
                log.info(
                    "%s",
                    create_bandwidth_info_str(
                        ms, num_gb, gb_per_s, suffix=f" \t {kernel_name}"
                    ),
                )
            else:
                # in AOTI, we will call the kernel and its timing info has been cached already
                collected_calls.append(self.cached)


def hash_configs(configs: list[Config]):
    """
    Hash used to check for changes in configurations
    """
    hasher = hashlib.sha256()
    for cfg in configs:
        hasher.update(
            f"{sorted(cfg.kwargs.items())} {cfg.num_warps} {cfg.num_stages}\n".encode()
        )
    return hasher.hexdigest()


def cached_autotune(
    size_hints: Optional[list[int]],
    configs: list[Config],
    triton_meta,
    heuristic_type,
    filename=None,
    inductor_meta=None,
    custom_kernel=False,
):
    """
    A copy of triton.autotune that calls our subclass.  Our subclass
    has additional debugging, error handling, and on-disk caching.
    """
    configs = unique_configs(configs)
    assert len(configs) == 1 or filename
    inductor_meta = {} if inductor_meta is None else inductor_meta

    configs, autotune_cache, autotune_cache_info = check_autotune_cache(
        configs, filename, inductor_meta
    )
    mutated_arg_names = inductor_meta.pop("mutated_arg_names", ())
    optimize_mem = inductor_meta.pop("optimize_mem", True)

    if "restore_value" in triton_meta:
        mutated_arg_names += triton_meta.pop("restore_value")

    reset_to_zero_arg_names: list[str] = []
    if "reset_to_zero" in triton_meta:
        reset_to_zero_arg_names.extend(triton_meta.pop("reset_to_zero"))

    def decorator(fn):
        # Remove XBLOCK from config if it's not a function argument.
        # This way, coordinate descent tuning will not try to tune it.
        #
        # Context: When TritonKernel.no_x_dim is True, we hardcode XBLOCK to 1.
        import inspect

        if "XBLOCK" not in inspect.signature(fn.fn).parameters:
            for tconfig in configs:
                if "XBLOCK" in tconfig.kwargs:
                    assert tconfig.kwargs["XBLOCK"] == 1
                    tconfig.kwargs.pop("XBLOCK")

        if inductor_meta.get("profile_bandwidth"):
            return DebugAutotuner(
                fn,
                triton_meta=triton_meta,
                inductor_meta=inductor_meta,
                regex_filter=inductor_meta["profile_bandwidth_regex"],
                with_profiler=inductor_meta[
                    "profile_bandwidth_with_do_bench_using_profiling"
                ],
                configs=configs,
                save_cache_hook=autotune_cache and autotune_cache.save,
                mutated_arg_names=mutated_arg_names,
                reset_to_zero_arg_names=reset_to_zero_arg_names,
                optimize_mem=optimize_mem,
                heuristic_type=heuristic_type,
                size_hints=size_hints,
                custom_kernel=custom_kernel,
                filename=filename,
                with_bandwidth_info=True,
            )
        return CachingAutotuner(
            fn,
            triton_meta=triton_meta,
            inductor_meta=inductor_meta,
            configs=configs,
            save_cache_hook=autotune_cache and autotune_cache.save,
            mutated_arg_names=mutated_arg_names,
            reset_to_zero_arg_names=reset_to_zero_arg_names,
            optimize_mem=optimize_mem,
            heuristic_type=heuristic_type,
            size_hints=size_hints,
            custom_kernel=custom_kernel,
            filename=filename,
            autotune_cache_info=autotune_cache_info,
        )

    return decorator


def unique_configs(configs: list[Config]):
    """Remove duplicate configurations"""
    seen: OrderedSet[Hashable] = OrderedSet()
    pruned_configs = []

    for cfg in configs:
        key = triton_config_to_hashable(cfg)
        if key not in seen:
            seen.add(key)
            pruned_configs.append(cfg)
    return pruned_configs


def check_config(cfg, *, xnumel=None, ynumel=None, znumel=None):
    for numel, label in zip((xnumel, ynumel, znumel), "XYZ"):
        if numel is None:
            continue
        block = cfg[f"{label}BLOCK"]
        if numel == 1:
            assert block == 1, (
                f"TritonKernel.indexing assumes numel == 1 => BLOCK == 1"
                f" but {label.lower()}numel=={numel} and {label}BLOCK={block} (cfg={cfg})."
            )
        max_block = TRITON_MAX_BLOCK[label]
        max_block_str = f'config.triton.max_block["{label}"]'
        assert max_block % block == 0, (
            f"TritonKernel.indexing assumes {label}BLOCK divides {max_block_str}"
            f" but {label}BLOCK={block} and {max_block_str}={max_block} (cfg={cfg})."
        )


def check_max_block(cfg: dict[str, int]):
    """
    Check that block sizes are within the maximum allowed.
    """
    for var, val in cfg.items():
        block_suffix = "BLOCK"
        if block_suffix in var:
            prefix = var.removesuffix(block_suffix)
            max_block = TRITON_MAX_BLOCK[prefix]
            assert val <= max_block, (
                f"'{var}' too large. Maximum: {max_block}. Actual: {val}."
            )


def _num_warps(num_warps, max_num_warps=8, min_num_warps=2, register_intensive=False):
    # On AMD GPU each warp has 64 lanes which is double the size on NV GPU,
    # therefore using half the number of warps here correspondingly.
    if torch.version.hip:
        max_num_warps = (max_num_warps + 1) // 2
        min_num_warps = (min_num_warps + 1) // 2
    # persistent reduction is register intensive
    if register_intensive:
        max_num_warps = max_num_warps // 2
    return next_power_of_2(min(max(num_warps, min_num_warps), max_num_warps))


def _check_max_grid_x(size_hints, x, num_warps):
    # Check if maxGridSize is exceeded - if so then must scale XBLOCK further
    max_grid_x = 2147483647
    warp_size = (
        64 if torch.version.hip else 32
    )  # TODO: query warp size once #129663 is merged
    num_blocks = (size_hints["x"] + x - 1) // x

    while (num_blocks * num_warps * warp_size) > max_grid_x and x < size_hints["x"]:
        x *= 2  # Scale up XBLOCK if grid exceeds limits
        num_blocks = num_blocks // 2
    if (num_blocks * num_warps * warp_size) > max_grid_x:
        raise AssertionError(
            "Reduction config exceeds cudaDeviceProp maxGridSize. Please raise a pytorch issue"
        )
    return x, num_blocks


def triton_config(
    size_hints,
    x,
    y=None,
    z=None,
    num_stages=1,
    num_elements_per_warp=256,
    min_elem_per_thread=0,
    num_warps=None,
    matrix_instr=None,
    waves_per_eu=None
) -> Config:
    """
    Construct a pointwise triton config with some adjustment heuristics
    based on size_hints. Size_hints is a tuple of numels in each tile
    dimension and will be rounded up to the nearest power of 2.

    num_elements_per_warp is a suggestion for controlling how many warps
    the triton config should contain. e.g.: if x=16, y=8, z=4 then
    num_elements = 16*8*4 = 512. Then if we set num_elements_per_warp=128,
    we'll launch 512 (elem) / 128 (elem/warp) = 4 warps. Note that it's
    just a suggestion, and sometimes other adjustment heuristics will
    override the num_elements_per_warp.

    min_elem_per_thread controls the minimum number of elements
    processed by each thread. It's always enforced.
    """
    # Ideally we want to read this from some device config

    maxGridSize = [2147483647, 65535, 65535]

    target = conditional_product(x, y, z)
    if conditional_product(*size_hints.values()) < target:
        target //= 8

    # shrink sizes to size hints
    x = min(x, size_hints["x"])
    if y:
        y = min(y, size_hints["y"])
    if z:
        z = min(z, size_hints["z"])

    # if we are below original block size, scale up where we can;
    # or if the calculated grid size is larger than the limit, we bump up the corresponding dimension
    while x < min(size_hints["x"], TRITON_MAX_BLOCK["X"]) and (
        x * maxGridSize[0] < size_hints["x"] or conditional_product(x, y, z) < target
    ):
        x *= 2
    while (
        y
        and y < min(size_hints["y"], TRITON_MAX_BLOCK["Y"])
        and (
            y * maxGridSize[1] < size_hints["y"]
            or conditional_product(x, y, z) < target
        )
    ):
        y *= 2
    while (
        z
        and z < min(size_hints["z"], TRITON_MAX_BLOCK["Z"])
        and (
            z * maxGridSize[2] < size_hints["z"]
            or conditional_product(x, y, z) < target
        )
    ):
        z *= 2

    # Calculate num_waprs if they are not hard passed to config
    if num_warps == None:
        num_warps = _num_warps(
            conditional_product(x, y, z) // num_elements_per_warp, min_num_warps=1
        )
    # we are going to arrive at 2 warps only if bs was too small due to
    # numel being too small. However to workaround some ptx bugs we still
    # want at least 4 warps if there's enough elements per thread
    # given that this is a rare situation, don't expect this to affect perf
    # in general
    # see https://github.com/pytorch/pytorch/pull/97950
    if conditional_product(x, y, z) >= 128 and not torch.version.hip:
        num_warps = max(num_warps, 4)
    xnumel = size_hints["x"]
    ynumel = size_hints.get("y")
    znumel = size_hints.get("z")

    # Increase x to satisfy min_elem_per_thread requirements.
    block_size = max(
        conditional_product(x, y, z),
        min_elem_per_thread * _NUM_THREADS_PER_WARP * num_warps,
    )
    x *= math.ceil(block_size / conditional_product(x, y, z))

    x, _num_blocks = _check_max_grid_x(size_hints, x, num_warps)
    x = min(x, size_hints["x"])

    cfg = {"XBLOCK": x}
    if y:
        cfg["YBLOCK"] = y
    if z:
        cfg["ZBLOCK"] = z
    check_max_block(cfg)
    check_config(cfg, xnumel=xnumel, ynumel=ynumel, znumel=znumel)
    config = Config(cfg, num_warps=num_warps, num_stages=num_stages)

    if torch.version.hip:
        if matrix_instr is not None:
            config.kwargs["matrix_instr_nonkdim"] = matrix_instr
        if waves_per_eu is not None:
            config.kwargs["waves_per_eu"] = waves_per_eu

    return config


def _get_nd_reduction_numels(r: int, size_hints: dict[str, int]) -> dict[str, int]:
    """
    Converts a linear reduction numel to ND, in row major order.
    This order is often desirable as it presents opportunities to coalesce memory
    accesses.
    For example, if r = 64 and size_hints = [32,32], this function returns [32, 2].
    This unraveling works because both r and size_hints are powers of 2.
    """
    # Shrink r to size_hints.
    r = min(r, get_total_reduction_numel(size_hints))
    num_reduction_dims = len(
        [prefix for prefix in size_hints if prefix_is_reduction(prefix)]
    )

    remaining = r
    rnumels = {}
    for idx in range(num_reduction_dims - 1, -1, -1):
        prefix = f"r{idx}_"
        max_size = min(size_hints[prefix], TRITON_MAX_BLOCK[prefix.upper()])
        dim = min(max_size, remaining)
        assert remaining % dim == 0, (
            f"Expected dimension '{dim}' to divide remaining size '{remaining}'"
        )
        rnumels[prefix] = dim
        remaining //= dim

    # Sanity check the results.
    final_numel = conditional_product(*rnumels.values())
    assert r == final_numel, (
        f"Expected ND reduction size ({rnumels}) to have {r} elements."
    )
    assert all(rnumels[prefix] <= size_hints[prefix] for prefix in rnumels), (
        f"rnumels exceed size_hints. {rnumels} > {size_hints}"
    )

    return rnumels


def triton_config_reduction(
    size_hints,
    x: int,
    r: int,
    num_stages=1,
    num_warps=None,
    register_intensive=False,
<<<<<<< HEAD
    waves_per_eu=None
=======
    dynamic_scale_rblock=True,
>>>>>>> 1a42656d
) -> Config:
    """
    Construct a reduction triton config with some adjustment heuristics
    based on size_hints. Size_hints is a tuple of numels in each tile
    dimension and will be rounded up to the nearest power of 2.
    """
    # Convert the linear reduction numel into a multi-dimensional block.
    rnumels = _get_nd_reduction_numels(r, size_hints)

    # shrink sizes to size hints
    x = min(x, size_hints["x"])

    def total_numel() -> int:
        return conditional_product(x, *rnumels.values())

    target = total_numel()
    if conditional_product(*size_hints.values()) < target:
        target //= 8

    # if we are below original block size, scale up where we can
    while x < size_hints["x"] and total_numel() < target:
        x *= 2
    for prefix in sorted(rnumels):
        while rnumels[prefix] < size_hints[prefix] and total_numel() < target:
            rnumels[prefix] *= 2

    if num_warps is None:
        num_warps = total_numel() // 128

    max_num_warps = 16 if r <= 8192 else 32
    num_warps = _num_warps(
        num_warps, max_num_warps=max_num_warps, register_intensive=register_intensive
    )

    x, _num_blocks = _check_max_grid_x(size_hints, x, num_warps)

    for prefix in sorted(rnumels):
        while total_numel() > target:
            if rnumels[prefix] == 1:
                break
            rnumels[prefix] //= 2

    cfg = _get_config({"x": x, **rnumels})
    check_max_block(cfg)
    check_config(cfg, xnumel=size_hints["x"])
<<<<<<< HEAD
    config = Config(cfg, num_warps=num_warps, num_stages=num_stages)

    if torch.version.hip:
        if waves_per_eu is not None:
            config.kwargs["waves_per_eu"] = waves_per_eu

    return config
=======
    return InductorConfig(
        cfg,
        num_warps=num_warps,
        num_stages=num_stages,
        dynamic_scale_rblock=dynamic_scale_rblock,
    )
>>>>>>> 1a42656d


def _get_config(numels: dict[str, int]) -> dict[str, int]:
    """
    Convert numels ("x", "r0_", etc.) to block sizes ("XBLOCK", "R0_BLOCK"), etc.
    """

    return {prefix.upper() + "BLOCK": numel for prefix, numel in numels.items()}


def triton_config_tiled_reduction(
    size_hints, x, y, r, num_stages=1, register_intensive=False, waves_per_eu=None
):
    """
    Construct a tile reduction triton config with some adjustment
    heuristics based on size_hints. Size_hints is a tuple of numels in
    each tile dimension and will be rounded up to the nearest power of 2.
    """
    # Convert the linear reduction numel into a multi-dimensional block.
    rnumels = _get_nd_reduction_numels(r, size_hints)

    # shrink sizes to size hints
    x = min(x, size_hints["x"])
    y = min(y, size_hints["y"])

    def total_numel() -> int:
        return conditional_product(x, y, *rnumels.values())

    target = total_numel()
    if conditional_product(*size_hints.values()) < target:
        target //= 8

    # if we are below original block size, scale up where we can
    while x < size_hints["x"] and total_numel() < target:
        x *= 2
    for prefix in sorted(rnumels):
        while rnumels[prefix] < size_hints[prefix] and total_numel() < target:
            rnumels[prefix] *= 2
    while y < size_hints["y"] and total_numel() < target:
        y *= 2

    cfg = _get_config({"x": x, "y": y, **rnumels})
    num_warps = _num_warps(total_numel() // 256, min_num_warps=1)
    num_warps = _num_warps(
        num_warps, max_num_warps=16, register_intensive=register_intensive
    )
    check_config(cfg, xnumel=size_hints["x"], ynumel=size_hints["y"])
    check_max_block(cfg)
    config = Config(cfg, num_warps=num_warps, num_stages=num_stages)
    if torch.version.hip:
        if waves_per_eu is not None:
            config.kwargs["waves_per_eu"] = waves_per_eu
    return config


def _maybe_filter_configs_for_tma_restrictions(inductor_meta, configs: list[Config]):
    tma_min_block_sizes: dict[str, int]
    if (tma_min_block_sizes := inductor_meta.get("tma_min_block_sizes")) and configs:
        # Rn blocks are not provided to the kernel for persistent reductions
        if inductor_meta.get("persistent_reduction"):
            tma_min_block_sizes = {
                block_type: block_size
                for block_type, block_size in tma_min_block_sizes
                if not prefix_is_reduction(block_type.lower())
            }

        assert all(
            block_type in configs[0].kwargs for block_type in tma_min_block_sizes.keys()
        )

        # Add a config that is guaranteed to compile
        example_config = configs[0]
        config_block_sizes = {**example_config.kwargs}
        config_block_sizes.update(tma_min_block_sizes)
        new_configs = [
            Config(
                config_block_sizes,
                num_warps=example_config.num_warps,
                num_stages=example_config.num_stages,
                maxnreg=example_config.maxnreg,
                pre_hook=example_config.pre_hook,
            )
        ]
        # Remove configs that will not compile
        for c in configs:
            if all(
                c.kwargs.get(block_type) >= min_block_value
                for block_type, min_block_value in tma_min_block_sizes.items()
            ):
                new_configs.append(c)

        log.debug(
            "Filtering configs for TMA API restrictions. Input configs size: %d. Output configs size: %d",
            len(configs),
            len(new_configs),
        )
        return new_configs
    return configs


def pointwise(
    size_hints,
    triton_meta,
    tile_hint=None,
    filename=None,
    min_elem_per_thread=0,
    inductor_meta=None,
):
    """
    Construct @triton.heuristics() based on size_hints.
    """
    inductor_meta = {} if inductor_meta is None else inductor_meta
    assert not inductor_meta.get("no_x_dim")

    numel = functools.reduce(operator.mul, size_hints.values())
    bs = max(256, min(numel // 128, 1024))

    hinted_configs = autotune_hints_to_configs(
        inductor_meta.get("autotune_hints", OrderedSet()),
        size_hints,
        bs,
        triton_meta["device"],
    )

    triton_config_with_settings = functools.partial(
        triton_config, min_elem_per_thread=min_elem_per_thread
    )

    configs = None
    if len(size_hints) == 1:
        if disable_pointwise_autotuning(inductor_meta) and not (
            inductor_meta.get("max_autotune")
            or inductor_meta.get("max_autotune_pointwise")
        ):
            configs = [triton_config_with_settings(size_hints, bs)]
        else:
            configs = [
                triton_config_with_settings(size_hints, bs, num_elements_per_warp=256),
                triton_config_with_settings(
                    size_hints, bs // 2, num_elements_per_warp=64
                ),
                triton_config_with_settings(
                    size_hints, TRITON_MAX_BLOCK["X"], waves_per_eu=2
                ),
                *hinted_configs,
            ]
    if len(size_hints) == 2:
        if (
            disable_pointwise_autotuning(inductor_meta) or tile_hint == TileHint.SQUARE
        ) and not (
            inductor_meta.get("max_autotune")
            or inductor_meta.get("max_autotune_pointwise")
        ):
            configs = [triton_config_with_settings(size_hints, 32, 32)]
        else:
            configs = [
                triton_config_with_settings(size_hints, 32, 32),
                triton_config_with_settings(size_hints, 64, 64),  # ~8% better for fp16
                triton_config_with_settings(size_hints, 256, 16),
                triton_config_with_settings(size_hints, 16, 256),
                triton_config_with_settings(size_hints, bs, 1),
                triton_config_with_settings(size_hints, 1, bs),
                *hinted_configs,
            ]
    if len(size_hints) == 3:
        if disable_pointwise_autotuning(inductor_meta):
            configs = [triton_config_with_settings(size_hints, 16, 16, 16)]
        else:
            configs = [
                triton_config_with_settings(size_hints, 16, 16, 16),
                triton_config_with_settings(size_hints, 64, 8, 8),
                triton_config_with_settings(size_hints, 8, 64, 8),
                triton_config_with_settings(size_hints, 8, 8, 64),
                triton_config_with_settings(size_hints, bs, 1, 1),
                triton_config_with_settings(size_hints, 1, bs, 1),
                triton_config_with_settings(size_hints, 1, 1, bs),
                *hinted_configs,
            ]

    if not configs:
        raise NotImplementedError(f"size_hints: {size_hints}")

    configs = _maybe_filter_configs_for_tma_restrictions(inductor_meta, configs)

    return cached_autotune(
        size_hints,
        configs,
        triton_meta=triton_meta,
        inductor_meta=inductor_meta,
        heuristic_type=HeuristicType.POINTWISE,
        filename=filename,
    )


def _reduction_configs(
    *, size_hints: dict[str, int], inductor_meta: dict[str, Any], num_dynamic=0
) -> list[Config]:
    reduction_hint = inductor_meta.get("reduction_hint", None)

    # Convert reductions to 1D, to simplify heuristics.
    rnumel = get_total_reduction_numel(size_hints)

    # Is max autotune enabled
    max_autotune = inductor_meta.get("max_autotune") or inductor_meta.get("max_autotune_pointwise")

    register_intensive = False
    MAX_R0_BLOCK = 2048
    loads_and_red = inductor_meta.get("num_load", 0) + inductor_meta.get(
        "num_reduction", 0
    )
    if size_hints["x"] >= 1024 and loads_and_red >= 10:
        # A heuristics to reduce R0_BLOCK if a kernel potentially need many registers.
        # Consider load and reduction since load need move data into registers and
        # reduction needs an accumulator.
        #
        # The magic numbers are a bit arbitrary.
        #
        # We cannot rely on dynamically scaling down R0_BLOCK later, since sometimes
        # triton makes it to use less registers with worse perf. Check:
        # https://github.com/pytorch/pytorch/issues/126463
        #
        # The heuristic is a very simple one since registers can be reused. But
        # hopefully it can be a good enough indicator.
        MAX_R0_BLOCK = 1024
        register_intensive = True

<<<<<<< HEAD
    def make_config(x, r, num_warps=None, num_stages=1, register_intensive=False, waves_per_eu=None):
=======
    def make_config(
        x,
        r,
        num_warps=None,
        num_stages=1,
        register_intensive=False,
        dynamic_scale_rblock=True,
    ):
>>>>>>> 1a42656d
        # For 3D case with tiling scores, create an adapted version
        if "y" in size_hints:
            assert "tiling_scores" in inductor_meta
            return adapt_config_for_tiling(
                size_hints,
                inductor_meta["tiling_scores"],
                x,
                r,
                num_warps=num_warps,
                num_stages=num_stages,
                register_intensive=register_intensive,
                waves_per_eu=waves_per_eu
            )
        else:
            # For other cases, use the original function
            return triton_config_reduction(
                size_hints,
                x,
                r,
                num_warps=num_warps,
                num_stages=num_stages,
                register_intensive=register_intensive,
<<<<<<< HEAD
                waves_per_eu=waves_per_eu
=======
                dynamic_scale_rblock=dynamic_scale_rblock,
>>>>>>> 1a42656d
            )

    def outer_config_opt():
        # Default to 64 for vectorized loads
        max_x_block, x_block = 256, 64
        load_factor = inductor_meta.get("num_load", 0)
        x = size_hints["x"]
        num_warps = None

        # Try to use all SMs with small x
        if x <= 1024:
            x_block = max(min(x // 128, 8), 2)
            outer_r_block = min(rnumel, 64)
        # Lower bound x = 1024, 1024 // 16 = 128 around # of SMs
        elif x // 4096 <= 8:
            x_block = 16
            outer_r_block = 512 // x_block
        elif num_dynamic > 1:
            # Lots of compute with multiple dynamic shape per loop iteration
            # Larger RBLOCK minimizes loop iteration
            outer_r_block = max(min((rnumel // 64), 64), 8)
        elif num_dynamic == 1:
            # Dynamic shapes introduce a lot register pressure for indexing
            outer_r_block = (
                1
                if load_factor >= 3
                else min(next_power_of_2(max(rnumel, 128) // 128), 8)
            )
        else:
            x_block = max(min(max_x_block, next_power_of_2(x // 4096)), x_block)
            if load_factor < 4 or rnumel <= 128:
                outer_r_block = 512 // x_block
            else:
                # Heavier reductions contain a lot more overhead per loop iteration
                # We minimize the overhead by enlarging r block
                if rnumel >= 2048:
                    outer_r_block = 64
                else:
                    outer_r_block = 32
                x_block = min(x_block, 32)
                num_warps = 4

        # Set register intensive to true by default as we try to maximize tiles with heuristic
        return make_config(
            x_block,
            outer_r_block,
            num_warps=num_warps,
            register_intensive=register_intensive,
        )

    contiguous_config = make_config(
        1,
        min(rnumel, MAX_R0_BLOCK),
        register_intensive=register_intensive,
    )
    tiny_config = make_config(
        2 * (256 // rnumel) if rnumel <= 256 else 1,
        min(rnumel, MAX_R0_BLOCK),
        register_intensive=register_intensive,
    )

<<<<<<< HEAD
    result_configs = []
    
    if not (max_autotune or "y" in size_hints):
        if reduction_hint == ReductionHint.INNER:
            result_configs = [contiguous_config]
        elif reduction_hint == ReductionHint.OUTER:
            result_configs = [outer_config]
        elif reduction_hint == ReductionHint.OUTER_TINY:
            result_configs = [tiny_config]
        else:
            result_configs = [make_config(32, 128)]
    else:
        result_configs = [
            contiguous_config,
            outer_config,
            tiny_config,
            make_config(64, 64),
            make_config(8, 512),
            # halve the XBLOCK/Rn_BLOCK compared to outer_config
            # TODO: this may only be beneficial when each iteration of the reduction
            # is quite heavy. E.g. https://gist.github.com/shunting314/189a8ef69f90db9d614a823385147a72
            make_config(64, 4, num_warps=8),
        ]

        # Add ROCm-specific configs when autotuning
        if torch.version.hip:
            result_configs.extend([
                make_config(1024, 8, num_warps=4, num_stages=1, waves_per_eu=2),
                make_config(512, 8, num_warps=4, num_stages=1, waves_per_eu=1)
            ])
    
    return result_configs
=======
    outer_config = make_config(64, 8, register_intensive=register_intensive)
    # TODO (paulzhan): Test heuristic on AMD and internal testing
    # for correctness
    if not torch.version.hip and not is_fbcode():
        outer_config = outer_config_opt()

    configs = []

    if inductor_meta.get("add_persistent_rblock") and loads_and_red <= 8:
        xnumel = max(4096 // rnumel, 1)
        c = make_config(
            xnumel,
            min(rnumel, 32768),
            register_intensive=register_intensive,
            dynamic_scale_rblock=False,
        )
        configs.append(c)

    # For 3d tiling, default to more autotuning initially
    if "y" in size_hints:
        pass
    elif inductor_meta.get("max_autotune") or inductor_meta.get(
        "max_autotune_pointwise"
    ):
        pass  # skip all these cases
    elif reduction_hint == ReductionHint.INNER:
        return configs + [contiguous_config]
    elif reduction_hint == ReductionHint.OUTER:
        return configs + [outer_config]
    elif reduction_hint == ReductionHint.OUTER_TINY:
        return configs + [tiny_config]
    if disable_pointwise_autotuning(inductor_meta):
        return configs + [make_config(32, 128)]

    return configs + [
        contiguous_config,
        outer_config,
        tiny_config,
        make_config(64, 64),
        make_config(8, 512),
        # halve the XBLOCK/Rn_BLOCK compared to outer_config
        # TODO: this may only be beneficial when each iteration of the reduction
        # is quite heavy. E.g. https://gist.github.com/shunting314/189a8ef69f90db9d614a823385147a72
        make_config(64, 4, num_warps=8),
    ]
>>>>>>> 1a42656d


def match_target_block_product(
    size_hints, tiling_scores, target_block_product, min_block_size=1
):
    """
    Distribute block sizes across dimensions according to tiling scores,
    aiming to match a target product of block sizes.
    """
    total_score = sum(tiling_scores.values())
    if total_score == 0:
        # just assume even score with no minimum block size
        min_block_size = 1
        tiling_scores = dict.fromkeys(tiling_scores.keys(), target_block_product)

    # First, give each coalescing dimension at least min_block_size
    block_sizes = {}
    relative_scores = {}
    curr_block_product = 1

    for dim, score in tiling_scores.items():
        if score == 0:
            block_sizes[dim] = 1
            continue

        block_sizes[dim] = min_block_size
        curr_block_product *= min_block_size
        relative_scores[dim] = score / total_score

    # Scale up dimensions by their relative scores until we reach the target
    while curr_block_product < target_block_product and len(relative_scores):
        dim, score = max(relative_scores.items(), key=lambda item: item[1])

        # Check if we've hit the max for this dimension
        if (
            block_sizes[dim] >= TRITON_MAX_BLOCK[dim.capitalize()]
            or block_sizes[dim] >= size_hints[dim]
        ):
            del relative_scores[dim]
            continue

        block_sizes[dim] *= 2
        relative_scores[dim] /= 2
        curr_block_product *= 2

    return block_sizes


def adapt_config_for_tiling(
    size_hints,
    tiling_scores,
    original_x,
    original_r,
    num_warps=None,
    num_stages=1,
    register_intensive=False,
    persistent_reduction=False,
    waves_per_eu=None
) -> Config:
    """
    Create an adapted configuration based on tiling scores,
    redistributing the same total block size (x * r) according to tiling scores.
    """
    assert all(s in tiling_scores for s in size_hints)
    target_block_product = original_x * original_r
    block_sizes = match_target_block_product(
        size_hints, tiling_scores, target_block_product
    )

    return triton_config_tiled_reduction(
        size_hints,
        block_sizes["x"],
        block_sizes["y"],
        block_sizes["r0_"],
        num_stages=num_stages,
        register_intensive=register_intensive,
        waves_per_eu=waves_per_eu
    )


def reduction(
    size_hints,
    reduction_hint=False,
    triton_meta=None,
    filename=None,
    inductor_meta=None,
):
    """args to @triton.heuristics()"""
    inductor_meta = {} if inductor_meta is None else inductor_meta
    inductor_meta["reduction_hint"] = reduction_hint
    if inductor_meta.get("no_x_dim"):
        size_hints["x"] = 1

    assert triton_meta is not None

    num_dynamic = 0
    for k in triton_meta["signature"].keys():
        if "ks" in k:
            num_dynamic += 1

    configs = _reduction_configs(
        size_hints=size_hints, inductor_meta=inductor_meta, num_dynamic=num_dynamic
    )

    configs = _maybe_filter_configs_for_tma_restrictions(inductor_meta, configs)

    return cached_autotune(
        size_hints,
        configs=configs,
        triton_meta=triton_meta,
        inductor_meta=inductor_meta,
        heuristic_type=HeuristicType.REDUCTION,
        filename=filename,
    )


def cooperative_reduction(
    size_hints,
    reduction_hint,
    triton_meta,
    filename,
    inductor_meta,
):
    inductor_meta = {} if inductor_meta is None else inductor_meta
    inductor_meta["reduction_hint"] = reduction_hint
    if inductor_meta.get("no_x_dim"):
        size_hints["x"] = 1

    # Cooperative reductions currently only support a single reduction dimension.
    assert len(size_hints) == 2, (
        "Cooperative reductions don't support tiling reduction dims"
    )
    xnumel, rnumel = size_hints["x"], size_hints["r0_"]

    # TODO(jansel): we should base target on the SM count of the local GPU
    target = 64
    split = max(1, min(target // xnumel, TRITON_MAX_RSPLIT))
    assert rnumel >= split
    assert split <= TRITON_MAX_RSPLIT
    if inductor_meta["persistent_reduction"]:
        configs = _persistent_reduction_configs(
            {"x": xnumel, "r0_": rnumel // split}, reduction_hint, inductor_meta
        )
    else:
        configs = _reduction_configs(
            size_hints={"x": xnumel, "r0_": rnumel // split},
            inductor_meta=inductor_meta,
        )
    for config in configs:
        config.kwargs["RSPLIT"] = split
    # TODO(jansel): add more configs in max_autotune

    configs = _maybe_filter_configs_for_tma_restrictions(inductor_meta, configs)
    return cached_autotune(
        size_hints,
        configs=configs,
        triton_meta=triton_meta,
        inductor_meta=inductor_meta,
        heuristic_type=HeuristicType.REDUCTION,
        filename=filename,
    )


def _persistent_reduction_configs(
    size_hints,
    reduction_hint=False,
    inductor_meta=None,
):
    xnumel = size_hints["x"]
    rnumel = get_total_reduction_numel(size_hints)

    MAX_PERSISTENT_BLOCK_NUMEL = 4096

    if "y" not in size_hints:
        configs = [
            triton_config_reduction(size_hints, xblock, rnumel, register_intensive=True)
            for xblock in (1, 8, 32, 128)
            if xblock == 1
            or (rnumel * xblock <= MAX_PERSISTENT_BLOCK_NUMEL and xblock <= xnumel)
        ]
    else:
        configs = []
        assert "tiling_scores" in inductor_meta
        x_y_scores = {dim: inductor_meta["tiling_scores"][dim] for dim in ("x", "y")}
        for target_block_size in (1, 8, 32, 64, 128):
            if target_block_size * rnumel > MAX_PERSISTENT_BLOCK_NUMEL:
                continue

            block_sizes = match_target_block_product(
                size_hints, x_y_scores, target_block_size
            )
            configs.append(
                triton_config_tiled_reduction(
                    size_hints, block_sizes["x"], block_sizes["y"], rnumel
                )
            )

    # defer to more autotuning, initially
    if "y" in size_hints:
        pass
    # TODO(jansel): we should be able to improve these heuristics
    elif reduction_hint == ReductionHint.INNER and rnumel >= 256:
        configs = configs[:1]
    elif reduction_hint == ReductionHint.OUTER:
        configs = configs[-1:]
    elif reduction_hint == ReductionHint.OUTER_TINY:
        configs = [
            triton_config_reduction(
                size_hints,
                2 * (256 // rnumel) if rnumel <= 256 else 1,
                rnumel,
            )
        ]
    for c in configs:
        # we don't need Rn_BLOCK for persistent reduction
        for prefix in size_hints:
            if prefix_is_reduction(prefix):
                c.kwargs.pop(f"{prefix.upper()}BLOCK")

    if disable_pointwise_autotuning(inductor_meta):
        configs = configs[:1]

    return configs


def persistent_reduction(
    size_hints,
    reduction_hint=False,
    triton_meta=None,
    filename=None,
    inductor_meta=None,
):
    inductor_meta = {} if inductor_meta is None else inductor_meta
    inductor_meta["reduction_hint"] = reduction_hint
    if inductor_meta.get("no_x_dim"):
        size_hints["x"] = 1

    configs = _persistent_reduction_configs(size_hints, reduction_hint, inductor_meta)

    # This key is not added to the inductor meta as its clear from the heuristic
    # choice that it is persistent. Add it and remove it below so that persistent
    # configs can be filtered appropriately by _maybe_filter_configs_for_tma_restrictions
    persistent_reduction_key = "persistent_reduction"
    inductor_meta[persistent_reduction_key] = True
    configs = _maybe_filter_configs_for_tma_restrictions(inductor_meta, configs)
    inductor_meta.pop(persistent_reduction_key)

    return cached_autotune(
        size_hints,
        configs,
        triton_meta=triton_meta,
        inductor_meta=inductor_meta,
        filename=filename,
        heuristic_type=HeuristicType.PERSISTENT_REDUCTION,
    )


def split_scan(
    size_hints,
    reduction_hint=False,
    triton_meta=None,
    filename=None,
    inductor_meta=None,
):
    """Heuristic for TritonSplitScanKernel"""
    inductor_meta = {} if inductor_meta is None else inductor_meta
    inductor_meta["reduction_hint"] = reduction_hint
    if inductor_meta.get("no_x_dim"):
        size_hints["x"] = 1

    assert triton_meta is not None
    if len(size_hints) != 2:
        raise NotImplementedError(f"size_hints: {size_hints}")

    configs = _reduction_configs(size_hints=size_hints, inductor_meta=inductor_meta)

    # Fixup configs to enforce the minimum Rn_BLOCK size
    min_rblock = inductor_meta.get("min_split_scan_rblock", 256)
    for cfg in configs:
        for var in list(cfg.kwargs.keys()):
            if var.startswith("R") and cfg.kwargs[var] < min_rblock:
                cfg.kwargs[var] = min_rblock

    configs = _maybe_filter_configs_for_tma_restrictions(inductor_meta, configs)
    return cached_autotune(
        size_hints,
        configs=configs,
        triton_meta=triton_meta,
        inductor_meta=inductor_meta,
        heuristic_type=HeuristicType.SPLIT_SCAN,
        filename=filename,
    )


def template(
    num_stages,
    num_warps,
    triton_meta,
    num_consumer_groups=0,
    num_buffers_warp_spec=0,
    filename=None,
    inductor_meta=None,
):
    """
    Compile a triton template
    """
    # Prepare the base configuration
    config_args = {
        "num_stages": num_stages,
        "num_warps": num_warps,
    }

    # Conditionally add arguments based on HAS_WARP_SPEC
    if HAS_WARP_SPEC:
        config_args.update(
            {
                "num_consumer_groups": num_consumer_groups,
                "num_buffers_warp_spec": num_buffers_warp_spec,
            }
        )
    return cached_autotune(
        None,
        [triton.Config({}, **config_args)],
        triton_meta=triton_meta,
        inductor_meta=inductor_meta,
        heuristic_type=HeuristicType.TEMPLATE,
        filename=filename,
    )


def _pop_config_kwargs(config: dict[str, Any]) -> dict[str, Any]:
    """Extract triton.Config options that should become kwargs"""
    popped = {}
    for key in (
        "num_warps",
        "num_stages",
        "num_ctas",
        "maxnreg",
        "num_consumer_groups",
        "num_buffers_warp_spec",
    ):
        val = config.pop(key, None)
        if val is not None:
            popped[key] = val
    return popped


def config_to_dict(config: Config) -> dict[str, Any]:
    config_dict = {
        **config.kwargs,
        "num_warps": config.num_warps,
        "num_stages": config.num_stages,
    }
    if HAS_WARP_SPEC:
        config_dict.update(
            {
                "num_consumer_groups": getattr(config, "num_consumer_groups", 0),
                "num_buffers_warp_spec": getattr(config, "num_buffers_warp_spec", 0),
            }
        )
    return config_dict


def config_from_dict(config: dict[str, Any]) -> Config:
    config = {**config}
    return Config(config, **_pop_config_kwargs(config))


def fixed_config(config, filename, triton_meta, inductor_meta):
    """
    Used when the configuration is already decided at compile time
    """
    config = {**config}
    return cached_autotune(
        None,
        [triton.Config(config, **_pop_config_kwargs(config))],
        triton_meta=triton_meta,
        inductor_meta=inductor_meta,
        heuristic_type=HeuristicType.FIXED,
        filename=filename,
    )


def user_autotune(
    configs, triton_meta, filename=None, inductor_meta=None, custom_kernel=False
):
    """
    Compile a user defined triton kernel
    """
    if len(configs) == 0:
        configs = [triton.Config({})]
    else:
        configs = [*map(config_from_dict, configs)]
    return cached_autotune(
        None,
        configs,
        triton_meta=triton_meta,
        heuristic_type=HeuristicType.USER_AUTOTUNE,
        filename=filename,
        inductor_meta=inductor_meta,
        custom_kernel=custom_kernel,
    )


def foreach(triton_meta, num_warps, filename=None, inductor_meta=None):
    """
    Compile a triton foreach kernel
    """
    return cached_autotune(
        None,
        [triton.Config({}, num_stages=1, num_warps=num_warps)],
        triton_meta=triton_meta,
        inductor_meta=inductor_meta,
        heuristic_type=HeuristicType.TEMPLATE,
        filename=filename,
    )


@dataclasses.dataclass
class GridExpr:
    """Generate code for grid size expressions in launcher"""

    inductor_meta: dict[str, Any]
    mode: Literal["python", "cpp", "python_slow"] = "python"
    prefix: list[str] = dataclasses.field(default_factory=list)
    x_grid: Union[str, int] = 1
    y_grid: Union[str, int] = 1
    z_grid: Union[str, int] = 1

    def __post_init__(self) -> None:
        assert self.mode in ("python", "cpp", "python_slow")

    def generate(self, meta: dict[str, int]) -> None:
        raise NotImplementedError

    def ceildiv(
        self, numel: Union[str, int], block: Union[None, int, str]
    ) -> Union[str, int]:
        if block is None or block == 1:
            return numel
        if isinstance(numel, int) and isinstance(block, int):
            return ceildiv(numel, block)  # constant fold
        # This trick only works in python, where
        # negative integer division is floored
        if self.mode == "python":
            return f"-(({numel}) // -({block}))"
        # This is more generic than above, and works in languages where
        # positive integer division is floored/truncated
        elif self.mode == "python_slow":
            return f"(({numel} + {block} - 1) // ({block}))"
        # For cpp code gen
        return f"(({numel} + ({block} - 1)) / ({block}))"

    def maximum(self, seq: list[Union[int, str]]) -> Union[int, str]:
        """Codegen for max function with constant folding, constants are represented as int"""
        items = self._constant_fold(max, seq)
        if len(items) <= 1:
            return items[0]
        if self.mode in ("python", "python_slow"):
            return f"max({', '.join(map(str, items))})"
        return functools.reduce(lambda x, y: f"std::max({x}, {y})", items)

    def summation(self, seq: list[Union[int, str]]) -> Union[int, str]:
        """Codegen for sum function with constant folding, constants are represented as int"""
        items = self._constant_fold(sum, seq)
        if len(items) <= 1:
            return items[0]
        return " + ".join(map(str, items))

    def _constant_fold(
        self, fn: Callable[[list[int]], int], seq: list[Union[int, str]]
    ) -> list[Union[int, str]]:
        """Constant fold through a commutative fn where ints are constants"""
        items: list[Union[int, str]] = [x for x in seq if not isinstance(x, int)]
        const_items = [x for x in seq if isinstance(x, int)]
        if const_items:
            items.append(fn(const_items))
        return items

    def assign_tmp(self, name: str, expr: Union[str, int]) -> str:
        # Grid functions are one per kernel, so name collisions are fine
        if self.mode in ("python", "python_slow"):
            return f"{name} = {expr}"
        if self.mode == "cpp":
            return f"uint32_t {name} = {expr};"
        raise AssertionError(f"invalid mode {self.mode}")

    @staticmethod
    def from_meta(
        inductor_meta: dict[str, Any],
        cfg: Union[Config, dict[str, int]],
        mode: Literal["python", "cpp", "python_slow"] = "python",
    ) -> GridExpr:
        grid_cls = globals()[inductor_meta["grid_type"]]
        assert issubclass(grid_cls, GridExpr)
        grid = grid_cls(inductor_meta=inductor_meta, mode=mode)
        if isinstance(cfg, Config):
            cfg = config_to_dict(cfg)
        grid.generate(cfg)
        return grid

    def eval_slow(self, meta: dict[str, int]) -> tuple[int, int, int]:
        scope = {**meta}
        for line in self.prefix:
            exec(line, scope)
        exec(f"grid_0 = {self.x_grid}", scope)
        exec(f"grid_1 = {self.y_grid}", scope)
        exec(f"grid_2 = {self.z_grid}", scope)
        return scope["grid_0"], scope["grid_1"], scope["grid_2"]


class Grid1D(GridExpr):
    def generate(self, meta: dict[str, int]) -> None:
        self.x_grid = self.ceildiv("xnumel", meta.get("XBLOCK"))


class Grid2D(GridExpr):
    def generate(self, meta: dict[str, int]) -> None:
        self.x_grid = self.ceildiv("xnumel", meta.get("XBLOCK"))
        self.y_grid = self.ceildiv("ynumel", meta.get("YBLOCK"))


class Grid3D(GridExpr):
    def generate(self, meta: dict[str, int]) -> None:
        self.x_grid = self.ceildiv("xnumel", meta.get("XBLOCK"))
        self.y_grid = self.ceildiv("ynumel", meta.get("YBLOCK"))
        self.z_grid = self.ceildiv("znumel", meta.get("ZBLOCK"))


class Grid2DWithYZOverflow(GridExpr):
    def generate(self, meta: dict[str, int]) -> None:
        self.x_grid = self.ceildiv("xnumel", meta.get("XBLOCK"))
        self.prefix.extend(
            [
                self.assign_tmp(
                    "y_grid_raw_", self.ceildiv("ynumel", meta.get("YBLOCK"))
                ),
                self.assign_tmp(
                    "y_grid_div_", self.ceildiv("y_grid_raw_", get_max_y_grid())
                ),
            ]
        )
        self.y_grid = self.ceildiv("y_grid_raw_", "y_grid_div_")
        self.z_grid = "y_grid_div_"


class CooperativeReductionGrid(GridExpr):
    def generate(self, meta: dict[str, int]) -> None:
        self.x_grid = str(meta["RSPLIT"])
        self.y_grid = self.ceildiv("xnumel", meta.get("XBLOCK"))


class SplitScanGrid(GridExpr):
    def generate(self, meta: dict[str, int]) -> None:
        assert meta.get("XBLOCK", 1) == 1
        self.x_grid = self.ceildiv("r0_numel", meta.get("R0_BLOCK"))
        self.y_grid = "xnumel"


class FixedGrid(GridExpr):
    @staticmethod
    def setup_grid_as_args() -> dict[str, Any]:
        """Inductor meta so the launcher takes three extra grid arguments"""
        return {
            "grid_type": FixedGrid.__name__,
            "fixed_grid": ["_grid_0", "_grid_1", "_grid_2"],
            "extra_launcher_args": ["_grid_0", "_grid_1", "_grid_2"],
        }

    def generate(self, meta: dict[str, int]) -> None:
        self.x_grid, self.y_grid, self.z_grid = self.inductor_meta["fixed_grid"]


class PrecomputedGrid(GridExpr):
    def generate(self, meta: dict[str, int]) -> None:
        for candidate in self.inductor_meta["precomputed_grids"]:
            if all(meta.get(k) == v for k, v in candidate["config"].items()):
                self.x_grid, self.y_grid, self.z_grid = candidate[self.mode]
                return
        raise AssertionError(
            f"Precomputed grid not found for {meta} in {self.inductor_meta['precomputed_grids']}"
        )


class ComboKernelGrid(GridExpr):
    def generate(self, meta: dict[str, int]):
        combo_meta = self.inductor_meta["combo_grid_meta"]
        if combo_meta["default_config"]:
            meta = {**combo_meta["default_config"], **meta}
        no_x_dims = []
        xnumels = []
        ynumels = []
        znumels = []
        for num in range(combo_meta["num_kernels"]):
            assert (
                combo_meta[f"xnumel_{num}"] is None or combo_meta[f"xnumel_{num}"] > 0
            )
            no_x_dims.append(combo_meta[f"no_x_dim_{num}"])
            xnumels.append(combo_meta[f"xnumel_{num}"] or f"xnumel_{num}")
            if f"ynumel_{num}" in combo_meta:
                ynumels.append(combo_meta[f"ynumel_{num}"] or f"ynumel_{num}")
            if f"znumel_{num}" in combo_meta:
                znumels.append(combo_meta[f"znumel_{num}"] or f"znumel_{num}")

        self.x_grid = self.combo_x_grid(xnumels, no_x_dims, meta)
        if combo_meta["min_blocks"]:
            self.x_grid = self.maximum([self.x_grid, combo_meta["min_blocks"]])
        if ynumels:
            self.y_grid = self.ceildiv(self.maximum(ynumels), meta.get("YBLOCK"))
        if znumels:
            self.z_grid = self.ceildiv(self.maximum(znumels), meta.get("ZBLOCK"))

    def combo_x_grid(
        self,
        xnumels: list[Union[int, str]],
        no_x_dims: list[bool],
        meta: dict[str, int],
    ) -> Union[str, int]:
        raise NotImplementedError


class SequentialComboKernelGrid(ComboKernelGrid):
    def combo_x_grid(
        self,
        xnumels: list[Union[int, str]],
        no_x_dims: list[bool],
        meta: dict[str, int],
    ) -> Union[str, int]:
        assert len(xnumels) == len(no_x_dims)
        return self.summation(
            [
                self.ceildiv(x, 1 if no_x_dim else meta.get("XBLOCK"))
                for x, no_x_dim in zip(xnumels, no_x_dims)
            ]
        )


class RoundRobinComboKernelGrid(ComboKernelGrid):
    def combo_x_grid(
        self,
        xnumels: list[Union[int, str]],
        no_x_dims: list[bool],
        meta: dict[str, int],
    ) -> str:
        assert len(xnumels) == len(no_x_dims)
        num_kernels = self.inductor_meta["combo_grid_meta"]["num_kernels"]
        exprs = [x for x, no_x_dim in zip(xnumels, no_x_dims) if no_x_dim]
        xnumels_x_dim = [x for x, no_x_dim in zip(xnumels, no_x_dims) if not no_x_dim]
        if xnumels_x_dim:
            exprs.append(self.ceildiv(self.maximum(xnumels_x_dim), meta.get("XBLOCK")))
        return f"({self.maximum(exprs)}) * {num_kernels}"<|MERGE_RESOLUTION|>--- conflicted
+++ resolved
@@ -2340,11 +2340,8 @@
     num_stages=1,
     num_warps=None,
     register_intensive=False,
-<<<<<<< HEAD
     waves_per_eu=None
-=======
     dynamic_scale_rblock=True,
->>>>>>> 1a42656d
 ) -> Config:
     """
     Construct a reduction triton config with some adjustment heuristics
@@ -2390,22 +2387,19 @@
     cfg = _get_config({"x": x, **rnumels})
     check_max_block(cfg)
     check_config(cfg, xnumel=size_hints["x"])
-<<<<<<< HEAD
-    config = Config(cfg, num_warps=num_warps, num_stages=num_stages)
-
-    if torch.version.hip:
-        if waves_per_eu is not None:
-            config.kwargs["waves_per_eu"] = waves_per_eu
-
-    return config
-=======
-    return InductorConfig(
+
+    config = InductorConfig(
         cfg,
         num_warps=num_warps,
         num_stages=num_stages,
         dynamic_scale_rblock=dynamic_scale_rblock,
     )
->>>>>>> 1a42656d
+
+    if torch.version.hip:
+        if waves_per_eu is not None:
+            config.kwargs["waves_per_eu"] = waves_per_eu
+            
+    return config
 
 
 def _get_config(numels: dict[str, int]) -> dict[str, int]:
@@ -2632,9 +2626,7 @@
         MAX_R0_BLOCK = 1024
         register_intensive = True
 
-<<<<<<< HEAD
-    def make_config(x, r, num_warps=None, num_stages=1, register_intensive=False, waves_per_eu=None):
-=======
+
     def make_config(
         x,
         r,
@@ -2642,8 +2634,8 @@
         num_stages=1,
         register_intensive=False,
         dynamic_scale_rblock=True,
+        waves_per_eu=None
     ):
->>>>>>> 1a42656d
         # For 3D case with tiling scores, create an adapted version
         if "y" in size_hints:
             assert "tiling_scores" in inductor_meta
@@ -2666,11 +2658,8 @@
                 num_warps=num_warps,
                 num_stages=num_stages,
                 register_intensive=register_intensive,
-<<<<<<< HEAD
                 waves_per_eu=waves_per_eu
-=======
                 dynamic_scale_rblock=dynamic_scale_rblock,
->>>>>>> 1a42656d
             )
 
     def outer_config_opt():
@@ -2732,40 +2721,6 @@
         register_intensive=register_intensive,
     )
 
-<<<<<<< HEAD
-    result_configs = []
-    
-    if not (max_autotune or "y" in size_hints):
-        if reduction_hint == ReductionHint.INNER:
-            result_configs = [contiguous_config]
-        elif reduction_hint == ReductionHint.OUTER:
-            result_configs = [outer_config]
-        elif reduction_hint == ReductionHint.OUTER_TINY:
-            result_configs = [tiny_config]
-        else:
-            result_configs = [make_config(32, 128)]
-    else:
-        result_configs = [
-            contiguous_config,
-            outer_config,
-            tiny_config,
-            make_config(64, 64),
-            make_config(8, 512),
-            # halve the XBLOCK/Rn_BLOCK compared to outer_config
-            # TODO: this may only be beneficial when each iteration of the reduction
-            # is quite heavy. E.g. https://gist.github.com/shunting314/189a8ef69f90db9d614a823385147a72
-            make_config(64, 4, num_warps=8),
-        ]
-
-        # Add ROCm-specific configs when autotuning
-        if torch.version.hip:
-            result_configs.extend([
-                make_config(1024, 8, num_warps=4, num_stages=1, waves_per_eu=2),
-                make_config(512, 8, num_warps=4, num_stages=1, waves_per_eu=1)
-            ])
-    
-    return result_configs
-=======
     outer_config = make_config(64, 8, register_intensive=register_intensive)
     # TODO (paulzhan): Test heuristic on AMD and internal testing
     # for correctness
@@ -2784,35 +2739,38 @@
         )
         configs.append(c)
 
+    result_configs = []
+
     # For 3d tiling, default to more autotuning initially
-    if "y" in size_hints:
-        pass
-    elif inductor_meta.get("max_autotune") or inductor_meta.get(
-        "max_autotune_pointwise"
-    ):
-        pass  # skip all these cases
-    elif reduction_hint == ReductionHint.INNER:
-        return configs + [contiguous_config]
-    elif reduction_hint == ReductionHint.OUTER:
-        return configs + [outer_config]
-    elif reduction_hint == ReductionHint.OUTER_TINY:
-        return configs + [tiny_config]
-    if disable_pointwise_autotuning(inductor_meta):
-        return configs + [make_config(32, 128)]
-
-    return configs + [
-        contiguous_config,
-        outer_config,
-        tiny_config,
-        make_config(64, 64),
-        make_config(8, 512),
-        # halve the XBLOCK/Rn_BLOCK compared to outer_config
-        # TODO: this may only be beneficial when each iteration of the reduction
-        # is quite heavy. E.g. https://gist.github.com/shunting314/189a8ef69f90db9d614a823385147a72
-        make_config(64, 4, num_warps=8),
-    ]
->>>>>>> 1a42656d
-
+    if not (max_autotune_enabled or "y" in size_hints):
+        if reduction_hint == ReductionHint.INNER:
+            result_configs = configs + [contiguous_config]
+        elif reduction_hint == ReductionHint.OUTER:
+            result_configs = configs + [outer_config]
+        elif reduction_hint == ReductionHint.OUTER_TINY:
+            result_configs = configs + [tiny_config]
+        else:
+            result_configs = configs + [make_config(32, 128)]
+    else:
+      return configs + [
+          contiguous_config,
+          outer_config,
+          tiny_config,
+          make_config(64, 64),
+          make_config(8, 512),
+          # halve the XBLOCK/Rn_BLOCK compared to outer_config
+          # TODO: this may only be beneficial when each iteration of the reduction
+          # is quite heavy. E.g. https://gist.github.com/shunting314/189a8ef69f90db9d614a823385147a72
+          make_config(64, 4, num_warps=8),
+      ]
+    
+      if torch.version.hip:
+          result_configs.extend([
+              make_config(1024, 8, num_warps=4, num_stages=1, waves_per_eu=2),
+              make_config(512, 8, num_warps=4, num_stages=1, waves_per_eu=1)
+          ])
+          
+    return result_configs 
 
 def match_target_block_product(
     size_hints, tiling_scores, target_block_product, min_block_size=1
