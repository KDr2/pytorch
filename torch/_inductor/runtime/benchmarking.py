import functools
import inspect
import time
from collections.abc import Callable
from functools import cached_property, wraps
from itertools import chain
from statistics import median
<<<<<<< HEAD
from typing import Any, Concatenate
from typing_extensions import ParamSpec, Self, TypeVar
=======
from typing import Any, Callable, Optional, Union
from typing_extensions import Concatenate, ParamSpec, Self, TypeVar
>>>>>>> d944279d

import torch
import torch.utils._pytree as pytree
from torch._dynamo.utils import counters, dynamo_timed
from torch._inductor.config import use_experimental_benchmarker


logger = torch._logging.getArtifactLogger(__name__, "benchmarking")
use_experimental_benchmarker = (
    use_experimental_benchmarker and torch.cuda.is_available()
)


MILLISECONDS_PER_SECOND = 1000

P = ParamSpec("P")
T = TypeVar("T")


def may_distort_benchmarking_result(fn: Callable[..., Any]) -> Callable[..., Any]:
    from torch._inductor import config

    if config.test_configs.distort_benchmarking_result == "":
        return fn

    def distort(
        ms: list[float] | tuple[float] | float,
    ) -> list[float] | tuple[float] | float:
        if isinstance(ms, (list, tuple)):
            return type(ms)(distort(val) for val in ms)  # type: ignore[misc]

        distort_method = config.test_configs.distort_benchmarking_result
        assert isinstance(ms, float)
        if distort_method == "inverse":
            return 1.0 / ms if ms else 0.0
        elif distort_method == "random":
            import random

            return random.random()
        else:
            raise RuntimeError(f"Unrecognized distort method {distort_method}")

    @functools.wraps(fn)
    def wrapper(
        *args: list[Any], **kwargs: dict[str, Any]
    ) -> list[float] | tuple[float] | float:
        ms = fn(*args, **kwargs)

        return distort(ms)

    return wrapper


def may_ban_benchmarking() -> None:
    if torch._inductor.config.deterministic:
        raise RuntimeError("""In the deterministic mode of Inductor, we will avoid those
        benchmarkings that would cause non deterministic results. Only benchmarkings in the vetted
        scenarios are allowed. Example include autotuning for triton configs of pointwise kernels.

        When you see this exception, you can do one of the following two things:
        1. if the benchmarking you are doing does not introduce any non-determinism, you can just
        add is_vetted_benchmarking=True to you benchmark_gpu call. That would solve the issue.

        2. if the benchmarking you are doing indeed introduces non-determinism, you'll need to disable
        such feature in deterministic mode or find an alternative implementation that is deterministic.
        """)


def time_and_count(
    fn: Callable[Concatenate[Any, P], T],
) -> Callable[Concatenate[Any, P], T]:
    """Wraps `fn` with `dynamo_timed` context, and increments the appropriate dynamo
    counters. It is expected that `fn` is a method of `Benchmarker` or one of its
    subclasses; typing limitations prevent us from declaring this directly.
    """

    @wraps(fn)
    def wrapper(self: Any, *args: P.args, **kwargs: P.kwargs) -> T:
        fn_qual_name = f"{self.__class__.__name__}.{fn.__name__}"
        counters["inductor"][f"benchmarking.{fn_qual_name}"] += 1
        with dynamo_timed(fn_qual_name, log_pt2_compile_event=False):
            return fn(self, *args, **kwargs)

    return wrapper


class Benchmarker:
    """
    A device-agnostic benchmarking utility for measuring the runtime of
    inductor generated callables.
    """

    def __init__(self: Self) -> None:
        pass

    def infer_device(self, *fn_args: Any, **fn_kwargs: Any) -> torch.device:
        inferred_device: Optional[torch.device] = None
        for arg_or_kwarg in chain(fn_args, fn_kwargs.values()):
            # Some callables take nested structures as arguments so use the
            # flattened form to find any tensors
            for arg_or_kwarg_leaf in pytree.tree_leaves(arg_or_kwarg):
                if not isinstance(arg_or_kwarg_leaf, torch.Tensor):
                    continue
                if inferred_device is None:
                    inferred_device = arg_or_kwarg_leaf.device
                elif arg_or_kwarg_leaf.device != inferred_device:
                    raise ValueError(
                        "Can't safely infer the device type of `fn` with multiple device types in `fn_args` and `fn_kwargs`!"
                    )

        if inferred_device is None:
            raise ValueError(
                "Can't safely infer the device type of `fn` with no device types"
                " in `fn_args` or `fn_kwargs`. Use a direct benchmarking method instead e.g. "
                "`Benchmarker.benchmark_cpu` or `Benchmarker.benchmark_gpu`."
            )

        return inferred_device

    @time_and_count
    def benchmark(
        self: Self,
        fn: Callable[..., Any],
        fn_args: Optional[tuple[Any, ...]] = None,
        fn_kwargs: Optional[dict[str, Any]] = None,
        device: Optional[Union[str, torch.device]] = None,
        **kwargs: Any,
    ) -> float:
        """Benchmark `fn(*fn_args, *fn_kwargs)` and return the runtime, in milliseconds (the
        actual runtime calculation is dictated by the benchmarking implementation, but may be
        one of [mean, median, minimum, etc.]). Functions as a convenience wrapper around
        device-specific implementations, like `benchmark_cpu` and `benchmark_gpu`. Raises
        `ValueError(...)` if we can't safely infer the device type of `fn`; for example,
        if multiple device types are found in `fn_args` and `fn_kwargs`, or if no device
        types are found. To bypass device inference, provide the device to the `device`
        parameter.

        WARNING: if `fn` mutates `fn_args` or `fn_kwargs`, benchmarking may fail unexpectedly.
        For example, if `fn` clears a mutable object, subsequent invocations of `fn` during
        benchmarking will fail. In such cases, `fn` should handle cloning its arguments internally.
        If device inference is required, `Benchmarker.infer_device` can be used prior to calling
        this method without any arguments for `fn_args` and `fn_kwargs`.

        Arguments:
        - fn: The function to benchmark.
        - fn_args: The function's arguments.
        - fn_kwargs: The function's kwargs.

        Keyword Arguments:
        - device: Which device to use for benchmarking. If not provided the device will be attempted
        to be inferred from `fn_args` and `fn_kwargs`.
        - **kwargs: The benchmarking implementation's kwargs.

        Returns:
        - The runtime of `fn(*fn_args, **fn_kwargs)`, in milliseconds.
        """
        inferred_device: Optional[torch.device] = None
        if device is not None:
            inferred_device = (
                torch.device(device) if isinstance(device, str) else device
            )
        else:
            if fn_args is None and fn_kwargs is None:
                raise ValueError(
                    "`fn_args` and `fn_kwargs` cannot both be None if `device` is not provided."
                )

            fn_args = fn_args or tuple()
            fn_kwargs = fn_kwargs or {}
            inferred_device = self.infer_device(*fn_args, **fn_kwargs)

        assert isinstance(inferred_device, torch.device)

        fn_args = fn_args or tuple()
        fn_kwargs = fn_kwargs or {}

        # No need to wrap if the callable takes no arguments
        if len(fn_args) == 0 and len(fn_kwargs) == 0:
            _callable = fn
        else:
            _callable = lambda: fn(*fn_args, **fn_kwargs)  # noqa: E731

        if inferred_device == torch.device("cpu"):
            return self.benchmark_cpu(_callable, **kwargs)
        # TODO(nmacchioni): For non-CPU functions we default to using the GPU-specific benchmarking
        # implementation which was written specifically with CUDA devices in mind, we may want to
        # explore alternate implementations for other device types.
        return self.benchmark_gpu(_callable, **kwargs)

    @time_and_count
    def benchmark_cpu(
        self: Self, _callable: Callable[[], Any], warmup: int = 20, rep: int = 100
    ) -> float:
        """Benchmark the CPU callable, `_callable`, and return the median runtime,
        in milliseconds.

        Arguments:
        - _callable: The CPU callable to benchmark.

        Keyword Arguments:
        - warmup: Optionally, the duration, in milliseconds, to run `_callable`
        before benchmarking starts.
        - rep: Optionally, the duration, in milliseconds, to run `_callable`
        during benchmarking.

        Returns:
        - The median runtime of `_callable`, in milliseconds.
        """

        def run_for(ms: int) -> list[float]:
            timings = []
            run_start_t = time.perf_counter()
            while True:
                start_t = time.perf_counter()
                _callable()
                end_t = time.perf_counter()
                timings.append((end_t - start_t) * MILLISECONDS_PER_SECOND)
                if ((end_t - run_start_t) * MILLISECONDS_PER_SECOND) > ms:
                    break
            return timings

        run_for(warmup)
        return median(run_for(rep))

    @time_and_count
    def benchmark_gpu(self: Self, *args: Any, **kwargs: Any) -> float:
        raise NotImplementedError


class TritonBenchmarker(Benchmarker):
    @cached_property
    def triton_do_bench(self: Self) -> Callable[..., Any]:
        """Lazily import Triton's `do_bench`."""
        try:
            from triton.testing import do_bench
        except ImportError as e:
            raise NotImplementedError("requires Triton") from e
        return do_bench

    @may_distort_benchmarking_result
    @time_and_count
    # pyrefly: ignore [bad-override]
    def benchmark_gpu(
        self: Self,
        _callable: Callable[[], Any],
        is_vetted_benchmarking: bool = False,
        **kwargs: Any,
    ) -> float:
        """Benchmark the GPU callable, `_callable`, and return the runtime, in milliseconds.

        Arguments:
        - _callable: The GPU callable to benchmark.

        Keyword Arguments:
        - quantiles: Optionally, a tuple of floats denoting the requested quantiles.
        - return_mode: Optionally, the requested return mode. Currently, Triton's
        `do_bench` supports min, max, mean, and median return modes.
        - **kwargs: Additional kwargs passed to Triton's `do_bench`.

        Returns:
        - The runtime of `callable`, in milliseconds. If `kwargs["quantiles"]` is specified,
        this is the first requested quantile. Else, if `kwargs["return_mode"]` is specified,
        this is the requested return mode. Otherwise, this is the median.
        """
        if not is_vetted_benchmarking:
            may_ban_benchmarking()

        do_bench_params = inspect.signature(self.triton_do_bench).parameters
        for kwarg in list(kwargs.keys()):
            if kwarg not in do_bench_params:
                del kwargs[kwarg]
        if "quantiles" in kwargs:
            return self.triton_do_bench(_callable, **kwargs)[0]
        elif "return_mode" in kwargs:
            return self.triton_do_bench(_callable, **kwargs)
        return self.triton_do_bench(_callable, **kwargs, return_mode="median")


class InductorBenchmarker(TritonBenchmarker):  # noqa: docstring_linter
    @cached_property
    def L2_cache_size(self: Self) -> int:
        """Get the L2 cache size, in bytes, of the current device."""
        device = torch.cuda.current_device()
        props = torch.cuda.get_device_properties(device)
        return props.L2_cache_size

    def get_event_pairs(
        self: Self, iters: int
    ) -> list[tuple[torch.cuda.Event, torch.cuda.Event]]:
        """Get `iters` pairs of CUDA events."""
        return [
            (
                torch.cuda.Event(enable_timing=True),
                torch.cuda.Event(enable_timing=True),
            )
            for _ in range(iters)
        ]

    def get_event_pairs_min_timing(
        self: Self, event_pairs: list[tuple[torch.cuda.Event, torch.cuda.Event]]
    ) -> float:
        """Get the minimum timing, in milliseconds, for a group of CUDA event pairs."""
        return min(
            [
                start_event.elapsed_time(end_event)
                for start_event, end_event in event_pairs
            ]
        )

    @may_distort_benchmarking_result
    @time_and_count
    def benchmark_gpu(  # type: ignore[override]
        self: Self,
        _callable: Callable[[], Any],
        estimation_iters: int = 5,
        memory_warmup_iters: int = 100,
        benchmark_iters: int = 100,
        max_benchmark_duration: int = 25,
        return_mode: str = "min",
        grad_to_none: list[torch.Tensor] | None = None,
        is_vetted_benchmarking: bool = False,
        **kwargs: Any,
    ) -> float | list[float]:
        """Benchmark a GPU callable using a custom benchmarking implementation.

        Arguments:
        - _callable: The callable to benchmark.

        Keyword Arguments:
        - estimation_iters: Optionally, the number of iterations to run `_callable`
        during runtime estimation.
        - memory_warmup_iters: Optionally, the number of iterations to flush the L2
        cache before starting benchmarking.
        - benchmark_iters: Optionally, the number of iterations to run `_callable`
        during the benchmarking.
        - max_benchmark_duration: Optionally, the maximum duration of the benchmarking,
        in milliseconds. An estimated duration is calculated based on the values
        of `memory_warmup_iters` and `benchmark_iters`, along with the estimated
        runtime of `_callable` and various other factors, and we then shrink
        `benchmark_iters` to fit in the allotted maximum duration.
        - return_mode: Return mode for benchmark results. Options are "min" (default),
        "all" (returns all measurements).
        - grad_to_none: Optionally, a list of tensors whose gradients should be cleared
        before each benchmark iteration.
        - is_vetted_benchmarking: in deterministic mode, we only allow
        benchmarking in vetted cases.
        - **kwargs: Additional kwargs that may be passed to the fallback.

        Returns:
        - If return_mode="min": The minimum runtime of `_callable`, in milliseconds.
        - If return_mode="all": List of all runtime measurements, in milliseconds.
        """

        if not is_vetted_benchmarking:
            may_ban_benchmarking()

        # we don't want any outside errors propagating into benchmarking
        torch.cuda.synchronize()

        # warmup `_callable` (and catches any failures in the process)
        _callable()
        torch.cuda.synchronize()

        # see https://github.com/triton-lang/triton/pull/840 for why `dtype=torch.int`
        buffer = torch.empty(self.L2_cache_size // 4, dtype=torch.int, device="cuda")
        buffer.zero_()

        # estimate the runtime of `_callable`
        event_pairs = self.get_event_pairs(estimation_iters)
        for start_event, end_event in event_pairs:
            # Clear gradients before timing (matches triton.testing.do_bench)
            if grad_to_none is not None:
                for x in grad_to_none:
                    x.grad = None
            buffer.zero_()
            start_event.record()
            _callable()
            end_event.record()
        torch.cuda.synchronize()
        estimated_timing = self.get_event_pairs_min_timing(event_pairs)

        # adjust `benchmark_iters` to fit in the maximum benchmarking duration
        benchmark_iters = max(
            min(benchmark_iters, int(max_benchmark_duration // estimated_timing)), 1
        )

        # do the memory warmup
        for _ in range(memory_warmup_iters):
            buffer.zero_()

        # benchmark `_callable`
        event_pairs = self.get_event_pairs(benchmark_iters)
        for start_event, end_event in event_pairs:
            # Clear gradients before timing (matches triton.testing.do_bench)
            if grad_to_none is not None:
                for x in grad_to_none:
                    x.grad = None
            buffer.zero_()
            start_event.record()
            _callable()
            end_event.record()
        torch.cuda.synchronize()

        # explicitly delete the buffer, sometimes helps memory
        # footprint metrics in OSS Inductor performance benchmarks
        del buffer

        # Return based on the requested mode
        if return_mode == "all":
            # Get all timings from event pairs
            all_timings = [
                start_event.elapsed_time(end_event)
                for start_event, end_event in event_pairs
            ]
            return all_timings
        elif return_mode == "min":
            benchmarked_timing = self.get_event_pairs_min_timing(event_pairs)
            # return the minimum of `estimated_timing` and `benchmarked_timing`,
            # we just want the minimum timing overall so we might as well check both
            return min(estimated_timing, benchmarked_timing)
        else:
            raise ValueError(
                f"Unsupported return_mode: {return_mode}. Use 'min' or 'all'."
            )


benchmarker = (
    InductorBenchmarker() if use_experimental_benchmarker else TritonBenchmarker()
)<|MERGE_RESOLUTION|>--- conflicted
+++ resolved
@@ -5,13 +5,8 @@
 from functools import cached_property, wraps
 from itertools import chain
 from statistics import median
-<<<<<<< HEAD
-from typing import Any, Concatenate
-from typing_extensions import ParamSpec, Self, TypeVar
-=======
 from typing import Any, Callable, Optional, Union
 from typing_extensions import Concatenate, ParamSpec, Self, TypeVar
->>>>>>> d944279d
 
 import torch
 import torch.utils._pytree as pytree
