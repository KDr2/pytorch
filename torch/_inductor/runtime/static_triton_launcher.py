import functools
import os
from functools import cached_property
from typing import Any
from typing_extensions import Unpack

from .triton_compat import ASTSource, CompiledKernel, knobs as triton_knobs
from .triton_helpers import get_constexprs


class StaticallyLaunchedTritonKernel:
    """
    Parses the metadata of a CompiledKernel from Triton into a structure that can
    launch the cuda kernel directly. Only works for triton kernels compiled to cubin.

    Doing this avoids C++ codegen and compilation during compile, since we can use a
    statically compiled library to launch the kernel. To avoid mallocing for the arguments,
    we have a launcher for different numbers of arguments up to a max. StaticCudaLauncher
    only supports # of arguments up until 10 for now.

    Workflow:
    Compile time:
    1. Compile a kernel with triton and get a CompiledKernel
    2. Instantiate kernel = StaticallyLaunchedTritonKernel(triton_kernel)
    3. Write to a cubin file: kernel.write_cubin_to_file(filepath)
    4. Call kernel.load_kernel() (CUDA should be initialized by this point) to load the cubin
    Runtime:
    5. Call kernel.run(grid, stream, args) to launch the kernel

    Note that after step 3, StaticallyLaunchedTritonKernel is fully pickleable/serializable.
    This allows it to be cached by FXGraphCache/TritonBundler, as well as sent from the worker
    to the parent process in inductor.

    There are two main versions of triton that we wish to support: 3.3 and 3.2. Triton makes considerable changes
    to how it handles constants in 3.3, so there's some special logic necessary to handle both versions.
    """

    @cached_property
    def C_impl(self):
        raise NotImplementedError

    def __init__(self, kernel: CompiledKernel) -> None:
        # pyrefly: ignore [missing-attribute]
        self.name = kernel.src.fn.__name__
        # pyrefly: ignore [missing-attribute]
<<<<<<< HEAD
=======
        self.cubin_raw = kernel.asm.get("cubin", None)
        # pyrefly: ignore [missing-attribute]
>>>>>>> b64cf999
        self.cubin_path = kernel._cubin_path

        # Used by torch.compile to filter constants in older triton versions
        # pyrefly: ignore [missing-attribute]
        self.arg_names = kernel.src.fn.arg_names

        # Const exprs that are declared by the triton kernel directly
        # Used to generate the kernel launcher's def args
        # pyrefly: ignore [missing-attribute]
        self.declared_constexprs = get_constexprs(kernel.src.fn)

        # pyrefly: ignore [missing-attribute]
        self.hash = kernel.hash

        if triton_knobs is None:
            # pyrefly: ignore [missing-attribute]
            launch_enter = kernel.__class__.launch_enter_hook
            # pyrefly: ignore [missing-attribute]
            launch_exit = kernel.__class__.launch_exit_hook
        else:
            launch_enter = triton_knobs.runtime.launch_enter_hook
            launch_exit = triton_knobs.runtime.launch_exit_hook

        def hook_is_empty(hook: Any) -> bool:
            if hook is None:
                return True
            if (
                triton_knobs
                and (HookChain := getattr(triton_knobs, "HookChain", None)) is not None
                and isinstance(hook, HookChain)
            ):
                # Support hooks after https://github.com/triton-lang/triton/pull/7866
                return len(hook.calls) == 0
            return False

        if not hook_is_empty(launch_enter) or not hook_is_empty(launch_exit):
            raise NotImplementedError(
                "We don't support launch enter or launch exit hooks"
            )
        # pyrefly: ignore [missing-attribute]
        self.num_warps = kernel.metadata.num_warps
        self.shared = (
            # pyrefly: ignore [missing-attribute]
            kernel.shared if hasattr(kernel, "shared") else kernel.metadata.shared
        )

        def needs_scratch_arg(scratch_name: str, param_name: str) -> bool:
            # pyrefly: ignore [missing-attribute]
            if hasattr(kernel.metadata, param_name):
                if getattr(kernel.metadata, param_name) > 0:
                    raise NotImplementedError(
                        f"{scratch_name} scratch not yet supported"
                    )
                return True
            return False

        # Newer triton versions pass an extra global scratch parameter to the compiled cuda kernel.
        # Inductor never uses this field or enables it, but we still have to pass
        # an extra None into the set of params if its enabled
        self.has_global_scratch = needs_scratch_arg("Global", "global_scratch_size")
        # same situation for profile scratch - triton-lang/triton#7258
        self.has_profile_scratch = needs_scratch_arg("Profile", "profile_scratch_size")

        # pyrefly: ignore [missing-attribute]
        self.arg_tys = self.arg_ty_from_signature(kernel.src)
        self.function: int | None = None  # Loaded by load_kernel(on the parent process)
        num_ctas = 1
        if hasattr(kernel, "num_ctas"):
            num_ctas = kernel.num_ctas
        elif hasattr(kernel, "metadata"):
            num_ctas = kernel.metadata.num_ctas

        if num_ctas != 1:
            raise NotImplementedError(
                "Static cuda launcher only supports num_ctas == 1"
            )

    def reload_cubin_from_raw(self, filepath: str) -> str:
        """
        If the cubin file triton generated gets deleted under us, we can
        reload it from the raw cubin file.
        """
        if self.cubin_path is None:
            assert self.cubin_raw is not None
            os.makedirs(os.path.dirname(filepath), exist_ok=True)
            with open(filepath, "wb") as f:
                f.write(self.cubin_raw)
                self.cubin_path = filepath  # pyre-ignore
        return self.cubin_path

    def load_kernel(self, device: int) -> None:
        if self.function is not None:
            return

        assert hasattr(self, "cubin_path")
        assert self.cubin_path is not None
        (self.function, self.n_regs, self.n_spills) = self.C_impl._load_kernel(
            self.cubin_path, self.name, self.shared, device
        )
        # Don't need the cubin path anymore now that we've loaded
        self.cubin_path = None
        self.cubin_raw = None

    @staticmethod
    @functools.lru_cache
    def type_mappings() -> dict[str, str]:
        return {
            "i1": "i",
            "i8": "b",
            "i16": "h",
            "i32": "i",
            "i64": "l",
            "u1": "I",
            "u8": "B",
            "u16": "H",
            "u32": "I",
            "u64": "K",
            "fp16": "f",
            "bf16": "f",
            "fp32": "f",
            "f32": "f",
            "fp64": "d",
            # TODO handle nvTmaDesc/CUtensormap
        }

    def extract_type(self, ty: str) -> str:
        """
        Takes a triton type from CompiledKernel.signature and
        converts it into a single char encoding. _StaticCudaLauncher
        will switch on this char to figure out what type the underlying
        value should be passed to the triton kernel as.
        """
        if ty[0] == "*":
            return "O"
        elif ty == "nvTmaDesc":
            raise NotImplementedError("nvTmaDesc kernels are not yet supported")
        return StaticallyLaunchedTritonKernel.type_mappings()[ty]

    def arg_ty_from_signature(self, src: ASTSource) -> str:
        def index_key(i: Any) -> int:
            if isinstance(i, str):
                # pyrefly: ignore [missing-attribute]
                return src.fn.arg_names.index(i)
            elif isinstance(i, tuple):
                # In triton 3.3, src.fn.constants has tuples as a key
                return i[0]
            else:
                return i

        # pyrefly: ignore [missing-attribute]
        signature = {index_key(key): value for key, value in src.signature.items()}
        # Triton uses these as the main way to filter out constants passed to their cubin
        constants = [index_key(key) for key in getattr(src, "constants", dict())]
        # This value is always a superset of kernel.fn.constexprs: kernel.fn.constexprs are
        # constants declared by the triton kernel directly, whereas this list can have
        # constants that are unused by the triton kernel that triton figured out during
        # compilation.
        self.full_constexprs = constants
        # Despite requiring them to be passed in, the triton CUDA launcher
        # completely ignores the constexprs passed into it when generating code.
        # So we can ignore them here too
        params = []

        for i in sorted(signature.keys()):
            ty = signature[i]
            # In newer triton versions, constants are passed in to signature with type `constexpr`
            # In older triton versions, there can be constants in src.constants that are not `constexpr` in signature
            # so we check both here
            if ty == "constexpr" or i in constants:
                pass
            else:
                # pyrefly: ignore [bad-argument-type]
                params.append(self.extract_type(ty))
        return "".join(params)

    def __getstate__(self) -> dict[str, Any]:
        # Remove objects that are no longer valid for pickling
        state = self.__dict__.copy()
        state["function"] = None
        # Cubin paths aren't consistent across processes, so we clear
        # and reload them.
        state["cubin_path"] = None
        return state

    def run(
        self,
        grid_x: int,
        grid_y: int,
        grid_z: int,
        stream: int,
        *args: Unpack[tuple[object, ...]],
    ) -> None:
        """Actually run the kernel at runtime. This function is the hot codepath."""

        # Assert load_kernel() has been called and args match
        assert self.function is not None

        # TODO: actually, if the args *don't* match, we probably should
        # throw an exception. But if inductor is the only one calling this
        # thing, it should always match.
        # Get rid of constants before passing to cubin launcher

        # Add a None if triton wants extra parameters for scratch spaces
        arg_tys = self.arg_tys
        for has_scratch in [self.has_global_scratch, self.has_profile_scratch]:
            if has_scratch:
                arg_tys = arg_tys + "O"
                args = (*args, None)
        # pyrefly: ignore [bad-argument-type]
        assert len(args) == len(arg_tys)

        # TODO: can handle grid functions here or in C++, so
        # that we don't need the grid handler above.
        self.C_impl._launch_kernel(
            self.function,
            grid_x,
            grid_y,
            grid_z,
            self.num_warps,
            self.shared,
            arg_tys,
            # pyrefly: ignore [bad-argument-type]
            args,
            stream,
        )


class StaticallyLaunchedCudaKernel(StaticallyLaunchedTritonKernel):
    @cached_property
    def C_impl(self):
        from torch._C import _StaticCudaLauncher

        return _StaticCudaLauncher

    def __init__(self, kernel: CompiledKernel) -> None:
        # pyrefly: ignore [missing-attribute]
        if "hsaco" in kernel.asm:
            # pyrefly: ignore [missing-attribute]
            self.cubin_raw = kernel.asm["hsaco"]

        # pyrefly: ignore [missing-attribute]
        elif "cubin" in kernel.asm:
            # pyrefly: ignore [missing-attribute]
            self.cubin_raw = kernel.asm["cubin"]
        else:
            raise RuntimeError(
                "Expected either 'hsaco' (ROCm) or 'cubin' (CUDA) in kernel.asm"
            )
        super().__init__(kernel)


class StaticallyLaunchedXpuKernel(StaticallyLaunchedTritonKernel):
    @cached_property
    def C_impl(self):
        from torch._C import _StaticXpuLauncher

        return _StaticXpuLauncher

    def __init__(self, kernel: CompiledKernel) -> None:
        # pyrefly: ignore [missing-attribute]
        self.cubin_raw = kernel.asm.get("zebin", None)
        super().__init__(kernel)


def statically_launched_kernel_by_device(
    kernel: CompiledKernel, device_type: str = "cuda"
) -> StaticallyLaunchedTritonKernel:
    if device_type == "cuda":
        return StaticallyLaunchedCudaKernel(kernel)
    elif device_type == "xpu":
        return StaticallyLaunchedXpuKernel(kernel)
    else:
        raise NotImplementedError(f"Device type {device_type} not supported")<|MERGE_RESOLUTION|>--- conflicted
+++ resolved
@@ -43,11 +43,6 @@
         # pyrefly: ignore [missing-attribute]
         self.name = kernel.src.fn.__name__
         # pyrefly: ignore [missing-attribute]
-<<<<<<< HEAD
-=======
-        self.cubin_raw = kernel.asm.get("cubin", None)
-        # pyrefly: ignore [missing-attribute]
->>>>>>> b64cf999
         self.cubin_path = kernel._cubin_path
 
         # Used by torch.compile to filter constants in older triton versions
