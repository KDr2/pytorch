--- conflicted
+++ resolved
@@ -589,13 +589,8 @@
 class FreeUnbackedSymbolsOpsHandler:
     symbols: OrderedSet[sympy.Symbol]
 
-<<<<<<< HEAD
     def __init__(self) -> None:
-        self.symbols = set()
-=======
-    def __init__(self):
         self.symbols = OrderedSet()
->>>>>>> 043e41f4
 
     def __getattr__(self, name: str) -> Callable[..., Any]:
         def inner(*args, **kwargs):
