--- conflicted
+++ resolved
@@ -381,15 +381,8 @@
         ]
     # TODO: fix autotuning.
 
-<<<<<<< HEAD
     kernel_options.setdefault("SM_SCALE", scale)
-    kernel_options.setdefault(
-        "SPLIT_KV", get_split_k(key.get_size()[0], key.get_size()[1], key.get_size()[2])
-    )
-=======
-    kernel_options["SM_SCALE"] = scale
-    kernel_options["SPLIT_KV"] = get_split_k(B, Hkv, seq_len_kv)
->>>>>>> f2a50b12
+    kernel_options.setdefault("SPLIT_KV", get_split_k(B, Hkv, seq_len_kv))
     MAX_SPLIT_KV = kernel_options["SPLIT_KV"]
 
     # create config dependent intermediate buffers
@@ -415,10 +408,9 @@
         FlexibleLayout.contiguous_strides(buf_ACC_shape),
     )
 
-<<<<<<< HEAD
-    kernel_options.setdefault("BLOCK_DMODEL", query.get_size()[-1])
-
-    m = query.get_size()[-2]
+    kernel_options.setdefault("QK_HEAD_DIM", qk_head_dim)
+    kernel_options.setdefault("V_HEAD_DIM", v_head_dim)
+
     kernel_options.setdefault(
         "BLOCK_M",
         (
@@ -428,31 +420,13 @@
             max(
                 next_power_of_2(
                     V.graph.sizevars.size_hint(
-                        m, fallback=torch._inductor.config.unbacked_symint_fallback  # type: ignore[arg-type]
+                        seq_len_q, fallback=torch._inductor.config.unbacked_symint_fallback  # type: ignore[arg-type]
                     )
                     * gqa_shared_heads
                 ),
                 16,
             )
         ),
-=======
-    kernel_options["QK_HEAD_DIM"] = qk_head_dim
-    kernel_options["V_HEAD_DIM"] = v_head_dim
-
-    kernel_options["BLOCK_M"] = (
-        # m
-        # if V.graph.sizevars.evaluate_expr(sympy.Lt(query.get_size()[-2], 0))
-        # else  # Always use a BLOCK_M > 16 before Triton fix https://github.com/triton-lang/triton/pull/4061 is in pin
-        max(
-            next_power_of_2(
-                V.graph.sizevars.size_hint(
-                    seq_len_q, fallback=torch._inductor.config.unbacked_symint_fallback  # type: ignore[arg-type]
-                )
-                * gqa_shared_heads
-            ),
-            16,
-        )
->>>>>>> f2a50b12
     )
 
     query = ir.ExternKernel.realize_input(query)
@@ -473,18 +447,12 @@
         seq_len_q * gqa_shared_heads, sympy.Integer(kernel_options["BLOCK_M"])
     )
 
-<<<<<<< HEAD
     kernel_options.setdefault(
-        "SAFE_M_BOUNDARY", ((m * gqa_shared_heads) % kernel_options["BLOCK_M"]) == 0
-    )
+        "SAFE_M_BOUNDARY",
+        ((seq_len_q * gqa_shared_heads) % kernel_options["BLOCK_M"]) == 0,
+    )
+    # TODO: This feels sketchy
     kernel_options.setdefault("SAFE_N_BOUNDARY", True)
-=======
-    kernel_options["SAFE_M_BOUNDARY"] = (
-        (seq_len_q * gqa_shared_heads) % kernel_options["BLOCK_M"]
-    ) == 0
-    # TODO: This feels sketchy
-    kernel_options["SAFE_N_BOUNDARY"] = True
->>>>>>> f2a50b12
 
     # Note, we don't need to pass in the captured buffers explicitly
     # because they're implicitly added by the score_mod function
