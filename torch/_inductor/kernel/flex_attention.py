# mypy: allow-untyped-defs
""" Triton Implementation of the flex_attention Kernel"""

import logging
import math
from dataclasses import dataclass
from enum import auto, Enum
<<<<<<< HEAD
from typing import Any, List, Optional, Sequence, Union
=======
from typing import Any, Dict, Optional, Union
>>>>>>> 3cf7874e

import sympy

import torch
from torch._inductor.virtualized import V
from torch.utils._ordered_set import OrderedSet
from torch.utils._pytree import tree_map

from .. import config
from ..ir import (
    Buffer,
    ComputedBuffer,
    ExternKernel,
    FixedLayout,
    FlexibleLayout,
    get_fill_order,
    InputBuffer,
    IRNode,
    MutationLayoutSHOULDREMOVE,
    Scatter,
    StorageBox,
    Subgraph,
    TensorBox,
)
from ..lowering import (
    _full,
    check_and_broadcast_indices,
    empty,
    empty_strided,
    expand,
    index_output_size_and_inner_fn,
    lowerings,
    register_lowering,
    to_dtype,
)
from ..select_algorithm import autotune_select_algorithm, realize_inputs, TritonTemplate


log = logging.getLogger(__name__)
aten = torch.ops.aten
Expr = sympy.Expr


def construct_strides(
    sizes: Sequence[int],
    fill_order: Sequence[int],
) -> Sequence[int]:
    """From a list of sizes and a fill order, construct the strides of the permuted tensor."""
    # Initialize strides
    assert len(sizes) == len(
        fill_order
    ), "Length of sizes must match the length of the fill order"
    strides = [0] * len(sizes)

    # Start with stride 1 for the innermost dimension
    current_stride = 1

    # Iterate through the fill order populating strides
    for dim in fill_order:
        strides[dim] = current_stride
        current_stride *= sizes[dim]

    return strides


def flex_attention_grid(batch_size, q_heads, num_queries, d_model, meta):
    """How is this kernel parallelized?
    We create a grid of (batch_size * num_heads, ceil_div(n_queries, query_block_size), 1)
    Each block is responsible for iterating over blocks of keys and values calculating
    the final attention output.
    """
    import triton

    return (triton.cdiv(num_queries, meta["BLOCK_M"]), batch_size * q_heads, 1)


def create_placeholder(
    name: str, dtype: torch.dtype, device: torch.device
) -> TensorBox:
    """Creates a placeholder input buffers for producing subgraph_output."""
    input_buffer = InputBuffer(name=name, layout=FixedLayout(device, dtype, [], []))
    return TensorBox.create(input_buffer)


def maybe_realize(args: List[Optional[IRNode]]):
    """Accepts a list of optional IRNodes and returns a list of realized IRNodes"""
    return tree_map(
        lambda x: (
            realize_inputs(x)
            if x is not None and not isinstance(x, sympy.Symbol)
            else x
        ),
        args,
    )


def get_float32_precision():
    if torch.get_float32_matmul_precision() == "highest" or torch.version.hip:
        return "'ieee'"
    else:
        return "'tf32'"


def zeros_and_scatter_lowering(shape: List[int], indices, values):
    # Always accumulate into fp32 then cast
    grad = _full(0, values.get_device(), torch.float32, shape)
    assert isinstance(grad, TensorBox)
    grad.realize()
    x_size = grad.get_size()
    values = to_dtype(values, grad.get_dtype())
    indices_loaders = [i.make_loader() if i is not None else None for i in indices]
    indices, tensor_indices = check_and_broadcast_indices(indices, grad.get_device())
    # We can use the first one since they are all required to be the same size
    tensor_size = list(indices[tensor_indices[0]].get_size())
    indexed_size = [x_size[i] for i in range(len(indices))]

    expected_vals_size, inner_fn = index_output_size_and_inner_fn(
        x_size,
        indices,
        tensor_indices,
        tensor_size,
        indices_loaders,
        indexed_size,
        None,
        check=True,
    )

    values = expand(values, expected_vals_size)
    device = grad.get_device()
    assert device is not None
    scatter = Scatter(
        device=device,
        dtype=grad.get_dtype(),
        inner_fn=values.make_loader(),
        ranges=expected_vals_size,  # iter_ranges,
        output_indexer=inner_fn,
        scatter_mode="atomic_add",
    )

    buffer = ComputedBuffer(
        name=grad.data.data.name,  # type: ignore[attr-defined]
        layout=MutationLayoutSHOULDREMOVE(grad),
        data=scatter,
    )
    return buffer


SubgraphResults = Union[List[Optional[ComputedBuffer]], Optional[ComputedBuffer]]


def build_subgraph_buffer(args: List[TensorBox], subgraph: Subgraph) -> SubgraphResults:
    """This function's goal is to take in the required args and produce the subgraph buffer
    The subgraph buffer is a ComputedBuffer that will be inlined into the triton template

    Args:
        args: The args that are passed into the subgraph. Contains both fixed and lifted inputs.
        subgraph: The Subgraph ir for which to produce the output node
    """
    from ..subgraph_lowering import PointwiseSubgraphLowering

    pw_subgraph = PointwiseSubgraphLowering(
        subgraph.graph_module,
        root_graph_lowering=V.graph,
        allowed_mutations=OrderedSet([torch.ops.flex_lib.zeros_and_scatter.default]),
        additional_lowerings={
            torch.ops.flex_lib.zeros_and_scatter.default: zeros_and_scatter_lowering
        },
    )
    with V.set_graph_handler(pw_subgraph):  # type: ignore[arg-type]
        pw_subgraph.run(*args)

    # Since we are allowing mutations/buffer creation, we need to register any fresh buffers
    # creating during the pointwise subgraph lowering
    if len(pw_subgraph.buffers) > 0:
        for buffer in pw_subgraph.buffers:
            V.graph.register_buffer(buffer)

    def convert_output_node_to_buffer(output_buffer) -> Optional[ComputedBuffer]:
        if output_buffer is None:
            return None
        if isinstance(output_buffer, ComputedBuffer):
            # These nodes are coming from the output of zeros_and_scatter
            return output_buffer
        assert isinstance(output_buffer, TensorBox), (
            "The output node for flex attention's subgraph must be a TensorBox, but got: ",
            type(output_buffer),
        )
        assert isinstance(output_buffer.data, StorageBox), (
            "The output node for the flex attention subgraph must be a StorageBox, but got: ",
            type(output_buffer),
        )
        subgraph_buffer = ComputedBuffer(
            name=None,
            layout=FlexibleLayout(
                device=output_buffer.data.get_device(),
                dtype=output_buffer.data.get_dtype(),
                size=output_buffer.data.get_size(),
            ),
            data=output_buffer.data.data,  # type: ignore[arg-type]
        )
        return subgraph_buffer

    return tree_map(convert_output_node_to_buffer, pw_subgraph.graph_outputs)


# Inner Triton functions shared by flex_attention & split-k decoding kernels.
compute_next_offset_func = r"""
@triton.jit
def get_offset_for_next_block(
    loop_iter, col_indices, total_blocks,
    SPARSE_BLOCK, SPARSE_BLOCK_MULTIPLE, BLOCK,
    BLOCKS_ARE_CONTIGUOUS: tl.constexpr
):
    if BLOCKS_ARE_CONTIGUOUS:
        return BLOCK
    cur_block_idx = loop_iter // SPARSE_BLOCK_MULTIPLE
    cur_block = tl.load(col_indices + cur_block_idx, eviction_policy="evict_last")
    next_block = tl.load(col_indices + cur_block_idx + 1, eviction_policy="evict_last", mask=cur_block_idx + 1 < total_blocks)
    needs_jump = (loop_iter + 1) % SPARSE_BLOCK_MULTIPLE == 0
    jump_to_block = (next_block - cur_block ) * SPARSE_BLOCK - (SPARSE_BLOCK_MULTIPLE - 1) * BLOCK
    offset = jump_to_block * needs_jump + (1 - needs_jump) * BLOCK
    return offset
"""

get_bounded_indices_func = r"""
@triton.jit
def get_bounded_indices(indices, max_len=None):
    return indices % max_len if max_len is not None else indices
"""


load_checked_block = r"""
@triton.jit
def load_checked_block(block_ptr, IS_DIVISIBLE: tl.constexpr, SAFE_HEAD_DIM: tl.constexpr):
  if IS_DIVISIBLE and SAFE_HEAD_DIM:
    return tl.load(block_ptr)
  elif IS_DIVISIBLE and not SAFE_HEAD_DIM:
    return tl.load(block_ptr, boundary_check=(1,), padding_option="zero")
  elif not IS_DIVISIBLE and SAFE_HEAD_DIM:
      return tl.load(block_ptr, boundary_check=(0,), padding_option="zero")
  else:
      return tl.load(block_ptr, boundary_check=(0, 1), padding_option="zero")
"""

load_checked_2d = r"""
@triton.jit
def load_checked_2d(
    ptr,
    offs_m,
    offs_n,
    stride_m,
    stride_n,
    IS_DIVISIBLE_M: tl.constexpr,
    IS_DIVISIBLE_N: tl.constexpr,
    M_LEN: tl.constexpr,
    N_DIM: tl.constexpr,
):
    # Calculate final pointer if strides are provided
    if stride_m is not None and stride_n is not None:
        ptr = ptr + offs_m[:, None] * stride_m + offs_n[None, :] * stride_n

    # Handle all masking cases
    if not IS_DIVISIBLE_M and not IS_DIVISIBLE_N:
        return tl.load(ptr, mask=(offs_m[:, None] < M_LEN) & (offs_n[None, :] < N_DIM), other=0.0)
    elif IS_DIVISIBLE_M and not IS_DIVISIBLE_N:
        return tl.load(ptr, mask=(offs_n[None, :] < N_DIM), other=0.0)
    elif not IS_DIVISIBLE_M and IS_DIVISIBLE_N:
        return tl.load(ptr, mask=(offs_m[:, None] < M_LEN), other=0.0)
    else:  # Both divisible
        return tl.load(ptr)
"""

compute_flex_attention = r"""
{{def_kernel("Q", "K", "V", "LSE", "KV_NUM_BLKS", "KV_IDX", "FULL_KV_NUM_BLKS", "FULL_KV_IDX")}}
    # Sub notation for this kernel:
    #
    # Q: Query, K: Key, V: Value
    # M: Number of queries, N: Number of keys/values, D: Model dimension
    # QK_HEAD_DIM: The dimension of the query and key embeddings
    # V_HEAD_DIM: The dimension of the value embeddings
    # z: Batch size, h: Number of heads, m: Number of queries per head, k: Number of keys per head
    # GQA_SHARED_HEADS: number of query heads sharing one kv head in GQA setups.
    #
    # The following FULL_* and PARTIAL_* is defined in the block sparse mask grid, rather than the thread block grid.
    # KV_NUM_BLKS: The number of KV blocks (that may or may not require masking) for each query.
    # KV_IDX: The indices of KV blocks (that may or may not require masking) for each query.
    # FULL_KV_NUM_BLKS: The number of fully unmasked KV blocks (so we don't need masking) for each query.
    # FULL_KV_IDX: The indices of fully unmasked KV blocks (so we don't need masking) for each query.
    #
    # OUTPUT_LOGSUMEXP: We only need to store the logsumexp if we require grad
    #
    # (Modifiable) Performance tuning options
    # BLOCK_M: The thread block size across the seqlen dim of Q.
    # BLOCK_N: Iterate over BLOCK_N across the seqlen dim of K/V in each thread block.

    # The below are kernel options that can be applied for certain score_mods,
    # or involve a numerics vs. perf tradeoff
    # PRESCALE_QK: Whether to pre-scale QK by 1/sqrt(d) and change of base. Has
    # about 20% more numerical error, but slightly faster.
    # ROWS_GUARANTEED_SAFE: Is it guaranteed that at least one value in each row
    # is not masked out? If so, we can skip an extra safety check
    # BLOCKS_ARE_CONTIGUOUS: Is it guaranteed that all blocks in the mask are
    # contiguous? If so, we don't need to do an indirect jump for every block

    tl.static_assert(SPARSE_Q_BLOCK_SIZE >= BLOCK_M and SPARSE_Q_BLOCK_SIZE % BLOCK_M == 0)
    tl.static_assert(SPARSE_KV_BLOCK_SIZE >= BLOCK_N and SPARSE_KV_BLOCK_SIZE % BLOCK_N == 0)

    # Define strides of inputs
    stride_qz, stride_qh, stride_qm, stride_qk = {{stride("Q")}}
    stride_kz, stride_kh, stride_kn, stride_kk = {{stride("K")}}
    stride_vz, stride_vh, stride_vn, stride_vk = {{stride("V")}}

    ZQ = {{size("Q", 0)}}
    HQ = {{size("Q", 1)}}
    Q_LEN = {{size("Q", 2)}}
    ZKV = {{size("K", 0)}}
    KV_LEN = {{size("K", 2)}}

    MATMUL_PRECISION = Q.dtype.element_ty

    q_start = tl.program_id(0)
    off_zq = tl.program_id(1) // HQ
    off_hq = tl.program_id(1) % HQ

    # We support two cases for batch dimension. a) (ZKV == ZQ) where off_zkv = off_zq.
    # b) (ZKV == 1 and ZQ > 1) where KV is broadcasted along the batch dimension and off_zkv=0.
    off_zkv = off_zq % ZKV
    off_hkv = off_hq // GQA_SHARED_HEADS
    off_g = off_hq % GQA_SHARED_HEADS

    q_offset = off_zq * stride_qz + off_hq * stride_qh
    k_offset = off_zkv * stride_kz + off_hkv * stride_kh
    v_offset = off_zkv * stride_vz + off_hkv * stride_vh

    Q = Q + q_offset
    K = K + k_offset
    V = V + v_offset

    SPARSE_Z = {{size("KV_NUM_BLKS", 0)}}
    SPARSE_HQ = {{size("KV_NUM_BLKS", 1)}}

    sparse_idx_z = off_zq % SPARSE_Z
    sparse_idx_hq = off_hq % SPARSE_HQ

    SPARSE_Q_MULTIPLE: tl.constexpr = (SPARSE_Q_BLOCK_SIZE // BLOCK_M)
    SPARSE_KV_MULTIPLE: tl.constexpr = (SPARSE_KV_BLOCK_SIZE // BLOCK_N)

    stride_kv_num_blks_h = {{stride("KV_NUM_BLKS", 1)}}
    stride_kv_idx_h = {{stride("KV_IDX", 1)}}
    stride_kv_idx_m = {{stride("KV_IDX", 2)}}

    # initialize pointer to m and l
    m_i = tl.zeros([BLOCK_M], dtype=tl.float32) - float("inf")
    l_i = tl.zeros([BLOCK_M], dtype=tl.float32)
    acc = tl.zeros([BLOCK_M, V_HEAD_DIM_ROUNDED], dtype=tl.float32)

    offs_m = q_start * BLOCK_M + tl.arange(0, BLOCK_M)

    # KV_IDX and KV_NUM_BLKS are always contiguous.
    sparse_hz_offset = sparse_idx_z * SPARSE_HQ + sparse_idx_hq
    sparse_kv_num_blks_offset = sparse_hz_offset * stride_kv_num_blks_h + q_start // SPARSE_Q_MULTIPLE
    sparse_kv_idx_offset = sparse_hz_offset * stride_kv_idx_h + (q_start // SPARSE_Q_MULTIPLE) * stride_kv_idx_m  # noqa: B950

    Q_block_ptr = tl.make_block_ptr(
        base=Q,
        shape=(Q_LEN, QK_HEAD_DIM),
        strides=(stride_qm, stride_qk),
        offsets=(q_start * BLOCK_M, 0),
        block_shape=(BLOCK_M, QK_HEAD_DIM_ROUNDED),
        order=(1, 0)
    )
    q = load_checked_block(Q_block_ptr, IS_DIVISIBLE, SAFE_HEAD_DIM)
    # ~~~~~~~~~~~~~~ normal blocks ~~~~~~~~~~~~~~~~~~~~~~~~~~~~~~~~~~~
    # We don't know anything "special" about these blocks, so we need to apply
    # both score_mod and mask_mod to it
    kv_indices = KV_IDX + sparse_kv_idx_offset
    kv_start = tl.load(kv_indices) * SPARSE_KV_BLOCK_SIZE # first kv block we're loading
    kv_num_blocks = tl.load(KV_NUM_BLKS + sparse_kv_num_blks_offset)
    block_n_end = tl.minimum(kv_num_blocks * SPARSE_KV_MULTIPLE, tl.maximum(tl.cdiv(KV_LEN, BLOCK_N), 1))

    K_block_ptr = tl.make_block_ptr(
        base=K,
        shape=(QK_HEAD_DIM, KV_LEN),
        strides=(stride_kk, stride_kn),
        offsets=(0, kv_start),
        block_shape=(QK_HEAD_DIM_ROUNDED, BLOCK_N),
        order=(0, 1)
    )
    V_block_ptr = tl.make_block_ptr(
        base=V,
        shape=(KV_LEN, V_HEAD_DIM),
        strides=(stride_vn, stride_vk),
        offsets=(kv_start, 0),
        block_shape=(BLOCK_N, V_HEAD_DIM_ROUNDED),
        order=(1, 0)
    )
    offs_n = kv_start + tl.arange(0, BLOCK_N)

    acc, l_i, m_i = forward_inner(
        {{gen_argdefs()}},
        q, K_block_ptr, V_block_ptr, Q_LEN, KV_LEN,
        acc, l_i, m_i,
        off_zq, off_hq, offs_m[:, None], offs_n[None, :],
        kv_indices, kv_num_blocks,
        0, block_n_end,
        MATMUL_PRECISION,
        IS_FULL_BLOCKS=False,
    )

    # ~~~~~~~~~~~~~~ "full" blocks ~~~~~~~~~~~~~~~~~~~~~~~~~~~~~~~~~~~
    # We know these blocks are guaranteed to be "full", so we don't need to
    # apply mask_mod to them - only score_mod
    if HAS_FULL_BLOCKS:
        # FULL_KV_IDX and FULL_KV_NUM_BLKS are always contiguous.
        kv_indices = FULL_KV_IDX + sparse_kv_idx_offset
        kv_start = tl.load(kv_indices) * SPARSE_KV_BLOCK_SIZE # first kv block we're loading
        kv_num_blocks = tl.load(FULL_KV_NUM_BLKS + sparse_kv_num_blks_offset)
        block_n_end = tl.minimum(kv_num_blocks * SPARSE_KV_MULTIPLE, tl.maximum(tl.cdiv(KV_LEN, BLOCK_N), 1))

        K_block_ptr = tl.make_block_ptr(
            base=K,
            shape=(QK_HEAD_DIM, KV_LEN),
            strides=(stride_kk, stride_kn),
            offsets=(0, kv_start),
            block_shape=(QK_HEAD_DIM_ROUNDED, BLOCK_N),
            order=(0, 1)
        )
        V_block_ptr = tl.make_block_ptr(
            base=V,
            shape=(KV_LEN, V_HEAD_DIM),
            strides=(stride_vn, stride_vk),
            offsets=(kv_start, 0),
            block_shape=(BLOCK_N, V_HEAD_DIM_ROUNDED),
            order=(1, 0)
        )
        offs_n = kv_start + tl.arange(0, BLOCK_N)

        acc, l_i, m_i = forward_inner(
            {{gen_argdefs()}},
            q, K_block_ptr, V_block_ptr, Q_LEN, KV_LEN,
            acc, l_i, m_i,
            off_zq, off_hq, offs_m[:, None], offs_n[None, :],
            kv_indices, kv_num_blocks,
            0, block_n_end,
            MATMUL_PRECISION,
            IS_FULL_BLOCKS=True,
        )


    # [Note] Handle fully masked out rows:
    # Li will be the sum(e^(-inf)) == 0.0 for masked out rows, mi will be -inf.
    # We set Li to 1.0 which will result in lse/out = 0.0 | after the log(li) + mi(0.0) step
    l_i = tl.where(l_i == 0.0, 1, l_i)

    acc = acc / l_i[:, None]
    idx_zq = tl.program_id(1) // HQ
    idx_hq = tl.program_id(1) % HQ
    idx_m = offs_m[:, None]
    idx_d = tl.arange(0, V_HEAD_DIM_ROUNDED)[None, :]

    mask = (idx_m < Q_LEN) & (idx_d < V_HEAD_DIM)

    {{store_output(("idx_zq", "idx_hq", "idx_m", "idx_d"), "acc", "mask")}}

    if OUTPUT_LOGSUMEXP:
        off_hz = tl.program_id(1)
        l_ptrs = LSE + off_hz * Q_LEN + offs_m
        lse = m_i + tl.math.log2(l_i)
        if IS_DIVISIBLE:
            tl.store(l_ptrs, lse)
        else:
            tl.store(l_ptrs, lse, mask=offs_m < Q_LEN)
 """


compute_forward_inner = r"""
@triton.jit
def forward_inner(
    {{gen_argdefs()}},
    q, K_block_ptr, V_block_ptr, Q_LEN, KV_LEN,
    # accumulated values
    acc, l_i, m_i,
    # Offsets used as inputs to score_mod & mask_mod
    # of size [BLOCK_M, BLOCK_N] or scalar.
    off_z, off_h, offs_m, offs_n,
    # blocksparse data
    kv_indices, kv_num_blocks,
    # start kv and end kv block
    block_n_start, block_n_end,
    MATMUL_PRECISION,
    IS_FULL_BLOCKS,
):
    # Redefines all kernel parameters (BLOCK_M, etc.) so we don't need to plumb them all through
    {{gen_defines() | indent_except_first(1)}}

    SPARSE_KV_MULTIPLE: tl.constexpr = (SPARSE_KV_BLOCK_SIZE // BLOCK_N)
    RCP_LN2: tl.constexpr = 1.44269504

    if PRESCALE_QK:
        q = (q * SM_SCALE * RCP_LN2).to(MATMUL_PRECISION)

    # loop over k, v and update accumulator until block_n_end
    for start_n in range(block_n_start, block_n_end):
        if IS_DIVISIBLE:
            acc, l_i, m_i = forward_block_mn(
                {{gen_argdefs()}},
                q, K_block_ptr, V_block_ptr, Q_LEN, KV_LEN,
                # accumulated values
                acc, l_i, m_i,
                # Offsets
                off_z, off_h, offs_m, offs_n,
                MATMUL_PRECISION, RCP_LN2,
                IS_FULL_BLOCKS,
            )
        else:
            # Benchmark shows even we applied mod & mask to each block for non divisible seqlen,
            # it's on par or slightly faster than only applying to the last block in fwd.
            # However, we choose different strategy for bwd, where we only apply mod & mask
            # to the last block because it's faster a lot.
            acc, l_i, m_i = forward_block_mn(
                {{gen_argdefs()}},
                q, K_block_ptr, V_block_ptr, Q_LEN, KV_LEN,
                # accumulated values
                acc, l_i, m_i,
                # Offsets
                off_z, off_h, offs_m, offs_n,
                MATMUL_PRECISION, RCP_LN2,
                IS_FULL_BLOCKS, CHECK_BLOCK_BOUNDARY=True,
            )

        # update pointers
        offset = get_offset_for_next_block(
            start_n, kv_indices, kv_num_blocks,
            SPARSE_KV_BLOCK_SIZE, SPARSE_KV_MULTIPLE, BLOCK_N, BLOCKS_ARE_CONTIGUOUS
        )

        V_block_ptr = tl.advance(V_block_ptr, (offset, 0))
        K_block_ptr = tl.advance(K_block_ptr, (0, offset))

        offs_n = offs_n + offset

    return acc, l_i, m_i

"""


compute_forward_block_mn = r"""
@triton.jit
def forward_block_mn(
    {{gen_argdefs()}},
    q, K_block_ptr, V_block_ptr, Q_LEN, KV_LEN,
    # accumulated values
    acc, l_i, m_i,
    # Offsets
    off_z, off_h, offs_m, offs_n,
    MATMUL_PRECISION, RCP_LN2,
    IS_FULL_BLOCKS, CHECK_BLOCK_BOUNDARY=False,

):
    # Redefines all kernel parameters (BLOCK_M, etc.) so we don't need to plumb them all through
    {{gen_defines() | indent_except_first(1)}}

    # -- load k --
    k = load_checked_block(K_block_ptr, IS_DIVISIBLE, SAFE_HEAD_DIM)
    # -- compute qk ---
    qk = tl.dot(q, k, input_precision=FLOAT32_PRECISION) # TODO: use cuda matmul when q_len <= 2.
    if not PRESCALE_QK:
        qk *= SM_SCALE
    # ~~~~~~~~~~~~~~~~~~~ Apply score modification  ~~~~~~~~~~~~~~~~~~~
    # If this is the last block of a non divisible seqlen, we still need to load [BLOCK_M, BLOCK_N] elements,
    # which is larger than the actual number of elements. To avoid access memory out of bound,
    # we need to mask out the elements that are out of Q_LEN & KV_LEN.
    m = get_bounded_indices(offs_m, Q_LEN if CHECK_BLOCK_BOUNDARY else None)
    n = get_bounded_indices(offs_n, KV_LEN if CHECK_BLOCK_BOUNDARY else None)

    {{ modification(
        subgraph_number=0,
        output_name="post_mod_scores",
        score="qk",
        b="off_z",
        h="off_h",
        m="m",
        n="n",
        out="qk"
    ) | indent_except_first(1) }}

    if CHECK_BLOCK_BOUNDARY:
        # Mask out the elements that are out of the KV_LEN for non divisible seqlen.
        post_mod_scores = tl.where(offs_n < KV_LEN, post_mod_scores, float("-inf"))

    if not IS_FULL_BLOCKS:
        {{ modification(
            subgraph_number=1,
            output_name="mask_mod_output",
            score="qk",
            b="off_z",
            h="off_h",
            m="m",
            n="n",
        ) | indent_except_first(2) }}

        if CHECK_BLOCK_BOUNDARY:
            mask_mod_output = tl.where(offs_n < KV_LEN, mask_mod_output, False)
        # apply mask for partially unmasked blocks
        post_mod_scores = tl.where(mask_mod_output, post_mod_scores, float("-inf"))

    if not PRESCALE_QK:
        post_mod_scores *= RCP_LN2
    # ~~~~~~~~~~~~~~~~~~~~~~~~~~~~~~~~~~~~~~~~~~~~~~~~~~~~~~~~~~~~~~~~

    # -- compute scaling constant ---
    m_ij = tl.maximum(m_i, tl.max(post_mod_scores, 1))
    if not ROWS_GUARANTEED_SAFE:
        masked_out_rows = (m_ij == float("-inf"))
        m_ij_masked = tl.where(masked_out_rows, 0, m_ij)
    else:
        m_ij_masked = m_ij

    alpha = tl.math.exp2(m_i - m_ij_masked)
    p = tl.math.exp2(post_mod_scores - m_ij_masked[:, None])

    # NB: l_i update is pulled up here since it's a bit faster
    # NB: For headdim=256, it's faster to move it back down to after m_i =
    # m_ij
    l_i = l_i * alpha + tl.sum(p, 1)
    # # -- scale and update acc --
    acc = acc * alpha[:, None]
    v = load_checked_block(V_block_ptr, IS_DIVISIBLE, SAFE_HEAD_DIM)
    acc = tl.dot(p.to(MATMUL_PRECISION), v, acc, input_precision=FLOAT32_PRECISION)

    # -- update m_i
    m_i = m_ij

    return acc, l_i, m_i

"""


flex_attention_template = TritonTemplate(
    name="flex_attention",
    grid=flex_attention_grid,
    source=compute_flex_attention
    + compute_forward_inner
    + compute_next_offset_func
    + compute_forward_block_mn
    + load_checked_block
    + get_bounded_indices_func,
)


def _use_flex_decoding(query, kernel_options):
    """Decide which kernel to use, return true if use flex decoding kernel.
    Note:
       Since the number of splits is calculated based of the the number of batch and head dims
       we need to ensure that the batch and head dims are statically known. Otherwise we just
       use the main flex_attention kernel.
    """
    force_flex = kernel_options.get("FORCE_USE_FLEX_DECODING", False)
    short_query_length = V.graph.sizevars.evaluate_expr(
        sympy.Lt(query.get_size()[-2], 128)
    )
    static_batch = isinstance(query.get_size()[0], (int, sympy.Integer))
    static_num_heads = isinstance(query.get_size()[1], (int, sympy.Integer))
    return not force_flex and short_query_length and static_batch and static_num_heads


_h100_default_config = {
    (torch.float32, 64): (128, 32, 4, 3),
    (torch.float32, 128): (32, 64, 4, 3),
    (torch.float32, 256): (32, 32, 4, 3),
    (torch.bfloat16, 64): (128, 128, 4, 3),
    (torch.bfloat16, 128): (128, 64, 8, 3),
    (torch.bfloat16, 256): (64, 32, 4, 3),
    (torch.float16, 64): (128, 128, 4, 3),
    (torch.float16, 128): (128, 128, 8, 3),
    (torch.float16, 256): (64, 32, 4, 3),
}

_a100_default_config = {
    (torch.float32, 64): (128, 32, 4, 3),
    (torch.float32, 128): (128, 32, 4, 3),
    (torch.float32, 256): (64, 16, 4, 3),
    (torch.bfloat16, 64): (128, 64, 4, 3),
    (torch.bfloat16, 128): (128, 64, 8, 3),
    (torch.bfloat16, 256): (32, 64, 4, 3),
    (torch.float16, 64): (128, 64, 4, 3),
    (torch.float16, 128): (128, 64, 8, 3),
    (torch.float16, 256): (32, 64, 4, 3),
}

_rocm_default_config = {
    (torch.float32, 64): (128, 32, 4, 1),
    (torch.float32, 128): (128, 32, 4, 1),
    (torch.float32, 256): (64, 16, 4, 1),
    (torch.bfloat16, 64): (128, 64, 8, 1),
    (torch.bfloat16, 128): (128, 64, 8, 1),
    (torch.bfloat16, 256): (32, 64, 8, 1),
    (torch.float16, 64): (128, 64, 8, 1),
    (torch.float16, 128): (128, 64, 8, 1),
    (torch.float16, 256): (32, 64, 4, 1),
}


class Mode(Enum):
    fwd = auto()
    bwd = auto()


def _get_rocm_config(query, mode: Mode) -> tuple[int, int, int, int]:
    dtype = query.get_dtype()
    head_dim = V.graph.sizevars.evaluate_static_shape(query.get_size()[-1])
    fwd_config = None

    if mode == Mode.fwd:
        if head_dim <= 256:
            if dtype == torch.float32:
                fwd_config = (64, 64, 4, 1)
            else:
                fwd_config = (128, 64, 8, 1)
            fwd_config = _rocm_default_config.get((dtype, head_dim), fwd_config)
        else:  # modest hardware or extremely large head_dim
            if dtype == torch.float32:
                fwd_config = (32, 16, 4, 1)
            else:
                fwd_config = (64, 32, 4, 1)
        return fwd_config
    else:  # bwd
        assert mode == Mode.bwd
        if dtype == torch.float32:
            return (16, 16, 4, 1)
        elif head_dim <= 256:
            if head_dim == 64:
                return (64, 64, 4, 1)
            elif head_dim == 128:
                return (64, 128, 8, 1)
            else:
                return (64, 64, 4, 1)
        else:  # modest hardware or extremely large head_dim
            return (16, 16, 4, 1)


def _get_nv_config(query, mode: Mode) -> tuple[int, int, int, int]:
    dtype = query.get_dtype()
    head_dim = V.graph.sizevars.evaluate_static_shape(query.get_size()[-1])
    fwd_config = None

    capability = torch.cuda.get_device_capability()

    if mode == Mode.fwd:
        if head_dim <= 256:
            if dtype == torch.float32:
                fwd_config = (64, 64, 4, 3)
            else:
                fwd_config = (128, 64, 4, 3)
            if capability >= (9, 0):
                fwd_config = _h100_default_config.get((dtype, head_dim), fwd_config)
            elif capability >= (8, 0):
                fwd_config = _a100_default_config.get((dtype, head_dim), fwd_config)
        else:  # modest hardware or extremely large head_dim
            if dtype == torch.float32:
                fwd_config = (32, 16, 4, 3)
            else:
                fwd_config = (64, 32, 4, 3)
        return fwd_config

    else:  # bwd
        assert mode == Mode.bwd
        if dtype == torch.float32:
            return (16, 16, 4, 1)
        elif head_dim <= 256 and capability >= (9, 0):  # H100
            if head_dim == 64:
                return (64, 64, 4, 3)
            elif head_dim == 128:
                return (64, 128, 8, 3)
            else:
                return (64, 64, 4, 2)
        elif capability >= (8, 0):
            if head_dim >= 64:
                return (32, 128, 4, 3)
            elif head_dim == 128:
                # SM86/89 have smaller shared memory sizes
                num_stages = 3 if capability[-1] == 0 else 2
                return (64, 64, 4, num_stages)
            else:
                return (64, 64, 4, 2)
        else:  # modest hardware or extremely large head_dim
            return (16, 16, 4, 1)


def _get_default_config_fwd(query) -> tuple[int, int, int, int]:
    if torch.version.hip is None:
        return _get_nv_config(query, mode=Mode.fwd)
    else:
        return _get_rocm_config(query, mode=Mode.fwd)


def _get_default_config_bwd(query) -> tuple[int, int, int, int]:
    if torch.version.hip is None:
        return _get_nv_config(query, mode=Mode.bwd)
    else:
        return _get_rocm_config(query, mode=Mode.bwd)


def create_num_blocks_fake_generator(sparse_indices):
    # The idea here is that we need to create a real tensor with real data
    # that's representative for benchmarking.
    # For example, returning all zeros for the `kv_num_blocks` input would mean
    # that we are computing 0 blocks for each row, which would provide bogus
    # autotuning results.
    #
    # In this case, we choose to use min(16, max_block) blocks, because I
    # (Horace) think it'll probably result in pretty representative performance.
    # If it's too short then prefetching won't help. If it's too long then
    # autotuning will take longer for no good reason.
    def create_num_blocks_fake(x) -> torch.Tensor:
        num_blocks_for_autotuning = min(16, sparse_indices.shape[-1])
        return torch.full(
            x.get_size(),
            int(num_blocks_for_autotuning),
            dtype=x.get_dtype(),
            device=x.get_device(),
        )

    return create_num_blocks_fake


def create_indices_fake(x) -> torch.Tensor:
    indices = torch.arange(
        0, int(x.get_size()[-1]), dtype=x.get_dtype(), device=x.get_device()
    )
    indices = indices.expand(x.get_size()).contiguous()
    return indices


from torch._inductor.kernel.flex_decoding import create_flex_decoding_kernel

from ..codegen.cpp_flex_attention_template import CppFlexAttentionTemplate


def check_cpu_supported():
    import os
    import sys

    requires_avx2_on_cpu = (
        torch.cpu._is_avx2_supported() and os.getenv("ATEN_CPU_CAPABILITY") != "default"
    )
    supported = (
        requires_avx2_on_cpu
        and not torch.xpu.is_available()
        and not sys.platform == "darwin"
    )
    return supported


def lower_cpu(
    query,
    key,
    value,
    subgraph,
    block_mask,
    scale,
    kernel_options,
    score_mod_other_buffers,
    mask_mod_other_buffers,
):
    (
        _,  # q_length
        _,  # kv_length
        kv_num_blocks,
        kv_indices,
        full_kv_num_blocks,
        full_kv_indices,
        q_num_blocks,
        q_indices,
        full_q_num_blocks,
        full_q_indices,
        SPARSE_Q_BLOCK_SIZE,
        SPARSE_KV_BLOCK_SIZE,
        mask_graph,
    ) = block_mask

    if kernel_options["OUTPUT_LOGSUMEXP"]:
        raise NotImplementedError(
            "torch.compile on CPU only supports inference and `return_lse` is not supported yet."
        )
    if not check_cpu_supported():
        raise NotImplementedError(
            "torch.compile on current platform is not supported for CPU."
        )

    fake_buffers: List[Buffer] = []  # noqa: F821
    placeholder_inps = [
        create_placeholder(name, dtype, query.get_device())
        for name, dtype in [
            ("score", torch.float),
            ("b", torch.int64),
            ("h", torch.int64),
            ("q_idx", torch.int64),
            ("kv_idx", torch.int64),
        ]
    ]
    subgraph_buffer = build_subgraph_buffer(
        placeholder_inps + list(score_mod_other_buffers), subgraph
    )
    if subgraph_buffer is not None:
        if isinstance(subgraph_buffer, list):
            for _buf in subgraph_buffer:
                if _buf is not None:
                    _buf.freeze_layout()
        else:
            subgraph_buffer.freeze_layout()
    mask_graph_placeholder_inps = [
        create_placeholder(name, dtype, query.get_device())
        for name, dtype in [
            ("b", torch.int64),
            ("h", torch.int64),
            ("q_idx", torch.int64),
            ("kv_idx", torch.int64),
        ]
    ]
    mask_graph_buffer = build_subgraph_buffer(
        mask_graph_placeholder_inps + list(mask_mod_other_buffers), mask_graph
    )

    buffer_list = (
        placeholder_inps
        + list(score_mod_other_buffers)
        + mask_graph_placeholder_inps
        + list(mask_mod_other_buffers)
    )
    for item in buffer_list:
        if isinstance(item, TensorBox):
            fake_buffers.append(item.data.data)  # type: ignore[attr-defined]

    (
        query,
        key,
        value,
        kv_num_blocks,
        kv_indices,
        full_kv_num_blocks,
        full_kv_indices,
        q_num_blocks,
        q_indices,
        full_q_num_blocks,
        full_q_indices,
    ) = maybe_realize(
        [
            query,
            key,
            value,
            kv_num_blocks,
            kv_indices,
            full_kv_num_blocks,
            full_kv_indices,
            q_num_blocks,
            q_indices,
            full_q_num_blocks,
            full_q_indices,
        ]
    )

    if len(OrderedSet([query.get_name(), key.get_name(), value.get_name()])) != 3:
        raise NotImplementedError(
            "Unsupported for now if query, key, value are the same buffer."
        )
    if query.get_dtype() not in [torch.float, torch.bfloat16]:
        raise NotImplementedError(
            "`torch.float` and `torch.bfloat16` are supported in FlexAttention for CPU device. "
            f"Found input tensors are `{query.get_dtype()}`."
        )
    score_mod_other_buffers = maybe_realize(score_mod_other_buffers)
    mask_mod_other_buffers = maybe_realize(mask_mod_other_buffers)
    Bq, Hq, seq_len_q, qk_head_dim = query.get_size()
    Bkv, Hkv, seq_len_kv, v_head_dim = value.get_size()
    B = Bq

    # Construct output layout with strides matching the query.
    out_size = [B, Hq, seq_len_q, v_head_dim]
    fill_order = get_fill_order(query.get_stride())
    out_strides = construct_strides(out_size, fill_order)

    layout = FixedLayout(
        query.get_device(),
        query.get_dtype(),
        [B, Hq, seq_len_q, v_head_dim],
        stride=[sympy.sympify(s) for s in out_strides],
    )
    _choices: List[Any] = []
    input_nodes = [query, key, value, kv_num_blocks, kv_indices]
    if not full_kv_num_blocks:
        no_full_kv_block = True
    else:
        no_full_kv_block = False
        input_nodes += [full_kv_num_blocks]
    has_other_buffer = False
    kernel_input_name_to_buffer = {}
    if score_mod_other_buffers or mask_mod_other_buffers:
        has_other_buffer = True

        for prefix, buffers in [
            ("score_others", score_mod_other_buffers),
            ("mask_others", mask_mod_other_buffers),
        ]:
            kernel_input_name_to_buffer.update(
                {f"{prefix}_{i}": buf for i, buf in enumerate(buffers)}
            )
        input_nodes += [
            value
            for value in kernel_input_name_to_buffer.values()
            if not isinstance(value, sympy.Symbol)
        ]

    skip_mask_score = kernel_options.get("SKIP_MASK_SCORE", False)
    # Mark SPARSE_KV_BLOCK_SIZE & SPARSE_Q_BLOCK_SIZE as static shapes and add guards.
    SPARSE_KV_BLOCK_SIZE = V.graph.sizevars.evaluate_static_shape(SPARSE_KV_BLOCK_SIZE)
    SPARSE_Q_BLOCK_SIZE = V.graph.sizevars.evaluate_static_shape(SPARSE_Q_BLOCK_SIZE)
    assert V.graph.sizevars.evaluate_expr(
        sympy.Le(seq_len_q, sympy.Mul(kv_indices.get_size()[-2], SPARSE_Q_BLOCK_SIZE))
    ), "Q seqlen must be smaller than the block_mask size in the Q dimension, considering pass a larger block_mask."
    assert V.graph.sizevars.evaluate_expr(
        sympy.Le(seq_len_kv, sympy.Mul(kv_indices.get_size()[-1], SPARSE_KV_BLOCK_SIZE))
    ), "KV seqlen must be smaller than the block_mask size in the KV dimension, considering pass a larger block_mask."
    CppFlexAttentionTemplate.add_choices(
        choices=_choices,
        input_nodes=input_nodes,
        layout=layout,
        scale=scale,
        score_mod=None if skip_mask_score else subgraph_buffer,
        mask_mod=None if skip_mask_score else mask_graph_buffer,
        kv_block_size=SPARSE_KV_BLOCK_SIZE,
        has_other_buffer=has_other_buffer,
        no_full_kv_block=no_full_kv_block,
        fake_buffers=fake_buffers,
        len_score_other=len(score_mod_other_buffers),
        len_mask_other=len(mask_mod_other_buffers),
        kernel_input_name_to_buffer=kernel_input_name_to_buffer,
    )
    inputs_for_autotuning = [
        query,
        key,
        value,
    ]
    res = autotune_select_algorithm(
        "flex_attention",
        _choices,
        inputs_for_autotuning,
        layout,
    )
    return (res,)


def is_power_of_2(n):
    return n != 0 and ((n & (n - 1)) == 0)


def next_power_of_two(n):
    if n <= 0:
        return 1
    return 2 ** math.ceil(math.log2(n))


def set_head_dim_values(
    kernel_options: Dict[str, Any], qk_head_dim, v_head_dim, graph_sizevars
):
    """
    Mutates kernel options, adding head dimension calculations.

    Args:
        kernel_options: Dictionary to populate with options
        qk_head_dim: Query/Key head dimension
        v_head_dim: Value head dimension
        graph_sizevars: Graph size variables object with evaluate_static_shape method

    """
    # QK dimensions
    qk_head_dim_static = graph_sizevars.evaluate_static_shape(qk_head_dim)
    kernel_options.setdefault("QK_HEAD_DIM", qk_head_dim_static)
    kernel_options.setdefault(
        "QK_HEAD_DIM_ROUNDED", next_power_of_two(qk_head_dim_static)
    )

    # V dimensions
    v_head_dim_static = graph_sizevars.evaluate_static_shape(v_head_dim)
    kernel_options.setdefault("V_HEAD_DIM", v_head_dim_static)
    kernel_options.setdefault(
        "V_HEAD_DIM_ROUNDED", next_power_of_two(v_head_dim_static)
    )

    # Safety flag
    kernel_options.setdefault(
        "SAFE_HEAD_DIM",
        is_power_of_2(qk_head_dim_static) and is_power_of_2(v_head_dim_static),
    )


# TODO: We probably also need a layout constraint?
@register_lowering(torch.ops.higher_order.flex_attention, type_promotion_kind=None)
def flex_attention(
    query,
    key,
    value,
    subgraph,
    block_mask,
    scale,
    kernel_options,
    score_mod_other_buffers,
    mask_mod_other_buffers,
):
    if query.get_device().type == "cpu":
        return lower_cpu(
            query,
            key,
            value,
            subgraph,
            block_mask,
            scale,
            kernel_options,
            score_mod_other_buffers,
            mask_mod_other_buffers,
        )

    # below is cuda path if device is not cpu
    (
        _,  # q_length
        _,  # kv_length
        kv_num_blocks,
        kv_indices,
        full_kv_num_blocks,
        full_kv_indices,
        q_num_blocks,
        q_indices,
        full_q_num_blocks,
        full_q_indices,
        SPARSE_Q_BLOCK_SIZE,
        SPARSE_KV_BLOCK_SIZE,
        mask_graph,
    ) = block_mask

    placeholder_inps = [
        create_placeholder(name, dtype, query.get_device())
        for name, dtype in [
            ("score", query.get_dtype()),
            ("b", torch.int32),
            ("h", torch.int32),
            ("m", torch.int32),
            ("n", torch.int32),
        ]
    ]
    subgraph_buffer = build_subgraph_buffer(
        placeholder_inps + list(score_mod_other_buffers), subgraph
    )

    mask_graph_placeholder_inps = [
        create_placeholder(name, dtype, query.get_device())
        for name, dtype in [
            ("b", torch.int32),
            ("h", torch.int32),
            ("m", torch.int32),
            ("n", torch.int32),
        ]
    ]
    mask_graph_buffer = build_subgraph_buffer(
        mask_graph_placeholder_inps + list(mask_mod_other_buffers), mask_graph
    )

    kernel_options = dict(kernel_options)
    # Mark symbols in custom kernel options as static shapes and add guards.
    kernel_options = {
        k: V.graph.sizevars.evaluate_static_shape(v)
        if isinstance(v, sympy.Symbol)
        else v
        for k, v in kernel_options.items()
    }
    kernel_options.setdefault("FLOAT32_PRECISION", get_float32_precision())
    if _use_flex_decoding(query, kernel_options):
        return create_flex_decoding_kernel(
            query,
            key,
            value,
            block_mask,
            scale,
            kernel_options,
            subgraph_buffer,
            mask_graph_buffer,
            score_mod_other_buffers,
            mask_mod_other_buffers,
        )

    (
        query,
        key,
        value,
        kv_num_blocks,
        kv_indices,
        full_kv_num_blocks,
        full_kv_indices,
        q_num_blocks,
        q_indices,
        full_q_num_blocks,
        full_q_indices,
    ) = maybe_realize(
        [
            query,
            key,
            value,
            kv_num_blocks,
            kv_indices,
            full_kv_num_blocks,
            full_kv_indices,
            q_num_blocks,
            q_indices,
            full_q_num_blocks,
            full_q_indices,
        ]
    )

    score_mod_other_buffers = maybe_realize(score_mod_other_buffers)
    mask_mod_other_buffers = maybe_realize(mask_mod_other_buffers)

    Bq, Hq, seq_len_q, qk_head_dim = query.get_size()
    Bkv, Hkv, seq_len_kv, v_head_dim = value.get_size()
    assert V.graph.sizevars.evaluate_expr(
        sympy.Eq(Bq, Bkv) | sympy.Eq(Bkv, 1)
    ), f"Bq and Bkv must broadcastable. Got Bq={Bq} and Bkv={Bkv}"
    B = Bq

    if seq_len_q % 128 != 0 or seq_len_kv % 128 != 0:
        kernel_options.setdefault("IS_DIVISIBLE", False)
    else:
        kernel_options.setdefault("IS_DIVISIBLE", True)

    # Reuse query strides for output layout despite different last dimension.
    # This works because only the last dim differs and we check it is contiguous.
    q_strides = query.get_stride()
    assert q_strides[-1] == 1, "Query must be contiguous in the last dimension"

    # Construct output layout with strides matching the query.
    out_size = [B, Hq, seq_len_q, v_head_dim]
    fill_order = get_fill_order(query.get_stride(), V.graph.sizevars.shape_env)
    out_strides = construct_strides(out_size, fill_order)

    layout = FixedLayout(
        query.get_device(),
        query.get_dtype(),
        [B, Hq, seq_len_q, v_head_dim],
        stride=[sympy.sympify(s) for s in out_strides],
    )
    # see NOTE:[TritonTemplates with multiple outputs]
    logsumexp_shape = [B, Hq, seq_len_q]
    logsumexp = empty_strided(
        logsumexp_shape,
        None,
        dtype=torch.float32,  # The logsumexp is always stored in fp32 regardless of the input dtype
        device=query.get_device(),
    )
    kernel_options.setdefault("SM_SCALE", scale)

    # Determine GQA broadcast factor.
    gqa_shared_heads = Hq // Hkv
    kernel_options.setdefault("GQA_SHARED_HEADS", gqa_shared_heads)

    # Inside of Triton kernel, only apply partial masking if partial blocks are computed.
    # full_kv_num_blocks is None if partial blocks are not computed
    has_full_blocks = full_kv_num_blocks is not None
    kernel_options.setdefault("HAS_FULL_BLOCKS", has_full_blocks)
    if not has_full_blocks:
        full_kv_num_blocks, full_kv_indices = (
            empty(0, device=query.get_device()) for _ in range(2)
        )

    set_head_dim_values(kernel_options, qk_head_dim, v_head_dim, V.graph.sizevars)

    choices: List[Any] = []
    configs: List[tuple[int, int, int, int]] = []
    configs.append(_get_default_config_fwd(query))
    if config.max_autotune:
        configs += [
            (128, 64, 4, 3),
            (128, 128, 4, 3),
            (128, 128, 8, 2),
            (64, 128, 4, 3),
            (64, 64, 4, 3),
        ]

        # On ROCm convert num_stages to 1 to avoid shmem issues
        if torch.version.hip:
            configs = [(c[0], c[1], c[2], 1) for c in configs]

    # Mark SPARSE_KV_BLOCK_SIZE & SPARSE_Q_BLOCK_SIZE as static shapes and add guards.
    SPARSE_KV_BLOCK_SIZE = V.graph.sizevars.evaluate_static_shape(SPARSE_KV_BLOCK_SIZE)
    SPARSE_Q_BLOCK_SIZE = V.graph.sizevars.evaluate_static_shape(SPARSE_Q_BLOCK_SIZE)

    # Note, we don't need to pass in the captured buffers explicitly
    # because they're implicitly added by the score_mod function
    # We do need to explicitly pass it in for autotuning though.
    original_kernel_options = kernel_options.copy()
    for BLOCK_M, BLOCK_N, num_warps, num_stages in configs:
        if SPARSE_KV_BLOCK_SIZE % BLOCK_N != 0 or SPARSE_Q_BLOCK_SIZE % BLOCK_M != 0:
            if len(configs) == 1:
                raise ValueError(
                    f"Q and KV block size must be divisible by BLOCK_M and BLOCK_N. We"
                    f"got Q_BLOCK_SIZE={SPARSE_Q_BLOCK_SIZE} and KV_BLOCK_SIZE={SPARSE_KV_BLOCK_SIZE}."
                )
            continue

        cur_kernel_options = original_kernel_options.copy()
        # Performance tuning
        # Triton parameters
        # Remove prefix for forward kernels options and delete backward kernel options.
        for k in list(cur_kernel_options.keys()):
            if k.startswith("fwd_"):
                v = cur_kernel_options.pop(k)
                cur_kernel_options[k[4:]] = v
            if k.startswith("bwd_"):
                cur_kernel_options.pop(k)
        cur_kernel_options.setdefault("num_stages", num_stages)
        cur_kernel_options.setdefault("num_warps", num_warps)
        cur_kernel_options.setdefault("BLOCK_M", BLOCK_M)
        cur_kernel_options.setdefault("BLOCK_N", BLOCK_N)
        # Blocksparse options
        cur_kernel_options.setdefault("SPARSE_Q_BLOCK_SIZE", SPARSE_Q_BLOCK_SIZE)
        cur_kernel_options.setdefault("SPARSE_KV_BLOCK_SIZE", SPARSE_KV_BLOCK_SIZE)

        error = flex_attention_template.maybe_append_choice(
            choices=choices,
            input_nodes=[
                query,
                key,
                value,
                logsumexp,
                kv_num_blocks,
                kv_indices,
                full_kv_num_blocks,
                full_kv_indices,
            ],
            layout=layout,
            subgraphs=[
                subgraph_buffer,
                mask_graph_buffer,
            ],
            mutated_inputs=[
                logsumexp,
            ],
            call_sizes=query.get_size(),
            **cur_kernel_options,
        )
        if error is not None and len(configs) == 1:
            raise error
    inputs_for_autotuning = (
        [
            query,
            key,
            value,
            logsumexp,
            kv_num_blocks,
            kv_indices,
            full_kv_num_blocks,
            full_kv_indices,
        ]
        + list(score_mod_other_buffers)
        + list(mask_mod_other_buffers)
    )
    input_gen_fns = {
        4: create_num_blocks_fake_generator(kv_indices),
        5: create_indices_fake,
        6: create_num_blocks_fake_generator(full_kv_indices),
        7: create_indices_fake,
    }
    return (
        autotune_select_algorithm(
            "flex_attention",
            choices,
            inputs_for_autotuning,
            layout,
            input_gen_fns=input_gen_fns,
        ),
        logsumexp,
    )


# ---------------------------- Backward HOP Implementation ----------------------------


def flex_attention_backward_grid(
    batch_size, q_heads, num_queries, d_model, kv_heads, num_key_value, meta
):
    """How is this kernel parallelized?
    Currently this is only parallelizing over batch* kv_heads, but we can, and want to
    parallelize over ceil_div(q_heads//kv_heads * num_key_value, key_value_block_size).
    To do this will either require atomic updates to some grad values or to have a two pass kernel design.
    """
    import triton

    return (
        triton.cdiv(num_queries, meta["BLOCK_M2"]) * (q_heads // kv_heads)
        + triton.cdiv(num_key_value, meta["BLOCK_N1"]),
        1,
        batch_size * kv_heads,
    )


flex_attention_backward_template = TritonTemplate(
    name="flex_attention_backward",
    grid=flex_attention_backward_grid,
    source=r"""
{{def_kernel("Q", "K", "V", "LSE", "DELTA", "DO", "DQ", "DV", "KV_NUM_BLKS", "KV_IDX", "Q_NUM_BLKS", "Q_IDX", "FULL_KV_NUM_BLKS", "FULL_KV_IDX", "FULL_Q_NUM_BLKS", "FULL_Q_IDX")}}
    # Sub notation for this kernel:
    #
    # Q: Query, K: Key, V: Value
    # LSE: logsumexp (logsumexp is always stored in fp32 regardless of the input dtype)
    # DELTA: Precomputed sum(OUT*DO, axis=-1)
    # DO: Derivative of Output, DQ: Derivative of Query, DV: Derivative of Value
    # DK: Derivative of Key, is the written to via the store_output call due to some limitations with
    # inductor codegen
    # M: Number of queries, N: Number of keys/values
    # QK_HEAD_DIM: The dimension of the query and key embeddings
    # V_HEAD_DIM: The dimension of the value embeddings
    # z: Batch size, h: Number of heads, m: Number of queries or keys/values, d: Head dim
    # GQA_SHARED_HEADS: number of query heads sharing one kv head in GQA setups.
    # (Modifiable) Performance tuning options
    # BLOCK_M1: when calculating DK & DV, iterate over BLOCK_M1 across the seqlen dim of Q in each thread block.
    # BLOCK_N1: when calculating DK & DV, the thread block size across the seqlen dim of K/V.
    # BLOCK_M2: when calculating DQ, the thread block size across the seqlen dim of Q.
    # BLOCK_N2: when calculating DQ, iterate over BLOCK_N2 across the seqlen dim of K/V in each thread block.
    #
    # The following FULL_* and PARTIAL_* is defined in the block sparse mask grid, rather than the thread block grid.
    # KV_NUM_BLKS: The number of KV blocks (that may or may not require masking) for each query.
    # KV_IDX: The indices of KV blocks (that may or may not require masking) for each query.
    # Q_NUM_BLKS: The number of Q blocks (that may or may not require masking) for each query.
    # Q_IDX: The indices of Q blocks (that may or may not require masking) for each query.
    # FULL_KV_NUM_BLKS: The number of fully unmasked KV blocks (so we don't need masking) for each query.
    # FULL_KV_IDX: The indices of fully unmasked KV blocks (so we don't need masking) for each query.
    # FULL_Q_NUM_BLKS: The number of fully unmasked Q blocks (so we don't need masking) for each query.
    # FULL_Q_IDX: The indices of fully unmasked Q blocks (so we don't need masking) for each query.

    # The below are kernel options that can be applied for certain score_mods,
    # or involve a numerics vs. perf tradeoff
    # PRESCALE_QK: Whether to pre-scale QK by 1/sqrt(d) and change of base. Has
    # about 20% more numerical error, but slightly faster.

    # Define strides of inputs
    stride_qz, stride_qh, stride_qm, stride_qd = {{stride("Q")}}
    stride_kz, stride_kh, stride_kn, stride_kd = {{stride("K")}}
    stride_vz, stride_vh, stride_vn, stride_vd = {{stride("V")}}
    stride_doz, stride_doh, stride_dom, stride_dod = {{stride("DO")}}

    stride_dqz, stride_dqh, stride_dqm, stride_dqd = {{stride("DQ")}}
    stride_dvz, stride_dvh, stride_dvm, stride_dvd = {{stride("DV")}}

    ZQ = {{size("Q", 0)}}
    HQ = {{size("Q", 1)}}
    HKV = {{size("K", 1)}}
    Q_LEN = {{size("Q", 2)}}
    ZKV = {{size("K", 0)}}
    KV_LEN = {{size("K", 2)}}

    MATMUL_PRECISION = Q.dtype.element_ty

    pid = tl.program_id(0)
    NUM_KV_BLOCKS = tl.cdiv(KV_LEN, BLOCK_N1)
    NUM_Q_BLOCKS = tl.cdiv(Q_LEN, BLOCK_M2)

    off_hz = tl.program_id(2)
    off_zq = off_hz // HKV # q batch idx
    off_hkv = off_hz % HKV # kv head idx
    off_zkv = off_zq % ZKV # kv batch idx

    SPARSE_Z = {{size("KV_NUM_BLKS", 0)}}
    SPARSE_HQ = {{size("KV_NUM_BLKS", 1)}}

    sparse_idx_z = off_zq % SPARSE_Z

    k_adj = (stride_kh * off_hkv + stride_kz * off_zkv).to(tl.int64)
    v_adj = (stride_vh * off_hkv + stride_vz * off_zkv).to(tl.int64)
    # first compute broadcasted dv of shape [Bq, Hkv, KV_LEN, V_HEAD_DIM]
    # then reduce to dv of shape [Bkv, Hkv, KV_LEN, V_HEAD_DIM]
    dv_adj = (stride_dvh * off_hkv + stride_dvz * off_zq).to(tl.int64)

    # offset K, V, DV pointers for batch/kv-head
    K += k_adj
    V += v_adj
    DV += dv_adj

    RCP_LN2 = 1.44269504
    offs_k = tl.arange(0, QK_HEAD_DIM_ROUNDED)
    offs_v = tl.arange(0, V_HEAD_DIM_ROUNDED)

    if pid >= NUM_KV_BLOCKS:
        off_pid = pid - NUM_KV_BLOCKS
        # THIS BLOCK DOES DQ
        SPARSE_Q_MULTIPLE = (SPARSE_Q_BLOCK_SIZE // BLOCK_M2)
        SPARSE_KV_MULTIPLE = (SPARSE_KV_BLOCK_SIZE // BLOCK_N2)
        off_hq2 = off_pid // NUM_Q_BLOCKS + off_hkv * GQA_SHARED_HEADS
        start_m2_block = off_pid % NUM_Q_BLOCKS
        off_pid_mask = start_m2_block // SPARSE_Q_MULTIPLE
        stride_kv_num_blks_h = {{stride("KV_NUM_BLKS", 1)}}
        stride_kv_idx_h = {{stride("KV_IDX", 1)}}
        stride_kv_idx_m = {{stride("KV_IDX", 2)}}

        sparse_idx_hq2 = off_hq2 % SPARSE_HQ
        sparse_hz_offset = sparse_idx_z * SPARSE_HQ + sparse_idx_hq2

        sparse_kv_num_blks_offset = sparse_hz_offset * stride_kv_num_blks_h + off_pid_mask
        sparse_kv_idx_offset = sparse_hz_offset * stride_kv_idx_h + off_pid_mask * stride_kv_idx_m  # noqa: B950

        # Offset Q, DQ, DO, DELTA & LSE. These inputs are offseted by query heads.
        q_adj2 = (stride_qh * off_hq2 + stride_qz * off_zq).to(tl.int64)
        do_adj2 = (stride_doh * off_hq2 + stride_doz * off_zq).to(tl.int64)
        dq_adj2 = (stride_dqh * off_hq2 + stride_dqz * off_zq).to(tl.int64)
        off_chz2 = ((off_zq * HQ + off_hq2) * Q_LEN).to(tl.int64)

        Q2 = Q + q_adj2
        DO2 = DO + do_adj2
        # TODO: This does not work if DQ is not the same layout as Q (for example,
        # if Q is broadcasted)
        DQ2 = DQ + dq_adj2
        LSE2 = LSE + off_chz2
        DELTA2 = DELTA + off_chz2

        # dq = tl.zeros([BLOCK_M2, QK_HEAD_DIM], dtype=tl.float32)
        dq = tl.zeros([BLOCK_M2, QK_HEAD_DIM_ROUNDED], dtype=tl.float32)

        start_m2 = start_m2_block * BLOCK_M2
        offs_m2 = start_m2 + tl.arange(0, BLOCK_M2)

        # load Q and do: they stay in SRAM throughout the inner loop.
        q = load_checked_2d(Q2, offs_m2, offs_k, stride_qm, stride_qd, IS_DIVISIBLE, SAFE_HEAD_DIM, Q_LEN, QK_HEAD_DIM)
        do = load_checked_2d(DO2, offs_m2, offs_v, stride_dom, stride_dod, IS_DIVISIBLE, SAFE_HEAD_DIM, Q_LEN, V_HEAD_DIM)

        if PRESCALE_QK:
            q = (q * SM_SCALE * RCP_LN2).to(MATMUL_PRECISION)

        if IS_DIVISIBLE:
            Di = tl.load(DELTA2 + offs_m2)
            lse = tl.load(LSE2 + offs_m2)
        else:
            Di = tl.load(DELTA2 + offs_m2, mask=offs_m2 < Q_LEN)
            lse = tl.load(LSE2 + offs_m2, mask=offs_m2 < Q_LEN)
        lse = tl.where(lse == -float("inf"), 0.0, lse)
        lse = lse[:, None]

        # ~~~~~~~~~~~ fully unmasked blocks ~~~~~~~~~~~~~~~~~~~~~~~~~~~~~~
        # KV_IDX and KV_NUM_BLKS are always contiguous.
        kv_indices = KV_IDX + sparse_kv_idx_offset
        kv_start = tl.load(kv_indices) * SPARSE_KV_BLOCK_SIZE # first kv block we're loading
        sparse_kv_num_blocks = tl.load(KV_NUM_BLKS + sparse_kv_num_blks_offset)

        offs_n2 = kv_start + tl.arange(0, BLOCK_N2)
        dq = bwd_dq_inner(
            {{gen_argdefs()}},
            K, V,
            dq, q, do, Di, lse,
            off_zq, off_hq2, offs_m2, offs_n2,
            stride_kn, stride_kd, stride_vn, stride_vd,
            kv_indices, sparse_kv_num_blocks,
            MATMUL_PRECISION,
            IS_FULL_BLOCKS=False,
        )

        if HAS_FULL_BLOCKS:
            # ~~~~~~~~~~~ partial unmasked blocks ~~~~~~~~~~~~~~~~~~~~~~~~~~~~~~
            # FULL_KV_IDX and FULL_KV_NUM_BLKS are always contiguous.
            kv_indices = FULL_KV_IDX + sparse_kv_idx_offset
            kv_start = tl.load(kv_indices) * SPARSE_KV_BLOCK_SIZE # first kv block we're loading
            sparse_kv_num_blocks = tl.load(FULL_KV_NUM_BLKS + sparse_kv_num_blks_offset)

            offs_n2 = kv_start + tl.arange(0, BLOCK_N2)
            dq = bwd_dq_inner(
                {{gen_argdefs()}},
                K, V,
                dq, q, do, Di, lse,
                off_zq, off_hq2, offs_m2, offs_n2,
                stride_kn, stride_kd, stride_vn, stride_vd,
                kv_indices, sparse_kv_num_blocks,
                MATMUL_PRECISION,
                IS_FULL_BLOCKS=True,
            )

        # Write back dQ.
        dq_ptrs = DQ2 + offs_m2[:, None] * stride_dqm + offs_k[None, :] * stride_dqd
        dq *= SM_SCALE
        if IS_DIVISIBLE and SAFE_HEAD_DIM:
            tl.store(dq_ptrs, dq)
        else:
            tl.store(dq_ptrs, dq, mask=(offs_m2[:, None] < Q_LEN) & (offs_k[None, :] < QK_HEAD_DIM))
    else:
        # THIS BLOCK DOES DK & DV
        SPARSE_Q_MULTIPLE = (SPARSE_Q_BLOCK_SIZE // BLOCK_M1)
        SPARSE_KV_MULTIPLE = (SPARSE_KV_BLOCK_SIZE // BLOCK_N1)

        pid_mask = pid // SPARSE_KV_MULTIPLE

        stride_q_num_blks_h = {{stride("Q_NUM_BLKS", 1)}}
        stride_q_idx_h = {{stride("Q_IDX", 1)}}
        stride_q_idx_n = {{stride("Q_IDX", 2)}}


        dv = tl.zeros([BLOCK_N1, V_HEAD_DIM_ROUNDED], dtype=tl.float32)
        dk = tl.zeros([BLOCK_N1, QK_HEAD_DIM_ROUNDED], dtype=tl.float32)

        start_n1 = pid * BLOCK_N1
        offs_n1 = start_n1 + tl.arange(0, BLOCK_N1)

        # load K and V: they stay in SRAM throughout the inner loop.
        k = load_checked_2d(K, offs_n1, offs_k, stride_kn, stride_kd, IS_DIVISIBLE, SAFE_HEAD_DIM, KV_LEN, QK_HEAD_DIM)
        v = load_checked_2d(V, offs_n1, offs_v, stride_vn, stride_vd, IS_DIVISIBLE, SAFE_HEAD_DIM, KV_LEN, V_HEAD_DIM)

        if PRESCALE_QK:
            k = (k * SM_SCALE * RCP_LN2).to(MATMUL_PRECISION)

        for off_g in range(0, GQA_SHARED_HEADS):
            off_hq1 = off_hkv * GQA_SHARED_HEADS + off_g

            # Offset Q, DQ, DO, DELTA & LSE. These inputs are offseted by query heads.
            q_adj1 = (stride_qh * off_hq1 + stride_qz * off_zq).to(tl.int64)
            do_adj1 = (stride_doh * off_hq1 + stride_doz * off_zq).to(tl.int64)
            dq_adj1 = (stride_dqh * off_hq1 + stride_dqz * off_zq).to(tl.int64)
            off_chz1 = ((off_zq * HQ + off_hq1) * Q_LEN).to(tl.int64)

            Q1 = Q + q_adj1
            DO1 = DO + do_adj1
            # TODO: This does not work if DQ is not the same layout as Q (for example,
            # if Q is broadcasted)
            LSE1 = LSE + off_chz1
            DELTA1 = DELTA + off_chz1

            sparse_idx_hq1 = off_hq1 % SPARSE_HQ
            sparse_hz_offset = sparse_idx_z * SPARSE_HQ + sparse_idx_hq1

            sparse_q_num_blks_offset = sparse_hz_offset * stride_q_num_blks_h + pid_mask
            sparse_q_idx_offset = sparse_hz_offset * stride_q_idx_h + pid_mask * stride_q_idx_n  # noqa: B950

            # ~~~~~~~~~~~~~~~ fully unmasked blocks ~~~~~~~~~~~~~~~~~~~~~~~~~~~~~~~~
            # Q_IDX and Q_NUM_BLKS are always contiguous.
            q_indices = Q_IDX + sparse_q_idx_offset
            q_start = tl.load(q_indices) * SPARSE_Q_BLOCK_SIZE # first q block we're loading
            sparse_q_num_blocks = tl.load(Q_NUM_BLKS + sparse_q_num_blks_offset)

            offs_m1 = q_start + tl.arange(0, BLOCK_M1)
            dk, dv = bwd_dkdv_inner(
                {{gen_argdefs()}},
                Q1, DO1, DELTA1, LSE1,
                dk, dv, k, v,
                off_zq, off_hq1, offs_n1, offs_m1,
                stride_qm, stride_qd, stride_dom, stride_dod,
                q_indices, sparse_q_num_blocks,
                MATMUL_PRECISION,
                IS_FULL_BLOCKS=False,
            )


            if HAS_FULL_BLOCKS:
                # ~~~~~~~~~~~~~~~ fully unmasked blocks ~~~~~~~~~~~~~~~~~~~~~~~~~~~~~~~~
                # FULL_Q_IDX and FULL_Q_NUM_BLKS are always contiguous.
                q_indices = FULL_Q_IDX + sparse_q_idx_offset
                q_start = tl.load(q_indices) * SPARSE_Q_BLOCK_SIZE # first q block we're loading
                sparse_q_num_blocks = tl.load(FULL_Q_NUM_BLKS + sparse_q_num_blks_offset)

                offs_m1 = q_start + tl.arange(0, BLOCK_M1)
                dk, dv = bwd_dkdv_inner(
                    {{gen_argdefs()}},
                    Q1, DO1, DELTA1, LSE1,
                    dk, dv, k, v,
                    off_zq, off_hq1, offs_n1, offs_m1,
                    stride_qm, stride_qd, stride_dom, stride_dod,
                    q_indices, sparse_q_num_blocks,
                    MATMUL_PRECISION,
                    IS_FULL_BLOCKS=True,
                )

        # Write back dV and dK.
        dv_ptrs = DV + offs_n1[:, None] * stride_dvm + offs_v[None, :] * stride_dvd

        index_n = offs_n1[:, None]
        index_k = offs_k[None, :]
        index_v = offs_v[None, :]

        if IS_DIVISIBLE and SAFE_HEAD_DIM:
            tl.store(dv_ptrs, dv)
        else:
            tl.store(dv_ptrs, dv, mask=(index_n < KV_LEN) & (index_v < V_HEAD_DIM))

        dk *= SM_SCALE

        if SAFE_HEAD_DIM:
            mask = index_n < KV_LEN
        else:
            mask = (index_n < KV_LEN) & (index_k < QK_HEAD_DIM)

        # first compute broadcasted dk of shape [Bq, Hkv, KV_LEN, V_HEAD_DIM]
        # then reduce to dk of shape [Bkv, Hkv, KV_LEN, V_HEAD_DIM]
        {{store_output(("off_zq", "off_hkv", "index_n", "index_k"), "dk", "mask", indent_width=8)}}

@triton.jit
def bwd_dq_inner(
    {{gen_argdefs()}},
    K, V,  # pointers
    dq, q, do, Di, lse,
    off_z, off_hq, offs_m2, offs_n2,
    stride_kn, stride_kd, stride_vn, stride_vd,
    kv_indices, sparse_kv_num_blocks,
    MATMUL_PRECISION,
    IS_FULL_BLOCKS,
):
    {{gen_defines() | indent_except_first(1) }}
    SPARSE_KV_MULTIPLE: tl.constexpr = (SPARSE_KV_BLOCK_SIZE // BLOCK_N2)
    RCP_LN2: tl.constexpr = 1.44269504
    Q_LEN = {{size("Q", 2)}}
    KV_LEN = {{size("K", 2)}}

    offs_k = tl.arange(0, QK_HEAD_DIM_ROUNDED)
    offs_v = tl.arange(0, V_HEAD_DIM_ROUNDED)

    kT_ptrs = K + offs_n2[None, :] * stride_kn + offs_k[:, None] * stride_kd
    vT_ptrs = V + offs_n2[None, :] * stride_vn + offs_v[:, None] * stride_vd
    # BLOCK_M2 must be a multiple of BLOCK_N2, otherwise the code wouldn't work.
    tl.static_assert(BLOCK_M2 % BLOCK_N2 == 0)

    hi = tl.minimum(sparse_kv_num_blocks * SPARSE_KV_MULTIPLE, tl.maximum(tl.cdiv(KV_LEN, BLOCK_N2), 1))
    if not IS_DIVISIBLE:
        if hi >= 1:
            for start_n in range(0, hi - 1):
                dq = bwd_dq_block_mn(
                    {{gen_argdefs()}},
                    dq, q, kT_ptrs, vT_ptrs, do, Di, lse, Q_LEN, KV_LEN,
                    off_z, off_hq, offs_m2, offs_n2, offs_k, offs_v,
                    stride_kn, stride_kd, stride_vn, stride_vd,
                    kv_indices, sparse_kv_num_blocks,
                    MATMUL_PRECISION, RCP_LN2,
                    IS_FULL_BLOCKS,
                )

                # Increment pointers.
                offset = get_offset_for_next_block(
                    start_n, kv_indices, sparse_kv_num_blocks,
                    SPARSE_KV_BLOCK_SIZE, SPARSE_KV_MULTIPLE, BLOCK_N2, BLOCKS_ARE_CONTIGUOUS
                )

                kT_ptrs += offset * stride_kn
                vT_ptrs += offset * stride_vn

                offs_n2 += offset

            dq = bwd_dq_block_mn(
                {{gen_argdefs()}},
                dq, q, kT_ptrs, vT_ptrs, do, Di, lse, Q_LEN, KV_LEN,
                off_z, off_hq, offs_m2, offs_n2, offs_k, offs_v,
                stride_kn, stride_kd, stride_vn, stride_vd,
                kv_indices, sparse_kv_num_blocks,
                MATMUL_PRECISION, RCP_LN2,
                IS_FULL_BLOCKS, CHECK_BLOCK_BOUNDARY=True,
            )
    else:
        for start_n in range(0, hi):
            dq = bwd_dq_block_mn(
                {{gen_argdefs()}},
                dq, q, kT_ptrs, vT_ptrs, do, Di, lse, Q_LEN, KV_LEN,
                off_z, off_hq, offs_m2, offs_n2, offs_k, offs_v,
                stride_kn, stride_kd, stride_vn, stride_vd,
                kv_indices, sparse_kv_num_blocks,
                MATMUL_PRECISION, RCP_LN2,
                IS_FULL_BLOCKS,
            )

            # Increment pointers.
            offset = get_offset_for_next_block(
                start_n, kv_indices, sparse_kv_num_blocks,
                SPARSE_KV_BLOCK_SIZE, SPARSE_KV_MULTIPLE, BLOCK_N2, BLOCKS_ARE_CONTIGUOUS
            )

            kT_ptrs += offset * stride_kn
            vT_ptrs += offset * stride_vn

            offs_n2 += offset

    return dq


@triton.jit
def bwd_dq_block_mn(
    {{gen_argdefs()}},
    dq, q, kT_ptrs, vT_ptrs, do, Di, lse, Q_LEN, KV_LEN,
    off_z, off_hq, offs_m2, offs_n2, offs_k, offs_v,
    stride_kn, stride_kd, stride_vn, stride_vd,
    kv_indices, sparse_kv_num_blocks,
    MATMUL_PRECISION, RCP_LN2,
    IS_FULL_BLOCKS, CHECK_BLOCK_BOUNDARY=False,
):
    {{gen_defines() | indent_except_first(1)}}

    # NB reversed order to since K is transposed
    kT = load_checked_2d(kT_ptrs, offs_k, offs_n2, None, None, SAFE_HEAD_DIM, IS_DIVISIBLE, QK_HEAD_DIM, KV_LEN)
    qk = tl.dot(q, kT, input_precision=FLOAT32_PRECISION)
    if not PRESCALE_QK:
        qk *= SM_SCALE
    # ~~~~~~~~~~~~~~~~~~~ Apply score modification  ~~~~~~~~~~~~~~~~~~~
    pre_mod_scores = qk
    n = get_bounded_indices(offs_n2[None, :], KV_LEN if CHECK_BLOCK_BOUNDARY else None)
    # The boundary check is done for the outer loop, but here it's possible since we're iterating across N dim
    # that the M reads out of bounds prior to the last loop
    m = get_bounded_indices(offs_m2[:, None], Q_LEN if (not IS_DIVISIBLE or CHECK_BLOCK_BOUNDARY) else None)

    {{ modification(
        subgraph_number=0,
        output_name="post_mod_scores",
        score="qk",
        b="off_z",
        h="off_hq",
        m="m",
        n="n",
        out="qk"
    ) | indent_except_first(1) }}

    if CHECK_BLOCK_BOUNDARY:
        # Mask out the elements that are out of the KV_LEN for non divisible seqlen.
        post_mod_scores = tl.where(offs_n2[None, :] < KV_LEN, post_mod_scores, float("-inf"))

    if not IS_FULL_BLOCKS:
        {{ modification(
            subgraph_number=2,
            output_name="mask_mod_output",
            score="qk",
            b="off_z",
            h="off_hq",
            m="m",
            n="n",
        ) | indent_except_first(2) }}

        if CHECK_BLOCK_BOUNDARY:
            mask_mod_output = tl.where(offs_n2[None, :] < KV_LEN, mask_mod_output, False)
        # apply mask for partial masked block
        post_mod_scores = tl.where(mask_mod_output, post_mod_scores, float("-inf"))
    # ~~~~~~~~~~~~~~~~~~~~~~~~~~~~~~~~~~~~~~~~~~~~~~~~~~~~~~~~~~~~~~~~
    if not PRESCALE_QK:
        post_mod_scores *= RCP_LN2
    p = tl.math.exp2(post_mod_scores - lse)
    # Compute dP and dS.
    # NB reversed order to since V is transposed
    vT = load_checked_2d(vT_ptrs, offs_v, offs_n2, None, None, SAFE_HEAD_DIM, IS_DIVISIBLE, V_HEAD_DIM, KV_LEN)

    dp = tl.dot(do, vT, input_precision=FLOAT32_PRECISION)
    ds = p * (dp - Di[:, None])
    # ~~~~~~~~~~~~~~~~~~~ Apply joint modification  ~~~~~~~~~~~~~~~~~~~
    {{ modification(
        subgraph_number=1,
        output_name = "grad_scores",
        score="pre_mod_scores",
        b="off_z",
        h="off_hq",
        m="m",
        n="n",
        grad_score_mod="ds"
    ) | indent_except_first(1) }}
    if CHECK_BLOCK_BOUNDARY:
        grad_scores = tl.where(offs_n2[None, :] < KV_LEN, grad_scores, 0.0)

    # ~~~~~~~~~~~~~~~~~~~ Apply other buffer grad writes ~~~~~~~~~~~~~
    if WRITE_DQ:
        scatter_mask = offs_m2[:, None] < Q_LEN and offs_n2[None, :] < KV_LEN
        {{ modification(
            subgraph_number=3,
            output_name=None,
            mask="scatter_mask",
            score="pre_mod_scores",
            b="off_z",
            h="off_hq",
            m="m",
            n="n",
            grad_score_mod="ds"
        ) | indent_except_first(2) }}
    # ~~~~~~~~~~~~~~~~~~~~~~~~~~~~~~~~~~~~~~~~~~~~~~~~~~~~~~~~~~~~~~~~
    ds = grad_scores

    if not IS_FULL_BLOCKS:
        if CHECK_BLOCK_BOUNDARY:
            mask_mod_output = tl.where(offs_n2[None, :] < KV_LEN, mask_mod_output, False)
        # (grads) apply mask for partially unmasked block
        ds = tl.where(mask_mod_output, ds, 0.0)
    # ~~~~~~~~~~~~~~~~~~~~~~~~~~~~~~~~~~~~~~~~~~~~~~~~~~~~~~~~~~~~~~~~
    ds = ds.to(MATMUL_PRECISION)
    # Compute dQ.
    dq += tl.dot(ds, tl.trans(kT), input_precision=FLOAT32_PRECISION)

    return dq


@triton.jit
def bwd_dkdv_inner(
    {{gen_argdefs()}},
    Q, DO, DELTA, LSE, # pointers
    dk, dv, k, v,
    off_z, off_hq, offs_n1, offs_m1,
    stride_qm, stride_qd, stride_dom, stride_dod,
    q_indices, sparse_q_num_blocks,
    MATMUL_PRECISION,
    IS_FULL_BLOCKS,
):
    {{gen_defines() | indent_except_first(1) }}
    SPARSE_Q_MULTIPLE: tl.constexpr = (SPARSE_Q_BLOCK_SIZE // BLOCK_M1)
    RCP_LN2: tl.constexpr = 1.44269504
    Q_LEN = {{size("Q", 2)}}
    KV_LEN = {{size("K", 2)}}

    offs_k = tl.arange(0, QK_HEAD_DIM_ROUNDED)
    offs_v = tl.arange(0, V_HEAD_DIM_ROUNDED)

    qT_ptrs = Q + offs_m1[None, :] * stride_qm + offs_k[:, None] * stride_qd
    do_ptrs = DO + offs_m1[:, None] * stride_dom + offs_v[None, :] * stride_dod
    # BLOCK_N1 must be a multiple of BLOCK_M1, otherwise the code wouldn't work.
    tl.static_assert(BLOCK_N1 % BLOCK_M1 == 0)
    hi = tl.minimum(sparse_q_num_blocks * SPARSE_Q_MULTIPLE, tl.maximum(tl.cdiv(Q_LEN, BLOCK_M1), 1))

    if not IS_DIVISIBLE:
        if hi >= 1:
            for start_m in range(0, hi - 1):
                dk, dv = bwd_dkdv_block_mn(
                    {{gen_argdefs()}},
                    dk, dv, qT_ptrs, k, v, do_ptrs, DELTA, LSE, Q_LEN, KV_LEN,
                    off_z, off_hq, offs_n1, offs_m1, offs_k, offs_v,
                    stride_qm, stride_qd, stride_dom, stride_dod,
                    q_indices, sparse_q_num_blocks,
                    MATMUL_PRECISION, RCP_LN2,
                    IS_FULL_BLOCKS,
                )
                # Increment pointers.
                offset = get_offset_for_next_block(
                    start_m, q_indices, sparse_q_num_blocks,
                    SPARSE_Q_BLOCK_SIZE, SPARSE_Q_MULTIPLE, BLOCK_M1, BLOCKS_ARE_CONTIGUOUS
                )

                qT_ptrs += offset * stride_qm
                do_ptrs += offset * stride_dom

                offs_m1 += offset

            dk, dv = bwd_dkdv_block_mn(
                {{gen_argdefs()}},
                dk, dv, qT_ptrs, k, v, do_ptrs, DELTA, LSE, Q_LEN, KV_LEN,
                off_z, off_hq, offs_n1, offs_m1, offs_k, offs_v,
                stride_qm, stride_qd, stride_dom, stride_dod,
                q_indices, sparse_q_num_blocks,
                MATMUL_PRECISION, RCP_LN2,
                IS_FULL_BLOCKS, CHECK_BLOCK_BOUNDARY=True,
            )
    else:
        for start_m in range(0, hi):
            dk, dv = bwd_dkdv_block_mn(
                {{gen_argdefs()}},
                dk, dv, qT_ptrs, k, v, do_ptrs, DELTA, LSE, Q_LEN, KV_LEN,
                off_z, off_hq, offs_n1, offs_m1, offs_k, offs_v,
                stride_qm, stride_qd, stride_dom, stride_dod,
                q_indices, sparse_q_num_blocks,
                MATMUL_PRECISION, RCP_LN2,
                IS_FULL_BLOCKS,
            )
            # Increment pointers.
            offset = get_offset_for_next_block(
                start_m, q_indices, sparse_q_num_blocks,
                SPARSE_Q_BLOCK_SIZE, SPARSE_Q_MULTIPLE, BLOCK_M1, BLOCKS_ARE_CONTIGUOUS
            )

            qT_ptrs += offset * stride_qm
            do_ptrs += offset * stride_dom

            offs_m1 += offset

    return dk, dv


@triton.jit
def bwd_dkdv_block_mn(
    {{gen_argdefs()}},
    dk, dv, qT_ptrs, k, v, do_ptrs, DELTA, LSE, Q_LEN, KV_LEN,
    off_z, off_hq, offs_n1, offs_m1, offs_k, offs_v,
    stride_qm, stride_qd, stride_dom, stride_dod,
    q_indices, sparse_q_num_blocks,
    MATMUL_PRECISION, RCP_LN2,
    IS_FULL_BLOCKS, CHECK_BLOCK_BOUNDARY=False,
):
    {{gen_defines() | indent_except_first(1) }}

    # NB reversed order since Q is transposed
    qT = load_checked_2d(qT_ptrs, offs_k, offs_m1, None, None, SAFE_HEAD_DIM, IS_DIVISIBLE, QK_HEAD_DIM, Q_LEN)
    # Load LSE before computing qk to reduce pipeline stall.
    if IS_DIVISIBLE:
        lse = tl.load(LSE + offs_m1)
    else:
        lse = tl.load(LSE + offs_m1, mask=offs_m1 < Q_LEN)
    lse = tl.where(lse == -float("inf"), 0.0, lse)
    qkT = tl.dot(k, qT, input_precision=FLOAT32_PRECISION)
    if not PRESCALE_QK:
        qkT *= SM_SCALE
    # ~~~~~~~~~~~~~~~~~~~ Apply score modification  ~~~~~~~~~~~~~~~~~~~
    m = get_bounded_indices(offs_m1[None, :], Q_LEN if CHECK_BLOCK_BOUNDARY else None)
    # The boundary check is done for the outer loop, but here it's possible since we're iterating across M dim
    # that the n reads out of bounds prior to the last loop
    n = get_bounded_indices(offs_n1[:, None], KV_LEN if (not IS_DIVISIBLE or CHECK_BLOCK_BOUNDARY) else None)

    pre_mod_scores = qkT
    {{ modification(
        subgraph_number=0,
        output_name="post_mod_scores",
        score="qkT",
        b="off_z",
        h="off_hq",
        m="m",
        n="n",
        out="qkT"
    ) | indent_except_first(1) }}

    if CHECK_BLOCK_BOUNDARY:
        # Mask out the elements that are out of the KV_LEN for non divisible seqlen.
        post_mod_scores = tl.where(offs_n1[:, None] < KV_LEN, post_mod_scores, float("-inf"))

    if not IS_FULL_BLOCKS:
        {{ modification(
            subgraph_number=2,
            output_name="mask_mod_output",
            score="qkT",
            b="off_z",
            h="off_hq",
            m="m",
            n="n",
        ) | indent_except_first(2) }}
        if CHECK_BLOCK_BOUNDARY:
            mask_mod_output = tl.where(offs_n1[:, None] < KV_LEN, mask_mod_output, False)
        # (grads) apply mask for fully masked block
        post_mod_scores = tl.where(mask_mod_output, post_mod_scores, float("-inf"))
    # ~~~~~~~~~~~~~~~~~~~~~~~~~~~~~~~~~~~~~~~~~~~~~~~~~~~~~~~~~~~~~~~~
    if not PRESCALE_QK:
        post_mod_scores *= RCP_LN2
    pT = tl.math.exp2(post_mod_scores - lse[None, :])
    do = load_checked_2d(do_ptrs, offs_m1, offs_v, None, None, IS_DIVISIBLE, SAFE_HEAD_DIM, Q_LEN, V_HEAD_DIM)
    # Compute dV.
    ppT = pT
    dv += tl.dot(ppT.to(MATMUL_PRECISION), do, input_precision=FLOAT32_PRECISION)
    if IS_DIVISIBLE:
        Di = tl.load(DELTA + offs_m1)
    else:
        Di = tl.load(DELTA + offs_m1, mask=offs_m1 < Q_LEN)
    # Compute dP and dS.
    dpT = tl.dot(v, tl.trans(do), input_precision=FLOAT32_PRECISION)
    dsT = pT * (dpT - Di[None, :])
    # ~~~~~~~~~~~~~~~~~~~ Apply joint modification  ~~~~~~~~~~~~~~~~~~~
    {{ modification(
        subgraph_number=1,
        output_name = "grad_scores",
        score="pre_mod_scores",
        b="off_z",
        h="off_hq",
        m="m",
        n="n",
        grad_score_mod="dsT"
    ) | indent_except_first(1) }}

    # ~~~~~~~~~~~~~~~~~~~ Apply other buffer grad writes ~~~~~~~~~~~~~
    if not WRITE_DQ:
        idx_b = off_z
        idx_h = off_hq
        idx_m = m
        idx_n = n
        scatter_mask = offs_m1[None, :] < Q_LEN and offs_n1[:, None] < KV_LEN
        {{ modification(
            subgraph_number=3,
            output_name=None,
            mask="scatter_mask",
            score="pre_mod_scores",
            b="idx_b",
            h="idx_h",
            m="idx_m",
            n="idx_n",
            grad_score_mod="dsT"
        ) | indent_except_first(2) }}
    # ~~~~~~~~~~~~~~~~~~~~~~~~~~~~~~~~~~~~~~~~~~~~~~~~~~~~~~~~~~~~~~~~

    if CHECK_BLOCK_BOUNDARY:
        grad_scores = tl.where(offs_n1[:, None] < KV_LEN, grad_scores, 0.0)

    dsT = grad_scores
    if not IS_FULL_BLOCKS:
        if CHECK_BLOCK_BOUNDARY:
            mask_mod_output = tl.where(offs_n1[:, None] < KV_LEN, mask_mod_output, False)
        # (grads) apply mask for partially unmasked block
        dsT = tl.where(mask_mod_output, dsT, 0.0)
    # ~~~~~~~~~~~~~~~~~~~~~~~~~~~~~~~~~~~~~~~~~~~~~~~~~~~~~~~~~~~~~~~~
    dk += tl.dot(dsT.to(MATMUL_PRECISION), tl.trans(qT), input_precision=FLOAT32_PRECISION)

    return dk, dv
 """
    + compute_next_offset_func
    + get_bounded_indices_func
    + load_checked_2d,
)


def validate_joint_graph(joint_graph: torch.fx.Graph):
    """We do some pre lowering graph checks in order to raise nicer error messages"""
    for node in joint_graph.nodes:
        if (
            node.op == "call_function"
            and node.target == torch.ops.flex_lib.zeros_and_scatter.default
        ):
            for user in node.users:
                if user.op != "output":
                    raise NotImplementedError(
                        "Using multiple indexing operations on the same tensor that requires gradients "
                        "in a score_mod function is not currently supported. "
                        "This typically happens when indexing the same tensor multiple times, like:\n\n"
                        "    def score_mod(score, b, h, q_idx, kv_idx):\n"
                        "        return score + bias[q_idx] + bias[kv_idx]  # bias used twice!\n\n"
                        "A valid workaround is to clone() the tensors that will be indexed multiple times. For example:\n\n"
                        "    bias1 = bias.clone()\n"
                        "    def score_mod(score, b, h, q_idx, kv_idx):\n"
                        "        return score + bias[q_idx] + bias1[kv_idx]\n\n"
                        "Note that this solution will use additional memory."
                    )
    return


@dataclass(frozen=True)
class JointOutputResult:
    """Results from processing joint outputs."""

    grad_input: ComputedBuffer
    captured_grads_compute: List[ComputedBuffer]
    captured_grads: List[Optional[TensorBox]]
    mutated_grads: List[TensorBox]


def process_joint_outputs(
    all_joint_outputs: SubgraphResults, num_placeholders: int
) -> JointOutputResult:
    """Process joint outputs and extract various buffers needed for lowering

    Args:
        all_joint_outputs: List of all the outputs from build_subgraphs
        num_placeholders: The number of placeholder inputs, used to skip over unused backward compute buffers

    Returns:
        JointOutputResult containing processed buffers and gradients
    """
    assert isinstance(all_joint_outputs, List)
    assert (
        all_joint_outputs[0] is not None
    ), "joint_subgraph_buffer is None this is a bug!"

    joint_buffer = all_joint_outputs[0]
    other_grads = all_joint_outputs[num_placeholders - 1 :]

    # outer_grads has the structure: Len(other_buffer_grads) if buffer doesn't require grad than it will be None
    # We only grab the buffers that require grad for inlining into kernel
    grads_compute = [buf for buf in other_grads if buf is not None]

    def get_out(buf):
        if buf is None:
            return None
        assert isinstance(buf, ComputedBuffer)
        assert buf.name is not None
        return TensorBox.create(V.graph.get_buffer(buf.name))

    grads_out = [get_out(x) for x in other_grads]
    mutated_grads = [buf for buf in grads_out if buf is not None]

    return JointOutputResult(
        grad_input=joint_buffer,
        captured_grads_compute=grads_compute,
        captured_grads=grads_out,
        mutated_grads=mutated_grads,
    )


# TODO: We probably also need a layout constraint?
@register_lowering(
    torch.ops.higher_order.flex_attention_backward, type_promotion_kind=None
)
def flex_attention_backward(*args, **kwargs):
    (
        query,
        key,
        value,
        out,
        logsumexp,
        grad_out,
        grad_logsumexp,
        fw_graph,
        joint_graph,
        block_mask,
        scale,
        kernel_options,
        score_mod_other_buffers,
        mask_mod_other_buffers,
    ) = args
    (
        _,  # q_length
        _,  # kv_length
        kv_num_blocks,
        kv_indices,
        full_kv_num_blocks,
        full_kv_indices,
        q_num_blocks,
        q_indices,
        full_q_num_blocks,
        full_q_indices,
        SPARSE_Q_BLOCK_SIZE,
        SPARSE_KV_BLOCK_SIZE,
        mask_graph,
    ) = block_mask

    (
        query,
        key,
        value,
        grad_out,
        kv_num_blocks,
        kv_indices,
        full_kv_num_blocks,
        full_kv_indices,
        q_num_blocks,
        q_indices,
        full_q_num_blocks,
        full_q_indices,
    ) = maybe_realize(
        [
            query,
            key,
            value,
            grad_out,
            kv_num_blocks,
            kv_indices,
            full_kv_num_blocks,
            full_kv_indices,
            q_num_blocks,
            q_indices,
            full_q_num_blocks,
            full_q_indices,
        ]
    )

    device = query.get_device()
    dtype = query.get_dtype()
    Bq, Hq, seq_len_q, qk_head_dim = query.get_size()
    Bkv, Hkv, seq_len_kv, v_head_dim = value.get_size()

    assert V.graph.sizevars.evaluate_expr(
        sympy.Eq(Bq, Bkv) | sympy.Eq(Bkv, 1)
    ), f"Bq and Bkv must broadcastable. Got Bq={Bq} and Bkv={Bkv}"

    kernel_options = dict(kernel_options)
    # Mark symbols in custom kernel options as static shapes and add guards.
    kernel_options = {
        k: V.graph.sizevars.evaluate_static_shape(v)
        if isinstance(v, sympy.Symbol)
        else v
        for k, v in kernel_options.items()
    }
    kernel_options.setdefault("FLOAT32_PRECISION", get_float32_precision())
    if seq_len_q % 128 != 0 or seq_len_kv % 128 != 0:
        kernel_options.setdefault("IS_DIVISIBLE", False)
    else:
        kernel_options.setdefault("IS_DIVISIBLE", True)

    fwd_placeholder_inps = [
        create_placeholder(name, dtype, device)
        for name, dtype in [
            ("score", dtype),
            ("b", torch.int32),
            ("h", torch.int32),
            ("m", torch.int32),
            ("n", torch.int32),
        ]
    ]
    fw_subgraph_buffer = build_subgraph_buffer(
        fwd_placeholder_inps + list(score_mod_other_buffers), fw_graph
    )

    joint_placeholder_inps = fwd_placeholder_inps + [
        create_placeholder("grad_score_mod", dtype, device)
    ]
    # Sometimes we have weird unused nodes here
    joint_graph.graph_module.graph.eliminate_dead_code()

    # It is hard to raise nice errors for some joint graphs during subgraph lowering
    # This lets us do some checks before attempting to lower
    validate_joint_graph(joint_graph.graph_module.graph)

    all_joint_outputs = build_subgraph_buffer(
        joint_placeholder_inps + list(score_mod_other_buffers),
        joint_graph,
    )

    joint_outputs = process_joint_outputs(
        all_joint_outputs, len(joint_placeholder_inps)
    )

    mask_graph_placeholder_inps = [
        create_placeholder(name, dtype, query.get_device())
        for name, dtype in [
            ("b", torch.int32),
            ("h", torch.int32),
            ("m", torch.int32),
            ("n", torch.int32),
        ]
    ]
    mask_graph_buffer = build_subgraph_buffer(
        mask_graph_placeholder_inps + list(mask_mod_other_buffers), mask_graph
    )

    mask_graph_buffer = mask_graph_buffer

    layout_broadcasted_k = FixedLayout(
        key.get_device(),
        key.get_dtype(),
        [Bq, Hkv, seq_len_kv, qk_head_dim],
        key.get_stride(),
    )

    # Create delta which will is needed for the bwd's kernel
    grad_lse_exp2 = lowerings[aten.mul](grad_logsumexp, 1 / math.log(2))
    mul_delta = lowerings[aten.mul](out, grad_out)
    delta = lowerings[aten.sum](mul_delta, axis=-1)
    delta = lowerings[aten.sub](delta, grad_lse_exp2)
    delta = ExternKernel.require_contiguous(delta)

    grad_lse_exp2, delta = maybe_realize([grad_lse_exp2, delta])

    # see NOTE:[TritonTemplates with multiple outputs]
    grad_query = empty_strided(
        query.get_size(), query.get_stride(), dtype=dtype, device=device
    )
    broadcasted_grad_value = empty_strided(
        (Bq, *value.get_size()[1:]),
        value.get_stride(),
        dtype=dtype,
        device=device,
    )

    kernel_options.setdefault("SM_SCALE", scale)

    # Determine GQA factor
    gqa_shared_heads = Hq // Hkv
    kernel_options.setdefault("GQA_SHARED_HEADS", gqa_shared_heads)

    # Inside of Triton kernel, only apply partial masking if partial blocks are computed.
    # full_kv_num_blocks is torch.zeros([1, 1, 1]) if partial blocks are not computed.
    has_full_blocks = full_kv_num_blocks is not None
    kernel_options.setdefault("HAS_FULL_BLOCKS", has_full_blocks)
    if not has_full_blocks:
        full_kv_num_blocks, full_kv_indices, full_q_num_blocks, full_q_indices = (
            empty(0, device=query.get_device()) for _ in range(4)
        )

    set_head_dim_values(kernel_options, qk_head_dim, v_head_dim, V.graph.sizevars)

    SPARSE_Q_BLOCK_SIZE = V.graph.sizevars.evaluate_static_shape(SPARSE_Q_BLOCK_SIZE)
    SPARSE_KV_BLOCK_SIZE = V.graph.sizevars.evaluate_static_shape(SPARSE_KV_BLOCK_SIZE)

    choices: List[Any] = []
    configs: List[tuple[int, int, int, int]] = []
    configs.append(_get_default_config_bwd(query))
    if config.max_autotune:
        num_stages_list = [1, 3, 4, 5] if torch.version.hip is None else [1]
        configs.extend(
            [
                (BLOCK1, BLOCK2, w, s)
                for BLOCK1 in [32, 64]
                for BLOCK2 in [32, 64, 128]
                for w in ([4, 8] if BLOCK1 >= 128 or BLOCK2 >= 128 else [4])
                for s in num_stages_list
                if BLOCK2 % BLOCK1 == 0
            ]
        )
    original_kernel_options = kernel_options.copy()
    for BLOCK1, BLOCK2, num_warps, num_stages in configs:
        if (
            SPARSE_KV_BLOCK_SIZE % BLOCK1 != 0
            or SPARSE_Q_BLOCK_SIZE % BLOCK1 != 0
            or SPARSE_KV_BLOCK_SIZE % BLOCK2 != 0
            or SPARSE_Q_BLOCK_SIZE % BLOCK2 != 0
        ):
            continue

        # Performance tuning
        # Triton heuristics
        cur_kernel_options = original_kernel_options.copy()
        # Remove prefix for backward kernels options and delete forward kernel options.
        for k in list(cur_kernel_options.keys()):
            if k.startswith("bwd_"):
                v = cur_kernel_options.pop(k)
                cur_kernel_options[k[4:]] = v
            if k.startswith("fwd_"):
                cur_kernel_options.pop(k)
        cur_kernel_options.setdefault("num_warps", num_warps)
        cur_kernel_options.setdefault("num_stages", num_stages)

        cur_kernel_options.setdefault("BLOCK_M1", BLOCK1)
        cur_kernel_options.setdefault("BLOCK_N1", BLOCK2)
        cur_kernel_options.setdefault("BLOCK_M2", BLOCK2)
        cur_kernel_options.setdefault("BLOCK_N2", BLOCK1)
        # Blocksparse options
        cur_kernel_options.setdefault("SPARSE_Q_BLOCK_SIZE", SPARSE_Q_BLOCK_SIZE)
        cur_kernel_options.setdefault("SPARSE_KV_BLOCK_SIZE", SPARSE_KV_BLOCK_SIZE)

        flex_attention_backward_template.maybe_append_choice(
            choices=choices,
            input_nodes=[
                query,
                key,
                value,
                logsumexp,
                delta,
                grad_out,
                grad_query,
                broadcasted_grad_value,
                kv_num_blocks,
                kv_indices,
                q_num_blocks,
                q_indices,
                full_kv_num_blocks,
                full_kv_indices,
                full_q_num_blocks,
                full_q_indices,
            ],
            layout=layout_broadcasted_k,  # We use store_output only for grad_key
            subgraphs=[
                fw_subgraph_buffer,
                joint_outputs.grad_input,
                mask_graph_buffer,
                joint_outputs.captured_grads_compute,
            ],
            mutated_inputs=[
                grad_query,
                broadcasted_grad_value,
                *joint_outputs.mutated_grads,
            ],
            call_sizes=query.get_size() + key.get_size()[1:3],
            **cur_kernel_options,
        )
    inputs_for_autotuning = (
        [
            query,
            key,
            value,
            logsumexp,
            delta,
            grad_out,
            grad_query,
            broadcasted_grad_value,
            kv_num_blocks,
            kv_indices,
            q_num_blocks,
            q_indices,
            full_kv_num_blocks,
            full_kv_indices,
            full_q_num_blocks,
            full_q_indices,
        ]
        + list(score_mod_other_buffers)
        + list(mask_mod_other_buffers)
        + joint_outputs.mutated_grads
    )
    input_gen_fns = {
        8: create_num_blocks_fake_generator(kv_indices),  # kv_num_blocks
        9: create_indices_fake,
        10: create_num_blocks_fake_generator(q_indices),  # q_num_blocks
        11: create_indices_fake,
        12: create_num_blocks_fake_generator(full_kv_indices),  # full_kv_num_blocks
        13: create_indices_fake,
        14: create_num_blocks_fake_generator(full_q_indices),  # full_q_num_blocks
        15: create_indices_fake,
    }

    broadcasted_grad_key = autotune_select_algorithm(
        "flex_attention_backward",
        choices,
        inputs_for_autotuning,
        layout_broadcasted_k,
        input_gen_fns=input_gen_fns,
    )  # [Bq, Hkv, seq_len_kv, k_head_dim]

    if V.graph.sizevars.evaluate_expr(sympy.Eq(Bq, Bkv)):
        grad_key = broadcasted_grad_key
        grad_value = broadcasted_grad_value
    else:
        assert V.graph.sizevars.evaluate_expr(
            sympy.Gt(Bq, 1) & sympy.Eq(Bkv, 1)
        ), f"Bq and Bkv must broadcastable. Got Bq={V.graph.sizevars.evaluate_expr(Bq)} and Bkv={V.graph.sizevars.evaluate_expr(Bkv)}"  # noqa: B950
        grad_key = lowerings[aten.sum](broadcasted_grad_key, axis=0, keepdims=True)
        grad_value = lowerings[aten.sum](broadcasted_grad_value, axis=0, keepdims=True)

    return (grad_query, grad_key, grad_value, tuple(joint_outputs.captured_grads))<|MERGE_RESOLUTION|>--- conflicted
+++ resolved
@@ -3,13 +3,10 @@
 
 import logging
 import math
+from collections.abc import Sequence
 from dataclasses import dataclass
 from enum import auto, Enum
-<<<<<<< HEAD
-from typing import Any, List, Optional, Sequence, Union
-=======
 from typing import Any, Dict, Optional, Union
->>>>>>> 3cf7874e
 
 import sympy
 
@@ -94,7 +91,7 @@
     return TensorBox.create(input_buffer)
 
 
-def maybe_realize(args: List[Optional[IRNode]]):
+def maybe_realize(args: list[Optional[IRNode]]):
     """Accepts a list of optional IRNodes and returns a list of realized IRNodes"""
     return tree_map(
         lambda x: (
@@ -113,7 +110,7 @@
         return "'tf32'"
 
 
-def zeros_and_scatter_lowering(shape: List[int], indices, values):
+def zeros_and_scatter_lowering(shape: list[int], indices, values):
     # Always accumulate into fp32 then cast
     grad = _full(0, values.get_device(), torch.float32, shape)
     assert isinstance(grad, TensorBox)
@@ -157,10 +154,10 @@
     return buffer
 
 
-SubgraphResults = Union[List[Optional[ComputedBuffer]], Optional[ComputedBuffer]]
-
-
-def build_subgraph_buffer(args: List[TensorBox], subgraph: Subgraph) -> SubgraphResults:
+SubgraphResults = Union[list[Optional[ComputedBuffer]], Optional[ComputedBuffer]]
+
+
+def build_subgraph_buffer(args: list[TensorBox], subgraph: Subgraph) -> SubgraphResults:
     """This function's goal is to take in the required args and produce the subgraph buffer
     The subgraph buffer is a ComputedBuffer that will be inlined into the triton template
 
@@ -900,7 +897,7 @@
             "torch.compile on current platform is not supported for CPU."
         )
 
-    fake_buffers: List[Buffer] = []  # noqa: F821
+    fake_buffers: list[Buffer] = []  # noqa: F821
     placeholder_inps = [
         create_placeholder(name, dtype, query.get_device())
         for name, dtype in [
@@ -998,7 +995,7 @@
         [B, Hq, seq_len_q, v_head_dim],
         stride=[sympy.sympify(s) for s in out_strides],
     )
-    _choices: List[Any] = []
+    _choices: list[Any] = []
     input_nodes = [query, key, value, kv_num_blocks, kv_indices]
     if not full_kv_num_blocks:
         no_full_kv_block = True
@@ -1283,8 +1280,8 @@
 
     set_head_dim_values(kernel_options, qk_head_dim, v_head_dim, V.graph.sizevars)
 
-    choices: List[Any] = []
-    configs: List[tuple[int, int, int, int]] = []
+    choices: list[Any] = []
+    configs: list[tuple[int, int, int, int]] = []
     configs.append(_get_default_config_fwd(query))
     if config.max_autotune:
         configs += [
@@ -2135,9 +2132,9 @@
     """Results from processing joint outputs."""
 
     grad_input: ComputedBuffer
-    captured_grads_compute: List[ComputedBuffer]
-    captured_grads: List[Optional[TensorBox]]
-    mutated_grads: List[TensorBox]
+    captured_grads_compute: list[ComputedBuffer]
+    captured_grads: list[Optional[TensorBox]]
+    mutated_grads: list[TensorBox]
 
 
 def process_joint_outputs(
@@ -2152,7 +2149,7 @@
     Returns:
         JointOutputResult containing processed buffers and gradients
     """
-    assert isinstance(all_joint_outputs, List)
+    assert isinstance(all_joint_outputs, list)
     assert (
         all_joint_outputs[0] is not None
     ), "joint_subgraph_buffer is None this is a bug!"
@@ -2367,8 +2364,8 @@
     SPARSE_Q_BLOCK_SIZE = V.graph.sizevars.evaluate_static_shape(SPARSE_Q_BLOCK_SIZE)
     SPARSE_KV_BLOCK_SIZE = V.graph.sizevars.evaluate_static_shape(SPARSE_KV_BLOCK_SIZE)
 
-    choices: List[Any] = []
-    configs: List[tuple[int, int, int, int]] = []
+    choices: list[Any] = []
+    configs: list[tuple[int, int, int, int]] = []
     configs.append(_get_default_config_bwd(query))
     if config.max_autotune:
         num_stages_list = [1, 3, 4, 5] if torch.version.hip is None else [1]
