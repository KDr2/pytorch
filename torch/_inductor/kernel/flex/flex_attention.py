# mypy: allow-untyped-defs
"""Triton Implementation of the flex_attention Kernel"""

from __future__ import annotations

import logging
import math
from collections.abc import Sequence
from dataclasses import dataclass
from typing import Any, Optional, TYPE_CHECKING, Union

import sympy

import torch
from torch._inductor.virtualized import V

from ...ir import ComputedBuffer, ExternKernel, FixedLayout, TensorBox
from ...lowering import empty, empty_strided, lowerings, register_lowering
from ...select_algorithm import (
    autotune_select_algorithm,
    SymbolicGridFn,
    TritonTemplate,
)
from .common import (
    build_subgraph_buffer,
    create_indices_fake,
    create_num_blocks_fake_generator,
    create_placeholder,
    freeze_irnodes,
    get_fwd_subgraph_outputs,
    infer_dense_strides,
    load_flex_template,
    maybe_realize,
    set_head_dim_values,
    SubgraphResults,
)
from .flex_cpu import lower_cpu
from .flex_decoding import _use_flex_decoding, create_flex_decoding_kernel
from .flex_flash_attention import (
    _use_flex_flash_attention,
    _use_flex_flash_attention_backward,
    create_flex_flash_attention_backward_kernel,
    create_flex_flash_attention_kernel,
)


if TYPE_CHECKING:
    from ...template_heuristics.triton import FlexBwDConfig, FlexConfig


log = logging.getLogger(__name__)
aten = torch.ops.aten
Expr = sympy.Expr


@SymbolicGridFn
def flex_attention_grid(batch_size, q_heads, num_queries, d_model, meta, *, cdiv):
    """How is this kernel parallelized?
    We create a grid of (ceil_div(n_queries, query_block_size), batch_size, num_heads)
    Each block is responsible for iterating over blocks of keys and values calculating
    the final attention output.
    """
    return (cdiv(num_queries, meta["BLOCK_M"]), batch_size, q_heads)


def get_float32_precision():
    if (
        (
            torch.backends.cuda.matmul.fp32_precision == "ieee"
            if torch.backends.cuda.matmul.fp32_precision != "none"
            else torch.get_float32_matmul_precision() == "highest"
        )
        or torch.version.hip
        or torch.mtia.is_available()
    ):
        return "'ieee'"
    else:
        return "'tf32'"


flex_attention_template = TritonTemplate(
    name="flex_attention",
    grid=flex_attention_grid,
    source=load_flex_template("flex_attention")
    + load_flex_template("utilities")
    + load_flex_template("common"),
)


@register_lowering(torch.ops.higher_order.flex_attention, type_promotion_kind=None)
def flex_attention(
    query,
    key,
    value,
    subgraph,
    block_mask,
    scale,
    kernel_options,
    score_mod_other_buffers,
    mask_mod_other_buffers,
):
    """The main lowering for the flex_attention hop
    This can currently lower to one of 3 templates:
    1. Base Triton Template
    2. Flex Decode Triton Template
    3. Cpu specific CPP template
    """
    if query.get_device().type == "cpu":
        return lower_cpu(
            query,
            key,
            value,
            subgraph,
            block_mask,
            scale,
            kernel_options,
            score_mod_other_buffers,
            mask_mod_other_buffers,
        )
    # below is cuda path if device is not cpu
    # tl.dot does not support embedding size less than 16
    small_dqk = V.graph.sizevars.evaluate_expr(sympy.Lt(query.get_size()[-1], 16))
    small_dv = V.graph.sizevars.evaluate_expr(sympy.Lt(value.get_size()[-1], 16))
    if small_dqk or small_dv:
        raise NotImplementedError(
            f"NYI: embedding dimension of the query, key, and value must be "
            f"at least 16 but got E={query.get_size()[-1]} and Ev={value.get_size()[-1]}"
        )

    (
        _,  # q_length
        _,  # kv_length
        kv_num_blocks,
        kv_indices,
        full_kv_num_blocks,
        full_kv_indices,
        q_num_blocks,
        q_indices,
        full_q_num_blocks,
        full_q_indices,
        SPARSE_Q_BLOCK_SIZE,
        SPARSE_KV_BLOCK_SIZE,
        mask_graph,
    ) = block_mask

    placeholder_inps = [
        create_placeholder(name, dtype, query.get_device())
        for name, dtype in [
            ("score", query.get_dtype()),
            ("b", torch.int32),
            ("h", torch.int32),
            ("m", torch.int32),
            ("n", torch.int32),
        ]
    ]
    subgraph_buffer = build_subgraph_buffer(
        placeholder_inps + list(score_mod_other_buffers), subgraph
    )
    freeze_irnodes(subgraph_buffer)

    mask_graph_placeholder_inps = [
        create_placeholder(name, dtype, query.get_device())
        for name, dtype in [
            ("b", torch.int32),
            ("h", torch.int32),
            ("m", torch.int32),
            ("n", torch.int32),
        ]
    ]
    mask_graph_buffer = build_subgraph_buffer(
        mask_graph_placeholder_inps + list(mask_mod_other_buffers), mask_graph
    )
    freeze_irnodes(mask_graph_buffer)

    kernel_options = dict(kernel_options)
    # Mark symbols in custom kernel options as static shapes and add guards.
    kernel_options = {
        k: V.graph.sizevars.guard_int(v) if isinstance(v, sympy.Symbol) else v
        for k, v in kernel_options.items()
    }
    kernel_options.setdefault("FLOAT32_PRECISION", get_float32_precision())
    enable_gqa = V.graph.sizevars.evaluate_expr(
        sympy.Ne(query.get_size()[1], key.get_size()[1]),
    )
    if _use_flex_decoding(query, kv_indices, value, kernel_options, enable_gqa):
        return create_flex_decoding_kernel(
            query,
            key,
            value,
            block_mask,
            scale,
            kernel_options,
            subgraph_buffer,
            mask_graph_buffer,
            score_mod_other_buffers,
            mask_mod_other_buffers,
        )

    (
        query,
        key,
        value,
        kv_num_blocks,
        kv_indices,
        full_kv_num_blocks,
        full_kv_indices,
        q_num_blocks,
        q_indices,
        full_q_num_blocks,
        full_q_indices,
    ) = maybe_realize(
        [
            query,
            key,
            value,
            kv_num_blocks,
            kv_indices,
            full_kv_num_blocks,
            full_kv_indices,
            q_num_blocks,
            q_indices,
            full_q_num_blocks,
            full_q_indices,
        ]
    )

    if _use_flex_flash_attention(
        subgraph,
        mask_graph,
        kernel_options,
        num_score_mod_placeholders=len(placeholder_inps),
    ):
        return create_flex_flash_attention_kernel(
            query,
            key,
            value,
            block_mask,
            scale,
            kernel_options,
            subgraph_buffer,
            mask_graph_buffer,
            score_mod_other_buffers,
            mask_mod_other_buffers,
            kv_num_blocks,
            kv_indices,
            full_kv_num_blocks,
            full_kv_indices,
            mask_graph=mask_graph,
            subgraph=subgraph,
        )

    score_mod_other_buffers = maybe_realize(score_mod_other_buffers)
    mask_mod_other_buffers = maybe_realize(mask_mod_other_buffers)

    freeze_irnodes(score_mod_other_buffers)
    freeze_irnodes(mask_mod_other_buffers)

    Bq, Hq, seq_len_q, qk_head_dim = query.get_size()
    Bkv, Hkv, seq_len_kv, v_head_dim = value.get_size()
    assert V.graph.sizevars.evaluate_expr(sympy.Eq(Bq, Bkv) | sympy.Eq(Bkv, 1)), (
        f"Bq and Bkv must broadcastable. Got Bq={Bq} and Bkv={Bkv}"
    )
    assert V.graph.sizevars.evaluate_expr(sympy.Gt(seq_len_q, 0)), (
        "Query length must be greater than 0"
    )
    assert V.graph.sizevars.evaluate_expr(sympy.Gt(seq_len_kv, 0)), (
        "Key length must be greater than 0"
    )

    B = Bq

    if seq_len_q % 128 != 0 or seq_len_kv % 128 != 0:
        kernel_options.setdefault("IS_DIVISIBLE", False)
    else:
        kernel_options.setdefault("IS_DIVISIBLE", True)

    # NB it is okay that the v_head_dim is different
    # We are using these to match fill order of the output.
    q_strides = query.get_stride()
    # Construct output layout with strides matching the query.
    out_size = [B, Hq, seq_len_q, v_head_dim]
    out_strides = infer_dense_strides(out_size, q_strides)

    layout = FixedLayout(
        query.get_device(),
        query.get_dtype(),
        [B, Hq, seq_len_q, v_head_dim],
        stride=[sympy.sympify(s) for s in out_strides],
    )
    # see NOTE:[TritonTemplates with multiple outputs]
    logsumexp_shape = [B, Hq, seq_len_q]
    logsumexp = empty_strided(
        logsumexp_shape,
        None,
        dtype=torch.float32,  # The logsumexp is always stored in fp32 regardless of the input dtype
        device=query.get_device(),
    )
    max_scores = empty_strided(
        logsumexp_shape,  # Same shape as logsumexp
        None,
        dtype=torch.float32,  # The max scores are always stored in fp32 regardless of the input dtype
        device=query.get_device(),
    )
    kernel_options.setdefault("SM_SCALE", scale)

    # Determine GQA broadcast factor.
    gqa_shared_heads = Hq // Hkv
    kernel_options.setdefault("GQA_SHARED_HEADS", gqa_shared_heads)

    # Inside of Triton kernel, only apply partial masking if partial blocks are computed.
    # full_kv_num_blocks is None if partial blocks are not computed
    has_full_blocks = full_kv_num_blocks is not None
    kernel_options.setdefault("HAS_FULL_BLOCKS", has_full_blocks)
    if not has_full_blocks:
        full_kv_num_blocks, full_kv_indices = (
            empty(0, device=query.get_device()) for _ in range(2)
        )

    set_head_dim_values(kernel_options, qk_head_dim, v_head_dim, V.graph.sizevars)

    choices: list[Any] = []

    dtype = query.get_dtype()
    head_dim = V.graph.sizevars.guard_int(query.get_size()[-1])
    configs: list[FlexConfig] = V.choices.get_flex_attention_fwd_configs(
        head_dim, dtype, query.get_device().type
    )

    # Mark SPARSE_KV_BLOCK_SIZE & SPARSE_Q_BLOCK_SIZE as static shapes and add guards.
    SPARSE_KV_BLOCK_SIZE = V.graph.sizevars.guard_int(SPARSE_KV_BLOCK_SIZE)
    SPARSE_Q_BLOCK_SIZE = V.graph.sizevars.guard_int(SPARSE_Q_BLOCK_SIZE)

    # Note, we don't need to pass in the captured buffers explicitly
    # because they're implicitly added by the score_mod function
    # We do need to explicitly pass it in for autotuning though.
    original_kernel_options = kernel_options.copy()
    # Default config for warp specialization
    num_consumer_groups, num_buffers_warp_spec = 0, 0

    for conf in configs:
        cur_kernel_options = original_kernel_options.copy()
        # Performance tuning
        # Triton parameters
        # Remove prefix for forward kernels options and delete backward kernel options.
        for k in list(cur_kernel_options.keys()):
            if k.startswith("fwd_"):
                v = cur_kernel_options.pop(k)
                cur_kernel_options[k[4:]] = v
            if k.startswith("bwd_"):
                cur_kernel_options.pop(k)
        cur_kernel_options.setdefault("num_stages", conf.num_stages)
        cur_kernel_options.setdefault("num_warps", conf.num_warps)
        if cur_kernel_options.get("num_consumer_groups", False):
            cur_kernel_options.setdefault("num_consumer_groups", num_consumer_groups)
            cur_kernel_options.setdefault(
                "num_buffers_warp_spec", num_buffers_warp_spec
            )

        # USE TMA = false by default
        cur_kernel_options.setdefault("USE_TMA", False)

        cur_kernel_options.setdefault("BLOCK_M", conf.block_m)
        cur_kernel_options.setdefault("BLOCK_N", conf.block_n)
        # Blocksparse options
        cur_kernel_options.setdefault("SPARSE_Q_BLOCK_SIZE", SPARSE_Q_BLOCK_SIZE)
        cur_kernel_options.setdefault("SPARSE_KV_BLOCK_SIZE", SPARSE_KV_BLOCK_SIZE)

        if (
            cur_kernel_options["SPARSE_KV_BLOCK_SIZE"] % cur_kernel_options["BLOCK_N"]
            != 0
            or cur_kernel_options["SPARSE_Q_BLOCK_SIZE"] % cur_kernel_options["BLOCK_M"]
            != 0
        ):
            if len(configs) == 1:
                raise ValueError(
                    f"Q and KV block size must be divisible by BLOCK_M and BLOCK_N. We "
                    f"got Q_BLOCK_SIZE={cur_kernel_options['SPARSE_Q_BLOCK_SIZE']} and "
                    f"KV_BLOCK_SIZE={cur_kernel_options['SPARSE_KV_BLOCK_SIZE']}."
                )
            continue

        # ROCm specific kernargs
        for attrib in ["kpack", "matrix_instr_nonkdim", "waves_per_eu"]:
            if hasattr(conf, attrib):
                cur_kernel_options[attrib] = getattr(conf, attrib)

        error = flex_attention_template.maybe_append_choice(
            choices=choices,
            input_nodes=[
                query,
                key,
                value,
                logsumexp,
                max_scores,
                kv_num_blocks,
                kv_indices,
                full_kv_num_blocks,
                full_kv_indices,
            ],
            layout=layout,
            subgraphs=[
                subgraph_buffer,
                mask_graph_buffer,
            ],
            mutated_inputs=[
                logsumexp,
                max_scores,
            ],
            call_sizes=query.get_size(),
            **cur_kernel_options,
        )
        if error is not None and len(configs) == 1:
            raise error
    inputs_for_autotuning = (
        [
            query,
            key,
            value,
            logsumexp,
            max_scores,
            kv_num_blocks,
            kv_indices,
            full_kv_num_blocks,
            full_kv_indices,
        ]
        + list(score_mod_other_buffers)
        + list(mask_mod_other_buffers)
    )
    input_gen_fns = {
        5: create_num_blocks_fake_generator(kv_indices),
        6: create_indices_fake,
        7: create_num_blocks_fake_generator(full_kv_indices),
        8: create_indices_fake,
    }

    out = autotune_select_algorithm(
        "flex_attention",
        choices,
        # Need to filter out symbols since there is an invariant
        # that all input_nodes are of type IRNode
        [x for x in inputs_for_autotuning if isinstance(x, torch._inductor.ir.IRNode)],
        layout,
        input_gen_fns=input_gen_fns,
    )

    # need subgraph inputs and outputs to analyze all symints used in flex attention
    out.data.data.subgraph_inps = list(score_mod_other_buffers) + list(
        mask_mod_other_buffers
    )
    out.data.data.subgraph_outs = get_fwd_subgraph_outputs(
        subgraph_buffer, mask_graph_buffer
    )

    return (out, logsumexp, max_scores)


# ---------------------------- Backward HOP Implementation ----------------------------


@SymbolicGridFn
def flex_attention_backward_grid(
    batch_size, q_heads, num_queries, d_model, kv_heads, num_key_value, meta, *, cdiv
):
    """How is this kernel parallelized?
    We create a grid of (ceil_div(n_queries, query_block_size) * heads_ratio + ceil_div(n_kv, kv_block_size), batch_size, kv_heads)
    Currently this is only parallelizing over batch* kv_heads, but we can, and want to
    parallelize over ceil_div(q_heads//kv_heads * num_key_value, key_value_block_size).
    To do this will either require atomic updates to some grad values or to have a two pass kernel design.
    """
    return (
        cdiv(num_queries, meta["BLOCK_M2"]) * (q_heads // kv_heads)
        + cdiv(num_key_value, meta["BLOCK_N1"]),
        batch_size,
        kv_heads,
    )


flex_attention_backward_template = TritonTemplate(
    name="flex_attention_backward",
    grid=flex_attention_backward_grid,
    source=load_flex_template("flex_backwards") + load_flex_template("utilities"),
)


def validate_joint_graph(joint_graph: torch.fx.Graph):
    """We do some pre lowering graph checks in order to raise nicer error messages"""
    for node in joint_graph.nodes:
        if (
            node.op == "call_function"
            and node.target is torch.ops.flex_lib.zeros_and_scatter.default
        ):
            for user in node.users:
                if user.op != "output":
                    raise NotImplementedError(
                        "Using multiple indexing operations on the same tensor that requires gradients "
                        "in a score_mod function is not currently supported. "
                        "This typically happens when indexing the same tensor multiple times, like:\n\n"
                        "    def score_mod(score, b, h, q_idx, kv_idx):\n"
                        "        return score + bias[q_idx] + bias[kv_idx]  # bias used twice!\n\n"
                        "A valid workaround is to clone() the tensors that will be indexed multiple times. For example:\n\n"
                        "    bias1 = bias.clone()\n"
                        "    def score_mod(score, b, h, q_idx, kv_idx):\n"
                        "        return score + bias[q_idx] + bias1[kv_idx]\n\n"
                        "Note that this solution will use additional memory."
                    )
    return


@dataclass(frozen=True)
class JointOutputResult:
    """Results from processing joint outputs."""

    grad_input: ComputedBuffer
    captured_grads_compute: list[ComputedBuffer]
    captured_grads: list[Optional[TensorBox]]
    mutated_grads: list[TensorBox]


def process_joint_outputs(
    all_joint_outputs: SubgraphResults, num_placeholders: int
) -> JointOutputResult:
    """Process joint outputs and extract various buffers needed for lowering

    Args:
        all_joint_outputs: List of all the outputs from build_subgraphs
        num_placeholders: The number of placeholder inputs, used to skip over unused backward compute buffers

    Returns:
        JointOutputResult containing processed buffers and gradients
    """
    assert isinstance(all_joint_outputs, list)
    assert all_joint_outputs[0] is not None, (
        "joint_subgraph_buffer is None - this is a bug!"
    )

    joint_buffer = all_joint_outputs[0]
    other_grads = all_joint_outputs[num_placeholders - 1 :]

    # outer_grads has the structure: Len(other_buffer_grads) if buffer doesn't require grad than it will be None
    # We only grab the buffers that require grad for inlining into kernel
    grads_compute = [buf for buf in other_grads if buf is not None]

    def get_out(buf):
        if buf is None:
            return None
        assert isinstance(buf, ComputedBuffer)
        assert buf.name is not None
        return TensorBox.create(V.graph.get_buffer(buf.name))

    grads_out = [get_out(x) for x in other_grads]
    mutated_grads = [buf for buf in grads_out if buf is not None]

    return JointOutputResult(
        grad_input=joint_buffer,
        captured_grads_compute=grads_compute,
        captured_grads=grads_out,
        mutated_grads=mutated_grads,
    )


# TODO: We probably also need a layout constraint?
@register_lowering(
    torch.ops.higher_order.flex_attention_backward, type_promotion_kind=None
)
def flex_attention_backward(*args, **kwargs):
    """Lowering for the flex_attention_backward op in triton"""
    (
        query,
        key,
        value,
        out,
        logsumexp,
        grad_out,
        grad_logsumexp,
        fw_graph,
        joint_graph,
        block_mask,
        scale,
        kernel_options,
        score_mod_other_buffers,
        mask_mod_other_buffers,
    ) = args
    (
        _,  # q_length
        _,  # kv_length
        kv_num_blocks,
        kv_indices,
        full_kv_num_blocks,
        full_kv_indices,
        q_num_blocks,
        q_indices,
        full_q_num_blocks,
        full_q_indices,
        SPARSE_Q_BLOCK_SIZE,
        SPARSE_KV_BLOCK_SIZE,
        mask_graph,
    ) = block_mask

    (
        query,
        key,
        value,
        logsumexp,
        grad_out,
        kv_num_blocks,
        kv_indices,
        full_kv_num_blocks,
        full_kv_indices,
        q_num_blocks,
        q_indices,
        full_q_num_blocks,
        full_q_indices,
    ) = maybe_realize(
        [
            query,
            key,
            value,
            logsumexp,
            grad_out,
            kv_num_blocks,
            kv_indices,
            full_kv_num_blocks,
            full_kv_indices,
            q_num_blocks,
            q_indices,
            full_q_num_blocks,
            full_q_indices,
        ]
    )

    device = query.get_device()
    dtype = query.get_dtype()
    Bq, Hq, seq_len_q, qk_head_dim = query.get_size()
    Bkv, Hkv, seq_len_kv, v_head_dim = value.get_size()

    assert V.graph.sizevars.evaluate_expr(sympy.Eq(Bq, Bkv) | sympy.Eq(Bkv, 1)), (
        f"Bq and Bkv must broadcastable. Got Bq={Bq} and Bkv={Bkv}"
    )

<<<<<<< HEAD
    kernel_options = dict(kernel_options)
=======
    kernel_options, backend = _sanitize_kernel_options_for_triton(kernel_options)
>>>>>>> 93fef4bd
    # Mark symbols in custom kernel options as static shapes and add guards.
    kernel_options = {
        k: V.graph.sizevars.guard_int(v) if isinstance(v, sympy.Symbol) else v
        for k, v in kernel_options.items()
    }
    kernel_options.setdefault("FLOAT32_PRECISION", get_float32_precision())
    seq_q_divisible = V.graph.sizevars.statically_known_true(seq_len_q % 128 == 0)
    seq_kv_divisible = V.graph.sizevars.statically_known_true(seq_len_kv % 128 == 0)
    if seq_q_divisible and seq_kv_divisible:
        kernel_options.setdefault("IS_DIVISIBLE", True)
    else:
        kernel_options.setdefault("IS_DIVISIBLE", False)

    fwd_placeholder_inps = [
        create_placeholder(name, dtype, device)
        for name, dtype in [
            ("score", dtype),
            ("b", torch.int32),
            ("h", torch.int32),
            ("m", torch.int32),
            ("n", torch.int32),
        ]
    ]
    fw_subgraph_buffer = build_subgraph_buffer(
        fwd_placeholder_inps + list(score_mod_other_buffers), fw_graph
    )
    freeze_irnodes(fw_subgraph_buffer)

    joint_placeholder_inps = fwd_placeholder_inps + [
        create_placeholder("grad_score_mod", dtype, device)
    ]
    # Sometimes we have weird unused nodes here
    joint_graph.graph_module.graph.eliminate_dead_code()

    # It is hard to raise nice errors for some joint graphs during subgraph lowering
    # This lets us do some checks before attempting to lower
    validate_joint_graph(joint_graph.graph_module.graph)

    all_joint_outputs = build_subgraph_buffer(
        joint_placeholder_inps + list(score_mod_other_buffers),
        joint_graph,
    )
    freeze_irnodes(all_joint_outputs)

    joint_outputs = process_joint_outputs(
        all_joint_outputs, len(joint_placeholder_inps)
    )

    mask_graph_placeholder_inps = [
        create_placeholder(name, dtype, query.get_device())
        for name, dtype in [
            ("b", torch.int32),
            ("h", torch.int32),
            ("m", torch.int32),
            ("n", torch.int32),
        ]
    ]
    mask_graph_buffer = build_subgraph_buffer(
        mask_graph_placeholder_inps + list(mask_mod_other_buffers), mask_graph
    )
    freeze_irnodes(mask_graph_buffer)

    if _use_flex_flash_attention_backward(
        fw_graph,
        mask_graph,
        backend=backend,
    ):
        return create_flex_flash_attention_backward_kernel(
            query, key, value, out, logsumexp, grad_out, scale, kernel_options
        )

    # Construct layout with stride order matching K
    key_size = [Bq, Hkv, seq_len_kv, qk_head_dim]
    key_strides = infer_dense_strides(key_size, key.get_stride())

    layout_broadcasted_k = FixedLayout(
        key.get_device(),
        key.get_dtype(),
        key_size,
        stride=[sympy.sympify(s) for s in key_strides],
    )

    # Create delta which will is needed for the bwd's kernel
    grad_lse_exp2 = lowerings[aten.mul](grad_logsumexp, 1 / math.log(2))
    mul_delta = lowerings[aten.mul](out, grad_out)
    delta = lowerings[aten.sum](mul_delta, axis=-1)
    delta = lowerings[aten.sub](delta, grad_lse_exp2)
    delta = ExternKernel.require_contiguous(delta)

    grad_lse_exp2, delta = maybe_realize([grad_lse_exp2, delta])

    # # see NOTE:[TritonTemplates with multiple outputs]
    query_size = [Bq, Hq, seq_len_q, qk_head_dim]
    grad_query_strides = infer_dense_strides(query_size, query.get_stride())
    grad_query = empty_strided(
        query_size,
        stride=[sympy.sympify(s) for s in grad_query_strides],
        dtype=query.get_dtype(),
        device=query.get_device(),
    )

    # Construct output layout with stride order matching value
    value_size = [Bq, Hkv, seq_len_kv, v_head_dim]
    value_strides = infer_dense_strides(value_size, value.get_stride())

    broadcasted_grad_value = empty_strided(
        value_size,
        stride=[sympy.sympify(s) for s in value_strides],
        dtype=value.get_dtype(),
        device=value.get_device(),
    )

    kernel_options.setdefault("SM_SCALE", scale)

    # Determine GQA factor
    gqa_shared_heads = Hq // Hkv
    kernel_options.setdefault("GQA_SHARED_HEADS", gqa_shared_heads)

    # Inside of Triton kernel, only apply partial masking if partial blocks are computed.
    # full_kv_num_blocks is torch.zeros([1, 1, 1]) if partial blocks are not computed.
    has_full_blocks = full_kv_num_blocks is not None
    kernel_options.setdefault("HAS_FULL_BLOCKS", has_full_blocks)
    if not has_full_blocks:
        full_kv_num_blocks, full_kv_indices, full_q_num_blocks, full_q_indices = (
            empty(0, device=query.get_device()) for _ in range(4)
        )

    set_head_dim_values(kernel_options, qk_head_dim, v_head_dim, V.graph.sizevars)

    SPARSE_Q_BLOCK_SIZE = V.graph.sizevars.guard_int(SPARSE_Q_BLOCK_SIZE)
    SPARSE_KV_BLOCK_SIZE = V.graph.sizevars.guard_int(SPARSE_KV_BLOCK_SIZE)

    choices: list[Any] = []

    dtype = query.get_dtype()
    head_dim = V.graph.sizevars.guard_int(query.get_size()[-1])
    configs: list[FlexBwDConfig] = V.choices.get_flex_attention_bwd_configs(
        head_dim, dtype, query.get_device().type
    )

    # Default config for warp specialization
    num_consumer_groups, num_buffers_warp_spec = 0, 0

    original_kernel_options = kernel_options.copy()

    for conf in configs:
        if (
            SPARSE_KV_BLOCK_SIZE % conf.block_n1 != 0
            or SPARSE_Q_BLOCK_SIZE % conf.block_m1 != 0
            or SPARSE_KV_BLOCK_SIZE % conf.block_n2 != 0
            or SPARSE_Q_BLOCK_SIZE % conf.block_m2 != 0
        ):
            continue

        # Performance tuning
        # Triton heuristics
        cur_kernel_options = original_kernel_options.copy()
        # Remove prefix for backward kernels options and delete forward kernel options.
        for k in list(cur_kernel_options.keys()):
            if k.startswith("bwd_"):
                v = cur_kernel_options.pop(k)
                cur_kernel_options[k[4:]] = v
            if k.startswith("fwd_"):
                cur_kernel_options.pop(k)
        cur_kernel_options.setdefault("num_warps", conf.num_warps)
        cur_kernel_options.setdefault("num_stages", conf.num_stages)

        if cur_kernel_options.get("num_consumer_groups", False):
            cur_kernel_options.setdefault("num_consumer_groups", num_consumer_groups)
            cur_kernel_options.setdefault(
                "num_buffers_warp_spec", num_buffers_warp_spec
            )

        cur_kernel_options.setdefault("BLOCK_M1", conf.block_m1)
        cur_kernel_options.setdefault("BLOCK_N1", conf.block_n1)
        cur_kernel_options.setdefault("BLOCK_M2", conf.block_m2)
        cur_kernel_options.setdefault("BLOCK_N2", conf.block_n2)

        # Blocksparse options
        cur_kernel_options.setdefault("SPARSE_Q_BLOCK_SIZE", SPARSE_Q_BLOCK_SIZE)
        cur_kernel_options.setdefault("SPARSE_KV_BLOCK_SIZE", SPARSE_KV_BLOCK_SIZE)

        # ROCm specific kernargs
        for attrib in ["kpack", "matrix_instr_nonkdim", "waves_per_eu"]:
            if hasattr(conf, attrib):
                cur_kernel_options[attrib] = getattr(conf, attrib)

        flex_attention_backward_template.maybe_append_choice(
            choices=choices,
            input_nodes=[
                query,
                key,
                value,
                logsumexp,
                delta,
                grad_out,
                grad_query,
                broadcasted_grad_value,
                kv_num_blocks,
                kv_indices,
                q_num_blocks,
                q_indices,
                full_kv_num_blocks,
                full_kv_indices,
                full_q_num_blocks,
                full_q_indices,
            ],
            layout=layout_broadcasted_k,  # We use store_output only for grad_key
            subgraphs=[
                fw_subgraph_buffer,
                joint_outputs.grad_input,
                mask_graph_buffer,
                joint_outputs.captured_grads_compute,
            ],
            mutated_inputs=[
                grad_query,
                broadcasted_grad_value,
                *joint_outputs.mutated_grads,
            ],
            call_sizes=query.get_size() + key.get_size()[1:3],
            **cur_kernel_options,
        )
    inputs_for_autotuning = (
        # pyrefly: ignore [unsupported-operation]
        [
            query,
            key,
            value,
            logsumexp,
            delta,
            grad_out,
            grad_query,
            broadcasted_grad_value,
            kv_num_blocks,
            kv_indices,
            q_num_blocks,
            q_indices,
            full_kv_num_blocks,
            full_kv_indices,
            full_q_num_blocks,
            full_q_indices,
        ]
        + list(score_mod_other_buffers)
        + list(mask_mod_other_buffers)
        + joint_outputs.mutated_grads
    )
    input_gen_fns = {
        8: create_num_blocks_fake_generator(kv_indices),  # kv_num_blocks
        9: create_indices_fake,
        10: create_num_blocks_fake_generator(q_indices),  # q_num_blocks
        11: create_indices_fake,
        12: create_num_blocks_fake_generator(full_kv_indices),  # full_kv_num_blocks
        13: create_indices_fake,
        14: create_num_blocks_fake_generator(full_q_indices),  # full_q_num_blocks
        15: create_indices_fake,
    }

    broadcasted_grad_key = autotune_select_algorithm(
        "flex_attention_backward",
        choices,
        [x for x in inputs_for_autotuning if isinstance(x, torch._inductor.ir.IRNode)],
        layout_broadcasted_k,
        input_gen_fns=input_gen_fns,
    )  # [Bq, Hkv, seq_len_kv, k_head_dim]

    # need subgraph inputs and outputs to analyze all symints used in flex attention
    broadcasted_grad_key.data.data.subgraph_inps = list(score_mod_other_buffers) + list(
        mask_mod_other_buffers
    )
    broadcasted_grad_key.data.data.subgraph_outs = get_bwd_subgraph_outputs(
        fw_subgraph_buffer, mask_graph_buffer, joint_outputs
    )

    if V.graph.sizevars.evaluate_expr(sympy.Eq(Bq, Bkv)):
        grad_key = broadcasted_grad_key
        grad_value = broadcasted_grad_value
    else:
        assert V.graph.sizevars.evaluate_expr(sympy.Gt(Bq, 1) & sympy.Eq(Bkv, 1)), (
            f"Bq and Bkv must broadcastable. "
            f"Got Bq={V.graph.sizevars.evaluate_expr(Bq)} "
            f"and Bkv={V.graph.sizevars.evaluate_expr(Bkv)}"
        )
        grad_key = lowerings[aten.sum](broadcasted_grad_key, axis=0, keepdims=True)
        grad_value = lowerings[aten.sum](broadcasted_grad_value, axis=0, keepdims=True)

    return (grad_query, grad_key, grad_value, tuple(joint_outputs.captured_grads))


def get_bwd_subgraph_outputs(
    subgraph_buffer: SubgraphResults,
    mask_graph_buffer: SubgraphResults,
    joint_outputs: JointOutputResult,
) -> list[Optional[Union[ComputedBuffer, TensorBox]]]:
    subgraph_buffer = (
        # pyrefly: ignore [bad-assignment]
        subgraph_buffer if isinstance(subgraph_buffer, Sequence) else [subgraph_buffer]
    )
    mask_graph_buffer = (
        # pyrefly: ignore [bad-assignment]
        mask_graph_buffer
        if isinstance(mask_graph_buffer, Sequence)
        else [mask_graph_buffer]
    )
    joint_output_buffers = [
        joint_outputs.grad_input,
        *joint_outputs.captured_grads_compute,
        *joint_outputs.captured_grads,
        *joint_outputs.mutated_grads,
    ]

    # pyrefly: ignore [not-iterable]
    return [*subgraph_buffer, *mask_graph_buffer, *joint_output_buffers]<|MERGE_RESOLUTION|>--- conflicted
+++ resolved
@@ -7,12 +7,13 @@
 import math
 from collections.abc import Sequence
 from dataclasses import dataclass
-from typing import Any, Optional, TYPE_CHECKING, Union
+from typing import Any, cast, Optional, TYPE_CHECKING, Union
 
 import sympy
 
 import torch
 from torch._inductor.virtualized import V
+from torch.nn.attention.flex_attention import _Backend
 
 from ...ir import ComputedBuffer, ExternKernel, FixedLayout, TensorBox
 from ...lowering import empty, empty_strided, lowerings, register_lowering
@@ -53,6 +54,17 @@
 Expr = sympy.Expr
 
 
+def _sanitize_kernel_options_for_triton(
+    kernel_options: dict[str, Any],
+) -> tuple[dict[str, Any], _Backend]:
+    """We always strip quotes around str values, we only need this in lowering, so we pop it here
+    to avoid passing to triton constexpr dict
+    """
+    sanitized = dict(kernel_options)
+    backend = cast(_Backend, sanitized.pop("BACKEND", "AUTO"))
+    return sanitized, backend
+
+
 @SymbolicGridFn
 def flex_attention_grid(batch_size, q_heads, num_queries, d_model, meta, *, cdiv):
     """How is this kernel parallelized?
@@ -95,7 +107,7 @@
     subgraph,
     block_mask,
     scale,
-    kernel_options,
+    kernel_options: dict[str, Any],
     score_mod_other_buffers,
     mask_mod_other_buffers,
 ):
@@ -172,7 +184,7 @@
     )
     freeze_irnodes(mask_graph_buffer)
 
-    kernel_options = dict(kernel_options)
+    kernel_options, backend = _sanitize_kernel_options_for_triton(kernel_options)
     # Mark symbols in custom kernel options as static shapes and add guards.
     kernel_options = {
         k: V.graph.sizevars.guard_int(v) if isinstance(v, sympy.Symbol) else v
@@ -182,7 +194,19 @@
     enable_gqa = V.graph.sizevars.evaluate_expr(
         sympy.Ne(query.get_size()[1], key.get_size()[1]),
     )
-    if _use_flex_decoding(query, kv_indices, value, kernel_options, enable_gqa):
+
+    can_use_decode = _use_flex_decoding(
+        query, kv_indices, value, kernel_options, enable_gqa
+    )
+    use_decode = (backend == "TRITON_DECODE") or (backend == "AUTO" and can_use_decode)
+
+    if backend == "TRITON_DECODE" and not can_use_decode:
+        raise RuntimeError(
+            "BACKEND='TRITON_DECODE' was specified but flex_decoding cannot be used for this input. "
+            "flex_decoding is only available for short sequence lengths with specific configurations."
+        )
+
+    if use_decode:
         return create_flex_decoding_kernel(
             query,
             key,
@@ -229,6 +253,7 @@
         mask_graph,
         kernel_options,
         num_score_mod_placeholders=len(placeholder_inps),
+        backend=backend,
     ):
         return create_flex_flash_attention_kernel(
             query,
@@ -637,11 +662,7 @@
         f"Bq and Bkv must broadcastable. Got Bq={Bq} and Bkv={Bkv}"
     )
 
-<<<<<<< HEAD
-    kernel_options = dict(kernel_options)
-=======
     kernel_options, backend = _sanitize_kernel_options_for_triton(kernel_options)
->>>>>>> 93fef4bd
     # Mark symbols in custom kernel options as static shapes and add guards.
     kernel_options = {
         k: V.graph.sizevars.guard_int(v) if isinstance(v, sympy.Symbol) else v
