import functools
import logging
import math
import typing

import torch
import torch._decomp as decomp
import torch.ao.quantization.fx._decomposed
from torch._decomp import (
    core_aten_decompositions,
    get_decompositions,
    remove_decompositions,
)
from torch._decomp.decompositions import (
    _grid_sampler_2d as decomp_grid_sampler_2d,
    pw_cast_for_opmath,
)
from torch._decomp.decompositions_for_rng import extra_random_decomps
from torch._higher_order_ops.out_dtype import out_dtype
from torch._prims_common import type_to_dtype

from . import config, inductor_prims

log = logging.getLogger(__name__)
aten = torch.ops.aten
prims = torch.ops.prims
quantized_decomposed = torch.ops.quantized_decomposed

inductor_decompositions = get_decompositions(
    [
        aten._adaptive_avg_pool2d_backward,
        aten.arange,
        aten.bitwise_and_,
        aten.bitwise_or_,
        aten.clamp_min_,
        aten.dist,
        aten.empty_like,
        aten.flip,
        aten.gelu,
        aten.hardtanh,
        aten.index_select,
        aten.lcm,
        aten.leaky_relu,
        aten.linalg_vector_norm,
        aten._log_softmax,
        aten.max_pool2d_with_indices_backward,
        aten._native_batch_norm_legit,
        aten._native_batch_norm_legit_functional,
        aten._native_batch_norm_legit_no_training,
        aten.native_batch_norm,
        aten.native_group_norm,
        aten.native_layer_norm,
        aten._softmax,
        aten.sin_,
        aten.sqrt_,
        out_dtype,
        aten._to_copy,
        aten.tril_indices,
        aten.triu_indices,
        aten.upsample_bilinear2d.vec,
    ]
)
decompositions = {**core_aten_decompositions(), **inductor_decompositions}

# Remove unwanted decompositions included via the core ATen decompositions from
# the Inductor decomp table.
decomps_to_exclude = [
    aten._unsafe_index,
    aten._scaled_dot_product_flash_attention.default,  # See comments in torch/_decomp/decompositions.py
    aten.clamp_max,
    aten.clamp_min,
<<<<<<< HEAD
    aten.glu,  # has lowering in inductor
    aten.trunc,
=======
>>>>>>> 8d25ea41
]

remove_decompositions(decompositions, decomps_to_exclude)


def register_decomposition(ops):
    for op in [ops] if callable(ops) else ops:
        if op in decompositions:
            log.warning("duplicate decomp: %s", ops)
    return decomp.register_decomposition(ops, decompositions)


# TODO: for now, inductor doesn't handle asserts
# because the condition is symbool -> tensor in the graph.
@register_decomposition([aten._assert_async.msg])
def assert_async_msg_decomp(tensor, msg):
    return


# Following `assert_async_msg_decomp` and implement as non-op.
@register_decomposition([aten._functional_assert_async.msg])
def functional_assert_async_msg_decomp(tensor, msg):
    return


@register_decomposition([aten.sym_constrain_range_for_size.default])
def sym_constrain_range_for_size(symbol, *, min=None, max=None):
    return


@register_decomposition([aten.clamp])
@pw_cast_for_opmath
def clamp(x, min=None, max=None):
    if min is not None:
        x = x.clamp_min(min)
    if max is not None:
        x = x.clamp_max(max)
    return x


@register_decomposition([aten.full])
def full(size, fill_value, **kwargs):
    dtype = kwargs.get("dtype")
    if dtype is None:
        kwargs["dtype"] = type_to_dtype(type(fill_value))
        return aten.full(size, fill_value, **kwargs)
    return NotImplemented


# Not really sure how to put this into the main library.  PrimTorch wants
# empty_permuted to go to the prim, and typically users don't really want
# to decompose to empty_strided (but inductor is OK with it, because we are
# cool with strides and everything goes to empty_strided)
@register_decomposition([aten.empty_permuted.default])
def empty_permuted(size, physical_layout, **kwargs):
    perm = [0] * len(size)
    for p, l in enumerate(physical_layout):
        perm[l] = p
    return torch.empty([size[l] for l in physical_layout], **kwargs).permute(perm)


@register_decomposition([aten.convolution_backward])
def convolution_backward(
    grad_output,
    input,
    weight,
    bias_sizes,
    stride,
    padding,
    dilation,
    transposed,
    output_padding,
    groups,
    output_mask,
):
    if not output_mask[2] or grad_output.device.type != "cuda":
        return NotImplemented
    grad_bias = aten.sum(grad_output, [0] + list(range(2, grad_output.dim())))
    grad_inp, grad_weight, _ = aten.convolution_backward(
        grad_output,
        input,
        weight,
        bias_sizes,
        stride,
        padding,
        dilation,
        transposed,
        output_padding,
        groups,
        [output_mask[0], output_mask[1], False],
    )
    return (grad_inp, grad_weight, grad_bias)


@register_decomposition([aten.log2])
def log2(x):
    return torch.log(x) * (1.0 / math.log(2.0))


@register_decomposition([aten.round.decimals])
def round_dec(x, decimals=0):
    ten_pow_decimals = 10.0**decimals
    return aten.round(x * ten_pow_decimals) * (1.0 / ten_pow_decimals)


@register_decomposition([aten.all.default])
def all(input):
    return torch.logical_not(torch.any(torch.logical_not(input)))


@register_decomposition([aten.all.dim])
def all_dim(input, dim, keepdim=False):
    return torch.logical_not(torch.any(torch.logical_not(input), dim, keepdim))


@register_decomposition([aten.bmm])
def bmm(self, batch2):
    if self.device == "cpu":
        if self.size(1) == 1 and batch2.size(-1) == 1:
            return torch.sum(
                self.squeeze(1) * batch2.squeeze(-1), dim=1, keepdim=True
            ).unsqueeze(1)
    return NotImplemented


@register_decomposition([aten.mm])
def mm(self, input2):
    # Our matrix vector multiplies only achieve peak bandwidth with coordinate descent tuning.
    # todo: Look into why and fix it (hopefully)
    if config.coordinate_descent_tuning:
        if self.shape[0] == 1 or input2.shape[1] == 1:
            return (self.unsqueeze(2) * input2.unsqueeze(0)).sum(dim=1)
    if self.device == "cpu":
        if (
            self.size(-1) == 1
            and input2.size(0) == 1
            and (self.dtype == input2.dtype)
            and ((torch.numel(self) + torch.numel(input2)) <= 32)
        ):
            return torch.cat([self[i, :] * input2 for i in range(self.size(0))])
        if self.size(0) == 1 and input2.size(-1) == 1:
            return torch.sum(
                self.squeeze(0) * input2.squeeze(-1), dim=0, keepdim=True
            ).unsqueeze(0)
    return NotImplemented


@register_decomposition([aten.cat.default])
def cat(tensors, dim=0):
    def non_empty_tensor(x):
        # special case for cat'ing with an empty tensor -
        # just drop the 'empty' inputs so they don't confuse the logic below.
        return len(x.shape) > 1 or x.shape[0] > 0

    filtered_tensors = list(filter(non_empty_tensor, tensors))

    if len(filtered_tensors) == 1:
        return tensors[0].clone()
    elif 1 < len(filtered_tensors) < len(tensors):
        # on the first call, when we remove empty tensors, we redispatch recursively
        return aten.cat.default(filtered_tensors, dim)
    # when no 'filtering' has occured, we raise to prevent infinite recursion (no more decomposition needed)
    return NotImplemented


@register_decomposition([aten.angle])
def angle(x):
    if x.is_complex():
        return torch.where(
            torch.isnan(x.real), float("nan"), torch.atan2(x.imag, x.real)
        )
    else:
        # when x is real number
        #   if x >= 0, return 0
        #   if x < 0, return pi
        #   if x is nan, return nan
        ret = torch.where(x < 0, math.pi, 0.0)
        nan = torch.where(torch.isnan(x), float("nan"), 0.0)
        return ret + nan


@register_decomposition([aten.conj_physical])
def conj_physical(self):
    assert not self.is_complex(), "TODO: implement this"
    return self


@register_decomposition([aten.lift, aten.detach_])
def lift(self):
    return self


@register_decomposition([aten.bernoulli.default])
def bernoulli(self, *, generator=None):
    assert generator is None
    return torch.rand_like(self, dtype=torch.float32) < self


@register_decomposition([aten.fmin, prims.fmin])
def fmin(self, other):
    return torch.where(torch.isnan(other) | (other > self), self, other)


@register_decomposition([aten.fmax, prims.fmax])
def fmax(self, other):
    return torch.where(torch.isnan(other) | (other < self), self, other)


@register_decomposition([aten.narrow_copy])
def narrow_copy(self, dim, start, length):
    return torch.narrow(self, dim, start, length).clone()


@register_decomposition([aten.expand_copy])
def expand_copy(self, size, *, implicit=False):
    return aten.expand(self, size, implicit=implicit).clone()


@register_decomposition([aten.view_copy.default])
def view_copy_default(self, size):
    return aten.view(self, size).clone()


@register_decomposition([aten.view_copy.dtype])
def view_copy_dtype(self, dtype):
    return self.to(dtype).clone()


@register_decomposition(aten.rand_like)
def rand_like(self, *, dtype=None, device=None, **kwargs):
    return torch.rand(
        [*self.size()],
        dtype=dtype or self.dtype,
        device=device or self.device,
        **kwargs,
    )


@register_decomposition(aten.randn_like)
def randn_like(self, *, dtype=None, device=None, **kwargs):
    return torch.randn(
        [*self.size()],
        dtype=dtype or self.dtype,
        device=device or self.device,
        **kwargs,
    )


@register_decomposition(aten.full_like)
def full_like(
    self,
    fill_value,
    *,
    dtype=None,
    layout=None,
    device=None,
    pin_memory=False,
    requires_grad=False,
    memory_format=torch.preserve_format,
):
    return torch.full(
        [*self.size()],
        fill_value,
        dtype=dtype or self.dtype,
        layout=layout or self.layout,
        device=device or self.device,
        requires_grad=requires_grad,
    )


@register_decomposition(aten.randint_like.default)
def randint_like(self, high, *, dtype=None, device=None, **kwargs):
    return aten.randint.low(
        0,
        high,
        [*self.size()],
        dtype=dtype or self.dtype,
        device=device or self.device,
        **kwargs,
    )


@register_decomposition(aten.randint_like.low_dtype)
def randint_like_low(self, low, high, *, dtype=None, device=None, **kwargs):
    return aten.randint.low(
        low,
        high,
        [*self.size()],
        dtype=dtype or self.dtype,
        device=device or self.device,
        **kwargs,
    )


@register_decomposition(aten.randint.default)
def randint(high, size, **kwargs):
    return aten.randint.low(0, high, size, **kwargs)


# The difference between quantize_per_tensor.default and quantize_per_tensor.tensor is
# scale and zero_point is scalar or scalar tensor
@register_decomposition(quantized_decomposed.quantize_per_tensor.default)
def quantize_per_tensor_default_decomp_impl(
    input: torch.Tensor,
    scale: float,
    zero_point: int,
    quant_min: int,
    quant_max: int,
    dtype: torch.dtype,
) -> torch.Tensor:
    inv_scale = 1.0 / scale
    return torch.clamp(
        torch.round(input * inv_scale) + zero_point, quant_min, quant_max
    ).to(dtype)


# The difference between dequantize_per_tensor.default and dequantize_per_tensor.tensor is
# scale and zero_point is scalar or scalar tensor
@register_decomposition(quantized_decomposed.dequantize_per_tensor.default)
def dequantize_per_tensor_default_decomp_impl(
    input: torch.Tensor,
    scale: float,
    zero_point: int,
    quant_min: int,
    quant_max: int,
    dtype: torch.dtype,
) -> torch.Tensor:
    return (input.to(torch.float32) - zero_point) * scale


@register_decomposition(quantized_decomposed.quantize_per_tensor.tensor)
def quantize_per_tensor_tensor_decomp_impl(
    input: torch.Tensor,
    scale: torch.Tensor,
    zero_point: torch.Tensor,
    quant_min: int,
    quant_max: int,
    dtype: torch.dtype,
) -> torch.Tensor:
    inv_scale = 1.0 / scale
    return torch.clamp(
        torch.round(input * inv_scale) + zero_point, quant_min, quant_max
    ).to(dtype)


@register_decomposition(quantized_decomposed.dequantize_per_tensor.tensor)
def dequantize_per_tensor_tensor_decomp_impl(
    input: torch.Tensor,
    scale: torch.Tensor,
    zero_point: torch.Tensor,
    quant_min: int,
    quant_max: int,
    dtype: torch.dtype,
) -> torch.Tensor:
    return (input.to(torch.float32) - zero_point) * scale


@register_decomposition(torch.ops.quantized.embedding_bag_byte_unpack)
def q_embedding_bag_byte_unpack_decomp(packed):
    def bitcast_u8_to_f32(u8):
        x, y, z, w = (u8[..., n].to(torch.int32) for n in (0, 1, 2, 3))
        return (x + (y << 8) + (z << 16) + (w << 24)).view(torch.float32)[..., None]

    scales = bitcast_u8_to_f32(packed[..., -8:-4])
    offsets = bitcast_u8_to_f32(packed[..., -4:])
    return packed[..., :-8].to(torch.float32) * scales + offsets


@register_decomposition([aten.grid_sampler_2d])
@pw_cast_for_opmath
def grid_sampler_2d(
    a: torch.Tensor,
    grid: torch.Tensor,
    interpolation_mode: int = 0,
    padding_mode: int = 0,
    align_corners: bool = False,
) -> torch.Tensor:
    # We do not expand the grid (_expand_grid=False) on cpu for performance reasons
    # Experimenting locally it was found that compiled CUDA code is accelerated by ~5x
    # and CPU code by ~2x on bicubic mode, if we expand the grid from (N, H, W, 2) into (N, C, H, W, 2)
    # However, this leads to a slowdown around ~0.8x on CPU bilinear mode, channels first.
    # Thus we apply this hack to not expand the grid for this case.
    _expand_grid = not (
        a.device == torch.device("cpu")
        and interpolation_mode == 0
        and a.is_contiguous(memory_format=torch.contiguous_format)
    )

    output = decomp_grid_sampler_2d(
        a,
        grid=grid,
        interpolation_mode=interpolation_mode,
        padding_mode=padding_mode,
        align_corners=align_corners,
        _expand_grid=_expand_grid,
    )
    return output


@register_decomposition(aten._foreach_addcmul.Scalar)
def _foreach_addcmul_scalar(self, left_tensors, right_tensors, scalar=1):
    return aten._foreach_add.List(
        self, aten._foreach_mul.List(left_tensors, right_tensors), alpha=scalar
    )


@register_decomposition(aten._foreach_addcdiv.Scalar)
def _foreach_addcdiv_scalar(self, left_tensors, right_tensors, scalar=1):
    return aten._foreach_add.List(
        self, aten._foreach_div.List(left_tensors, right_tensors), alpha=scalar
    )


@register_decomposition(aten._foreach_lerp.Scalar)
def _foreach_lerp_scalar(start_tensors, end_tensors, weight):
    return aten._foreach_add.List(
        start_tensors,
        aten._foreach_mul.Scalar(
            aten._foreach_sub.List(end_tensors, start_tensors), weight
        ),
    )


@aten.miopen_batch_norm.default.py_impl(torch._C.DispatchKey.Autograd)
@register_decomposition(aten.miopen_batch_norm)
def miopen_batch_norm(
    input: torch.Tensor,
    weight: torch.Tensor,
    bias: typing.Optional[torch.Tensor],
    running_mean: typing.Optional[torch.Tensor],
    running_var: typing.Optional[torch.Tensor],
    training: bool,
    exponential_average_factor: float,
    epsilon: float,
):
    a, b, c = aten.native_batch_norm(
        input,
        weight,
        bias,
        running_mean,
        running_var,
        training,
        exponential_average_factor,
        epsilon,
    )

    if training:
        return (a, b, c)
    return (
        a,
        weight.new_zeros((0,)),
        weight.new_zeros((0,)),
    )


@functools.lru_cache(None)
def fast_random_decomps():
    return {**decompositions, **extra_random_decomps}


def select_decomp_table():
    """decomps can change based on config"""
    if config.fallback_random:
        return decompositions
    return fast_random_decomps()


@register_decomposition(aten.masked_scatter)
def masked_scatter(self, mask, source):
    if self.device.type == "cuda":
        # This two-step algorithm is the same as eager CUDA, for eager CPU we
        # use a 1-shot serial iteration.
        self, mask = aten.broadcast_tensors([self, mask])
        source_idx = mask.reshape(-1).cumsum(0) - 1
        return inductor_prims.masked_scatter_with_index(self, mask, source_idx, source)
    return NotImplemented<|MERGE_RESOLUTION|>--- conflicted
+++ resolved
@@ -69,11 +69,7 @@
     aten._scaled_dot_product_flash_attention.default,  # See comments in torch/_decomp/decompositions.py
     aten.clamp_max,
     aten.clamp_min,
-<<<<<<< HEAD
     aten.glu,  # has lowering in inductor
-    aten.trunc,
-=======
->>>>>>> 8d25ea41
 ]
 
 remove_decompositions(decompositions, decomps_to_exclude)
