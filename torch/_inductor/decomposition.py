import functools
import logging
import math
import numbers

import torch
import torch._decomp as decomp
from torch import Tensor
from torch._decomp import core_aten_decompositions, get_decompositions
from torch._decomp.decompositions import pw_cast_for_opmath
from torch.utils._mode_utils import no_dispatch

from . import config, utils

log = logging.getLogger(__name__)
aten = torch.ops.aten

inductor_decompositions = get_decompositions(
    [
        aten.arange,
        aten.flip,
        aten.linalg_vector_norm,
        aten.std,
        aten.std_mean,
        aten._to_copy,
    ]
)
decompositions = {**core_aten_decompositions(), **inductor_decompositions}


def register_decomposition(ops):
    for op in [ops] if callable(ops) else ops:
        if op in decompositions:
            log.warning(f"duplicate decomp: {ops}")
    return decomp.register_decomposition(ops, decompositions)


@register_decomposition([aten.clamp])
@pw_cast_for_opmath
def clamp(x, min=None, max=None):
    if min is not None:
        x = x.clamp_min(min)
    if max is not None:
        x = x.clamp_max(max)
    return x


# TorchInductor-only decomposition. It should not be taken to core.
# See https://github.com/pytorch/torchdynamo/pull/1120
@register_decomposition([aten.floor_divide.default])
def floordiv(a, b):
    return aten.div.Tensor_mode(a, b, rounding_mode="floor")


def get_alignment_size(x):
    if x.dtype == torch.float16 or x.dtype == torch.half or x.dtype == torch.bfloat16:
        return 8
    elif x.dtype == torch.float32 or x.dtype == torch.float:
        return 4
    else:
        return 0


def check_device(a: Tensor, b: Tensor):
    return a.is_cuda and b.is_cuda


def get_padded_length(x, alignment_size):
    if alignment_size == 0 or x % alignment_size == 0:
        return 0
    return int((x // alignment_size + 1) * alignment_size) - x


def pad_dim(x, padded_length, dim):
    if padded_length == 0:
        return x
    pad = x.new_zeros(*x.shape[:dim], padded_length, *x.shape[dim + 1 :])
    return torch.cat([x, pad], dim=dim)


@register_decomposition([aten.addmm])
def addmm(input, mat1, mat2, *, beta=1, alpha=1):
    if (
        config.shape_padding
        and check_device(mat1, mat2)
        and should_pad_bench(mat1, mat2, torch.ops.aten.addmm, input=input)
    ):
        m_padded_length = get_padded_length(mat1.shape[0], get_alignment_size(mat1))
        k_padded_length = get_padded_length(mat1.shape[1], get_alignment_size(mat1))
        n_padded_length = get_padded_length(mat2.shape[1], get_alignment_size(mat2))
        if m_padded_length != 0 or k_padded_length != 0 or n_padded_length != 0:
            return pad_addmm(
                input, mat1, mat2, m_padded_length, k_padded_length, n_padded_length
            )

    return NotImplemented  # go directly to lowering


def pad_addmm(input, mat1, mat2, m_padded_length, k_padded_length, n_padded_length):
    # addmm decomp with padding will go through pad_addmm multiple times if multiple dimensions are needed to be padded
    if k_padded_length != 0:
        mat1 = pad_dim(mat1, k_padded_length, 1)
        mat2 = pad_dim(mat2, k_padded_length, 0)
    elif n_padded_length != 0:
        mat2 = pad_dim(mat2, n_padded_length, 1)
    elif m_padded_length != 0:
        mat1 = pad_dim(mat1, m_padded_length, 0)

    if input is not None and k_padded_length == 0:
        if n_padded_length != 0:
            if input.dim() == 2:
                input = pad_dim(input, n_padded_length, 1)
            elif input.dim() == 1:
                input = pad_dim(input, n_padded_length, 0)
        elif m_padded_length != 0 and input.dim() == 2:
            input = pad_dim(input, m_padded_length, 0)

    if k_padded_length != 0:
        return torch.ops.aten.addmm(input, mat1, mat2)
    elif n_padded_length != 0:
        return torch.ops.aten.addmm(input, mat1, mat2)[:, :-n_padded_length]
    else:
        return torch.ops.aten.addmm(input, mat1, mat2)[:-m_padded_length, :]


def should_pad_bench(mat1, mat2, op, input=None):
    assert utils.has_triton()
    from triton.testing import do_bench

    with no_dispatch():
        if op is torch.ops.aten.mm or op is torch.ops.aten.addmm:
            m_padded_length = get_padded_length(mat1.shape[0], get_alignment_size(mat1))
            k_padded_length = get_padded_length(mat1.shape[1], get_alignment_size(mat1))
            n_padded_length = get_padded_length(mat2.shape[1], get_alignment_size(mat2))
        elif op is torch.ops.aten.bmm:
            m_padded_length = get_padded_length(mat1.shape[1], get_alignment_size(mat1))
            k_padded_length = get_padded_length(mat1.shape[2], get_alignment_size(mat1))
            n_padded_length = get_padded_length(mat2.shape[2], get_alignment_size(mat2))
        else:
            return False

        if m_padded_length == k_padded_length == n_padded_length == 0:
            return False

        mat1 = torch.randn_like(mat1)
        mat2 = torch.randn_like(mat2)
        warmup = 5
        rep = 100
        if op is torch.ops.aten.bmm or op is torch.ops.aten.mm:
            ori_time = do_bench(
                lambda: op(mat1, mat2), warmup=warmup, rep=rep, fast_flush=True
            )[0]
        else:
            if input is not None:
                input = torch.randn_like(input)
            ori_time = do_bench(
                lambda: op(input, mat1, mat2), warmup=warmup, rep=rep, fast_flush=True
            )[0]

        mat1_pad = torch.randn_like(mat1)
        mat2_pad = torch.randn_like(mat2)

        if op is torch.ops.aten.addmm:
            input_pad = None
            if input is not None and input.is_cuda:
                input_pad = torch.randn_like(input)
            pad_time = do_bench(
                lambda: pad_addmm(
                    input_pad,
                    mat1_pad,
                    mat2_pad,
                    m_padded_length,
                    k_padded_length,
                    n_padded_length,
                ),
                warmup=warmup,
                rep=rep,
                fast_flush=True,
            )[0]
        elif op is torch.ops.aten.mm:
            pad_time = do_bench(
                lambda: pad_mm(
                    mat1_pad,
                    mat2_pad,
                    m_padded_length,
                    k_padded_length,
                    n_padded_length,
                ),
                warmup=warmup,
                rep=rep,
                fast_flush=True,
            )[0]
        else:
            pad_time = do_bench(
                lambda: pad_bmm(
                    mat1_pad,
                    mat2_pad,
                    m_padded_length,
                    k_padded_length,
                    n_padded_length,
                ),
                warmup=warmup,
                rep=rep,
                fast_flush=True,
            )[0]

        # Shape padding introduces addtional memory ops. Based on microbenchmarks, 1.1x represents a reasonable
        # tradeoff between performance improvement from shape padding and overhead from addtional memory ops
        # TODO: Build a learned model which would be better than this heuristic
        return ori_time > pad_time * 1.1


@register_decomposition([aten.mm])
def mm_decomp(mat1, mat2):
    if (
        config.shape_padding
        and check_device(mat1, mat2)
        and should_pad_bench(mat1, mat2, torch.ops.aten.mm)
    ):
        m_padded_length = get_padded_length(mat1.shape[0], get_alignment_size(mat1))
        k_padded_length = get_padded_length(mat1.shape[1], get_alignment_size(mat1))
        n_padded_length = get_padded_length(mat2.shape[1], get_alignment_size(mat2))

        if m_padded_length != 0 or k_padded_length != 0 or n_padded_length != 0:
            return pad_mm(mat1, mat2, m_padded_length, k_padded_length, n_padded_length)

    return NotImplemented  # go directly to lowering


def pad_mm(mat1, mat2, m_padded_length, k_padded_length, n_padded_length):
    # mm_decomp will go through pad_mm multiple times if multiple dimensions are needed to be padded
    if k_padded_length != 0:
        mat1 = pad_dim(mat1, k_padded_length, 1)
        mat2 = pad_dim(mat2, k_padded_length, 0)
        return torch.ops.aten.mm(mat1, mat2)
    elif n_padded_length != 0:
        mat2 = pad_dim(mat2, n_padded_length, 1)
        return torch.ops.aten.mm(mat1, mat2)[:, :-n_padded_length]
    else:
        mat1 = pad_dim(mat1, m_padded_length, 0)
        return torch.ops.aten.mm(mat1, mat2)[:-m_padded_length, :]


@register_decomposition([aten.bmm])
def bmm_decomp(mat1, mat2):
    if (
        config.shape_padding
        and check_device(mat1, mat2)
        and should_pad_bench(mat1, mat2, torch.ops.aten.bmm)
    ):
        m_padded_length = get_padded_length(mat1.shape[1], get_alignment_size(mat1))
        k_padded_length = get_padded_length(mat1.shape[2], get_alignment_size(mat1))
        n_padded_length = get_padded_length(mat2.shape[2], get_alignment_size(mat2))

        if k_padded_length != 0 or n_padded_length != 0 or m_padded_length != 0:
            pad_bmm(mat1, mat2, m_padded_length, k_padded_length, n_padded_length)

    return NotImplemented  # go directly to lowering


def pad_bmm(mat1, mat2, m_padded_length, k_padded_length, n_padded_length):
    # bmm_decomp will go through pad_bmm multiple times if multiple dimensions are needed to be padded
    if k_padded_length != 0:
        mat1 = pad_dim(mat1, k_padded_length, 2)
        mat2 = pad_dim(mat2, k_padded_length, 1)
        return torch.ops.aten.bmm(mat1, mat2)
    elif n_padded_length != 0:
        mat2 = pad_dim(mat2, n_padded_length, 2)
        return torch.ops.aten.bmm(mat1, mat2)[:, :, :-n_padded_length].contiguous()
    else:
        mat1 = pad_dim(mat1, m_padded_length, 1)
        return torch.ops.aten.bmm(mat1, mat2)[:, :-m_padded_length, :].contiguous()


@register_decomposition([aten.convolution_backward])
def convolution_backward(
    grad_output,
    input,
    weight,
    bias_sizes,
    stride,
    padding,
    dilation,
    transposed,
    output_padding,
    groups,
    output_mask,
):
    if not output_mask[2] or grad_output.device.type != "cuda":
        return NotImplemented
    grad_bias = aten.sum(grad_output, [0] + list(range(2, grad_output.dim())))
    grad_inp, grad_weight, _ = aten.convolution_backward(
        grad_output,
        input,
        weight,
        bias_sizes,
        stride,
        padding,
        dilation,
        transposed,
        output_padding,
        groups,
        [output_mask[0], output_mask[1], False],
    )
    return (grad_inp, grad_weight, grad_bias)


@register_decomposition([aten.log2])
def log2(x):
    return torch.log(x) * (1.0 / math.log(2.0))


@register_decomposition([aten.round.decimals])
def round_dec(x, decimals=0):
    ten_pow_decimals = 10.0**decimals
    return aten.round(x * ten_pow_decimals) * (1.0 / ten_pow_decimals)


@register_decomposition([aten.all.default])
def all(input):
    return torch.logical_not(torch.any(torch.logical_not(input)))


@register_decomposition([aten.all.dim])
def all_dim(input, dim, keeepdim=False):
    return torch.logical_not(torch.any(torch.logical_not(input), dim, keeepdim))


# NB: this decomposition is not stride accurate, do not put it in the main
# library
@register_decomposition(aten.copy)
def copy(self, src, non_blocking=False):
    intermediate = src.to(self, non_blocking)
    if self.size() != intermediate.size():
        return aten.expand_copy.default(intermediate, self.size())
    else:
        return intermediate


@register_decomposition([aten.baddbmm])
def baddbmm(self, batch1, batch2, beta=1, alpha=1):
    result = torch.bmm(batch1, batch2)
    if not isinstance(alpha, numbers.Number) or alpha != 1:
        result = result * alpha
    if not isinstance(beta, numbers.Number) or beta != 1:
        self = self * beta
    return self + result


@register_decomposition([aten.conj_physical])
def conj_physical(self):
    assert not self.is_complex(), "TODO: implement this"
    return self


@register_decomposition([aten.lift, aten.detach_])
def lift(self):
    return self


@register_decomposition([aten.bernoulli.default])
def bernoulli(self, *, generator=None):
    assert generator is None
    return torch.rand_like(self, dtype=torch.float32) < self


@register_decomposition([aten.bernoulli.p])
def bernoulli_p(self, p=0.5, *, generator=None):
    assert generator is None
    return torch.rand_like(self, dtype=torch.float32) < p


"""
Some decomps result in differences from eager related to randomness.
We put these decomps in a separate table `extra_random_decomps` to allow
turning them on and off via `config.fallback_random`.
"""
extra_random_decomps = get_decompositions(
    [
        aten.native_dropout,
<<<<<<< HEAD
        aten.exponential,
        aten.exponential_,
        aten.log_normal,
        aten.log_normal_,
=======
        aten.cauchy,
        aten.cauchy_,
        aten.exponential,
        aten.exponential_,
        aten.geometric,
        aten.geometric_,
>>>>>>> 92f569fe
        aten.uniform_,
    ]
)
register_extra_random_decomp = functools.partial(
    decomp.register_decomposition, registry=extra_random_decomps
)


@register_extra_random_decomp([aten.bernoulli_])
def bernoulli_(self, p=0.5):
    return self.copy_(torch.rand_like(self, dtype=torch.float32) < p)


@functools.lru_cache(None)
def fast_random_decomps():
    return {**decompositions, **extra_random_decomps}


def select_decomp_table():
    """decomps can change based on config"""
    if config.fallback_random:
        return decompositions
    return fast_random_decomps()<|MERGE_RESOLUTION|>--- conflicted
+++ resolved
@@ -378,19 +378,18 @@
 extra_random_decomps = get_decompositions(
     [
         aten.native_dropout,
-<<<<<<< HEAD
         aten.exponential,
         aten.exponential_,
         aten.log_normal,
         aten.log_normal_,
-=======
         aten.cauchy,
         aten.cauchy_,
         aten.exponential,
         aten.exponential_,
         aten.geometric,
         aten.geometric_,
->>>>>>> 92f569fe
+        aten.log_normal,
+        aten.log_normal_,
         aten.uniform_,
     ]
 )
