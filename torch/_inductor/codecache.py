# mypy: allow-untyped-defs
from __future__ import annotations

import base64
import copyreg
import dataclasses
import functools
import hashlib
import importlib
import io
import json
import logging
import os
import pickle
import pkgutil
import platform
import re
import shlex
import shutil
import struct
import subprocess
import sys
import sysconfig
import tempfile
import textwrap
import threading
import warnings
from bisect import bisect_right
from copy import copy
from ctypes import c_void_p, CDLL, cdll
from functools import partial
from pathlib import Path
from time import time, time_ns
from types import ModuleType
from typing import (
    Any,
    Callable,
    cast,
    Counter,
    Dict,
    Generator,
    List,
    Optional,
    Sequence,
    Set,
    Tuple,
    TYPE_CHECKING,
    Union,
)
from typing_extensions import TypeAlias

import torch
from torch._dynamo.utils import counters, dynamo_timed
from torch._inductor import config, exc, metrics
from torch._inductor.codegen.cuda import cuda_env
from torch._inductor.codegen.rocm.compile_command import (
    rocm_compile_command,
    rocm_compiler,
)
<<<<<<< HEAD

from .cpp_builder import (
    _get_python_include_dirs,
    get_cpp_compiler,
    homebrew_libomp,
    is_apple_clang,
    is_clang,
    is_conda_llvm_openmp_installed,
)
=======
>>>>>>> 0e8460ab


"""
codecache.py, cpp_builder.py and cpu_vec_isa.py import rule:
https://github.com/pytorch/pytorch/issues/124245#issuecomment-2197778902
"""
from torch._inductor.cpp_builder import (
    _get_python_include_dirs,
    _set_gpu_runtime_env,
    _transform_cuda_paths,
    CppBuilder,
    CppOptions,
    CppTorchCudaOptions,
    get_compiler_version_info,
    get_cpp_compiler,
    get_name_and_dir_from_output_file_path,
    homebrew_libomp,
    is_apple_clang,
    is_clang,
    is_conda_llvm_openmp_installed,
    normalize_path_separator,
)
from torch._inductor.cpu_vec_isa import invalid_vec_isa, pick_vec_isa, VecISA
from torch._inductor.runtime.compile_tasks import (
    _module_to_triton_kernel,
    _reload_python_module,
    _reload_python_module_in_subproc,
)
from torch._inductor.runtime.runtime_utils import cache_dir, default_cache_dir
from torch._inductor.utils import ALIGN_BYTES, clear_on_fresh_inductor_cache, is_linux
from torch._logging import trace_structured
from torch._subclasses.fake_tensor import (
    extract_tensor_metadata,
    FakeTensor,
    TensorMetadata,
)
from torch.fx.experimental.symbolic_shapes import has_hint, hint_int, ShapeEnv


if TYPE_CHECKING:
    from concurrent.futures import Future

    from torch._inductor.graph import GraphLowering
    from torch._inductor.ir import ChoiceCaller
    from torch._inductor.runtime.hints import HalideInputSpec, HalideMeta


_HERE = os.path.abspath(__file__)
_TORCH_PATH = os.path.dirname(os.path.dirname(_HERE))
_LINKER_SCRIPT = os.path.join(_TORCH_PATH, "_inductor/script.ld")

_IS_WINDOWS = sys.platform == "win32"

if config.is_fbcode():
    from triton.fb import build_paths
    from triton.fb.build import _run_build_command

    from torch._inductor.fb.utils import (
        log_global_cache_errors,
        log_global_cache_stats,
        log_global_cache_vals,
        use_global_cache,
    )
else:

    def log_global_cache_errors(*args, **kwargs):
        pass

    def log_global_cache_stats(*args, **kwargs):
        pass

    def log_global_cache_vals(*args, **kwargs):
        pass

    def use_global_cache() -> bool:
        return False


output_code_log = torch._logging.getArtifactLogger(__name__, "output_code")

LOCK_TIMEOUT = 600

_IS_WINDOWS = sys.platform == "win32"


log = logging.getLogger(__name__)


def cpp_wrapper_cache_dir(name: str) -> str:
    cu_str = (
        "cpu"
        if torch.version.cuda is None
        else f'cu{torch.version.cuda.replace(".", "")}'
    )
    python_version = f"py{sys.version_info.major}{sys.version_info.minor}"
    build_folder = f"{python_version}_{cu_str}"

    cpp_wrapper_dir = os.path.join(cache_dir(), build_folder)
    cpp_wrapper_build_directory = os.path.join(cpp_wrapper_dir, name)
    os.makedirs(cpp_wrapper_build_directory, exist_ok=True)
    return cpp_wrapper_build_directory


def get_cpp_wrapper_cubin_path_name():
    return "cubin_path" if torch.version.hip is None else "hsaco_path"


class CacheBase:
    @staticmethod
    @functools.lru_cache(None)
    def get_system() -> Dict[str, Any]:
        try:
            from triton.compiler.compiler import triton_key

            # Use triton_key instead of triton.__version__ as the version
            # is not updated with each code change
            triton_version = triton_key()
        except ModuleNotFoundError:
            triton_version = None

        try:
            system: Dict[str, Any] = {
                "device": {
                    "name": torch.cuda.get_device_properties(
                        torch.cuda.current_device()
                    ).name,
                },
                "version": {
                    "cuda": torch.version.cuda,
                    "triton": triton_version,
                },
            }
        except (AssertionError, RuntimeError):
            # If cuda is not installed, none of the above config is relevant.
            system = {}

        system["hash"] = hashlib.sha256(
            json.dumps(system, sort_keys=True).encode("utf-8")
        ).hexdigest()

        return system

    @staticmethod
    @clear_on_fresh_inductor_cache
    @functools.lru_cache(None)
    def get_local_cache_path() -> Path:
        return Path(os.path.join(cache_dir(), "cache", CacheBase.get_system()["hash"]))

    @staticmethod
    @functools.lru_cache(None)
    def get_global_cache_path() -> Optional[Path]:
        return (
            Path(os.path.join(config.global_cache_dir, CacheBase.get_system()["hash"]))
            if config.global_cache_dir is not None
            else None
        )

    def __init__(self) -> None:
        self.system = CacheBase.get_system()

    def get_local_cache(self) -> Dict[str, Any]:
        local_cache_path = self.get_local_cache_path()
        if not local_cache_path.is_file():
            return {}
        with open(local_cache_path) as local_cache_fp:
            local_cache = json.load(local_cache_fp)
        return local_cache["cache"]

    def update_local_cache(self, local_cache: Dict[str, Any]) -> None:
        local_cache_path = self.get_local_cache_path()
        write_atomic(
            str(local_cache_path),
            json.dumps({"system": self.system, "cache": local_cache}, indent=4),
            make_dirs=True,
        )


class LocalCache(CacheBase):
    def lookup(self, *keys: str) -> Optional[Dict[str, Any]]:
        cache = self.get_local_cache()

        sub_cache = cache
        for key in keys:
            if key in cache:
                sub_cache = cache[key]
            else:
                return None

        return sub_cache

    def set_value(self, *keys: str, value: Any) -> None:
        cache = self.get_local_cache()

        sub_cache = cache
        for key in keys[0:-1]:
            sub_cache.setdefault(key, {})
            sub_cache = sub_cache[key]
        sub_cache[keys[-1]] = value

        self.update_local_cache(cache)


class PersistentCache(CacheBase):
    @functools.lru_cache(None)  # noqa: B019
    def get_global_cache(self):
        global_cache_path = self.get_global_cache_path()
        if global_cache_path is None or not global_cache_path.is_file():
            return {}
        with open(global_cache_path) as global_cache_fp:
            global_cache = json.load(global_cache_fp)
        return global_cache["cache"]

    def lookup(
        self,
        choices: List[ChoiceCaller],
        op: str,
        inputs: str,
        benchmark: Optional[Callable[[Any], Dict[ChoiceCaller, float]]],
    ) -> Dict[ChoiceCaller, float]:
        """
        Check to see if we have benchmarked the given choice callers. For each
        choice caller:

            1. Check global_cache[op][inputs][choice][precision], return benchmark if cached.
            2. Check local_cache[op][inputs][choice][precision], return benchmark if cached.
            3. If benchmark is not None:
                a. `max_autotune_gemm=True`: benchmark the choice, update
                    local_cache[op][inputs][choice], and return the benchmark.
                b. `max_autotune_gemm=False`: don't benchmark the choice, return nothing.
        """
        precision = torch.get_float32_matmul_precision()

        log_stats = partial(log_global_cache_stats, self.system, op, inputs, precision)
        log_vals = partial(log_global_cache_vals, self.system, op, inputs, precision)
        log_errors = partial(
            log_global_cache_errors, self.system, op, inputs, precision
        )
        timings = {}

        def check_cache(cache, callback=None) -> bool:
            """Check if `cache` contains data for all the choices"""
            hit = True
            for choice in choices:
                choice_hash = choice.hash_key()
                if choice_hash in cache.get(op, {}).get(inputs, {}).get(precision, {}):
                    # cache hit
                    timings[choice] = cache[op][inputs][precision][choice_hash]
                else:
                    # cache miss
                    hit = False
                    break
            if callback:
                callback(cached=hit)
            return hit

        if config.max_autotune or config.max_autotune_gemm:
            local_cache = self.get_local_cache() if config.autotune_local_cache else {}
            # check local cache first since it is data specific to the current machine
            if (
                not check_cache(local_cache)
                and not (
                    use_global_cache()
                    and check_cache(self.get_global_cache(), callback=log_stats)
                )
                and benchmark is not None
            ):
                try:
                    # re-benchmark everything to try to get consistent numbers from the same machine
                    timings = benchmark(choices)
                    assert all(choice in timings for choice in choices)
                    local_cache.setdefault(op, {})
                    local_cache[op].setdefault(inputs, {}).setdefault(precision, {})
                    for choice, timing in timings.items():
                        local_cache[op][inputs][precision][choice.hash_key()] = timing
                except RuntimeError as e:
                    # catch and log autotuning failures
                    log_errors(e)
                    raise e

                self.update_local_cache(local_cache)

                timings_to_log = {
                    choice.hash_key(): timings[choice] for choice in choices
                }
                log_vals(timings_to_log)
        elif use_global_cache():
            # only check global cache, not local one
            check_cache(self.get_global_cache(), callback=log_stats)
            # may have a partial cache hit, where not everything is benchmarked

        return timings


def get_lock_dir() -> str:
    lock_dir = os.path.join(cache_dir(), "locks")
    if not os.path.exists(lock_dir):
        os.makedirs(lock_dir, exist_ok=True)
    return lock_dir


def sha256_hash(data: bytes) -> str:
    # [:51] to strip off the "Q====" suffix common to every hash value.
    return base64.b32encode(hashlib.sha256(data).digest())[:51].decode("utf-8").lower()


def code_hash(code: Union[str, bytes], extra: str = ""):
    hashing_str = code if isinstance(code, bytes) else code.encode("utf-8")
    if extra != "":
        hashing_str = hashing_str + b"||" + extra.encode("utf-8")
    return "c" + sha256_hash(hashing_str)


def get_path(
    basename: str, extension: str, specified_dir: str = ""
) -> Tuple[str, str, str]:
    if specified_dir:
        if os.path.isabs(specified_dir):
            subdir = specified_dir
        else:
            subdir = os.path.join(cache_dir(), specified_dir)
    else:
        subdir = os.path.join(cache_dir(), basename[1:3])
    path = os.path.join(subdir, f"{basename}.{extension}")
    return basename, subdir, path


def get_hash(content: Union[str, bytes], extra: str = "", hash_type: str = "code"):
    if hash_type == "code":
        return code_hash(content, extra)
    if hash_type in ["cubin", "hsaco"]:
        return code_hash(repr(content))
    raise AssertionError(f"Unknown hash type {hash_type}")


def write(
    content: Union[str, bytes],
    extension: str,
    extra: str = "",
    hash_type: str = "code",
    specified_dir: str = "",
) -> Tuple[str, str]:
    # use striped content to compute hash so we don't end up with different
    # hashes just because the content begins/ends with different number of
    # spaces.
    key: str = get_hash(content.strip(), extra, hash_type)
    basename, subdir, path = get_path(key, extension, specified_dir)
    if not os.path.exists(path):
        write_atomic(path, content, make_dirs=True)
    return basename, path


def write_text(text: str) -> str:
    """
    Write the `text` to a file and return the path computed based on the hash.
    """
    return write(text, "txt")[1]


def write_atomic(
    path: str, content: Union[str, bytes], make_dirs: bool = False
) -> None:
    # Write into temporary file first to avoid conflicts between threads
    # Avoid using a named temporary file, as those have restricted permissions
    assert isinstance(
        content, (str, bytes)
    ), "Only strings and byte arrays can be saved in the cache"
    path = Path(path)
    if make_dirs:
        path.parent.mkdir(parents=True, exist_ok=True)
    tmp_path = path.parent / f".{os.getpid()}.{threading.get_ident()}.tmp"
    write_mode = "w" if isinstance(content, str) else "wb"
    with tmp_path.open(write_mode) as f:
        f.write(content)
    tmp_path.rename(path)


@dataclasses.dataclass
class TensorMetadataAndValues:
    """
    TensorMetadata plus the elements as a list of raw values.
    Used for hashing inlined constants.
    """

    tensor_metadata: TensorMetadata
    values: List[Any]


def _ident(x: Any) -> Any:
    return x


def extract_tensor_metadata_for_cache_key(device_map, t):
    """
    Extracts the tensor metadata and removes fields of the TensorMetadata
    that are not needed for caching
    """
    meta = extract_tensor_metadata(t)
    if not hasattr(t, "_is_inductor_static"):
        meta = dataclasses.replace(meta, storage_offset=0, storage_bytes=None)

    # The pickle implementation avoids serializing the same object more than once.
    # That behavior means the byte stream we create to hash will vary if, for example,
    # we see two tensor objects with the same device, but the torch.device object is
    # actually the same object vs. merely equivalent. We want to produce the same hash
    # value in either situation, so we memoize the device objects and always reference
    # the same object for a given device. It's possible other metadata fields deserve
    # the same treatment, but so far we've only observed this issue with the device.
    if meta.device not in device_map:
        device_map[meta.device] = meta.device
    meta = dataclasses.replace(meta, device=device_map[meta.device])

    return meta


def _reduce_fake_tensor(device_map, t):
    """
    See FxGraphCachePickler. Custom reducer to pickle FakeTensors.
    """
    metadata = extract_tensor_metadata_for_cache_key(device_map, t)
    return (_ident, (metadata,))


def _reduce_tensor(device_map, t):
    """
    See FxGraphCachePickler. Custom reducer to pickle Tensors.
    If we see tensors, we know they're constants stored as attributes on
    the GraphModule. Include the values in the key calculation. Small
    tensors will be inlined, so we can't serve the same cache entry for
    different values anyway. Large constants are treated as parameters,
    so we could conceivably reuse a cache entry. To do that, however,
    PyCodeCache would need more complexity to create a new module from its
    cache, but with the right constants attached as attributes.
    """
    if t.is_mkldnn:
        # TODO: These tensors don't currently pickle, so we can't cache a
        # compiled graph containing them. Just fail now. If mkldnn tensors
        # get pickling support, we can remove this.
        raise BypassFxGraphCache

    # Very large tensors could be expensive to copy to cpu and hash. Let's
    # at least report if we find slowness.
    start = time()
    values = t.tolist()
    elapsed = time() - start
    if elapsed > 1.0:
        warnings.warn(
            f"FX graph cache handling of a large constant took {elapsed:.1}s. Please file an issue."
        )

    metadata = extract_tensor_metadata_for_cache_key(device_map, t)
    return (_ident, (TensorMetadataAndValues(metadata, values),))


def _reduce_symint(s):
    """
    See FxGraphCachePickler. Custom reducer to pickle SymInts.
    """
    # For hashing purposes, we only care about the name of the symbol and
    # not the backed value. We evaluate guards stored with a cached graph
    # to ensure a cached entity with SymInt args is safe to reuse.
    return (_ident, (str(s),))


def _reduce_unsupported(s):
    """
    See FxGraphCachePickler. Custom reducer to handle any objects that we don't
    support and therefore raise to bypass caching.
    """
    raise BypassFxGraphCache


class FxGraphCachePickler(pickle.Pickler):
    """
    Custom pickler to customize the pickling of some objects (Tensors), only for the
    purpose of computing a hash for keying into the FxGraphCache. Tensors contain
    objects that don't pickle and/or vary between runs, and we want to capture the
    data that allow us to compute a stable, but safe hash.
    """

    # See extract_tensor_metadata_for_cache_key. Whenever we extract metadata during
    # pickling, we make sure devices always reference the same torch.device object.
    _device_map: Dict[torch.device, torch.device] = {}

    dispatch_table = copyreg.dispatch_table.copy()
    dispatch_table[FakeTensor] = functools.partial(_reduce_fake_tensor, _device_map)
    dispatch_table[torch.Tensor] = functools.partial(_reduce_tensor, _device_map)
    dispatch_table[torch.SymInt] = _reduce_symint
    dispatch_table[
        torch.fx.experimental._backward_state.BackwardState
    ] = _reduce_unsupported

    @classmethod
    def dumps(cls, obj) -> bytes:
        """
        Pickle an object using the FxGraphCachePickler.
        """
        with io.BytesIO() as stream:
            pickler = cls(stream)
            # TODO: pickler.fast is technically deprecated. Will this work on new python versions?
            pickler.fast = True  # Run with pickler.fast so it doesn't intern strings, making the hash result more predictable
            try:
                pickler.dump(obj)
            except (TypeError, AttributeError) as e:
                # Some configs options are callables, e.g., post_grad_custom_pre_pass,
                # and may not pickle.
                log.warning("Can't pickle", exc_info=True)
                raise BypassFxGraphCache from e
            return stream.getvalue()

    @classmethod
    def get_hash(cls, obj: Any) -> str:
        """
        Serialize an object using the FxGraphCachePickler and return a hash
        of the pickled object.
        """
        serialized_data = cls.dumps(obj)
        return sha256_hash(serialized_data)

    @classmethod
    def debug_str(cls, inp: Any) -> str:
        """
        Get a printable string describing in more detail all the attributes
        comprising an object. Useful for debugging when one graph hashes
        to a different value than another.
        """

        def get_str(obj) -> str:
            if isinstance(obj, torch.Tensor):
                return str(extract_tensor_metadata_for_cache_key(cls._device_map, obj))
            elif isinstance(obj, bytes):
                return "<bytes>"
            elif type(obj) in cls.dispatch_table:
                # Run the reducer on the object
                return str(cls.dispatch_table[type(obj)](obj)[1])
            else:
                return str(obj)

        lines = []
        for attr, obj in vars(inp).items():
            if isinstance(obj, list):
                for ii in range(len(obj)):
                    h = cls.get_hash(obj[ii])
                    lines.append(f"[{h}] {attr}[{ii}]: {get_str(obj[ii])}")
            elif isinstance(obj, dict):
                for k, v in obj.items():
                    h = cls.get_hash(v)
                    lines.append(f"[{h}] {attr}[{k}]: {get_str(v)}")
            else:
                h = cls.get_hash(obj)
                lines.append(f"[{h}] {attr}: {get_str(obj)}")
        return "\n".join(lines)


def build_code_hash(roots, prefix, hasher):
    for lib in sorted(pkgutil.iter_modules(roots, prefix), key=lambda x: x.name):
        spec = lib.module_finder.find_spec(lib.name, None)
        assert spec is not None
        module = spec.origin
        assert module is not None
        with open(module, "rb") as f:
            hasher.update(spec.name.encode("utf-8"))
            hasher.update(f.read())
        if lib.ispkg:
            # need to also hash submodules
            build_code_hash(spec.submodule_search_locations, f"{spec.name}.", hasher)


@functools.lru_cache(None)
def torch_key():
    """
    Compute a key that contains relevant information about torch source files
    """
    if not config.is_fbcode():

        def get_code_hash(root):
            # This function isn't meant to be used outside of torch_key, just a
            # helper for clarity. Instead, use torch_key() directly when you need
            # a hash representing the state of the source code.
            extra_files = (
                "codegen/aoti_runtime/interface.cpp",
                "codegen/aoti_runtime/implementation.cpp",
                "codegen/cpp_prefix.h",
                "script.ld",
            )
            inductor_root = os.path.dirname(__file__)
            extra_files = [os.path.join(inductor_root, x) for x in extra_files]
            hasher = hashlib.sha256()
            hasher.update(torch.__version__.encode("utf-8"))
            build_code_hash([root], "", hasher)
            for path in extra_files:
                if os.path.exists(path):
                    with open(path, "rb") as f:
                        hasher.update(f.read())
            return hasher.digest()

        return get_code_hash(_TORCH_PATH)

    from libfb.py import parutil

    return parutil.get_file_contents("torch/src_hash.txt").rstrip()


def get_inductor_root():
    return os.path.dirname(__file__)


@dataclasses.dataclass
class OrderedSetHolder:
    """
    See FxGraphHashDetails. Holds a sorted list to support stable hashing
    of set kwargs.
    """

    items: List[Any]


class BypassFxGraphCache(Exception):
    """
    Exception to indicate that the FxGraphCache should be bypassed.
    """

    pass


class FxGraphHashDetails:
    """
    Object to capture all the details for a compiled FX graph relevant to computing
    a safe and stable cache key.
    """

    # Excluded kwargs param that are not stable between runs
    EXCLUDED_KWARGS = ["graph_id"]

    def __init__(
        self,
        gm: torch.fx.GraphModule,
        example_inputs: List[torch.Tensor],
        fx_kwargs: Dict[str, Any],
        inputs_to_check: Sequence[int],
    ):
        self.gm = gm
        self.example_inputs = example_inputs

        # Order kwargs so hashing is stable to changes in kwarg order.
        self.fx_kwargs = {}
        for k in sorted(fx_kwargs):
            if k not in self.EXCLUDED_KWARGS:
                if type(fx_kwargs[k]) is set:
                    # Special case to handle set params. Python sets can't be
                    # ordered, so sort the elements and store them in a proxy.
                    self.fx_kwargs[k] = OrderedSetHolder(sorted(fx_kwargs[k]))
                else:
                    self.fx_kwargs[k] = fx_kwargs[k]

        # Alignment checks
        self.inputs_to_check = inputs_to_check

        # 'Deterministic algorithms' can affect codegen via lowering to cuda kernels.
        self.deterministic_algorithms_settings = (
            torch.are_deterministic_algorithms_enabled(),
            torch.is_deterministic_algorithms_warn_only_enabled(),
            torch.utils.deterministic.fill_uninitialized_memory,  # type: ignore[attr-defined]
        )

        # Global settings affecting matmul codegen.
        self.cuda_matmul_settings = (
            torch.backends.cuda.matmul.allow_tf32,
            torch.backends.cuda.matmul.allow_fp16_reduced_precision_reduction,
            torch.backends.cuda.matmul.allow_bf16_reduced_precision_reduction,
        )

        # Also hash on various system info (including the triton compiler version).
        self.torch_version = torch_key()
        self.system_info = CacheBase.get_system()
        self.inductor_config = config.save_config_portable()

    def debug_str(self) -> str:
        """
        Get a printable string describing in more detail all the attributes
        comprising this object. Useful for debugging when one graph hashes
        to a different value than another.
        """
        return FxGraphCachePickler.debug_str(self)


def compiled_fx_graph_hash(
    gm: torch.fx.GraphModule,
    example_inputs: List[torch.Tensor],
    fx_kwargs: Dict[str, Any],
    inputs_to_check: Sequence[int],
) -> str:
    """
    Generate a unique hash of the FX graph for caching.
    """
    details = FxGraphHashDetails(gm, example_inputs, fx_kwargs, inputs_to_check)
    # The prefix distinguishes among the other kinds of objects we
    # cache in this module.
    key = "f" + FxGraphCachePickler.get_hash(details)
    debug_str = details.debug_str()
    log.debug(f"FX graph cache hash details for key {key}:\n{debug_str}")  # noqa: G004
    torch._logging.trace_structured(
        "artifact",
        metadata_fn=lambda: {
            "name": "fx_graph_cache_hash",
            "encoding": "json",
        },
        payload_fn=lambda: json.dumps(
            {"key": key, "components": debug_str.split("\n")}
        ),
    )

    return key


class FxGraphCache:
    """
    Supports caching and reusing compiled Fx graphs.

    The overall strategy is as follows:
    - This cache stores entries on disk. When saving an entry, we can't
      serialize callables (that could be C++, Triton, etc.), so we serialize
      their own disk cache location. We then recreate the compiled artifact
      after fetching from disk.
    - For indexing the cache, we gather the fields relevant to identifying an
      FxGraph (the graph module, graph inputs, system settings etc.) into an
      FxGraphCacheDetails object, pickle it, and compute a hash for the key.
      See FxGraphCachePickler.
    - Among the metadata we store, we also include a guards expression that's
      appropriate for validating any symbols for Tensor arguments that have
      symbolic bounds. On cache lookup then, we evaluate those guards in the
      current context to validate that a cached entry can be served.
    - A given graph could have multiple compiled versions, corresponding to
      different sets of guards. Therefore, we store cache entries in the form:
          <temp dir>/<fx graph hash>/<serialized metatdata>
    - On lookup, we compute the key from the graph details, iterate over all
      leaf files in the corresponding subdirectory, deserialize the entry, and
      evaluate its guards expression. If the evaluation succeeds, we have a
      cache hit. If it fails, we compile the graph and store a new entry.
    - Finally, on a cache hit, we need to make sure any guards that would
      have been created during compilation are added to the current context.
    """

    # TODO(masnesral): Investigate whether it's beneficial to store compiled graphs
    # in an in-memory cache after loading from disk.
    @staticmethod
    def _get_tmp_dir() -> str:
        """
        Get the toplevel temporary directory for storing compiled graphs.
        """
        return os.path.join(cache_dir(), "fxgraph")

    @staticmethod
    def _get_tmp_dir_for_key(key: str) -> str:
        """
        Return the disk location for a given cache key.
        """
        return os.path.join(FxGraphCache._get_tmp_dir(), key[1:3], key)

    @staticmethod
    def _filter_backed_symints(inputs: List[Any]) -> List[torch.SymInt]:
        """
        Get the backed SymInt objects from the input list. Note that we can never
        have guards that depend on unbacked symint.
        """
        return [s for s in inputs if isinstance(s, torch.SymInt) and has_hint(s)]

    @staticmethod
    def _get_shape_env() -> Optional[ShapeEnv]:
        """
        Helper to get the shape env from the tracing context.
        """
        ctx = torch._guards.TracingContext.try_get()
        if not ctx:
            return None
        return ctx.fake_mode.shape_env

    @staticmethod
    def _lookup_graph(
        key: str,
        example_inputs: List[torch.Tensor],
        local: bool,
        remote_cache: Optional[Any],
    ) -> Optional[CompiledFxGraph]:
        """
        Lookup a compiled graph in the cache by key. On a hit, return the
        deserialized CompiledFxGraph object. On a miss, return None.
        """
        shape_env = FxGraphCache._get_shape_env()
        assert shape_env is not None

        symints = FxGraphCache._filter_backed_symints(example_inputs)
        hints = [hint_int(s) for s in symints]

        def iterate_over_candidates() -> Generator[CompiledFxGraph, None, None]:
            if local:
                subdir = FxGraphCache._get_tmp_dir_for_key(key)
                if os.path.exists(subdir):
                    for path in sorted(os.listdir(subdir)):
                        try:
                            with open(os.path.join(subdir, path), "rb") as f:
                                yield pickle.load(f)
                        except Exception:
                            log.warning(
                                "fx graph cache unable to load compiled graph",
                                exc_info=True,
                            )

            if remote_cache:
                try:
                    if (data := remote_cache.get(key)) is not None:
                        yield pickle.loads(data)
                except Exception:
                    log.warning(
                        "fx graph cache unable to load compiled graph", exc_info=True
                    )

        # Iterate over any entries in the subdir for this key and evaluate
        # their guards to determine whether there's a hit.
        graph = None

        for candidate in iterate_over_candidates():
            if not candidate.guards_expr:
                # No guards to evaluate, so this is a hit.
                graph = candidate
                break

            # Evaluate the guard expression in the current context.
            # If there's not a cache hit, we don't want the evaluation to
            # affect the current env, e.g., cause the creation of new guards,
            # so we evaluate with the hints instead of the symbols.
            hit = bool(
                shape_env.evaluate_guards_expression(candidate.guards_expr, hints)
            )
            log.debug(
                "fx graph cache key %s evaluating guards [%s] with values %s => hit=%s",
                key,
                candidate.guards_expr,
                hints,
                hit,
            )
            if hit:
                graph = candidate
                break

        if graph is None:
            return None

        # See _save_graph(); we don't store the callable in the cache entry so
        # recreate it here from the PyCodeCache disk cache.
        artifact_path = get_path(graph.cache_key, "py")[2]
        code = graph.source_code
        if not os.path.exists(artifact_path):
            counters["inductor"]["fxgraph_lookup_write_file"] += 1
            Path(os.path.dirname(artifact_path)).mkdir(parents=True, exist_ok=True)
            cpp_pp = cpp_prefix_path()
            if os.path.basename(cpp_pp) in code:
                if cpp_pp in code:
                    # Great the name is correct
                    pass
                else:
                    # Old dir name is included, replace it
                    pattern = rf'#include\s*"[^"]+{os.path.basename(cpp_pp)}"'
                    code = re.sub(pattern, f'#include "{cpp_pp}"', code)

            write_atomic(artifact_path, code, make_dirs=True)

        try:
            graph.current_callable = PyCodeCache.load_by_key_path(
                graph.cache_key,
                artifact_path,
                graph.cache_linemap,
                graph.constants,
            ).call
        except OSError:
            # Not expected, but in case the PyCodeCache entry is removed from
            # underneath us, treat it as a cache miss and recompile.
            log.error("Failed to load cached artifact: %s", artifact_path)
            return None

        # Now re-evaluate with the symints to add any guards to the current env.
        if graph.guards_expr:
            check = bool(
                shape_env.evaluate_guards_expression(graph.guards_expr, symints)
            )
            assert check is True
            log.debug(
                "fx graph cache key %s post-load guards: %s", key, shape_env.guards
            )

        # Increment the cached metrics/counters by the amounts recorded when the FX
        # graph was compiled for this cache entry. Pretending these counters
        # were incremented normally is useful for testing with the cache enabled.
        metrics.CachedMetricsHelper.apply_deltas(graph.metrics_deltas)
        counters["inductor"] += graph.counter_deltas

        from .graph import GraphLowering

        GraphLowering.save_output_code(code)
        output_code_log.debug("Output code: \n%s", code)
        # On cache hit, use artifact path as filename
        trace_structured(
            "inductor_output_code",
            lambda: {"filename": artifact_path},
            payload_fn=lambda: code,
        )

        return graph

    @staticmethod
    def _save_graph(
        key: str,
        compiled_graph: CompiledFxGraph,
        example_inputs: List[torch.Tensor],
        time_taken_ns,
        local,
        remote_cache,
    ):
        """
        Store a serialized CompiledFxGraph on disk.
        """
        disk_compiled_graph = copy(compiled_graph)
        # We can't really serialize callables that may be C++/Triton/etc.,
        # so we serialize their PyCodeCache disk cache location instead.
        # TODO: This could be better if we're ever able to serialize compiled
        # models to disk.
        disk_compiled_graph.current_callable = None

        # Before serializing, compute the guard expression that will be used to
        # ensure that a CompiledFxGraph is valid when loaded from the cache. It's
        # sufficient to consider only the SymInt args to the fx graph since the
        # Tensor shapes are already captured in the hash for the cache key. Any
        # Tensor arg with a symbolic shape will have a SymInt arg for the graph.
        shape_env = FxGraphCache._get_shape_env()
        assert shape_env is not None
        symints = FxGraphCache._filter_backed_symints(example_inputs)
        guards = shape_env.get_pruned_guards(symints)
        disk_compiled_graph.guards_expr = shape_env.produce_guards_expression(
            placeholders=symints, guards=guards
        )

        try:
            content = pickle.dumps(disk_compiled_graph)
        except Exception:
            log.warning(
                "fx graph cache unable to serialize compiled graph", exc_info=True
            )
            counters["inductor"]["fxgraph_cache_pickle_error"] += 1
            return

        try:
            if local:
                subdir = FxGraphCache._get_tmp_dir_for_key(key)
                if not os.path.exists(subdir):
                    os.makedirs(subdir, exist_ok=True)

                # Use a hash of the serialized CompiledFxGraph to get a unique file
                # name. The specific name doesn't matter since a lookup involves
                # iterating over all entries in the parent subdir.
                path = os.path.join(subdir, sha256_hash(content))
                write_atomic(path, content, make_dirs=True)

            if remote_cache:
                cache_data = (
                    {
                        "data": content,
                        "time_taken_ms": time_taken_ns
                        // 1000000,  # Convert from NS to MS
                    }
                    if config.is_fbcode()
                    else content
                )
                remote_cache.put(key, cache_data)
        except Exception:
            log.warning("fx graph unable to write to cache", exc_info=True)
            counters["inductor"]["fxgraph_cache_write_error"] += 1

    @staticmethod
    def _check_can_cache(gm: torch.fx.GraphModule):
        """
        Check some conditions that would preclude caching and raise BypassFxGraphCache
        to bypass in case caching is not possible.
        """
        # Freezing can embed constants that wouldn't be static across runs.
        if config.freezing or config.aot_inductor.use_runtime_constant_folding:
            raise BypassFxGraphCache

        # The treatment of guards in the caching implementation requires that
        # we have a shape env.
        if FxGraphCache._get_shape_env() is None:
            log.debug("fx graph cache no shape env")
            raise BypassFxGraphCache

        # HigherOrderOperators should be handled on a case-by-case basis.
        # Currently, we just skip caching if we have any.
        # We also skip if there are any torchbind objects.
        for node in gm.graph.nodes:
            if isinstance(node.target, torch._ops.HigherOrderOperator):
                raise BypassFxGraphCache
            if node.op == "getattr" and isinstance(
                getattr(gm, node.target), torch._C.ScriptObject
            ):
                raise BypassFxGraphCache

    @staticmethod
    def load(
        compile_fx_fn: Callable[..., Any],
        gm: torch.fx.GraphModule,
        example_inputs: List[torch.Tensor],
        fx_kwargs: Dict[str, Any],
        inputs_to_check: Sequence[int],
        local: bool,
        remote: bool,
    ):
        """
        Load a compiled graph from the cache. If a cached entry does not exist,
        compile the graph and save it to the cache.
        """
        assert local or remote, "at least one of them needs to be enabled"
        compiled_graph = None
        try:
            FxGraphCache._check_can_cache(gm)
            key = compiled_fx_graph_hash(gm, example_inputs, fx_kwargs, inputs_to_check)

            remote_cache = None
            if remote:
                cache_id = "fx-graph-v1"
                try:
                    if config.is_fbcode():
                        from triton.fb.fb_memcache import (
                            FbMemcacheRemoteFxGraphCacheBackend,
                        )

                        remote_cache = FbMemcacheRemoteFxGraphCacheBackend(cache_id)
                    else:
                        from torch._inductor.remote_cache import RedisRemoteCacheBackend

                        remote_cache = RedisRemoteCacheBackend(cache_id)
                except Exception:
                    remote_cache = None
                    log.warning("Unable to create a remote cache", exc_info=True)

            compiled_graph = FxGraphCache._lookup_graph(
                key, example_inputs, local, remote_cache
            )

            if compiled_graph is None:
                log.debug("fx graph cache miss for key %s", key)
                counters["inductor"]["fxgraph_cache_miss"] += 1
                start_time = time_ns()
                compiled_graph = compile_fx_fn(gm, example_inputs, **fx_kwargs)
                time_taken_ns = time_ns() - start_time
                FxGraphCache._save_graph(
                    key,
                    compiled_graph,
                    example_inputs,
                    time_taken_ns,
                    local,
                    remote_cache,
                )
            else:
                log.debug("fx graph cache hit for key %s", key)
                counters["inductor"]["fxgraph_cache_hit"] += 1
            compiled_graph._fx_graph_cache_key = key
        except BypassFxGraphCache:
            counters["inductor"]["fxgraph_cache_bypass"] += 1
            if not compiled_graph:
                compiled_graph = compile_fx_fn(gm, example_inputs, **fx_kwargs)

        return compiled_graph

    @staticmethod
    def clear():
        """
        Clear out the on-disk cache.
        """
        try:
            shutil.rmtree(FxGraphCache._get_tmp_dir())
        except FileNotFoundError:
            pass


_StrideExprStr: TypeAlias = str


@dataclasses.dataclass
class CompiledFxGraph:
    """
    Class holding a compiled FX graph. This is the object serialized on disk
    to support FxGraph caching.
    """

    current_callable: Optional[Callable[..., Any]]
    cache_key: str
    source_code: str = dataclasses.field(repr=False)  # Do not display source_code
    cache_linemap: Optional[List[Tuple[int, str]]]
    device_types: Set[str]
    device_idxs: Set[int]
    mutated_inputs: Set[str]
    mutated_input_idxs: Set[int]
    constants: Dict[str, torch.Tensor]
    torchbind_constants: Dict[str, torch._C.ScriptObject]
    output_strides: Optional[List[Optional[Tuple[_StrideExprStr, ...]]]]
    disabled_cudagraphs_reason: Optional[str]
    metrics_deltas: metrics.CachedMetricsDeltas
    counter_deltas: Counter[str]
    # This is a string representation of an expression we serialize
    # with the object so the guards can be evaluated in a different
    # context in order to verify the validity of serving a cached
    # fx graph. The expression must be generated by:
    # ShapeEnv.produce_guards_expression()
    guards_expr: Optional[str]

    _boxed_call: Optional[bool] = None
    _fx_graph_cache_key: Optional[str] = None

    def __init__(
        self,
        current_callable: Optional[Callable[..., Any]],
        graph: GraphLowering,
        output_strides: List[Optional[Tuple[_StrideExprStr, ...]]],
        disabled_cudagraphs_reason: Optional[str],
        metrics_deltas: metrics.CachedMetricsDeltas,
        counter_deltas: Counter[str],
    ):
        self.current_callable = current_callable
        self.cache_key = graph.cache_key
        if graph.cache_path:
            with open(graph.cache_path) as f:
                self.source_code = f.read()
        self.cache_linemap = graph.cache_linemap
        self.device_types = graph.device_types
        self.device_idxs = graph.device_idxs
        self.mutated_inputs = graph.mutated_inputs
        self.mutated_input_idxs = set(graph.mutated_input_idxs)
        self.constants = graph.constants
        self.torchbind_constants = graph.torchbind_constants
        self.output_strides = output_strides
        self.disabled_cudagraphs_reason = disabled_cudagraphs_reason
        self.metrics_deltas = metrics_deltas
        self.counter_deltas = counter_deltas
        self.guards_expr = None

    def __call__(self, inputs: List[Any]) -> Any:
        assert self.current_callable is not None
        return self.current_callable(inputs)


"""
TODO: will remove old cpp builder when we switch to the new one.
"""


def get_compile_only(compile_only: bool = True) -> str:
    return "-c" if compile_only else ""


def get_shared(shared: bool = True, compile_only: bool = False) -> str:
    if not shared:
        return ""
    if compile_only:
        return "-fPIC"
    if platform.system() == "Darwin" and "clang" in get_cpp_compiler():
        # This causes undefined symbols to behave the same as linux
        return "-shared -fPIC -undefined dynamic_lookup"
    else:
        return "-shared -fPIC"


def get_warning_all_flag(warning_all: bool = True) -> str:
    return "-Wall" if warning_all else ""


def get_glibcxx_abi_build_flags() -> str:
    return "-D_GLIBCXX_USE_CXX11_ABI=" + str(int(torch._C._GLIBCXX_USE_CXX11_ABI))


def cpp_flags() -> str:
    flags = ["-std=c++17", "-Wno-unused-variable", "-Wno-unknown-pragmas"]
    if is_clang():
        flags.append("-Werror=ignored-optimization-argument")
    return " ".join(flags)


def cpp_wrapper_flags() -> str:
    return "-D TORCH_INDUCTOR_CPP_WRAPPER"


def optimization_flags() -> str:
    base_flags = "-O0 -g" if config.aot_inductor.debug_compile else "-O3 -DNDEBUG"
    base_flags += " -ffast-math -fno-finite-math-only"
    if not config.cpp.enable_unsafe_math_opt_flag:
        base_flags += " -fno-unsafe-math-optimizations"
    if not config.cpp.enable_floating_point_contract_flag:
        base_flags += " -ffp-contract=off"

    if config.is_fbcode():
        # FIXME: passing `-fopenmp` adds libgomp.so to the generated shared library's dependencies.
        # This causes `ldopen` to fail in fbcode, because libgomp does not exist in the default paths.
        # We will fix it later by exposing the lib path.
        return base_flags

    if sys.platform == "darwin":
        # Per https://mac.r-project.org/openmp/ right way to pass `openmp` flags to MacOS is via `-Xclang`
        # Also, `-march=native` is unrecognized option on M1
        base_flags += " -Xclang"
    else:
        if platform.machine() == "ppc64le":
            base_flags += " -mcpu=native"
        else:
            base_flags += " -march=native"

    # Internal cannot find libgomp.so
    if not config.is_fbcode():
        base_flags += " -fopenmp"
    return base_flags


def use_custom_generated_macros() -> str:
    return "-D C10_USING_CUSTOM_GENERATED_MACROS"


def use_fb_internal_macros() -> str:
    if config.is_fbcode():
        # TODO: this is to avoid FC breakage for fbcode. When using newly
        # generated model.so on an older verion of PyTorch, need to use
        # the v1 version for aoti_torch_create_tensor_from_blob
        create_tensor_from_blob_v1 = "-D AOTI_USE_CREATE_TENSOR_FROM_BLOB_V1"
        openmp_lib = build_paths.openmp_lib()
        preprocessor_flags = " ".join(
            (
                "-D C10_USE_GLOG",
                "-D C10_USE_MINIMAL_GLOG",
                "-D C10_DISABLE_TENSORIMPL_EXTENSIBILITY",
            )
        )
        return f"-Wp,-fopenmp {openmp_lib} {preprocessor_flags} {create_tensor_from_blob_v1}"
    else:
        return ""


def use_standard_sys_dir_headers() -> str:
    if config.is_fbcode():
        return "-nostdinc"
    else:
        return ""


def get_include_and_linking_paths(
    include_pytorch: bool = False,
    vec_isa: VecISA = invalid_vec_isa,
    cuda: bool = False,
    aot_mode: bool = False,
) -> Tuple[List[str], str, str, str, str]:
    _set_gpu_runtime_env()
    from torch.utils import cpp_extension

    # Remove below in the further
    # macros = "-D {}".format(vec_isa.build_macro()) if vec_isa != invalid_vec_isa else ""
    macros = ""
    if vec_isa != invalid_vec_isa:
        for x in vec_isa.build_macro():
            macros_def = f"-D {x} "
            macros += macros_def

    build_arch_flags = ""
    if sys.platform == "linux" and (
        include_pytorch
        or vec_isa != invalid_vec_isa
        or cuda
        or config.cpp.enable_kernel_profile
    ):
        # Note - We include pytorch only on linux right now. There is more work
        # to do to enable OMP build on darwin where PyTorch is built with IOMP
        # and we need a way to link to what PyTorch links.
        ipaths = cpp_extension.include_paths(cuda) + _get_python_include_dirs()
        lpaths = cpp_extension.library_paths(cuda) + [
            sysconfig.get_config_var("LIBDIR")
        ]

        libs = []

        # No need to manually specify libraries in fbcode.
        if not config.is_fbcode():
            libs += ["torch", "torch_cpu"]
            libs += ["gomp"]
            if not aot_mode:
                libs += ["torch_python"]
        else:
            # internal remote execution is able to find omp, but not gomp
            libs += ["omp"]
            if aot_mode:
                ipaths += [os.path.dirname(cpp_prefix_path())]
                if cuda and torch.version.hip is None:
                    _transform_cuda_paths(lpaths)
        if macros:
            if config.is_fbcode() and vec_isa != invalid_vec_isa:
                cap = str(vec_isa).upper()
                macros = " ".join(
                    [
                        vec_isa.build_arch_flags(),
                        f"-D CPU_CAPABILITY={cap}",
                        f"-D CPU_CAPABILITY_{cap}",
                        f"-D HAVE_{cap}_CPU_DEFINITION",
                    ]
                )

        if cuda:
            if macros is None:
                macros = ""
            macros += " -D USE_ROCM" if torch.version.hip else " -D USE_CUDA"

        if cuda:
            if torch.version.hip is not None:
                if config.is_fbcode():
                    libs += ["amdhip64"]
                else:
                    libs += ["c10_hip", "torch_hip"]
                macros += " -D __HIP_PLATFORM_AMD__"
            else:
                if config.is_fbcode():
                    libs += ["cuda"]
                else:
                    libs += ["c10_cuda", "cuda", "torch_cuda"]
        build_arch_flags = vec_isa.build_arch_flags()
    else:
        # Note - this is effectively a header only inclusion. Usage of some header files may result in
        # symbol not found, if those header files require a library.
        # For those cases, include the lpath and libs command as we do for pytorch above.
        # This approach allows us to only pay for what we use.
        ipaths = cpp_extension.include_paths(cuda) + _get_python_include_dirs()
        if aot_mode:
            ipaths += [os.path.dirname(cpp_prefix_path())]
        lpaths = []
        if sys.platform == "darwin":
            # only Apple builtin compilers (Apple Clang++) require openmp
            omp_available = not is_apple_clang()

            # check the `OMP_PREFIX` environment first
            if os.getenv("OMP_PREFIX") is not None:
                header_path = os.path.join(os.getenv("OMP_PREFIX"), "include", "omp.h")  # type: ignore[arg-type]
                valid_env = os.path.exists(header_path)
                if valid_env:
                    ipaths.append(os.path.join(os.getenv("OMP_PREFIX"), "include"))  # type: ignore[arg-type]
                    lpaths.append(os.path.join(os.getenv("OMP_PREFIX"), "lib"))  # type: ignore[arg-type]
                else:
                    warnings.warn("environment variable `OMP_PREFIX` is invalid.")
                omp_available = omp_available or valid_env

            libs = [] if omp_available else ["omp"]

            # prefer to use openmp from `conda install llvm-openmp`
            if not omp_available and os.getenv("CONDA_PREFIX") is not None:
                omp_available = is_conda_llvm_openmp_installed()
                if omp_available:
                    conda_lib_path = os.path.join(os.getenv("CONDA_PREFIX"), "lib")  # type: ignore[arg-type]
                    ipaths.append(os.path.join(os.getenv("CONDA_PREFIX"), "include"))  # type: ignore[arg-type]
                    lpaths.append(conda_lib_path)
                    # Prefer Intel OpenMP on x86 machine
                    if os.uname().machine == "x86_64" and os.path.exists(
                        os.path.join(conda_lib_path, "libiomp5.dylib")
                    ):
                        libs = ["iomp5"]

            # next, try to use openmp from `brew install libomp`
            if not omp_available:
                omp_available, libomp_path = homebrew_libomp()
                if omp_available:
                    ipaths.append(os.path.join(libomp_path, "include"))
                    lpaths.append(os.path.join(libomp_path, "lib"))

            # if openmp is still not available, we let the compiler to have a try,
            # and raise error together with instructions at compilation error later
        else:
            libs = ["omp"] if config.is_fbcode() else ["gomp"]

        # For AOT mode, the produced library relies on torch cpu to set grad mode
        # like aoti_torch_grad_mode_set_enabled
        if aot_mode and sys.platform == "linux" and not config.is_fbcode():
            libs += ["torch", "torch_cpu"]

    # Unconditionally import c10 for non-abi-compatible mode to use TORCH_CHECK - See PyTorch #108690
    if not config.abi_compatible:
        libs += ["c10"]
        lpaths += [cpp_extension.TORCH_LIB_PATH]

    # third party libs
    if config.is_fbcode():
        # Note that the order of include paths do matter, as a result
        # we need to have several branches interleaved here
        if torch.version.hip is None:
            ipaths.append(build_paths.sleef())
        ipaths.append(build_paths.openmp())
        ipaths.append(build_paths.python())
        if torch.version.hip is not None:
            ipaths.append(build_paths.clang_include())
            ipaths.append(build_paths.gcc_include())
            ipaths.append(build_paths.gcc_install_tools_include())
        else:
            ipaths.append(build_paths.cc_include())
            ipaths.append(build_paths.libgcc())
            ipaths.append(build_paths.libgcc_arch())
        ipaths.append(build_paths.libgcc_backward())
        ipaths.append(build_paths.glibc())
        ipaths.append(build_paths.linux_kernel())
        if torch.version.hip is not None:
            ipaths.append(build_paths.rocm())
        else:
            ipaths.append(os.path.join(build_paths.cuda(), "include"))
        # We also need to bundle includes with absolute paths into a remote directory
        # (later on, we copy the include paths from cpp_extensions into our remote dir)
        ipaths.append("include")

    static_link_libs = []
    if aot_mode and cuda and config.is_fbcode():
        # For Meta internal cuda-12, it is recommended to static link cudart
        if torch.version.hip is None:
            static_link_libs = ["-Wl,-Bstatic", "-lcudart_static", "-Wl,-Bdynamic"]

    lpaths_str = " ".join(["-L" + p for p in lpaths])
    libs_str = " ".join(static_link_libs + ["-l" + p for p in libs])
    return ipaths, lpaths_str, libs_str, macros, build_arch_flags


def cpp_compile_command(
    input: Union[str, List[str]],
    output: str,
    warning_all: bool = True,
    shared: bool = True,
    include_pytorch: bool = False,
    vec_isa: VecISA = invalid_vec_isa,
    cuda: bool = False,
    aot_mode: bool = False,
    compile_only: bool = False,
    use_absolute_path: bool = False,
    use_mmap_weights: bool = False,
    extra_flags: Sequence[str] = (),
) -> str:
    ipaths, lpaths, libs, macros, build_arch_flags = get_include_and_linking_paths(
        include_pytorch, vec_isa, cuda, aot_mode
    )
    if isinstance(input, str):
        input = [input]
    ipaths_str = " ".join(["-I" + p for p in ipaths])
    clang_flags = ""
    if config.is_fbcode():
        if aot_mode and not use_absolute_path:
            inp_name = input
            out_name = output
            linker_script = _LINKER_SCRIPT
        else:
            # We need to copy any absolute-path torch includes
            inp_name = [os.path.basename(i) for i in input]
            out_name = os.path.basename(output)
            linker_script = os.path.basename(_LINKER_SCRIPT)
        assert is_clang()
        # Use clang runtime instead of libgcc
        clang_flags += " --rtlib=compiler-rt"
        clang_flags += " -fuse-ld=lld"
        clang_flags += f" -Wl,--script={linker_script}"
        linker_paths = "-B" + build_paths.glibc_lib()
        linker_paths += " -L" + build_paths.glibc_lib()
    else:
        inp_name = input
        out_name = output
        linker_paths = ""  # let the compiler pick
    if compile_only:
        libs, lpaths = "", ""
    inp_name_str = " ".join(inp_name)
    if use_mmap_weights:
        macros += " -D USE_MMAP_SELF"

    return re.sub(
        r"[ \n]+",
        " ",
        f"""
            {get_cpp_compiler()} {inp_name_str} {get_shared(shared, compile_only)}
            {get_warning_all_flag(warning_all)} {cpp_flags()}
            {get_glibcxx_abi_build_flags()}
            {ipaths_str} {lpaths} {libs} {build_arch_flags}
            {macros} {linker_paths} {clang_flags}
            {optimization_flags()} {cpp_wrapper_flags()}
            {use_custom_generated_macros()}
            {use_fb_internal_macros()}
            {use_standard_sys_dir_headers()}
            {get_compile_only(compile_only)}
            {' '.join(extra_flags)}
            -o {out_name}
        """,
    ).strip()


def run_command_and_check(cmd: str):
    cmd = shlex.split(cmd)
    try:
        subprocess.check_call(cmd)
    except subprocess.CalledProcessError as e:
        raise exc.CppCompileError(cmd, e.output) from e


@functools.lru_cache(None)
def split_aot_inductor_output_path(path: str) -> Tuple[str, str]:
    """Returns the path where the AOT Inductor compiled kernels are stored."""
    if path.endswith(".so"):
        return os.path.split(path)
    else:
        return path, ""


@clear_on_fresh_inductor_cache
class CudaKernelParamCache:
    cache: Dict[str, Dict[str, str]] = {}
    cache_clear = staticmethod(cache.clear)

    @classmethod
    def set(cls, key: str, params: Dict[str, str], cubin: str) -> None:
        bin_type = "cubin" if torch.version.hip is None else "hsaco"
        _, path = write(
            cubin,
            bin_type,
            hash_type=bin_type,
            specified_dir=split_aot_inductor_output_path(
                config.aot_inductor.output_path
            )[0],
        )

        params[get_cpp_wrapper_cubin_path_name()] = path

        cls.cache[key] = params

    @classmethod
    def get(cls, key: str) -> Optional[Dict[str, str]]:
        return cls.cache.get(key, None)

    @classmethod
    def get_keys(cls):
        return cls.cache.keys()


class AotCodeCompiler:
    @classmethod
    def compile(
        cls,
        graph: GraphLowering,
        source_code: str,
        serialized_extern_kernel_nodes: Optional[str],
        cuda: bool,
    ) -> str:
        _set_gpu_runtime_env()  # cpp_extension consults the env

        picked_vec_isa = pick_vec_isa()
        vec_isa_cmd_gen = CppBuilder(
            name="o",
            sources="i",
            BuildOption=CppTorchCudaOptions(
                vec_isa=picked_vec_isa,
                cuda=cuda,
                aot_mode=graph.aot_mode,
            ),
        )
        # write function will calc source_code hash, the same source code with different
        # ISA level should be generate different hash.
        # So we need get a command_line which contains isa related parameter as a part of hash key.
        # And then pass the command_line to below write function as extra parameter to
        # guarantee the source code hash contains ISA difference.
        cpp_command = repr(vec_isa_cmd_gen.get_command_line())

        fbcode_aot_cpu_re = False
        use_absolute_path = False
        if config.is_fbcode():
            ld_command = build_paths.ld()
            if not cuda and graph.aot_mode:  # Meta internal AOTInductor CPU
                objcopy_command = build_paths.objcopy_fallback()
                fbcode_aot_cpu_re = True
                use_absolute_path = True
            else:
                objcopy_command = build_paths.objcopy()
        else:
            ld_command = "ld"
            objcopy_command = "objcopy"

        (
            specified_output_path,
            specified_so_name,
        ) = split_aot_inductor_output_path(config.aot_inductor.output_path)
        key, input_path = write(
            source_code,
            "cpp",
            extra=cpp_command,
            specified_dir=specified_output_path,
        )
        output_code_log.info("Output code written to: %s", input_path)
        trace_structured(
            "graph_dump",
            lambda: {
                "name": "inductor_aot_code",
                "type": "cpp",
                "filename": input_path,
            },
            payload_fn=lambda: source_code,
        )

        def _compile_consts_linux(consts: bytes) -> str:
            _, consts_path = write(
                consts,
                "bin",
                specified_dir=specified_output_path,
            )

            consts_o = os.path.splitext(consts_path)[0] + ".o"
            if fbcode_aot_cpu_re:
                cmd = f"{ld_command} -r -b binary -o {os.path.basename(consts_o)} {os.path.basename(consts_path)}"
                compile_file(consts_path, consts_o, cmd.split())
                os.chmod(consts_o, 0o644)
            else:
                cmd = f"{ld_command} -r -b binary -o {consts_o} {consts_path}"
                run_command_and_check(cmd)
            log.debug("aot constant binary command: %s", cmd)

            if graph.mutated_buffers & set(graph.constants.keys()):
                # .data section is between .text and .bss. When the size of .data is large,
                # during the linking, the relocation of .text against .bss may overflow.
                # Rename it to .ldata so that it won't be in between the .text and .bss section
                if len(consts) > 2_000_000_000:
                    raise ValueError(
                        "Models with buffer mutation included doesn't support constants greater than 2GB!"
                    )
                rename_data = " .data=.ldata"
            else:
                # if no buffer mutation is needed, we could instead set the data region
                # as read-only (i.e. .lrodata) which could accomodate larger size of data
                # to be linked.
                rename_data = " .data=.lrodata,alloc,load,readonly,data,contents"

            assert (
                ALIGN_BYTES & (ALIGN_BYTES - 1)
            ) == 0 and ALIGN_BYTES >= 64, "must be power of 2 and >= 64"
            cmd = (
                f"{objcopy_command} --rename-section"
                f"{rename_data}"
                f" --set-section-alignment .data={ALIGN_BYTES}"  # following the gAlignment of CPU in c10/core/alignment.h
                f" {consts_o} {consts_o}"
            )
            log.debug("aot constant rename section command: %s", cmd)
            run_command_and_check(cmd)

            cmd = f"rm {consts_path}"
            log.debug("aot constant bin removal command: %s", cmd)
            run_command_and_check(cmd)

            if fbcode_aot_cpu_re:
                body = re.sub(r"[\W]", "_", os.path.basename(consts_path))
            else:
                body = re.sub(r"[\W]", "_", consts_path)

            symbol_list = []
            symbol_list.append(
                f"{objcopy_command} --redefine-sym _binary_{body}_start=_binary_constants_bin_start {consts_o}"
            )
            symbol_list.append(
                f"{objcopy_command} --redefine-sym _binary_{body}_size=_binary_constants_bin_size {consts_o}"
            )
            symbol_list.append(
                f"{objcopy_command} --redefine-sym _binary_{body}_end=_binary_constants_bin_end {consts_o}"
            )
            log.debug("aot constant binary redefine symbol: %s", " ".join(symbol_list))
            for cmd in symbol_list:
                run_command_and_check(cmd)
            return consts_o

        def _compile_consts_darwin(consts: bytes) -> str:
            if config.aot_inductor.debug_dump_consts_bin:
                _, _binary_constants_path = write(
                    consts,
                    "bin",
                    specified_dir=specified_output_path,
                )
                log.debug("binary constants path: %s", _binary_constants_path)

            is_large_consts = len(consts) > 1024
            consts_asm = "\t.section\t__DATA,__data\n"
            consts_asm += "\t.globl\t__binary_constants_bin_start\n"
            consts_asm += "__binary_constants_bin_start:\n"
            if not is_large_consts:
                for c in consts:
                    consts_asm += f"\t.byte {c}\n"
                # Add one element even if constants are empty
                # Otherwise assembler will not put them in data section
                if not consts:
                    consts_asm += "\t.space 1\n"
            else:
                consts_asm += "\t.quad 0x1234567899abcdef\n"
                consts_asm += f"\t.space {len(consts) - 8}\n"
            consts_asm += ".globl\t__binary_constants_bin_end\n"
            consts_asm += "__binary_constants_bin_end:\n"
            _, consts_path = write(
                consts_asm,
                "S",
                specified_dir=specified_output_path,
            )
            consts_o = os.path.splitext(consts_path)[0] + ".o"
            cmd = f"{get_cpp_compiler()} -c -o {consts_o} {consts_path}"
            run_command_and_check(cmd)
            if is_large_consts:
                with open(consts_o, "r+b") as f:
                    f.seek(0)
                    hdr = f.read(1024)
                    # Search for magic number and write the actual data over it
                    start_idx = hdr.find(b"\xef\xcd\xab\x99\x78\x56\x34\x12")
                    assert start_idx != -1
                    f.seek(start_idx)
                    pos = 0
                    while pos < len(consts):
                        rc = f.write(consts[pos:])
                        pos += rc
            return consts_o

        from filelock import FileLock

        lock_dir = get_lock_dir()
        lock = FileLock(os.path.join(lock_dir, key + ".lock"), timeout=LOCK_TIMEOUT)
        with lock:
            # Currently, this only support serializing extern nodes in fbcode
            # Eventually, we should also have a serializer for OSS.
            if config.is_fbcode() and serialized_extern_kernel_nodes:
                output_json = os.path.splitext(input_path)[0] + ".json"
                with open(output_json, "w") as f:
                    f.write(serialized_extern_kernel_nodes)

            output_so = (
                config.aot_inductor.output_path
                if specified_so_name
                else os.path.splitext(input_path)[0] + ".so"
            )

            output_o = os.path.splitext(input_path)[0] + ".o"
            consts_size = sum(
                torch.ops.mkldnn._nbytes(tensor)
                if tensor.is_mkldnn
                else tensor.untyped_storage().nbytes()
                for (name, tensor) in graph.constants.items()
                if name not in graph.folded_constants
            )
            # TODO: Fix mmap weights with cuda
            use_mmap_weights = not config.is_fbcode() and consts_size > 2_000_000_000
            if config.aot_inductor.force_mmap_weights:
                use_mmap_weights = True
            compile_cmd = cpp_compile_command(
                input=input_path,
                output=output_o,
                vec_isa=picked_vec_isa,
                cuda=cuda,
                aot_mode=graph.aot_mode,
                compile_only=True,
                use_absolute_path=use_absolute_path,
                use_mmap_weights=use_mmap_weights,
            )
            log.debug("aot compilation command: %s", compile_cmd)
            if fbcode_aot_cpu_re:
                compile_file(input_path, output_o, compile_cmd.split())
                os.chmod(output_o, 0o644)
            else:
                run_command_and_check(compile_cmd)

            def _to_bytes(t: torch.Tensor, all_cuda: bool) -> bytes:
                def _pad_to_alignment(raw_bytes):
                    padded_bytes = raw_bytes.ljust(
                        (len(raw_bytes) + ALIGN_BYTES - 1) // ALIGN_BYTES * ALIGN_BYTES,
                        b"\x00",
                    )
                    return padded_bytes

                # This serializes the tensor's untyped_storage to bytes by accessing
                # the raw data of the underlying structure.
                import ctypes

                if t.numel() == 0:
                    return b""

                if t.is_mkldnn:
                    data_ptr = torch.ops.mkldnn.data_ptr(t)
                    nbytes = torch.ops.mkldnn._nbytes(t)
                else:
                    t_cpu = t.untyped_storage().cpu()
                    data_ptr = t_cpu.data_ptr()
                    nbytes = t_cpu.nbytes()

                raw_array = ctypes.cast(
                    data_ptr,
                    ctypes.POINTER(ctypes.c_ubyte * nbytes),
                )
                raw_bytes = bytes(raw_array.contents)
                return raw_bytes if all_cuda else _pad_to_alignment(raw_bytes)

            all_cuda = all(
                graph.get_original_value_of_constant(name).is_cuda
                for name in graph.constants.keys()
                if name not in graph.folded_constants
            )
            serialized_weights = b"".join(
                _to_bytes(graph.get_original_value_of_constant(name), all_cuda)
                for name in graph.constants.keys()
                if name not in graph.folded_constants
            )
            if not use_mmap_weights:
                aot_constants = serialized_weights
                magic_number = 0
            else:
                magic_number = cast(
                    int, torch.randint(0, torch.iinfo(torch.int64).max, (1,)).item()
                )
                aot_constants = struct.pack("qq", consts_size + 8, magic_number)
            consts_o = {
                "linux": _compile_consts_linux,
                "darwin": _compile_consts_darwin,
            }[sys.platform](aot_constants)
            link_cmd = cpp_compile_command(
                input=[output_o, consts_o],
                output=output_so,
                vec_isa=picked_vec_isa,
                cuda=cuda,
                aot_mode=graph.aot_mode,
                use_absolute_path=use_absolute_path,
            )
            log.debug("aot linkage command: %s", link_cmd)
            if fbcode_aot_cpu_re:
                compile_file([output_o, consts_o], output_so, link_cmd.split())
                os.chmod(output_so, 0o755)
            else:
                run_command_and_check(link_cmd)

            if use_mmap_weights:
                with open(output_so, "a+b") as f_so:
                    so_size = f_so.tell()
                    # Page align the weights
                    f_so.write(b" " * (16384 - so_size % 16384))
                    f_so.write(serialized_weights)
                    f_so.write(struct.pack("q", magic_number))

            # Append cmds to the end of codegen-ed wrapper file
            with open(input_path, "a") as f:
                f.write("\n")
                f.write(f"// Compile cmd\n// {compile_cmd}\n")
                f.write(f"// Link cmd\n// {link_cmd}\n")

        return output_so


# Putting this fn in cpp.py (unfortunately) causes a deadlock, which is why it's in codecache.py.
# Why? importing from cpp.py invokes codecache.pick_vec_isa(), which takes out a lock.
# Cycle goes:
# - CppCodeCache.load()
# - pick_vec_isa()
# - valid_vec_isa_list()
# - VecISA.__bool__() <-- takes out a lock
# - compile_file() <-- imports cpp_prefix_path from cpp, which causes us to try to take out the same lock.
@clear_on_fresh_inductor_cache
@functools.lru_cache
def cpp_prefix_path() -> str:
    path = Path(__file__).parent / "codegen/cpp_prefix.h"
    with path.open() as f:
        content = f.read()
        _, filename = write(
            content,
            "h",
        )
    return normalize_path_separator(filename)


def cpp_prefix() -> str:
    filename = cpp_prefix_path()
    if config.is_fbcode():
        # We need relative paths, since we bundle up
        # everything that we compile into a folder for remote compilation.
        return f'#include "{os.path.basename(filename)}"'
    else:
        return f'#include "{filename}"'


# Given a path to an input cpp file and an output path,
# Attempts to compile the file, storing the output in "output_path"
@dynamo_timed
def compile_file(
    input_path: Union[str, List[str]], output_path: str, cmd: List[str]
) -> None:
    input_paths = [input_path] if isinstance(input_path, str) else input_path
    input_files = [
        os.path.basename(ip) if config.is_fbcode() else ip for ip in input_paths
    ]
    try:
        if config.is_fbcode():
            # Need to copy our header into the same folder as the sourcecode.
            header_path = cpp_prefix_path()
            header_name = os.path.basename(header_path)
            output_name = os.path.basename(output_path)
            # When we build remotely, we need to make sure to carefully copy any files
            # that are required during the compilation process into our build directly.
            # This is where all of the ATen/c10/Torch includes come from.
            torch_includes_path = os.path.join(_TORCH_PATH, "include")
            with tempfile.TemporaryDirectory() as tmp_dir:
                # Copy everything to tmp compilation folder
                shutil.copy(header_path, os.path.join(tmp_dir, header_name))
                shutil.copy(_LINKER_SCRIPT, os.path.join(tmp_dir, "script.ld"))
                for p, f in zip(input_paths, input_files):
                    shutil.copy(p, os.path.join(tmp_dir, f))
                dest_include_path = os.path.join(tmp_dir, "include")
                shutil.copytree(torch_includes_path, dest_include_path)
                # Run the build
                output_file_path = _run_build_command(cmd, tmp_dir, output_name)
                # Copy output from the build
                if os.path.exists(output_path):
                    os.remove(output_path)
                shutil.copy(output_file_path, output_path)
        else:
            subprocess.check_output(cmd, stderr=subprocess.STDOUT)
    except subprocess.CalledProcessError as e:
        output = e.output.decode("utf-8")
        openmp_problem = "'omp.h' file not found" in output or "libomp" in output
        if openmp_problem and sys.platform == "darwin":
            instruction = (
                "\n\nOpenMP support not found. Please try one of the following solutions:\n"
                "(1) Set the `CXX` environment variable to a compiler other than Apple clang++/g++ "
                "that has builtin OpenMP support;\n"
                "(2) install OpenMP via conda: `conda install llvm-openmp`;\n"
                "(3) install libomp via brew: `brew install libomp`;\n"
                "(4) manually setup OpenMP and set the `OMP_PREFIX` environment variable to point to a path"
                " with `include/omp.h` under it."
            )
            output += instruction
        raise exc.CppCompileError(cmd, output) from e


_libgomp: Optional[CDLL] = None


def custom_op_wrapper(op: str, *args):
    # This function will be called from generated cpp wrapper code in the JIT mode.
    # Because tensors will be passed in as AtenTensorHandle, we need to explicitly convert them.
    def convert_arg(arg):
        if str(type(arg)) == "<class 'PyCapsule'>":
            # No easy way to do isinstance check on PyCapsule
            return torch._C._aoti.alloc_tensor_by_stealing_from_void_ptr(arg)
        elif isinstance(arg, (list, tuple)):
            return type(arg)(convert_arg(a) for a in arg)
        else:
            return arg

    converted_args = [convert_arg(arg) for arg in args]

    assert op.startswith("torch.ops."), (
        op + " can not be called through custom_op_wrapper"
    )
    func = None
    for i, s in enumerate(op.split(".")):
        if i == 0:
            func = importlib.import_module(s)
        func = getattr(func, s)

    assert callable(func), op + " can not be loaded through custom_op_wrapper"
    result = func(*converted_args)
    if isinstance(result, (list, tuple)):
        for r in result:
            assert isinstance(r, torch.Tensor), op + " returns a list of non-tensors"
        return torch._C._aoti.unsafe_alloc_void_ptrs_from_tensors(result)  # type: ignore[arg-type]
    else:
        assert isinstance(result, torch.Tensor), op + " returns a non-tensor"
        return torch._C._aoti.unsafe_alloc_void_ptr_from_tensor(result)


@clear_on_fresh_inductor_cache
class CppCodeCache:
    cache: Dict[str, Callable[[], Union[CDLL, ModuleType]]] = {}
    cache_clear = staticmethod(cache.clear)
    cpp_compile_command_flags: Dict[str, Any] = {}

    @staticmethod
    def _load_library_inner(path: str, key: str) -> Union[CDLL, ModuleType]:
        return cdll.LoadLibrary(path)

    @classmethod
    def _load_library(cls, path: str, key: str) -> Union[CDLL, ModuleType]:
        try:
            result = cls._load_library_inner(path, key)
            result.key = key  # type: ignore[union-attr]
            return result
        except (ImportError, OSError) as e:
            if "gomp" in str(e) and os.path.exists("/usr/lib64/libgomp.so.1"):
                # hacky workaround for fbcode/buck
                global _libgomp
                _libgomp = cdll.LoadLibrary("/usr/lib64/libgomp.so.1")
                result = cls._load_library_inner(path, key)
                result.key = key  # type: ignore[union-attr]
                return result
            if "failed to map segment from shared object" in str(e):
                raise OSError(
                    f"{e}.  The most common reason this may occur is if the {tempfile.gettempdir()} folder "
                    "is mounted with noexec (e.g., by default Docker mounts tmp file systems "
                    f"as noexec).  Please remount {tempfile.gettempdir()} with exec enabled, or set another "
                    "temporary directory with TORCHINDUCTOR_CACHE_DIR environment variable."
                ) from e
            raise

    @classmethod
    def load_async(cls, source_code: str, cuda=False, submit_fn=None, extra_flags=()):
        compile_command = {
            **cls.cpp_compile_command_flags,
            "cuda": cuda,
            "vec_isa": pick_vec_isa(),
            "extra_flags": extra_flags,
        }

        _set_gpu_runtime_env()  # cpp_extension consults the env

        command_gen = CppBuilder(
            name="o", sources="i", BuildOption=CppTorchCudaOptions(**compile_command)
        )
        # write function will calc source_code hash, the same source code with different
        # ISA level should be generate different hash.
        # So we need get a command_line which contains isa related parameter as a part of hash key.
        # And then pass the command_line to below write function as extra parameter to
        # guarantee the source code hash contains ISA difference.
        vec_isa_cmd = repr(command_gen.get_command_line())
        key, input_path = write(source_code, "cpp", extra=vec_isa_cmd)

        if key not in cls.cache:
            from filelock import FileLock

            lock_path = os.path.join(get_lock_dir(), key + ".lock")
            output_name, output_dir = get_name_and_dir_from_output_file_path(input_path)
            """
            If `fb_code` env, it need to be dispatched to original `compile_file` function.
            So, we still need to prepare parameters for the function: `input_path` and `fb_output_path`.
            """
            fb_output_path = input_path[:-3] + "so"
            future: Optional[Future[Any]] = None
            lib = None

            cpp_build_option = CppTorchCudaOptions(**compile_command)
            cpp_builder = CppBuilder(
                name=output_name,
                sources=input_path,
                output_dir=output_dir,
                BuildOption=cpp_build_option,
            )

            worker_fn = functools.partial(
                _worker_compile_cpp,
                lock_path,
                cpp_builder,
                input_path,
                fb_output_path,
            )

            binary_path = normalize_path_separator(
                fb_output_path
                if config.is_fbcode()
                else cpp_builder.get_target_file_path()
            )

            def load_fn():
                nonlocal lib
                if lib is None:
                    if future is not None:
                        future.result()
                    result = worker_fn()
                    assert result is None
                    lib = cls._load_library(binary_path, key)
                    assert lib is not None
                return lib

            if submit_fn is not None:
                with FileLock(lock_path, timeout=LOCK_TIMEOUT):
                    if not os.path.exists(binary_path):
                        future = submit_fn(worker_fn)

            cls.cache[key] = load_fn

        return cls.cache[key]

    @classmethod
    def load(cls, source_code: str, cuda: bool = False):
        return cls.load_async(source_code, cuda)()


def _worker_compile_cpp(
    lock_path,
    cpp_builder: CppBuilder,
    fb_input_path: str,
    fb_output_path: str,
):
    from filelock import FileLock

    with FileLock(lock_path, timeout=LOCK_TIMEOUT):
        binary_path = (
            fb_output_path if config.is_fbcode() else cpp_builder.get_target_file_path()
        )
        if not os.path.exists(binary_path):
            if config.is_fbcode():
                compile_file(
                    fb_input_path,
                    fb_output_path,
                    shlex.split(cpp_builder.get_command_line()),
                )
            else:
                cpp_builder.build()


# Customized Python binding for cpp kernels
@clear_on_fresh_inductor_cache
class CppPythonBindingsCodeCache(CppCodeCache):
    cache: Dict[str, Callable[[], Union[CDLL, ModuleType]]] = {}
    cache_clear = staticmethod(cache.clear)
    cpp_compile_command_flags = {
        # kernels have no dependency on libtorch
        "include_pytorch": False,
        "shared": True,
    }
    entry_function = "kernel"
    call_entry_function = "kernel(%s);Py_RETURN_NONE;"
    extra_parse_arg = ""
    suffix_template = textwrap.dedent(
        """
        // Python bindings to call %s():
        #define PY_SSIZE_T_CLEAN
        #include <Python.h>
        #include <sstream>
        #include <cstdlib>

        #ifndef _MSC_VER
        #if __cplusplus < 202002L
        // C++20 (earlier) code
        // https://en.cppreference.com/w/cpp/language/attributes/likely
        #define likely(x)       __builtin_expect(!!(x), 1)
        #define unlikely(x)     __builtin_expect(!!(x), 0)
        #endif
        #else
        #define likely(x) (x)
        #define unlikely(x) (x)
        #endif

        // This is defined in guards.cpp so we don't need to import PyTorch headers that are slooow.
        // We manually link it below to workaround issues with fbcode build.
        static void* (*_torchinductor_pyobject_tensor_data_ptr)(PyObject* obj);

        template <typename T> static inline T parse_arg(PyObject* args, size_t n) {
            static_assert(std::is_pointer<T>::value, "arg type must be pointer or long");
            return static_cast<T>(_torchinductor_pyobject_tensor_data_ptr(PyTuple_GET_ITEM(args, n)));
        }
        template <> inline long parse_arg<long>(PyObject* args, size_t n) {
            auto result = PyLong_AsSsize_t(PyTuple_GET_ITEM(args, n));
            if(result == -1 && PyErr_Occurred())
                [[unlikely]] throw std::runtime_error("expected int arg");
            return result;
        }
        template <> inline uintptr_t parse_arg<uintptr_t>(PyObject* args, size_t n) {
            auto result = PyLong_AsVoidPtr(PyTuple_GET_ITEM(args, n));
            if(result == reinterpret_cast<void*>(-1) && PyErr_Occurred())
                [[unlikely]] throw std::runtime_error("expected int arg");
            return reinterpret_cast<uintptr_t>(result);
        }

        %s

        static PyObject* %s_py(PyObject* self, PyObject* args) {
            try {
                if(!PyTuple_CheckExact(args))
                    [[unlikely]] throw std::runtime_error("tuple args required");
                if(PyTuple_GET_SIZE(args) != %s)
                    [[unlikely]] throw std::runtime_error("requires %s args");
                %s
            } catch(std::exception const& e) {
                PyErr_SetString(PyExc_RuntimeError, e.what());
                return nullptr;
            } catch(...) {
                PyErr_SetString(PyExc_RuntimeError, "unhandled error");
                return nullptr;
            }
        }

        static PyMethodDef py_methods[] = {
            {"%s", %s_py, METH_VARARGS, ""},
            {NULL, NULL, 0, NULL}};

        static struct PyModuleDef py_module =
            {PyModuleDef_HEAD_INIT, "%s", NULL, -1, py_methods};

        PyMODINIT_FUNC PyInit_%s(void) {
            const char* str_addr = std::getenv("_TORCHINDUCTOR_PYOBJECT_TENSOR_DATA_PTR");
            if(!str_addr) {
                PyErr_SetString(PyExc_RuntimeError, "_TORCHINDUCTOR_PYOBJECT_TENSOR_DATA_PTR must be set");
                return nullptr;
            }
            std::istringstream iss(str_addr);
            uintptr_t addr = 0;
            iss >> addr;
            _torchinductor_pyobject_tensor_data_ptr =
                reinterpret_cast<decltype(_torchinductor_pyobject_tensor_data_ptr)>(addr);
            return PyModule_Create(&py_module);
        }
        """
    )

    @classmethod
    def _load_library_inner(cls, path: str, key: str) -> ModuleType:
        os.environ["_TORCHINDUCTOR_PYOBJECT_TENSOR_DATA_PTR"] = str(
            torch._C._dynamo.guards._torchinductor_pyobject_tensor_data_ptr  # type: ignore[attr-defined]
        )
        module_name = f"{key}.{cls.entry_function}"
        try:
            return sys.modules[module_name]
        except KeyError:
            pass
        spec = importlib.util.spec_from_file_location(module_name, path)
        assert spec is not None
        module = importlib.util.module_from_spec(spec)
        sys.modules[module_name] = module
        spec.loader.exec_module(module)  # type: ignore[union-attr]
        return module

    @classmethod
    def load_pybinding_async(
        cls,
        argtypes: List[str],
        source_code: str,
        cuda: bool = False,
        num_outputs: int = -1,
        submit_fn=None,
        extra_flags=(),
    ) -> Any:
        """
        Wrap a C++ function in fast Python bindings.

        Args:
            argtypes: The types of args to ENTRY_FUNCTION(), e.g. ["float*", "long"]
            source_code: C++ source code containing a ENTRY_FUNCTION() function

        Returns:
            A python version of ENTRY_FUNCTION()
        """
        parseargs = ", ".join(
            f"parse_arg<{argtype.replace('const ', '')}>(args, {n})"
            for n, argtype in enumerate(argtypes)
        )
        suffix = cls.suffix_template % (
            cls.entry_function,
            cls.extra_parse_arg % num_outputs if cls.extra_parse_arg else "",
            cls.entry_function,
            len(argtypes),
            len(argtypes),
            cls.call_entry_function % parseargs,
            cls.entry_function,
            cls.entry_function,
            cls.entry_function,
            cls.entry_function,
        )
        get_result = cls.load_async(
            source_code + suffix, cuda, submit_fn=submit_fn, extra_flags=extra_flags
        )
        result = None

        def future():
            nonlocal result
            if result is None:
                result = get_result()
                assert isinstance(result, ModuleType)
            return getattr(result, cls.entry_function)

        return future

    @classmethod
    def load_pybinding(cls, *args, **kwargs) -> Any:
        return cls.load_pybinding_async(*args, **kwargs)()


@clear_on_fresh_inductor_cache
class CppWrapperCodeCache(CppPythonBindingsCodeCache):
    cache: Dict[str, Callable[[], Union[CDLL, ModuleType]]] = {}
    cache_clear = staticmethod(cache.clear)
    cpp_compile_command_flags = {
        "include_pytorch": True,
        "shared": True,
    }
    entry_function = "inductor_entry_cpp"
    call_entry_function = "return inductor_entry_cpp(%s);"
    extra_parse_arg = textwrap.dedent(
        """
        #include <torch/csrc/inductor/aoti_torch/c/shim.h>

        static inline std::vector<AtenTensorHandle> unpack_tensor_handle_list(PyObject* pyvec) {
            std::vector<AtenTensorHandle> result;
            size_t result_len = PyList_GET_SIZE(pyvec);
            result.reserve(result_len);
            for (size_t i = 0; i < result_len; i++) {
                // AtenTensorHandle is essentially a pointer
                void* elem = PyCapsule_GetPointer(PyList_GET_ITEM(pyvec, i), NULL);
                result.push_back(reinterpret_cast<AtenTensorHandle>(elem));
            }
            return result;
        }

        static inline PyObject* pack_tensor_handle_list(const std::vector<AtenTensorHandle>& cppvec) {
            size_t result_len = cppvec.size();
            PyObject* result = PyList_New(static_cast<Py_ssize_t>(result_len));
            for (size_t i = 0; i < result_len; i++) {
                PyObject *elem =
                    cppvec[i] == nullptr
                        ? Py_None
                        // Store AtenTensorHandle as PyCapsulate
                        : PyCapsule_New(reinterpret_cast<void*>(cppvec[i]), NULL, NULL);
                PyList_SET_ITEM(result, i, elem);
            }
            return result;
        }

        template <> inline std::vector<AtenTensorHandle> parse_arg<std::vector<AtenTensorHandle>>(PyObject* args, size_t n) {
            return unpack_tensor_handle_list(PyTuple_GET_ITEM(args, n));
        }

        PyObject* inductor_entry_cpp(std::vector<AtenTensorHandle>&& input_handles) {
            // For outputs, we only allocate a vector to hold returned tensor handles,
            // not allocating the actual output tensor storage here
            std::vector<AtenTensorHandle> output_handles(%s);
            try {
                inductor_entry_impl(input_handles.data(), output_handles.data());
                return pack_tensor_handle_list(output_handles);
            } catch(std::exception const& e) {
                PyErr_SetString(PyExc_RuntimeError, e.what());
                return {};
            } catch(...) {
                PyErr_SetString(PyExc_RuntimeError, "unhandled error");
                return {};
            }
        }
        """
    )


# TODO: Will remove the temp code after switch to new cpp_builder
def _temp_validate_new_and_old_command(new_cmd: List[str], old_cmd: List[str]):
    new_diff: List[str] = [x for x in new_cmd if x not in old_cmd]
    old_diff: List[str] = [y for y in old_cmd if y not in new_cmd]

    if new_diff or old_diff:
        print("!!! new_cmd: ", new_cmd)
        print("!!! old_cmd: ", old_cmd)
        print("!!! new_diff: ", new_diff)
        print("!!! old_diff: ", old_diff)
        raise RuntimeError("Error in new and old command different.")


def _do_validate_cpp_commands(
    include_pytorch: bool,
    cuda: bool,
    compile_only: bool,
    mmap_weights: bool,
    use_absolute_path: bool,
    aot_mode: bool,
):
    # PreCI will failed if test machine can't run cuda.
    temp_dir = tempfile.TemporaryDirectory()
    test_dir_path = temp_dir.name
    test_cuda = torch.cuda.is_available() and cuda
    input_path = os.path.join(test_dir_path, "dummy_file.cpp")
    output_path = os.path.join(test_dir_path, "dummy_file.so")
    extra_flags = ["-D TEST_EXTRA_FLAGS"]
    if compile_only:
        output_path = os.path.join(test_dir_path, "dummy_file.o")
    picked_isa = pick_vec_isa()

    # Simulate fb_code env:
    if not (aot_mode and not use_absolute_path):
        input_path = os.path.basename(input_path)
        output_path = os.path.basename(output_path)

    # Fix test_new_cpp_build_logical failed on MacOS
    if sys.platform != "linux":
        aot_mode = False

    old_cmd = cpp_compile_command(
        input=input_path,
        output=output_path,
        include_pytorch=include_pytorch,
        vec_isa=picked_isa,
        cuda=test_cuda,
        aot_mode=aot_mode,
        compile_only=compile_only,
        use_absolute_path=use_absolute_path,
        use_mmap_weights=mmap_weights,
        extra_flags=extra_flags,
    ).split(" ")

    name, dir = get_name_and_dir_from_output_file_path(input_path)

    dummy_build_option = CppTorchCudaOptions(
        vec_isa=picked_isa,
        include_pytorch=include_pytorch,
        cuda=test_cuda,
        aot_mode=aot_mode,
        compile_only=compile_only,
        use_absolute_path=use_absolute_path,
        use_mmap_weights=mmap_weights,
        extra_flags=extra_flags,
    )

    dummy_builder = CppBuilder(
        name=name,
        sources=input_path,
        output_dir=dir,
        BuildOption=dummy_build_option,
    )
    new_cmd = dummy_builder.get_command_line().split(" ")

    _temp_validate_new_and_old_command(new_cmd, old_cmd)

    temp_dir.cleanup()


# TODO: Will remove the temp code after switch to new cpp_builder
# It could help on sync new cpp_builder generate same command line as the old one.
def validate_new_cpp_commands():
    cuda = [True, False]
    use_mmap_weights = [True, False]
    compile_only = [True, False]
    include_pytorch = [True, False]
    use_absolute_path = [True, False]
    aot_mode = [False, True]

    # Try to pass it in fb_code.
    if config.is_fbcode():
        return

    for x in cuda:
        for y in use_mmap_weights:
            for z in compile_only:
                for m in include_pytorch:
                    for n in use_absolute_path:
                        for o in aot_mode:
                            print(
                                f"!!! cuda:{x}, use_mmap_weights:{y}, compile_only:{z}, include_pytorch:{m},"
                                f" use_absolute_path:{n}, aot_mode:{o}"
                            )
                            _do_validate_cpp_commands(
                                include_pytorch=m,
                                cuda=x,
                                mmap_weights=y,
                                compile_only=z,
                                use_absolute_path=n,
                                aot_mode=o,
                            )


@clear_on_fresh_inductor_cache
class HalideCodeCache(CppPythonBindingsCodeCache):
    cache: Dict[str, Callable[[], Union[ModuleType, CDLL]]] = {}
    cache_clear = staticmethod(cache.clear)
    _standalone_runtime_path: Optional[str] = None
    prefix = textwrap.dedent(
        """
        #include "{halideruntime_h}"
        #include "{headerfile}"
        #include <stdexcept>
        #include <cmath>

        namespace c10 {{
            inline long div_floor_integer(long a, long b) {{
                if ((a<0) != (b<0)) {{
                    const auto quot = a / b;
                    const auto rem = a % b;
                    return rem ? quot - 1 : quot;
                }}
                return a / b;
            }}
        }}
        """
    )
    glue_template_cpp = prefix + textwrap.dedent(
        """
        void kernel({argdefs}) {{
            {buffers}
            int err = halide_kernel({buffer_names});
            if(err != 0) throw std::runtime_error("halide_kernel failed");
        }}
        """
    )
    glue_template_cuda = prefix + textwrap.dedent(
        """
        #include <cuda.h>
        static const halide_device_interface_t* cuda_interface = halide_cuda_device_interface();

        void kernel({argdefs}, uintptr_t stream) {{
            {buffers}
            int err = halide_kernel(reinterpret_cast<void*>(stream), {buffer_names});
            if(err != 0) throw std::runtime_error("halide_kernel failed");
        }}
        """
    )
    standalone_runtime_cuda_init = textwrap.dedent(
        """
        #include "{}"
        #include <cuda.h>

        static int acquire_context(void* user_context,
                                   void** cuda_context_out,
                                   bool create) {{
            return cuCtxGetCurrent(reinterpret_cast<CUcontext*>(cuda_context_out));
        }}

        static int release_context(void* user_context) {{
            return 0;
        }}

        static int get_stream(void* user_context,
                              void* cuda_context,
                              void** stream_out) {{
            *stream_out = user_context;
            return 0;
        }}

        static int register_halide_hooks() {{
            halide_set_cuda_acquire_context(&acquire_context);
            halide_set_cuda_release_context(&release_context);
            halide_set_cuda_get_stream(&get_stream);
            return 0;
        }}

        int inductor_register_halide_hooks_result = register_halide_hooks();
        """
    )

    @classmethod
    def _codegen_buffer(cls, name: str, arg: HalideInputSpec, cuda: bool):
        assert arg.shape is not None
        assert arg.stride is not None and len(arg.shape) == len(arg.stride)
        assert arg.offset is not None
        data_ptr = f"{arg.alias_of or arg.name} + {arg.offset}"
        if cuda:
            device = f"reinterpret_cast<uint64_t>({data_ptr})"
            device_interface = "cuda_interface"
            host = "nullptr"
            flags = "halide_buffer_flag_device_dirty"
        else:
            device = "0"
            device_interface = "nullptr"
            host = f"reinterpret_cast<uint8_t*>({data_ptr})"
            flags = "halide_buffer_flag_host_dirty"

        dims = []
        for size, stride in zip(arg.shape, arg.stride):
            dims.append(f"halide_dimension_t(0, {size}, {stride})")

        return [
            f"halide_buffer_t {name};",
            f"halide_dimension_t {name}_dims[] = {{{', '.join(dims)}}};",
            f"{name}.device = {device};",
            f"{name}.device_interface = {device_interface};",
            f"{name}.host = {host};",
            f"{name}.flags = {flags};",
            f"{name}.type = {arg.halide_type()};",
            f"{name}.dimensions = {len(dims)};",
            f"{name}.dim = {name}_dims;",
            f"{name}.padding = nullptr;",
        ]

    @classmethod
    def _codegen_glue(cls, meta, headerfile):
        is_cuda = meta.is_cuda()
        assert is_cuda is ("user_context" in meta.target)
        assert "no_runtime" in meta.target
        buffers = []
        buffer_names = []
        for i, arg in enumerate(meta.argtypes):
            if arg.is_buffer():
                buffer_names.append(f"&hl_buf_{i}")
                buffers.extend(cls._codegen_buffer(f"hl_buf_{i}", arg, is_cuda))
            else:
                assert "*" not in arg.ctype
                buffer_names.append(arg.name)
        buffers = "\n".join([f"    {line}" for line in buffers]).lstrip()

        glue_template = cls.glue_template_cuda if is_cuda else cls.glue_template_cpp
        glue_code = glue_template.format(
            halideruntime_h=cls.find_header(
                "HalideRuntimeCuda.h" if is_cuda else "HalideRuntime.h"
            ),
            headerfile=headerfile,
            argdefs=", ".join(
                f"{a.bindings_type()} {a.name}"
                for a in meta.argtypes
                if a.alias_of is None
            ),
            buffers=buffers,
            buffer_names=", ".join(buffer_names),
        )
        return glue_code

    @classmethod
    @functools.lru_cache(None)
    def config_hash(cls):
        command_gen = CppBuilder(
            name="O",
            sources="I",
            BuildOption=CppOptions(),
        )
        command_line = command_gen.get_command_line()
        return sha256_hash(
            "\n".join(
                [
                    cls.glue_template_cpp,
                    cls.glue_template_cuda,
                    cls.standalone_runtime_cuda_init,
                    command_line,
                ]
            ).encode("utf-8")
        )

    @staticmethod
    def _search_for_file(suffix, errmsg):
        spec = importlib.machinery.PathFinder.find_spec("halide")
        if spec is None or not spec.submodule_search_locations:
            raise RuntimeError("halide python bindings not installed")
        try:
            search = spec.submodule_search_locations[0]
            for file in os.listdir(search):
                if file.endswith(".so"):
                    try:
                        out = subprocess.check_output(
                            ["ldd", os.path.join(search, file)]
                        )
                    except subprocess.SubprocessError:
                        continue
                    m = re.search(r"(/.*)/libHalide.so", out.decode("utf-8"))
                    if m:
                        path = os.path.join(os.path.abspath(m.group(1)), suffix)
                        if os.path.exists(path):
                            return os.path.abspath(path)
        except Exception as e:
            raise RuntimeError(errmsg) from e
        raise RuntimeError(errmsg)

    @staticmethod
    @functools.lru_cache(None)
    def find_libautoschedule(name):
        sofile = f"libautoschedule_{name.lower()}.so"
        if "HALIDE_LIB" in os.environ:
            path = os.path.join(os.environ["HALIDE_LIB"], sofile)
            if os.path.exists(path):
                return path
        errmsg = (
            f"Can't find {sofile}, set env HALIDE_LIB to the directory containing it"
        )
        return HalideCodeCache._search_for_file(sofile, errmsg)

    @staticmethod
    @functools.lru_cache(None)
    def find_header(name):
        if "HALIDE_INCLUDE" in os.environ:
            path = os.path.join(os.environ["HALIDE_INCLUDE"], name)
            if os.path.exists(path):
                return path
        if "HALIDE_LIB" in os.environ:
            path = os.path.abspath(
                os.path.join(os.environ["HALIDE_LIB"], f"../include/{name}")
            )
            if os.path.exists(path):
                return path
        errmsg = (
            f"Can't find {name}, set env HALIDE_INCLUDE to the directory containing it"
        )
        return HalideCodeCache._search_for_file(f"../include/{name}", errmsg)

    @classmethod
    def generate_halide_async(cls, meta: HalideMeta, source_code: str, submit_fn=None):
        dirpath = Path(
            get_path(
                code_hash(
                    source_code,
                    extra=repr((cls.config_hash(), meta)),
                ),
                "halide",
            )[2]
        )
        os.makedirs(dirpath, exist_ok=True)
        wait_for_compile = None
        genfile = str(dirpath / "generate_kernel.py")
        libfile = str(dirpath / "halide_kernel.a")
        headerfile = str(dirpath / "halide_kernel.h")
        donefile = str(dirpath / "done")
        lockfile = str(dirpath / "lock")
        need_compile = not os.path.exists(donefile)
        jobs = []
        if need_compile:
            write_atomic(genfile, source_code)
            cmd = [
                sys.executable,
                genfile,
                "-g",
                "kernel",
                "-o",
                f"{dirpath}",
                "-f",
                "halide_kernel",
                "-e",
                "static_library,h,schedule",
            ]
            if meta.scheduler:
                cmd.extend(["-p", cls.find_libautoschedule(meta.scheduler)])
            cmd.extend(meta.args())
            jobs.append(functools.partial(subprocess.check_call, cmd))

        binding_types = [
            arg.bindings_type() for arg in meta.argtypes if arg.alias_of is None
        ]
        if meta.is_cuda():
            binding_types.append("uintptr_t")  # stream
        bindings_future = cls.load_pybinding_async(
            binding_types,
            cls._codegen_glue(meta, headerfile),
            extra_flags=(libfile, cls.build_standalone_runtime()),
            submit_fn=jobs.append if need_compile else None,
            cuda=meta.is_cuda(),
        )

        if need_compile:
            jobs.append(functools.partial(touch, donefile))
            task = functools.partial(_worker_task_halide, lockfile, jobs)
            if submit_fn:
                wait_for_compile = submit_fn(task).result
            else:
                task()

        def load():
            if wait_for_compile:
                wait_for_compile()
            return bindings_future()

        return load

    @classmethod
    def generate_halide(cls, *args, **kwargs):
        return cls.generate_halide_async(*args, **kwargs)()

    @classmethod
    def build_standalone_runtime(cls):
        if cls._standalone_runtime_path and os.path.exists(
            cls._standalone_runtime_path
        ):
            return cls._standalone_runtime_path
        is_cuda = torch.cuda.is_available()
        libname = "libStandaloneHalideRuntime.so"
        target = "host-cuda" if is_cuda else "host"
        if cls._standalone_runtime_path:
            assert not os.path.exists(cls._standalone_runtime_path)
            # We hit this case in unittests when we run with fresh_inductor_cache()
            # Generating a fresh runtime over and over causes errors because we initialize
            # cuda hundreds of times in the same process and run out of file descriptors.
            # Workaround by jail breaking the current fresh_inductor_cache().
            base = default_cache_dir()
        else:
            base = cache_dir()
        dirpath = Path(base) / f"halide-runtime-{target}-{cls.config_hash()}"
        os.makedirs(dirpath, exist_ok=True)
        donefile = str(dirpath / "done")
        lockfile = str(dirpath / "lock")
        hookfile = str(dirpath / "hooks.cpp")
        afile = str(dirpath / "standalone_halide_runtime.a")
        sofile = str(dirpath / libname)
        if not os.path.exists(donefile):
            import filelock
            import halide as hl  # type: ignore[import-untyped,import-not-found]

            with filelock.FileLock(lockfile, LOCK_TIMEOUT):
                if not os.path.exists(donefile):
                    with open(hookfile, "w") as f:
                        if is_cuda:
                            f.write(
                                cls.standalone_runtime_cuda_init.format(
                                    cls.find_header("HalideRuntimeCuda.h")
                                )
                            )
                    hl.compile_standalone_runtime(afile, hl.Target(target))

                    name, output_dir = get_name_and_dir_from_output_file_path(sofile)
                    halide_cmd_gen = CppBuilder(
                        name=name,
                        sources=[hookfile, afile],
                        output_dir=output_dir,
                        BuildOption=CppTorchCudaOptions(
                            cuda=is_cuda,
                        ),
                    )

                    subprocess.check_call(
                        shlex.split(halide_cmd_gen.get_command_line())
                    )
                    touch(donefile)
        assert os.path.exists(sofile)
        cls._standalone_runtime_path = sofile
        return sofile


def _worker_task_halide(lockfile, jobs):
    from filelock import FileLock

    try:
        with FileLock(lockfile, LOCK_TIMEOUT):
            for job in jobs:
                job()
    except subprocess.SubprocessError as e:
        if os.environ.get("HALIDE_REPRO") == "1":
            python, script, *cmd = getattr(e, "cmd", ("", "", ""))
            if os.path.basename(python).startswith("python"):
                code = open(script).read()
                main = "    hl.main()"
                assert code.count(main) == 1

                class Out:
                    def __repr__(self):
                        return "out"

                cmd[cmd.index("-o") + 1] = Out()  # type: ignore[call-overload]
                repl = textwrap.indent(
                    textwrap.dedent(
                        f"""\
                        import sys, tempfile
                        with tempfile.TemporaryDirectory() as out:
                            sys.argv = {["repro.py", *cmd]!r}
                            hl.main()
                        """
                    ),
                    "    ",
                )
                code = code.replace(main, repl)
                with open("repro.py", "w") as fd:
                    fd.write(code.lstrip())
                raise RuntimeError(f"wrote repro.py: {e}") from e
        raise


def touch(filename):
    open(filename, "a").close()


@clear_on_fresh_inductor_cache
class PyCodeCache:
    cache: Dict[str, ModuleType] = {}
    linemaps: Dict[str, List[Tuple[Any, ...]]] = {}
    cache_clear = staticmethod(cache.clear)

    @classmethod
    def write(cls, source_code: str, extra: str = "") -> Tuple[str, str]:
        return write(source_code, "py", extra=extra)

    @classmethod
    def load(
        cls,
        source_code: str,
        extra: str = "",
        linemap: Optional[List[Tuple[int, str]]] = None,
        attrs: Optional[Dict[str, Any]] = None,
    ) -> ModuleType:
        key, path = write(source_code, "py", extra=extra)
        return cls.load_by_key_path(key, path, linemap, attrs)

    @classmethod
    def load_by_key_path(
        cls,
        key: str,
        path: str,
        linemap: Optional[List[Tuple[int, str]]] = None,
        attrs: Optional[Dict[str, Any]] = None,
    ) -> ModuleType:
        if linemap is None:
            linemap = []
        if key not in cls.cache:
            mod = _reload_python_module(key, path)

            # another thread might set this first
            cls.cache.setdefault(key, mod)
            # unzip into separate lines/nodes lists
            cls.linemaps[path] = list(zip(*linemap))

            if attrs is not None:
                for k, v in attrs.items():
                    setattr(mod, k, v)

            if not (linemap or attrs):
                mod._reload_in_subproc = functools.partial(  # type: ignore[attr-defined]
                    _reload_python_module_in_subproc, key, path
                )

        return cls.cache[key]

    @classmethod
    @functools.lru_cache(None)
    def stack_frames_for_code(
        cls, path: str, lineno: int
    ) -> Optional[List[Dict[str, Any]]]:
        if path not in cls.linemaps:
            return None
        # [(starting_line, <fx node>), ...]
        lines, nodes = cls.linemaps[path]
        p = bisect_right(lines, lineno)
        if p == 0:
            return None
        entry = nodes[p - 1]
        if not entry:
            return None

        def parse_stack_trace(stack_trace: str) -> List[Dict[str, Any]]:
            # ideally fx stores stack traces as data rather than a string
            # but this is not along a performance critical path
            regex = r'File "(.+)", line (\d+), in (.+)\n'
            matches = re.findall(regex, stack_trace)
            return [
                {"filename": f, "line": int(l), "name": n}
                for f, l, n in reversed(matches)
            ]

        return parse_stack_trace(entry)


class TritonCodeCache:
    @classmethod
    def load(cls, kernel_name: str, source_code: str) -> ModuleType:
        return _module_to_triton_kernel(PyCodeCache.load(source_code), kernel_name)


def _cuda_compiler() -> Optional[str]:
    if cuda_env.nvcc_exist(config.cuda.cuda_cxx):
        return config.cuda.cuda_cxx
    if config.is_fbcode():
        return os.path.join(build_paths.cuda(), "bin", "nvcc")
    if cuda_env.nvcc_exist(os.getenv("CUDACXX")):
        return os.getenv("CUDACXX", "")
    if cuda_env.nvcc_exist(os.getenv("CUDA_HOME")):
        return os.path.realpath(os.path.join(os.getenv("CUDA_HOME", ""), "bin/nvcc"))
    return "nvcc"


def _cutlass_include_paths() -> List[str]:
    if config.is_fbcode():
        from libfb.py import parutil

        cutlass_path = parutil.get_dir_path("cutlass-3-headers")
    else:
        cutlass_path = config.cuda.cutlass_dir
    return [
        # Use realpath to get canonical absolute paths, in order not to mess up cache keys
        os.path.realpath(os.path.join(cutlass_path, "include")),
        os.path.realpath(os.path.join(cutlass_path, "tools/library/include")),
        os.path.realpath(os.path.join(cutlass_path, "tools/library/src")),
        os.path.realpath(os.path.join(cutlass_path, "tools/util/include")),
    ]


def _cuda_lib_options() -> List[str]:
    _set_gpu_runtime_env()  # cpp_extension consults the env
    from torch.utils import cpp_extension

    lpaths = cpp_extension.library_paths(cuda=True) + [
        sysconfig.get_config_var("LIBDIR")
    ]
    extra_ldflags: List[str] = []
    if is_linux():
        _transform_cuda_paths(lpaths)
        for path in lpaths:
            # -rpath ensures the DLL can find its dependencies when loaded, even
            # if the library path is non-standard.
            extra_ldflags.extend([f"-L{path}", "-Xlinker", f"-rpath={path}"])
        extra_ldflags.append("-lcuda")
        extra_ldflags.append("-lcudart")
    else:
        raise NotImplementedError(
            "Unsupported env, failed to find cuda libs! Currently only Linux is supported."
        )
    return extra_ldflags


def _nvcc_host_compiler_options() -> List[str]:
    return [
        "-fPIC",
        "-fno-strict-aliasing",
        "-fvisibility=hidden",
        "-Wconversion",
    ]


def _nvcc_compiler_options() -> List[str]:
    arch = cuda_env.get_cuda_arch()
    if arch == "90":
        # Required by cutlass compilation.
        arch = "90a"
    code = [f"sm_{arch}", f"compute_{arch}"]
    if config.cuda.enable_cuda_lto:
        code += [f"lto_{arch}"]
    options = [
        "-t=0",
        "-DCUTLASS_ENABLE_TENSOR_CORE_MMA=1",
        "-w",
        f"-gencode=arch=compute_{arch},code=[{','.join(code)}]",
        config.cuda.compile_opt_level,
        "-std=c++17",
        "--expt-relaxed-constexpr",
        "-DNDEBUG",
    ]
    if config.is_fbcode():
        options.extend(["-ccbin", os.path.dirname(build_paths.gcc())])
    if config.cuda.enable_debug_info:
        options.extend(["-lineinfo", "-g", "-DCUTLASS_DEBUG_TRACE_LEVEL=1"])
    if config.cuda.enable_ptxas_info:
        options.extend(
            [
                "--keep",  # Keep the intermediate files for debugging (including ptx, sass, cubin etc.)
                "--ptxas-options=--warn-on-local-memory-usage",  # warn us if local memory is used in CUDA Kernels
                "--ptxas-options=--warn-on-spills",  # warn us if register spilling happens in CUDA Kernels
                "--resource-usage",  # Report on CUDA resource usage (shared mem, registers etc.)
                "--source-in-ptx",
            ]
        )  # Annotate the ptx file with source information
    if config.cuda.use_fast_math:
        options.extend(
            [
                "--use_fast_math",
                "-DCUTLASS_USE_TANH_FOR_SIGMOID=1",
            ]
        )
    return options


def cuda_compile_command(
    src_files: List[str],
    dst_file: str,
    dst_file_ext: str,
    extra_args: Optional[List[str]] = None,
) -> str:
    if extra_args is None:
        extra_args = []
    include_paths = _cutlass_include_paths()
    cuda_lib_options = _cuda_lib_options()
    nvcc_host_compiler_options = _nvcc_host_compiler_options()
    nvcc_compiler_options = _nvcc_compiler_options()
    options = (
        nvcc_compiler_options
        + extra_args
        + [
            f"-Xcompiler {opt}" if "=" in opt else f"-Xcompiler={opt}"
            for opt in nvcc_host_compiler_options
        ]
        + ["-I" + path for path in include_paths]
        + cuda_lib_options
    )
    src_file = " ".join(src_files)
    res = ""
    if dst_file_ext == "o":
        res = f"{_cuda_compiler()} {' '.join(options)} -c -o {dst_file} {src_file}"
    elif dst_file_ext == "so":
        options.append("-shared")
        res = f"{_cuda_compiler()} {' '.join(options)} -o {dst_file} {src_file}"
    elif dst_file_ext == "exe":
        res = f"{_cuda_compiler()} {' '.join(options)} -o {dst_file} {src_file}"
    else:
        raise NotImplementedError(f"Unsupported output file suffix {dst_file_ext}!")
    log.debug("CUDA command: %s", res)
    return res


class DLLWrapper:
    """A wrapper for a dynamic library."""

    def __init__(
        self,
        lib_path: str,
    ):
        self.lib_path = lib_path
        self.is_open = False
        self.DLL = cdll.LoadLibrary(lib_path)
        self.is_open = True

    def close(self):
        if self.is_open:
            self._dlclose()
            self.is_open = False

    def _dlclose(self):
        f_dlclose = None

        if is_linux():
            syms = CDLL(None)
            if not hasattr(syms, "dlclose"):
                # Apline Linux
                syms = CDLL("libc.so")

            if hasattr(syms, "dlclose"):
                f_dlclose = syms.dlclose
        else:
            raise NotImplementedError("Unsupported env, failed to do dlclose!")

        if f_dlclose is not None:
            f_dlclose.argtypes = [c_void_p]
            f_dlclose(self.DLL._handle)
        else:
            log.warning(
                "dll unloading function was not found, library may not be unloaded properly!"
            )

    def __getattr__(self, name):
        if not self.is_open:
            raise RuntimeError(f"Cannot use closed DLL library: {self.lib_path}")

        method = getattr(self.DLL, name)

        def _wrapped_func(*args):
            err = method(*args)
            if err:
                raise RuntimeError(f"Error in function: {method.__name__}")

        return _wrapped_func

    def __enter__(self):
        return self

    def __exit__(self, *args):
        self.close()

    def __del__(self):
        self.close()


@clear_on_fresh_inductor_cache
class CUDACodeCache:
    @dataclasses.dataclass
    class CacheEntry:
        input_path: str
        output_path: str

    cache: Dict[str, CacheEntry] = {}
    cache_clear = staticmethod(cache.clear)
    _SOURCE_CODE_SUFFIX = "cu"

    @classmethod
    def write(cls, source_code, dst_file_ext) -> Tuple[str, str]:
        """
        Writes source code into a file with dst_file_ext as the file extension.
        Returns the hash key of source code, and the path to the file.
        """

        cuda_command = repr(
            cuda_compile_command(["dummy_input"], "dummy_output", dst_file_ext)
        )
        key, input_path = write(
            source_code, cls._SOURCE_CODE_SUFFIX, extra=cuda_command
        )
        return key, input_path

    @classmethod
    def compile(
        cls, source_code, dst_file_ext, extra_args: Optional[List[str]] = None
    ) -> Tuple[str, str, str]:
        """
        Compiles CUDA source_code into a file with dst_file_ext extension.
        Returns a tuple of dst_file_path, hash_key, source_code_path
        """
        key, input_path = cls.write(source_code, dst_file_ext)
        if key not in cls.cache:
            from filelock import FileLock

            lock_dir = get_lock_dir()
            lock = FileLock(os.path.join(lock_dir, key + ".lock"), timeout=LOCK_TIMEOUT)
            with lock:
                output_path = input_path[: -len(cls._SOURCE_CODE_SUFFIX)] + dst_file_ext
                if not os.path.exists(output_path):
                    cmd = cuda_compile_command(
                        [input_path], output_path, dst_file_ext, extra_args
                    )
                    start_time = time()
                    log.debug("CUDA Compilation: %s", cmd)
                    cmd_parts = cmd.split(" ")
                    try:
                        subprocess.check_output(
                            cmd_parts, stderr=subprocess.STDOUT, env=os.environ
                        )
                    except subprocess.CalledProcessError as error:
                        raise exc.CUDACompileError(cmd_parts, error.output) from error
                    end_time = time()
                    log_duration_msg = f"CUDA Compilation took {end_time-start_time} seconds. Compile command: {cmd}"
                    log.info(log_duration_msg)
                else:
                    log.debug(
                        "CUDA Compilation skipped: %s since output already exists",
                        input_path,
                    )
                cls.cache[key] = CUDACodeCache.CacheEntry(input_path, output_path)

        return (cls.cache[key].output_path, key, input_path)

    @classmethod
    def load(cls, source_code, dst_file_ext) -> Tuple[DLLWrapper, str, str]:
        """
        Compiles source code and loads the generated .so file.
        Returns a tuple of DLLWrapper, hash_key, source_code_path
        """

        if dst_file_ext != "so":
            raise RuntimeError(
                f"Only support loading a .so file for now. "
                f"Requested file extension: {dst_file_ext}. Source code: {source_code}"
            )
        dst_file_path, hash_key, source_code_path = cls.compile(
            source_code, dst_file_ext
        )
        return (DLLWrapper(dst_file_path), hash_key, source_code_path)


@clear_on_fresh_inductor_cache
class ROCmCodeCache:
    @dataclasses.dataclass
    class CacheEntry:
        input_path: str
        output_path: str

    cache: Dict[str, CacheEntry] = {}
    cache_clear = staticmethod(cache.clear)
    _SOURCE_CODE_SUFFIX = "cpp"
    _logged_compiler_version = False

    @classmethod
    def write(cls, source_code, dst_file_ext) -> Tuple[str, str]:
        """
        Writes source code into a file with dst_file_ext as the file extension.
        Returns the hash key of source code, and the path to the file.
        """

        cuda_command = repr(
            rocm_compile_command(["dummy_input"], "dummy_output", dst_file_ext)
        )
        key, input_path = write(
            source_code, cls._SOURCE_CODE_SUFFIX, extra=cuda_command
        )
        return key, input_path

    @classmethod
    def compile(
        cls, source_code, dst_file_ext, extra_args: Optional[List[str]] = None
    ) -> Tuple[str, str, str]:
        """
        Compiles source_code into a file with dst_file_ext extension,
        using the compile command specific for the ROCm platform.
        Returns a tuple of dst_file_path, hash_key, source_code_path
        """
        if not cls._logged_compiler_version:
            cls._logged_compiler_version = True
            log.debug(get_compiler_version_info(str(rocm_compiler())))

        key, input_path = cls.write(source_code, dst_file_ext)
        if key not in cls.cache:
            from filelock import FileLock

            lock_dir = get_lock_dir()
            lock = FileLock(os.path.join(lock_dir, key + ".lock"), timeout=LOCK_TIMEOUT)
            with lock:
                output_path = input_path[: -len(cls._SOURCE_CODE_SUFFIX)] + dst_file_ext
                if not os.path.exists(output_path):
                    cmd = rocm_compile_command(
                        [input_path], output_path, dst_file_ext, extra_args
                    )
                    start_time = time()
                    cmd_parts = cmd.split(" ")
                    try:
                        output = subprocess.check_output(
                            cmd_parts,
                            stderr=subprocess.STDOUT,
                            text=True,
                            env=os.environ,
                        )
                        log.debug("Compilation output: %s", output)
                    except subprocess.CalledProcessError as error:
                        raise exc.CUDACompileError(cmd_parts, error.output) from error
                    end_time = time()
                    log_duration_msg = f"Compilation took {end_time-start_time} seconds. Compile command: {cmd}"
                    log.info(log_duration_msg)
                else:
                    log.debug(
                        "Compilation skipped: %s since output already exists",
                        input_path,
                    )
                cls.cache[key] = ROCmCodeCache.CacheEntry(input_path, output_path)

        return (cls.cache[key].output_path, key, input_path)

    @classmethod
    def load(cls, source_code, dst_file_ext) -> Tuple[DLLWrapper, str, str]:
        """
        Compiles source code and loads the generated .so file.
        Returns a tuple of DLLWrapper, hash_key, source_code_path
        """

        if dst_file_ext != "so":
            raise RuntimeError(
                f"Only support loading a .so file for now. "
                f"Requested file extension: {dst_file_ext}. Source code: {source_code}"
            )
        dst_file_path, hash_key, source_code_path = cls.compile(
            source_code, dst_file_ext
        )
        return (DLLWrapper(dst_file_path), hash_key, source_code_path)


class CodeCacheFuture:
    def result(self):
        raise NotImplementedError


class TritonFuture(CodeCacheFuture):
    kernel: ModuleType

    def __init__(
        self,
        kernel: Any,
        future: Optional[Future[Any]],
    ) -> None:
        self.kernel = kernel
        self.future = future

    # @dynamo_utils.dynamo_timed
    def result(self) -> ModuleType:
        if self.future is not None:
            # If the worker failed this will throw an exception.
            result = self.future.result()
            assert result is None
            self.future = None
            self.kernel.precompile()
        return self.kernel


class LambdaFuture(CodeCacheFuture):
    def __init__(self, result_fn):
        self.result_fn = result_fn

    def result(self):
        return self.result_fn()<|MERGE_RESOLUTION|>--- conflicted
+++ resolved
@@ -57,18 +57,6 @@
     rocm_compile_command,
     rocm_compiler,
 )
-<<<<<<< HEAD
-
-from .cpp_builder import (
-    _get_python_include_dirs,
-    get_cpp_compiler,
-    homebrew_libomp,
-    is_apple_clang,
-    is_clang,
-    is_conda_llvm_openmp_installed,
-)
-=======
->>>>>>> 0e8460ab
 
 
 """
