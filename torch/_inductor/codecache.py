from __future__ import annotations

import base64
import copyreg
import dataclasses
import functools
import hashlib
import importlib
import importlib.resources
import io
import itertools
import json
import logging
import os
import pickle
import pkgutil
import platform
import re
import shlex
import shutil
import struct
import subprocess
import sys
import tempfile
import textwrap
import threading
import warnings
from bisect import bisect_right
from copy import copy
from ctypes import c_void_p, CDLL, cdll
from datetime import timedelta
from functools import lru_cache, partial
from pathlib import Path
from tempfile import _TemporaryFileWrapper
from time import time, time_ns
from types import ModuleType
from typing import Any, Callable, cast, Generic, NoReturn, TYPE_CHECKING, TypeVar, Union
from typing_extensions import override, Self

import torch
import torch.distributed as dist
from torch import SymInt, Tensor
from torch._dynamo.device_interface import get_interface_for_device
from torch._dynamo.exc import SkipFrame
from torch._dynamo.utils import (
    CompileEventLogger,
    counters,
    dynamo_timed,
    get_metrics_context,
)
from torch._inductor import config, exc, metrics
from torch._inductor.codegen.common import (
    custom_backend_codegen_configs,
    custom_backend_passes,
    init_backend_registration,
)
from torch._inductor.codegen.cuda import compile_utils as cuda_compile_utils
from torch._inductor.codegen.rocm.compile_command import (
    rocm_compile_command,
    rocm_compiler,
)
from torch._inductor.compile_worker.utils import in_toplevel_process
from torch._inductor.cpp_builder import (
    _LINKER_SCRIPT,
    _set_gpu_runtime_env,
    _TORCH_PATH,
    convert_cubin_to_obj,
    CppBuilder,
    CppOptions,
    CppTorchDeviceOptions,
    get_compiler_version_info,
    get_ld_and_objcopy,
    get_name_and_dir_from_output_file_path,
    normalize_path_separator,
    run_asm_build_object,
)
from torch._inductor.cpu_vec_isa import pick_vec_isa
from torch._inductor.custom_graph_pass import (
    CustomGraphModulePass,
    CustomGraphPass,
    CustomGraphPassType,
    CustomPartitionerFn,
    CustomPartitionerFnType,
)
from torch._inductor.freezing_utils import has_frozen_params, is_frozen_param
from torch._inductor.runtime.compile_tasks import _reload_python_module
from torch._inductor.runtime.runtime_utils import cache_dir, default_cache_dir
from torch._inductor.utils import (
    ALIGN_BYTES,
    clear_on_fresh_cache,
    determine_aoti_mmap_flags,
    is_linux,
    is_windows,
)
from torch._logging import trace_structured
from torch._subclasses.fake_tensor import (
    extract_tensor_metadata,
    FakeTensor,
    TensorMetadata,
)
from torch._utils_internal import log_cache_bypass
from torch.compiler import config as cconfig
from torch.compiler._cache import (
    CacheArtifact,
    CacheArtifactFactory,
    CacheArtifactManager,
)
from torch.export.pt2_archive._package_weights import TensorProperties, Weights
from torch.export.pt2_archive.constants import CUSTOM_OBJ_FILENAME_PREFIX
from torch.fx.experimental.symbolic_shapes import has_hint, hint_int, ShapeEnv
from torch.utils._ordered_set import OrderedSet

from .output_code import CompiledFxGraph
from .remote_cache import create_cache
from .runtime import autotune_cache
from .runtime.autotune_cache import AutotuneCacheBundler
from .triton_bundler import TritonBundler
from .virtualized import V


T = TypeVar("T")

if TYPE_CHECKING:
    from collections.abc import Generator, KeysView, Sequence
    from concurrent.futures import Future

    from .compile_fx import _CompileFxKwargs
    from .cpp_builder import BuildOptionsBase
    from .graph import GraphLowering
    from .ir import ChoiceCaller
    from .output_code import CompiledFxGraphConstants, OutputCode
    from .remote_cache import JsonDataTy, RemoteCache
    from .runtime.hints import HalideInputSpec, HalideMeta
    from .runtime.triton_heuristics import CachingAutotuner
    from .utils import InputType


_IS_WINDOWS = sys.platform == "win32"
LOCK_TIMEOUT = config.file_lock_timeout

output_code_log = torch._logging.getArtifactLogger(__name__, "output_code")
autotuning_log = torch._logging.getArtifactLogger(__name__, "autotuning")
log = logging.getLogger(__name__)


def get_cpp_wrapper_cubin_path_name() -> str:
    return "cubin_path" if torch.version.hip is None else "hsaco_path"


def get_kernel_bin_format(device: str) -> str:
    if device == "cuda":
        return "cubin" if torch.version.hip is None else "hsaco"
    elif device == "xpu":
        return "spv"
    else:
        return ""


def get_device_information(device_type: str) -> dict[str, str]:
    """
    Gets all the current device information used to compile the .so.
    """
    metadata: dict[str, str] = {
        "AOTI_PLATFORM": sys.platform,
        "AOTI_MACHINE": platform.machine(),
        "AOTI_CPU_ISA": str(torch._inductor.cpu_vec_isa.pick_vec_isa()).upper(),
        "AOTI_COMPUTE_CAPABILITY": str(
            get_interface_for_device(device_type).get_compute_capability()
        ),
    }
    return metadata


class CacheBase:
    @staticmethod
    @functools.cache
    def get_system() -> dict[str, Any]:
        from torch._inductor.runtime.triton_compat import HAS_TRITON, triton_key

        if HAS_TRITON:
            # Use triton_key instead of triton.__version__ as the version
            # is not updated with each code change
            triton_version = triton_key()
        else:
            triton_version = None

        try:
            system: dict[str, Any] = {
                "device": {"name": None},
                "version": {
                    "triton": triton_version,
                },
            }
            device_properties = torch.cuda.get_device_properties(
                torch.cuda.current_device()
            )
            if torch.version.cuda is not None:
                system["device"]["name"] = device_properties.name
                system["version"]["cuda"] = torch.version.cuda
            else:
                system["device"]["name"] = device_properties.gcnArchName
                system["version"]["hip"] = torch.version.hip
        except (AssertionError, RuntimeError):
            # If cuda is not installed, none of the above config is relevant.
            system = {}

        system["hash"] = hashlib.sha256(
            json.dumps(system, sort_keys=True).encode("utf-8")
        ).hexdigest()

        return system

    @staticmethod
    @clear_on_fresh_cache
    @functools.cache
    def get_local_cache_path() -> Path:
        return Path(os.path.join(cache_dir(), "cache", CacheBase.get_system()["hash"]))

    def __init__(self) -> None:
        self.system = CacheBase.get_system()

    def get_local_cache(self) -> dict[str, Any]:
        local_cache_path = self.get_local_cache_path()
        if not local_cache_path.is_file():
            return {}
        with open(local_cache_path) as local_cache_fp:
            local_cache = json.load(local_cache_fp)
        return local_cache["cache"]

    def update_local_cache(self, local_cache: dict[str, Any]) -> None:
        local_cache_path = self.get_local_cache_path()
        write_atomic(
            str(local_cache_path),
            json.dumps({"system": self.system, "cache": local_cache}, indent=4),
            make_dirs=True,
        )


class LocalCache(CacheBase):
    def lookup(self, *keys: str) -> dict[str, Any] | None:
        cache = self.get_local_cache()

        sub_cache = cache
        for key in keys:
            if key in cache:
                sub_cache = cache[key]
            else:
                return None

        return sub_cache

    def set_value(self, *keys: str, value: Any) -> None:
        cache = self.get_local_cache()

        sub_cache = cache
        for key in keys[0:-1]:
            sub_cache.setdefault(key, {})
            sub_cache = sub_cache[key]
        sub_cache[keys[-1]] = value

        self.update_local_cache(cache)


class PersistentCache(CacheBase):
    def lookup(
        self,
        choices: list[ChoiceCaller],
        op: str,
        inputs: str,
        benchmark: Callable[[Any], dict[ChoiceCaller, float]] | None,
        hint_override: int | None = None,
    ) -> dict[ChoiceCaller, float]:
        """
        Check to see if we have benchmarked the given choice callers. For each
        choice caller:

            1. Check local_cache[op][inputs][choice][precision], return benchmark if cached.
            2. If benchmark is not None:
                a. `max_autotune_gemm=True`: benchmark the choice, update
                    local_cache[op][inputs][choice], and return the benchmark.
                b. `max_autotune_gemm=False`: don't benchmark the choice, return nothing.
        """
        precision = torch.get_float32_matmul_precision()
        cache_key = f"{inputs}_{hint_override}" if hint_override is not None else inputs

        timings = {}

        def check_cache(cache: dict[str, Any]) -> bool:
            """Check if `cache` contains data for all the choices"""
            hit = True
            for choice in choices:
                choice_hash = choice.hash_key()
                if choice_hash in cache.get(op, {}).get(cache_key, {}).get(
                    precision, {}
                ):
                    # cache hit
                    timings[choice] = cache[op][cache_key][precision][choice_hash]
                else:
                    # cache miss
                    hit = False
                    break
            return hit

        local_cache = self.get_local_cache() if config.autotune_local_cache else {}
        if (not check_cache(local_cache)) and (benchmark is not None):
            # re-benchmark everything to try to get consistent numbers from the same machine
            timings = benchmark(choices)
            assert all(choice in timings for choice in choices)
            local_cache.setdefault(op, {})
            local_cache[op].setdefault(cache_key, {}).setdefault(precision, {})
            for choice, timing in timings.items():
                local_cache[op][cache_key][precision][choice.hash_key()] = timing

            self.update_local_cache(local_cache)

        return timings


def get_lock_dir() -> str:
    lock_dir = os.path.join(cache_dir(), "locks")
    if not os.path.exists(lock_dir):
        os.makedirs(lock_dir, exist_ok=True)
    return lock_dir


def sha256_hash(data: bytes) -> str:
    # [:51] to strip off the "Q====" suffix common to every hash value.
    return base64.b32encode(hashlib.sha256(data).digest())[:51].decode("utf-8").lower()


def code_hash(code: str | bytes, extra: str | bytes = "") -> str:
    hashing_str = code if isinstance(code, bytes) else code.encode("utf-8")
    if extra:
        extra_b = extra if isinstance(extra, bytes) else extra.encode("utf-8")
        hashing_str = hashing_str + b"||" + extra_b
    return "c" + sha256_hash(hashing_str)


def get_path(
    basename: str, extension: str, specified_dir: str = ""
) -> tuple[str, str, str]:
    if specified_dir:
        if os.path.isabs(specified_dir):
            subdir = specified_dir
        else:
            subdir = os.path.join(cache_dir(), specified_dir)
    else:
        subdir = os.path.join(cache_dir(), basename[1:3])
    path = os.path.join(subdir, f"{basename}.{extension}")
    return basename, subdir, path


def get_hash(content: str | bytes, extra: str = "", hash_type: str = "code") -> str:
    if hash_type in {"amdgcn", "code", "ptx", "spv"}:
        return code_hash(content, extra)
    if hash_type in {"cubin", "hsaco", "spv"}:
        return code_hash(repr(content))
    raise AssertionError(f"Unknown hash type {hash_type}")


class WritableTempFile:
    """
    Avoid "Permission denied error" on Windows:
      with tempfile.NamedTemporaryFile("w", suffix=".gv") as temp_file:
        # Not writable on Windows:
        # https://docs.python.org/3/library/tempfile.html#tempfile.NamedTemporaryFile

    Example:
        with WritableTempFile("w", suffix=".gv") as temp_file:
            tree.to_dotfile(temp_file.name)
    """

    def __init__(
        self, mode: str = "w", *, encoding: Any = None, suffix: Any = None
    ) -> None:
        self.mode = mode
        self.encoding = encoding
        self.suffix = suffix

    def __enter__(self) -> _TemporaryFileWrapper[Any]:
        self.temp_file = tempfile.NamedTemporaryFile(
            self.mode, encoding=self.encoding, suffix=self.suffix, delete=False
        )
        return self.temp_file

    def __exit__(self, exc_type: Any, exc_val: Any, exc_tb: Any) -> None:
        self.temp_file.close()
        try:
            os.unlink(self.temp_file.name)
        except OSError as e:
            if _IS_WINDOWS:
                # On Windows, some case temp file is opened and fail to unlink. Need to ignore it.
                pass
            else:
                raise e


def write(
    content: str | bytes,
    extension: str,
    extra: str = "",
    hash_type: str = "code",
    specified_dir: str = "",
    key: str | None = None,
) -> tuple[str, str]:
    if key is None:
        # use striped content to compute hash so we don't end up with different
        # hashes just because the content begins/ends with different number of
        # spaces.
        key = get_hash(content.strip(), extra, hash_type)
    basename, _subdir, path = get_path(key, extension, specified_dir)
    if not os.path.exists(path):
        write_atomic(path, content, make_dirs=True)
    return basename, path


def write_text(text: str) -> str:
    """
    Write the `text` to a file and return the path computed based on the hash.
    """
    return write(text, "txt")[1]


def write_atomic(
    path_: str,
    content: str | bytes,
    make_dirs: bool = False,
    encode_utf_8: bool = False,
) -> None:
    # Write into temporary file first to avoid conflicts between threads
    # Avoid using a named temporary file, as those have restricted permissions
    assert isinstance(content, (str, bytes)), (
        "Only strings and byte arrays can be saved in the cache"
    )
    path = Path(path_)
    if make_dirs:
        path.parent.mkdir(parents=True, exist_ok=True)
    tmp_path = path.parent / f".{os.getpid()}.{threading.get_ident()}.tmp"
    write_mode = "w" if isinstance(content, str) else "wb"
    with tmp_path.open(write_mode, encoding="utf-8" if encode_utf_8 else None) as f:
        f.write(content)
    try:
        tmp_path.rename(target=path)
    except FileExistsError:
        if not _IS_WINDOWS:
            raise
        # On Windows file exist is expected: https://docs.python.org/3/library/pathlib.html#pathlib.Path.rename
        # Below two lines code is equal to `tmp_path.rename(path)` on non-Windows OS.
        # 1. Copy tmp_file to Target(Dst) file.
        shutil.copy2(src=tmp_path, dst=path)
        # 2. Delete tmp_file.
        os.remove(tmp_path)


@dataclasses.dataclass
class TensorMetadataAndValues:
    """
    TensorMetadata plus the elements as a list of raw values.
    Used for hashing inlined constants.
    """

    tensor_metadata: TensorMetadata
    values: list[Any]


def _ident(x: T) -> T:
    return x


def extract_tensor_metadata_for_cache_key(t: Tensor) -> TensorMetadata:
    """
    Extracts the tensor metadata and removes fields of the TensorMetadata
    that are not needed for caching
    """
    meta = extract_tensor_metadata(t)
    if not hasattr(t, "_is_inductor_static"):
        meta = dataclasses.replace(meta, storage_offset=0, storage_bytes=None)

    return meta


class FxGraphCachePickler(pickle.Pickler):
    """
    Custom pickler to customize the pickling of some objects (Tensors), only for the
    purpose of computing a hash for keying into the FxGraphCache. Tensors contain
    objects that don't pickle and/or vary between runs, and we want to capture the
    data that allow us to compute a stable, but safe hash.
    """

    def __init__(
        self,
        gm: torch.fx.GraphModule,
        has_user_defined_triton_kernels: bool = False,
    ) -> None:
        """
        Create an FX graph pickler. If include_non_inlined=True, then pickling will
        include the _values_ for all Tensors. (Note that any tensors are constants
        attached as attributes to the GraphModule). Otherwise, pickling will include
        only the metadata for these tensors.
        """
        self._stream = io.BytesIO()
        super().__init__(self._stream)

        self.dispatch_table = copyreg.dispatch_table.copy()
        self.dispatch_table.update(
            {
                FakeTensor: functools.partial(self._reduce_fake_tensor),
                torch.Tensor: functools.partial(self._reduce_tensor),
                torch.nn.parameter.Parameter: functools.partial(self._reduce_tensor),
                torch.SymInt: functools.partial(self._reduce_symint),
                torch.fx.experimental._backward_state.BackwardState: functools.partial(
                    self._reduce_unsupported
                ),
            }
        )
        if has_user_defined_triton_kernels:
            # Need to use runtime type as GraphModule generates a singleton in __new__ function
            self.dispatch_table[gm.__class__] = functools.partial(
                self._reduce_graph_module
            )

        # Run with pickler.fast so it doesn't intern strings, making the hash result more predictable
        # TODO: pickler.fast is technically deprecated. Will this work on new python versions?
        self.fast = True

    def _reduce_fake_tensor(
        self, t: Tensor
    ) -> tuple[Callable[[T], T], tuple[TensorMetadata]]:
        """
        Custom reducer to pickle FakeTensors.
        """
        metadata = extract_tensor_metadata_for_cache_key(t)
        return (_ident, (metadata,))

    def _reduce_tensor(
        self, t: Tensor
    ) -> tuple[Callable[[T], T], tuple[TensorMetadata | TensorMetadataAndValues]]:
        """
        Custom reducer to pickle Tensors.  If we see tensors, we know they're constants
        stored as attributes on the GraphModule.
        """
        from .graph import GraphLowering

        if t.is_mkldnn:
            # TODO: These tensors don't currently pickle, so we can't cache a compiled
            # graph containing them. Just fail now. If mkldnn tensors get pickling
            # support, we can remove this.
            raise BypassFxGraphCache("mkldnn tensors unpickleable")

        metadata = extract_tensor_metadata_for_cache_key(t)

        # If this is a non-inlined frozen parameter, we consider the metadata only.
        if is_frozen_param(t) and not GraphLowering.can_inline_constant(t):
            return (_ident, (metadata,))

        # Very large tensors will be expensive to copy to cpu and hash. Let's at least
        # report any slowness.
        start = time()
        values = t.tolist()
        elapsed = time() - start
        if elapsed > 1.0:
            warnings.warn(
                f"FX graph cache copying of a large constant took {elapsed:.1}s. "
                "Please file an issue."
            )

        return (_ident, (TensorMetadataAndValues(metadata, values),))

    def _reduce_symint(self, s: SymInt) -> tuple[Callable[[T], T], tuple[str]]:
        """
        Custom reducer to pickle SymInts.
        """
        # For hashing purposes, we only care about the name of the symbol and not the
        # backed value. We evaluate guards stored with a cached graph to ensure a cached
        # entity with SymInt args is safe to reuse.
        return (_ident, (str(s),))

    def _reduce_unsupported(self, s: Any) -> NoReturn:
        """
        Custom reducer to handle any objects that we don't support and therefore
        raise to bypass caching.
        """
        raise BypassFxGraphCache("Reduce unsupported")

    def _reduce_graph_module(
        self, gm: torch.fx.GraphModule
    ) -> tuple[Any, tuple[dict[str, Any], str]]:
        """
        Custom reducer for graph module to handle irrelevant data for user
        defined triton kernels
        Essentially what we are doing here is a huge hack where user defined
        triton kernel contain a dynamo time side table and the arguments to the
        call_function are indices into this side table. These arguments are not
        for hashing purposes since we included the source code into the cache
        key and the numbers are prone to give false negatives due to ordering.
        """
        fn, (data, imports) = gm.__reduce__()
        code = data["_code"]
        code = re.sub(r"kernel_idx = \d+", "", code)
        code = re.sub(r"constant_args_idx = \d+", "", code)
        data["_code"] = code
        return fn, (data, imports)

    def dumps(self, obj: Any) -> bytes:
        """
        Pickle an object and return a byte string.
        """
        try:
            self.dump(obj)
            return self._stream.getvalue()
        except (TypeError, AttributeError) as e:
            # Some configs options may not pickle.
            log.warning("Failed to pickle cache key", exc_info=True)
            raise BypassFxGraphCache("Failed to pickle cache key") from e
        finally:
            # Reset our stream for the next dump.
            self._stream.seek(0)
            self._stream.truncate(0)

    def get_hash(self, obj: Any) -> str:
        """
        Serialize an object and return a hash of the bytes.
        """
        serialized_data = self.dumps(obj)
        return sha256_hash(serialized_data)

    def debug_lines(self, inp: FxGraphHashDetails) -> list[str]:
        """
        Get a printable string describing in more detail all the attributes
        comprising an object. Useful for debugging when one graph hashes
        to a different value than another.
        """

        def get_str(obj: Any) -> str:
            if isinstance(obj, torch.Tensor):
                return str(extract_tensor_metadata_for_cache_key(obj))
            elif isinstance(obj, bytes):
                val = obj.decode("utf-8", errors="replace")
                return val if len(val) <= 1024 else val[:1024] + "..."
            elif type(obj) in self.dispatch_table:
                # Run the reducer on the object
                return str(self.dispatch_table[type(obj)](obj)[1])
            else:
                return str(obj)

        lines = []
        for attr, obj in vars(inp).items():
            if isinstance(obj, list):
                for ii in range(len(obj)):
                    h = self.get_hash(obj[ii])
                    lines.append(f"[{h}] {attr}[{ii}]: {get_str(obj[ii])}")
            elif isinstance(obj, dict):
                for k, v in obj.items():
                    h = self.get_hash(v)
                    lines.append(f"[{h}] {attr}[{k}]: {get_str(v)}")
            else:
                h = self.get_hash(obj)
                lines.append(f"[{h}] {attr}: {get_str(obj)}")
        return lines


def build_code_hash(
    roots: list[str] | None, prefix: str, hasher: hashlib._Hash
) -> None:
    for lib in sorted(pkgutil.iter_modules(roots, prefix), key=lambda x: x.name):
        spec = lib.module_finder.find_spec(lib.name, None)
        assert spec is not None
        module = spec.origin
        assert module is not None
        with open(module, "rb") as f:
            hasher.update(spec.name.encode("utf-8"))
            hasher.update(f.read())
        if lib.ispkg:
            # need to also hash submodules
            build_code_hash(spec.submodule_search_locations, f"{spec.name}.", hasher)


def torch_key_cache(func: Callable[[], bytes]) -> Callable[[], bytes]:
    """
    This function is a reimplementation of functools.lru_cache with a
    set function that allows prepopulating the cache.
    """
    # Use list for reference semantics
    _cache: list[bytes] = []

    def wrapper() -> bytes:
        if len(_cache) == 0:
            _cache.append(func())
        return _cache[0]

    def set_val(val: bytes) -> None:
        assert len(_cache) == 0
        _cache.append(val)

    def clear() -> None:
        _cache.clear()

    wrapper.set = set_val  # type: ignore[attr-defined]
    wrapper.clear = clear  # type: ignore[attr-defined]
    return wrapper


@torch_key_cache
def torch_key() -> bytes:
    """
    Compute a key that contains relevant information about torch source files
    """
    with dynamo_timed("inductor_codecache_torch_key", log_pt2_compile_event=False):
        if not config.is_fbcode():

            def get_code_hash(root: str) -> bytes:
                # This function isn't meant to be used outside of torch_key, just a
                # helper for clarity. Instead, use torch_key() directly when you need
                # a hash representing the state of the source code.
                extra_files = (
                    "codegen/aoti_runtime/interface.cpp",
                    "script.ld",
                )
                inductor_root = os.path.dirname(__file__)
                extra_files = [os.path.join(inductor_root, x) for x in extra_files]
                hasher = hashlib.sha256()
                hasher.update(torch.__version__.encode("utf-8"))
                build_code_hash([root], "", hasher)
                for path in extra_files:
                    if os.path.exists(path):
                        with open(path, "rb") as f:
                            hasher.update(f.read())
                return hasher.digest()

            return get_code_hash(_TORCH_PATH)

        from libfb.py import parutil

        return parutil.get_file_contents("torch/src_hash.txt").rstrip().encode("ascii")


def get_inductor_root() -> str:
    return os.path.dirname(__file__)


@dataclasses.dataclass
class OrderedSetHolder:
    """
    See FxGraphHashDetails. Holds a sorted list to support stable hashing
    of set kwargs.
    """

    items: list[Any]


class BypassFxGraphCache(Exception):
    """
    Exception to indicate that the FxGraphCache should be bypassed.
    """


class FxGraphHashDetails:
    """
    Object to capture all the details for a compiled FX graph relevant to computing
    a safe and stable cache key.
    """

    # Excluded kwargs param that are not stable between runs
    EXCLUDED_KWARGS = ["graph_id"]

    def __init__(
        self,
        gm: torch.fx.GraphModule,
        example_inputs: Sequence[InputType],
        fx_kwargs: _CompileFxKwargs,
        inputs_to_check: Sequence[int],
    ) -> None:
        self.gm = gm
        self.example_inputs = example_inputs
        self.cache_key_tag = cconfig.cache_key_tag

        # Order kwargs so hashing is stable to changes in kwarg order. Although
        # it's technically a _CompileFxKwargs we don't actually need it typed as
        # such since we're just using it to generate a hash.
        self.fx_kwargs: dict[str, object] = {}
        for k, v in sorted(fx_kwargs.items()):
            if k not in self.EXCLUDED_KWARGS:
                if type(v) in (set, OrderedSet):  # noqa: set_linter
                    # Special case to handle set params. Python sets can't be
                    # ordered, so sort the elements and store them in a proxy.
                    self.fx_kwargs[k] = OrderedSetHolder(sorted(v))  # type: ignore[call-overload]
                else:
                    self.fx_kwargs[k] = v

        from torch._higher_order_ops.triton_kernel_wrap import (
            kernel_side_table,
            triton_kernel_wrapper_functional,
            triton_kernel_wrapper_mutation,
        )
        from torch._inductor.codegen.wrapper import (
            user_defined_triton_kernel_transitive_closure_source_code,
        )

        # Node meta will not be part of gm's reduce function, so lets remember
        # the kernel source code separately
        self.user_defined_triton_source: list[Any] = []
        if gm is not None:
            for module in gm.modules():
                if not isinstance(module, torch.fx.GraphModule):
                    continue
                for node in itertools.chain(
                    module.graph.find_nodes(
                        op="call_function", target=triton_kernel_wrapper_functional
                    ),
                    module.graph.find_nodes(
                        op="call_function", target=triton_kernel_wrapper_mutation
                    ),
                ):
                    from triton.runtime.autotuner import Autotuner

                    kernel = kernel_side_table.get_kernel(node.kwargs["kernel_idx"])
                    configs = None
                    if isinstance(kernel, Autotuner):
                        if kernel.configs:
                            configs = str(
                                sorted(
                                    sorted(str(kv) for kv in c.all_kwargs().items())
                                    for c in kernel.configs
                                )
                            )
                        kernel = kernel.fn

                    kernel_source = (
                        user_defined_triton_kernel_transitive_closure_source_code(
                            kernel
                        )
                    )
                    constant_args = kernel_side_table.get_constant_args(
                        node.kwargs["constant_args_idx"]
                    )
                    self.user_defined_triton_source.append(
                        (kernel_source, constant_args, configs)
                    )

        # Alignment checks
        self.inputs_to_check = inputs_to_check

        no_tensor_inputs = not any(isinstance(x, torch.Tensor) for x in example_inputs)
        # This device index is usually already encoded by the device of the inputs
        # but fx graphs don't necessarily have tensor inputs. If there aren't any,
        # we need to guard on the device index in case we allocate cuda tensors
        if no_tensor_inputs and torch.accelerator.is_available():
            self.default_cuda_device_index = torch.accelerator.current_device_index()

        # 'Deterministic algorithms' can affect codegen via lowering to cuda kernels.
        self.deterministic_algorithms_settings = (
            torch.are_deterministic_algorithms_enabled(),
            torch.is_deterministic_algorithms_warn_only_enabled(),
            torch.utils.deterministic.fill_uninitialized_memory,  # type: ignore[attr-defined]
        )

        # Global settings affecting matmul codegen.
        self.cuda_matmul_settings = (
            torch.backends.cuda.matmul.fp32_precision,
            torch.backends.cuda.matmul.allow_fp16_reduced_precision_reduction,
            torch.backends.cuda.matmul.allow_bf16_reduced_precision_reduction,
        )

        # Also hash on various system info (including the triton compiler version).
        self.torch_version = torch_key()
        self.system_info = CacheBase.get_system()
        self.inductor_config = config.save_config_portable(ignore_private_configs=False)
        # Custom post grad passes should provide an ID to hash.
        self.post_grad_custom_pre_pass = self._get_custom_pass_detail(
            config.post_grad_custom_pre_pass
        )
        # TODO: change to more holistic config rather than bundled_autograd_cache
        self.precompile_enabled = torch._functorch.config.bundled_autograd_cache
        self.post_grad_custom_post_pass = self._get_custom_pass_detail(
            config.post_grad_custom_post_pass
        )
        self.joint_custom_pre_pass = self._get_custom_pass_detail(
            config.joint_custom_pre_pass
        )
        self.joint_custom_post_pass = self._get_custom_pass_detail(
            config.joint_custom_post_pass
        )
        self._pre_fusion_custom_pass = self._get_custom_pass_detail_unsafe(
            config._pre_fusion_custom_pass
        )
        self._fuse_ddp_communication_passes = self._get_custom_pass_detail_unsafe(
            config._fuse_ddp_communication_passes
        )

        # Register indcutor backends and custom passes and get their UUIDs.
        init_backend_registration()
        self.custom_backend_passes = tuple(
            map(self._get_custom_pass_detail, custom_backend_passes.values())
        )

        # Save custom inductor codegen configs
        self.custom_backend_codegen_configs = {
            device: custom_config.save_config_portable(ignore_private_configs=False)
            for device, custom_config in custom_backend_codegen_configs.items()
            if custom_config is not None
        }

        # Register the custom partitioner function
        self._custom_partitioner_fn = self._get_custom_partitioner_fn_detail(
            config.custom_partitioner_fn
        )

    # This is mainly added to handle these two inductor configs, which are (unfortunately)
    # sometimes cache safe:
    # - _pre_fusion_custom_pass
    # - _fuse_ddp_communication_passes
    # Their types can be found in `torch/_inductor/config.py`, but:
    # - if they are string names, we can cache them safely (one is by default)
    # - if any of them are set to custom callables, we will need to cache miss
    # Future work is for someone to find any places where these functions are used
    # and force them to be of type CustomGraphPass, so we can guarantee serialization.
    def _get_custom_pass_detail_unsafe(self, custom_pass: Any) -> Any | None:
        if not custom_pass:
            return None
        if isinstance(custom_pass, list):
            return [self._get_custom_pass_detail_unsafe(x) for x in custom_pass]
        if isinstance(custom_pass, str):
            return custom_pass
        if isinstance(custom_pass, CustomGraphPass):
            return custom_pass.uuid()
        if callable(custom_pass):
            # Returning None is safe here because we raise an explicit bypass error
            # later if we detect these passes are set to callables
            return None
        raise AssertionError(f"unknown config type: {str(type(custom_pass))}")

    def _get_custom_pass_detail(
        self, custom_pass: CustomGraphPassType | CustomGraphModulePass
    ) -> Any | None:
        if not custom_pass:
            return None
        assert isinstance(custom_pass, (CustomGraphPass, CustomGraphModulePass))
        return custom_pass.uuid()

    def _get_custom_partitioner_fn_detail(
        self, custom_partitioner_fn: CustomPartitionerFnType
    ) -> Any | None:
        if not custom_partitioner_fn:
            return None
        assert isinstance(custom_partitioner_fn, CustomPartitionerFn)
        return custom_partitioner_fn.uuid()


def compiled_fx_graph_hash(
    gm: torch.fx.GraphModule,
    example_inputs: Sequence[InputType],
    fx_kwargs: _CompileFxKwargs,
    inputs_to_check: Sequence[int],
) -> tuple[str, list[str]]:
    """
    Generate a unique hash of the FX graph for caching.
    """
    details = FxGraphHashDetails(gm, example_inputs, fx_kwargs, inputs_to_check)
    has_user_defined_triton_kernels = len(details.user_defined_triton_source) != 0
    pickler = FxGraphCachePickler(gm, has_user_defined_triton_kernels)

    # The prefix distinguishes among the other kinds of objects we
    # cache in this module.
    key = "f" + pickler.get_hash(details)
    debug_lines = pickler.debug_lines(details)
    debug_str = "\n".join(debug_lines)
    log.debug(f"FX graph cache hash details for key {key}:\n{debug_str}")  # noqa: G004
    return key, debug_lines


def add_ephemeral_timeout_increase_for_distributed(time_saved_ns: int) -> int:
    """
    Ephemerally increases the NCCL timeout when compiling for a distributed job
    Returns amount of seconds increased
    """
    if not torch.distributed.is_available() or not torch.distributed.is_initialized():
        return 0

    increased_timeout_sec = int(time_saved_ns // 1e9)  # convert to seconds

    if config.is_fbcode():
        fudge_factor = torch._utils_internal.justknobs_getval_int(
            "pytorch/remote_cache:ephemeral_timeout_fudge_factor_percentage"
        )
        log.info(
            "Ephemeral NCCL timeout increase fudge factor %d and original increase value %d",
            fudge_factor,
            increased_timeout_sec,
        )
        increased_timeout_sec += int(increased_timeout_sec * fudge_factor / 100)

    log.info("Increasing NCCL timeout by %d", increased_timeout_sec)
    dist.distributed_c10d._add_ephemeral_timeout_for_all_pgs(
        timedelta(seconds=increased_timeout_sec)
    )
    return increased_timeout_sec


class GuardedCache(Generic[T]):
    """
    Mixin for caches that have guards associated with their entries.
    """

    @classmethod
    def _get_tmp_dir_for_key(cls: type[GuardedCache[T]], _key: str) -> str:
        raise NotImplementedError("Implement _get_tmp_dir_for_key on parent class")

    @classmethod
    def iterate_over_candidates(
        cls: type[GuardedCache[T]],
        local: bool,
        remote_cache: RemoteCache[JsonDataTy] | None,
        key: str,
    ) -> Generator[tuple[T, bytes], None, None]:
        if local:
            subdir = cls._get_tmp_dir_for_key(key)
            if os.path.exists(subdir):
                for path in sorted(os.listdir(subdir)):
                    try:
                        with open(os.path.join(subdir, path), "rb") as f:
                            content = f.read()
                            yield pickle.loads(content), content
                    except Exception:
                        log.warning(
                            "fx graph cache unable to load compiled graph",
                            exc_info=True,
                        )

        if remote_cache:
            try:
                if (cache_data := remote_cache.get(key)) is not None:
                    assert isinstance(cache_data, dict)
                    data = cache_data["data"]
                    assert isinstance(data, (str, bytes))
                    content = base64.b64decode(data)
                    yield pickle.loads(content), content
            except Exception:
                log.warning(
                    "%s unable to load compiled graph", cls.__name__, exc_info=True
                )

    @classmethod
    def find_guarded_entry(
        cls: type[GuardedCache[T]],
        key: str,
        local: bool,
        remote_cache: RemoteCache[JsonDataTy] | None,
        evaluate_guards: Callable[[str, list[int] | list[torch.SymInt]], bool],
        hints: list[int],
    ) -> tuple[T | None, bytes | None, dict[str, str]]:
        """
        Find the first cache entry in iterate_over_candidates that passes `evaluate_guards`.

        Args:
            key: The cache key to look up
            local: Whether to check the local cache
            remote_cache: The remote cache to check, if any
            evaluate_guards: Function that evaluates whether a guard passes the check,
                given a list of hint values and the guard expression.
            hints: List of symint hints paired with evaluate_guards

        Returns:
            A tuple of (graph, pickled_content) if found, or (None, None) if not found
        """
        graph = None
        pickled_content = None
        result_status = "full_miss"
        sample_guards_expr = None

        # Iterate over any entries in the subdir for this key and evaluate
        # guards to determine whether there's a hit.

        for candidate, content in cls.iterate_over_candidates(local, remote_cache, key):
            assert hasattr(candidate, "guards_expr")
            if not candidate.guards_expr:  # type: ignore[attr-defined]
                # No guards to evaluate, so this is a hit.
                graph = candidate
                pickled_content = content
                result_status = "hit"
                break

            # Evaluate the guard expression in the current context.
            # If there's not a cache hit, we don't want the evaluation to
            # affect the current env, e.g., cause the creation of new guards,
            # so we evaluate with the hints instead of the symbols.
            hit = bool(evaluate_guards(candidate.guards_expr, hints))  # type: ignore[attr-defined]
            if hit:
                graph = candidate
                pickled_content = content
                result_status = "hit"
                sample_guards_expr = candidate.guards_expr
                break
            else:
                # At least one guard missed, log this
                result_status = "guard_miss"
                sample_guards_expr = candidate.guards_expr

        info = {"cache_status_detailed": result_status}
        if sample_guards_expr is not None:
            info["cache_status_guard_expr"] = sample_guards_expr
        return graph, pickled_content, info

    @classmethod
    def _filter_backed_symints(
        cls: type[GuardedCache[T]], inputs: Sequence[InputType]
    ) -> list[torch.SymInt]:
        """
        Get the backed SymInt objects from the input list. Note that we can never
        have guards that depend on unbacked symint.
        """
        return [s for s in inputs if isinstance(s, torch.SymInt) and has_hint(s)]

    @classmethod
    def _get_shape_env(cls: type[GuardedCache[T]]) -> ShapeEnv | None:
        """
        Helper to get the shape env from the tracing context.
        """
        ctx = torch._guards.TracingContext.try_get()
        if not ctx or not ctx.fake_mode:
            return None
        return ctx.fake_mode.shape_env


@CacheArtifactFactory.register
class InductorCacheArtifact(CacheArtifact):
    @override
    def populate_cache(self) -> None:
        FxGraphCache._write_to_local_cache(self.key, self.content)

    @override
    @staticmethod
    def type() -> str:
        return "inductor"


class FxGraphCache(GuardedCache[CompiledFxGraph]):
    """
    Supports caching and reusing compiled Fx graphs.

    The overall strategy is as follows:
    - This cache stores entries on disk. When saving an entry, we can't
      serialize callables (that could be C++, Triton, etc.), so we serialize
      their own disk cache location. We then recreate the compiled artifact
      after fetching from disk.
    - For indexing the cache, we gather the fields relevant to identifying an
      FxGraph (the graph module, graph inputs, system settings etc.) into an
      FxGraphCacheDetails object, pickle it, and compute a hash for the key.
      See FxGraphCachePickler.
    - Among the metadata we store, we also include a guards expression that's
      appropriate for validating any symbols for Tensor arguments that have
      symbolic bounds. On cache lookup then, we evaluate those guards in the
      current context to validate that a cached entry can be served.
    - A given graph could have multiple compiled versions, corresponding to
      different sets of guards. Therefore, we store cache entries in the form:
          <temp dir>/<fx graph hash>/<serialized metadata>
    - On lookup, we compute the key from the graph details, iterate over all
      leaf files in the corresponding subdirectory, deserialize the entry, and
      evaluate its guards expression. If the evaluation succeeds, we have a
      cache hit. If it fails, we compile the graph and store a new entry.
    - Finally, on a cache hit, we need to make sure any guards that would
      have been created during compilation are added to the current context.
    """

    # TODO(masnesral): Investigate whether it's beneficial to store compiled graphs
    # in an in-memory cache after loading from disk.
    @staticmethod
    def _get_tmp_dir() -> str:
        """
        Get the toplevel temporary directory for storing compiled graphs.
        """
        return os.path.join(cache_dir(), "fxgraph")

    @classmethod
    def _get_tmp_dir_for_key(cls: type[FxGraphCache], key: str) -> str:
        """
        Return the disk location for a given cache key.
        """
        return os.path.join(FxGraphCache._get_tmp_dir(), key[1:3], key)

    @staticmethod
    def cache_hit_post_compile(
        graph: CompiledFxGraph,
        cache_info: dict[str, Any],
        constants: CompiledFxGraphConstants,
    ) -> tuple[CompiledFxGraph | None, dict[str, Any]]:
        """
        Cache specific post compile steps that need to run if we find a graph in the cache
        This includes putting bundled triton artifacts in the right place,
        reloading the PyCodeCache artifact, etc.

        These don't always happen (i.e. on a cache miss, so they are in a separate function from
        CompiledFxGraph.post_compile)
        """
        if bundle := graph._triton_bundle:
            triton_bundler_meta = TritonBundler.read_and_emit(bundle)
            if (meta := triton_bundler_meta) is not None:
                cache_info["triton_bundler_meta"] = str(meta)
                CompileEventLogger.try_add_pt2_compile(
                    "inductor_compile", cached_kernel_names=meta.cached_kernel_names
                )
                CompileEventLogger.try_add_pt2_compile(
                    "AOTAutogradCache.inductor_load",
                    cached_kernel_names=meta.cached_kernel_names,
                )
                if len(meta.cached_kernel_names) > 0:
                    CompileEventLogger.try_(
                        CompileEventLogger.increment_toplevel, "num_triton_bundles"
                    )

        try:
            artifact_path = graph.after_deserialization(constants)

            from .graph import GraphLowering

            # This is used by tests to check the output for specific details.
            if GraphLowering.save_output_code is not None:
                GraphLowering.save_output_code(graph.source_code)

        except OSError:
            # Not expected, but in case the PyCodeCache entry is removed from
            # underneath us, treat it as a cache miss and recompile.
            return None, cache_info

        inductor_meta = autotune_cache.inductor_meta_from_config()
        code = graph.source_code
        AutotuneCacheBundler.begin_compile(inductor_meta, code=code)

        # Increment the cached metrics/counters by the amounts recorded when the FX
        # graph was compiled for this cache entry. Pretending these counters
        # were incremented normally is useful for testing with the cache enabled.
        metrics.CachedMetricsHelper.apply_deltas(graph.metrics_deltas)
        counters["inductor"] += graph.counter_deltas

        output_code_log.debug("Output code: \n%s", code)
        output_code_log.debug("Output code written to: %s", artifact_path)
        # On cache hit, use artifact path as filename
        trace_structured(
            "artifact",
            metadata_fn=lambda: {
                "name": "fx_graph_runnable",
                "encoding": "string",
            },
            payload_fn=lambda: graph.runnable_graph_str,
        )
        trace_structured(
            "inductor_post_grad_graph",
            payload_fn=lambda: graph.inductor_post_grad_graph_str,
        )
        trace_structured(
            "inductor_output_code",
            lambda: {
                "filename": artifact_path,
                "file_path": os.path.abspath(artifact_path),
            },
            payload_fn=lambda: code,
        )
        trace_structured(
            "artifact",
            metadata_fn=lambda: {
                "name": "inductor_provenance_tracking_node_mappings",
                "encoding": "json",
            },
            payload_fn=lambda: graph.inductor_provenance_mapping_str,
        )
        trace_structured(
            "artifact",
            metadata_fn=lambda: {
                "name": "inductor_provenance_tracking_kernel_stack_traces",
                "encoding": "json",
            },
            payload_fn=lambda: graph.inductor_provenance_stack_traces_str,
        )
        if (
            get_metrics_context().in_progress()
            and graph.inductor_provenance_stack_traces_str
        ):
            get_metrics_context().add_to_set(
                "inductor_provenance", graph.inductor_provenance_stack_traces_str
            )
        return graph, cache_info

    @staticmethod
    def _lookup_graph(
        key: str,
        example_inputs: Sequence[InputType],
        local: bool,
        remote_cache: RemoteCache[JsonDataTy] | None,
        constants: CompiledFxGraphConstants,
        evaluate_guards: Callable[[str, list[int] | list[torch.SymInt]], bool]
        | None = None,
    ) -> tuple[CompiledFxGraph | None, dict[str, Any]]:
        """
        Lookup a compiled graph in the cache by key. On a hit, return the
        deserialized CompiledFxGraph object. On a miss, return None.
        `constants` tracks a list of constants, or a way to obtain the list of constants
        associated with a given cache entry
        `evaluate_guards` allows AOTAutogradCache and other callers to customize
        what constitutes a guard success. Normally, a guard hit happens if
        `shape_env.evaluate_guards_expression` returns True.
        """
        shape_env = FxGraphCache._get_shape_env()
        assert shape_env is not None

        symints = FxGraphCache._filter_backed_symints(example_inputs)
        hints = [hint_int(s) for s in symints]

        # If this config is turned on, everything is a guard hit and we check nothing
        if config.unsafe_skip_cache_dynamic_shape_guards:
            # This also makes it so we don't add anything to the dynamic
            # shape environment
            evaluate_guards = lambda x, y: True  # noqa: E731

        if evaluate_guards is None:
            evaluate_guards = shape_env.evaluate_guards_expression

        cache_info: dict[str, Any] = dict()

        # Use the find_graph_for_key method to find a graph for the given key
        graph, pickled_content, guard_info = FxGraphCache.find_guarded_entry(
            key, local, remote_cache, evaluate_guards, hints
        )
        cache_info.update(guard_info)
        if graph is None:
            return None, cache_info

        if pickled_content is not None:
            CacheArtifactManager.record_artifact(
                InductorCacheArtifact.type(), key, pickled_content
            )

        # Now re-evaluate with the symints to add any guards to the current env.
        if graph.guards_expr:
            check = bool(evaluate_guards(graph.guards_expr, symints))
            assert check is True
            log.debug(
                "fx graph cache key %s post-load guards: %s", key, shape_env.guards
            )

        return FxGraphCache.cache_hit_post_compile(graph, cache_info, constants)

    @staticmethod
    def _write_to_local_cache(key: str, content: bytes) -> None:
        subdir = FxGraphCache._get_tmp_dir_for_key(key)
        if not os.path.exists(subdir):
            os.makedirs(subdir, exist_ok=True)

        # Use a hash of the serialized CompiledFxGraph to get a unique file
        # name. The specific name doesn't matter since a lookup involves
        # iterating over all entries in the parent subdir.
        path = os.path.join(subdir, sha256_hash(content))
        write_atomic(path, content, make_dirs=True)

    @staticmethod
    def _save_graph(
        key: str,
        compiled_graph: OutputCode,
        example_inputs: Sequence[InputType],
        local: bool,
        remote_cache: RemoteCache[JsonDataTy] | None,
    ) -> None:
        """
        Store a serialized CompiledFxGraph on disk.
        """
        from .compile_fx import CompiledFxGraph

        assert isinstance(compiled_graph, CompiledFxGraph), (
            f"serialization for {type(compiled_graph)} NYI"
        )

        # Before serializing, compute the guard expression that will be used to
        # ensure that a CompiledFxGraph is valid when loaded from the cache. It's
        # sufficient to consider only the SymInt args to the fx graph since the
        # Tensor shapes are already captured in the hash for the cache key. Any
        # Tensor arg with a symbolic shape will have a SymInt arg for the graph.
        shape_env = FxGraphCache._get_shape_env()
        assert shape_env is not None
        symints = FxGraphCache._filter_backed_symints(example_inputs)
        guards = shape_env.get_pruned_guards(symints)
        compiled_graph.guards_expr = shape_env.produce_guards_expression(
            placeholders=symints, guards=guards
        )
        disk_compiled_graph = copy(compiled_graph)
        disk_compiled_graph.prepare_for_serialization()

        try:
            content = pickle.dumps(disk_compiled_graph)
        except Exception:
            log.warning(
                "fx graph cache unable to serialize compiled graph", exc_info=True
            )
            counters["inductor"]["fxgraph_cache_pickle_error"] += 1
            return

        try:
            CacheArtifactManager.record_artifact(
                InductorCacheArtifact.type(), key, content
            )
            if local:
                FxGraphCache._write_to_local_cache(key, content)

            if remote_cache:
                time_taken_ms = int((disk_compiled_graph._time_taken_ns or 0) // 1e6)
                cache_data: JsonDataTy = {
                    "data": base64.b64encode(content).decode("ascii"),
                    "time_taken_ms": time_taken_ms,
                }
                remote_cache.put(key, cache_data)
        except Exception:
            log.warning("fx graph unable to write to cache", exc_info=True)
            counters["inductor"]["fxgraph_cache_write_error"] += 1

    @staticmethod
    def _check_for_hop(gm: torch.fx.GraphModule) -> None:
        for module in gm.modules():
            if not isinstance(module, torch.fx.GraphModule):
                continue
            for node in module.graph.nodes:
                if (
                    isinstance(node.target, torch._ops.HigherOrderOperator)
                    and not node.target.cacheable()
                ):
                    raise BypassFxGraphCache(
                        f"Can't cache HigherOrderOperator: {node.target.name()}"
                    )
                if node.op == "getattr" and isinstance(
                    getattr(gm, node.target), torch._C.ScriptObject
                ):
                    raise BypassFxGraphCache("Can't cache torchbind objects")

    @staticmethod
    def _check_can_cache(gm: torch.fx.GraphModule) -> None:
        """
        Check some conditions that would preclude caching and raise BypassFxGraphCache
        to bypass in case caching is not possible.
        """
        # Post grad custom passes must implement the CustomGraphPass or we don't
        # know how to include them in the cache key calculation.
        for p in (config.post_grad_custom_pre_pass, config.post_grad_custom_post_pass):
            if p and (not isinstance(p, CustomGraphPass) or not p.uuid()):
                raise BypassFxGraphCache("Unsupported post grad custom pass")
        # Same with the joint custom passes
        for p in (config.joint_custom_pre_pass, config.joint_custom_post_pass):
            if p and (not isinstance(p, CustomGraphPass) or not p.uuid()):
                raise BypassFxGraphCache("Unsupported joint custom pass")
        # We should find any users of _pre_fusion_custom_pass and _fuse_ddp_communication_passes
        # and ensure they are not passing us raw callables
        if config._pre_fusion_custom_pass is not None:
            if not isinstance(config._pre_fusion_custom_pass, CustomGraphPass):
                raise BypassFxGraphCache("Unsupported _pre_fusion_custom_pass")
        for p in config._fuse_ddp_communication_passes:
            if callable(p) and not isinstance(p, CustomGraphPass):
                raise BypassFxGraphCache("Unsupported _fuse_ddp_communication_pass")

        # Freezing can embed constants that wouldn't be static across runs.
        if has_frozen_params(gm) and not torch._utils_internal.justknobs_check(
            "pytorch/inductor:allow_freezing_with_caching"
        ):
            raise BypassFxGraphCache("Skipping graph with frozen constants")

        if config.aot_inductor.use_runtime_constant_folding:
            raise BypassFxGraphCache(
                "Runtime constant folding can introduce constants that aren't "
                "static across runs"
            )

        from torch._inductor.compiler_bisector import CompilerBisector

        if CompilerBisector.bisection_enabled:
            log.debug("dont cache graph when bisect enabled")
            raise BypassFxGraphCache

        # The treatment of guards in the caching implementation requires that
        # we have a shape env.
        if FxGraphCache._get_shape_env() is None:
            log.debug("fx graph cache no shape env")
            raise BypassFxGraphCache("No shape env")

        # We skip caching if there are any HOPs or torchbind objects.
        FxGraphCache._check_for_hop(gm)

    @staticmethod
    def prepare_key(
        gm: torch.fx.GraphModule,
        example_inputs: Sequence[InputType],
        fx_kwargs: _CompileFxKwargs,
        inputs_to_check: Sequence[int],
        remote: bool,
    ) -> tuple[tuple[str, list[str]] | None, dict[str, Any]]:
        """
        Checks that the inductor input is cacheable, then computes
        and returns the cache key for the input.
        Returns (key_info, cache_info) where:
        - key_info is (hash_key, debug_lines), and
        - cache_info will contain debug info in the event of BypassFxGraphCache.

        NB: It is possible to have this function return a union instead. But
        I personally believe it is more annoying/difficult to read in that format.
        """
        try:
            FxGraphCache._check_can_cache(gm)
            key, debug_lines = compiled_fx_graph_hash(
                gm, example_inputs, fx_kwargs, inputs_to_check
            )
        except BypassFxGraphCache as e:
            counters["inductor"]["fxgraph_cache_bypass"] += 1
            log.info("Bypassing FX Graph Cache because '%s'", e)  # noqa: G200
            if remote:
                log_cache_bypass("bypass_fx_graph", str(e))
            cache_info = {
                "cache_state": "bypass",
                "cache_bypass_reason": str(e),
                "cache_event_time": time_ns(),
            }
            return None, cache_info
        # If key exists, then cache_info will come from load_with_key
        return (key, debug_lines), {}

    @staticmethod
    def get_remote_cache() -> RemoteCache[JsonDataTy] | None:
        """
        Attempts to load the remote cache, returns None on error.
        """
        cache_id = "fx-graph-v1"
        return create_cache(
            cache_id,
            config.is_fbcode(),
            "FbRemoteFxGraphCache",
            "RemoteFxGraphCache",
        )

    @staticmethod
    def load_with_key(
        key: str,
        debug_lines: list[str],
        example_inputs: Sequence[InputType],
        local: bool,
        remote_cache: RemoteCache[JsonDataTy] | None,
        is_backward: bool,
        constants: CompiledFxGraphConstants,
        evaluate_guards: Callable[[str, list[int] | list[torch.SymInt]], bool]
        | None = None,
    ) -> tuple[CompiledFxGraph | None, dict[str, Any]]:
        """
        Lookup the graph with the given key, and return results and metadata.
        Doesn't do any logging on its own, because AOTAutograd handles a cache miss
        differently from FXGraphCache.
        """
        compiled_graph, cache_info = FxGraphCache._lookup_graph(
            key, example_inputs, local, remote_cache, constants, evaluate_guards
        )
        cache_info = {
            **cache_info,
            "key": key,
            "components": debug_lines,
            "cache_event_time": time_ns(),
        }
        if compiled_graph is not None:
            log.info("fx graph cache hit for key %s", key)
            counters["inductor"]["fxgraph_cache_hit"] += 1
            cache_info["cache_state"] = "hit"
            if remote_cache:
                # Count remote cache hit stats
                CompileEventLogger.try_(
                    CompileEventLogger.increment_toplevel,
                    "inductor_fx_remote_cache_hit_count",
                )
                CompileEventLogger.try_(
                    CompileEventLogger.add_to_set_toplevel,
                    "inductor_fx_remote_cache_hit_keys",
                    key,
                )

            if (time_saved_ns := compiled_graph._time_taken_ns) is not None:
                cache_info["time_saved_ns"] = time_saved_ns
                CompileEventLogger.try_(
                    CompileEventLogger.increment_toplevel,
                    "distributed_ephemeral_timeout_us",
                    time_saved_ns // 1000,
                )
                if (
                    ephemeral_increase
                    := add_ephemeral_timeout_increase_for_distributed(time_saved_ns)
                ) != 0:
                    cache_info["ephemeral_timeout_increase"] = ephemeral_increase
        else:
            if remote_cache:
                # Count remote cache miss stats
                CompileEventLogger.try_(
                    CompileEventLogger.increment_toplevel,
                    "inductor_fx_remote_cache_miss_count",
                )
                CompileEventLogger.try_(
                    CompileEventLogger.add_to_set_toplevel,
                    "inductor_fx_remote_cache_miss_keys",
                    key,
                )
            log.info("fx graph cache miss for key %s", key)
            counters["inductor"]["fxgraph_cache_miss"] += 1
            cache_info["cache_state"] = "miss"

        return compiled_graph, cache_info

    @staticmethod
    def clear() -> None:
        """
        Clear out the on-disk cache.
        """
        try:
            shutil.rmtree(FxGraphCache._get_tmp_dir())
        except FileNotFoundError:
            pass


@functools.cache
def split_aot_inductor_output_path(path: str) -> tuple[str, str]:
    def get_module_ext_type() -> str:
        if _IS_WINDOWS:
            return ".pyd"
        else:
            return ".so"

    """Returns the path where the AOT Inductor compiled kernels are stored."""
    if path.endswith(get_module_ext_type()):
        return os.path.split(path)
    elif path.endswith(".pt2"):
        return os.path.split(path)
    else:
        return path, ""


@clear_on_fresh_cache
class CudaKernelParamCache:
    cache: dict[str, dict[str, Any]] = {}
    cache_clear = staticmethod(cache.clear)

    @classmethod
    def set(
        cls,
        key: str,
        params: dict[str, str | None],
        cubin: str,
        bin_type: str,
        asm: str | None = None,
        asm_type: str | None = None,
    ) -> None:
        basename = None
        if config.aot_inductor.package_cpp_only:
            assert config.triton.unique_kernel_names, (
                "package_cpp_only requires triton kernel names to be unique"
            )
            assert params["mangled_name"], "Missing kernel name"
            basename = params["mangled_name"]

        _, bin_path = write(
            cubin,
            bin_type,
            hash_type=bin_type,
            specified_dir=split_aot_inductor_output_path(
                config.aot_inductor.output_path
            )[0],
            key=basename,
        )
        # Retrieve the basename again in case it is a generated hashcode
        basename, _ = get_name_and_dir_from_output_file_path(bin_path)

        if config.aot_inductor.emit_multi_arch_kernel:
            bin_type_to_ext = {"cubin": ".fatbin", "spv": ".spv"}
            assert bin_type in bin_type_to_ext.keys(), (
                "multi_arch_kernel_binary only supported in CUDA/XPU"
            )
            base_path, _ = os.path.splitext(bin_path)
            bin_path = base_path + bin_type_to_ext[bin_type]

        asm_path: str = ""
        if (
            config.aot_inductor.emit_multi_arch_kernel
            or config.aot_inductor.package_cpp_only
        ):
            assert asm, "Missing kernel assembly code"
            assert asm_type, "Missing kernel assembly type"
            _, asm_path = write(
                asm,
                asm_type,
                hash_type=asm_type,
                specified_dir=split_aot_inductor_output_path(
                    config.aot_inductor.output_path
                )[0],
                # make sure asm file has the same basename
                key=basename,
            )

        params[get_cpp_wrapper_cubin_path_name()] = bin_path
        params["asm"] = asm_path
        cls.cache[key] = params

    @classmethod
    def get(cls, key: str) -> dict[str, Any] | None:
        return cls.cache.get(key, None)

    @classmethod
    def get_keys(cls) -> KeysView[str]:
        return cls.cache.keys()


class AotCodeCompiler:
    """
    Compile AOT Inductor generated code.
    """

    @classmethod
    def compile(
        cls,
        graph: GraphLowering,
        wrapper_code: str,
        kernel_code: str,
        serialized_extern_kernel_nodes: str | None,
        *,
        device_type: str,
        additional_files: list[str],
    ) -> list[Union[str, Weights]] | str:
        """
        Returns the .so path, or returns a list of files that were generated if
        config.aot_inductor.package=True.
        """
        generated_files: list[str | Weights] = additional_files  # type: ignore[assignment]

        _set_gpu_runtime_env()  # cpp_extension consults the env

        picked_vec_isa = pick_vec_isa()
        vec_isa_cmd_gen = CppBuilder(
            name="o",
            sources="i",
            BuildOption=CppTorchDeviceOptions(
                vec_isa=picked_vec_isa,
                device_type=device_type,
                aot_mode=graph.aot_mode,
            ),
        )
        # write function will calc source_code hash, the same source code with different
        # ISA level should be generate different hash.
        # So we need get a command_line which contains isa related parameter as a part of hash key.
        # And then pass the command_line to below write function as extra parameter to
        # guarantee the source code hash contains ISA difference.
        cpp_command = repr(vec_isa_cmd_gen.get_command_line())

        # Meta internal AOTInductor CPU
        use_relative_path = (
            config.is_fbcode() and device_type == "cpu" and graph.aot_mode
        )

        (
            specified_output_path,
            specified_artifact_name,
        ) = split_aot_inductor_output_path(config.aot_inductor.output_path)

        # TODO (benjaminglass1): the CMake packaging path doesn't support linking files
        # built with different flags.  Until that's implemented, append the kernel code
        # to the wrapper and build everything at max optimization.
        if config.aot_inductor.package_cpp_only:
            wrapper_code = "\n".join((wrapper_code, kernel_code))
            kernel_code = ""

        wrapper_key, wrapper_path = write(
            wrapper_code,
            "wrapper.cpp",
            extra=cpp_command,
            specified_dir=specified_output_path,
            key=config.aot_inductor.model_name_for_generated_files,
        )
        kernel_code = (
            f"// Triton kernels are embedded as comments in {wrapper_path}\n"
            + kernel_code
        )
        _, kernel_path = write(
            kernel_code,
            "kernel.cpp",
            extra=cpp_command,
            specified_dir=specified_output_path,
            key=config.aot_inductor.model_name_for_generated_files,
        )

        header_code = ""
        header_path = ""
        if not config.aot_inductor.dynamic_linkage:
            # to link statically, we also need a header file
            with open(
                os.path.join(
                    os.path.dirname(os.path.dirname(__file__)),
                    "csrc",
                    "inductor",
                    "aoti_runtime",
                    "model.h",
                )
            ) as f:
                # model_name_for_generated_files is guaranteed to be non-empty when compile_standalone
                model_class_name = config.aot_inductor.model_name_for_generated_files
                class_name = f"AOTInductorModel{model_class_name}"
                header_code = f.read()

                # we replace like this to avoid replacing
                # AOTInductorModelBase and AOTInductorModelKernelsBase
                header_code = (
                    header_code.replace("<AOTInductorModel>", f"<{class_name}>")
                    .replace("AOTInductorModel(", f"{class_name}(")
                    .replace("AOTInductorModel :", f"{class_name} :")
                )
                _, header_path = write(
                    header_code,
                    "h",
                    specified_dir=specified_output_path,
                    key=model_class_name,
                )

        # Log the AOTInductor wrapper and kernel code, if needed.
        with WritableTempFile("w+") as t:
            """
            Avoid "Permission denied error" on Windows:
            with tempfile.NamedTemporaryFile("w", suffix=".gv") as temp_file:
                # Not writable on Windows:
                # https://docs.python.org/3/library/tempfile.html#tempfile.NamedTemporaryFile

            Example:
                with WritableTempFile("w", suffix=".gv") as temp_file:
                    tree.to_dotfile(temp_file.name)
            """
            t.writelines((wrapper_code, "\n", kernel_code, "\n"))
            t.flush()
            V.debug.output_code(t.name, extension="cpp")

        if config.aot_inductor.package:
            generated_files.append(wrapper_path)
            if not config.aot_inductor.package_cpp_only:
                generated_files.append(kernel_path)
            if not config.aot_inductor.dynamic_linkage:
                generated_files.append(header_path)

        output_code_log.info("Wrapper code written to: %s", wrapper_path)
        output_code_log.info("Kernel code written to: %s", kernel_path)
        trace_structured(
            "graph_dump",
            lambda: {
                "name": "inductor_aot_wrapper_code",
                "type": "cpp",
                "filename": wrapper_path,
            },
            payload_fn=lambda: wrapper_code,
        )
        trace_structured(
            "graph_dump",
            lambda: {
                "name": "inductor_aot_kernel_code",
                "type": "cpp",
                "filename": kernel_path,
            },
            payload_fn=lambda: kernel_code,
        )
        if not config.aot_inductor.dynamic_linkage:
            output_code_log.info("Header code written to: %s", header_path)
            trace_structured(
                "graph_dump",
                lambda: {
                    "name": "inductor_aot_header_code",
                    "type": "cpp",
                    "filename": header_path,
                },
                payload_fn=lambda: header_code,
            )

        # We use a file lock below to protect FS operations. The lock file
        # is scoped to the 'key', so make sure the consts_s is protected
        # by the same lock:
        wrapper_path_operator = Path(wrapper_path)
        kernel_path_operator = Path(kernel_path)
        specified_sub_dir = wrapper_path_operator.parent / wrapper_key
        if not specified_sub_dir.exists():
            specified_sub_dir.mkdir(exist_ok=True)
        cmake_path = str(Path(specified_sub_dir) / "CMakeLists.txt")

        def _compile_consts(consts: bytes, platform: str) -> str:
            # Load from aot_inductor, and update the value on demand.
            use_asm_build: bool = config.aot_inductor.use_consts_asm_build

            if platform == "linux":
                if graph.mutated_buffers & OrderedSet(graph.constants.keys()):
                    # .data section is between .text and .bss. When the size of .data is large,
                    # during the linking, the relocation of .text against .bss may overflow.
                    # Rename it to .ldata so that it won't be in between the .text and .bss section
                    if len(consts) > 2_000_000_000:
                        raise ValueError(
                            "Models with buffer mutation included doesn't support constants greater than 2GB!"
                        )
                    section_attr = '.ldata, "aw"'
                else:
                    section_attr = '.lrodata, "a"'
                symbol_prefix = ""
            elif platform == "darwin":
                section_attr = "__DATA,__data"
                symbol_prefix = "_"
            elif platform == "win32":
                symbol_prefix = ""
                # ASM build is not supported on Windows, force use CPP build.
                use_asm_build = False
            else:
                raise RuntimeError(f"Unsupported platform: {platform}")

            # Intel compiler failed to compile this manually constructed assembly file.
            # Switch XPU to use consts cpp build.
            if device_type == "xpu":
                use_asm_build = False

            is_large_consts = len(consts) > 1024
            is_zero_size_consts = len(consts) == 0

            def format_consts_to_gnu_asm(
                consts: bytes,
                align_bytes: int,
                symbol_prefix: str,
                is_large_consts: bool,
            ) -> tuple[str, str]:
                consts_asm = f"\t.section\t{section_attr}\n"
                consts_asm += f"\t.balign {align_bytes}\n"
                consts_asm += f"\t.globl\t{symbol_prefix}_binary_constants_bin_start\n"
                consts_asm += f"{symbol_prefix}_binary_constants_bin_start:\n"
                if not is_large_consts:
                    for c in consts:
                        consts_asm += f"\t.byte {c}\n"
                    # Add one element even if constants are empty
                    # Otherwise assembler will not put them in data section
                    if not consts:
                        consts_asm += "\t.space 1\n"
                else:
                    consts_asm += "\t.quad 0x1234567899abcdef\n"
                    consts_asm += f"\t.space {len(consts) - 8}\n"
                consts_asm += f".globl\t{symbol_prefix}_binary_constants_bin_end\n"
                consts_asm += f"{symbol_prefix}_binary_constants_bin_end:\n"
                return consts_asm, "weights.S"

            # Use c++ to convert consts to object file can support more compilers, such as msvc and icx.
            def format_consts_to_cpp(
                consts: bytes, align_bytes: int, symbol_prefix: str
            ) -> tuple[str, str]:
                consts_size = len(consts)
                asan_attr = """#if defined(__clang__) || defined (__GNUC__)\t\n\
#define ATTRIBUTE_NO_SANITIZE_ADDRESS __attribute__((no_sanitize("address")))\t\n\
#else\t\n\
#define ATTRIBUTE_NO_SANITIZE_ADDRESS\t\n\
#endif\t\n\
\t\n\
ATTRIBUTE_NO_SANITIZE_ADDRESS\t\n"""
                const_cpp = asan_attr
                const_cpp += f"alignas({align_bytes}) extern "
                const_cpp += f"unsigned char {symbol_prefix}_binary_constants_bin_start[{consts_size}] = {{\t\n"
                count_bytes = 0
                for c in consts:
                    const_cpp += f"{c}, "
                    count_bytes = count_bytes + 1
                    if count_bytes % 16 == 0:
                        const_cpp += "\t\n"
                const_cpp += "};\t\n"
                const_cpp += f"alignas({align_bytes}) extern unsigned char * {symbol_prefix}_binary_constants_bin_end;\t\n"
                return const_cpp, "weights.cpp"

            def get_zero_consts_asm_code(
                align_bytes: int,
                symbol_prefix: str,
            ) -> tuple[str, str]:
                """
                This function handles zero-sized constants because the C++ standard prohibits zero-length arrays:
                https://stackoverflow.com/questions/9722632/what-happens-if-i-define-a-0-size-array-in-c-c

                On Windows (MSVC):
                    The compiler reports error C2466 for zero-sized arrays:
                    https://learn.microsoft.com/en-us/cpp/error-messages/compiler-errors-1/compiler-error-c2466
                    Solution: Use assembly compilation to handle this case.

                Why not use Win32 assembly for all paths?
                    ml64 only supports alignment up to 16 bytes, which isn't optimal for performance.

                Cross-platform implementation:
                    Linux: Added '-pedantic' to disable zero-sized arrays in C++ compiler
                    Windows: MSVC naturally rejects zero-sized arrays by default
                """
                if _IS_WINDOWS:
                    # Windows ml64 is max support align to 16, but it is no effect to zero size data.
                    asm_code = """
option casemap:none
.data
?_binary_constants_bin_start@@3PAEA:
align 16
?_binary_constants_bin_end@@3PAEA:
align 16
public ?_binary_constants_bin_start@@3PAEA
public ?_binary_constants_bin_end@@3PAEA
end
"""
                    asm_ext = "asm"
                else:
                    asm_code = f"\t.section\t{section_attr}\n"
                    asm_code += f"\t.balign {align_bytes}\n"
                    asm_code += (
                        f"\t.globl\t{symbol_prefix}_binary_constants_bin_start\n"
                    )
                    asm_code += f"{symbol_prefix}_binary_constants_bin_start:\n"
                    asm_code += f".globl\t{symbol_prefix}_binary_constants_bin_end\n"
                    asm_code += f"{symbol_prefix}_binary_constants_bin_end:\n"
                    asm_ext = "S"
                return asm_code, asm_ext

            if use_asm_build:
                consts_code, code_ext = format_consts_to_gnu_asm(
                    consts, ALIGN_BYTES, symbol_prefix, is_large_consts
                )
            else:
                if is_zero_size_consts:
                    consts_code, code_ext = get_zero_consts_asm_code(
                        ALIGN_BYTES, symbol_prefix
                    )
                else:
                    consts_code, code_ext = format_consts_to_cpp(
                        consts, ALIGN_BYTES, symbol_prefix
                    )

            _, consts_s = write(
                consts_code,
                code_ext,
                specified_dir=str(specified_sub_dir),
                key=config.aot_inductor.model_name_for_generated_files,
            )
            consts_s = Path(consts_s)
            object_build_options = CppTorchDeviceOptions(
                device_type=device_type,
                aot_mode=graph.aot_mode,
                compile_only=True,
                use_relative_path=use_relative_path,
            )
            object_builder = CppBuilder(
                name=str(consts_s.stem),
                sources=str(consts_s),
                output_dir=str(consts_s.parent),
                BuildOption=object_build_options,
            )
            consts_o = object_builder.get_target_file_path()
            if use_asm_build is False and is_zero_size_consts:
                run_asm_build_object(str(consts_s), consts_o, str(consts_s.parent))
            else:
                object_builder.build()

            if is_large_consts and use_asm_build:
                with open(consts_o, "r+b") as f:
                    f.seek(0)
                    hdr = f.read(1024)
                    # Search for magic number and write the actual data over it
                    start_idx = (
                        hdr.find(b"\xef\xcd\xab\x99\x78\x56\x34\x12")
                        if sys.byteorder == "little"
                        else hdr.find(b"\x12\x34\x56\x78\x99\xab\xcd\xef")
                    )
                    assert start_idx != -1
                    f.seek(start_idx)
                    pos = 0
                    while pos < len(consts):
                        rc = f.write(consts[pos:])
                        pos += rc

            # Remove the .S file to save space
            os.remove(consts_s)

            return consts_o

        from torch.utils._filelock import FileLock

        lock_dir = get_lock_dir()
        lock = FileLock(
            os.path.join(lock_dir, wrapper_key + ".lock"), timeout=LOCK_TIMEOUT
        )
        with lock:
            if serialized_extern_kernel_nodes:
                extern_kernel_nodes_json = str(
                    wrapper_path_operator.with_suffix(".json")
                )
                with open(extern_kernel_nodes_json, "w") as f:
                    f.write(serialized_extern_kernel_nodes)

                if config.aot_inductor.package:
                    generated_files.append(extern_kernel_nodes_json)

            metadata = config.aot_inductor.metadata
            metadata["AOTI_DEVICE_KEY"] = device_type

            # Add environment information to ensure .so compatibility
            metadata.update(get_device_information(device_type))

            # Save user provided metadata
            meta_json = str(
                wrapper_path_operator.with_name(
                    f"{wrapper_path_operator.stem}_metadata.json"
                )
            )
            for k, v in config.aot_inductor.metadata.items():
                assert isinstance(k, str) and isinstance(v, (str)), (
                    "Metadata must only contain strings"
                )

            with open(meta_json, "w") as f:
                f.write(json.dumps(config.aot_inductor.metadata))

            kernel_meta_json = str(
                kernel_path_operator.with_name(
                    f"{kernel_path_operator.stem}_metadata.json"
                )
            )
            shutil.copy(meta_json, kernel_meta_json)

            if config.aot_inductor.package:
                generated_files.append(meta_json)
                if not config.aot_inductor.package_cpp_only:
                    generated_files.append(kernel_meta_json)

            output_so = (
                config.aot_inductor.output_path
                if specified_artifact_name
                else str(wrapper_path_operator.with_suffix(".so"))
            )
            all_cuda = all(
                graph.get_original_value_of_constant(name).is_cuda
                for name in graph.constants.keys()
                if name not in graph.folded_constants
            )

            def _to_bytes(t: torch.Tensor, all_cuda: bool) -> bytes:
                def _pad_to_alignment(raw_bytes: bytes) -> bytes:
                    padded_bytes = raw_bytes.ljust(
                        (len(raw_bytes) + ALIGN_BYTES - 1) // ALIGN_BYTES * ALIGN_BYTES,
                        b"\x00",
                    )
                    return padded_bytes

                # This serializes the tensor's untyped_storage to bytes by accessing
                # the raw data of the underlying structure.
                import ctypes

                if t.numel() == 0:
                    return b""

                if t.is_mkldnn:
                    data_ptr = torch.ops.mkldnn.data_ptr(t)
                    nbytes = torch.ops.mkldnn._nbytes(t)
                else:
                    t_cpu = t.untyped_storage().cpu()
                    data_ptr = t_cpu.data_ptr()
                    nbytes = t_cpu.nbytes()

                raw_array = ctypes.cast(
                    data_ptr,
                    ctypes.POINTER(ctypes.c_ubyte * nbytes),
                )
                # pyrefly: ignore [missing-attribute]
                raw_bytes = bytes(raw_array.contents)
                return raw_bytes if all_cuda else _pad_to_alignment(raw_bytes)

            if (
                config.aot_inductor.package_constants_in_so
                or config.aot_inductor.package_constants_on_disk_format == "binary_blob"
            ):
                serialized_weights = b"".join(
                    _to_bytes(graph.get_original_value_of_constant(name), all_cuda)
                    for name in graph.constants.keys()
                    if name not in graph.folded_constants
                )
            else:
                serialized_weights = b""

            if config.aot_inductor.package_constants_on_disk_format == "pickle_weights":
                # We need to return a storage key here because the original value tensor might be a clone
                weights_dict = Weights(
                    {
                        graph.allocated_constant_name[name]: (
                            graph.get_original_value_of_constant(name),
                            TensorProperties(graph.constants[name]),
                        )
                        for name in graph.constants.keys()
                        if name not in graph.folded_constants
                    }
                )
                generated_files.append(weights_dict)

            consts_size = len(serialized_weights)

            use_external_weights, use_mmap_weights = determine_aoti_mmap_flags(
                consts_size
            )
            if use_external_weights and use_mmap_weights:
                # Should never reach here, just a check for sanity
                raise RuntimeError(
                    "use_external_weights and  use_mmap_weights cannot both be True."
                )

            external_weights_path = None
            if use_external_weights:
                external_weights_filename = f"{wrapper_path_operator.stem}_weights.blob"
                external_weights_path = str(
                    wrapper_path_operator.with_name(external_weights_filename)
                )

            compile_command: dict[str, Any] = {
                "aot_mode": graph.aot_mode,
                "device_type": device_type,
                "use_mmap_weights": use_mmap_weights,
                "use_mmap_weights_external": use_external_weights,
                "use_relative_path": use_relative_path,
                "vec_isa": picked_vec_isa,
            }
            # If we're packaging via CMake, we build the whole code at max optimization.
            wrapper_build_options = CppTorchDeviceOptions(
                compile_only=True,
                min_optimize=not config.aot_inductor.package_cpp_only,
                **compile_command,
            )
            kernel_build_options = CppTorchDeviceOptions(
                compile_only=True,
                **compile_command,
            )

            # potentially, precompile the AOT header for this device
            if config.aot_inductor.precompile_headers and not _IS_WINDOWS:
                header_file = _get_cpp_wrapper_header(
                    device_type, aot_mode=graph.aot_mode
                )
                wrapper_build_options.precompiled_header = _precompile_header(
                    header_file,
                    cpp_command,
                    min_optimize=not config.aot_inductor.package_cpp_only,
                    **compile_command,
                )
                if cpp_prefix := _get_cpp_prefix_header(device_type):
                    kernel_build_options.precompiled_header = _precompile_header(
                        cpp_prefix,
                        cpp_command,
                        **compile_command,
                    )

            wrapper_builder = CppBuilder(
                name=str(wrapper_path_operator.stem),
                sources=wrapper_path,
                output_dir=str(wrapper_path_operator.parent),
                BuildOption=wrapper_build_options,
            )
            wrapper_compile_cmd = wrapper_builder.get_command_line()
            wrapper_o = wrapper_builder.get_target_file_path()

            kernel_builder = CppBuilder(
                name=str(kernel_path_operator.stem),
                sources=kernel_path,
                output_dir=str(wrapper_path_operator.parent),
                BuildOption=kernel_build_options,
            )
            kernel_compile_cmd = kernel_builder.get_command_line()
            kernel_o = kernel_builder.get_target_file_path()

            log.debug("aot wrapper compilation command: %s", wrapper_compile_cmd)
            log.debug("aot kernel compilation command: %s", kernel_compile_cmd)
            if config.aot_inductor.package_cpp_only:
                # Not doing the actual compilation here
                compile_flags = str(
                    wrapper_path_operator.with_name(
                        f"{wrapper_path_operator.stem}_compile_flags.json"
                    )
                )
                wrapper_build_options.save_flags_to_json(compile_flags)
                generated_files.append(compile_flags)
                wrapper_builder.save_compile_cmd_to_cmake(cmake_path, device_type)
                wrapper_builder.save_src_to_cmake(cmake_path, wrapper_path)
                generated_files.append(cmake_path)
            else:
                try:
                    wrapper_builder.build()
                except (exc.CppCompileError, SkipFrame) as e:
                    if " is too big to optimize" in str(e):
                        raise RuntimeError(
                            "Please use torch._inductor.config.aot_inductor.compile_wrapper_opt_level = 'O0' flag."
                        ) from e
                    raise e
                kernel_builder.build()

            if not use_mmap_weights:
                aot_constants = serialized_weights
                magic_number = 0
                if use_external_weights:
                    aot_constants = struct.pack("q", consts_size)
                    assert external_weights_path is not None
                    # For external weights, write weights to separate file and embed minimal placeholder
                    with open(external_weights_path, "wb") as f_weights:
                        f_weights.write(serialized_weights)
                    generated_files.append(external_weights_path)
            else:
                # we'll append weights binary to the end of .so file and mmap it when loading
                magic_number = cast(
                    int, torch.randint(0, torch.iinfo(torch.int64).max, (1,)).item()
                )
                aot_constants = struct.pack("qq", consts_size + 8, magic_number)

            consts_o = _compile_consts(aot_constants, sys.platform)
            custom_obj_idx = 0
            # Note that custom_objs_config.json file is different from the model_constants_config.json file produced
            # in package_sigmoid(). The keys in custom_objs_config.json directly correspond to the arg name in extern
            # nodes json. The key in model_constants_config.json produced by package_sigmoid is the attribute name in the
            # user model code.

            qual_name_to_id = {}  # Map from constant name to its name in constants folder
            for custom_obj_idx, (name, constant) in enumerate(
                graph.torchbind_constants.items()
            ):
                if isinstance(
                    constant, torch._library.fake_class_registry.FakeScriptObject
                ):
                    constant = constant.real_obj
                assert isinstance(constant, torch._C.ScriptObject)
                custom_obj_name = f"{CUSTOM_OBJ_FILENAME_PREFIX}{custom_obj_idx}"

                log.debug("saving script object %s as %s", name, custom_obj_name)

                qual_name_to_id[name] = custom_obj_name
                custom_obj_bytes = torch._C._pickle_save(constant)
                custom_obj_path = os.path.join(
                    wrapper_path_operator.parent, custom_obj_name
                )

                write_atomic(custom_obj_path, custom_obj_bytes, True)
                generated_files.append(custom_obj_path)

            if qual_name_to_id:
                constants_config_json = os.path.join(
                    wrapper_path_operator.parent, "custom_objs_config.json"
                )
                with open(constants_config_json, "w") as f:
                    f.write(json.dumps(qual_name_to_id))
                generated_files.append(constants_config_json)

            gpu_codecache: ROCmCodeCache | CUDACodeCache = (
                ROCmCodeCache() if torch.version.hip else CUDACodeCache()
            )
            gpu_kernels_o = gpu_codecache.aot_kernels_o.copy()
            # clear the list of aot kernels after each linking
            gpu_codecache.aot_kernels_o.clear()

            if gpu_kernels_o:
                assert not config.aot_inductor.emit_multi_arch_kernel, (
                    "TODO: add emit_multi_arch_kernel support for cutlass kernels"
                )

            cubins_o = []
            asm_files = []
            if not _IS_WINDOWS:
                ld, objcopy = get_ld_and_objcopy(use_relative_path)
                kernels = getattr(V.graph.wrapper_code, "_kernel_name_to_body", {})
                for kernel_name, value in CudaKernelParamCache.cache.items():
                    if kernel_name not in kernels:
                        # It is possible that CudaKernelParamCache contains more Triton kernels
                        # than what the current graph uses
                        continue

                    if asm_file := value["asm"]:
                        asm_files.append(asm_file)

                    cubin_file = value[get_cpp_wrapper_cubin_path_name()]
                    if (
                        config.aot_inductor.emit_multi_arch_kernel
                        and device_type == "cuda"
                    ):
                        current_arch = cuda_compile_utils._nvcc_arch_as_compile_option()
                        cmd = (
<<<<<<< HEAD
                            f"{cuda_compile_utils._cuda_compiler()} -fatbin {asm_file} -o {cubin_file} "
=======
                            # pyrefly: ignore [unbound-name]
                            f"{_cuda_compiler()} -fatbin {asm_file} -o {cubin_file} "
>>>>>>> 9901d444
                            # Triton only allows generating PTX version as same as the current arch
                            f"-gencode arch=compute_{current_arch},code=compute_{current_arch} "
                            # Include SASS for the current specific arch
                            f"-gencode arch=compute_{current_arch},code=sm_{current_arch} "
                        )
                        try:
                            subprocess.run(
                                cmd.split(),
                                capture_output=True,
                                text=True,
                                check=True,
                            )
                        except subprocess.CalledProcessError as e:
                            print(
                                f"{cmd} failed with:\nstdout:\n{e.stdout}\nstderr:\n{e.stderr}",
                                file=sys.stderr,
                            )
                            raise

                    if config.aot_inductor.embed_kernel_binary:
                        # Embed cubin files into model.so using objcopy
                        cubins_o.append(
                            convert_cubin_to_obj(cubin_file, kernel_name, ld, objcopy)
                        )

            output_name, output_dir = get_name_and_dir_from_output_file_path(output_so)
            so_build_options = CppTorchDeviceOptions(
                vec_isa=picked_vec_isa,
                device_type=device_type,
                aot_mode=graph.aot_mode,
                use_relative_path=use_relative_path,
            )

            obj_srcs = [wrapper_o, kernel_o, consts_o, *gpu_kernels_o, *cubins_o]
            so_builder = CppBuilder(
                name=output_name,
                sources=obj_srcs,
                output_dir=output_dir,
                BuildOption=so_build_options,
            )
            link_cmd = so_builder.get_command_line()
            output_so = so_builder.get_target_file_path()

            log.debug("aot linkage command: %s", link_cmd)

            # Append cmds to the end of codegen-ed wrapper file
            with open(wrapper_path, "a") as f:
                f.write("\n")
                f.write(f"// Compile cmd\n// {wrapper_compile_cmd}\n")
                f.write(f"// Link cmd\n// {link_cmd}\n")

            with open(kernel_path, "a") as f:
                f.write("\n")
                f.write(f"// Compile cmd\n// {kernel_compile_cmd}\n")
                f.write(f"// Link cmd\n// {link_cmd}\n")

            if config.aot_inductor.package_cpp_only:
                linker_flags = str(
                    wrapper_path_operator.with_name(
                        f"{wrapper_path_operator.stem}_linker_flags.json"
                    )
                )
                so_build_options.save_flags_to_json(linker_flags)
                generated_files.append(linker_flags)
                generated_files.append(_LINKER_SCRIPT)

                # If we only want to package the cpp, then we need to save the
                # weights separately into a bin, and we also need to prevent compiling the so
                if use_mmap_weights:
                    weight_file = str(
                        wrapper_path_operator.with_name(
                            f"{wrapper_path_operator.stem}_serialized_weights.bin"
                        )
                    )
                    with open(weight_file, "wb") as f_weights:
                        f_weights.write(serialized_weights)
                        f_weights.write(struct.pack("q", magic_number))

                    generated_files.append(weight_file)
                else:
                    # TODO: unify to always use mmap_weights
                    generated_files.append(consts_o)
                    so_builder.save_src_to_cmake(cmake_path, consts_o)

                if config.aot_inductor.emit_multi_arch_kernel:
                    so_builder.save_kernel_asm_to_cmake(cmake_path, asm_files)
                    generated_files.extend(asm_files)
                else:
                    obj_srcs = [*gpu_kernels_o, *cubins_o]
                    generated_files.extend(obj_srcs)
                    for obj in obj_srcs:
                        so_builder.save_src_to_cmake(cmake_path, obj)

                so_builder.save_link_cmd_to_cmake(cmake_path)
            else:
                so_builder.build()
                for o_file in obj_srcs:
                    if o_file in gpu_kernels_o:
                        continue
                    # Remove these as they are not needed anymore
                    os.remove(o_file)

                if use_mmap_weights:
                    if config.aot_inductor.cross_target_platform == "windows":
                        raise RuntimeError(
                            "when cross_target_platform is windows, use_mmap_weights should not be true."
                        )

                    def get_page_size() -> int:
                        # Don't use resource.getpagesize() on Windows, as it is a Unix specific package
                        # as seen in https://docs.python.org/2/library/resource.html
                        if _IS_WINDOWS:
                            from ctypes import (  # type: ignore[attr-defined]
                                byref,
                                Structure,
                                windll,
                            )
                            from ctypes.wintypes import DWORD, LPVOID, WORD

                            class SYSTEM_INFO(Structure):
                                _fields_ = [
                                    ("wProcessorArchitecture", WORD),
                                    ("wReserved", WORD),
                                    ("dwPageSize", DWORD),
                                    ("lpMinimumApplicationAddress", LPVOID),
                                    ("lpMaximumApplicationAddress", LPVOID),
                                    ("dwActiveProcessorMask", DWORD),
                                    ("dwNumberOfProcessors", DWORD),
                                    ("dwProcessorType", DWORD),
                                    ("dwAllocationGranularity", DWORD),
                                    ("wProcessorLevel", WORD),
                                    ("wProcessorRevision", WORD),
                                ]

                            si = SYSTEM_INFO()
                            windll.kernel32.GetSystemInfo(byref(si))
                            sys_page_size = si.dwPageSize
                        else:
                            import resource

                            sys_page_size = resource.getpagesize()

                        return sys_page_size

                    page_size_ = get_page_size()
                    page_size = max(16384, page_size_)

                    with open(output_so, "a+b") as f_so:
                        so_size = f_so.tell()
                        # Page align the weights
                        f_so.write(b" " * (page_size - so_size % page_size))
                        f_so.write(serialized_weights)
                        f_so.write(struct.pack("q", magic_number))

                if config.aot_inductor.package:
                    generated_files.append(output_so)

        if config.trace.provenance_tracking_level != 0:
            kernel_info = torch._inductor.debug.create_kernel_information_json()
            kernel_info_json = os.path.join(
                wrapper_path_operator.parent, "kernel_information.json"
            )
            with open(kernel_info_json, "w") as f:
                f.write(json.dumps(kernel_info, indent=4))
            generated_files.append(kernel_info_json)

        if config.aot_inductor.package:
            # We want to return the directory that contains all the AOTI
            # generated files, not just the so
            # return os.path.split(output_so)[0]
            return generated_files

        return output_so


_libgomp: CDLL | None = None


def custom_op_wrapper(op: str, *args: Any) -> list[c_void_p] | c_void_p | None:
    # This function will be called from generated cpp wrapper code in the JIT mode.
    # Because tensors will be passed in as AtenTensorHandle, we need to explicitly convert them.
    def convert_arg(arg: Any) -> Any:
        if str(type(arg)) == "<class 'PyCapsule'>":
            # No easy way to do isinstance check on PyCapsule
            return torch._C._aoti.alloc_tensor_by_stealing_from_void_ptr(arg)
        elif isinstance(arg, (list, tuple)):
            return type(arg)(convert_arg(a) for a in arg)
        else:
            return arg

    converted_args = [convert_arg(arg) for arg in args]

    assert op.startswith("torch.ops."), (
        op + " can not be called through custom_op_wrapper"
    )
    func = None
    for i, s in enumerate(op.split(".")):
        if i == 0:
            func = importlib.import_module(s)
        func = getattr(func, s)

    assert callable(func), op + " can not be loaded through custom_op_wrapper"

    # convert any kwarg-only arguments to kwargs
    kwargs = dict()
    # pyrefly: ignore [missing-attribute]
    for func_arg, conv_arg in zip(func._schema.arguments, converted_args):
        if func_arg.kwarg_only:
            kwargs[func_arg.name] = conv_arg
    if kwargs:
        del converted_args[-len(kwargs) :]

    result = func(*converted_args, **kwargs)
    if result is None:
        return None

    if isinstance(result, (list, tuple)):
        # unsafe_alloc_void_ptrs_from_tensors expects result contains tensor only
        result = [torch.tensor([]) if r is None else r for r in result]
        for i, r in enumerate(result):
            assert isinstance(r, torch.Tensor), op + " returns a list of non-tensors"
        return torch._C._aoti.unsafe_alloc_void_ptrs_from_tensors(result)  # type: ignore[arg-type]

    assert isinstance(result, torch.Tensor), op + " returns a non-tensor"
    return torch._C._aoti.unsafe_alloc_void_ptr_from_tensor(result)


# Precompiled headers are persistent past program runtime, but associated with one
# specific compiler version and set of flags.  We explicitly use default_cache_dir here
# because these headers need to be global, rather than ignored by fresh_cache.
_HEADER_DIR = os.path.join(default_cache_dir(), "precompiled_headers")
_HEADER_LOCK_DIR = os.path.join(_HEADER_DIR, "locks")


@functools.cache
def _precompile_header(
    header: str,
    hashable_cmd_line: str,
    **compile_command: Any,
) -> str:
    assert not _IS_WINDOWS, (
        "CppBuilder does not currently support precompiling on Windows!"
    )

    # Get the preprocessed output from the header file to be precompiled.  This allows
    # us to properly invalidate the file cache when any header dependency changes.  This
    # is thread-safe, as each thread will get its own temporary directory.
    #
    # N.B. we can't use NamedTemporaryFile here because Windows errors out on attempts
    # to read from a file with an open write handle.
    with tempfile.TemporaryDirectory() as preprocessing_dir:
        preprocessing_header = Path(preprocessing_dir) / "header.hpp"
        preprocessing_header.write_text(f"#include <{header}>\n")
        preprocessor = CppBuilder(
            name=str(preprocessing_header)[:-4],  # strip off the .hpp extension
            sources=str(preprocessing_header),
            BuildOption=CppTorchDeviceOptions(**compile_command, preprocessing=True),
        )
        preprocessor.build()

        def _get_file_checksum(filename: str) -> str:
            """Reading the whole preprocessed header in for hashing is very expensive,
            but calling a fast hashing utility in a subprocess is cheap."""
            # If Windows support needs to be added here, use certutil -hashfile.
            cmd_output = subprocess.run(
                ("openssl", "sha512", filename), capture_output=True, text=True
            )
            return cmd_output.stdout.split()[-1]

        preprocessor_hash = _get_file_checksum(preprocessor.get_target_file_path())

    header_build_option = CppTorchDeviceOptions(**compile_command, precompiling=True)
    header_hash, header_full_path = write(
        content=f"#include <{header}>\n",
        extension="h",
        extra=(
            hashable_cmd_line
            + preprocessor_hash
            + get_compiler_version_info(header_build_option.get_compiler())
        ),
        specified_dir=_HEADER_DIR,
    )
    cpp_builder = CppBuilder(
        name=header_full_path,
        sources=header_full_path,
        BuildOption=header_build_option,
    )
    # _worker_compile_cpp will automatically ignore any compilation whose result already
    # exists, so this is always safe.
    os.makedirs(_HEADER_LOCK_DIR, exist_ok=True)
    _worker_compile_cpp(
        os.path.join(_HEADER_LOCK_DIR, f"{header_hash}.lock"),
        (cpp_builder,),
    )

    return header_full_path


def _get_cpp_prefix_header(device: str) -> str | None:
    if device.startswith("cpu"):
        return "torch/csrc/inductor/cpp_prefix.h"
    return None


def _get_cpp_wrapper_header(device: str, aot_mode: bool = False) -> str:
    """Given a device type (and optionally whether we're in AOT Inductor mode), returns
    the path to the cpp_wrapper header file to be precompiled."""
    base_device = device.split(":", maxsplit=1)[0]
    is_array_ref = config.aot_inductor.allow_stack_allocation and base_device == "cpu"
    return (
        "torch/csrc/inductor/"
        f"{'aoti_include' if aot_mode else 'cpp_wrapper'}/"
        f"{'array_ref' if is_array_ref else base_device}.h"
    )


@clear_on_fresh_cache
class CppCodeCache:
    """Compiles and caches C++ libraries.  Users of this class supply the source code to
    be compiled, while compilation flags are set by CppBuilder."""

    cache: dict[str, Callable[[], CDLL | ModuleType]] = {}
    cache_clear = staticmethod(cache.clear)
    cpp_compile_command_flags: dict[str, Any] = {}

    @staticmethod
    def _load_library_inner(path: str, key: str) -> CDLL | ModuleType:
        return cdll.LoadLibrary(path)

    @classmethod
    def _load_library(cls, path: str, key: str) -> CDLL | ModuleType:
        try:
            result = cls._load_library_inner(path, key)
            result.key = key  # type: ignore[union-attr]
            return result
        except (ImportError, OSError) as e:
            if "gomp" in str(e) and os.path.exists("/usr/lib64/libgomp.so.1"):
                # hacky workaround for fbcode/buck
                global _libgomp
                _libgomp = cdll.LoadLibrary("/usr/lib64/libgomp.so.1")
                result = cls._load_library_inner(path, key)
                result.key = key  # type: ignore[union-attr]
                return result
            if "failed to map segment from shared object" in str(e):
                raise OSError(
                    f"{e}.  The most common reason this may occur is if the {tempfile.gettempdir()} folder "
                    "is mounted with noexec (e.g., by default Docker mounts tmp file systems "
                    f"as noexec).  Please remount {tempfile.gettempdir()} with exec enabled, or set another "
                    "temporary directory with TORCHINDUCTOR_CACHE_DIR environment variable."
                ) from e
            raise

    @classmethod
    def _get_uncompiled_header(cls, device: str) -> str | None:
        """
        Given a device type, returns the path to a CPP header file to be precompiled.
        """
        return None

    @classmethod
    def load_async(
        cls,
        main_code: str,
        device_type: str = "cpu",
        submit_fn: Any = None,
        extra_flags: Sequence[str] = (),
        optimized_code: str | None = None,
    ) -> Any:
        """Compile and load a C++ library.  Returns a callable that returns the loaded
        library."""
        compile_command = {
            **cls.cpp_compile_command_flags,
            "device_type": device_type,
            "extra_flags": extra_flags,
            "use_relative_path": config.is_fbcode(),
            "vec_isa": pick_vec_isa(),
        }

        _set_gpu_runtime_env()  # cpp_extension consults the env

        # Note the distinction between the two booleans.  We do minimal optimization if
        # the optimized_code argument is present at all, since that's how the user of
        # this function opts in, but we do compilation and linking in one step if the
        # optimized_code argument is empty (as a micro-optimization).
        main_build_option = CppTorchDeviceOptions(
            compile_only=bool(optimized_code),
            min_optimize=optimized_code is not None,
            # pyrefly: ignore [bad-argument-type]
            **compile_command,
        )
        optimized_build_option = CppTorchDeviceOptions(
            # pyrefly: ignore [bad-argument-type]
            compile_only=True,
            # pyrefly: ignore [bad-argument-type]
            **compile_command,
        )

        def get_hashable_command_line(build_option: BuildOptionsBase) -> str:
            """Writing the code to file will calculate a hash, which we need to vary if
            the command line flags change.  This implements a mostly-generic way of
            validating that."""
            return CppBuilder(
                name="o", sources="i", BuildOption=build_option
            ).get_command_line()

        main_cmd_line = get_hashable_command_line(main_build_option)
        optimized_cmd_line = get_hashable_command_line(optimized_build_option)

        key, main_path = write(
            main_code, "main.cpp", extra=f"{optimized_code} {main_cmd_line}"
        )

        # Don't bother writing if the argument is empty.
        if optimized_code:
            _, optimized_path = write(
                optimized_code, "optimized.cpp", extra=optimized_cmd_line
            )
        else:
            # Unused, but makes type checkers happy.
            optimized_path = os.devnull

        if key not in cls.cache:
            from torch.utils._filelock import FileLock

            lock_path = os.path.join(get_lock_dir(), key + ".lock")
            future: Future[Any] | None = None
            lib = None

            # if requested, pre-compile any headers
            if config.cpp_cache_precompile_headers and not _IS_WINDOWS:
                if header := cls._get_uncompiled_header(device_type):
                    main_build_option.precompiled_header = _precompile_header(
                        header,
                        main_cmd_line,
                        min_optimize=optimized_code is not None,
                        **compile_command,
                    )

                # Currently, the optimized_code field is only used for cpp kernel code,
                # so go ahead and precompile the relevant header here.  Revisit this
                # decision if that ever changes.
                if optimized_code and (header := _get_cpp_prefix_header(device_type)):
                    optimized_build_option.precompiled_header = _precompile_header(
                        # pyrefly: ignore [unbound-name]
                        header,
                        optimized_cmd_line,
                        **compile_command,
                    )

            main_name, output_dir = get_name_and_dir_from_output_file_path(main_path)
            main_builder = CppBuilder(
                name=main_name,
                sources=main_path,
                BuildOption=main_build_option,
                output_dir=output_dir,
            )

            if optimized_code:
                optimized_name, _ = get_name_and_dir_from_output_file_path(
                    optimized_path
                )
                optimized_builder = CppBuilder(
                    name=optimized_name,
                    sources=optimized_path,
                    BuildOption=optimized_build_option,
                    output_dir=output_dir,
                )

                linker = CppBuilder(
                    name=main_name,
                    sources=[
                        main_builder.get_target_file_path(),
                        optimized_builder.get_target_file_path(),
                    ],
                    # pyrefly: ignore [bad-argument-type]
                    BuildOption=CppTorchDeviceOptions(**compile_command),
                    output_dir=output_dir,
                )

                worker_fn = functools.partial(
                    _worker_compile_cpp,
                    lock_path,
                    (main_builder, optimized_builder, linker),
                )
                binary_path = normalize_path_separator(linker.get_target_file_path())
            else:
                worker_fn = functools.partial(
                    _worker_compile_cpp, lock_path, (main_builder,)
                )
                binary_path = normalize_path_separator(
                    main_builder.get_target_file_path()
                )

            def load_fn() -> Any:
                nonlocal lib
                if lib is None:
                    if future is not None:
                        future.result()
                    result = worker_fn()
                    assert result is None
                    lib = cls._load_library(binary_path, key)
                    assert lib is not None
                return lib

            if submit_fn is not None:
                with FileLock(lock_path, timeout=LOCK_TIMEOUT):
                    if not os.path.exists(binary_path):
                        future = submit_fn(worker_fn)

            cls.cache[key] = load_fn

        return cls.cache[key]

    @classmethod
    def load(cls, *args: Any, **kwargs: Any) -> Any:
        return cls.load_async(*args, **kwargs)()


def _worker_compile_cpp(
    lock_path: str,
    cpp_builders: Sequence[CppBuilder],
) -> None:
    from torch.utils._filelock import FileLock

    with FileLock(lock_path, timeout=LOCK_TIMEOUT):
        for builder in cpp_builders:
            if not os.path.exists(builder.get_target_file_path()):
                builder.build()


# Customized Python binding for cpp kernels
@clear_on_fresh_cache
class CppPythonBindingsCodeCache(CppCodeCache):
    cache: dict[str, Callable[[], CDLL | ModuleType]] = {}
    cache_clear = staticmethod(cache.clear)
    cpp_compile_command_flags = {
        # kernels have no dependency on libtorch
        "include_pytorch": False,
        "shared": True,
    }
    entry_function = "kernel"
    call_entry_function = "kernel({}); Py_RETURN_NONE;"
    extra_parse_arg = ""
    suffix_template = textwrap.dedent(
        """
        // Python bindings to call {entry_func}():
        #define PY_SSIZE_T_CLEAN
        #include <Python.h>
        #include <sstream>
        #include <cstdlib>

        #ifndef _MSC_VER
        #if __cplusplus < 202002L
        // C++20 (earlier) code
        // https://en.cppreference.com/w/cpp/language/attributes/likely
        #define likely(x)       __builtin_expect(!!(x), 1)
        #define unlikely(x)     __builtin_expect(!!(x), 0)
        #endif
        #else
        #define likely(x) (x)
        #define unlikely(x) (x)
        #endif

        // This is defined in guards.cpp so we don't need to import PyTorch headers that are slooow.
        // We manually link it below to workaround issues with fbcode build.
        static void* (*_torchinductor_pyobject_tensor_data_ptr)(PyObject* obj);

        template <typename T> static inline T parse_arg(PyObject* args, size_t n) {{
            static_assert(std::is_pointer_v<T>, "arg type must be pointer or long");
            return static_cast<T>(_torchinductor_pyobject_tensor_data_ptr(PyTuple_GET_ITEM(args, n)));
        }}
        template <> inline int64_t parse_arg<int64_t>(PyObject* args, size_t n) {{
            auto result = PyLong_AsSsize_t(PyTuple_GET_ITEM(args, n));
            if(unlikely(result == -1 && PyErr_Occurred()))
                throw std::runtime_error("expected int arg");
            return result;
        }}
        template <> inline uintptr_t parse_arg<uintptr_t>(PyObject* args, size_t n) {{
            auto result = PyLong_AsVoidPtr(PyTuple_GET_ITEM(args, n));
            if(unlikely(result == reinterpret_cast<void*>(-1) && PyErr_Occurred()))
                throw std::runtime_error("expected int arg");
            return reinterpret_cast<uintptr_t>(result);
        }}

        {extra_parse_arg}

        static PyObject* {entry_func}_py(PyObject* self, PyObject* args) {{
            try {{
                if(unlikely(!PyTuple_CheckExact(args)))
                    throw std::runtime_error("tuple args required");
                if(unlikely(PyTuple_GET_SIZE(args) != {arg_len}))
                    throw std::runtime_error("requires {arg_len} args");
                {call_entry_func}
            }} catch(std::exception const& e) {{
                PyErr_SetString(PyExc_RuntimeError, e.what());
                return nullptr;
            }} catch(...) {{
                PyErr_SetString(PyExc_RuntimeError, "unhandled error");
                return nullptr;
            }}
        }}

        static PyMethodDef py_methods[] = {{
            {{"{entry_func}", {entry_func}_py, METH_VARARGS, ""}},
            {{NULL, NULL, 0, NULL}}}};

        static struct PyModuleDef py_module =
            {{PyModuleDef_HEAD_INIT, "{entry_func}", NULL, -1, py_methods}};

        PyMODINIT_FUNC PyInit_{entry_func}(void) {{
            const char* str_addr = std::getenv("_TORCHINDUCTOR_PYOBJECT_TENSOR_DATA_PTR");
            if(!str_addr) {{
                PyErr_SetString(PyExc_RuntimeError, "_TORCHINDUCTOR_PYOBJECT_TENSOR_DATA_PTR must be set");
                return nullptr;
            }}
            std::istringstream iss(str_addr);
            uintptr_t addr = 0;
            iss >> addr;
            _torchinductor_pyobject_tensor_data_ptr =
                reinterpret_cast<decltype(_torchinductor_pyobject_tensor_data_ptr)>(addr);
            PyObject* module = PyModule_Create(&py_module);
            if (module == NULL) {{
                return NULL;
            }}
            #ifdef Py_GIL_DISABLED
                PyUnstable_Module_SetGIL(module, Py_MOD_GIL_NOT_USED);
            #endif
            return module;
        }}
        """
    )

    @classmethod
    # pyrefly: ignore [bad-override]
    def _load_library_inner(cls, path: str, key: str) -> ModuleType:
        os.environ["_TORCHINDUCTOR_PYOBJECT_TENSOR_DATA_PTR"] = str(
            torch._C._dynamo.guards._torchinductor_pyobject_tensor_data_ptr  # type: ignore[attr-defined]
        )
        module_name = f"{key}.{cls.entry_function}"
        try:
            return sys.modules[module_name]
        except KeyError:
            pass
        spec = importlib.util.spec_from_file_location(module_name, path)
        assert spec is not None
        module = importlib.util.module_from_spec(spec)
        sys.modules[module_name] = module
        assert spec.loader is not None
        spec.loader.exec_module(module)
        return module

    @classmethod
    def _get_uncompiled_header(cls, device: str) -> str | None:
        return _get_cpp_prefix_header(device)

    @classmethod
    def load_pybinding_async(
        cls,
        argtypes: Sequence[str],
        main_code: str,
        device_type: str = "cpu",
        num_outputs: int = -1,
        submit_fn: Any = None,
        extra_flags: Sequence[str] = (),
        kernel_code: str | None = None,
    ) -> Any:
        """
        Wrap a C++ function in fast Python bindings.

        Args:
            argtypes: The types of args to ENTRY_FUNCTION(), e.g. ["float*", "long"]
            main_code: C++ source code containing ENTRY_FUNCTION().  Will be built at
                -O3 if kernel_code is None (to maximize performance in any kernels that
                are present), or -O1 otherwise (to minimize compile time).
            kernel_code: If present, C++ source code that will be built at -O3 and
                linked to main_code.

        Returns:
            A python version of ENTRY_FUNCTION()
        """
        parseargs = ", ".join(
            f"parse_arg<{argtype.replace('const ', '')}>(args, {n})"
            for n, argtype in enumerate(argtypes)
        )
        suffix = cls.suffix_template.format(
            arg_len=len(argtypes),
            call_entry_func=cls.call_entry_function.format(parseargs),
            entry_func=cls.entry_function,
            extra_parse_arg=cls.extra_parse_arg.format(array_len=num_outputs),
        )
        get_result = cls.load_async(
            main_code + suffix,
            device_type,
            submit_fn=submit_fn,
            extra_flags=extra_flags,
            optimized_code=kernel_code,
        )
        result = None

        def future() -> Any:
            nonlocal result
            if result is None:
                result = get_result()
                assert isinstance(result, ModuleType)
            return getattr(result, cls.entry_function)

        return future

    @classmethod
    def load_pybinding(cls, *args: Any, **kwargs: Any) -> Any:
        return cls.load_pybinding_async(*args, **kwargs)()


@clear_on_fresh_cache
class CppWrapperCodeCache(CppPythonBindingsCodeCache):
    cache: dict[str, Callable[[], CDLL | ModuleType]] = {}
    cache_clear = staticmethod(cache.clear)
    cpp_compile_command_flags = {
        "include_pytorch": True,
        "shared": True,
    }
    entry_function = "inductor_entry_cpp"
    call_entry_function = "return inductor_entry_cpp({});"
    extra_parse_arg = textwrap.dedent(
        """
        #include <torch/csrc/inductor/aoti_torch/c/shim.h>

        static inline std::vector<AtenTensorHandle> unpack_tensor_handle_list(PyObject* pyvec) {{
            std::vector<AtenTensorHandle> result;
            size_t result_len = PyList_GET_SIZE(pyvec);
            result.reserve(result_len);
            for (size_t i = 0; i < result_len; i++) {{
                // AtenTensorHandle is essentially a pointer
                void* elem = PyCapsule_GetPointer(PyList_GET_ITEM(pyvec, i), NULL);
                result.push_back(reinterpret_cast<AtenTensorHandle>(elem));
            }}
            return result;
        }}

        static inline PyObject* pack_tensor_handle_list(const std::array<AtenTensorHandle, {array_len}>& arr) {{
            PyObject* result = PyList_New({array_len});
            for (size_t i = 0; i < {array_len}; i++) {{
                PyObject *elem =
                    arr[i] == nullptr
                        ? Py_None
                        // Store AtenTensorHandle as PyCapsulate
                        : PyCapsule_New(reinterpret_cast<void*>(arr[i]), NULL, NULL);
                PyList_SET_ITEM(result, i, elem);
            }}
            return result;
        }}

        template <> inline std::vector<AtenTensorHandle> parse_arg<std::vector<AtenTensorHandle>>(PyObject* args, size_t n) {{
            return unpack_tensor_handle_list(PyTuple_GET_ITEM(args, n));
        }}

        PyObject* inductor_entry_cpp(std::vector<AtenTensorHandle>&& input_handles) {{
            // For outputs, we only allocate an array to hold returned tensor handles,
            // not the actual output tensor storage.
            std::array<AtenTensorHandle, {array_len}> output_handles{{}};
            try {{
                inductor_entry_impl(input_handles.data(), output_handles.data());
                if (PyErr_Occurred()) {{
                    return nullptr;
                }}
                return pack_tensor_handle_list(output_handles);
            }} catch(std::exception const& e) {{
                PyErr_SetString(PyExc_RuntimeError, e.what());
                return nullptr;
            }} catch(...) {{
                PyErr_SetString(PyExc_RuntimeError, "unhandled error");
                return nullptr;
            }}
        }}
        """
    )

    @classmethod
    def _get_uncompiled_header(cls, device: str) -> str | None:
        return _get_cpp_wrapper_header(device)


@clear_on_fresh_cache
class HalideCodeCache(CppPythonBindingsCodeCache):
    cache: dict[str, Callable[[], ModuleType | CDLL]] = {}
    cache_clear = staticmethod(cache.clear)
    _standalone_runtime_path: str | None = None
    prefix = textwrap.dedent(
        """
        #include "{halideruntime_h}"
        #include "{headerfile}"
        #include <stdexcept>
        #include <cmath>

        namespace c10 {{
            inline long div_floor_integer(long a, long b) {{
                if ((a<0) != (b<0)) {{
                    const auto quot = a / b;
                    const auto rem = a % b;
                    return rem ? quot - 1 : quot;
                }}
                return a / b;
            }}
        }}
        """
    )
    glue_template_cpp = prefix + textwrap.dedent(
        """
        void kernel({argdefs}) {{
            {buffers}
            int err = halide_kernel({buffer_names});
            if(err != 0) throw std::runtime_error("halide_kernel failed");
        }}
        """
    )
    glue_template_cuda = prefix + textwrap.dedent(
        """
        #include <cuda.h>
        static const halide_device_interface_t* cuda_interface = halide_cuda_device_interface();

        void kernel({argdefs}, uintptr_t stream) {{
            {buffers}
            int err = halide_kernel(reinterpret_cast<void*>(stream), {buffer_names});
            if(err != 0) throw std::runtime_error("halide_kernel failed");
        }}
        """
    )
    standalone_runtime_cuda_init = textwrap.dedent(
        """
        #include "{}"
        #include <cuda.h>

        static int acquire_context(void* user_context,
                                   void** cuda_context_out,
                                   bool create) {{
            return cuCtxGetCurrent(reinterpret_cast<CUcontext*>(cuda_context_out));
        }}

        static int release_context(void* user_context) {{
            return 0;
        }}

        static int get_stream(void* user_context,
                              void* cuda_context,
                              void** stream_out) {{
            *stream_out = user_context;
            return 0;
        }}

        static int register_halide_hooks() {{
            halide_set_cuda_acquire_context(&acquire_context);
            halide_set_cuda_release_context(&release_context);
            halide_set_cuda_get_stream(&get_stream);
            return 0;
        }}

        int inductor_register_halide_hooks_result = register_halide_hooks();
        """
    )

    @classmethod
    def _codegen_buffer(cls, name: str, arg: HalideInputSpec, cuda: bool) -> list[str]:
        assert arg.shape is not None
        assert arg.stride is not None and len(arg.shape) == len(arg.stride)
        assert arg.offset is not None
        data_ptr = f"{arg.alias_of or arg.name} + {arg.offset}"
        if cuda:
            device = f"reinterpret_cast<uint64_t>({data_ptr})"
            device_interface = "cuda_interface"
            host = "nullptr"
            flags = "halide_buffer_flag_device_dirty"
        else:
            device = "0"
            device_interface = "nullptr"
            host = f"reinterpret_cast<uint8_t*>({data_ptr})"
            flags = "halide_buffer_flag_host_dirty"

        dims = []
        for size, stride in zip(arg.shape, arg.stride):
            dims.append(f"halide_dimension_t(0, {size}, {stride})")

        return [
            f"halide_buffer_t {name};",
            f"halide_dimension_t {name}_dims[] = {{{', '.join(dims)}}};"
            if len(dims) > 0
            else f"halide_dimension_t * {name}_dims = nullptr;",
            f"{name}.device = {device};",
            f"{name}.device_interface = {device_interface};",
            f"{name}.host = {host};",
            f"{name}.flags = {flags};",
            f"{name}.type = {arg.halide_type()};",
            f"{name}.dimensions = {len(dims)};",
            f"{name}.dim = {name}_dims;",
            f"{name}.padding = nullptr;",
        ]

    @classmethod
    def _codegen_glue(cls, meta: HalideMeta, headerfile: object) -> str:
        is_cuda = meta.is_cuda()
        assert is_cuda is ("user_context" in meta.target)
        assert "no_runtime" in meta.target
        buffers = []
        buffer_names = []
        for i, arg in enumerate(meta.argtypes):
            if arg.is_buffer():
                # pyrefly: ignore [bad-argument-type]
                buffer_names.append(f"&hl_buf_{i}")
                buffers.extend(cls._codegen_buffer(f"hl_buf_{i}", arg, is_cuda))
            else:
                assert "*" not in arg.ctype
                # pyrefly: ignore [bad-argument-type]
                buffer_names.append(arg.name)
        buffers = "\n".join([f"    {line}" for line in buffers]).lstrip()

        glue_template = cls.glue_template_cuda if is_cuda else cls.glue_template_cpp
        glue_code = glue_template.format(
            halideruntime_h=cls.find_header(
                "HalideRuntimeCuda.h" if is_cuda else "HalideRuntime.h"
            ),
            headerfile=headerfile,
            argdefs=", ".join(
                f"{a.bindings_type()} {a.name}"
                for a in meta.argtypes
                if a.alias_of is None
            ),
            buffers=buffers,
            buffer_names=", ".join(buffer_names),
        )
        return glue_code

    @classmethod
    @functools.cache
    def config_hash(cls) -> str:
        command_gen = CppBuilder(
            name="O",
            sources="I",
            BuildOption=CppOptions(),
        )
        command_line = command_gen.get_command_line()
        return sha256_hash(
            "\n".join(
                [
                    cls.glue_template_cpp,
                    cls.glue_template_cuda,
                    cls.standalone_runtime_cuda_init,
                    command_line,
                ]
            ).encode("utf-8")
        )

    @staticmethod
    def _search_for_file(suffix: str, errmsg: str) -> str:
        spec = importlib.machinery.PathFinder.find_spec("halide")
        if spec is None or not spec.submodule_search_locations:
            raise RuntimeError("halide python bindings not installed")
        try:
            search = spec.submodule_search_locations[0]
            for file in os.listdir(search):
                if file.endswith(".so"):
                    try:
                        out = subprocess.check_output(
                            ["ldd", os.path.join(search, file)]
                        )
                    except subprocess.SubprocessError:
                        continue
                    m = re.search(r"(/.*)/libHalide.so", out.decode("utf-8"))
                    if m:
                        path = os.path.join(os.path.abspath(m.group(1)), suffix)
                        if os.path.exists(path):
                            return os.path.abspath(path)
        except Exception as e:
            raise RuntimeError(errmsg) from e
        raise RuntimeError(errmsg)

    @staticmethod
    @functools.cache
    def find_libautoschedule(name: str) -> str:
        sofile = f"libautoschedule_{name.lower()}.so"
        if "HALIDE_LIB" in os.environ:
            path = os.path.join(os.environ["HALIDE_LIB"], sofile)
            if os.path.exists(path):
                return path
        errmsg = (
            f"Can't find {sofile}, set env HALIDE_LIB to the directory containing it"
        )
        return HalideCodeCache._search_for_file(sofile, errmsg)

    @staticmethod
    @functools.cache
    def find_header(name: str) -> str:
        if "HALIDE_INCLUDE" in os.environ:
            path = os.path.join(os.environ["HALIDE_INCLUDE"], name)
            if os.path.exists(path):
                return path
        if "HALIDE_LIB" in os.environ:
            path = os.path.abspath(
                os.path.join(os.environ["HALIDE_LIB"], f"../include/{name}")
            )
            if os.path.exists(path):
                return path
        errmsg = (
            f"Can't find {name}, set env HALIDE_INCLUDE to the directory containing it"
        )
        return HalideCodeCache._search_for_file(f"../include/{name}", errmsg)

    @classmethod
    def generate_halide_async(
        cls, meta: HalideMeta, source_code: str, submit_fn: Any = None
    ) -> Callable[[], Any]:
        dirpath = Path(
            get_path(
                code_hash(
                    source_code,
                    extra=repr((cls.config_hash(), meta)),
                ),
                "halide",
            )[2]
        )
        os.makedirs(dirpath, exist_ok=True)
        wait_for_compile = None
        genfile = str(dirpath / "generate_kernel.py")
        libfile = str(dirpath / "halide_kernel.a")
        headerfile = str(dirpath / "halide_kernel.h")
        donefile = str(dirpath / "done")
        lockfile = str(dirpath / "lock")
        need_compile = not os.path.exists(donefile)
        jobs: list[Any] = []
        if need_compile:
            write_atomic(genfile, source_code)
            cmd = [
                sys.executable,
                genfile,
                "-g",
                "kernel",
                "-o",
                f"{dirpath}",
                "-f",
                "halide_kernel",
                "-e",
                "static_library,h,schedule",
            ]
            if meta.scheduler:
                cmd.extend(["-p", cls.find_libautoschedule(meta.scheduler)])
            cmd.extend(meta.args())
            jobs.append(functools.partial(subprocess.check_call, cmd))

        binding_types = [
            arg.bindings_type() for arg in meta.argtypes if arg.alias_of is None
        ]
        if meta.is_cuda():
            binding_types.append("uintptr_t")  # stream
        bindings_future = cls.load_pybinding_async(
            binding_types,
            cls._codegen_glue(meta, headerfile),
            extra_flags=(libfile, cls.build_standalone_runtime()),
            submit_fn=jobs.append if need_compile else None,
            device_type="cuda" if meta.is_cuda() else "cpu",
        )

        if need_compile:
            jobs.append(functools.partial(touch, donefile))
            task = functools.partial(_worker_task_halide, lockfile, jobs)
            if submit_fn:
                wait_for_compile = submit_fn(task).result
            else:
                task()

        def load() -> Callable[[], Any]:
            if wait_for_compile:
                wait_for_compile()
            return bindings_future()

        return load

    @classmethod
    def generate_halide(cls, *args: Any, **kwargs: Any) -> Callable[[], Any]:
        return cls.generate_halide_async(*args, **kwargs)()

    @classmethod
    def build_standalone_runtime(cls) -> str:
        if cls._standalone_runtime_path and os.path.exists(
            cls._standalone_runtime_path
        ):
            return cls._standalone_runtime_path
        device_type = "cuda" if torch.cuda.is_available() else "cpu"
        libname = "libStandaloneHalideRuntime.so"
        target = "host-cuda" if device_type == "cuda" else "host"
        if cls._standalone_runtime_path:
            assert not os.path.exists(cls._standalone_runtime_path)
            # We hit this case in unittests when we run with fresh_cache()
            # Generating a fresh runtime over and over causes errors because we initialize
            # cuda hundreds of times in the same process and run out of file descriptors.
            # Workaround by jail breaking the current fresh_cache().
            base = default_cache_dir()
        else:
            base = cache_dir()
        dirpath = Path(base) / f"halide-runtime-{target}-{cls.config_hash()}"
        os.makedirs(dirpath, exist_ok=True)
        done_file = str(dirpath / "done")
        lock_file = str(dirpath / "lock")
        hook_file = str(dirpath / "hooks.cpp")
        a_file = str(dirpath / "standalone_halide_runtime.a")
        so_file = str(dirpath / libname)
        if not os.path.exists(done_file):
            import halide as hl  # type: ignore[import-untyped,import-not-found]

            from torch.utils._filelock import FileLock

            with FileLock(lock_file, LOCK_TIMEOUT):
                if not os.path.exists(done_file):
                    with open(hook_file, "w") as f:
                        if device_type == "cuda":
                            f.write(
                                cls.standalone_runtime_cuda_init.format(
                                    cls.find_header("HalideRuntimeCuda.h")
                                )
                            )
                    hl.compile_standalone_runtime(a_file, hl.Target(target))

                    name, output_dir = get_name_and_dir_from_output_file_path(so_file)
                    halide_cmd_gen = CppBuilder(
                        name=name,
                        sources=[hook_file, a_file],
                        output_dir=output_dir,
                        BuildOption=CppTorchDeviceOptions(
                            device_type=device_type,
                        ),
                    )

                    subprocess.check_call(
                        shlex.split(halide_cmd_gen.get_command_line())
                    )
                    touch(done_file)
        assert os.path.exists(so_file)
        cls._standalone_runtime_path = so_file
        return so_file

    @classmethod
    def _get_uncompiled_header(cls, device: str) -> str | None:
        """Header precompiling is currently disabled for halide."""
        return None


def _worker_task_halide(lockfile: str, jobs: list[partial[Any]]) -> None:
    from torch.utils._filelock import FileLock

    try:
        with FileLock(lockfile, LOCK_TIMEOUT):
            for job in jobs:
                job()
    except subprocess.SubprocessError as e:
        if os.environ.get("HALIDE_REPRO") == "1":
            cmd: list[Any]
            python, script, *cmd = getattr(e, "cmd", ("", "", ""))
            if os.path.basename(python).startswith("python"):
                code = open(script).read()
                main = "    hl.main()"
                assert code.count(main) == 1

                class Out:
                    def __repr__(self) -> str:
                        return "out"

                ci = cmd.index("-o")
                assert isinstance(ci, int)
                # pyrefly: ignore [unsupported-operation]
                cmd[ci + 1] = Out()
                repl = textwrap.indent(
                    textwrap.dedent(
                        f"""\
                        import sys, tempfile
                        with tempfile.TemporaryDirectory() as out:
                            sys.argv = {["repro.py", *cmd]!r}
                            hl.main()
                        """
                    ),
                    "    ",
                )
                code = code.replace(main, repl)
                with open("repro.py", "w") as fd:
                    fd.write(code.lstrip())
                raise RuntimeError(f"wrote repro.py: {e}") from e
        raise


def touch(filename: str) -> None:
    open(filename, "a").close()


@clear_on_fresh_cache
class PyCodeCache:
    # Track the loaded modules so we can remove the on-disk artifacts when
    # clearing the cache. Note also that we may load the same path more
    # than once, but attach different attributes, i.e., due to different
    # constant values.
    modules: list[ModuleType] = []

    # Modules loaded without extra attributes are stored here, those do not
    # need to be re-loaded.
    modules_no_attr: dict[str, ModuleType] = {}

    linemaps: dict[str, list[tuple[Any, ...]]] = {}

    @classmethod
    def write(cls, source_code: str, extra: str = "") -> tuple[str, str]:
        return write(source_code, "py", extra=extra)

    @classmethod
    def load(cls, source_code: str, extra: str = "") -> ModuleType:
        key, path = write(source_code, "py", extra=extra)
        return cls.load_by_key_path(key, path)

    @classmethod
    def load_by_key_path(
        cls,
        key: str,
        path: str,
        linemap: list[tuple[int, str]] | None = None,
        attrs: dict[str, Any] | None = None,
    ) -> ModuleType:
        if linemap is None:
            linemap = []

        # we only cache when attrs is None
        if attrs is None and path in cls.modules_no_attr:
            return cls.modules_no_attr[path]

        in_toplevel = in_toplevel_process()
        mod = _reload_python_module(key, path, set_sys_modules=in_toplevel)

        # unzip into separate lines/nodes lists
        if in_toplevel:
            cls.linemaps[path] = list(zip(*linemap))

        if attrs is not None:
            for k, v in attrs.items():
                setattr(mod, k, v)

        if in_toplevel:
            # we only cache when attrs is None
            if attrs is None:
                cls.modules_no_attr[path] = mod

            cls.modules.append(mod)
        return mod

    @classmethod
    def cache_clear(cls, purge: bool = False) -> None:
        """
        Clear the in-memory module cache. If purge=True, also delete all the
        corresponding on-disk source files.
        """
        if purge:
            for mod in cls.modules:
                try:
                    assert mod.__file__
                    os.remove(mod.__file__)
                except FileNotFoundError:
                    pass
        cls.modules.clear()
        cls.modules_no_attr.clear()

    @classmethod
    @functools.cache
    def stack_frames_for_code(
        cls, path: str, lineno: int
    ) -> list[dict[str, Any]] | None:
        if path not in cls.linemaps:
            return None
        if len(cls.linemaps[path]) == 0:
            return None
        # [(starting_line, <fx node>), ...]
        lines, nodes = cls.linemaps[path]
        p = bisect_right(lines, lineno)
        if p == 0:
            return None
        entry = nodes[p - 1]
        if not entry:
            return None

        def parse_stack_trace(stack_trace: str) -> list[dict[str, Any]]:
            # ideally fx stores stack traces as data rather than a string
            # but this is not along a performance critical path
            regex = r'File "(.+)", line (\d+), in (.+)\n'
            matches = re.findall(regex, stack_trace)
            return [
                {"filename": f, "line": int(l), "name": n}
                for f, l, n in reversed(matches)
            ]

        return parse_stack_trace(entry)


def _load_triton_kernel_from_source(
    kernel_name: str, source_code: str
) -> CachingAutotuner:
    return getattr(PyCodeCache.load(source_code), kernel_name)


<<<<<<< HEAD
=======
def _cuda_compiler() -> str | None:
    if cuda_env.nvcc_exist(config.cuda.cuda_cxx):
        return config.cuda.cuda_cxx
    if config.is_fbcode():
        return os.path.join(build_paths.sdk_home, "bin", "nvcc")
    if cuda_env.nvcc_exist(os.getenv("CUDACXX")):
        return os.getenv("CUDACXX", "")
    if cuda_env.nvcc_exist(os.getenv("CUDA_HOME")):
        return os.path.realpath(os.path.join(os.getenv("CUDA_HOME", ""), "bin/nvcc"))
    return "nvcc"


def _cutlass_path() -> str:
    if config.is_fbcode():
        from libfb.py import parutil

        return parutil.get_dir_path("cutlass-4-headers")
    else:
        return config.cuda.cutlass_dir


def _cutlass_paths() -> list[str]:
    return [
        "include",
        "tools/library/include",
        "tools/library/src",
        "tools/util/include",
    ]


def _clone_cutlass_paths(build_root: str) -> list[str]:
    paths = _cutlass_paths()
    cutlass_root = _cutlass_path()
    for path in _cutlass_paths():
        old_path = os.path.join(cutlass_root, path)
        new_path = os.path.join(build_root, path)
        shutil.copytree(old_path, new_path, dirs_exist_ok=True)
    return paths


def _cutlass_include_paths() -> list[str]:
    cutlass_path = _cutlass_path()
    return [
        # Use realpath to get canonical absolute paths, in order not to mess up cache keys
        os.path.realpath(os.path.join(cutlass_path, path))
        for path in _cutlass_paths()
    ]


>>>>>>> 9901d444
@torch_key_cache
def cutlass_key() -> bytes:
    """
    Compute a key representing the state of the CUTLASS library.

    Note: OSS and fbcode will have different keys.
    """
    if config.is_fbcode():
        with importlib.resources.path(
            "cutlass_library", "src_hash.txt"
        ) as resource_path:
            with open(resource_path) as resource_file:
                return resource_file.read().encode()

    combined_hash = hashlib.sha256()
    build_code_hash([config.cutlass.cutlass_dir], "", combined_hash)
    return combined_hash.digest()


<<<<<<< HEAD
=======
def _cuda_lib_options() -> list[str]:
    """
    Util function for CUTLASS backend to find the correct CUDA libraries.
    """
    _set_gpu_runtime_env()  # cpp_extension consults the env
    from torch.utils import cpp_extension

    lpaths = cpp_extension.library_paths(device_type="cuda")
    if use_re_build():
        lpaths += [
            build_paths.sdk_lib,
            os.path.join(build_paths.sdk_lib, "stubs"),
        ]
    extra_ldflags: list[str] = []
    if is_linux():
        _transform_cuda_paths(lpaths)
        for path in lpaths:
            if "torch/lib" in path:
                # don't want to depend on pytorch
                continue
            extra_ldflags.append(f"-L{path}")
            # -rpath ensures the DLL can find its dependencies when loaded, even
            # if the library path is non-standard.
            # But do not add the stubs folder to rpath as the driver is expected to be found at runtime
            if os.path.basename(path) != "stubs":
                extra_ldflags.extend(["-Xlinker", f"-rpath={path}"])
        extra_ldflags.append("-lcuda")
        extra_ldflags.append("-lcudart")
    else:
        raise NotImplementedError(
            "Unsupported env, failed to find cuda libs! Currently only Linux is supported."
        )
    return extra_ldflags


def _nvcc_host_compiler_options() -> list[str]:
    return [
        "-fPIC",
        "-fno-strict-aliasing",
        "-fvisibility=hidden",
        "-Wconversion",
    ]


def _nvcc_arch_as_compile_option() -> str:
    arch = cuda_env.get_cuda_arch()
    if arch == "90":
        # Required by cutlass compilation.
        return "90a"
    if arch == "100":
        return "100a"
    return arch


def _nvcc_compiler_options() -> list[str]:
    arch = _nvcc_arch_as_compile_option()
    code = [f"sm_{arch}", f"compute_{arch}"]
    if config.cuda.enable_cuda_lto:
        code += [f"lto_{arch}"]
    options = [
        "-t=0",
        "-DCUTLASS_ENABLE_TENSOR_CORE_MMA=1",
        "-DCUTLASS_ENABLE_SM90_EXTENDED_MMA_SHAPES=1",
        "-DCUTE_SM90_EXTENDED_MMA_SHAPES_ENABLED",
        "-w",
        f"-gencode=arch=compute_{arch},code=[{','.join(code)}]",
        config.cuda.compile_opt_level,
        "-std=c++17",
        "--expt-relaxed-constexpr",
        "-DNDEBUG",
    ]
    if config.is_fbcode():
        options.extend(["-ccbin", os.path.dirname(build_paths.gcc)])
    if config.cuda.enable_debug_info:
        options.extend(["-lineinfo", "-g", "-DCUTLASS_DEBUG_TRACE_LEVEL=1"])
    if config.cuda.enable_ptxas_info:
        options.extend(
            [
                "--keep",  # Keep the intermediate files for debugging (including ptx, sass, cubin etc.)
                "--ptxas-options=--warn-on-local-memory-usage",  # warn us if local memory is used in CUDA Kernels
                "--ptxas-options=--warn-on-spills",  # warn us if register spilling happens in CUDA Kernels
                "--resource-usage",  # Report on CUDA resource usage (shared mem, registers etc.)
                "--source-in-ptx",
            ]
        )  # Annotate the ptx file with source information
    if config.cuda.use_fast_math:
        options.extend(
            [
                "--use_fast_math",
                "-DCUTLASS_USE_TANH_FOR_SIGMOID=1",
            ]
        )
    return options


def cuda_compile_command(
    src_files: list[str],
    dst_file: str,
    dst_file_ext: str,
    extra_args: list[str] | None = None,
) -> str:
    if extra_args is None:
        extra_args = []
    if use_re_build():
        build_path = os.path.dirname(dst_file)
        include_paths = _clone_cutlass_paths(build_path)
        src_files = [os.path.basename(src_file) for src_file in src_files]
        dst_file = os.path.basename(dst_file)
    else:
        include_paths = _cutlass_include_paths()
    cuda_lib_options = _cuda_lib_options()
    nvcc_host_compiler_options = _nvcc_host_compiler_options()
    nvcc_compiler_options = _nvcc_compiler_options()
    options = (
        nvcc_compiler_options
        + extra_args
        + [
            f"-Xcompiler {opt}" if "=" in opt else f"-Xcompiler={opt}"
            for opt in nvcc_host_compiler_options
        ]
        + ["-I" + path for path in include_paths]
        + cuda_lib_options
    )
    src_file = " ".join(src_files)
    res = ""
    if dst_file_ext == "o":
        res = f"{_cuda_compiler()} {' '.join(options)} -c -o {dst_file} {src_file}"
    elif dst_file_ext == "so":
        options.append("-shared")
        res = f"{_cuda_compiler()} {' '.join(options)} -o {dst_file} {src_file}"
    elif dst_file_ext == "exe":
        res = f"{_cuda_compiler()} {' '.join(options)} -o {dst_file} {src_file}"
    else:
        raise NotImplementedError(f"Unsupported output file suffix {dst_file_ext}!")
    if log.isEnabledFor(logging.DEBUG):
        log.debug("CUDA command: %s", res)
    else:
        autotuning_log.debug("CUDA command: %s", res)
    return res


>>>>>>> 9901d444
class DLLWrapper:
    """A wrapper for a dynamic library."""

    def __init__(
        self,
        lib_path: str,
    ) -> None:
        self.lib_path = lib_path
        self.is_open = False
        self.DLL = cdll.LoadLibrary(lib_path)
        self.is_open = True

    def close(self) -> None:
        if self.is_open:
            self._dlclose()
            self.is_open = False

    def _dlclose(self) -> None:
        f_dlclose = None

        if is_linux():
            syms = CDLL(None)
            if not hasattr(syms, "dlclose"):
                # Apline Linux
                syms = CDLL("libc.so")

            if hasattr(syms, "dlclose"):
                f_dlclose = syms.dlclose
        elif is_windows():
            import ctypes

            kernel32 = ctypes.CDLL("kernel32", use_last_error=True)

            f_dlclose = kernel32.FreeLibrary
        else:
            raise NotImplementedError("Unsupported env, failed to do dlclose!")

        if f_dlclose is not None:
            if is_linux():
                f_dlclose.argtypes = [c_void_p]
                f_dlclose(self.DLL._handle)
            elif is_windows():
                import ctypes
                from ctypes import wintypes

                f_dlclose.argtypes = [wintypes.HMODULE]
                f_dlclose(self.DLL._handle)
        else:
            log.warning(
                "dll unloading function was not found, library may not be unloaded properly!"
            )

    def __getattr__(self, name: str) -> Callable[..., None]:
        if not self.is_open:
            raise RuntimeError(f"Cannot use closed DLL library: {self.lib_path}")

        method = getattr(self.DLL, name)

        def _wrapped_func(*args: Any) -> None:
            err = method(*args)
            if err:
                raise RuntimeError(f"Error in function: {method.__name__}")

        return _wrapped_func

    def __enter__(self) -> Self:
        return self

    def __exit__(self, *args: Any) -> None:
        self.close()

    def __del__(self) -> None:
        self.close()


@lru_cache
def binary_error_path(output_path: str) -> str:
    """
    standard format for the error path
    """
    return output_path + ".error"


class CUTLASSCodeCache:
    """
    A cache for managing the compilation and loading source code specifically for CUTLASS.
    This class handles writing source code to files, compiling them into shared objects, and caching
    the results to avoid redundant compilations. It also manages error handling and logging for the
    compilation process.
    """

    @dataclasses.dataclass
    class CacheEntry:
        input_path: str
        output_path: str
        error_json: str | None = None

    cache: dict[str, CacheEntry] = {}
    aot_kernels_o: list[str] = []

    _SOURCE_CODE_SUFFIX: str = ""
    _BACKEND: str = ""

    @staticmethod
    def cache_clear() -> None:
        CUTLASSCodeCache.cache.clear()
        CUTLASSCodeCache.aot_kernels_o.clear()

    @staticmethod
    @lru_cache(maxsize=4)
    def get_kernel_binary_remote_cache(
        caching_enabled: bool, caching_available: bool
    ) -> Any | None:
        """
        Get or create the class instance of the CUTLASSKernelBinaryRemoteCache.

        Args:
            caching_enabled: Whether binary remote caching is enabled
            caching_available: Whether we're in fbcode environment

        Returns:
            CUTLASSKernelBinaryRemoteCache: The class instance of the kernel binary remote cache
        """
        if not caching_enabled:
            log.debug("CUTLASSKernelBinaryRemoteCache not requested, skipping")
            return None
        if not caching_available:
            return None

        try:
            from torch._inductor.fb.kernel_binary_remote_cache import (
                CUTLASSKernelBinaryRemoteCache,
            )

            return CUTLASSKernelBinaryRemoteCache()
        except ImportError:
            log.debug(
                "CUTLASSKernelBinaryRemoteCache not available, remote caching disabled"
            )
            return None

    @classmethod
    def _use_re_build(cls) -> bool:
        raise NotImplementedError

    @classmethod
    def _compile_command(
        cls,
        src_files: list[str],
        dst_file: str,
        dst_file_ext: str,
        extra_args: Optional[list[str]] = None,
    ) -> str:
        raise NotImplementedError

    @classmethod
    def _source_code_extra(cls) -> str:
        raise NotImplementedError

    @classmethod
    @lru_cache(None)
    def write(cls, source_code: str, dst_file_ext: str) -> tuple[str, str]:
        """
        Writes source code into a file with dst_file_ext as the file extension.
        Returns the hash key of source code, and the path to the file.
        """

        if config.cutlass.cutlass_hash_with_compile_cmd:
            compile_command = repr(
                cls._compile_command(["dummy_input"], "dummy_output", dst_file_ext)
            )
            extra = compile_command
        else:
            extra = cls._source_code_extra()

        key, input_path = write(source_code, cls._SOURCE_CODE_SUFFIX, extra=extra)
        return key, input_path

    @classmethod
    def compile(
        cls, source_code: str, dst_file_ext: str, extra_args: list[str] | None = None
    ) -> tuple[str, str, str]:
        """
        Compiles CUDA source_code into a file with dst_file_ext extension.
        If dst_file_ext is "so", first compiles to ".o" and then links to ".so".
        Returns a tuple of dst_file_path, hash_key, source_code_path
        """
        if dst_file_ext == "so":
            # Two-step compilation: first compile to .o, then link to .so
            obj_path, _, _ = cls.compile(source_code, "o", extra_args)
            key, input_path = cls.write(source_code, dst_file_ext)
            src_files, operation_name = [obj_path], "Linking"
        else:
            # Regular compilation for non-.so files
            key, input_path = cls.write(source_code, dst_file_ext)
            src_files, operation_name = [input_path], "Compilation"

        key_with_ext = key + dst_file_ext
        if key_with_ext not in cls.cache:
            from torch.utils._filelock import FileLock

            lock_dir = get_lock_dir()
            lock = FileLock(os.path.join(lock_dir, key + ".lock"), timeout=LOCK_TIMEOUT)
            with lock:
                output_path = input_path[: -len(cls._SOURCE_CODE_SUFFIX)] + dst_file_ext
                error_path = binary_error_path(output_path)
                binary_remote_cache = cls.get_kernel_binary_remote_cache(
                    caching_enabled=config.cutlass.use_binary_remote_cache
                    and not config.force_disable_caches,
                    caching_available=config.is_fbcode(),
                )
                if binary_remote_cache is not None:
                    # The remote cache implementation will only download if the file does
                    # not already exist locally
                    binary_remote_cache.get(output_path, error_path)

                if os.path.exists(error_path):
                    with open(error_path, encoding="utf-8") as fh:
                        error_json = fh.read()
                    cmd_parts, error_output = json.loads(error_json)
                    if (
                        binary_remote_cache is not None
                        and config.cutlass.upload_to_binary_remote_cache
                    ):
                        # This ensures that a local error is uploaded to the remote cache,
                        # as we make no assumptions about the remote cache having the same
                        # information as the local cache
                        binary_remote_cache.put(
                            error_path, config.cutlass.binary_remote_cache_force_write
                        )
                    cls.cache[key_with_ext] = CUTLASSCodeCache.CacheEntry(
                        input_path, output_path, error_json
                    )
                    raise exc.CUDACompileError(cmd_parts, error_output)
                if not os.path.exists(output_path):
                    cmd = cls._compile_command(
                        src_files, output_path, dst_file_ext, extra_args
                    )
                    with open(input_path, "a") as f:
                        f.write("\n")
                        f.write(f"// {cls._BACKEND} {operation_name} cmd\n// {cmd}\n")
                    start_time = time()
                    log.debug("%s %s: %s", cls._BACKEND, operation_name, cmd)
                    cmd_parts = cmd.split(" ")
                    try:
                        if cls._use_re_build():
                            from triton.fb.re_build_helper import run_build_command

                            run_build_command(
                                cmd_parts,
                                os.path.dirname(input_path),
                                os.path.basename(output_path),
                            )
                        else:
                            subprocess.check_output(
                                cmd_parts, stderr=subprocess.STDOUT, env=os.environ
                            )
                    except subprocess.CalledProcessError as error:
                        cls._record_compile_error(
                            error.output.decode("utf-8"),
                            key_with_ext,
                            cmd_parts,
                            input_path,
                            output_path,
                            binary_remote_cache,
                        )
                        raise exc.CUDACompileError(cmd_parts, error.output) from error
                    except Exception as error:
                        if "COMPILE FAILED WITH" in str(error):
                            cls._record_compile_error(
                                str(error),
                                key_with_ext,
                                cmd_parts,
                                input_path,
                                output_path,
                                binary_remote_cache,
                            )
                            raise exc.CUDACompileError(cmd_parts, str(error)) from error
                        raise error
                    end_time = time()
                    log_duration_msg = f"{cls._BACKEND} {operation_name} took {end_time - start_time} seconds. Command: {cmd}"
                    log.info(log_duration_msg)

                else:
                    log.debug(
                        "%s %s skipped: %s since output already exists",
                        cls._BACKEND,
                        operation_name,
                        output_path,
                    )
                # Upload to remote cache if enabled
                if (
                    binary_remote_cache is not None
                    and config.cutlass.upload_to_binary_remote_cache
                ):
                    # will log on errors, but not fail out
                    binary_remote_cache.put(
                        output_path, config.cutlass.binary_remote_cache_force_write
                    )
                cls.cache[key_with_ext] = CUTLASSCodeCache.CacheEntry(
                    input_path, output_path, None
                )

        cache_entry: CUTLASSCodeCache.CacheEntry = cls.cache[key_with_ext]
        if cache_entry.error_json is not None:
            # Restore cached Exception and raise it as if we had compiled
            cmd_parts, error_output = json.loads(cache_entry.error_json)
            raise exc.CUDACompileError(cmd_parts, error_output.encode("utf-8"))
        return (cls.cache[key_with_ext].output_path, key, input_path)

    @classmethod
    def load(cls, source_code: str, dst_file_ext: str) -> tuple[DLLWrapper, str, str]:
        """
        Compiles source code and loads the generated .so file.
        Returns a tuple of DLLWrapper, hash_key, source_code_path
        """

        if dst_file_ext != "so":
            raise RuntimeError(
                f"Only support loading a .so file for now. "
                f"Requested file extension: {dst_file_ext}. Source code: {source_code}"
            )
        dst_file_path, hash_key, source_code_path = cls.compile(
            source_code, dst_file_ext
        )
        return (DLLWrapper(dst_file_path), hash_key, source_code_path)

    @classmethod
    def _record_compile_error(
        cls,
        error_str: str,
        key_with_ext: str,
        cmd_parts: list[str],
        input_path: str,
        output_path: str,
        # Any here, as the import and type will only work in fbcode
        # TODO: Make the typing hint strong here
        binary_remote_cache: Any = None,
    ) -> None:
        error_json = json.dumps([cmd_parts, error_str])
        cls.cache[key_with_ext] = CUTLASSCodeCache.CacheEntry(
            input_path, output_path, error_json
        )
        error_path = binary_error_path(output_path)
        with open(error_path, "w", encoding="utf-8") as fh:
            fh.write(error_json)

        # Upload to remote cache directly from memory if enabled
        if (
            binary_remote_cache is not None
            and config.cutlass.upload_to_binary_remote_cache
        ):
            binary_remote_cache.put(
                error_path, config.cutlass.binary_remote_cache_force_write
            )


@clear_on_fresh_cache
class CUDACodeCache(CUTLASSCodeCache):
    _SOURCE_CODE_SUFFIX = "cu"
    _BACKEND = "CUDA"

    @classmethod
    def _use_re_build(cls) -> bool:
        return cuda_compile_utils.use_re_build()

    @classmethod
    def _compile_command(
        cls,
        src_files: list[str],
        dst_file: str,
        dst_file_ext: str,
        extra_args: Optional[list[str]] = None,
    ) -> str:
        return cuda_compile_utils.cuda_compile_command(
            src_files, dst_file, dst_file_ext, extra_args=extra_args
        )

    @classmethod
    def _source_code_extra(cls) -> str:
        extra = repr(
            [
                # nvcc and cuda hash
                cuda_compile_utils._cuda_compiler(),
                # cutlass flags and gcc hash
                cuda_compile_utils._nvcc_compiler_options(),
                # flags
                cuda_compile_utils._nvcc_host_compiler_options(),
                # cutlass key
                cutlass_key(),
                # hack to deal with AOTI .o compilation
            ]
        )
        return extra


@clear_on_fresh_cache
class ROCmCodeCache:
    @dataclasses.dataclass
    class CacheEntry:
        input_path: str
        output_path: str

    cache: dict[str, CacheEntry] = {}
    aot_kernels_o: list[str] = []
    _SOURCE_CODE_SUFFIX = "cpp"
    _logged_compiler_version = False

    @staticmethod
    def cache_clear() -> None:
        ROCmCodeCache.cache.clear()
        ROCmCodeCache.aot_kernels_o.clear()

    @classmethod
    def write(cls, source_code: str, dst_file_ext: str) -> tuple[str, str]:
        """
        Writes source code into a file with dst_file_ext as the file extension.
        Returns the hash key of source code, and the path to the file.
        """

        cuda_command = repr(
            rocm_compile_command(["dummy_input"], "dummy_output", dst_file_ext)
        )
        key, input_path = write(
            source_code, cls._SOURCE_CODE_SUFFIX, extra=cuda_command
        )
        return key, input_path

    @classmethod
    def compile(
        cls, source_code: str, dst_file_ext: str, extra_args: list[str] | None = None
    ) -> tuple[str, str, str]:
        """
        Compiles source_code into a file with dst_file_ext extension,
        using the compile command specific for the ROCm platform.
        Returns a tuple of dst_file_path, hash_key, source_code_path
        """
        if not cls._logged_compiler_version:
            cls._logged_compiler_version = True
            log.debug(get_compiler_version_info(str(rocm_compiler())))

        key, input_path = cls.write(source_code, dst_file_ext)
        if key not in cls.cache:
            from torch.utils._filelock import FileLock

            lock_dir = get_lock_dir()
            lock = FileLock(os.path.join(lock_dir, key + ".lock"), timeout=LOCK_TIMEOUT)
            with lock:
                output_path = input_path[: -len(cls._SOURCE_CODE_SUFFIX)] + dst_file_ext
                if not os.path.exists(output_path):
                    cmd = rocm_compile_command(
                        [input_path], output_path, dst_file_ext, extra_args
                    )
                    start_time = time()
                    cmd_parts = cmd.split(" ")
                    try:
                        output = subprocess.check_output(
                            cmd_parts,
                            stderr=subprocess.STDOUT,
                            text=True,
                            env=os.environ,
                        )
                        log.debug("Compilation output: %s", output)
                    except subprocess.CalledProcessError as error:
                        raise exc.CUDACompileError(cmd_parts, error.output) from error
                    end_time = time()
                    log_duration_msg = f"Compilation took {end_time - start_time} seconds. Compile command: {cmd}"
                    log.info(log_duration_msg)
                else:
                    log.debug(
                        "Skip compiling %s: output %s already exists",
                        input_path,
                        output_path,
                    )
                cls.cache[key] = ROCmCodeCache.CacheEntry(input_path, output_path)

        return (cls.cache[key].output_path, key, input_path)

    @classmethod
    def load(cls, source_code: str, dst_file_ext: str) -> tuple[DLLWrapper, str, str]:
        """
        Compiles source code and loads the generated .so file.
        Returns a tuple of DLLWrapper, hash_key, source_code_path
        """

        if dst_file_ext != "so":
            raise RuntimeError(
                f"Only support loading a .so file for now. "
                f"Requested file extension: {dst_file_ext}. Source code: {source_code}"
            )
        dst_file_path, hash_key, source_code_path = cls.compile(
            source_code, dst_file_ext
        )
        return (DLLWrapper(dst_file_path), hash_key, source_code_path)


class CodeCacheFuture:
    def result(self) -> Callable[..., Any]:
        raise NotImplementedError


class LambdaFuture(CodeCacheFuture):
    def __init__(
        self, result_fn: Callable[..., Any], future: Future[Any] | None = None
    ) -> None:
        self.result_fn = result_fn
        self.future = future

    def result(self) -> Callable[..., Any]:
        return self.result_fn()


class StaticAutotunerFuture(CodeCacheFuture):
    """
    A statically launchable CachingAutotuner, loaded from TritonBundler
    """

    def __init__(self, static_autotuner: CachingAutotuner) -> None:
        # Pickled version of CachingAutotuner
        self.static_autotuner = static_autotuner
        # This needs to be set in AsyncCompile.triton, in case
        # we need to reload the CachingAutotuner from its source code
        # We don't store the source code on the CachingAutotuner itself
        # since it can be very large.
        self.reload_kernel_from_src: Callable[[], Any] | None = None

    def result(self) -> CachingAutotuner:
        assert self.reload_kernel_from_src is not None
        with dynamo_timed("StaticAutotunerFuture.warm_precompile"):
            self.static_autotuner.recheck_autotune_cache(
                reload_kernel_from_src=self.reload_kernel_from_src
            )
            self.static_autotuner.precompile(  # type: ignore[union-attr]
                warm_cache_only=False,
                reload_kernel=self.reload_kernel_from_src,
                static_triton_bundle_key=None,  # no need to save again
            )
            return self.static_autotuner<|MERGE_RESOLUTION|>--- conflicted
+++ resolved
@@ -34,7 +34,17 @@
 from tempfile import _TemporaryFileWrapper
 from time import time, time_ns
 from types import ModuleType
-from typing import Any, Callable, cast, Generic, NoReturn, TYPE_CHECKING, TypeVar, Union
+from typing import (
+    Any,
+    Callable,
+    cast,
+    Generic,
+    NoReturn,
+    Optional,
+    TYPE_CHECKING,
+    TypeVar,
+    Union,
+)
 from typing_extensions import override, Self
 
 import torch
@@ -2369,12 +2379,8 @@
                     ):
                         current_arch = cuda_compile_utils._nvcc_arch_as_compile_option()
                         cmd = (
-<<<<<<< HEAD
+                            # pyrefly: ignore [unbound-name]
                             f"{cuda_compile_utils._cuda_compiler()} -fatbin {asm_file} -o {cubin_file} "
-=======
-                            # pyrefly: ignore [unbound-name]
-                            f"{_cuda_compiler()} -fatbin {asm_file} -o {cubin_file} "
->>>>>>> 9901d444
                             # Triton only allows generating PTX version as same as the current arch
                             f"-gencode arch=compute_{current_arch},code=compute_{current_arch} "
                             # Include SASS for the current specific arch
@@ -3674,58 +3680,6 @@
     return getattr(PyCodeCache.load(source_code), kernel_name)
 
 
-<<<<<<< HEAD
-=======
-def _cuda_compiler() -> str | None:
-    if cuda_env.nvcc_exist(config.cuda.cuda_cxx):
-        return config.cuda.cuda_cxx
-    if config.is_fbcode():
-        return os.path.join(build_paths.sdk_home, "bin", "nvcc")
-    if cuda_env.nvcc_exist(os.getenv("CUDACXX")):
-        return os.getenv("CUDACXX", "")
-    if cuda_env.nvcc_exist(os.getenv("CUDA_HOME")):
-        return os.path.realpath(os.path.join(os.getenv("CUDA_HOME", ""), "bin/nvcc"))
-    return "nvcc"
-
-
-def _cutlass_path() -> str:
-    if config.is_fbcode():
-        from libfb.py import parutil
-
-        return parutil.get_dir_path("cutlass-4-headers")
-    else:
-        return config.cuda.cutlass_dir
-
-
-def _cutlass_paths() -> list[str]:
-    return [
-        "include",
-        "tools/library/include",
-        "tools/library/src",
-        "tools/util/include",
-    ]
-
-
-def _clone_cutlass_paths(build_root: str) -> list[str]:
-    paths = _cutlass_paths()
-    cutlass_root = _cutlass_path()
-    for path in _cutlass_paths():
-        old_path = os.path.join(cutlass_root, path)
-        new_path = os.path.join(build_root, path)
-        shutil.copytree(old_path, new_path, dirs_exist_ok=True)
-    return paths
-
-
-def _cutlass_include_paths() -> list[str]:
-    cutlass_path = _cutlass_path()
-    return [
-        # Use realpath to get canonical absolute paths, in order not to mess up cache keys
-        os.path.realpath(os.path.join(cutlass_path, path))
-        for path in _cutlass_paths()
-    ]
-
-
->>>>>>> 9901d444
 @torch_key_cache
 def cutlass_key() -> bytes:
     """
@@ -3745,150 +3699,6 @@
     return combined_hash.digest()
 
 
-<<<<<<< HEAD
-=======
-def _cuda_lib_options() -> list[str]:
-    """
-    Util function for CUTLASS backend to find the correct CUDA libraries.
-    """
-    _set_gpu_runtime_env()  # cpp_extension consults the env
-    from torch.utils import cpp_extension
-
-    lpaths = cpp_extension.library_paths(device_type="cuda")
-    if use_re_build():
-        lpaths += [
-            build_paths.sdk_lib,
-            os.path.join(build_paths.sdk_lib, "stubs"),
-        ]
-    extra_ldflags: list[str] = []
-    if is_linux():
-        _transform_cuda_paths(lpaths)
-        for path in lpaths:
-            if "torch/lib" in path:
-                # don't want to depend on pytorch
-                continue
-            extra_ldflags.append(f"-L{path}")
-            # -rpath ensures the DLL can find its dependencies when loaded, even
-            # if the library path is non-standard.
-            # But do not add the stubs folder to rpath as the driver is expected to be found at runtime
-            if os.path.basename(path) != "stubs":
-                extra_ldflags.extend(["-Xlinker", f"-rpath={path}"])
-        extra_ldflags.append("-lcuda")
-        extra_ldflags.append("-lcudart")
-    else:
-        raise NotImplementedError(
-            "Unsupported env, failed to find cuda libs! Currently only Linux is supported."
-        )
-    return extra_ldflags
-
-
-def _nvcc_host_compiler_options() -> list[str]:
-    return [
-        "-fPIC",
-        "-fno-strict-aliasing",
-        "-fvisibility=hidden",
-        "-Wconversion",
-    ]
-
-
-def _nvcc_arch_as_compile_option() -> str:
-    arch = cuda_env.get_cuda_arch()
-    if arch == "90":
-        # Required by cutlass compilation.
-        return "90a"
-    if arch == "100":
-        return "100a"
-    return arch
-
-
-def _nvcc_compiler_options() -> list[str]:
-    arch = _nvcc_arch_as_compile_option()
-    code = [f"sm_{arch}", f"compute_{arch}"]
-    if config.cuda.enable_cuda_lto:
-        code += [f"lto_{arch}"]
-    options = [
-        "-t=0",
-        "-DCUTLASS_ENABLE_TENSOR_CORE_MMA=1",
-        "-DCUTLASS_ENABLE_SM90_EXTENDED_MMA_SHAPES=1",
-        "-DCUTE_SM90_EXTENDED_MMA_SHAPES_ENABLED",
-        "-w",
-        f"-gencode=arch=compute_{arch},code=[{','.join(code)}]",
-        config.cuda.compile_opt_level,
-        "-std=c++17",
-        "--expt-relaxed-constexpr",
-        "-DNDEBUG",
-    ]
-    if config.is_fbcode():
-        options.extend(["-ccbin", os.path.dirname(build_paths.gcc)])
-    if config.cuda.enable_debug_info:
-        options.extend(["-lineinfo", "-g", "-DCUTLASS_DEBUG_TRACE_LEVEL=1"])
-    if config.cuda.enable_ptxas_info:
-        options.extend(
-            [
-                "--keep",  # Keep the intermediate files for debugging (including ptx, sass, cubin etc.)
-                "--ptxas-options=--warn-on-local-memory-usage",  # warn us if local memory is used in CUDA Kernels
-                "--ptxas-options=--warn-on-spills",  # warn us if register spilling happens in CUDA Kernels
-                "--resource-usage",  # Report on CUDA resource usage (shared mem, registers etc.)
-                "--source-in-ptx",
-            ]
-        )  # Annotate the ptx file with source information
-    if config.cuda.use_fast_math:
-        options.extend(
-            [
-                "--use_fast_math",
-                "-DCUTLASS_USE_TANH_FOR_SIGMOID=1",
-            ]
-        )
-    return options
-
-
-def cuda_compile_command(
-    src_files: list[str],
-    dst_file: str,
-    dst_file_ext: str,
-    extra_args: list[str] | None = None,
-) -> str:
-    if extra_args is None:
-        extra_args = []
-    if use_re_build():
-        build_path = os.path.dirname(dst_file)
-        include_paths = _clone_cutlass_paths(build_path)
-        src_files = [os.path.basename(src_file) for src_file in src_files]
-        dst_file = os.path.basename(dst_file)
-    else:
-        include_paths = _cutlass_include_paths()
-    cuda_lib_options = _cuda_lib_options()
-    nvcc_host_compiler_options = _nvcc_host_compiler_options()
-    nvcc_compiler_options = _nvcc_compiler_options()
-    options = (
-        nvcc_compiler_options
-        + extra_args
-        + [
-            f"-Xcompiler {opt}" if "=" in opt else f"-Xcompiler={opt}"
-            for opt in nvcc_host_compiler_options
-        ]
-        + ["-I" + path for path in include_paths]
-        + cuda_lib_options
-    )
-    src_file = " ".join(src_files)
-    res = ""
-    if dst_file_ext == "o":
-        res = f"{_cuda_compiler()} {' '.join(options)} -c -o {dst_file} {src_file}"
-    elif dst_file_ext == "so":
-        options.append("-shared")
-        res = f"{_cuda_compiler()} {' '.join(options)} -o {dst_file} {src_file}"
-    elif dst_file_ext == "exe":
-        res = f"{_cuda_compiler()} {' '.join(options)} -o {dst_file} {src_file}"
-    else:
-        raise NotImplementedError(f"Unsupported output file suffix {dst_file_ext}!")
-    if log.isEnabledFor(logging.DEBUG):
-        log.debug("CUDA command: %s", res)
-    else:
-        autotuning_log.debug("CUDA command: %s", res)
-    return res
-
-
->>>>>>> 9901d444
 class DLLWrapper:
     """A wrapper for a dynamic library."""
 
