--- conflicted
+++ resolved
@@ -34,21 +34,7 @@
 from tempfile import _TemporaryFileWrapper
 from time import time, time_ns
 from types import ModuleType
-<<<<<<< HEAD
-from typing import (
-    Any,
-    Callable,
-    cast,
-    Generic,
-    NoReturn,
-    Optional,
-    TYPE_CHECKING,
-    TypeVar,
-    Union,
-)
-=======
 from typing import Any, cast, Generic, NoReturn, TYPE_CHECKING, TypeVar, Union
->>>>>>> 82fa2aa2
 from typing_extensions import override, Self
 
 import torch
