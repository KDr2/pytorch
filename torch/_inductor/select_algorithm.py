# mypy: allow-untyped-defs
import builtins
import contextlib
import dataclasses
import functools
import inspect
import itertools
import json
import logging
import math
import operator
import os
import re
import sys
import textwrap
import time
from concurrent.futures import as_completed, ThreadPoolExecutor
from io import StringIO
from typing import Any, Callable, Optional, TYPE_CHECKING, Union
from typing_extensions import Self
from unittest.mock import patch

import sympy

import torch
import torch._inductor.async_compile  # noqa: F401 required to warm up AsyncCompile pools
from torch._dynamo.device_interface import get_interface_for_device
from torch._dynamo.testing import rand_strided
from torch._dynamo.utils import counters, dynamo_timed, identity, preserve_rng_state
from torch._inductor.utils import clear_on_fresh_inductor_cache
from torch.utils._filelock import FileLock
from torch.utils._ordered_set import OrderedSet

from . import config, ir
from .autotune_process import (
    TensorMeta,
    TritonBenchmarkRequest,
    TritonCPUBenchmarkRequest,
    TritonGPUBenchmarkRequest,
)
from .codecache import code_hash, PersistentCache, PyCodeCache
from .codegen.common import (
    CSEVariable,
    IndentedBuffer,
    KernelTemplate,
    OpOverrides,
    WorkspaceArg,
)
from .codegen.simd_kernel_features import SIMDKernelFeatures
from .codegen.triton import (
    gen_common_triton_imports,
    texpr,
    TritonKernel,
    TritonScheduling,
)
from .codegen.triton_utils import config_of, equal_1_arg_indices, signature_to_meta
from .exc import CUDACompileError
from .ir import ChoiceCaller, PrimitiveInfoType
from .ops_handler import StoreMode
from .runtime.benchmarking import benchmarker
from .runtime.hints import DeviceProperties
from .utils import (
    FakeIndentedBuffer,
    get_dtype_size,
    is_gpu,
    Placeholder,
    restore_stdout_stderr,
    sympy_dot,
    sympy_index_symbol,
    sympy_product,
    triton_type,
    triton_type_to_torch,
    unique,
)
from .virtualized import V


log = logging.getLogger(__name__)

# correctness checks struggle with fp16/tf32
VERIFY: dict[str, Any] = {}
PRINT_AUTOTUNE = True
DEBUG = False

if TYPE_CHECKING:
    import concurrent

    from torch._inductor.codegen.simd import IterationRangesRoot


class KernelNamespace:
    pass


# these objects are imported from the generated wrapper code
extern_kernels = KernelNamespace()


@dataclasses.dataclass
class BenchmarkTensors:
    """Represents a set of inputs and outputs for autotuning with a template"""

    input_tensors: list[torch.Tensor]
    output_tensor: Optional[torch.Tensor]

    def unpack(self):
        return self.input_tensors, self.output_tensor


@dataclasses.dataclass
class AutotuneArgs:
    """During autotuning, we need to pass the same inputs to all choices.
    Note:
        Since we typically have a mix of external choices and triton choices, we create
        two lists of inputs for the same underlying buffers:
        - External inputs (for aten kernels): Include offset for sliced tensors
        - Triton inputs: Use base pointer for sliced tensors, without offset
    """

    triton: BenchmarkTensors
    extern: BenchmarkTensors
    expected: Optional[torch.Tensor] = None

    def get_benchmark_tensors(self, extern=False) -> BenchmarkTensors:
        """Returns the inputs and output tensors for a given choice."""
        bench_tensors = self.extern if extern else self.triton
        return bench_tensors

    @classmethod
    def from_choice_args(
        cls,
        example_inputs: list[torch.Tensor],
        example_inputs_extern: list[torch.Tensor],
        out: torch.Tensor,
        out_extern: torch.Tensor,
        expected: Optional[torch.Tensor] = None,
    ) -> Self:
        """Factory method to create AutotuneInputs from separate inputs/outputs"""
        return cls(
            triton=BenchmarkTensors(example_inputs, out),
            extern=BenchmarkTensors(example_inputs_extern, out_extern),
            expected=expected,
        )

    def verify(self, **kwargs):
        """Verify the correctness of the benchmarking results"""

        torch.testing.assert_close(self.extern.output_tensor, self.expected, **kwargs)


class PartialRender:
    """
    Some parts of a template need to be generated at the end, but
    inserted into the template at the start.  This allows doing a bunch
    of replacements after the initial render.
    """

    def __init__(self, code, replacement_hooks) -> None:
        super().__init__()
        self.code = code
        self.replacement_hooks = replacement_hooks

    def finalize_hook(self, hook_key: str, strict=True) -> None:
        if hook_key not in self.replacement_hooks:
            if strict:
                raise RuntimeError(
                    f"{hook_key} not registered in self.replacement_hooks"
                )
            else:
                return
        assert (
            self.replacement_hooks[hook_key] is not None
        ), "hook_key can only be called once"
        self.code = self.code.replace(hook_key, self.replacement_hooks[hook_key]())
        self.replacement_hooks[hook_key] = None

    def finalize_all(self) -> str:
        for key, fn in self.replacement_hooks.items():
            self.code = self.code.replace(key, fn())
        return self.code


# This is used to store info needed for lowering each subgraph in triton
# templates


@dataclasses.dataclass()
class SubgraphInfo:
    body: IndentedBuffer
    template_mask: Optional[str] = None
    template_out: Optional[str] = None
    compute: IndentedBuffer = dataclasses.field(default_factory=IndentedBuffer)
    indexing_code: IndentedBuffer = dataclasses.field(default_factory=IndentedBuffer)
    loads: IndentedBuffer = dataclasses.field(default_factory=IndentedBuffer)
    stores: IndentedBuffer = dataclasses.field(default_factory=IndentedBuffer)
    ops_handler: Optional[V.WrapperHandler] = None  # type: ignore[name-defined]

    # only copied over if not None
    range_trees: Optional[list["IterationRangesRoot"]] = None
    numels = None  # type: ignore[var-annotated]

    def __post_init__(self):
        self.only_copy_if_non_none_fields = ("range_trees", "numels")

    def to_dict(self):
        return {
            field.name: getattr(self, field.name) for field in dataclasses.fields(self)
        }


class ModificationWrapper(V.WrapperHandler):  # type: ignore[name-defined]
    """Handles placeholder substitutions during subgraph processing."""

    def __init__(
        self,
        kernel,
        subgraph_number: int,
        fixed_inputs: dict[str, Any],
        mask: Optional[str],
    ):
        super().__init__(V.ops)
        self.name = f"PlaceholderSubstitution_{subgraph_number}"
        self.kernel = kernel
        self.fixed_inputs = fixed_inputs
        self.mask = mask

    def load(self, name: str, index: sympy.Expr):
        """Handle loading from tensor or fixed input."""
        if name not in self.fixed_inputs:
            index_str = self._process_indexing(index)
            var = self._add_kernel_input(name)
            var_dtype = V.graph.get_buffer(name).dtype
            line = f"tl.load({var} + {index_str})"

            if (
                var_dtype in (torch.float16, torch.bfloat16)
                and config.triton.codegen_upcast_to_fp32
            ):
                line += ".to(tl.float32)"
                var_dtype = torch.float32

            out = self.kernel.cse.generate(self.kernel.compute, line, dtype=var_dtype)
            return out

        return self.kernel.cse.generate(
            self.kernel.compute, f"({self.fixed_inputs[name]})", dtype=torch.float32
        )

    def indirect_indexing(self, index_var: str, size, check, wrap_neg=True):
        """Convert index variable to symbolic form."""
        return sympy_index_symbol(str(index_var))

    def store(
        self, name: str, index: sympy.Expr, value: CSEVariable, mode: StoreMode = None
    ) -> str:
        """Currently only supports stores for atomic adds coming from scatter nodes
        This is used by flex_attention's backwards grad for captured buffers, see
        zeros_and_scatter lowering
        """
        assert (
            self.mask is not None
        ), "Mask is required for inner stores in modifications"
        assert mode == "atomic_add", "Only atomic_add is supported for inner stores"

        buf_name = self._add_kernel_input(name)
        index_str = self._process_indexing(index)
        index_str = f"tl.broadcast_to({index_str}, {value}.shape)"
        store = f"tl.atomic_add({buf_name} + {index_str}, {value}, {self.mask}, sem='relaxed')"
        return store

    def _add_kernel_input(self, name: str):
        """Add name as input to kernel and return input ref."""
        return self.kernel.args.input(name)

    def _process_indexing(self, index):
        """Process and rename indexing, adding symbols as kernel inputs."""
        return self.kernel.kexpr(self.kernel.rename_indexing(index))


class TritonTemplateKernel(TritonKernel):
    def __init__(
        self,
        kernel_name,
        input_nodes,
        output_node,
        defines,
        num_stages,
        num_warps,
        grid_fn,
        meta,
        call_sizes,
        use_jit=False,
        prefix_args=0,
        suffix_args=0,
        epilogue_fn=identity,
        subgraphs: Optional[list[ir.ComputedBuffer]] = None,
        workspace_arg: Optional[WorkspaceArg] = None,
    ) -> None:
        numel = sympy_product(output_node.get_size())
        super().__init__(
            {
                "x": numel,
                "r0_": sympy.S.One,
            },
            features=SIMDKernelFeatures([], numel),
        )
        self.input_nodes = input_nodes
        self.output_node = output_node
        self.named_input_nodes = {}  # type: ignore[var-annotated]
        self.defines = defines
        self.kernel_name = kernel_name
        self.use_jit = use_jit
        self.num_stages = num_stages
        self.num_warps = num_warps
        self.grid_fn = grid_fn
        self.meta = meta
        self.call_sizes = call_sizes
        # for templates with fixed epilogues
        self.prefix_args = prefix_args
        self.suffix_args = suffix_args
        self.epilogue_fn = epilogue_fn
        self.render_hooks = {}  # type: ignore[var-annotated]
        self.triton_meta: Optional[dict[str, object]] = None
        # For Templated Attention this can be a list of ir.Subgraph
        self.subgraphs: Optional[list[ir.ComputedBuffer]] = subgraphs

        # Some templates use extra global memory as a workspace
        self.workspace_arg = workspace_arg
        if workspace_arg is not None:
            self.args.workspace_args.append(workspace_arg)

        # The following attributes (body, template_mask, output_val) are all
        # used for triton kernel codegen.
        # They are swapped onto the TritonTemplateKernel object by
        # `set_subgraph_body`
        self.subgraph_bodies: dict[str, SubgraphInfo] = {}

        # input buffers which we are allowed to prologue fuse into
        self.prologue_supported_inputs: OrderedSet[str] = OrderedSet()

        # input buffers which we are fusing into
        self.prologue_fused_inputs: OrderedSet[str] = OrderedSet()
        # input buffers which we are fusing into, which preserve a zero mask
        self.prologue_fused_inputs_preserve_zero: OrderedSet[str] = OrderedSet()

        # The following attributes are all used for triton kernel codegen.
        # They are swapped onto the TritonTemplateKernel object by
        # `set_subgraph_body`
        # NB: the names here must match the fields in SubgraphInfo
        self.body: IndentedBuffer = FakeIndentedBuffer()
        self.compute: IndentedBuffer = FakeIndentedBuffer()
        self.indexing_code: IndentedBuffer = FakeIndentedBuffer()
        self.loads: IndentedBuffer = FakeIndentedBuffer()
        self.stores: IndentedBuffer = FakeIndentedBuffer()
        self.template_mask: Optional[str] = None
        self.template_out: Optional[str] = None
        self.ops_handler: Optional[V.WrapperHandler] = None  # type: ignore[name-defined]

    @contextlib.contextmanager
    def set_subgraph_body(self, body_name: str):
        assert all(
            hasattr(self, field.name) for field in dataclasses.fields(SubgraphInfo)
        )
        old_state = {
            key.name: getattr(self, key.name)
            for key in dataclasses.fields(SubgraphInfo)
        }
        assert body_name in self.subgraph_bodies, body_name

        subgraph = self.subgraph_bodies[body_name]
        for key, value in subgraph.to_dict().items():
            if value is None and key in subgraph.only_copy_if_non_none_fields:
                continue
            setattr(self, key, value)

        context = (
            contextlib.nullcontext
            if not self.ops_handler
            else lambda: V.set_ops_handler(self.ops_handler(V.get_ops_handler()))
        )
        with context():  # type: ignore[operator]
            yield
        self.subgraph_bodies[body_name] = SubgraphInfo(
            **{
                key.name: getattr(self, key.name)
                for key in dataclasses.fields(SubgraphInfo)
            }
        )
        for key, value in old_state.items():
            setattr(self, key, value)

    @contextlib.contextmanager
    def create_subgraph_body(self, body_name: str):
        assert body_name not in self.subgraph_bodies
        self.subgraph_bodies[body_name] = SubgraphInfo(
            IndentedBuffer(),
            None,
            None,
        )
        with self.set_subgraph_body(body_name):
            yield

    def need_numel_args(self):
        return False

    def estimate_kernel_num_bytes(self):
        """
        Estimate the total number of bytes this kernel takes.
        For in/out nodes, sizes are counted twice: once for reading and
        once for writing.
        """
        ninplace_args = len(unique(self.args.inplace_buffers.values()))
        num_bytes = []
        for i, inp in enumerate(itertools.chain(self.input_nodes, (self.output_node,))):
            size = V.graph.sizevars.size_hints(inp.get_size())
            numel = functools.reduce(operator.mul, size, 1)
            dtype_size = get_dtype_size(inp.get_dtype())
            num_bytes.append(numel * dtype_size * (1 + int(i < ninplace_args)))
        return sum(num_bytes)

    def jit_lines(self):
        if self.use_jit:
            return "@triton.jit"

        argdefs, _, signature, _ = self.args.python_argdefs()
        triton_meta: dict[str, Any] = {
            "signature": signature_to_meta(
                signature, size_dtype=self.index_dtype, argdefs=argdefs
            ),
            "device": DeviceProperties.create(self.output_node.get_device()),
            "constants": {},
        }
        triton_meta["configs"] = [config_of(signature)]
        for arg_num in equal_1_arg_indices(signature):  # type: ignore[index]
            triton_meta["constants"][signature[arg_num].name] = 1  # type: ignore[index,union-attr]
        matrix_instr_nonkdim = self.meta.get("matrix_instr_nonkdim", 0)
        if matrix_instr_nonkdim != 0:
            triton_meta["matrix_instr_nonkdim"] = matrix_instr_nonkdim

        self.triton_meta = triton_meta

        inductor_meta = {
            "kernel_name": str(Placeholder.DESCRIPTIVE_NAME),
            **TritonKernel.inductor_meta_common(),
        }
        if config.profile_bandwidth or config.benchmark_kernel:
            num_gb = self.estimate_kernel_num_bytes() / 1e9
            inductor_meta["kernel_num_gb"] = num_gb
        return f"""
            @triton_heuristics.template(
                num_stages={self.num_stages},
                num_warps={self.num_warps},
                triton_meta={triton_meta!r},
                inductor_meta={inductor_meta!r},
            )
            @triton.jit
        """

    def gen_argdefs(self):
        def hook():
            # python_argdefs() cannot be run until after the rest of the template lazily adds more args
            arg_defs, *_ = self.args.python_argdefs()
            return f"{', '.join(x.full_name() for x in arg_defs)}"

        self.render_hooks["<ARGDEFS>"] = hook
        return "<ARGDEFS>"

    def gen_defines(self):
        return self.defines

    def def_kernel(self, *argnames):
        """
        Hook called from template code to generate function def and
        needed args.
        """
        assert all(isinstance(x, str) for x in argnames)
        renames = IndentedBuffer(initial_indent=1)

        named_args = self.input_nodes[
            self.prefix_args : len(self.input_nodes) - self.suffix_args
        ]

        assert len(argnames) == len(named_args), (
            len(argnames),
            len(named_args),
            self.prefix_args,
            len(self.input_nodes),
        )

        for input_node in self.input_nodes[: self.prefix_args]:
            # get args in correct order
            self.args.input(input_node.get_name())

        for name, input_node in zip(argnames, named_args):
            arg_name = f"arg_{name}"
            self.named_input_nodes[name] = input_node
            if input_node.get_name() in V.graph.removed_buffers:
                continue
            if input_node.get_name() in self.prologue_fused_inputs:
                continue

            self.args.input_buffers[input_node.get_name()] = arg_name

        # The args may be duplicated, so renaming must be after args are de-duplicated.
        for name in argnames:
            input_node = self.named_input_nodes[name]
            if input_node.get_name() in V.graph.removed_buffers:
                continue
            if input_node.get_name() in self.prologue_fused_inputs:
                continue
            arg_name = self.args.input_buffers[input_node.get_name()]
            if input_node.get_layout().offset == 0:
                renames.writeline(f"{name} = {arg_name}")
            else:
                offset = texpr(self.rename_indexing(input_node.get_layout().offset))
                renames.writeline(f"{name} = {arg_name} + {offset}")

        for input_node in self.input_nodes[len(self.input_nodes) - self.suffix_args :]:
            # get args in correct order
            if input_node.get_name() in V.graph.removed_buffers:
                continue
            if input_node.get_name() in self.prologue_fused_inputs:
                continue

            self.args.input(input_node.get_name())

        def hook():
            # python_argdefs() cannot be run until after the rest of the template lazily adds more args
            arg_defs, *_ = self.args.python_argdefs()
            code = IndentedBuffer()
            code.splice(gen_common_triton_imports())
            code.splice(self.jit_lines())
            code.writeline(
                f"def {self.kernel_name}({', '.join(x.full_name() for x in arg_defs)}):"
            )
            with code.indent():
                code.splice(self.defines)
                code.splice(renames.getvalue())
            return code.getvalue()

        assert "<DEF_KERNEL>" not in self.render_hooks
        self.render_hooks["<DEF_KERNEL>"] = hook
        return "<DEF_KERNEL>"

    def size(self, name: str, index: int):
        """
        Hook called from template code to get the size of an arg.
        Will add needed args to pass it in if it is dynamic.
        """
        assert isinstance(index, int)
        if name is None:
            val = self.output_node.get_size()[index]
        else:
            assert isinstance(name, str)
            val = self.named_input_nodes[name].get_size()[index]
        return texpr(self.rename_indexing(val))

    def stride(self, name, index=None):
        """
        Hook called from template code to get the stride of an arg.
        Will add needed args to pass it in if it is dynamic.
        """
        if name is None:
            val = self.output_node.get_stride()
        else:
            assert isinstance(name, str)
            val = self.named_input_nodes[name].get_stride()

        if isinstance(index, int):
            return texpr(self.rename_indexing(val[index]))
        return ", ".join([texpr(self.rename_indexing(i)) for i in val])

    def _get_subgraph(self, subgraph_number: int):
        assert isinstance(subgraph_number, int)
        assert isinstance(self.subgraphs, list)
        assert subgraph_number < len(
            self.subgraphs
        ), f"Invalid subgraph number provided to create_modification, {subgraph_number} must be < {len(self.subgraphs)}"
        assert (
            self.body.getvalue() == ""
        ), "Body should be clear before adding a modification"
        return self.subgraphs[subgraph_number]

    def _handle_scatter_graph(self, scatter_graph):
        """Handle processing for a single scatter graph.

        Args:
            scatter_graph: The scatter graph to process
        """
        assert isinstance(
            scatter_graph, ir.ComputedBuffer
        ), f"scatter_graph must be an instance of ComputeBuffer but got {type(scatter_graph)}"

        def contiguous_strides(x):
            # We always create a fresh contiguous grad for scattering into
            return sum(
                x_i * stride for x_i, stride in zip(x, scatter_graph.get_stride())
            )

        return scatter_graph.data.store_output(scatter_graph.name, contiguous_strides, [])  # type: ignore[attr-defined]

    def modification(
        self,
        subgraph_number: int,
        output_name: Optional[str],
        mask: Optional[str] = None,
        **fixed_inputs,
    ) -> str:
        """This creates a modification function for a subgraph.
        To use this inside a template, the first argument should specify which subgraph to codegen for

        Args:
            subgraph_number (int): The index of the subgraph in self.subgraphs
            output_name (Optional[str]): The name of the output variable to store the result in
            mask (Optional[str]): An optional mask to use for the store operation. If provided, this mask
                will be applied to the store.
        """
        num = 0
        out = None
        scatters = []
        while f"mod_{subgraph_number}_{num}" in self.subgraph_bodies:
            num += 1
        with self.create_subgraph_body(f"mod_{subgraph_number}_{num}"):
            subgraph = self._get_subgraph(subgraph_number)
            modification_handler = ModificationWrapper(
                self, subgraph_number, fixed_inputs, mask
            )
            with V.set_ops_handler(modification_handler):
                assert isinstance(
                    subgraph, (ir.ComputedBuffer, list)
                ), f"Expected the subgraph to be a ComputedBuffer or a List[ComputedBuffer], got {type(subgraph)}"
                # Handle scatter stores
                if isinstance(subgraph, list):
                    for scatter_graph in subgraph:
                        scatters.append(self._handle_scatter_graph(scatter_graph))
                elif isinstance(subgraph.data, ir.InputBuffer):
                    out = subgraph.data.make_loader()(())
                else:
                    out = subgraph.data.inner_fn(())

            self.codegen_body()
            if output_name is not None:
                assert isinstance(output_name, str)
                assert out is not None
                self.body.writeline(f"{output_name} = {out.value}")
            else:
                assert out is None
                for scatter in scatters:
                    self.body.writeline(str(scatter))

            body_val = self.body.getvalue()
            self.cse.invalidate(OrderedSet())
            return body_val

    def load_input(
        self,
        input_name: str,
        output_name: str,
        indices: Union[list[Any], tuple[Any]],
        mask: Optional[str] = None,
        other: Optional[Union[float, int]] = 0.0,
        indent_width: int = 4,
    ):
        """Loads an input and applies any necessary preprocessing or masking.

        Args:
            input_name (str): The name of the input to load.
            indices (Union[List, Tuple]): The index for each dimension of the input.
            val (str): The name of the variable to store the loaded value.
            mask (Optional[str]): An optional mask to use for the load operation.
            other (Optional[Union[float, int]]): The value to use for masked elements. Default is 0.0.
            indent_width (int): The number of spaces to use for indentation.
        """

        input_node = self.named_input_nodes[input_name]
        self.prologue_supported_inputs.add(input_node.get_name())
        tilings = (sympy_product(input_node.get_size()), sympy.Integer(1))
        groups = {
            "x": tilings[0],
            "r0_": tilings[1],
        }

        range_trees = self.construct_range_trees(
            pid_cache=None,
            inside_reduction=False,
            is_reduction=False,
            numels=groups,
            no_x_dim=False,
        )
        load_code = None

        with self.create_subgraph_body(f"<LOAD_INPUT_{input_name}>"):
            assert isinstance(indices, (list, tuple))
            assert isinstance(output_name, str)
            assert isinstance(mask, (str, type(None)))
            self.range_trees = range_trees
            self.numels = {k: V.graph.sizevars.simplify(v) for k, v in groups.items()}
            indices = list(map(OpOverrides.paren, indices))
            index_symbols = [sympy.Symbol(x, integer=True) for x in indices]

            lengths = [V.graph.sizevars.simplify(s) for s in input_node.get_size()]
            assert len(indices) == len(lengths)

            index_symbols = [sympy.Symbol(x, integer=True) for x in indices]
            assert len(indices) == len(lengths)

            # glue to make generated code use same indexing from template

            # TODO (from reviewers as well)
            # in codegen_template,
            # prologue_node.codegen(kernel.split_and_set_ranges(prologue_node.get_ranges()))
            # the ranges need to reflect the group of the prologue input or it will error
            # not sure if there is any difference between original range_tree_entry in
            # and new one from correct lengths/groups... both actually seem to work
            for name, range_tree_entry in zip(
                indices, self.range_trees[0].construct_entries(lengths)
            ):
                range_tree_entry.set_name(name)
            contiguous_index = sympy_dot(
                ir.FlexibleLayout.contiguous_strides(lengths), index_symbols
            )
            contiguous_index = self.rename_indexing(contiguous_index)
            self.body.writeline("xindex = " + texpr(contiguous_index))

            xindex_range_root = self.range_trees[0].lookup(
                sympy.Integer(1), sympy_product(lengths)
            )
            xindex_range_root.set_name("xindex")

            # Note - ["None" override_mask]
            # MM Templates work by taking out of bounds index values and wrapping them around to 0
            # so that no mask is required on the load: offs_a_m = `rm % M`
            # We should to override the mask to be "None" instead of inheriting the mask that would
            # have been loaded otherwise.
            # We are using "None" for clarity in output code, but
            # we could alternatively emit `xmask = tl.full([xindex.shape], True, tl.int1)`
            self.template_mask = mask if mask is not None else "None"
            self.template_out = "xindex"
            self.template_indices = indices
            self.named_input_nodes[input_name].data.freeze_layout()
            self.cse.invalidate(OrderedSet())

            template_mask = self.template_mask

            class StoreOutputSubstitution(V.WrapperHandler):  # type: ignore[name-defined]
                name = "StoreOutputSubstitution"

                def store(
                    self,
                    name: str,
                    index: sympy.Expr,
                    value: "CSEVariable",
                    mode: "StoreMode" = None,
                ):
                    V.kernel.store_buffer_names.add(name)
                    V.kernel.cse.store_cache[name] = value
                    if name in V.kernel.prologue_fused_inputs:
                        # We load masked out values with 0, then apply a prologue.
                        # The masked out values may not necessariliy be 0 any more
                        # so we need to reapply the mask.
                        value_dtype = value.dtype
                        value_str = str(value)
                        if template_mask != "None" and (
                            name not in V.kernel.prologue_fused_inputs_preserve_zero
                            or other != 0
                        ):
                            value_str = (
                                f"tl.where({template_mask}, {value_str}, {other})"
                            )

                        if value_dtype != V.graph.get_buffer(name).dtype:
                            value_str = f"{value_str}.to({triton_type(V.graph.get_buffer(name).dtype)})"

                        # TODO: we should have intermediary var shapes
                        V.kernel.compute.writeline(
                            f"{output_name} = {value_str}.broadcast_to(xindex.shape)"
                        )

            self.ops_handler = StoreOutputSubstitution

            input_node = self.named_input_nodes[input_name]
            output_index = input_node.make_indexer()(index_symbols)

            # in def_kernel above we define the inputs with the storage offset adjusted
            # creating the load in input_node.make_indexer() will also adjust by storage offset
            # so subtract here to not double increment
            if not V.graph.sizevars.statically_known_equals(
                input_node.layout.offset, 0
            ):
                output_index = output_index - self.rename_indexing(
                    input_node.get_layout().offset
                )

            output_index = self.rename_indexing(output_index)

            if output_index == contiguous_index:
                output_index_str = "xindex"
            else:
                out_indexing = self.indexing(
                    output_index,
                    copy_shape=self.template_out,
                    override_mask=self.template_mask,
                )
                from .codegen.triton import IndexingOptions

                assert isinstance(out_indexing, IndexingOptions)
                output_index_str = (
                    f"({out_indexing.index_str}).broadcast_to(xindex.shape)"
                )

            # Generate load code
            load_code = f"{output_name} = tl.load({input_name} + ({output_index_str})"

            if mask:
                load_code += f", mask={mask}, other={other})"
            else:
                load_code += ")"

        hook_key = f"<LOAD_INPUT_{input_name}>"

        def hook():
            with self.set_subgraph_body(hook_key):
                self.cse.invalidate(OrderedSet())
                self.codegen_body()
                self.cse.invalidate(OrderedSet())
                if input_node.get_name() not in self.prologue_fused_inputs:
                    assert load_code is not None
                    self.body.writeline(load_code)

                return textwrap.indent(self.body.getvalue(), " " * indent_width).strip()

        assert hook_key not in self.render_hooks
        self.render_hooks[hook_key] = hook
        return hook_key

    def store_output(
        self,
        indices: Union[list[Any], tuple[Any]],
        val: str,
        mask: Optional[str] = None,
        indent_width: int = 4,
    ):
        """Stores the final output and appends any epilogue fusions if the buffer hasn't been optimized away.

        Args:
            indices (Union[List, Tuple]): The index for each dimension of the output. The dot product of
                these indices and output strides must match `val`.
            val (str): The value to store.
            mask (Optional[str]): An optional mask to use for the store operation. If provided, this mask
                will be applied to the store.
            indent_width (int): The number of spaces to use for indentation. This is used when the call to
                store_output is indented in the kernel definition.
        """
        with self.create_subgraph_body("<STORE_OUTPUT>"):
            assert isinstance(indices, (list, tuple))
            assert isinstance(val, str)
            assert isinstance(mask, (str, type(None)))
            assert self.template_mask is None
            indices = list(map(OpOverrides.paren, indices))
            index_symbols = [sympy.Symbol(x, integer=True) for x in indices]
            lengths = [
                V.graph.sizevars.simplify(s) for s in self.output_node.get_size()
            ]
            assert len(indices) == len(lengths)

            # glue to make generated code use same indexing from template
            for name, range_tree_entry in zip(
                indices, self.range_trees[0].construct_entries(lengths)
            ):
                range_tree_entry.set_name(name)
            contiguous_index = sympy_dot(
                ir.FlexibleLayout.contiguous_strides(lengths), index_symbols
            )
            contiguous_index = self.rename_indexing(contiguous_index)
            self.body.writeline("xindex = " + texpr(contiguous_index))
            self.range_trees[0].lookup(sympy.S.One, sympy_product(lengths)).set_name(
                "xindex"
            )
            self.template_mask = mask
            self.template_out = val
            self.template_indices = indices
            output_index = self.output_node.get_layout().make_indexer()(index_symbols)
            output_index = self.rename_indexing(output_index)
            if output_index == contiguous_index:
                output_index = sympy.Symbol("xindex", integer=True)

            acc_dtype = (
                triton_type_to_torch(self.meta["ACC_TYPE"])
                if "ACC_TYPE" in self.meta
                else torch.float32
            )
            epilogue_args = [V.kernel.cse.namedvar(val, dtype=acc_dtype)]
            for input_node in itertools.chain(
                self.input_nodes[: self.prefix_args],
                self.input_nodes[len(self.input_nodes) - self.suffix_args :],
            ):
                input_node.freeze_layout()
                epilogue_args.append(input_node.make_loader()(index_symbols))

            V.ops.store(
                self.output_node.get_name(),
                output_index,
                self.epilogue_fn(*epilogue_args),
            )
            self.codegen_body()

        def hook():
            # more stuff might have been added since the codegen_body above
            self.codegen_body()
            self.cse.invalidate(OrderedSet())

            return textwrap.indent(self.body.getvalue(), " " * indent_width).strip()

        assert "<STORE_OUTPUT>" not in self.render_hooks
        self.render_hooks["<STORE_OUTPUT>"] = hook
        return "<STORE_OUTPUT>"

    def render(self, template, kwargs):
        return PartialRender(
            template.render(**self.template_env(), **kwargs),
            self.render_hooks,
        )

    def make_load(self, name, indices, mask):
        """
        Optional helper called from template code to generate the code
        needed to load from an tensor.
        """
        assert isinstance(indices, (list, tuple))
        assert isinstance(name, str)
        assert isinstance(mask, str)
        stride = self.named_input_nodes[name].get_stride()
        indices = list(map(OpOverrides.paren, indices))
        assert len(indices) == len(stride)
        index = " + ".join(
            f"{texpr(self.rename_indexing(s))} * {i}" for s, i in zip(stride, indices)
        )
        return f"tl.load({name} + ({index}), {mask}, other=0.0)"

    def template_env(self):
        """
        Generate the namespace visible in the template.
        """
        return {
            fn.__name__: fn
            for fn in [
                self.def_kernel,
                self.size,
                self.stride,
                self.store_output,
                self.load_input,
                self.make_load,
                self.modification,
                self.gen_argdefs,
                self.gen_defines,
            ]
        }

    def indexing(
        self,
        index: sympy.Expr,
        *,
        dense_indexing=False,
        copy_shape=None,
        override_mask=None,
        block_ptr=False,
    ):
        """
        Override the default indexing to use our custom mask and force
        dense indexing.
        """
        return super().indexing(
            index,
            dense_indexing=False,
            # We pass template_out as the shape to broadcast the indexing to as
            # the mask might be broadcast to the output shape
            copy_shape=self.template_out,
            override_mask=self.template_mask,
            block_ptr=block_ptr,
        )

    def codegen_range_tree(self):
        pass  # ignore default codegen

    def call_kernel(self, name: str, node: Optional[ir.IRNode] = None):
        wrapper = V.graph.wrapper_code
        _, call_args, _, arg_types = self.args.python_argdefs()

        # Handle workspace allocation
        if self.workspace_arg is not None:
            wrapper.generate_workspace_allocation(self.workspace_arg)

        if V.graph.cpp_wrapper:
            # In the cpp_wrapper case, we have to compute CUDA launch grid at runtime
            # if any dynamic dimension is involved. We rely on the Python version
            # of the grid function to generate those grid configs, which may contain
            # symbolic values. The wrapper will use cexpr to print out C++ code
            # appropriately for the grid configs.
            grid = self.call_sizes + [self.meta]
            wrapper.generate_kernel_call(
                name,
                call_args,
                grid=self.grid_fn(*grid),
                # Calling self.grid_fn(*grid) already computes grid as a tuple,
                # so we need to explicitly set grid_fn as empty here. Otherwise, the
                # generated wrapper code will wrap the tuple as grid(tuple), which can
                # cause incorrect grid computation in some corner cases.
                grid_fn="",
                arg_types=arg_types,
                triton_meta=self.triton_meta,
            )
        else:
            wrapper.add_import_once(f"import {self.grid_fn.__module__}")
            meta = wrapper.add_meta_once(self.meta)
            grid = self.call_sizes + [meta]
            wrapper.generate_kernel_call(
                name,
                call_args,
                grid=grid,
                grid_fn=f"{self.grid_fn.__module__}.{self.grid_fn.__name__}",
                arg_types=arg_types,
                triton_meta=self.triton_meta,
                gpu="cpu" not in V.graph.device_types,
            )

        if self.workspace_arg is not None:
            wrapper.generate_workspace_deallocation(self.workspace_arg)


@functools.lru_cache(None)
def _jinja2_env():
    try:
        import jinja2

        return jinja2.Environment(
            undefined=jinja2.StrictUndefined,
        )
    except ImportError:
        return None


class TritonTemplate(KernelTemplate):
    index_counter = itertools.count()
    all_templates: dict[str, "TritonTemplate"] = {}

    def __init__(self, name: str, grid: Any, source: str, debug=False) -> None:
        super().__init__(name)
        self.grid = grid
        self.template = self._template_from_string(source)
        assert name not in self.all_templates, "duplicate template name"
        self.all_templates[name] = self
        self.debug = debug

    def generate(  # type: ignore[override]
        self,
        input_nodes,
        layout,
        num_stages,
        num_warps,
        prefix_args=0,
        suffix_args=0,
        epilogue_fn=identity,
        subgraphs=None,
        mutated_inputs=None,
        call_sizes=None,
        workspace_arg: Optional[WorkspaceArg] = None,
        **kwargs,
    ):
        """This function generates a TritonTemplateCaller

        Args:
            input_nodes: List of input nodes
            layout: Output layout
            num_stages: Number of stages for triton launch
            num_warps: Number of warps for triton launch
            prefix_args: Number of input nodes to be passed as arguments
            suffix_args: Number of input nodes to be passed as arguments
            epilogue_fn: Optional epilogue function to be called on the output
            subgraphs: Optional subgraphs to be passed as arguments, these will be inlined
                into the triton template string
            mutated_inputs: Optional list of input nodes that are mutated by the kernel, this is helpful
                if you need to return multiple outputs. You can pass them as inputs and mark them as
                being mutated by the kernel.
        """
        assert self.template, "requires jinja2"
        defines = StringIO()

        # HACK: Triton currently breaks if TF32 floats are requested, but the CUDA
        # capability doesn't support them.  This is a bug in Triton, but for now we'll
        # patch around it here.  See https://github.com/triton-lang/triton/issues/3011
        # for one example issue with this problem.
        if not torch.cuda.is_tf32_supported():
            kwargs["ALLOW_TF32"] = "False"

        for name, val in kwargs.items():
            defines.write(f"{name} : tl.constexpr = {val}\n")
        defines = defines.getvalue()

        fake_out = ir.Buffer(name="buf_out", layout=layout)
        kernel_name = f"triton_{self.name}"

        numel = sympy_product(layout.size)
        buffers = itertools.chain(input_nodes, (fake_out,))
        if not TritonScheduling.can_use_32bit_indexing(numel, buffers):
            raise NotImplementedError(
                "64-bit indexing is not yet implemented for triton templates"
            )

        if call_sizes is None:
            call_sizes = layout.size

        kernel_options = {
            "input_nodes": input_nodes,
            "defines": defines,
            "num_stages": num_stages,
            "num_warps": num_warps,
            "grid_fn": self.grid,
            "meta": kwargs,
            "call_sizes": call_sizes,
            "prefix_args": prefix_args,
            "suffix_args": suffix_args,
            "epilogue_fn": epilogue_fn,
            "subgraphs": subgraphs,
        }

        with patch.object(
            V.graph, "get_dtype", self._fake_get_dtype(fake_out)
        ), V.graph.set_current_device(layout.device), TritonTemplateKernel(
            kernel_name=kernel_name,
            output_node=fake_out,
            workspace_arg=workspace_arg,
            use_jit=False,
            **kernel_options,
        ) as kernel:
            try:
                template = kernel.render(self.template, kwargs)
                with kernel.set_subgraph_body("<STORE_OUTPUT>"):
                    code = template.finalize_all()
            except ZeroDivisionError:
                # TODO(nmacchioni): fix sympy division by zero
                return None
            if self.debug:
                print("Generated Code:\n", code)
            extra = (
                "-".join(
                    [
                        *[
                            f"{kwarg}={repr(kwargs[kwarg])}"
                            for kwarg in sorted(kwargs.keys())
                        ],
                        f"num_stages={num_stages}",
                        f"num_warps={num_warps}",
                    ]
                )
                + "-"
            )
            mod = PyCodeCache.load(code, extra)

        input_call_args = tuple(kernel.args.input_buffers.keys())

        # We expect the input_buffer order to be [*input_nodes, *captured_buffers]
        expected_input_args = tuple(unique(x.get_name() for x in input_nodes))
        assert input_call_args[: len(expected_input_args)] == expected_input_args, (
            input_call_args,
            expected_input_args,
        )

        full_input_nodes = tuple([V.graph.get_buffer(k) for k in input_call_args])
        extra_args = V.graph.sizevars.size_hints(
            map(sympy.expand, tuple(kernel.args.sizevars.keys())),
            fallback=config.unbacked_symint_fallback,
        )

        kernel_hash_name = f"triton_{self.name}_{next(self.index_counter)}"

        def make_kernel_render(out_node):
            kernel = TritonTemplateKernel(
                kernel_name=str(Placeholder.KERNEL_NAME),
                output_node=out_node,
                workspace_arg=workspace_arg,
                use_jit=False,
                **kernel_options,
            )
            render = functools.partial(
                kernel.render,
                self.template,
                kwargs,
            )
            return kernel, render

        # create the BenchmarkRequest
        assert mod.__file__ is not None
        grid = self.grid(
            *V.graph.sizevars.size_hints(
                call_sizes,
                fallback=config.unbacked_symint_fallback,
            ),
            kwargs,
        )
        bmreq_cls: type[TritonBenchmarkRequest]
        if layout.device.type == "cpu":
            bmreq_cls = TritonCPUBenchmarkRequest
        else:
            bmreq_cls = TritonGPUBenchmarkRequest
        bmreq = bmreq_cls(
            module_path=mod.__file__,
            module_cache_key=mod.key,
            kernel_name=kernel_name,
            grid=grid,
            extra_args=extra_args,
            num_stages=num_stages,
            num_warps=num_warps,
            matrix_instr_nonkdim=kwargs.get("matrix_instr_nonkdim", 0),
            input_tensor_meta=TensorMeta.from_irnodes(full_input_nodes),  # type: ignore[arg-type]
            output_tensor_meta=TensorMeta.from_irnodes(layout),
            workspace_arg=workspace_arg,
        )

        return TritonTemplateCaller(
            kernel_hash_name,
            full_input_nodes,
            layout,
            make_kernel_render,
            extra.strip("-").replace("-", ", "),
            bmreq,
            log_info={
                "tile_shape": str(
                    (
                        kwargs.get("BLOCK_M", -1),
                        kwargs.get("BLOCK_K", -1),
                        kwargs.get("BLOCK_N", -1),
                    )
                ),
                "num_stages": num_stages,
                "num_warps": num_warps,
                "allow_tf32": str(kwargs.get("ALLOW_TF32", None)),
                "acc_type": str(kwargs.get("ACC_TYPE", None)),
            },
            mutated_inputs=mutated_inputs,
            workspace_arg=workspace_arg,
            allowed_prologue_inps=kernel.prologue_supported_inputs.copy(),
        )


class ExternKernelChoice:
    def __init__(
        self,
        kernel,
        cpp_kernel=None,
        *,
        name=None,
        has_out_variant=True,
        op_overload=None,
        use_fallback_kernel=False,
        kernel_creator=None,
    ) -> None:
        super().__init__()
        name = name or kernel.__name__
        assert callable(kernel)
        assert not hasattr(extern_kernels, name), f"duplicate extern kernel: {name}"
        self.name = name
        self.cpp_kernel_name = cpp_kernel
        self.has_out_variant = has_out_variant
        setattr(extern_kernels, name, kernel)
        self.op_overload = op_overload
        self.use_fallback_kernel = use_fallback_kernel
        self.kernel_creator = kernel_creator

    def to_callable(self):
        return getattr(extern_kernels, self.name)

    def call_name(self):
        return f"extern_kernels.{self.name}"

    @functools.lru_cache(None)  # noqa: B019
    def hash_key(self):
        fn = self.to_callable()
        parts = [
            self.name,
            getattr(fn, "__name__", ""),
            getattr(fn, "__module__", ""),
        ]
        try:
            parts.append(inspect.getsource(fn))
        except Exception:
            pass
        return code_hash("-".join(parts))

    def bind(
        self,
        input_nodes,
        layout,
        ordered_kwargs_for_cpp_kernel=(),
        **kwargs,
    ):
        self.ordered_kwargs_for_cpp_kernel = ordered_kwargs_for_cpp_kernel
        return ExternKernelCaller(
            self, input_nodes, layout, kwargs, has_out_variant=self.has_out_variant
        )


class TritonTemplateCaller(ir.TritonTemplateCallerBase):
    def __init__(
        self,
        name,
        input_nodes,
        layout,
        make_kernel_render,
        description,
        bmreq,
        log_info: Optional[
            dict[str, Union[PrimitiveInfoType, list[PrimitiveInfoType]]]
        ] = None,
        mutated_inputs=None,
        workspace_arg: Optional[WorkspaceArg] = None,
        allowed_prologue_inps: Optional[OrderedSet[str]] = None,
    ) -> None:
        super().__init__(name, input_nodes, layout, description)
        self.make_kernel_render = make_kernel_render
        self.bmreq: TritonBenchmarkRequest = bmreq
        if log_info is None:
            log_info = {}
        self.log_info: dict[str, Any] = log_info
        self.log_info.update(
            {
                "backend": "Triton",
                "grid": str(self.bmreq.grid),
                "num_stages": self.bmreq.num_stages,
                "num_warps": self.bmreq.num_warps,
            }
        )
        self.mutated_inputs = mutated_inputs
        self.workspace_arg = workspace_arg
        self.allowed_prologue_inps = (
            allowed_prologue_inps if allowed_prologue_inps is not None else OrderedSet()
        )

    def benchmark(self, *args, out):
        assert self.bmreq is not None
        return self.bmreq.benchmark(*args, output_tensor=out)

    def precompile(self):
        assert self.bmreq is not None
        self.bmreq.precompile()

    def __str__(self) -> str:
        return f"TritonTemplateCaller({self.bmreq.module_path}, {self.description})"

    def call_name(self):
        return f"template_kernels.{self.name}"

    def hash_key(self):
        return "-".join(
            [
                self.name.rsplit("_", 1)[0],
                self.bmreq.module_cache_key,
            ]
        )

    def output_node(self):
        return ir.TensorBox.create(
            ir.TritonTemplateBuffer(
                layout=self.layout,
                inputs=self.input_nodes,
                make_kernel_render=self.make_kernel_render,
                mutated_inputs=self.mutated_inputs,
                allowed_prologue_inps=self.allowed_prologue_inps,
            )
        )

    def info_dict(self) -> dict[str, Union[PrimitiveInfoType, list[PrimitiveInfoType]]]:
        """Information returned here is logged to the autotune log file when that is enabled."""
        return self.log_info

    def get_make_kernel_render(self):
        return self.make_kernel_render

    def autoheuristic_id(self):
        type_name = "triton"
        info = self.info_dict()
        # TODO(AlnisM): Does tile_shape always exist?
        tile = info["tile_shape"]
        tile_vals = eval(tile)  # type: ignore[arg-type]
        BLOCK_M = tile_vals[0]
        BLOCK_K = tile_vals[1]
        BLOCK_N = tile_vals[2]
        num_stages = info["num_stages"]
        num_warps = info["num_warps"]
        return f"type={type_name}_BLOCK-M={BLOCK_M}_BLOCK-K={BLOCK_K}_BLOCK-N={BLOCK_N}_numstages={num_stages}_numwarps={num_warps}"


class ExternKernelCaller(ChoiceCaller):
    def __init__(
        self,
        choice: ExternKernelChoice,
        input_nodes,
        layout,
        kwargs=None,
        *,
        has_out_variant=True,
    ) -> None:
        super().__init__(choice.name, input_nodes, layout, description="")
        self.choice = choice
        self.kwargs = kwargs or {}
        self.has_out_variant = has_out_variant

    def __str__(self) -> str:
        return f"ExternKernelCaller({self.choice.call_name()})"

    def benchmark(self, *args, out):
        if out.numel() == 0:
            # no need to run the kerrnel of do benchmarking
            return 0.0
        if self.has_out_variant:
            return super().benchmark(*args, out=out)
        else:
            algo = self.to_callable()
            out_new = algo(*args)
            torch._C._dynamo.guards.assert_size_stride(
                out_new, tuple(out.size()), tuple(out.stride())
            )
            out.copy_(out_new)  # for correctness checking
            return benchmarker.benchmark(algo, args, {})

    def to_callable(self):
        fn = self.choice.to_callable()
        if self.kwargs:
            return functools.partial(fn, **self.kwargs)
        return fn

    def hash_key(self):
        return "-".join(
            [
                self.choice.name,
                *[
                    f"{kwarg}={repr(self.kwargs[kwarg])}"
                    for kwarg in sorted(self.kwargs.keys())
                ],
                self.choice.hash_key(),
            ]
        )

    def output_node(self):
        if self.choice.use_fallback_kernel:
            assert (
                self.choice.op_overload is not None
            ), "Please provide an op_overload to use ir.FallbackKernel"
            inner = ir.FallbackKernel.create(
                self.choice.op_overload, *self.input_nodes, **self.kwargs
            )
        elif self.choice.kernel_creator is not None:
            inner = self.choice.kernel_creator(*self.input_nodes, **self.kwargs)
        else:
            cls = ir.ExternKernelOut if self.has_out_variant else ir.ExternKernelAlloc
            inner = cls(
                layout=self.layout,
                inputs=self.input_nodes,
                python_kernel_name=self.choice.call_name(),
                cpp_kernel_name=self.choice.cpp_kernel_name,
                ordered_kwargs_for_cpp_kernel=self.choice.ordered_kwargs_for_cpp_kernel,
                op_overload=self.choice.op_overload,
                kwargs=self.kwargs,
            )

        return ir.TensorBox.create(inner)

    def info_dict(self) -> dict[str, Union[PrimitiveInfoType, list[PrimitiveInfoType]]]:
        """Information returned here is logged to the autotune log file when that is enabled."""
        return {
            "backend": "extern",
            "kernel_call_name": self.choice.call_name(),
        }

    def autoheuristic_id(self):
        return f"extern_{self.choice.name}"


@functools.lru_cache(None)
def get_mm_log_filename() -> Optional[str]:
    mm_file_name = os.environ.get("TORCHINDUCTOR_MM_LOGGING_FILE", None)
    if not mm_file_name:
        return None

    if "json" not in mm_file_name:
        mm_file_name = f"{mm_file_name}.json"

    return mm_file_name


def append_to_log(filename, data):
    lock_file = filename.replace(".json", ".lock")
    lock = FileLock(lock_file)
    with lock:
        try:
            with open(filename) as f:
                log_data = json.load(f)
        except (FileNotFoundError, json.JSONDecodeError):
            log_data = []

        log_data.append(data)

        with open(filename, "w") as f:
            json.dump(log_data, f, indent=4)


class DataProcessorChoiceCallerWrapper:
    def __init__(self, wrapped, preprocessor, postprocessor) -> None:
        self._wrapped = wrapped
        if preprocessor is not None:
            self._preprocessor = preprocessor
        else:
            self._preprocessor = lambda x, y: (x, y)
        if postprocessor is not None:
            self._postprocessor = postprocessor
        else:
            self._postprocessor = lambda x: x

    def __getattr__(self, name):
        return getattr(self._wrapped, name)

    def benchmark(self, *args, out) -> float:
        new_args, new_out = self._preprocessor(args, out)
        result = self._wrapped.benchmark(*new_args, out=new_out)
        new_out = self._postprocessor(new_out)
        if out is not new_out:
            out.copy_(new_out)
        return result

    def output_node(self) -> ir.TensorBox:
        result = self._wrapped.output_node()
        return self._postprocessor(result)

    def __repr__(self) -> str:
        return f"DataProcessorChoiceCallerWrapper({self._wrapped})"


class DataProcessorTemplateWrapper:
    """
    A wrapper class for a kernel template.

    This class together with `DataProcessorChoiceCallerWrapper` provides a convenient way to
    preprocess and postprocess data before and after using the wrapped template. A typical
    usage is to reorder or filter the input nodes in order to match the expected input of other
    kernel choices like a ATen kernel. A more complicated usage is to prepack the weights.
    See the example from :mod:`cpp_gemm_template` for more details.
    """

    def __init__(
        self,
        wrapped_template_cls,
        preprocessor,
        postprocessor,
        **kwargs,
    ) -> None:
        if preprocessor is not None:
            self._preprocessor = preprocessor
        else:
            self._preprocessor = lambda x, y: (x, y)
        if postprocessor is not None:
            self._postprocessor = postprocessor
        else:
            self._postprocessor = lambda x: x
        assert "input_nodes" in kwargs
        assert "layout" in kwargs
        kwargs["input_nodes"], kwargs["layout"] = preprocessor(
            kwargs["input_nodes"], kwargs["layout"]
        )
        self._wrapped = wrapped_template_cls(**kwargs)

    def __getattr__(self, name):
        return getattr(self._wrapped, name)

    def maybe_append_choice(self, choices, **kwargs):
        return type(self._wrapped).maybe_append_choice(self, choices, **kwargs)

    def generate(self, **kwargs):
        choice_caller = self._wrapped.generate(**kwargs)
        return DataProcessorChoiceCallerWrapper(
            choice_caller, self._preprocessor, self._postprocessor
        )

    def __repr__(self) -> str:
        return f"DataProcessorTemplateWrapper({self._wrapped})"


class ErrorFromChoice(RuntimeError):
    def __init__(self, msg, choice: ChoiceCaller, inputs_str) -> None:
        msg += f"\nFrom choice {choice}\n{inputs_str}"
        super().__init__(msg)
        self.choice = choice


class NoValidChoicesError(RuntimeError):
    pass


@functools.lru_cache(None)
def get_num_workers() -> int:
    if "TORCHINDUCTOR_COMPILE_THREADS" in os.environ:
        return int(os.environ["TORCHINDUCTOR_COMPILE_THREADS"])

    cpu_count = (
        len(os.sched_getaffinity(0))
        if hasattr(os, "sched_getaffinity")
        else os.cpu_count()
    )
    assert cpu_count
    return cpu_count


def create_inputs_key(input_nodes) -> str:
    return repr([AlgorithmSelectorCache.key_of(x) for x in input_nodes])


def create_precompile_key(
    name: str, inputs_key: str, choices: list[ChoiceCaller]
) -> str:
    return ":".join(
        [
            name,
            inputs_key,
            torch.get_float32_matmul_precision(),
        ]
        + [choice.hash_key() for choice in choices]
    )


class AlgorithmSelectorCache(PersistentCache):
    def __init__(self, *args, **kwargs) -> None:
        super().__init__(*args, **kwargs)

        # the autotuning will get occur in the scheduler, so there is
        # no guarantee that the first lowering for a given key will also be the
        # first to benchmark it. share a single precompilation function for all lowerings
        # of a particular key
        self.precompile_cache: dict[str, Callable[[], None]] = {}
        # list of callbacks that are called after benchmarking
        self.feedback_saver_fns: list[
            Callable[
                [dict[ChoiceCaller, float], str, list[Any], list[ChoiceCaller]], None
            ]
        ] = []

        clear_on_fresh_inductor_cache(self)

    def cache_clear(self) -> None:
        self.precompile_cache.clear()
        self.feedback_saver_fns.clear()

    def __call__(
        self,
        name,
        choices: list[ChoiceCaller],
        input_nodes,
        layout,
        # optional dict mapping arg indices to the functions
        # generating a torch.Tensor for that input from the
        # corresponding ir.Buffer. if passed for a given
        # arg, the function will be called instead of
        # generating a random torch.Tensor for benchmarking.
        input_gen_fns: Optional[dict[int, Callable[[ir.Buffer], torch.Tensor]]] = None,
        precompilation_timeout_seconds: int = 60 * 60,
        return_multi_template=False,
    ):
        from .codegen.cuda.cuda_kernel import CUDATemplateCaller

        # Templates selected with input_gen_fns require specific input data to avoid IMA
        # Passing custom input gen fns to benchmark_fusion NYI, so skip deferred template selection
        # TODO(jgong5): support multi-template on CPU
        if input_gen_fns is not None or layout.device.type == "cpu":
            return_multi_template = False

        # TODO - assert that we have not mutating kernels here

        # TODO(nmacchioni): remove once CI tests are fixed
        choices = [choice for choice in choices if choice is not None]

        if config.test_configs.autotune_choice_name_regex is not None:
            choices = [
                c
                for c in choices
                if re.search(
                    config.test_configs.autotune_choice_name_regex,
                    c.name,
                )
            ]
        if config.test_configs.autotune_choice_desc_regex is not None:
            choices = [
                c
                for c in choices
                if re.search(
                    config.test_configs.autotune_choice_desc_regex,
                    c.description,
                )
            ]

        if mm_file_name := get_mm_log_filename():
            M, K = input_nodes[-2].get_size()[:2]
            N = input_nodes[-1].get_size()[-1]
            append_to_log(mm_file_name, {"invoke": str((M, K, N))})

        if len(choices) == 0:
            backend_config = (
                "max_autotune_gemm_backends"
                if name != "convolution"
                else "max_autotune_conv_backends"
            )
            raise NoValidChoicesError(
                f"No choices to select, please consider adding ATEN into {backend_config} "
                "config (defined in torch/_inductor/config.py) to allow at least one choice. "
            )
        log.debug("Max autotune selects from %s choices.", str(len(choices)))

        if len(choices) == 1:
            if not isinstance(choices[0], CUDATemplateCaller):
                # CUDATemplateCaller still needs to go through autotuning process to retrieve workspace size.
                return choices[0].output_node()

        @functools.lru_cache(None)
        def make_benchmark_fn():
            return self.make_benchmark_fn(choices, input_nodes, layout, input_gen_fns)

        inputs_key = create_inputs_key(input_nodes)

        def precompile(choices) -> Callable[[], None]:
            log.debug("Starting precompilation")

            def no_op(*args, **kwargs):
                return

            if (
                precompilation_timeout_seconds is None
                or precompilation_timeout_seconds <= 0
            ):
                log.debug("Precompilation timeout is None or <= 0, returning no_op")
                return no_op

            num_workers = min(get_num_workers(), len(choices))

            if num_workers <= 0:
                return no_op

            # https://github.com/python/cpython/issues/106905
            if (
                sys.version_info.major == 3
                and sys.version_info.minor == 11
                and sys.version_info.micro <= 8
            ):
                return no_op

            # check local and global cache before precompiling
            timings = self.lookup(
                choices,
                name,
                inputs_key,
                benchmark=None,
            )

<<<<<<< HEAD
            if timings and len(timings) == len(choices):
=======
            if timings:
                log.debug("Timings found in cache, returning no_op")
>>>>>>> 39784db3
                return no_op

            if config.search_autotune_cache and not (
                config.max_autotune or config.max_autotune_gemm
            ):
                return no_op

            precompile_key = create_precompile_key(name, inputs_key, choices)
            if precompile_func := self.precompile_cache.get(precompile_key):
                log.debug("Precompile function found in cache, returning it")
                return precompile_func

            log.info(
                "Multithreaded precompilation for %d choices using %d worker threads",
                len(choices),
                num_workers,
            )

            # In rare circumstances, because python threads inherit global state,
            # thread pool executor can race and leave stdout/stderr in a state
            # different than the original values. we explicitly restore the state
            # here to avoid this issue.

            def precompile_with_captured_stdout(choice):
                log.debug("Precompiling choice with captured stdout: %s", choice)
                with restore_stdout_stderr():
                    choice.precompile()

            def on_complete(future):
                assert future in start_times
                elapsed_times[future] = time.time() - start_times[future]
                log.debug(
                    "Precompilation complete for future: %s, elapsed time: %.02fs",
                    future,
                    elapsed_times[future],
                )

            executor = ThreadPoolExecutor(max_workers=num_workers)
            async_compile = torch._inductor.async_compile.AsyncCompile()

            futures: dict[concurrent.futures.Future[Any], ChoiceCaller] = {}
            start_times: dict[concurrent.futures.Future[Any], float] = {}
            elapsed_times: dict[concurrent.futures.Future[Any], float] = {}

            # Some choices only differ in runtime arguments, so we
            # skip a choice if it has the same hash as a previously seen choice
            seen_choices: OrderedSet[ChoiceCaller] = OrderedSet()
            for c in choices:
                # Skip choices which we have already issued a precompile
                if c.hash_key() in seen_choices:
                    log.debug("Skipping already seen choice: %s", c)
                    continue
                else:
                    seen_choices.add(c.hash_key())

                if hasattr(c, "precompile"):
                    triton_cuda_choice = isinstance(
                        c, TritonTemplateCaller
                    ) and isinstance(c.bmreq, TritonGPUBenchmarkRequest)
                    if triton_cuda_choice and async_compile.use_process_pool():
                        with open(c.bmreq.module_path) as file:
                            source_code = file.read()
                        future = async_compile.triton(
                            kernel_name=c.bmreq.kernel_name, source_code=source_code
                        ).future
                        log.debug("Submitted triton async compile for choice: %s", c)
                    else:
                        future = executor.submit(precompile_with_captured_stdout, c)
                        log.debug("Submitted precompile for choice: %s", c)

                    start_times[future] = time.time()
                    future.add_done_callback(on_complete)
                    futures[future] = c

            @functools.lru_cache(None)
            @restore_stdout_stderr()
            def wait_on_futures():
                log.debug("Waiting on futures")
                counters["inductor"]["select_algorithm_precompile"] += 1
                for future in as_completed(
                    futures,
                    timeout=precompilation_timeout_seconds,
                ):
                    if e := future.exception():
                        log.error(
                            "Exception %s for benchmark choice %s", e, futures[future]
                        )
                    else:
                        counters["inductor"]["select_algorithm_num_precompiles"] += 1
                        log.info(
                            "Precompiling benchmark choice %s took %.02fs",
                            futures[future],
                            elapsed_times[future],
                        )

                executor.shutdown(wait=True)

            self.precompile_cache[precompile_key] = wait_on_futures

            return wait_on_futures

        def autotune(choices):
            log.debug("Starting autotuning")
            with dynamo_timed(
                f"{name}_template_autotuning",
                log_pt2_compile_event=True,
                dynamo_compile_column_us="compile_time_autotune_time_us",
            ):
                return make_benchmark_fn()(choices)

        if config.autotune_in_subproc:
            from .autotune_process import tuning_pool

            # do the optional warmup
            tuning_pool.initialize()

        def do_autotuning(precompile_fn):
            precompile_start_ts = time.time()
            with dynamo_timed(
                f"{name}_template_precompiling",
                log_pt2_compile_event=True,
                dynamo_compile_column_us="compile_time_autotune_time_us",
            ):
                precompile_fn()
            precompile_elapse = time.time() - precompile_start_ts
            log.debug("Precompilation elapsed time: %.02fs", precompile_elapse)

            autotune_start_ts = time.time()
            timings = self.lookup(
                choices,
                name,
                inputs_key,
                autotune,
            )
            autotune_elapse = time.time() - autotune_start_ts
            log.debug("Autotuning elapsed time: %.02fs", autotune_elapse)

            if timings and all(
                not math.isfinite(timing) for timing in timings.values()
            ):
                raise NoValidChoicesError

            if make_benchmark_fn.cache_info().currsize:
                counters["inductor"]["select_algorithm_autotune"] += 1

            if (
                make_benchmark_fn.cache_info().currsize
                or log.getEffectiveLevel() == logging.DEBUG
                or config.trace.log_autotuning_results
            ):
                self.log_results(
                    name, input_nodes, timings, autotune_elapse, precompile_elapse
                )

            for feedback_fn in self.feedback_saver_fns:
                feedback_fn(timings, name, input_nodes, choices)

            return timings

        precompile_fn = precompile(choices)

        if return_multi_template and (config.max_autotune or config.max_autotune_gemm):

            def get_timings():
                timings = do_autotuning(precompile_fn)
                min_extern_choice = float("inf")
                for choice, timing in timings.items():
                    if isinstance(choice, ExternKernelCaller):
                        min_extern_choice = min(min_extern_choice, timing)

                timings = {
                    choice: time
                    for choice, time in timings.items()
                    if (
                        time <= min_extern_choice
                        or not isinstance(choice, ExternKernelCaller)
                    )
                }

                return timings

            # We take the union of allowed prologue inputs from all choices,
            # and, within benchmark fusion, don't allow prologue fusion for
            # choices which dont support the whole union.
            allowed_prologue_inps: OrderedSet[str] = OrderedSet()
            for c in choices:
                if isinstance(c, TritonTemplateCaller):
                    allowed_prologue_inps |= c.allowed_prologue_inps

            return torch._inductor.ir.TensorBox.create(
                torch._inductor.ir.MultiTemplateBuffer(
                    layout,
                    input_nodes,
                    get_timings,
                    choices,
                    allowed_prologue_inps,
                )
            )

        # TODO - dont want to precompile if we have a cache hit
        timings = do_autotuning(precompile_fn)
        if timings == {} or choices[0] not in timings:
            return choices[0].output_node()

        selected_key = builtins.min(timings, key=timings.__getitem__)
        selected_choice = selected_key.output_node()
        log.debug("selected choice: %s", str(selected_choice))
        return selected_choice

    @classmethod
    def make_benchmark_fn(
        cls,
        choices,
        input_nodes,
        layout,
        input_gen_fns=None,
    ):
        if input_gen_fns is None:
            input_gen_fns = {}

        def get_inputs(
            choices: Union[list[ExternKernelCaller], list[TritonTemplateCaller]]
        ) -> AutotuneArgs:
            # de-duplicate args
            unique_example_inputs = {
                x.get_name(): input_gen_fns.get(i, cls.benchmark_example_value)(x)
                for i, x in enumerate(input_nodes)
            }
            example_inputs = list(unique_example_inputs.values())
            example_inputs_extern = [
                (
                    unique_example_inputs[input_node.get_name()]
                    if unique_example_inputs[input_node.get_name()].is_mkldnn
                    else torch.as_strided(
                        unique_example_inputs[input_node.get_name()],
                        V.graph.sizevars.size_hints(
                            input_node.get_size(),
                            fallback=config.unbacked_symint_fallback,
                        ),
                        V.graph.sizevars.size_hints(
                            input_node.get_stride(),
                            fallback=config.unbacked_symint_fallback,
                        ),
                        V.graph.sizevars.size_hint(
                            input_node.get_layout().offset,
                            fallback=config.unbacked_symint_fallback,
                        ),
                    )
                )
                for input_node in input_nodes
            ]
            out = cls.benchmark_example_value(layout)
            out_extern = torch.as_strided(
                out, out.size(), out.stride(), V.graph.sizevars.size_hint(layout.offset)
            )
            expected = None
            if VERIFY:
                choices[0].benchmark(*example_inputs_extern, out=out_extern)
                expected = out_extern.clone()

            return AutotuneArgs.from_choice_args(
                example_inputs,
                example_inputs_extern,
                out,
                out_extern,
                expected,
            )

        if DEBUG:
            print(f"{len(choices)} tuning requests:")

        def benchmark_choice_in_current_process(
            choice: ChoiceCaller, autotune_args: AutotuneArgs
        ) -> float:
            is_extern = isinstance(choice, ExternKernelCaller)
            benchmark_tensors = autotune_args.get_benchmark_tensors(is_extern)
            inpts, output = benchmark_tensors.unpack()
            output.zero_()
            result = choice.benchmark(*inpts, out=output)
            device_type = next(
                (tensor.device.type for tensor in inpts if is_gpu(tensor.device.type)),
                "cuda",
            )
            device_interface = get_interface_for_device(device_type)
            if device_interface.is_available():
                device_interface.synchronize()  # shake out any CUDA errors

            if VERIFY and autotune_args.expected is not None:
                autotune_args.verify(**VERIFY)
            return result

        def benchmark_in_current_process(
            choices: Union[list[ExternKernelCaller], list[TritonTemplateCaller]],
        ) -> dict[Union[ExternKernelCaller, TritonTemplateCaller], float]:
            inputs = get_inputs(choices)
            timings = {}
            for choice in choices:
                try:
                    timing = benchmark_choice_in_current_process(choice, inputs)
                except CUDACompileError as e:
                    log.error(
                        "CUDA compilation error during autotuning: \n%s. \nIgnoring this choice.",
                        str(e),
                    )
                    timing = float("inf")
                except NotImplementedError as e:
                    log.warning("Not yet implemented: %s", e)
                    timing = float("inf")
                except RuntimeError as e:
                    msg = str(e)
                    if "invalid argument" in msg:
                        msg += "\n\nThis may mean this GPU is too small for max_autotune mode.\n\n"
                    else:
                        if "illegal memory access" in msg:
                            msg += "\n\nEither error in template or triton bug.\n"
                    log.error(
                        "Runtime error during autotuning: \n%s. \nIgnoring this choice.",
                        msg,
                    )
                    timing = float("inf")
                except AssertionError as e:
                    raise AssertionError(  # noqa: B904
                        f"Incorrect result from choice {choice}\n\n{e}"
                    )
                except Exception as e:
                    try:
                        from triton.runtime.autotuner import OutOfResources

                        if isinstance(e, OutOfResources):
                            log.warning(e)
                            timing = float("inf")
                        else:
                            raise e
                    except ImportError:
                        raise e from None

                timings[choice] = timing

            return timings

        def benchmark_in_sub_process(
            choices: Union[list[ExternKernelCaller], list[TritonTemplateCaller]]
        ):
            from . import autotune_process

            # only benchmark triton kernel in sub process for now.
            # ATen/Extern kernel are still benchmarked in the current process.
            extern = [c for c in choices if isinstance(c, ExternKernelCaller)]
            triton = [c for c in choices if not isinstance(c, ExternKernelCaller)]

            timings = benchmark_in_current_process(extern)
            timings.update(autotune_process.benchmark_in_sub_process(triton))  # type: ignore[arg-type]
            return timings

        benchmark = (
            benchmark_in_sub_process
            if config.autotune_in_subproc
            else benchmark_in_current_process
        )

        return benchmark

    @staticmethod
    def log_results(
        name: str,
        input_nodes: list[ir.IRNode],
        timings: dict[ChoiceCaller, float],
        elapse: float,
        precompile_elapse: float,
    ):
        V.debug.log_autotuning_results(
            name, input_nodes, timings, elapse, precompile_elapse
        )
        if not (config.max_autotune or config.max_autotune_gemm) or not PRINT_AUTOTUNE:
            return
        sizes = ", ".join(
            [
                "x".join(
                    map(
                        str,
                        V.graph.sizevars.size_hints(
                            n.get_size(), fallback=config.unbacked_symint_fallback  # type: ignore[arg-type]
                        ),
                    )
                )
                for n in input_nodes
            ]
        )
        if config.autotune_num_choices_displayed == 0:
            return
        # when autotune_num_choices_displayed is None, [:None] means all
        n = config.autotune_num_choices_displayed
        top_k = sorted(timings, key=timings.__getitem__)[:n]

        best = top_k[0]

        def get_choice_info(choice):
            if isinstance(choice, torch._inductor.select_algorithm.ExternKernelCaller):
                return {"type": "cublas", "time": timings[choice]}

            assert isinstance(
                choice, torch._inductor.select_algorithm.TritonTemplateCaller
            )

            info = choice.info_dict()
            tile = info["tile_shape"]

            tile_vals = eval(tile)  # type: ignore[arg-type]
            BLOCK_M = tile_vals[0]
            BLOCK_K = tile_vals[1]
            BLOCK_N = tile_vals[2]

            return {
                "type": "triton",
                "time": timings[choice],
                "BLOCK_M": BLOCK_M,
                "BLOCK_K": BLOCK_K,
                "BLOCK_N": BLOCK_N,
                "num_stages": info["num_stages"],
                "num_warps": info["num_warps"],
            }

        mm_filename = get_mm_log_filename()
        if mm_filename and "mm" in name:
            M, K = input_nodes[-2].get_size()[:2]
            N = input_nodes[-1].get_size()[-1]

            out_dict = {
                str((M, K, N)): [get_choice_info(choice) for choice in timings.keys()]
            }

            append_to_log(mm_filename, out_dict)

        best_time = timings[best]
        sys.stderr.write(f"AUTOTUNE {name}({sizes})\n")
        for choice in top_k:
            result = timings[choice]
            if result:
                kernel_description = choice.description
                sys.stderr.write(
                    f"  {choice.name} {result:.4f} ms {best_time / result:.1%} {kernel_description}\n"
                )
            else:
                sys.stderr.write(
                    f"  {choice.name} {result:.4f} ms <DIVIDED BY ZERO ERROR>\n"
                )

        autotune_type_str = (
            "SubProcess" if config.autotune_in_subproc else "SingleProcess"
        )
        sys.stderr.write(
            f"{autotune_type_str} AUTOTUNE benchmarking takes {elapse:.4f} seconds and {precompile_elapse:.4f}"
            f" seconds precompiling for {len(timings)} choices\n"
        )

    @staticmethod
    def benchmark_example_value(node):
        """
        Convert an ir.Buffer into a concrete torch.Tensor we can use for
        benchmarking.
        """
        if isinstance(node, ir.Layout):
            node = ir.Buffer(name="fake", layout=node)
        # triton templates want the base tensor.
        if isinstance(node, ir.BaseView):
            node = node.unwrap_view()

        # Inplace padding may reinterpret a tensor to a larger tensor if the
        # stride is large enough. The V.graph.get_allocation_size takes this into account.
        # So we need call as_strided in the end to 'view' the tensor with the correct
        # sizes/strides
        return AlgorithmSelectorCache.generate_example_value(
            V.graph.sizevars.size_hints(
                node.get_size(),
                fallback=config.unbacked_symint_fallback,
            ),
            V.graph.sizevars.size_hints(
                node.get_stride(),
                fallback=config.unbacked_symint_fallback,
            ),
            node.get_device(),
            node.get_dtype(),
            node.layout.offset,
            V.graph.sizevars.size_hints(
                V.graph.get_allocation_size(node),
                fallback=config.unbacked_symint_fallback,
            ),
        )

    @staticmethod
    def generate_example_value(
        size, stride, device, dtype, extra_size, allocation_size=None
    ):
        # preserve rng states to avoid the rand_strided call below changes
        # the rng states for the real model code.
        with preserve_rng_state():
            if allocation_size is None or allocation_size == size:
                return rand_strided(
                    size,
                    stride,
                    device=device,
                    dtype=dtype,
                    extra_size=extra_size,
                )
            else:
                return rand_strided(
                    allocation_size,
                    stride,
                    device=device,
                    dtype=dtype,
                    extra_size=extra_size,
                ).as_strided(size, stride)

    @staticmethod
    def key_of(node):
        """
        Extract the pieces of an ir.Buffer that we should invalidate cached
        autotuning results on.
        """
        sizevars = V.graph.sizevars
        return (
            node.get_device().type,
            str(node.get_dtype()),
            *sizevars.size_hints(
                node.get_size(),
                fallback=config.unbacked_symint_fallback,
            ),
            *sizevars.size_hints(
                node.get_stride(),
                fallback=config.unbacked_symint_fallback,
            ),
            sizevars.size_hint(
                node.get_layout().offset,
                fallback=config.unbacked_symint_fallback,
            ),
        )

    def add_feedback_saver(
        self,
        fn: Callable[
            [dict[ChoiceCaller, float], str, list[Any], list[ChoiceCaller]], None
        ],
    ):
        self.feedback_saver_fns.append(fn)


_ALGORITHM_SELECTOR_CACHE: Optional[AlgorithmSelectorCache] = None


def autotune_select_algorithm(*args, **kwargs):
    global _ALGORITHM_SELECTOR_CACHE
    if _ALGORITHM_SELECTOR_CACHE is None:
        _ALGORITHM_SELECTOR_CACHE = AlgorithmSelectorCache()

    if "return_multi_template" not in kwargs:
        kwargs[
            "return_multi_template"
        ] = torch._inductor.config.benchmark_epilogue_fusion

    return _ALGORITHM_SELECTOR_CACHE(*args, **kwargs)


def add_feedback_saver(
    fn: Callable[[dict[ChoiceCaller, float], str, list[Any], list[ChoiceCaller]], None]
):
    global _ALGORITHM_SELECTOR_CACHE
    if _ALGORITHM_SELECTOR_CACHE is None:
        _ALGORITHM_SELECTOR_CACHE = AlgorithmSelectorCache()
    _ALGORITHM_SELECTOR_CACHE.add_feedback_saver(fn)


def realize_inputs(*args):
    if len(args) == 1:
        return ir.ExternKernel.require_stride1(ir.ExternKernel.realize_input(args[0]))
    return [realize_inputs(x) for x in args]


# ensure lowering is imported so that `extern_kernels.*` is populated
from . import lowering  # noqa: F401<|MERGE_RESOLUTION|>--- conflicted
+++ resolved
@@ -1756,13 +1756,17 @@
                 benchmark=None,
             )
 
-<<<<<<< HEAD
-            if timings and len(timings) == len(choices):
-=======
             if timings:
-                log.debug("Timings found in cache, returning no_op")
->>>>>>> 39784db3
-                return no_op
+                if len(timings) == len(choices):
+                    log.debug("Timings found in cache, returning no_op")
+                    return no_op
+                else:
+                    log.warning(
+                        "Found only %d/%d timings for %s, not skipping precompilation",
+                        len(timings),
+                        len(choices),
+                        name,
+                    )
 
             if config.search_autotune_cache and not (
                 config.max_autotune or config.max_autotune_gemm
