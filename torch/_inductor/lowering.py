# mypy: allow-untyped-defs
from __future__ import annotations

import contextlib
import dataclasses
import functools
import itertools
import logging
import math
import operator
import os
import textwrap
import warnings
from collections import defaultdict
from collections.abc import Callable, Collection, Iterable, Sequence
from typing import Any, cast, Optional, TYPE_CHECKING, TypeGuard, TypeVar, Union
from typing_extensions import ParamSpec
from unittest.mock import patch

import sympy

import torch
import torch.ao.quantization.fx._decomposed
import torch.fx
import torch.utils._pytree as pytree
from torch._dynamo.utils import counters
from torch._higher_order_ops.associative_scan import associative_scan_op
from torch._higher_order_ops.triton_kernel_wrap import triton_kernel_wrapper_mutation
from torch._library.fake_class_registry import FakeScriptObject
from torch._library.utils import get_layout_constraint_tag
from torch._prims_common import (  # pyrefly: ignore  # deprecated; pyrefly: ignore [deprecated]
    canonicalize_dim,
    canonicalize_dims,
    check,
    dtype_to_type,
    elementwise_dtypes,
    ELEMENTWISE_TYPE_PROMOTION_KIND,
    get_computation_dtype,
    is_boolean_dtype,
    is_float_dtype,
    is_integer_dtype,
    Number,
)
from torch.fx.experimental.sym_node import magic_methods, method_to_operator
from torch.fx.experimental.symbolic_shapes import (
    free_unbacked_symbols,
    has_free_unbacked_symbols,
    resolve_unbacked_bindings,
)
from torch.utils._ordered_set import OrderedSet
from torch.utils._sympy.functions import (
    CeilDiv,
    FloorDiv,
    Identity,
    Mod,
    ModularIndexing,
)

from .._dynamo.utils import import_submodule
from . import config, inductor_prims, ir, test_operators  # NOQA: F401
from .decomposition import decompositions, get_decompositions
from .ir import (
    BaseView,
    DtypeView,
    ExpandView,
    IndexingConstant,
    IRNode,
    is_triton,
    MutableBox,
    OnlineSoftmaxReduction,
    ops_wrapper,
    PermuteView,
    Pointwise,
    Reduction,
    SqueezeView,
    TensorBox,
    validate_ir,
    View,
)
from .utils import (
    ceildiv,
    decode_device,
    is_dynamic,
    is_gpu,
    is_pointwise_use,
    is_view,
    needs_fallback_due_to_atomic_add_limitations,
    pad_listlike,
    register_op_dtype_propagation_rules,
    register_op_requires_libdevice_fp64,
    sympy_product,
    use_scatter_fallback,
)
from .virtualized import ops, V


if TYPE_CHECKING:
    from .ops_handler import ReductionType


_T = TypeVar("_T")
_P = ParamSpec("_P")

# TODO(jansel): we should implement decomps or lowerings for these
# https://github.com/pytorch/torchdynamo/issues/327
FALLBACK_ALLOW_LIST = OrderedSet(
    [
        "torchvision::roi_align",
        "aten::index_add",
    ]
)

log = logging.getLogger(__name__)
lowerings: dict[Union[Callable[..., Any], str], Callable[..., Any]] = {}
# Use maybe_layout_constraints to access this dict, we lazily register tag-based layout constraints
_maybe_layout_constraints: dict[
    torch._ops.OpOverload, Optional[Callable[..., Any]]
] = {}
fallbacks = OrderedSet[torch._ops.OpOverload]()
aten = torch.ops.aten
tr_c10d = torch.ops.tr_c10d
prims = torch.ops.prims
needs_realized_inputs = OrderedSet[torch._ops.OpOverload]()
foreach_ops = OrderedSet[torch._ops.OpOverload](
    [torch._higher_order_ops._foreach_map]  # type: ignore[list-item]
)
# TODO(rec): torch._higher_order_ops._foreach_map is not an OpOverload
# so why is it in foreach_ops?
inplace_foreach_ops = OrderedSet[torch._ops.OpOverload]()
inplaceable_foreach_ops: dict[torch._ops.OpOverload, torch._ops.OpOverload] = {}
quantized_decomposed = torch.ops.quantized_decomposed


def cur_node_has_non_foreach_users() -> bool:
    for node in V.graph.current_node.users:
        for user in node.users:
            if not (user.op == "call_function" and (user.target in foreach_ops)):
                return True

    return False


# group by device, whether any of the inputs are dynamic
# note arg_pairs may or may not be a pair
# foreach_map for example just passes output buffers here
def group_foreach_args(
    arg_pairs: Iterable[Any],
) -> defaultdict[tuple[Any, bool], list[tuple[int, Any]]]:
    out = defaultdict(list)
    unpack_args = False
    for i, args in enumerate(arg_pairs):
        if not isinstance(args, Iterable):
            unpack_args = True
            args = (args,)
        use_foreach = (
            not is_dynamic(*args) or config.combo_kernel_foreach_dynamic_shapes
        )
        device = None
        for t in args:
            if isinstance(t, TensorBox):
                device = t.data.get_device()
                break
        assert device is not None, "foreach op should have at least one tensor arg"
        if unpack_args:
            # pyrefly: ignore [bad-unpacking]
            (args,) = args
        out[(device, use_foreach)].append((i, args))
    return out


def maybe_layout_constraints(fn: Callable[..., Any]) -> Optional[Callable[..., Any]]:
    """Get layout constraints. Returns None if there are no layout constraints."""
    if not isinstance(fn, torch._ops.OpOverload):
        # Only OpOverloads have layout constraints.
        return None

    if maybe_layout_tag := get_layout_constraint_tag(fn, with_default=False):
        return tag_to_layout_constraint(maybe_layout_tag)

    if fn in _maybe_layout_constraints:
        return _maybe_layout_constraints[fn]
    return None


def tag_to_layout_constraint(
    tag: torch._C.Tag,
) -> Optional[Callable[..., tuple[Any, Any]]]:
    if tag == torch._C.Tag.needs_exact_strides:
        return constrain_to_fake_tensors
    if tag == torch._C.Tag.needs_contiguous_strides:  # type: ignore[attr-defined]
        return require_contiguous_strides
    if tag == torch._C.Tag.needs_fixed_stride_order:
        return constrain_to_fx_strides
    if tag == torch._C.Tag.flexible_layout:
        return None
    raise AssertionError(f"Unknown layout constraint tag: {tag}")


def assert_nyi(cond: bool, msg: str) -> None:
    if not cond:
        raise NotImplementedError(f"inductor does not support {msg}")


def add_needs_realized_inputs(
    fn: Union[
        Collection[Union[torch._ops.OpOverload, torch._ops.OpOverloadPacket]],
        torch._ops.OpOverload,
        torch._ops.OpOverloadPacket,
    ],
) -> Optional[list[Any]]:
    if isinstance(fn, (list, set, tuple, OrderedSet)):  # noqa: set_linter
        # pyrefly: ignore [bad-argument-type]
        return [add_needs_realized_inputs(x) for x in fn]
    if isinstance(fn, torch._ops.OpOverload):
        needs_realized_inputs.add(fn)
    elif isinstance(fn, torch._ops.OpOverloadPacket):
        needs_realized_inputs.update(
            getattr(fn, overload) for overload in fn.overloads()
        )
    return None


def add_layout_constraint(
    fn: Union[torch._ops.OpOverloadPacket, torch._ops.OpOverload],
    constraint: Callable[..., tuple[Any, Any]],
) -> None:
    if isinstance(fn, torch._ops.OpOverloadPacket):
        for overload in fn.overloads():
            _maybe_layout_constraints[getattr(fn, overload)] = constraint
    else:
        _maybe_layout_constraints[fn] = constraint


add_needs_realized_inputs(
    [
        aten.as_strided,
        aten.as_strided_copy,
        aten.avg_pool2d,
        aten.avg_pool2d_backward,
        aten.bmm,
        aten.convolution,
        aten.convolution_backward,
        aten.max_pool2d_with_indices,
        aten.max_pool3d_with_indices,
        aten.max_pool2d_with_indices_backward,
        aten.mm,
        aten.upsample_nearest2d,
        aten._upsample_nearest_exact2d,
        aten._int_mm,
    ]
)

# TODO(jansel): ezyang says we won't need this in the future, try removing it
# based on https://github.com/pytorch/pytorch/blob/9e3eb329df8f701/c10/core/ScalarType.h#L28
DTYPE_ID_LOOKUP = {
    0: torch.uint8,
    1: torch.int8,
    2: torch.int16,
    3: torch.int32,
    4: torch.int64,
    5: torch.float16,
    6: torch.float32,
    7: torch.float64,
    8: torch.complex32,
    9: torch.complex64,
    10: torch.complex32,
    11: torch.bool,
    15: torch.bfloat16,
    # TODO(jansel): add quantized types?
    #  _(c10::qint8, QInt8) /* 12 */
    # _(c10::quint8, QUInt8) /* 13 */
    # _(c10::qint32, QInt32) /* 14 */
    # _(c10::quint4x2, QUInt4x2) /* 16 */
    # _(c10::quint2x4, QUInt2x4) /* 17 */
}


def decode_dtype(dtype: Union[int, torch.dtype]) -> torch.dtype:
    if not isinstance(dtype, int):
        return dtype
    assert dtype in DTYPE_ID_LOOKUP, f"id {dtype} missing from DTYPE_ID_LOOKUP"
    # pyrefly: ignore [bad-assignment]
    dtype = DTYPE_ID_LOOKUP[dtype]
    return dtype


def is_integer_type(x: Any) -> TypeGuard[Union[TensorBox, sympy.Expr, int]]:
    if isinstance(x, TensorBox):
        return is_integer_dtype(x.get_dtype()) or is_boolean_dtype(x.get_dtype())
    elif isinstance(x, sympy.Expr):
        return x.is_integer is True  # type: ignore[attr-defined]
    else:
        return isinstance(x, int)


def is_boolean_type(x: Any) -> TypeGuard[Union[TensorBox, bool]]:
    if isinstance(x, TensorBox):
        return is_boolean_dtype(x.get_dtype())
    else:
        return isinstance(x, bool)


def get_promoted_dtype(
    *args: Any, type_promotion_kind: ELEMENTWISE_TYPE_PROMOTION_KIND
) -> torch.dtype:
    def construct_input(inp: Any) -> Any:
        if isinstance(inp, (Number, sympy.Basic)):
            return inp
        else:
            dim = len(inp.get_size())
            # construct a tmp tensor to feed into torch.result_type
            return torch.zeros([1] * dim, dtype=inp.get_dtype())

    inps = [construct_input(arg) for arg in args]
    _, dtype = elementwise_dtypes(*inps, type_promotion_kind=type_promotion_kind)
    return dtype


def get_overloads(aten_fn):
    if not isinstance(aten_fn, (list, tuple)):
        aten_fn = [aten_fn]
    else:
        aten_fn = list(aten_fn)

    for fn in list(aten_fn):
        if isinstance(fn, torch._ops.OpOverloadPacket):
            for overload in fn.overloads():
                other_fn = getattr(fn, overload)
                if other_fn not in lowerings:
                    aten_fn.append(other_fn)

    return aten_fn


def in_namespace(
    op: Union[Any, torch._ops.OpOverloadPacket, torch._ops.OpOverload], namespace: str
) -> bool:
    if isinstance(op, torch._ops.OpOverloadPacket):
        return namespace in op._qualified_op_name
    elif isinstance(op, torch._ops.OpOverload):
        return namespace in op.name()
    return False


def maybe_copy_cpu_scalar(x: TensorBox, device: torch.device) -> TensorBox:
    """
    Copy cpu scalar if doesn't not match with given `device`
    """
    if not isinstance(x.data, ir.ReinterpretView) or has_free_unbacked_symbols(
        x.get_size()
    ):
        return x
    size = [V.graph.sizevars.size_hint_or_throw(s) for s in x.get_size()]
    cur_device = x.get_device()
    if (
        cur_device is not None
        and cur_device.type == "cpu"
        and cur_device != device
        and (len(size) == 0 or (len(size) == 1 and size[0] == 1))
    ):
        return TensorBox(ir.StorageBox(ir.DeviceCopy.create(x, cur_device, False)))
    return x


def transform_args(
    args: list[Any],
    kwargs: dict[str, Any],
    broadcast: bool,
    type_promotion_kind: Optional[ELEMENTWISE_TYPE_PROMOTION_KIND],
    convert_input_to_bool: bool,
) -> tuple[list[Any], dict[str, Any]]:
    """
    Transforms arguments for broadcasting and type promotion
    """

    args_indices = [i for i, x in enumerate(args) if isinstance(x, TensorBox)]
    kwargs_indices = [k for k, v in kwargs.items() if isinstance(v, TensorBox)]
    # check that there's something to transform
    if not args_indices and not kwargs_indices:
        return args, kwargs

    if type_promotion_kind or convert_input_to_bool:
        if convert_input_to_bool:
            dtype = torch.bool
        else:
            # FIXME this is a crude approximation for promoting args
            promoting_args = [
                a
                for a in args
                if isinstance(a, (Number, sympy.Basic)) or hasattr(a, "dtype")
            ]
            # only consider tensor kwargs for promotion, for now
            promoting_args.extend(a for a in kwargs.values() if hasattr(a, "dtype"))
            dtype = get_promoted_dtype(
                *promoting_args,
                type_promotion_kind=type_promotion_kind,  # type: ignore[arg-type]
            )

        device = (
            args[args_indices[0]] if args_indices else kwargs[kwargs_indices[0]]
        ).get_device()

        for i in args_indices:
            args[i] = maybe_copy_cpu_scalar(args[i], device)

        for k in kwargs_indices:
            kwargs[k] = maybe_copy_cpu_scalar(kwargs[k], device)

        # sometimes args are an immutable list so we can't mutate them
        def promote(arg: Any) -> Any:
            if isinstance(arg, TensorBox):
                return to_dtype(arg, dtype)
            elif isinstance(arg, ir.Constant):
                return ir.Constant(value=arg.value, dtype=dtype, device=device)
            else:
                return arg

        args = [promote(a) for a in args]
        kwargs = {k: promote(v) for k, v in kwargs.items()}

    if broadcast:
        broadcasted = broadcast_tensors(
            *list(
                itertools.chain(
                    (args[i] for i in args_indices),
                    (kwargs[k] for k in kwargs_indices),
                )
            )
        )
        size = list(broadcasted[0].get_size())

        for i, x in zip(args_indices, broadcasted[: len(args_indices)]):
            args[i] = x
        for k, x in zip(kwargs_indices, broadcasted[len(args_indices) :]):
            kwargs[k] = x

        for i in range(len(args)):
            if isinstance(args[i], ir.Constant):
                args[i] = ExpandView.create(args[i], size)
        for k in kwargs:
            if isinstance(kwargs[k], ir.Constant):
                kwargs[k] = ExpandView.create(kwargs[k], size)

    return args, kwargs


def _register_foreach_lowering(
    aten_fn: torch._ops.OpOverload, decomp_fn: Callable[..., Any]
) -> Callable[..., Any]:
    """
    Add a foreach lowering to lowerings dict.

    Arguments:
        aten_fn: torch.ops.aten.* fn we are lowering
        decomp_fn: alternate implementation on our IR
        broadcast: True to apply broadcasting to tensor inputs
        type_promotion_kind: kind of type promotion applied to tensor inputs, `None` means no type promotion
        convert_input_to_bool: some logical ops require inputs are converted to bool
    """

    @functools.wraps(decomp_fn)
    def wrapped(*args: Any, **kwargs: Any) -> Any:
        assert len(args) <= 2
        out = decomp_fn(*args, **kwargs)
        validate_ir(out)
        return out

    aten_fns = get_overloads(aten_fn)
    foreach_ops.update(aten_fns)
    lowerings.update(dict.fromkeys(aten_fns, wrapped))
    return wrapped


def _register_lowering(
    aten_fn,
    decomp_fn: Callable[..., Any],
    broadcast: bool,
    type_promotion_kind: Optional[ELEMENTWISE_TYPE_PROMOTION_KIND],
    convert_input_to_bool: bool,
    lowering_dict: dict[Union[Callable[..., Any], str], Callable[..., Any]],
):
    """
    Add a lowering to lowerings dict

    Arguments:
        aten_fn: torch.ops.aten.* fn we are lowering
        decomp_fn: alternate implementation on our IR
        broadcast: True to apply broadcasting to tensor inputs
        type_promotion_kind: kind of type promotion applied to tensor inputs, `None` means no type promotion
        convert_input_to_bool: some logical ops require inputs are converted to bool
    """

    @functools.wraps(decomp_fn)
    def wrapped(*args, **kwargs):
        args: list[Any] = list(args)
        kwargs: dict[str, Any] = dict(kwargs)
        unpacked = False
        # TODO maybe we need to use pytrees here
        if len(args) == 1 and isinstance(args[0], (list, tuple)):
            unpacked = True
            args = list(args[0])

        if not all(
            (fn in fallbacks or in_namespace(fn, "_c10d_functional")) for fn in aten_fn
        ):
            # explicitly assert for "out=" ops for better error messages
            assert not any(x == "out" for x in kwargs), "out= ops aren't yet supported"

        args, kwargs = transform_args(
            args, kwargs, broadcast, type_promotion_kind, convert_input_to_bool
        )

        if unpacked:
            args = [args]

        out = decomp_fn(*args, **kwargs)
        validate_ir(out)

        return out

    aten_fn = get_overloads(aten_fn)

    lowering_dict.update(dict.fromkeys(aten_fn, wrapped))
    return wrapped


def register_lowering(
    aten_fn,
    broadcast=False,
    type_promotion_kind: Optional[
        ELEMENTWISE_TYPE_PROMOTION_KIND
    ] = ELEMENTWISE_TYPE_PROMOTION_KIND.DEFAULT,
    convert_input_to_bool=False,
    lowering_dict=lowerings,
) -> Callable[[Callable[_P, _T]], Callable[_P, _T]]:
    """
    Shim to support decorator syntax.
    """
    return functools.partial(
        _register_lowering,
        aten_fn,
        broadcast=broadcast,
        type_promotion_kind=type_promotion_kind,
        convert_input_to_bool=convert_input_to_bool,
        lowering_dict=lowering_dict,
    )


def broadcast_symbolic_shapes(a, b):
    """
    Broadcasting logic based on symbolic shapes.

    We give the shapes 0 and 1 concrete values, while all other shapes
    are symbolic sympy formulas.
    """
    b = tuple(b)
    if not a or a == b:
        return b

    output = []
    for x, y in itertools.zip_longest(reversed(a), reversed(b), fillvalue=sympy.S.One):
        if V.graph.sizevars.is_size_one_or_false(y):
            output.append(x)
        elif V.graph.sizevars.is_size_one_or_false(x):
            output.append(y)
        else:
            V.graph.sizevars.check_equals(x, y)
            if len(sympy.expand(y).free_symbols) < len(sympy.expand(x).free_symbols):
                output.append(y)  # prefer shorter formula
            else:
                output.append(x)
    return tuple(reversed(output))


def promote_constants(inputs, override_return_dtype=None, type_promotion_kind=None):
    assert override_return_dtype is None or type_promotion_kind is None, (
        "only one of override_return_dtype or type_promotion_kind may be given"
    )

    if override_return_dtype is None and type_promotion_kind is None:
        type_promotion_kind = ELEMENTWISE_TYPE_PROMOTION_KIND.DEFAULT

    if not any(isinstance(x, (sympy.Basic, int, float)) for x in inputs):
        return inputs
    if all(isinstance(x, (int, float, sympy.Basic)) for x in inputs):
        dtype = override_return_dtype or get_promoted_dtype(
            *inputs,
            # pyrefly: ignore [bad-argument-type]
            type_promotion_kind=type_promotion_kind,
        )

        def const_func(x):
            if isinstance(x, sympy.Basic):
                return ir.IndexingConstant(
                    index=x, dtype=dtype, device=decode_device(None)
                )
            else:
                return ir.Constant(value=x, dtype=dtype, device=decode_device(None))

        return [const_func(x) for x in inputs]
    ex = next(x for x in inputs if isinstance(x, (TensorBox, ExpandView, ir.Constant)))
    out = []
    for x in inputs:
        if isinstance(x, (int, float)):
            out.append(
                ExpandView.create(
                    ir.Constant(
                        value=x, dtype=ex.get_dtype(), device=ex.get_device_or_error()
                    ),
                    list(ex.get_size()),
                )
            )
        elif isinstance(x, sympy.Basic):
            out.append(
                ExpandView.create(
                    IndexingConstant(
                        index=x, dtype=ex.get_dtype(), device=ex.get_device_or_error()
                    ),
                    list(ex.get_size()),
                )
            )
        else:
            out.append(x)

    return out


def make_pointwise(
    fn,
    override_return_dtype=None,
    override_device=None,
    override_fn_when_input_bool=None,
    allow_alpha=False,
    triton_fallback=None,
):
    def inner(*inputs: TensorBox, alpha=None):
        if triton_fallback is not None and any(
            isinstance(inp, IRNode) and is_triton(inp) for inp in inputs
        ):
            assert not allow_alpha  # not implemented
            return triton_fallback(*inputs)

        inputs = promote_constants(inputs, override_return_dtype)
        if allow_alpha:
            if alpha is not None and alpha != 1:
                # pyrefly: ignore [bad-assignment]
                inputs = list(inputs)
                # pyrefly: ignore [unsupported-operation]
                inputs[-1] = mul(inputs[-1], alpha)
        else:
            assert alpha is None
        loaders = [x.make_loader() for x in inputs]
        ranges = inputs[0].get_size()
        dtype = override_return_dtype or inputs[0].get_dtype()

        for other in inputs[1:]:
            assert isinstance(other, ir.BaseConstant) or len(ranges) == len(
                other.get_size()
            ), f"ndim mismatch {fn} {ranges} {other.get_size()}"

        # in tracing, we will annotate pointwise nodes that correspond to the output of
        # a pointwise node that would have been run in eager. intermediary pointwise nodes
        # during decompositions are not annotated.
        low_pr_fp = (torch.bfloat16, torch.float16)
        emulate_precision_casts = (
            V.graph is not None
            and getattr(V.graph, "current_node", None) is not None
            and V.graph.current_node.meta is not None
            and V.graph.current_node.meta.get("low_precision_pointwise_barrier", False)
        )
        emulate_output_cast = emulate_precision_casts and dtype in low_pr_fp

        def inner_fn(index):
            assert len(index) == len(ranges), f"wrong ndim {index} {ranges}"
            if dtype == torch.bool and override_fn_when_input_bool is not None:
                return override_fn_when_input_bool(*[load(index) for load in loaders])
            else:
                inputs_loaded = []
                for inp_index, load in enumerate(loaders):
                    out = load(index)
                    inp_dtype = inputs[inp_index].get_dtype()
                    if emulate_precision_casts and inp_dtype in low_pr_fp:
                        downcast = ops.to_dtype(out, inp_dtype, use_compute_types=False)
                        out = ops.to_dtype(downcast, inp_dtype)
                    inputs_loaded.append(out)

                out = fn(*inputs_loaded)
                if emulate_output_cast:
                    # fp16/bf16 kernels are computed in fp32. Casting down to fp16/bf16 here,
                    # then upcasting again, to emulate casts that eager would do.
                    downcast = ops.to_dtype(out, dtype, use_compute_types=False)
                    return ops.to_dtype(downcast, dtype)
                return out

        if not override_device:
            device = None
            for i in inputs:
                # pyrefly: ignore [missing-attribute]
                if is_gpu(i.get_device().type):
                    device = i.get_device()
                    break
            if not device:
                device = inputs[0].get_device()

        # pyrefly: ignore [unbound-name]
        device = override_device or device

        return Pointwise.create(
            device=device,  # type: ignore[arg-type]
            dtype=dtype,
            inner_fn=inner_fn,
            ranges=ranges,
        )

    return inner


def make_foreach_pointwise(pw_fn, allow_alpha=False):
    def inner(*inputs: list[list[TensorBox]], alpha=1):
        realize_outputs = (
            len(V.graph.current_node.users) == 0
            or V.graph.current_node.target in inplace_foreach_ops
            or cur_node_has_non_foreach_users()
        )

        a_list_input = None
        for input in inputs:
            if isinstance(input, (list, tuple)):
                a_list_input = input
                break
        assert a_list_input is not None, (
            "at least one input must be a list to a foreach op"
        )

        # broadcast scalar inputs to match length of list inputs
        broadcast_inputs = []
        for input in inputs:
            if not isinstance(input, (list, tuple)):
                broadcast_inputs.append([input] * len(a_list_input))
            else:
                broadcast_inputs.append(input)

        groups = group_foreach_args(zip(*broadcast_inputs))

        outputs = [None] * len(a_list_input)
        for (device, use_foreach), group in groups.items():
            operation_list: list[str] = []
            for (
                output_ind,
                args,
            ) in group:
                if allow_alpha:
                    output = pw_fn(*args, alpha=alpha)
                else:
                    output = pw_fn(*args)

                outputs[output_ind] = output

                if (
                    # pyrefly: ignore [unbound-name]
                    V.graph.has_feature(device, BackendFeature.FOREACH)
                    and use_foreach
                    and realize_outputs
                ):
                    output.realize()
                    operation_list.append(output.get_operation_name())

            if operation_list:
                # pyrefly: ignore [unbound-name]
                V.graph.register_operation_list(operation_list)

        assert all(x is not None for x in outputs)
        return outputs

    return inner


def to_dtype(x: TensorBox, dtype: torch.dtype, copy: bool = False):
    src_dtype = x.get_dtype()
    if src_dtype == dtype:
        return clone(x) if copy else x

    def _to_dtype(x):
        return ops.to_dtype(x, dtype, src_dtype=src_dtype)

    return make_pointwise(_to_dtype, override_return_dtype=dtype)(x)


@register_lowering(torch._higher_order_ops._foreach_map, type_promotion_kind=None)
def _foreach_map(subgraph, *args, **kwargs):
    """
    This lowers an invocation of foreach_map
    The way this works is that an arbitrary N-arg func is provided by the user, looped over by the
    polyfill with the same semantics as a foreach op (a loop applying an n-ary function to n args)
    and then traced into a subgraph by dynamo.
    This code allows us to inline the subgraph into the main graph lowering using the PontwiseSubgraphLowering.
    The graph outputs represent the vertically fused sequence of ops, and then register_operation_list
    below registers the buffers as horizontally fuseable in the scheduler.
    """
    from .subgraph_lowering import PointwiseSubgraphLowering

    inputs = args

    gm = subgraph.graph_module
    pw_subgraph = PointwiseSubgraphLowering(gm, root_graph_lowering=V.graph)
    with V.set_graph_handler(pw_subgraph):  # type: ignore[arg-type]
        pw_subgraph.run(*inputs)

    sub_outputs = pw_subgraph.graph_outputs
    # group outputs by device and register as foreach
    assert sub_outputs  # mypy lol
    groups = group_foreach_args(sub_outputs)

    outputs = [None] * len(sub_outputs)
    for (device, use_foreach), group in groups.items():
        operation_list: list[str] = []
        for (
            output_ind,
            output,
        ) in group:
            outputs[output_ind] = output

            if V.graph.has_feature(device, BackendFeature.FOREACH) and use_foreach:
                output.realize()
                operation_list.append(output.get_operation_name())

        if operation_list:
            V.graph.register_operation_list(operation_list)

    assert all(x is not None for x in outputs)
    return outputs


@register_lowering(prims.convert_element_type, type_promotion_kind=None)
def _convert_element_type(x: TensorBox, dtype: torch.dtype):
    if dtype.is_complex or x.get_dtype().is_complex:
        if x.get_size():
            # Decompose since aa aten fallback is more friendly for c++ codegen.
            # This decomposition doesn't work for empty tensor, which needs more investigation.
            dst = empty_like(x, dtype=dtype)
            ir.InplaceCopyFallback.create(dst, x)
            return dst
        else:
            return fallback_handler(
                prims.convert_element_type.default, add_to_fallback_set=False
            )(x, dtype)
    return to_dtype(x, dtype, copy=True)


def to_dtype_bitcast(x: TensorBox, dtype: torch.dtype, *, copy=False):
    x_dtype = x.get_dtype()
    if x_dtype == dtype:
        return clone(x) if copy else x

    def _get_primitive_bitwidth(dtype):
        if dtype.is_floating_point:
            return torch.finfo(dtype).bits
        else:
            return torch.iinfo(dtype).bits

    src_bits = _get_primitive_bitwidth(x_dtype)
    dst_bits = _get_primitive_bitwidth(dtype)
    if src_bits != dst_bits:
        # fallback to aten eager implementation for differing bitwidths
        return fallback_handler(aten.view.dtype)(x, dtype)
    else:
        return TensorBox(DtypeView.create(x, dtype))


@register_lowering(aten.view.dtype, type_promotion_kind=None)
def _view_dtype(x: TensorBox, dtype: torch.dtype):
    if dtype.is_complex or x.get_dtype().is_complex:
        return TensorBox.create(
            ir.ComplexView.create(torch.ops.aten.view.dtype, x, dtype)
        )
    return to_dtype_bitcast(x, dtype)


def to_device(x: TensorBox, device: torch.device, *, copy=False, non_blocking=False):
    device = decode_device(device)
    if x.get_device() == device:
        return clone(x) if copy else x
    return TensorBox.create(ir.DeviceCopy.create(x, device, non_blocking))


@register_lowering(prims.device_put, type_promotion_kind=None)
def _device_put(x: TensorBox, device: torch.device, non_blocking=False):
    return to_device(x, device, copy=True, non_blocking=non_blocking)


def register_pointwise(
    aten_fn,
    name=None,
    broadcast=True,
    type_promotion_kind=ELEMENTWISE_TYPE_PROMOTION_KIND.DEFAULT,
    convert_input_to_bool=False,
    override_return_dtype=None,
    override_fn_when_input_bool=None,
    allow_alpha=False,
    triton_fallback=None,
):
    """A pointwise function that maps ops.{name} to inputs"""
    name = name or aten_fn.__name__
    fn = ops_wrapper(name)

    register_op_dtype_propagation_rules(
        name, type_promotion_kind, override_return_dtype
    )

    if override_fn_when_input_bool is not None:
        override_fn_when_input_bool = ops_wrapper(override_fn_when_input_bool)

    fn = make_pointwise(
        fn,
        override_return_dtype=override_return_dtype,
        override_fn_when_input_bool=override_fn_when_input_bool,
        allow_alpha=allow_alpha,
        triton_fallback=triton_fallback,
    )
    fn = register_lowering(
        aten_fn,
        broadcast=broadcast,
        type_promotion_kind=type_promotion_kind,
        convert_input_to_bool=convert_input_to_bool,
    )(fn)

    if hasattr(prims, name):
        register_lowering(
            getattr(prims, name),
            type_promotion_kind=None,
            convert_input_to_bool=convert_input_to_bool,
        )(fn)
    return fn


def register_frexp():
    """A pointwise function that maps ops.frexp to inputs"""
    name = "frexp"
    frexp = ops_wrapper("frexp")

    def frexp0(*args, **kwargs):
        return frexp(*args, **kwargs)[0]  # type: ignore[index]

    def frexp1(*args, **kwargs):
        return frexp(*args, **kwargs)[1]  # type: ignore[index]

    pw_fns = [
        make_pointwise(frexp0),
        make_pointwise(frexp1, override_return_dtype=torch.int32),
    ]

    def fn(*args, **kwargs):
        return pw_fns[0](*args, **kwargs), pw_fns[1](*args, **kwargs)

    fn = register_lowering(
        aten.frexp,
    )(fn)

    if hasattr(prims, name):
        register_lowering(
            getattr(prims, name),
            type_promotion_kind=None,
        )(fn)
    return fn


register_frexp()


def register_foreach_pointwise(
    aten_fn,
    pointwise_lowering_fn,
    allow_alpha=False,
):
    fn = make_foreach_pointwise(pointwise_lowering_fn, allow_alpha=allow_alpha)
    fn = _register_foreach_lowering(aten_fn, fn)
    return fn


@register_lowering(aten.where, broadcast=False, type_promotion_kind=None)
def where(cond, a, b):
    def fn(*args):
        return ops.where(*args)

    if isinstance(a, (float, int)):
        a = constant_like(a)(b)
    if isinstance(b, (float, int)):
        b = constant_like(b)(a)

    args = [cond, a, b]
    dtype = get_promoted_dtype(
        args[1], args[2], type_promotion_kind=ELEMENTWISE_TYPE_PROMOTION_KIND.DEFAULT
    )
    indices = [i for i, x in enumerate(args) if isinstance(x, TensorBox)]
    for i, x in zip(indices, broadcast_tensors(*[args[i] for i in indices])):
        args[i] = x
    for i in range(len(args)):
        if isinstance(args[i], ir.Constant):
            args[i] = ExpandView.create(args[i], list(args[indices[0]].get_size()))
    return make_pointwise(fn, override_return_dtype=dtype)(
        args[0], to_dtype(args[1], dtype), to_dtype(args[2], dtype)
    )


@register_lowering(aten.broadcast_tensors, broadcast=False, type_promotion_kind=None)
def broadcast_tensors(*inputs):
    if len(inputs) == 1:
        if isinstance(inputs[0], (list, tuple)):
            return broadcast_tensors(*inputs[0])
        return inputs
    target: list[sympy.Expr] = functools.reduce(
        broadcast_symbolic_shapes, (x.get_size() for x in inputs), ()
    )
    outputs = []
    for x in inputs:
        if (sizes := tuple(x.get_size())) == target:
            pass

        elif len(sizes) != len(target) or any(
            V.graph.sizevars.is_size_one_or_false(a)
            != V.graph.sizevars.is_size_one_or_false(b)
            for a, b in zip(sizes, target)
        ):
            x = expand(x, target)
        outputs.append(x)
    return outputs


@register_lowering([aten.alias, aten.detach, aten.detach_, aten.lift, prims.view_of])
def nop(x):
    return x  # AOT autograd handles this for us


if hasattr(aten, "lift_fresh"):
    register_lowering(aten.lift_fresh)(nop)


@register_lowering(aten.squeeze, type_promotion_kind=None)
def squeeze(x, dim=None):
    assert isinstance(x, TensorBox)
    if dim is None:
        return TensorBox(SqueezeView.create(x.data))

    dim = (
        V.graph.sizevars.guard_int(dim)
        if isinstance(dim, (int, sympy.Expr))
        else tuple(V.graph.sizevars.guard_int(d) for d in dim)
    )
    dim = canonicalize_dims(len(x.get_size()), dim)  # type: ignore[call-overload]
    dims = OrderedSet((dim,) if not isinstance(dim, tuple) else dim)

    new_shape = []
    for d, s in enumerate(x.get_size()):
        if not (d in dims and V.graph.sizevars.guard_or_false(sympy.Eq(s, 1))):
            new_shape.append(s)

    # squeeze does nothing if the size isn't 1
    return view(x, new_shape) if new_shape != x.get_size() else x


@register_lowering(aten.squeeze_copy, type_promotion_kind=None)
def squeeze_copy(x, dim=None):
    return clone(squeeze(x, dim))


@register_lowering([aten.squeeze_])
def squeeze_(x, dim=None):
    val = squeeze(x, dim)
    assert isinstance(x, TensorBox)
    assert isinstance(val, TensorBox)
    x.data = val.data
    return x


@register_lowering(aten.isinf)
def isinf(x):
    if is_integer_type(x):
        return full_like(x, False, dtype=torch.bool)
    fn = ops_wrapper("isinf")
    return make_pointwise(fn, override_return_dtype=torch.bool)(x)


@register_lowering(aten.isnan)
def isnan(x):
    if is_integer_type(x):
        return full_like(x, False, dtype=torch.bool)
    fn = ops_wrapper("isnan")
    return make_pointwise(fn, override_return_dtype=torch.bool)(x)


@register_lowering(aten.ceil)
def ceil(x):
    if is_integer_type(x):
        return clone(x)
    fn = ops_wrapper("ceil")
    return make_pointwise(fn)(x)


@register_lowering(aten.floor)
def floor(x):
    if is_integer_type(x):
        return clone(x)
    fn = ops_wrapper("floor")
    return make_pointwise(fn)(x)


@register_lowering(aten.round.default)
def round(x):
    if is_integer_type(x):
        return clone(x)
    else:
        fn = ops_wrapper("round")
        return make_pointwise(fn)(x)


@register_lowering(aten.trunc)
def trunc(x):
    if is_integer_type(x):
        return clone(x)
    fn = ops_wrapper("trunc")
    return make_pointwise(fn)(x)


@register_lowering(aten.expand, type_promotion_kind=None)
def expand(x, sizes):
    (x,) = promote_constants([x])
    if isinstance(x, ir.BaseConstant):
        return ExpandView.create(x, tuple(sizes))
    assert isinstance(x, TensorBox)
    assert isinstance(sizes, (list, tuple))
    if tuple(x.get_size()) == tuple(sizes):
        return x

    if not free_unbacked_symbols(x.get_size()):
        x_size_product = V.graph.sizevars.size_hint_or_throw(
            sympy_product(x.get_size())
        )
        # TODO: It would be better to realize the input if any of its sizes
        # are unbacked, because typically the size will be non-zero.  However,
        # this cannot be done directly as below as we'll choke on the size_hint
        # here
        if x_size_product > 0 and not free_unbacked_symbols(sizes):
            # maybe realize input before broadcasting it
            x.mark_reuse(
                V.graph.sizevars.size_hint_or_throw(sympy_product(sizes))
                // x_size_product
            )
    return TensorBox(ExpandView.create(x.data, tuple(sizes)))


@register_lowering(prims.broadcast_in_dim, type_promotion_kind=None)
def broadcast_in_dim(a, shape, broadcast_dimensions):
    s = list(shape)
    for broadcast_dimension in broadcast_dimensions:
        s[broadcast_dimension] = -1

    v = a
    for idx, x in enumerate(s):
        if x != -1:
            v = unsqueeze(v, idx)

    return expand(v, shape)


@register_lowering(aten.expand_as, type_promotion_kind=None)
def expand_as(x, y):
    return expand(x, y.get_size())


@register_lowering(aten.repeat)
def repeat(x, repeats):
    old_size = list(x.get_size())
    if len(repeats) > len(old_size):
        old_size = [sympy.S.One] * (len(repeats) - len(old_size)) + old_size
        x = view(x, list(old_size))
    assert len(repeats) == len(x.get_size())

    new_size = list(x.get_size())

    zero_tensor = False
    for i in range(len(repeats)):
        if repeats[i] == 0:
            zero_tensor = True
        new_size[i] = new_size[i] * repeats[i]

    if zero_tensor:
        return empty(new_size, dtype=x.get_dtype(), device=x.get_device())
    if all((a == 1 or b == 1) for a, b in zip(repeats, old_size)):
        return clone(expand(x, new_size))

    x_loader: Callable[[Any], Any]

    def inner_fn(index):
        assert len(index) == len(repeats)
        index = list(index)
        for i in range(len(repeats)):
            if repeats[i] != 1:
                if old_size[i] == 1:
                    index[i] = sympy.S.Zero
                else:
                    index[i] = ModularIndexing(index[i], 1, old_size[i])
        return x_loader(index)

    if not free_unbacked_symbols(old_size) and not free_unbacked_symbols(new_size):
        old_size_product = V.graph.sizevars.size_hint_or_throw(sympy_product(old_size))
        if old_size_product > 0:
            # maybe realize the input but skip for unbacked symints since it'll
            # choke on the size hint.
            x.mark_reuse(
                V.graph.sizevars.size_hint_or_throw(sympy_product(new_size))
                // old_size_product
            )

    x_loader = x.make_loader()
    return Pointwise.create(
        device=x.get_device(),
        dtype=x.get_dtype(),
        inner_fn=inner_fn,
        ranges=list(new_size),
    )


@register_lowering(aten._unsafe_view, type_promotion_kind=None)
@register_lowering(aten.view, type_promotion_kind=None)
@register_lowering(aten.reshape, type_promotion_kind=None)
def view(x: TensorBox, sizes: Sequence[sympy.Expr]) -> TensorBox:
    return TensorBox(View.create(x.data, sizes))


@register_lowering(aten.permute, type_promotion_kind=None)
def permute(x, dims):
    assert isinstance(x, TensorBox)
    assert isinstance(dims, (list, tuple))
    return TensorBox(PermuteView.create(x.data, tuple(dims)))


@register_lowering(aten.slice, type_promotion_kind=None)
def slice_(x, dim=0, start=0, end=2**63, step=1, clamp=True):
    """
    Lowers a slice call, creating ExternKernels for the output size & storage offset symbols,
    if the indices are unbacked and appropriate semantics aren't known.
    If they are known (indices are static/backed/unbacked with info), a SliceView is created.
    """

    from torch.fx.experimental.symbolic_shapes import (
        CallMethodKey,
        resolve_unbacked_bindings,
    )

    assert isinstance(x, TensorBox)
    dim = _validate_dim(x, dim, 0)
    size = x.get_size()[dim]
    step = sympy.expand(step)
    assert isinstance(step, sympy.Expr) or step > 0, step

    # maybe apply slice optimization
    try:
        if (
            start == 0
            and V.graph.sizevars.statically_known_leq(size, end)
            and step == 1
        ):
            return x
    except TypeError:
        pass

    # try to avoid dynamic (unbacked) slice
    def compute_slice_index(index, size, default=None):
        if index is None:
            return default

        fn = lambda x: V.graph.sizevars.guard_or_false(x)  # noqa: E731
        index = sympy.expand(index)
        size = sympy.expand(size)
        if fn(sympy.Ge(index, 0)) and fn(sympy.Le(index, size)):
            return index
        elif fn(sympy.Lt(index, 0)) and fn(sympy.Ge(index, -size)):
            return index + size
        elif fn(sympy.Gt(index, size)):
            return size
        elif fn(sympy.Lt(index, -size)):
            return 0
        return None

    start_index, end_index = None, None
    ambiguous_slice = clamp
    if ambiguous_slice:
        start_index = compute_slice_index(start, size, 0)
        end_index = compute_slice_index(end, size, size)
        if start_index is not None and end_index is not None:
            start, end = start_index, end_index
            ambiguous_slice = False

    # ambiguous_slice=False means we know what semantics this slice call follows,
    # and don't need to generate an extern kernel to represent the output size.
    # This is assumed True for clamp=False
    # (meant to follow standard indexing semantics: 0 <= index < size)
    if not ambiguous_slice:
        return TensorBox(
            ir.SliceView.create(x.data, dim, start, end, step, clamp=clamp)
        )  # go to SliceView/ReinterpretView

    # unbacked territory: create DynamicSlice ExternKernel
    # clamp is True, unbacked start / end
    assert clamp
    unbacked_bindings = resolve_unbacked_bindings(
        V.graph.sizevars.shape_env, V.graph.current_node.meta["unbacked_bindings"]
    )
    assert unbacked_bindings is not None
    assert len(unbacked_bindings) <= 2, unbacked_bindings
    sym_size, sym_storage = None, None
    for sym, keypath in unbacked_bindings.items():
        if keypath == (CallMethodKey("size"), pytree.SequenceKey(dim)):
            sym_size = sym
        elif keypath == (CallMethodKey("storage_offset"),):
            sym_storage = sym

    assert start_index is None or end_index is None
    b_size = ir.DynamicSliceSize(
        sym_size,
        start,
        end,
        step,
        x.get_size()[dim],
    )
    b_size.name = V.graph.register_buffer(b_size)
    V.graph.register_operation(b_size)
    new_size = sym_size

    if x.maybe_get_layout() is None:
        # realize tensor before accessing layout
        x.realize()

    if start_index is not None:
        # we shouldn't have allocated storage offset symbol if start index was determinable
        assert sym_storage is None
        new_storage_offset = x.get_layout().offset + start_index * x.get_stride()[dim]
    else:
        b_storage = ir.DynamicSelectStorageOffset(
            sym_storage,
            start,
            x.get_layout().offset,
            x.get_stride()[dim],
            x.get_size()[dim],
            clamp=True,
        )
        b_storage.name = V.graph.register_buffer(b_storage)
        V.graph.register_operation(b_storage)
        new_storage_offset = sym_storage

    new_sizes = list(x.get_size())
    new_strides = list(x.get_stride())
    new_sizes[dim] = new_size
    new_strides[dim] *= step
    return as_strided(x, new_sizes, new_strides, new_storage_offset)


@register_lowering(aten.as_strided, type_promotion_kind=None)
def as_strided(x, size, stride, storage_offset=None):
    new_device = None
    new_dtype = None
    if isinstance(x, TensorBox) and isinstance(x.data, ir.BaseView):
        # Note: Merging views
        # When we use as_strided, we can rewrite the size/stride/offset
        # of the incoming buffer x. If x is a view, we would overwrite
        # its metadata. Except for dtype, which we need to propagate.

        # Technically device is not needed because it is not possible
        # to have a cross-device view today.
        new_device = x.get_device()
        new_dtype = x.dtype
        x = x.data.unwrap_view()
    x.realize()
    if not ir.is_storage_and_layout(x):
        raise NotImplementedError(f"unrealized as_strided({x}, ...)")
    storage, old_layout = ir.as_storage_and_layout(x)
    new_layout = ir.FixedLayout(
        new_device if new_device else old_layout.device,
        new_dtype if new_dtype else old_layout.dtype,
        [sympy.expand(s) for s in size],
        [sympy.expand(s) for s in stride],
        sympy.expand(storage_offset or 0),
    )
    return TensorBox(ir.ReinterpretView(data=storage, layout=new_layout))


@register_lowering(aten.as_strided_, type_promotion_kind=None)
def as_strided_(x, size, stride, storage_offset=None):
    assert isinstance(x, TensorBox)
    x.data = as_strided(x, size, stride, storage_offset).data
    return x


@register_lowering(aten.as_strided_copy, type_promotion_kind=None)
def as_strided_copy(x, size, stride, storage_offset=None):
    result = as_strided(x, size, stride, storage_offset)
    return clone(result)


def pointwise_cat(inputs, dim=0):
    # (inclusive, exclusive)
    inputs_ranges: list[tuple[sympy.Expr, sympy.Expr]] = []
    prev_end = 0
    for inp in inputs:
        inputs_ranges.append((prev_end, prev_end + inp.get_size()[dim]))  # type: ignore[arg-type]
        prev_end = inputs_ranges[-1][-1]  # type: ignore[assignment]

    inputs_loaders = [inp.make_loader() for inp in inputs]

    def inner_fn(idx):
        idx_dim = ops.index_expr(idx[dim], torch.int64)

        masks = []
        masked_loads = []
        for i in range(len(inputs)):
            start = (
                ops.constant(0, torch.int64)
                if i == 0
                else ops.index_expr(inputs_ranges[i][0], torch.int64)
            )
            end = ops.index_expr(inputs_ranges[i][1], torch.int64)

            start_cond = ops.ge(idx_dim, start)
            end_cond = ops.lt(idx_dim, end)
            if i == 0:
                mask = end_cond
            elif i == len(inputs) - 1:
                mask = start_cond
            else:
                mask = ops.and_(start_cond, end_cond)

            masks.append(mask)
            idx_load = list(idx)

            # if we're concatting [4], [2]
            # when we index the second tensor for 5 we want to index 5 - 4
            # Use Identity to prevent expansion of index * stride to keep expression
            # in same int bitwidth as shape
            idx_load[dim] = Identity(idx_load[dim] - inputs_ranges[i][0])

            masked_loads.append(
                ops.masked(
                    mask,
                    lambda: inputs_loaders[i](idx_load),
                    0.0,  # this value should be unused
                ),
            )

        next_val = masked_loads[-1]
        for i in range((len(inputs)) - 2, -1, -1):
            next_val = ops.where(
                masks[i],
                masked_loads[i],
                next_val,
            )
        return next_val

    new_size = list(inputs[0].get_size())
    new_size[dim] = inputs_ranges[-1][-1]

    return Pointwise.create(
        device=inputs[0].get_device(),
        dtype=inputs[0].get_dtype(),
        inner_fn=inner_fn,
        ranges=new_size,
    )


@register_lowering(quantized_decomposed.quantize_per_channel, type_promotion_kind=None)
def quantized_decomposed_quantize_per_channel(
    input: TensorBox,
    scales: TensorBox,
    zero_points: TensorBox,
    axis: int,
    quant_min: int,
    quant_max: int,
    dtype: torch.dtype,
) -> TensorBox:
    assert len(scales.get_size()) == 1, "expect scales 1 dim"
    assert len(zero_points.get_size()) == 1, "expect zero_points 1 dim"

    if input.get_dtype() == torch.bfloat16:
        input = to_dtype(input, torch.float32)
    assert input.get_dtype() == torch.float32, (
        f"Expecting input to have dtype torch.float32, but got dtype: {input.get_dtype()}"
    )
    assert axis < len(input.get_size()), (
        f"Expecting axis to be < {len(input.get_size())}"
    )

    input_loader = input.make_loader()
    scales_loader = scales.make_loader()
    zero_points_loader = zero_points.make_loader()

    def inner_fn(idx):
        channel_idx = (idx[axis],)

        input = input_loader(idx)
        scale = scales_loader(channel_idx)
        zero_point = zero_points_loader(channel_idx)
        qmin, qmax = _create_constants(quant_min, quant_max, dtype=torch.float32)

        if scales.dtype != torch.float32:
            scale = ops.to_dtype(scale, torch.float32)
        if zero_points.dtype != torch.int32:
            zero_point = ops.to_dtype(zero_point, torch.int32)
        inv_scale = ops.reciprocal(scale)
        val = ops.round(input * inv_scale) + zero_point
        clamped = ops.maximum(qmin, ops.minimum(qmax, val))
        return ops.to_dtype(clamped, dtype)

    return Pointwise.create(
        device=input.get_device(),
        dtype=dtype,
        inner_fn=inner_fn,
        ranges=input.get_size(),
    )


def _assert_async(cond, msg):
    cond.realize()
    cond = to_dtype(cond, torch.bool)

    def inner_fn(index):
        with ir.ComputedBuffer.force_realize():
            return ops.device_assert_async(cond.make_loader()(index), msg)

    assertion_op = Pointwise.create(
        device=cond.get_device(),
        dtype=cond.get_dtype(),
        inner_fn=inner_fn,
        ranges=list(cond.get_size()),
    )
    assertion_op.realize()
    return assertion_op


@register_lowering(aten._assert_async.msg)
def lower_assert_async(cond, msg):
    return _assert_async(cond, msg)


@register_lowering(aten._functional_assert_async.msg)
def lower_assert_functional_async(cond, msg):
    return _assert_async(cond, msg)


@register_lowering(
    quantized_decomposed.dequantize_per_channel, type_promotion_kind=None
)
def quantized_decomposed_dequantize_per_channel(
    input: TensorBox,
    scales: TensorBox,
    zero_points: TensorBox,
    axis: int,
    quant_min: int,
    quant_max: int,
    dtype: torch.dtype,
    *,
    out_dtype: Optional[torch.dtype] = None,
) -> TensorBox:
    assert len(scales.get_size()) == 1, "expect scales 1 dim"
    assert len(zero_points.get_size()) == 1, "expect zero_points 1 dim"
    assert input.get_dtype() == dtype, (
        f"Expecting input to have dtype {dtype}, but got dtype: {input.get_dtype()}"
    )
    assert axis < len(input.get_size()), (
        f"Expecting axis to be < {len(input.get_size())}"
    )

    if out_dtype is None:
        out_dtype = torch.float32

    input_loader = input.make_loader()
    scales_loader = scales.make_loader()
    zero_points_loader = zero_points.make_loader()

    def inner_fn(idx):
        channel_idx = (idx[axis],)

        input = input_loader(idx)
        scale = scales_loader(channel_idx)
        zero_point = zero_points_loader(channel_idx)

        if scales.dtype != torch.float32:
            scale = ops.to_dtype(scale, torch.float32)
        if zero_points.dtype != torch.float32:
            zero_point = ops.to_dtype(zero_point, torch.float32)
        val = ops.sub(ops.to_dtype(input, torch.float32), zero_point) * scale
        val = ops.to_dtype(val, out_dtype)
        return val

    return Pointwise.create(
        device=input.get_device(),
        dtype=out_dtype,
        inner_fn=inner_fn,
        ranges=input.get_size(),
    )


@register_lowering(
    quantized_decomposed.quantize_per_tensor.default, type_promotion_kind=None
)
def quantized_decomposed_quantize_per_tensor_default(
    input: TensorBox,
    scale: float,
    zero_point: int,
    quant_min: int,
    quant_max: int,
    dtype: torch.dtype,
) -> TensorBox:
    if input.get_dtype() == torch.bfloat16:
        input = to_dtype(input, torch.float32)
    assert input.get_dtype() == torch.float32, (
        f"Expecting input to have dtype torch.float32, but got dtype: {input.get_dtype()}"
    )

    input_loader = input.make_loader()

    def inner_fn(idx, scale, zero_point):
        input = input_loader(idx)
        inv_scale, zero_point = _create_constants(
            1.0 / scale, zero_point, dtype=torch.float32
        )
        val = ops.round(input * inv_scale) + zero_point
        qmin, qmax = _create_constants(quant_min, quant_max, dtype=torch.float32)
        clamped = ops.minimum(ops.maximum(val, qmin), qmax)
        return ops.to_dtype(clamped, dtype)

    return Pointwise.create(
        device=input.get_device(),
        dtype=dtype,
        inner_fn=functools.partial(
            inner_fn, scale=float(scale), zero_point=int(zero_point)
        ),
        ranges=input.get_size(),
    )


@register_lowering(
    quantized_decomposed.dequantize_per_tensor.default, type_promotion_kind=None
)
def quantized_decomposed_dequantize_per_tensor_default(
    input: TensorBox,
    scale: float,
    zero_point: int,
    quant_min: int,
    quant_max: int,
    dtype: torch.dtype,
    *,
    out_dtype: Optional[torch.dtype] = None,
) -> TensorBox:
    assert input.get_dtype() == dtype, (
        f"Expecting input to have dtype {dtype}, but got dtype: {input.get_dtype()}"
    )

    if out_dtype is None:
        out_dtype = torch.float32

    input_loader = input.make_loader()

    def inner_fn(idx, scale, zero_point):
        input = input_loader(idx)
        scale, zero_point = _create_constants(scale, zero_point, dtype=torch.float32)
        val = ops.sub(ops.to_dtype(input, torch.float32), zero_point) * scale
        val = ops.to_dtype(val, out_dtype)
        return val

    return Pointwise.create(
        device=input.get_device(),
        dtype=out_dtype,
        inner_fn=functools.partial(
            inner_fn, scale=float(scale), zero_point=int(zero_point)
        ),
        ranges=input.get_size(),
    )


@register_lowering(
    quantized_decomposed.quantize_per_tensor.tensor, type_promotion_kind=None
)
def quantized_decomposed_quantize_per_tensor_tensor(
    input: TensorBox,
    scale: TensorBox,
    zero_point: TensorBox,
    quant_min: int,
    quant_max: int,
    dtype: torch.dtype,
) -> TensorBox:
    if input.get_dtype() == torch.bfloat16:
        input = to_dtype(input, torch.float32)
    assert input.get_dtype() == torch.float32, (
        f"Expecting input to have dtype torch.float32, but got dtype: {input.get_dtype()}"
    )
    assert len(scale.get_size()) == 0 or (
        len(scale.get_size()) == 1 and scale.get_size()[0] == 1
    ), "expect scale as scalar tensor"
    assert len(zero_point.get_size()) == 0 or (
        len(zero_point.get_size()) == 1 and zero_point.get_size()[0] == 1
    ), "expect zero_point as scalar tensor"

    input_loader = input.make_loader()
    scale_loader = scale.make_loader()
    zero_point_loader = zero_point.make_loader()

    def inner_fn(idx):
        input = input_loader(idx)
        _scale = scale_loader((0,) if len(scale.get_size()) == 1 else ())
        _zero_point = zero_point_loader((0,) if len(scale.get_size()) == 1 else ())
        if scale.dtype != torch.float32:
            _scale = ops.to_dtype(_scale, torch.float32)
        if zero_point.dtype != torch.float32:
            _zero_point = ops.to_dtype(_zero_point, torch.float32)
        val = ops.round(input * ops.reciprocal(_scale)) + _zero_point
        qmin, qmax = _create_constants(quant_min, quant_max, dtype=torch.float32)
        clamped = ops.minimum(ops.maximum(val, qmin), qmax)
        return ops.to_dtype(clamped, dtype)

    return Pointwise.create(
        device=input.get_device(),
        dtype=dtype,
        inner_fn=inner_fn,
        ranges=input.get_size(),
    )


@register_lowering(
    quantized_decomposed.dequantize_per_tensor.tensor, type_promotion_kind=None
)
def quantized_decomposed_dequantize_per_tensor_tensor(
    input: TensorBox,
    scale: TensorBox,
    zero_point: TensorBox,
    quant_min: int,
    quant_max: int,
    dtype: torch.dtype,
    *,
    out_dtype: Optional[torch.dtype] = None,
) -> TensorBox:
    assert len(scale.get_size()) == 0 or (
        len(scale.get_size()) == 1 and scale.get_size()[0] == 1
    ), "expect scale as scalar tensor"
    assert len(zero_point.get_size()) == 0 or (
        len(zero_point.get_size()) == 1 and zero_point.get_size()[0] == 1
    ), "expect zero_point as scalar tensor"
    assert input.get_dtype() == dtype, (
        f"Expecting input to have dtype {dtype}, but got dtype: {input.get_dtype()}"
    )

    if out_dtype is None:
        out_dtype = torch.float32

    input_loader = input.make_loader()
    scale_loader = scale.make_loader()
    zero_point_loader = zero_point.make_loader()

    def inner_fn(idx):
        input = input_loader(idx)
        _scale = scale_loader((0,) if len(scale.get_size()) == 1 else ())
        _zero_point = zero_point_loader((0,) if len(scale.get_size()) == 1 else ())
        if scale.dtype != torch.float32:
            _scale = ops.to_dtype(_scale, torch.float32)
        if zero_point.dtype != torch.float32:
            _zero_point = ops.to_dtype(_zero_point, torch.float32)
        val = ops.sub(ops.to_dtype(input, torch.float32), _zero_point) * _scale
        val = ops.to_dtype(val, out_dtype)
        return val

    return Pointwise.create(
        device=input.get_device(),
        dtype=out_dtype,
        inner_fn=inner_fn,
        ranges=input.get_size(),
    )


@register_lowering(aten.cat)
def cat(inputs, dim=0):
    cpu_device = inputs[0].get_device().type == "cpu"
    if cpu_device and all(
        input.get_dtype() in [torch.int8, torch.uint8] for input in inputs
    ):
        # TODO <leslie> Remove this fallback when we support vectorization
        # code gen with uint8 data type directly.
        for input in inputs:
            input.realize()
        if all(len(input.get_size()) == 4 for input in inputs):
            inputs, _ = require_channels_last(aten.cat, *inputs)
        return fallback_handler(aten.cat.default)(inputs, dim)

    if len(inputs) == 1:
        return clone(inputs[0])

    dim = _validate_dim(inputs[0], dim, 0)
    dtype = get_promoted_dtype(
        *inputs, type_promotion_kind=ELEMENTWISE_TYPE_PROMOTION_KIND.DEFAULT
    )
    inputs = [to_dtype(inp, dtype) for inp in inputs]

    def unwrap_tensor(x: Union[TensorBox, ir.StorageBox]) -> ir.IRNode:
        if isinstance(x, TensorBox):
            if isinstance(x.data, ir.BaseView):
                return x.data.unwrap_view()
            else:
                return x.data

        if isinstance(x, ir.StorageBox):
            return x.data

        return x

    def is_reduction(t):
        return isinstance(t, ir.ComputedBuffer) and isinstance(t.data, ir.Reduction)

    def can_fuse_reduction(t):
        if isinstance(t, (TensorBox, ir.StorageBox)):
            return can_fuse_reduction(unwrap_tensor(t))
        return (
            is_reduction(t)
            or isinstance(t, ir.Pointwise)
            and any(
                can_fuse_reduction(V.graph.get_buffer(read))
                for read in t.get_read_names()
            )
        )

    # fusing reducutions into computed concat buffer can cause regressions.
    fusable_reduction = any(can_fuse_reduction(t) for t in inputs)

    def should_lower_cat_input(x) -> bool:
        # Unrealized inputs will not be storage and layouts, and we dont want to realize
        # them in case we want to fuse
        if ir.is_storage_and_layout(x):
            storage, _ = ir.as_storage_and_layout(x, freeze=False)
            return not ir.ConcatKernel.can_realize_into_without_copy(storage)

        if isinstance(x, (TensorBox, ir.StorageBox)):
            return should_lower_cat_input(unwrap_tensor(x))

        if isinstance(x, ir.Pointwise):
            return True

        return False

    if config.force_pointwise_cat:
        return pointwise_cat(inputs, dim)

    # TODO: We observed negative performance impact of pointwise_cat optimization on CPU so disabled it.
    #             We will revisit this later after enabling vectorization on index_expr.
    if cpu_device:
        return TensorBox(ir.ConcatKernel.create(inputs, dim))

    def op_count(x):
        if isinstance(x, (TensorBox, ir.StorageBox)):
            return op_count(unwrap_tensor(x))

        # this will correspond to a direct memory read
        if not isinstance(x, ir.Pointwise):
            return 0

        count = x.inner_fn_opcount().num_ops
        for read in x.get_read_names():
            count += op_count(V.graph.get_buffer(read))

        return count

    # as of inputs increase, possibility for register spilling also increases
    # past a certain threshold of inputs we only fuse if the if the input kernels
    # are simple
    # not sure if we want to expose to users via config since logic may change in future
    MAX_COMPLEX_POINTWISE_CAT = 8
    MAX_SIMPLE_OP_COUNT = 2

    def additional_pointwise_ops(op: torch._ops.OpOverload):
        return op in (aten.cat.default, aten.constant_pad_nd.default)

    if len(inputs) <= MAX_COMPLEX_POINTWISE_CAT or (
        (len(inputs) <= config.max_pointwise_cat_inputs)
        and all(op_count(t) <= MAX_SIMPLE_OP_COUNT for t in inputs)
    ):
        pointwise_uses = all(
            is_pointwise_use(use, additional_pointwise_ops)
            for use in V.current_node.users
        )
        # fuse in case we will be used in a pointwise node, and there are any inputs we
        # we can prevent materialization of.
        fuse_pointwise_use = (
            any(should_lower_cat_input(inp) for inp in inputs) and pointwise_uses
        )

        # horizontal fuse in case all inputs will require a copy kernel anyway.
        # only horizontally fuse pointwise kernels
        horizontal_fuse_cat = all(
            should_lower_cat_input(inp) for inp in inputs
        ) and not any(can_fuse_reduction(t) for t in inputs)
        if fuse_pointwise_use or (horizontal_fuse_cat and not fusable_reduction):
            return pointwise_cat(inputs, dim)

    return TensorBox(ir.ConcatKernel.create(inputs, dim))


@register_lowering(aten.diagonal, type_promotion_kind=None)
def diagonal(input, offset: int = 0, dim1: int = 0, dim2: int = 1):
    original_shape = input.get_size()
    num_dims = len(original_shape)
    dim1 = canonicalize_dim(idx=dim1, rank=num_dims)
    dim2 = canonicalize_dim(idx=dim2, rank=num_dims)

    check(
        dim1 != dim2, lambda: f"diagonal dimensions cannot be identical {dim1}, {dim2}"
    )

    offset_negative = V.graph.sizevars.evaluate_expr(sympy.Lt(offset, 0))
    if offset_negative:
        diag_size = V.graph.sizevars.evaluate_max(
            V.graph.sizevars.evaluate_min(
                original_shape[dim1] + offset, original_shape[dim2]
            ),
            0,  # type: ignore[arg-type]
        )
    else:
        diag_size = V.graph.sizevars.evaluate_max(
            V.graph.sizevars.evaluate_min(
                original_shape[dim1], original_shape[dim2] - offset
            ),
            0,  # type: ignore[arg-type]
        )

    base_idx = (0, 0)
    if offset_negative:
        base_idx = (-offset, 0)
    else:
        base_idx = (0, offset)

    sizes = [s for i, s in enumerate(original_shape) if i not in (dim1, dim2)]
    sizes.append(diag_size)

    def reindexer(idx):
        diag_idx = idx[-1]
        original_idx = [0] * len(original_shape)
        cur_dim = 0
        for d in range(num_dims):
            if d == dim1:
                original_idx[d] = diag_idx + base_idx[0]
            elif d == dim2:
                original_idx[d] = diag_idx + base_idx[1]
            else:
                original_idx[d] = idx[cur_dim]
                cur_dim += 1

        assert cur_dim == len(original_shape) - 2
        return original_idx

    return TensorBox(ir.GenericView.create(input, sizes, reindexer))


@register_lowering(aten.diagonal_copy, type_promotion_kind=None)
def diagonal_copy(input, offset: int = 0, dim1: int = 0, dim2: int = 1):
    return clone(diagonal(input, offset, dim1, dim2))


@register_lowering(aten.diagonal_scatter, type_promotion_kind=None)
def diagonal_scatter(input, src, offset: int = 0, dim1: int = 0, dim2: int = 1):
    output = clone(input)
    target = diagonal(output, offset, dim1, dim2)
    mutate_to(target, src)
    return output


@register_lowering(aten.select, type_promotion_kind=None)
def select(x, dim, idx):
    idx = sympy.expand(idx)
    size = sympy.expand(x.get_size()[dim])
    actual_index = None

    if V.graph.sizevars.guard_or_false(sympy.Lt(idx, 0)):
        actual_index = idx + size
    elif V.graph.sizevars.guard_or_false(sympy.Ge(idx, 0)):
        actual_index = idx

    if actual_index is not None:
        if has_free_unbacked_symbols(idx):
            # Inductor could generate incorrect views for tensors with unbacked symbols here;
            # Squeeze operations are translated to views, resulting in incorrect strides.
            # Additionally, we want to avoid accidental unbacked unsqueeze semantics. To resolve this,
            # we use as_strided instead.
            # Removing this branch will cause test_unbacked_select_index_with_check to fail.

            # before accessing size, stride, and offset we need to realize.
            x.realize()
            new_size = x.get_size()
            new_stride = x.get_stride()
            new_storage_offset = x.get_layout().offset + new_stride[dim] * actual_index

            del new_size[dim]
            del new_stride[dim]
            return as_strided(x, new_size, new_stride, new_storage_offset)
        else:
            # no need to clamp, this function handles negative indexing itself
            slice_result = slice_(x, dim, actual_index, actual_index + 1, clamp=False)
            return squeeze(slice_result, dim)

    # Unbacked Semantics:
    # When the index idx is unbacked (e.g., u0), we compute the index dynamically
    # during the lowering of the select operation using DynamicSelectStorageOffset.

    unbacked_bindings = resolve_unbacked_bindings(
        V.graph.sizevars.shape_env, V.graph.current_node.meta["unbacked_bindings"]
    )
    assert unbacked_bindings is not None
    assert len(unbacked_bindings) == 1, unbacked_bindings
    unbacked_offset_sym, _ = next(iter(unbacked_bindings.items()))

    # before accessing size, stride, and offset we need to realize.
    x.realize()
    new_size = x.get_size()
    new_stride = x.get_stride()
    new_storage_offset = unbacked_offset_sym
    buffer = ir.DynamicSelectStorageOffset(
        unbacked_offset_sym,
        idx,
        x.get_layout().offset,
        new_stride[dim],
        x.get_size()[dim],
        clamp=False,
    )
    buffer.name = V.graph.register_buffer(buffer)
    V.graph.register_operation(buffer)

    del new_size[dim]
    del new_stride[dim]
    return as_strided(x, new_size, new_stride, new_storage_offset)


@register_lowering(aten.split, type_promotion_kind=None)
def split(x, sizes, dim=0):
    dim = _validate_dim(x, dim, 0)
    sizes_ = sizes

    # If sizes is an integer (or a SymInt), we turn it into a list of sizes
    # by computing what the actual size of each chunk should be.
    if not isinstance(sizes, (list, tuple)):
        x_size = x.get_size()[dim]
        chunks = V.graph.sizevars.guard_int(FloorDiv(x_size + sizes - 1, sizes))
        sizes_ = [sizes] * chunks
        # The last chunk might have a smaller size than the rest.
        sizes_[-1] = x_size - (chunks - 1) * sizes

    # From this point, we assume that the sum of the sizes of all chunks
    # equals the size of the base tensor.
    result = []
    start = 0
    for size in sizes_:
        end = start + size
        # No need for clamping here, since we compute the exact
        # start and end values.
        result.append(slice_(x, dim, start, end, clamp=False))
        start = end
    return result


@register_lowering(aten.split_with_sizes, type_promotion_kind=None)
def split_with_sizes(x, sizes, dim=0):
    return split(x, sizes, dim)


@register_lowering(aten.unbind, type_promotion_kind=None)
def unbind(x, dim=0):
    dim = _validate_dim(x, dim, 0)
    x_size = V.graph.sizevars.guard_int(x.get_size()[dim])
    result = [select(x, dim, i) for i in range(x_size)]
    return result


@register_lowering(aten.unfold, type_promotion_kind=None)
def unfold(x, dimension, size, step):
    sizes = x.get_size()
    ndim = len(sizes)
    dim = canonicalize_dim(ndim, dimension)

    if ndim == 0:
        return slice_(unsqueeze(x, 0), end=size, clamp=False)

    dim_size = sizes[dim]
    sizevars = V.graph.sizevars
    sizevars.check_leq(size, dim_size)
    sizevars.check_lt(0, step)  # type: ignore[arg-type]

    new_dim_size = FloorDiv(dim_size - size, step) + 1
    if sizevars.size_hint_or_throw(dim_size) > 0:
        x.mark_reuse(
            sizevars.size_hint_or_throw(CeilDiv(new_dim_size * size, dim_size))
        )

    out_size = [*sizes[:dim], new_dim_size, *sizes[dim + 1 :], size]

    def reindexer(idx):
        dim_idx = idx[-1] + idx[dim] * step
        return (*idx[:dim], dim_idx, *idx[dim + 1 : -1])

    return TensorBox(ir.GenericView.create(x, out_size, reindexer))


@register_lowering(aten.unsqueeze, type_promotion_kind=None)
def unsqueeze(x, dim):
    dim = _validate_dim(x, dim, 1)
    new_shape = list(x.get_size())
    new_shape.insert(dim, sympy.S.One)
    return view(x, new_shape)


@register_lowering(aten.unsqueeze_, type_promotion_kind=None)
def unsqueeze_(x, dim):
    val = unsqueeze(x, dim)
    assert isinstance(x, TensorBox)
    assert isinstance(val, TensorBox)
    x.data = val.data
    return x


def _validate_dim(x, dim, offset=0):
    dim = V.graph.sizevars.shape_env.evaluate_expr(sympy.sympify(dim))
    ndim = len(x.get_size())
    if dim < 0:
        dim += ndim + offset
    assert 0 <= dim < ndim + offset
    return dim


@register_lowering(aten.glu)
def glu(x, dim=-1):
    dim = _validate_dim(x, dim, 0)
    # TODO: don't guard on static shape here
    new_len = V.graph.sizevars.guard_int(x.get_size()[dim]) // 2
    # no need to clamp, index is int based on input size
    a = slice_(x, dim, 0, new_len, clamp=False)
    b = slice_(x, dim, new_len, new_len * 2, clamp=False)
    return mul(a, sigmoid(b))


def fallback_handler(kernel, add_to_fallback_set=True):
    if add_to_fallback_set:
        fallbacks.add(kernel)

    def handler(*args, **kwargs):
        def wrap_tensors(x):
            return TensorBox.create(x) if isinstance(x, ir.IRNode) else x

        return pytree.tree_map(
            wrap_tensors, ir.FallbackKernel.create(kernel, *args, **kwargs)
        )

    # This lets us detect that a lowering is a fallback handler.
    handler._is_fallback_handler = True  # type: ignore[attr-defined]

    return handler


@functools.cache
def _warn_complex_not_supported():
    warnings.warn(
        "Torchinductor does not support code generation for complex operators. Performance may be worse than eager."
    )


# There are some types (CPU) which we accept as input but not as
# output.
def unsupported_input_tensor(t: torch.Tensor, node=None):
    "Do not support reading or writing to this tensor"
    if t.is_complex():
        # Complex views are supported with IR ComplexView
        _warn_complex_not_supported()
        return True

    if t.is_meta:
        return True

    if t.is_sparse:
        return True

    if t.dtype == torch.float8_e8m0fnu:
        if not node:
            return True

        # allow bitcast, views, memory movement, but not arithmetic
        # TODO: delete once triton adds native support
        return not (
            isinstance(node.target, torch._ops.OpOverload)
            and node.target
            in (
                aten.view.dtype,
                aten.cat.default,
                aten.clone.default,
                aten._scaled_mm.default,
            )
            or (isinstance(node.target, torch._ops.OpOverload) and is_view(node.target))
        )

    return False


def unsupported_output_tensor(t: torch.Tensor, node=None):
    "Do not support writing tensor but can read from it"
    supported_complex_views = (
        aten.view.dtype,
        torch.ops.prims.convert_element_type.default,
    )
    if node is not None and node.target in supported_complex_views and t.is_complex():
        return False
    if unsupported_input_tensor(t, node):
        return True
    return t.is_cpu and config.disable_cpp_codegen


def fallback_node_due_to_unsupported_type(node: torch.fx.Node, allow_cpu_inputs=True):
    # Custom fallback lowering
    if node.target is aten.view_as_complex.default:
        return False

    if node.op == "placeholder":
        return False

    # We should be able to remove this special case once `disable_cpp_codegen` is killed.
    if node.target is aten.lift_fresh_copy.default:
        return False

    def check_skip_condition(inp_out_node, is_output):
        if not isinstance(inp_out_node, torch.fx.Node):
            return False

        if "val" not in inp_out_node.meta:
            return False

        for meta in pytree.tree_leaves(inp_out_node.meta["val"]):
            if not isinstance(meta, torch._subclasses.FakeTensor):
                continue

            if is_output:
                if unsupported_output_tensor(meta, node):
                    return True
            else:
                if unsupported_input_tensor(meta, node):
                    return True

        return False

    # only skip codegen if there is a cpu output, not input
    for arg in pytree.arg_tree_leaves(*node.args, **node.kwargs):
        if check_skip_condition(arg, is_output=False):
            return True

    return check_skip_condition(node, is_output=True)


def make_fallback(op, layout_constraint=None, warn=True, override_decomp=False):
    assert op not in decompositions or override_decomp, (
        f"both a fallback and a decomp for same op: {op}"
    )
    if (
        warn
        and bool(os.getenv("CI"))
        and get_decompositions([op])
        # if fallback_random, we allow not decomposing random
        and not (
            config.fallback_random
            and op in torch._decomp.decompositions_for_rng.extra_random_decomps
        )
        and not override_decomp
    ):
        # Note: 'warn' is holdover from when this was a warning, but for ops that previously
        # set warn=False we do not want a CI error.
        # Ignore the 'suppress errors' configs in CI, as this particular warning happens on startup anyway and is not
        # likely to be triggered preferentially on one CI config over another.
        if torch._dynamo.config.suppress_errors:
            torch._dynamo.config.suppress_errors = False
            log.warning(
                "A make_fallback error occurred in suppress_errors config,"
                " and suppress_errors is being disabled to surface it."
            )
        raise AssertionError(
            f"make_fallback({op}): a decomposition exists, we should switch to it."
            " To fix this error, either add a decomposition to core_aten_decompositions (preferred)"
            " or inductor_decompositions, and delete the corresponding `make_fallback` line."
            " Get help from the inductor team if unsure, don't pick arbitrarily to unblock yourself.",
        )

    def register_fallback(op_overload):
        add_needs_realized_inputs(op_overload)
        if layout_constraint is not None:
            add_layout_constraint(op_overload, layout_constraint)
        return register_lowering(op_overload, type_promotion_kind=None)(
            fallback_handler(op_overload)
        )

    if isinstance(op, torch._ops.OpOverloadPacket):
        for ol in op.overloads():
            op_overload = getattr(op, ol)
            register_fallback(op_overload)
    elif isinstance(op, (torch._ops.OpOverload, torch._ops.HigherOrderOperator)):
        register_fallback(op)
    else:
        raise RuntimeError(f"Unsupported fallback {op} with type {type(op)}")


def philox_rand_offset(shape):
    """
    TorchInductor offset calculation differs from PyTorch eager offset
    calculation for random ops (tl.rand vs torch.rand). In future, we should
    strive for same impl for tl.rand and torch.rand.
    """
    numel = 1
    for s in shape:
        numel = numel * s
    return tensor(numel, dtype=torch.int64)


@register_lowering(torch.ops.rngprims.philox_rand, type_promotion_kind=None)
def philox_rand(size, seed, offset, stride, device, dtype):
    # stride arg is optional and will be used in future for distributed random
    # ops. Currently, its unused.
    random_pos = ir.FixedLayout(
        device,
        dtype,
        size,
        ir.FlexibleLayout.contiguous_strides(size),
    ).make_indexer()
    seed_loader = seed.make_loader()
    offset_loader = offset.make_loader()

    def inner_fn(index):
        # Both seed and offset in the philox_rand op are tensors.
        # torch seed and offsets are of type int64, but tl.rand accepts int32
        seed_index_expr = ops.to_dtype(seed_loader([]), torch.int32)
        offset_index_expr = ops.to_dtype(offset_loader([]), torch.int32)
        # Get the offset'd position
        rand_index_expr = ops.add(
            ops.index_expr(random_pos(index), torch.int32), offset_index_expr
        )
        result = ops.rand(
            seed_index_expr,
            rand_index_expr,
        )
        return ops.to_dtype(result, dtype)

    random_values_node = Pointwise.create(
        device=device,
        dtype=dtype,
        inner_fn=inner_fn,
        ranges=list(size),
    )

    offset_node = philox_rand_offset(size)
    return random_values_node, offset_node


@register_lowering(aten.native_dropout, type_promotion_kind=None)
def native_dropout(x, p, train):
    if config.fallback_random:
        return pytree.tree_map(
            TensorBox.create,
            ir.FallbackKernel.create(aten.native_dropout.default, x, p, train),
        )
    else:
        raise AssertionError("should be handled in replace_random.py")


@register_lowering(aten.bernoulli_, type_promotion_kind=None)
def bernoulli_(x, *args):
    assert config.fallback_random or x.get_device() == torch.device("cpu"), (
        "this should be handled in decomps unless config.fallback_random or the device is CPU"
    )
    x.realize()
    op_overload = (
        aten.bernoulli_.float
        if len(args) == 0 or isinstance(args[0], float)
        else aten.bernoulli_.Tensor
    )
    ir.InplaceBernoulliFallback(op_overload, x, *args)
    return x


@register_lowering(aten.bernoulli.p, type_promotion_kind=None)
def bernoulli_p(x, *args):
    assert config.fallback_random or x.get_device() == torch.device("cpu"), (
        "this should be handled in decomps unless config.fallback_random or the device is CPU"
    )
    return bernoulli_(clone(x), *args)


# This shouldn't be called in general
@register_lowering(aten._foobar)
def _foobar(_):
    raise AssertionError


@functools.lru_cache(1)
def _warn_triton_random(salt):
    log.info("using triton random, expect difference from eager")


def warn_triton_random():
    # only warn once per graph
    _warn_triton_random(V.graph.creation_time)


fallback_rand_default = fallback_handler(aten.rand.default)
fallback_rand_generator = fallback_handler(aten.rand.generator)
fallback_randn_default = fallback_handler(aten.randn.default)
fallback_randn_generator = fallback_handler(aten.randn.generator)
make_fallback(aten.randint)

# TODO: mlazos reevaluate if we want to codegen something different
make_fallback(torch.ops.streams.record_event.default)
make_fallback(torch.ops.streams.wait_event.default)


@register_lowering(aten.rand)
def rand(*args, **kwargs):
    if kwargs.get("generator") is not None:
        return fallback_rand_generator(*args, **kwargs)
    elif config.fallback_random:
        kwargs.pop("generator", None)
        return fallback_rand_default(*args, **kwargs)
    raise AssertionError("should have been handled in replace_random.py")


@register_lowering(aten.randn)
def randn(*args, **kwargs):
    if kwargs.get("generator") is not None:
        return fallback_randn_generator(*args, **kwargs)
    elif config.fallback_random:
        kwargs.pop("generator", None)
        return fallback_randn_default(*args, **kwargs)
    raise AssertionError("should have been handled in replace_random.py")


@register_lowering(inductor_prims.force_stride_order, type_promotion_kind=None)
def inductor_force_stride_order(input_tensor, stride):
    stride_order = ir.get_stride_order(stride)
    return ir.ExternKernel.require_stride_order(input_tensor, stride_order)


@register_lowering(inductor_prims.seed, type_promotion_kind=None)
def inductor_seed(device: torch.device):
    raise AssertionError("should be handled in fuse_seed_creation_pass()")


@register_lowering(inductor_prims.seeds, type_promotion_kind=None)
def inductor_seeds(count, device):
    warn_triton_random()
    return TensorBox.create(ir.RandomSeeds(count, decode_device(device)))


@register_lowering(inductor_prims.lookup_seed, type_promotion_kind=None)
def inductor_lookup_seed(seeds, index):
    def inner_fn(_):
        return ops.load_seed(seeds.get_name(), index)

    return Pointwise.create(
        device=seeds.get_device(),
        dtype=seeds.get_dtype(),
        inner_fn=inner_fn,
        ranges=[],
    )


@register_lowering(inductor_prims.random, type_promotion_kind=None)
def inductor_random(size: list[int], seed: TensorBox, mode: str, *, offset: int = 0):
    assert not config.fallback_random
    assert mode in ("rand", "randn")
    size = [*size]
    dtype = torch.float32
    device = seed.get_device_or_error()
    random_pos = ir.FixedLayout(
        device, dtype, size, ir.FlexibleLayout.contiguous_strides(size), offset=offset
    ).make_indexer()
    seed_loader = seed.make_loader()

    def inner_fn(index):
        return getattr(ops, mode)(
            seed_loader([]),
            ops.index_expr(random_pos(index), torch.int32),
        )

    result = Pointwise.create(
        device=device,
        dtype=dtype,
        inner_fn=inner_fn,
        ranges=[*size],
    )
    result.realize()
    return result


@register_lowering(inductor_prims.randint, type_promotion_kind=None)
def inductor_randint(
    low: int, high: int, size: list[int], seed: TensorBox, *, offset: int = 0
):
    assert not config.fallback_random
    size = [*size]
    dtype = torch.int64
    device = seed.get_device_or_error()
    random_pos = ir.FixedLayout(
        device, dtype, size, ir.FlexibleLayout.contiguous_strides(size), offset=offset
    ).make_indexer()
    seed_loader = seed.make_loader()

    def inner_fn(index):
        return ops.randint64(
            seed_loader([]),
            ops.index_expr(random_pos(index), torch.int32),
            ops.index_expr(low, torch.int64),
            ops.index_expr(high, torch.int64),
        )

    return Pointwise.create(
        device=device,
        dtype=dtype,
        inner_fn=inner_fn,
        ranges=[*size],
    )


def _boundaries_helper(tb: TensorBox) -> tuple[str, sympy.Expr, sympy.Expr, sympy.Expr]:
    # Calculate the maximum offset for the boundaries tensor
    # For a strided tensor, this is sum((size[i] - 1) * stride[i]) + stride[-1]
    # This ensures the mask check in bucketize_binary_search works correctly
    # for both contiguous and non-contiguous tensors.
    size = tb.get_size()
    stride = tb.get_stride()
    max_offset = sum((s - 1) * st for s, st in zip(size, stride)) + stride[-1]
    return (
        tb.get_name(),
        size[-1],
        max_offset,
        stride[-1],
    )


def _sorter_helper(tb: TensorBox) -> tuple[str, sympy.Expr]:
    return tb.get_name(), tb.get_stride()[-1]


@register_lowering(aten.searchsorted.Tensor, type_promotion_kind=None)
def searchsorted(
    sorted_sequence: TensorBox,
    self: TensorBox,
    *,
    out_int32: bool = False,
    right: bool = False,
    side: Optional[str] = None,
    sorter: Optional[TensorBox] = None,
) -> TensorBox:
    validate_bucketize = lambda tb: V.graph.has_feature(  # noqa: E731
        tb, BackendFeature.BUCKETIZE
    )
    if (
        not validate_bucketize(sorted_sequence)
        or not validate_bucketize(self)
        or (sorter is not None and not validate_bucketize(sorter))
    ):
        return fallback_handler(aten.searchsorted.Tensor, add_to_fallback_set=False)(
            sorted_sequence,
            self,
            out_int32=out_int32,
            right=right,
            side=side,
            sorter=sorter,
        )

    # If side is present, override the value of right if needed.  This assumes that
    # validation of the two options being non-contradictory is already done by the
    # searchsorted meta-function.
    if side is not None and side == "right":
        right = True

    index_dtype = torch.int32 if out_int32 else torch.int64
    values_loader = self.make_loader()

    # The entire sorted_sequence tensor needs to be used by ops.bucketize, so we need to
    # realize it into global memory; or in other words, we can't guarantee that
    # sorted_sequence.get_name() (used below) will exist unless we call
    # sorted_sequence.realize().
    sorted_sequence.realize()

    if sorter is not None:
        sorter.realize()

    if len(sorted_sequence.get_size()) == 1:

        def inner_fn(idx):
            val = values_loader(idx)
            return ops.bucketize(
                val,
                _boundaries_helper(sorted_sequence),
                0,
                index_dtype,
                right,
                sorter=None if sorter is None else _sorter_helper(sorter),
                sorter_indices=None if sorter is None else 0,
            )

    else:

        def inner_fn(idx):
            val = values_loader(idx)

            # Get index to the beginning of the sorted sequence within a flattened
            # version of the array.
            def get_flattened_index(tb: TensorBox):
                strides = tb.get_stride()
                return ops.index_expr(
                    functools.reduce(
                        operator.add, (s * i for s, i in zip(strides[:-1], idx[:-1]))
                    ),
                    index_dtype,
                )

            return ops.bucketize(
                val,
                _boundaries_helper(sorted_sequence),
                get_flattened_index(sorted_sequence),
                index_dtype,
                right,
                sorter=None if sorter is None else _sorter_helper(sorter),
                sorter_indices=None if sorter is None else get_flattened_index(sorter),
            )

    device = self.get_device()
    result = Pointwise.create(
        device=device,
        dtype=index_dtype,
        inner_fn=inner_fn,
        ranges=self.shape,
    )
    # see [NOTE: inductor bucketize realize]
    result.realize()

    return result


@register_lowering(
    aten.bucketize, type_promotion_kind=ELEMENTWISE_TYPE_PROMOTION_KIND.NO_OPMATH
)
def bucketize(
    input: TensorBox,
    boundaries: TensorBox,
    *,
    out_int32: bool = False,
    right: bool = False,
):
    assert len(boundaries.get_size()) == 1

    if not (
        V.graph.has_feature(input, BackendFeature.BUCKETIZE)
        and V.graph.has_feature(boundaries, BackendFeature.BUCKETIZE)
    ):
        return fallback_handler(aten.bucketize.Tensor, add_to_fallback_set=False)(
            input, boundaries, out_int32=out_int32, right=right
        )

    # The entire boundaries tensor needs to be used by ops.bucketize, so we
    # need to realize it into global memory; or in other words, we can't
    # guarantee that boundaries.get_name() (used below) will exist unless
    # we call boundaries.realize().
    boundaries.realize()
    device = input.get_device()
    input_loader = input.make_loader()

    index_dtype = torch.int32 if out_int32 else torch.int64

    def inner_fn(index):
        val = input_loader(index)
        indices = ops.bucketize(
            val,
            _boundaries_helper(boundaries),
            0,
            index_dtype,
            right,
        )

        return indices

    result = Pointwise.create(
        device=device,
        dtype=index_dtype,
        inner_fn=inner_fn,
        ranges=input.get_size(),
    )

    # [NOTE: inductor bucketize realize]
    # bucketize_binary_search is relatively expensive, so we don't want to re-compute
    # it unnecessarily. If we run bucketize() and then broadcast the result, we don't
    # want this to be fused into a large number of duplicate bucketize() computations
    # for each of the elements in the result.
    #
    # If no broadcasting occurs, fusions can still occur in scheduler.py
    result.realize()

    return result


def require_dense(_, *args, **kwargs):
    args, kwargs = pytree.tree_map_only(
        ir.IRNode, ir.ExternKernel.require_stride1, (args, kwargs)
    )
    return args, kwargs


def require_contiguous(_, *args, **kwargs):
    args, kwargs = pytree.tree_map_only(
        ir.IRNode, ir.ExternKernel.require_contiguous, (args, kwargs)
    )
    return args, kwargs


def require_contiguous_strides(_, *args, **kwargs):
    # TODO: combine this with require_contiguous after
    # https://github.com/pytorch/pytorch/pull/148235 lands.
    args, kwargs = pytree.tree_map_only(
        ir.IRNode, ir.ExternKernel.require_contiguous_strides, (args, kwargs)
    )
    return args, kwargs


def require_channels_last(_, *args, **kwargs):
    args, kwargs = pytree.tree_map_only(
        ir.IRNode, ir.ExternKernel.require_channels_last, (args, kwargs)
    )
    return args, kwargs


def constrain_to_fake_tensor(arg, fake_arg):
    if fake_arg is None:
        return arg
    if isinstance(fake_arg, FakeScriptObject):
        return arg
    if isinstance(arg, ir.IRNode):
        meta_stride_expr = [
            s.node.expr if isinstance(s, torch.SymInt) else s for s in fake_arg.stride()
        ]
        return ir.ExternKernel.require_exact_strides(arg, meta_stride_expr)
    if isinstance(arg, dict):
        return {key: constrain_to_fake_tensor(arg[key], fake_arg[key]) for key in arg}
    elif isinstance(arg, (tuple, list)):
        return type(arg)(
            constrain_to_fake_tensor(a, f_a) for (a, f_a) in zip(arg, fake_arg)
        )
    return arg


def constrain_to_fake_tensors(args, kwargs, fake_args, fake_kwargs):
    args = tuple(
        constrain_to_fake_tensor(arg, fake_arg)
        for arg, fake_arg in zip(args, fake_args)
    )
    kwargs = {k: constrain_to_fake_tensor(v, fake_kwargs[k]) for k, v in kwargs.items()}
    return args, kwargs


def constrain_to_fx_strides(fx_node, *args, **kwargs):
    def apply_constraint(arg, fx_arg):
        if isinstance(arg, ir.IRNode):
            stride_order = ir.get_stride_order(
                fx_arg.meta["val"].stride(), V.graph.sizevars.shape_env
            )
            return ir.ExternKernel.require_stride_order(arg, stride_order)
        if isinstance(arg, dict):
            return {key: apply_constraint(arg[key], fx_arg[key]) for key in arg}
        return arg

    args = tuple(
        apply_constraint(arg, fx_arg) for arg, fx_arg in zip(args, fx_node.args)
    )
    kwargs = {k: apply_constraint(v, fx_node.kwargs[k]) for k, v in kwargs.items()}
    return args, kwargs


def sdpa_constraint(fx_node, *args, **kwargs):
    # sdpa requires dense last dimension]

    def apply_constraint(idx, arg, fx_arg):
        if not isinstance(arg, ir.IRNode):
            return arg

        meta_val = fx_arg.meta["val"]
        meta_stride_expr = [
            s.node.expr if isinstance(s, torch.SymInt) else s for s in meta_val.stride()
        ]
        shape_env = V.graph.sizevars.shape_env
        stride_order = ir.get_stride_order(meta_val.stride(), shape_env)

        if stride_order and stride_order[-1] != 0:
            # contiguous stride order
            stride_order = list(reversed(range(len(arg.get_size()))))

        if (
            fx_node.target
            == aten._scaled_dot_product_efficient_attention_backward.default
            and idx in (0, 5)
        ):
            assert len(stride_order) == 4
            # The 0 and 5th arguments for aten._scaled_dot_product_efficient_attention_backward.default
            # are for out and gradient_out. They have to be in
            # (3, 1, 2, 0) stride order. Otherwise the kernel will crash.
            # Check https://github.com/pytorch/pytorch/issues/138772
            stride_order = (3, 1, 2, 0)

        if not meta_val.is_cuda:
            return ir.ExternKernel.require_stride_order(arg, stride_order)

        # This is the minimum alignment required by SDPA kernels for attention_bias.
        # This value can be found in pytorch/aten/src/ATen/native/transformers/attention.cpp preprocess_mask
        ALIGNMENT = 8

        # effn_attn_fwd does requires dense last dim, not just alignment
        effn_attn_fwd_bias = (
            fx_node.target
            == torch.ops.aten._scaled_dot_product_efficient_attention.default
            and idx == 3
        )

        assert isinstance(arg, TensorBox)
        if len(arg.get_size()) not in (3, 4):
            return arg

        is_aligned_tensor = ir.is_aligned_realized_tensor(arg, ALIGNMENT)
        if is_aligned_tensor:
            return ir.try_match_insignificant_strides(
                ir.ExternKernel.realize_input(arg), meta_stride_expr
            )

        if (
            isinstance(arg, IRNode)
            and arg.maybe_get_stride() is not None
            and is_aligned_tensor
        ):
            return ir.try_match_insignificant_strides(
                ir.ExternKernel.realize_input(arg), meta_stride_expr
            )

        if effn_attn_fwd_bias:
            out_size = list(arg.get_size())

            expanded_dims = []
            # We require a dense last dimension, but the other strides
            # can be expanded, which results in a smaller tensor
            maybe_stride = arg.maybe_get_stride()
            for i in range(len(arg.get_size()) - 1):
                if V.graph.sizevars.statically_known_equals(meta_stride_expr[i], 0) or (
                    maybe_stride is not None
                    and V.graph.sizevars.statically_known_equals(maybe_stride[i], 0)
                ):
                    expanded_dims.append(i)

            # Now, pad strides to alignment
            out_strides = [-1] * len(out_size)
            out_strides[-1] = 1
            stride = 1
            for i in range(len(out_size) - 2, -1, -1):
                if out_strides[i + 1] != 0:
                    stride = stride * out_size[i + 1]

                # the expanded dims still need to be aligned, if they are,
                # we can make them expanded by setting the stride equal to 0
                if i in expanded_dims:
                    if V.graph.sizevars.statically_known_equals(
                        out_strides[i + 1] % ALIGNMENT, 0
                    ):
                        out_strides[i] = 0
                        continue

                if not V.graph.sizevars.statically_known_equals(stride % ALIGNMENT, 0):
                    stride = ceildiv(stride, ALIGNMENT) * ALIGNMENT

                out_strides[i] = stride

            return ir.ExternKernel.require_exact_strides(arg, out_strides)

        if is_aligned_tensor:
            return ir.try_match_insignificant_strides(
                ir.ExternKernel.realize_input(arg), meta_stride_expr
            )

        if (
            isinstance(arg, IRNode)
            and arg.maybe_get_stride() is not None
            and is_aligned_tensor
        ):
            return ir.try_match_insignificant_strides(
                ir.ExternKernel.realize_input(arg), meta_stride_expr
            )

        def is_aligned(x):
            return V.graph.sizevars.guard_or_false(
                sympy.Eq(Mod(x.get_size()[-1], ALIGNMENT), 0)
            )

        if isinstance(arg.data, ir.BaseView):
            if not is_aligned(arg):
                if is_aligned(arg.unwrap_view()):
                    return ir.try_match_insignificant_strides(
                        ir.ExternKernel.realize_input(arg), meta_stride_expr
                    )

        return ir.ExternKernel.require_stride_order(arg, stride_order)

    args = tuple(
        apply_constraint(idx, arg, fx_arg)
        for idx, (arg, fx_arg) in enumerate(zip(args, fx_node.args))
    )
    kwargs = {k: apply_constraint(-1, v, fx_node.kwargs[k]) for k, v in kwargs.items()}
    return args, kwargs


# WIP
make_fallback(aten._adaptive_avg_pool3d)  # @isuruf
make_fallback(aten.adaptive_max_pool3d)  # @isuruf
make_fallback(aten._scaled_dot_product_attention_math_for_mps)  # @malfet


# 1) Easy
make_fallback(aten.uniform, warn=False)
make_fallback(aten.exponential.default, warn=False)  # (fails accuracy on test_torch.py)
make_fallback(aten._pdist_forward)  # Has decomp. Needs benchmarks
make_fallback(aten.soft_margin_loss_backward, warn=False)  # py_impl?
make_fallback(aten._fused_rms_norm, warn=False)  # (MPS-only and faster than decomp)
if torch.xpu.is_available():
    make_fallback(
        aten.embedding_dense_backward, warn=False
    )  # (XPU-only and faster than decomp)

if torch.mtia._is_compiled():
    make_fallback(
        aten.native_layer_norm, warn=False
    )  # (MTIA-only and faster than decomp)

# 1.5) Easy or Impossible
make_fallback(aten._cdist_forward)  # p=2 should be feasible
make_fallback(aten._cdist_backward)

# 2) Medium
make_fallback(aten._trilinear)


# 3) Difficult
# Scans
# See the discussion at
# https://dev-discuss.pytorch.org/t/pytorch-sparse-gnn-compiler-rfc/1644/19
make_fallback(aten.segment_reduce.default)
make_fallback(aten._segment_reduce_backward.default)

# Histogram (need to implement Histogram IR)
make_fallback(aten.histc)
make_fallback(aten.histogram.bin_ct)
make_fallback(aten._histogramdd_bin_edges.default)
make_fallback(aten._histogramdd_from_bin_cts.default)

# Need templated kernel
make_fallback(aten.addbmm)
make_fallback(aten._addmm_activation, warn=False)

make_fallback(aten._grouped_mm, require_dense)

# Need templated kernel. Probably impossible to write efficiently
make_fallback(aten.convolution_backward, constrain_to_fx_strides)
make_fallback(aten._cudnn_rnn, require_dense)
make_fallback(aten._cudnn_rnn_backward, require_contiguous)
make_fallback(aten.miopen_rnn, require_dense)
make_fallback(aten.miopen_rnn_backward, require_contiguous)

# Haven't checked but sound difficult / impossible
make_fallback(aten._embedding_bag, require_contiguous)
make_fallback(aten._embedding_bag_forward_only, require_contiguous)
make_fallback(aten._embedding_bag_backward)
make_fallback(aten._embedding_bag_per_sample_weights_backward)
make_fallback(aten._embedding_bag_per_sample_weights_backward)
make_fallback(aten._fused_moving_avg_obs_fq_helper)
make_fallback(aten._fused_moving_avg_obs_fq_helper_functional)


# 4) Backwards (try py_impl'ing them) when fwd is written as a decomp
make_fallback(aten.max_pool3d_with_indices_backward)
make_fallback(aten._adaptive_avg_pool2d_backward, require_dense)
make_fallback(aten._adaptive_avg_pool3d_backward)
make_fallback(aten.adaptive_max_pool2d_backward)
make_fallback(aten.adaptive_max_pool3d_backward)
make_fallback(aten.fractional_max_pool2d_backward)
make_fallback(aten.fractional_max_pool3d_backward)
make_fallback(aten.replication_pad1d_backward)
make_fallback(aten.replication_pad2d_backward)
make_fallback(aten.upsample_linear1d_backward)
make_fallback(aten.upsample_bicubic2d_backward, require_contiguous)
make_fallback(aten.upsample_trilinear3d_backward)
make_fallback(aten.grid_sampler_2d_backward)
make_fallback(aten._pdist_backward)


# 5) Impossible (missing triton/CPU features)

# Sorting / Sorting-like
make_fallback(aten.sort)
make_fallback(aten.sort.stable)
make_fallback(aten.kthvalue)
make_fallback(aten.topk)
make_fallback(aten.mode)
make_fallback(aten.median)
make_fallback(aten.nanmedian)
make_fallback(aten.randperm)
# see: https://github.com/pytorch/pytorch/pull/121354
make_fallback(aten.resize_)
make_fallback(aten.resize_as_)

# Linalg
make_fallback(aten._linalg_det)
make_fallback(aten.linalg_householder_product)
make_fallback(aten.linalg_inv_ex)
make_fallback(aten.linalg_ldl_factor_ex)
make_fallback(aten.linalg_ldl_solve)
make_fallback(aten.linalg_lu)
make_fallback(aten.linalg_lu_factor_ex)
make_fallback(aten.linalg_lu_solve)
make_fallback(aten.linalg_matrix_exp)
make_fallback(aten.linalg_qr)
make_fallback(aten._linalg_slogdet)
make_fallback(aten._linalg_solve_ex)
make_fallback(aten.linalg_solve_triangular)
make_fallback(aten._linalg_svd)
make_fallback(aten.lu_unpack)
make_fallback(aten.ormqr)
make_fallback(aten._linalg_check_errors)
make_fallback(aten.linalg_pinv.atol_rtol_tensor)
make_fallback(aten._linalg_eigh)
make_fallback(aten.triangular_solve)
make_fallback(aten.linalg_cholesky_ex)
make_fallback(aten.cholesky_inverse)
make_fallback(aten.cholesky_solve)
make_fallback(aten.geqrf)
make_fallback(aten._fft_r2c)  # needs complex as well

# Data dependent (are these necessary?)
make_fallback(aten.nonzero.default)

# Misc
make_fallback(aten.gcd.default, warn=False)
make_fallback(aten._thnn_fused_lstm_cell, require_dense)
make_fallback(torch._prims.rng_prims.run_and_save_rng_state)
make_fallback(torch._prims.rng_prims.run_with_rng_state)
make_fallback(torch._prims.rng_prims.graphsafe_run_with_rng_state)


# Implemented / Half implemented
# Scans. Implemented for CUDA, missing CPU
make_fallback(aten.masked_scatter)
make_fallback(aten.masked_scatter_backward)

# Complex number support
make_fallback(aten.view_as_complex, require_contiguous)
make_fallback(aten.angle)  # needs complex

# Needs efficentzerotensor
make_fallback(aten._efficientzerotensor)

# Needs Sparse
make_fallback(aten._sparse_coo_tensor_with_dims_and_tensors)
make_fallback(aten.to_sparse)
make_fallback(aten._to_sparse)

# Needs dimname support
make_fallback(aten.zeros.names)

# 6) Pattern-matched
make_fallback(
    aten._scaled_dot_product_efficient_attention.default,
    sdpa_constraint,
    warn=False,
)
make_fallback(
    aten._scaled_dot_product_efficient_attention_backward.default,
    sdpa_constraint,
    warn=False,
)
make_fallback(
    aten._scaled_dot_product_flash_attention.default,
    sdpa_constraint,
    warn=False,
)
make_fallback(
    aten._scaled_dot_product_flash_attention_backward.default,
    sdpa_constraint,
    warn=False,
)
make_fallback(
    aten._scaled_dot_product_cudnn_attention.default,
    sdpa_constraint,
    warn=False,
)
make_fallback(
    aten._scaled_dot_product_cudnn_attention_backward.default,
    sdpa_constraint,
    warn=False,
)
make_fallback(
    aten._scaled_dot_product_flash_attention_for_cpu.default,
    sdpa_constraint,
    warn=False,
)
make_fallback(
    aten._scaled_dot_product_flash_attention_for_cpu_backward.default,
    sdpa_constraint,
    warn=False,
)
make_fallback(
    aten._scaled_dot_product_fused_attention_overrideable.default,
    sdpa_constraint,
    warn=False,
)
make_fallback(
    aten._scaled_dot_product_fused_attention_overrideable_backward.default,
    sdpa_constraint,
    warn=False,
)
make_fallback(aten._flash_attention_forward.default, sdpa_constraint)
make_fallback(aten._flash_attention_backward.default, sdpa_constraint)
make_fallback(aten._efficient_attention_forward.default, sdpa_constraint)
make_fallback(aten._efficient_attention_backward.default, sdpa_constraint)

# index_reduce requires fallback when use_scatter_fallback(...) returns True
make_fallback(aten.index_reduce)
make_fallback(aten.repeat_interleave.Tensor, override_decomp=True)

make_fallback(aten._weight_norm_interface_backward.default, require_contiguous)


# Register with type_promotion_kind None.
# For example, fp16.copy_(fp32) should **not** promote the first input's dtype.
@register_lowering(aten.copy, type_promotion_kind=None)
def copy(self, src, non_blocking=False):
    if not isinstance(src, ir.IRNode):
        src = tensor(src, dtype=self.get_dtype(), device=self.get_device())
    x = src
    if self.get_device() != src.get_device():
        # pyrefly: ignore [bad-argument-type]
        x = to_device(x, self.get_device())
    if self.get_dtype() != src.get_dtype():
        # pyrefly: ignore [bad-argument-type]
        x = to_dtype(x, self.get_dtype())

    if self.get_size() != src.get_size():
        out = expand(x, self.get_size())
        return clone(out)
    return clone(x)


@register_lowering(aten.clone)
def clone(x, *, memory_format=None):
    # TODO(jansel): memory format
    return Pointwise.create(
        device=x.get_device(),
        dtype=x.get_dtype(),
        inner_fn=x.make_loader(),
        ranges=list(x.get_size()),
    )


def clone_preserve_reinterpret_view(x):
    reinterpret_view_layouts = []
    if isinstance(x, TensorBox) and isinstance(x.data, ir.ReinterpretView):
        x = x.data  # unwrap TensorBox
        # pyrefly: ignore [bad-assignment]
        while isinstance(x, ir.ReinterpretView):
            reinterpret_view_layouts.append(x.get_layout())
            x = x.data
        x = TensorBox(x)

    x = clone(x)

    if reinterpret_view_layouts:
        x = x.data  # unwrap TensorBox
        for layout in reinterpret_view_layouts[::-1]:
            x = ir.ReinterpretView(data=x, layout=layout)
        x = TensorBox(x)

    return x


if hasattr(aten, "lift_fresh_copy"):
    register_lowering(aten.lift_fresh_copy)(clone)


@register_lowering(prims.iota)
def iota(
    length,
    *,
    start,
    step,
    dtype,
    device,
    requires_grad,
):
    def fn(index):
        return ops.index_expr(step * index[0] + start, dtype=dtype)

    return Pointwise.create(
        device=decode_device(device),
        dtype=dtype,
        inner_fn=fn,
        ranges=[length],
    )


@register_lowering(aten.select_scatter, type_promotion_kind=None)
def select_scatter(x, src, dim: int, index: int):
    assert x.get_dtype() == src.get_dtype()
    x_loader = x.make_loader()
    dim = _validate_dim(x, dim, 0)
    if V.graph.sizevars.guard_or_false(sympy.Lt(index, 0)):
        index = index + x.get_size()[dim]
    elif V.graph.sizevars.guard_or_false(sympy.Ge(index, 0)):
        pass
    else:
        # unbacked index
        return fallback_handler(aten.select_scatter.default)(x, src, dim, index)

    V.graph.sizevars.check_leq(0, index)  # type: ignore[arg-type]
    V.graph.sizevars.check_lt(index, x.get_size()[dim])  # type: ignore[arg-type]
    src = expand(unsqueeze(src, dim), x.get_size())
    src_loader = src.make_loader()

    def inner_fn(idx):
        return ops.where(
            ops.eq(
                ops.index_expr(idx[dim], torch.int32),
                ops.index_expr(index, torch.int32),
            ),
            src_loader(idx),
            x_loader(idx),
        )

    return Pointwise.create(
        device=x.get_device(),
        dtype=x.get_dtype(),
        inner_fn=inner_fn,
        ranges=list(x.get_size()),
    )


@register_lowering(aten.slice_scatter, type_promotion_kind=None)
def slice_scatter(x, src, dim=0, start=None, end=None, step=1):
    src = to_dtype(src, x.get_dtype())
    x_loader = x.make_loader()
    dim = _validate_dim(x, dim, 0)
    dim_size = x.get_size()[dim]

    # pyrefly: ignore [bad-argument-type]
    start, end = ir.SliceView.normalize_start_end(x, dim, start, end)

    src_size = list(x.get_size())
    src_size[dim] = FloorDiv(end - start + (step - 1), step)
    src = expand(src, src_size)
    src_loader = src.make_loader()

    def inner_fn(idx):
        if start == 0 and end == dim_size and step == 1:
            # selecting every element is the same as just src.clone()
            return src_loader(idx)

        idx_dim = ops.index_expr(idx[dim], torch.int64)
        src_idx = list(idx)
        src_idx[dim] = FloorDiv(idx[dim] - start, step)

        mask = []
        if start != 0:
            mask.append(
                ops.ge(
                    idx_dim,
                    ops.index_expr(sympy.expand(start), torch.int64),
                )
            )
        if end != dim_size:
            mask.append(
                ops.lt(
                    idx_dim,
                    ops.index_expr(sympy.expand(end), torch.int64),
                )
            )
        if step != 1:
            mask.append(
                ops.eq(
                    ops.index_expr(
                        ModularIndexing(idx[dim] - start, 1, step), torch.int64
                    ),
                    ops.constant(0, torch.int64),
                )
            )
        assert mask
        mask = functools.reduce(ops.and_, mask)
        src_val = ops.masked(
            mask,
            lambda: src_loader(src_idx),
            0 if is_integer_type(x) else 0.0,
        )
        return ops.where(
            mask,
            src_val,
            x_loader(idx),
        )

    return Pointwise.create(
        device=x.get_device(),
        dtype=x.get_dtype(),
        inner_fn=inner_fn,
        ranges=list(x.get_size()),
    )


def _unwrap(x):
    if isinstance(x, (list, tuple)) and len(x) > 0:
        return _unwrap(x[0])
    return x


@register_lowering([torch.tensor, aten.scalar_tensor])
def tensor(data, *, dtype=None, device=None, layout=None, pin_memory=False):
    assert_nyi(layout in (None, torch.strided), f"layout={layout}")
    assert_nyi(not pin_memory, "pin_memory")
    if isinstance(_unwrap(data), int):
        dtype = dtype or torch.int64
    else:
        dtype = dtype or torch.get_default_dtype()

    ranges: list[sympy.Expr] = []

    if isinstance(data, sympy.Basic):

        def inner_fn(index):
            return ops.index_expr(data, dtype)

    elif isinstance(data, (float, int)):

        def inner_fn(index):
            return ops.constant(data, dtype)

    elif len(data) == 0 or isinstance(data[0], (float, int)) and len(data) <= 8:
        # inline small tensors
        ranges.append(sympy.Integer(len(data)))

        def inner_fn(index):
            def binary_search(start, end):
                assert start < end
                if end - start == 1:
                    return ops.constant(data[start], dtype)
                mid = (end - start) // 2 + start
                return ops.where(
                    ops.lt(
                        ops.index_expr(index[0], torch.int64),
                        ops.constant(mid, torch.int64),
                    ),
                    binary_search(start, mid),
                    binary_search(mid, end),
                )

            if len(data) == 0:
                return ops.constant(0, dtype)
            return binary_search(0, len(data))

    else:
        return V.graph.add_tensor_constant(
            torch.tensor(data, dtype=dtype, device=device)
        )

    return Pointwise.create(
        device=decode_device(device),
        dtype=dtype,
        inner_fn=inner_fn,
        ranges=ranges,
    )


@register_lowering(torch.as_tensor)
def as_tensor(data, dtype=None, device=None):
    if isinstance(data, TensorBox):
        if dtype is not None:
            data = to_dtype(data, dtype)
        if device is not None:
            data = to_device(data, device)
        return data
    return tensor(data, dtype=dtype, device=device)


@register_lowering(torch.LongTensor)
def long_tensor(data):
    return tensor(data, dtype=torch.int64)


@register_lowering(aten._local_scalar_dense)
def _local_scalar_dense(data):
    # This is interesting!  Most lowerings return tensors, so you can just
    # return the buffer you allocated and it will get used (or not used, if
    # it's dead.)  But _local_scalar_dense (aka item) returns an int,
    # not a Tensor, so you would have a type mismatch if you return a buffer;
    # we are obligated to return a sympy expression instead.  However,
    # we need to actually codegen the .item() call somehow.  We do this
    # by registering a faux buffer for the DynamicScalar IR node, which is
    # solely responsible for generating this .item().  The buffer is
    # not used for anything (notice we discard it); at codegen time,
    # the "buffer" just gets assigned None.
    unbacked_bindings = resolve_unbacked_bindings(
        V.graph.sizevars.shape_env, V.graph.current_node.meta["unbacked_bindings"]
    )
    assert unbacked_bindings is not None
    assert len(unbacked_bindings) == 1, unbacked_bindings
    # NB: Have to be very careful here.  V.graph.current_node.meta["val"]
    # seemingly also contains a symbol which you want to do binding for,
    # but it actually isn't.  In particular, if we have later performed
    # a deferred runtime assert saying that u0 == s0, you will actually
    # see s0 from expr!  This is bad because we need to actually generate
    # the assert that says u0 == s0, so we need to know where to get u0
    # from (this call).  In particular, we must use unbacked_bindings, which
    # is guaranteed to have the original, unreplaced symbol in question.
    #
    # NB2: Another thing we have to be very careful about are symbol bindings
    # that require nontrivial refinement, e.g., when you have a binding site
    # x: Sym(u0 * 4) = y.item().  Here, the code generation must do a division
    # in order to appropriately bind u0.  This is communicated via the keypath
    # in unbacked_bindings, and we need to hold onto it in order to generate
    # code appropriately for this case.
    binding_sym, keypath = next(iter(unbacked_bindings.items()))
    buffer = ir.DynamicScalar(binding_sym, keypath, data)
    buffer.name = V.graph.register_buffer(buffer)
    V.graph.register_operation(buffer)
    # NB: the replaced expr is OK to use directly downstream, we want
    # simplifications in this case!
    val = V.graph.current_node.meta["val"]
    if isinstance(val, (torch.SymInt, torch.SymFloat, torch.SymBool)):
        return val.node.expr
    else:
        return sympy.sympify(val)


@register_lowering(aten._assert_scalar)
def _assert_scalar(data, msg):
    # NB: These will be handled at codegen time
    # Not sure if we are guaranteed to be able to serve out truth from the
    # deferred_runtime_asserts, TODO: try this assert out
    # See [NOTE] Codegen runtime asserts in Inductor
    # assert bool(data.scalar), data
    return None


@register_lowering(aten._assert_tensor_metadata)
def _assert_tensor_metadata(
    a, size=None, stride=None, dtype=None, *, device=None, layout=None
):
    return None


def _full(fill_value, device, dtype, size):
    value = fill_value
    if not isinstance(fill_value, (int, float)) and hasattr(value, "value"):
        value = value.value

    if isinstance(value, (int, float)):

        def inner_fn(index):
            return ops.constant(value, dtype)

    elif isinstance(value, sympy.Basic):

        def inner_fn(index):
            return ops.index_expr(value, dtype)

    else:
        assert len(value.get_size()) == 0
        value_loader = value.make_loader()

        def inner_fn(index):
            return value_loader([])

    return Pointwise.create(
        device=device,
        dtype=dtype,
        inner_fn=inner_fn,
        ranges=list(size),
    )


def full_like(x, fill_value, **kwargs):
    return create_tensor_like(tensor_constructor(fill_value))(x, **kwargs)


def tensor_constructor(fill_value):
    # torch.zeros, torch.ones, etc
    def inner(
        *size,
        names=None,
        dtype=None,
        device=None,
        layout=None,
        pin_memory=False,
        memory_format=None,
    ):
        assert_nyi(names is None, "named tensors")
        assert_nyi(layout in (None, torch.strided), f"layout={layout}")
        assert_nyi(not pin_memory, "pin_memory")
        device = decode_device(device)
        dtype = dtype or torch.get_default_dtype()
        if len(size) == 1 and isinstance(size[0], (list, tuple, torch.Size)):
            size = tuple(size[0])
        # See https://github.com/pytorch/pytorch/issues/118102
        # All sizes at lowering time should be sympy.Symbol, not SymInt!
        for s in size:
            assert not isinstance(s, torch.SymInt)
        size = [sympy.expand(s) for s in size]
        return _full(fill_value, device, dtype, size)

    return inner


@register_lowering([torch.empty, aten.empty])
def empty(
    *size,
    names=None,
    dtype=None,
    layout=None,
    device=None,
    pin_memory=None,
    memory_format=None,
):
    assert_nyi(names is None, "named tensors")
    device = decode_device(device)
    if len(size) == 1 and isinstance(size[0], (list, tuple, torch.Size)):
        size = tuple(size[0])
    return empty_strided(
        size, None, dtype=dtype, layout=layout, device=device, pin_memory=pin_memory
    )


def create_tensor_like(creation_fn):
    """
    Shim to convert X_like(...) into X(...).  For example zeros_like() into zeros().
    """

    def _constant_like(
        x, *, dtype=None, device=None, layout=None, pin_memory=False, memory_format=None
    ):
        assert_nyi(not pin_memory, "pin_memory")
        assert_nyi(layout in (None, torch.strided), f"layout={layout}")
        if dtype is None:
            dtype = x.get_dtype()
        else:
            dtype = decode_dtype(dtype)
        device = device or x.get_device()
        size = list(x.get_size())
        return creation_fn(
            size, dtype=dtype, device=device, layout=layout, pin_memory=pin_memory
        )

    return _constant_like


def constant_like(fill_value):
    return create_tensor_like(tensor_constructor(fill_value))


empty_like = register_lowering(aten.empty_like)(create_tensor_like(empty))
ones_like = create_tensor_like(tensor_constructor(1))
zeros_like = create_tensor_like(tensor_constructor(0))


def new_constant(fill_value):
    def _new_constant(
        x, size, *, dtype=None, layout=None, device=None, pin_memory=None
    ):
        assert isinstance(size, (list, tuple))
        assert_nyi(not pin_memory, "pin_memory")
        assert_nyi(layout in (None, torch.strided), f"layout={layout}")
        # pyrefly: ignore [bad-argument-type]
        dtype = decode_dtype(dtype) or x.get_dtype()
        device = device or x.get_device()
        size = [sympy.Integer(s) for s in size]
        return _full(fill_value, decode_device(device), dtype, size)

    return _new_constant


@register_lowering(aten.new_empty)
def new_empty(x, size, *, dtype=None, layout=None, device=None, pin_memory=None):
    if dtype is None:
        dtype = x.get_dtype()
    if device is None:
        device = x.get_device()
    return empty_strided(
        size,
        None,
        dtype=dtype,
        layout=layout,
        device=decode_device(device),
        pin_memory=pin_memory,
    )


@register_lowering(aten.empty_strided)
def empty_strided(
    size, stride, *, dtype=None, layout=None, device=None, pin_memory=None
):
    assert isinstance(size, (list, tuple))
    assert isinstance(stride, (list, tuple, type(None)))
    assert_nyi(not pin_memory, "pin_memory")
    assert_nyi(layout in (None, torch.strided), f"layout={layout}")
    # pyrefly: ignore [bad-argument-type]
    dtype = decode_dtype(dtype) or torch.get_default_dtype()
    device = device or torch.tensor(0.0).device
    device = decode_device(device)
    pointwise = _full(fill_value=0, device=device, dtype=dtype, size=size)
    pointwise.realize()
    buffer = pointwise.data.data
    # explicitly set ranges to zeros in order to make a NopKernelSchedulerNode
    buffer.data = dataclasses.replace(buffer.data, ranges=[0] * len(size))
    assert isinstance(buffer, ir.ComputedBuffer)
    size = [sympy.expand(s) for s in size]
    stride = (
        [sympy.expand(s) for s in stride]
        if stride
        else ir.FlexibleLayout.contiguous_strides(size)
    )
    buffer.layout = ir.FixedLayout(
        device=device,
        dtype=dtype,
        size=size,
        stride=stride,
    )
    return pointwise


@register_lowering(aten.new_empty_strided)
def new_empty_strided(
    x, size, stride, *, dtype=None, layout=None, device=None, pin_memory=None
):
    if dtype is None:
        dtype = x.get_dtype()
    if device is None:
        device = x.get_device()
    return empty_strided(
        size,
        stride,
        dtype=dtype,
        layout=layout,
        device=decode_device(device),
        pin_memory=pin_memory,
    )


@register_lowering(prims.copy_strided.default)
def copy_strided(x, stride):
    stride = [V.graph.sizevars.size_hint_or_throw(s) for s in stride]
    stride_order = sorted(range(len(stride)), key=stride.__getitem__)
    return ir.ExternKernel.require_stride_order(x, stride_order)


@register_lowering([torch.full, aten.full])
def full(size, fill_value, **kwargs):
    assert kwargs.get("dtype") is not None, "dtype should be handled by decomposition"
    return tensor_constructor(fill_value)(size, **kwargs)


@register_lowering(aten.gather, type_promotion_kind=None)
def gather(x, dim, index, sparse_grad=False):
    # sparse_grad doesn't affect forward computation,
    # and backward tracing is taken care of by AOT Autograd
    assert isinstance(x, TensorBox)
    if index.get_numel() == 0:
        # Empty index case. Return an empty array with the same shape
        return new_empty(x, index.get_size())

    size = x.get_size()
    offset = len(size) == 0
    dim = _validate_dim(x, dim, offset)

    if offset:
        x = expand(x, [1])
        size = [1]

    x_loader = x.make_loader()
    index_loader = index.make_loader()

    def fn(idx):
        idx = list(idx)
        gather_idx = ops.indirect_indexing(index_loader(idx), size[dim])
        if len(idx) == 0:
            idx = [gather_idx]
        else:
            idx[dim] = gather_idx
        return x_loader(idx)

    return Pointwise.create(
        device=x.get_device(),
        dtype=x.get_dtype(),
        inner_fn=fn,
        ranges=index.get_size(),
    )


@register_lowering(aten.embedding, type_promotion_kind=None)
def embedding(weight, indices, padding_idx=-1, scale_grad_by_freq=False, sparse=False):
    if sparse:
        return fallback_handler(aten.embedding.default)(
            weight, indices, padding_idx, scale_grad_by_freq, sparse
        )

    assert not sparse
    assert isinstance(weight, TensorBox)
    assert isinstance(indices, TensorBox)
    assert "int" in str(indices.get_dtype())

    weight_loader = weight.make_loader()
    indices_loader = indices.make_loader()
    indices_ndim = len(indices.get_size())
    weight_size = weight.get_size()
    new_size = [*indices.get_size(), *weight_size[1:]]

    def fn(idx):
        assert len(idx) == len(new_size), f"{idx} != {new_size}"
        var_index = indices_loader(idx[:indices_ndim])
        weight_idx = [ops.indirect_indexing(var_index, weight_size[0])] + [
            *idx[indices_ndim:]
        ]
        return weight_loader(weight_idx)

    return Pointwise.create(
        device=weight.get_device(),
        dtype=weight.get_dtype(),
        inner_fn=fn,
        ranges=new_size,
    )


def check_and_broadcast_indices(indices, device):
    assert all(
        i.get_dtype() in (torch.int64, torch.int32, torch.bool, torch.uint8)
        for i in indices
        if i is not None
    ), (
        f"indices must be int64, byte or bool. Got {[i.get_dtype() for i in indices if i is not None]}"
    )
    if any(
        i.get_dtype() in (torch.bool, torch.uint8) for i in indices if i is not None
    ):
        raise NotImplementedError("Fallback for bool indices")

    valid_idxs = [i for i, x in enumerate(indices) if isinstance(x, TensorBox)]
    assert len(valid_idxs) > 0, "requires at least 1 non-None index"
    new_indices = [None] * len(indices)
    for i, x in zip(valid_idxs, broadcast_tensors(*[indices[i] for i in valid_idxs])):
        # Eager allows indices to be CPU tensor when running on CUDA
        # FIXME: Calling to_device(x, device) should work but
        # test_advancedindex_mixed_cpu_devices still fails
        if x.get_device() != device:
            raise NotImplementedError("Fallback when indices is on a different device")
        new_indices[i] = x
    return new_indices, valid_idxs


def index_output_size_and_inner_fn(
    x_size,
    indices,
    tensor_indices,
    tensor_size,
    indices_loaders,
    indexed_size,
    x_loader,
    check,
    wrap_neg=True,
):
    # Note that behavior of indexing differs when there are non consecutive
    # tensors. In this case, the tensor index is pulled to the beginning.
    #
    # Suppose a = torch.arange(3 * 4 * 5 * 6 * 7).view(3, 4, 5, 6, 7)
    #         x = torch.tensor[1,2]
    # Then, a[:,x,:,x,:] will have shape 2,3,5,7 as due to x,:,x then 2 will
    # be pulled to the front.
    non_consecutive_tensors = False
    for previous, current in itertools.pairwise(tensor_indices):
        if current - previous != 1:
            non_consecutive_tensors = True

    output_size = [x_size[i] for i, val in enumerate(indices) if val is None]
    output_size = [*output_size, *x_size[len(output_size) + len(tensor_indices) :]]

    first_tensor_index = tensor_indices[0]
    if non_consecutive_tensors:
        output_size = tensor_size + output_size
    else:
        output_size = (
            output_size[:first_tensor_index]
            + tensor_size
            + output_size[first_tensor_index:]
        )

    def fn(idx):
        assert len(idx) == len(output_size)
        assert len(indices_loaders) == len(indexed_size)

        rank = len(tensor_size)
        new_index = []
        first_tensor_index = tensor_indices[0]
        start_offset = 0 if non_consecutive_tensors else first_tensor_index
        next_idx = 0
        for i in range(tensor_indices[-1] + 1):
            if i == start_offset:
                next_idx += rank
            if indices[i] is None:
                assert next_idx < len(idx)
                new_index.append(idx[next_idx])
                next_idx += 1
            else:
                loader = indices_loaders[i]
                assert loader is not None
                size = indexed_size[i]
                new_index.append(
                    ops.indirect_indexing(
                        loader(idx[start_offset : start_offset + rank]),
                        size,
                        check=check,
                        wrap_neg=wrap_neg,
                    )
                )
        new_index = [
            *new_index,
            *idx[next_idx:],
        ]
        return new_index if x_loader is None else x_loader(new_index)

    return output_size, fn


def index_impl(x, indices, check):
    output_size, inner_fn, _ = index_impl_helper(x, indices, check)

    return Pointwise.create(
        device=x.get_device(),
        dtype=x.get_dtype(),
        inner_fn=inner_fn,
        ranges=output_size,
    )


def index_impl_helper(x, indices, check, wrap_neg=True):
    assert isinstance(indices, (list, tuple))
    x_loader = x.make_loader()
    indices, tensor_indices = check_and_broadcast_indices(indices, x.get_device())
    assert len(tensor_indices) > 0, "Must have at least one valid idx"

    indices_loaders = [i.make_loader() if i is not None else None for i in indices]
    # no guards on output size, all the guards are set in broadcast_tensors

    # We can use the first one since they are all required to be the same size
    tensor_size = list(indices[tensor_indices[0]].get_size())

    x_size = x.get_size()

    indexed_size = [x_size[i] for i in range(len(indices)) if indices[i] is not None]
    if check and 0 in indexed_size and 0 not in tensor_size:
        raise IndexError("index is out of bounds for dimension with size 0")

    indexed_size = [x_size[i] for i in range(len(indices))]
    output_size, index_inner_fn = index_output_size_and_inner_fn(
        x_size,
        indices,
        tensor_indices,
        tensor_size,
        indices_loaders,
        indexed_size,
        None,
        check=check,
        wrap_neg=wrap_neg,
    )

    def inner_fn(idx):
        return x_loader(index_inner_fn(idx))

    return output_size, inner_fn, index_inner_fn


@register_lowering(aten.index, type_promotion_kind=None)
def index(x, indices):
    try:
        return index_impl(x, indices, check=True)
    except NotImplementedError:
        # Fallback to ATen for boolean indexing
        x.realize()
        return fallback_handler(aten.index.Tensor, add_to_fallback_set=False)(
            x, indices
        )


@register_lowering(aten._unsafe_index, type_promotion_kind=None)
def _unsafe_index(x, indices):
    return index_impl(x, indices, check=False)


# All the indexing decompositions are written in terms of index, index_put, and index_put_
# We cannot have this lowering as a decomposition as it introduces
# mutation in the graph, which is bad for Aot Autograd. Aot Autograd runs dead
# code elimination and common subexpression elimination optimizations, which
# assume graphs to be side-effect free. More details at
# https://github.com/pytorch/torchdynamo/issues/1235
# and
# https://github.com/pytorch/torchdynamo/issues/1863
@register_lowering(aten.index_put, type_promotion_kind=None)
def index_put(x, indices, values, accumulate=False):
    return index_put_impl_(
        clone(x), indices, values, accumulate, check=True, may_realize=False
    )


@register_lowering(aten._unsafe_index_put)
def _unsafe_index_put(x, indices, values, accumulate=False):
    return index_put_impl_(
        clone(x), indices, values, accumulate, check=False, may_realize=False
    )


def index_put_as_masked_fill(self, indices, value, accumulate):
    if value.get_device() != self.get_device():
        value = to_device(value, self.get_device())
    if accumulate:
        value = add(self, value)
    return mutate_to(self, where(indices[0], value, self))


def index_put_fallback(self, indices, values, accumulate):
    from .utils import _fx_node_is_input_dependent_cudagraph_unsafe

    op_overload = getattr(aten.index_put_, V.graph.current_node.target._overloadname)  # type: ignore[union-attr]

    # Check if any index is a boolean tensor - if so, mark as cudagraph-unsafe
    # because boolean indices trigger .nonzero() during CUDA graph capture
    # When graph_partition is enabled, skip - partitioning handles this
    fx_node = V.graph.current_node
    if (
        not config.graph_partition
        and fx_node is not None
        and _fx_node_is_input_dependent_cudagraph_unsafe(fx_node)
    ):
        msg = "index_put_ fallback with boolean indexing is not compatible with CUDA graphs"
        if stack_trace := fx_node.meta.get("stack_trace", None):
            msg = f"{msg} Found from : \n {stack_trace}"
        V.graph.disable_cudagraphs_reason = msg

    ir.IndexPutFallback(op_overload, self, indices, values, accumulate)
    return self


@register_lowering(aten.index_put_, type_promotion_kind=None)
def index_put_(self, indices, values, accumulate=False):
    return index_put_impl_(
        self, indices, values, accumulate, check=True, may_realize=True
    )


@register_lowering(inductor_prims._unsafe_index_put_, type_promotion_kind=None)
def _unsafe_index_put_(self, indices, values, accumulate=False):
    return index_put_impl_(
        self, indices, values, accumulate, check=False, may_realize=True
    )


def index_put_impl_(self, indices, values, accumulate, check, may_realize=False):
    if may_realize:

        def indice_slice_from_randperm(indice):
            # Refer to: https://github.com/pytorch/pytorch/pull/139366#discussion_r1825424660
            # For this specific pattern, indices is unique as coming from torch.randperm.
            # However, as the content of the indices is unknown, we have to check this specific pattern.
            if isinstance(indice, TensorBox) and isinstance(indice.data, ir.BaseView):
                indice = indice.data.unwrap_view()
                return (
                    isinstance(indice, ir.StorageBox)
                    and isinstance(indice.data, ir.ExternKernel)
                    and getattr(indice.data, "fx_node", None)
                    and indice.data.fx_node.target is torch.ops.aten.randperm.default
                )
            return False

        if ir.try_get_name(self) in values.get_read_names() and not all(
            indice_slice_from_randperm(indice) for indice in indices
        ):
            # Fix issue: https://github.com/pytorch/pytorch/issues/138908
            # When self and values have memory overlapping, indices may
            # contain duplicate values, potentially causing incorrect results since
            # the load of `values` might contain modified value from the store of `self`.
            # To address this, store values in a temporary buffer in such cases.
            values.realize()

    # Dispatch to masked fill for single boolean index with single value
    if (
        values.get_numel() == 1
        and len(indices) == 1
        and indices[0].get_dtype() in (torch.bool, torch.uint8)
    ):
        mask = indices[0]
        for _ in range(len(mask.get_size()), len(self.get_size())):
            mask = unsqueeze(mask, -1)
        return index_put_as_masked_fill(self, [mask], values, accumulate)

    # Fallback in torch deterministic mode
    if torch.are_deterministic_algorithms_enabled():
        return index_put_fallback(self, indices, values, accumulate)

    # Fallback if there is a boolean index
    for index in indices:
        if index is not None and index.get_dtype() in (torch.bool, torch.uint8):
            return index_put_fallback(self, indices, values, accumulate)

    x_size = self.get_size()
    x_ndim = len(x_size)

    if accumulate and needs_fallback_due_to_atomic_add_limitations(self.get_dtype()):
        # self is an scalar Tensor
        if x_ndim == 0:
            self = view(self, [1])
        self = index_put_fallback(self, indices, values, accumulate)
        if x_ndim == 0:
            self = view(self, [])
        return self

    values = to_dtype(values, self.get_dtype())

    try:
        # Note that code will only get here when dtype is uint32
        indices, tensor_indices = check_and_broadcast_indices(
            indices, self.get_device()
        )
    except NotImplementedError:
        return index_put_fallback(self, indices, values, accumulate)

    indices_loaders = [i.make_loader() if i is not None else None for i in indices]

    assert isinstance(self, TensorBox)
    self.realize()

    # self is an scalar Tensor
    if x_ndim == 0:
        self = view(self, [1])

    # We can use the first one since they are all required to be the same size
    tensor_size = list(indices[tensor_indices[0]].get_size())
    indexed_size = [x_size[i] for i in range(len(indices))]

    expected_vals_size, inner_fn = index_output_size_and_inner_fn(
        x_size,
        indices,
        tensor_indices,
        tensor_size,
        indices_loaders,
        indexed_size,
        None,
        check=check,
    )

    values = expand(values, expected_vals_size)
    # all guards are set above during broadcast_tensors and expand

    device = self.get_device()
    assert device is not None
    scatter = ir.Scatter(
        device=device,
        dtype=self.get_dtype(),
        inner_fn=values.make_loader(),
        ranges=expected_vals_size,  # iter_ranges,
        output_indexer=inner_fn,
        scatter_mode="atomic_add" if accumulate else None,
    )
    buffer = ir.ComputedBuffer(
        name=None,
        layout=ir.MutationLayoutSHOULDREMOVE(self),
        data=scatter,
    )
    buffer.name = V.graph.register_buffer(buffer)
    V.graph.register_operation(buffer)

    if x_ndim == 0:
        self = view(self, [])
    return self


fallback__unsafe_masked_index = fallback_handler(
    aten._unsafe_masked_index.default, add_to_fallback_set=False
)

fallback__unsafe_masked_index_put_accumulate = fallback_handler(
    aten._unsafe_masked_index_put_accumulate.default, add_to_fallback_set=False
)


@register_lowering(aten._unsafe_masked_index, type_promotion_kind=None)
def _unsafe_masked_index(self, mask, indices, fill):
    ranges, _, _unsafe_index_fn = index_impl_helper(
        self, indices, check=False, wrap_neg=False
    )
    mask_loader = mask.make_loader()
    self_loader = self.make_loader()

    def inner_fn(idx):
        if mask.dtype != torch.bool:
            mask_val = ops.to_dtype(mask_loader(idx), torch.bool)
        else:
            mask_val = mask_loader(idx)
        return ops.masked(mask_val, lambda: self_loader(_unsafe_index_fn(idx)), fill)

    return Pointwise.create(
        device=self.get_device(),
        dtype=self.get_dtype(),
        inner_fn=inner_fn,
        ranges=ranges,
    )


@register_lowering(aten._unsafe_masked_index_put_accumulate, type_promotion_kind=None)
def _unsafe_masked_index_put_accumulate(x, mask, indices, values):
    masked_value = where(mask, values, 0)
    shape = x.get_size()
    clamped_indices = [
        clamp(indices[i], -shape[i], shape[i] - 1) if indices[i] else None
        for i in range(len(indices))
    ]
    # TODO: use a masked store for this. currently only triton
    # supports masked stores and cpp backend does not.
    return _unsafe_index_put(x, clamped_indices, masked_value, accumulate=True)


@make_pointwise
def clamp(a, min, max):
    return ops.maximum(min, ops.minimum(max, a))


@register_lowering(aten.as_strided_scatter, type_promotion_kind=None)
def as_strided_scatter(self, src, size, stride, storage_offset=None):
    output = clone(self)
    output_view = as_strided(output, size, stride, storage_offset)
    copy_(output_view, src)
    return output


@register_lowering(aten.scatter, type_promotion_kind=None)
def scatter(x, dim: int, index, src, **kwargs):
    return scatter_(clone(x), dim, index, src, **kwargs)


def scatter_fallback(
    op_overload: torch._ops.OpOverload,
    self,
    dim: int,
    index,
    src,
    *,
    reduce: Optional[str] = None,
    include_self: bool = True,
):
    src_is_tensor = isinstance(src, TensorBox)
    if use_scatter_fallback(
        op_overload,
        reduce,
        self.get_dtype(),
        cast(torch.dtype, src.get_dtype() if src_is_tensor else type(src)),
        # pyrefly: ignore [missing-attribute]
        src.get_device().type if src_is_tensor else "not impl",
        src_is_tensor,
    ):
        ir.ScatterFallback(
            op_overload,
            self,
            dim,
            index,
            src,
            reduce=reduce,
            include_self=include_self,
        )
        return self

    return None


@register_lowering(aten.scatter_, type_promotion_kind=None)
def scatter_(self, dim: int, index, src, *, reduce: Optional[str] = None):
    assert reduce in (None, "add", "multiply")
    if reduce is None:
        op_overload = getattr(aten.scatter_, V.graph.current_node.target._overloadname)  # type: ignore[union-attr]
        fallback_result = scatter_fallback(
            op_overload, self, dim, index, src, reduce=reduce
        )
        if fallback_result is not None:
            return fallback_result

    if reduce == "add":
        reduce = "sum"
    elif reduce == "multiply":
        reduce = "prod"
    return scatter_reduce_(self, dim, index, src, reduce)


@register_lowering(aten.scatter_add, type_promotion_kind=None)
def scatter_add(x, dim: int, index, src):
    return scatter_add_(clone(x), dim, index, src)


@register_lowering(aten.scatter_add_, type_promotion_kind=None)
def scatter_add_(x, dim: int, index, src):
    return scatter_reduce_(x, dim, index, src, "sum")


@register_lowering(aten.scatter_reduce, type_promotion_kind=None)
def scatter_reduce(x, dim: int, index, src, reduction_type, **kwargs):
    return scatter_reduce_(clone(x), dim, index, src, reduction_type, **kwargs)


@register_lowering(aten.scatter_reduce_, type_promotion_kind=None)
def scatter_reduce_(self, dim: int, index, src, reduce, *, include_self: bool = True):
    assert reduce in (None, "sum", "prod", "mean", "amax", "amin")
    assert (
        len(aten.scatter_reduce_.overloads()) == 1
        and "two" in aten.scatter_reduce_.overloads()
    ), "aten.scatter_reduce_.two is not the unique overload of aten.scatter_reduce_"

    if isinstance(src, Number):
        src = full_like(self, src)

    fallback_result = scatter_fallback(
        aten.scatter_reduce_.two,
        self,
        dim,
        index,
        src,
        reduce=reduce,
        include_self=include_self,
    )

    if fallback_result:
        return fallback_result

    assert isinstance(self, TensorBox)
    assert "int" in str(index.get_dtype())

    ndim = len(self.get_size())
    if ndim == 0:
        self = view(self, [1])

    if isinstance(src, TensorBox) and len(src.get_size()) == 0:
        src = view(src, [1])

    if isinstance(index, TensorBox) and len(index.get_size()) == 0:
        index = view(index, [1])

    if index.get_numel() == 0:
        return self

    dim = _validate_dim(self, dim)

    self.realize()
    index_loader = index.make_loader()
    src_loader = src.make_loader() if isinstance(src, TensorBox) else None

    def output_indexer(idx):
        # self is captured from the end of the function, so it may have 0 dim
        shape = self.get_size()
        ndim = len(shape)
        indirect_idx = list(idx)
        indirect_idx[dim] = ops.indirect_indexing(
            index_loader(idx), 1 if ndim == 0 else shape[dim], wrap_neg=False
        )
        return indirect_idx

    def fn(idx):
        if src_loader:
            return src_loader(idx)
        else:
            # src is a scalar
            # pyrefly: ignore [bad-argument-type]
            return ops.constant(src, self.get_dtype())

    def backend_reduce_str(reduce):
        if reduce == "sum":
            return "atomic_add"
        else:
            # TODO: Need to support more reduction type
            assert reduce is None
            return None

    device = self.get_device()
    assert device is not None

    if not include_self:
        # zero out the corresponding elements first
        zero_out = ir.Scatter(
            device=device,
            dtype=self.get_dtype(),
            inner_fn=lambda index: ops.constant(0, self.get_dtype()),
            ranges=index.get_size(),
            output_indexer=output_indexer,
            scatter_mode=None,
        )
        buffer = ir.ComputedBuffer(
            name=None,
            layout=ir.MutationLayoutSHOULDREMOVE(self),
            data=zero_out,
        )
        buffer.name = V.graph.register_buffer(buffer)
        V.graph.register_operation(buffer)

    # self[index[i][j][k]][j][k] += src[i][j][k]  # if dim == 0
    # self[i][index[i][j][k]][k] += src[i][j][k]  # if dim == 1
    # self[i][j][index[i][j][k]] += src[i][j][k]  # if dim == 2
    scatter = ir.Scatter(
        device=device,
        dtype=self.get_dtype(),
        inner_fn=fn,
        ranges=index.get_size(),
        output_indexer=output_indexer,
        scatter_mode=backend_reduce_str(reduce),
    )
    buffer = ir.ComputedBuffer(
        name=None,
        layout=ir.MutationLayoutSHOULDREMOVE(self),
        data=scatter,
    )
    buffer.name = V.graph.register_buffer(buffer)
    V.graph.register_operation(buffer)

    if ndim == 0:
        self = view(self, [])
    return self


def upsample_nearestnd(
    x,
    output_size,
    scales_x: tuple[Optional[float], ...],
    n: int = 2,
    exact: bool = False,
):
    x.realize_hint()  # elements are reused
    x_loader = x.make_loader()
    i_sizes = x.get_size()[-n:]
    batch = x.get_size()[:-n]
    i_sizes = [V.graph.sizevars.guard_int(i) for i in i_sizes]

    assert len(scales_x) == n
    o_sizes = output_size

    inv_scales = [i / o for i, o in zip(i_sizes, o_sizes)]
    for i, scale in enumerate(scales_x):
        if scale is not None:
            inv_scales[i] = 1.0 / scale

    def scale_fn(x, scale, size):
        # Nearest Exact: input_index = round(scale * (output_index + 0.5) - 0.5)
        #                            = floor(scale * (output_index + 0.5))
        # Nearest: input_index = floor(scale * output_index)
        x = ops.index_expr(x, torch.float32)
        if exact:
            x = ops.add(x, ops.constant(0.5, torch.float32))
        x = ops.mul(x, ops.constant(scale, torch.float32))
        x = ops.to_dtype(x, torch.int32)
        return ops.indirect_indexing(x, size, check=False)

    def fn(idx):
        x = idx[-n:]
        b = idx[:-n]
        return x_loader(
            [*b, *[scale_fn(i, s, size) for i, s, size in zip(x, inv_scales, i_sizes)]]
        )

    return Pointwise.create(
        device=x.get_device(),
        dtype=x.get_dtype(),
        inner_fn=fn,
        ranges=[*batch, *o_sizes],
    )


@register_lowering(aten.upsample_nearest1d.default)
def upsample_nearest1d(x, output_size, scales: Optional[float] = None):
    return upsample_nearestnd(x, output_size, (scales,), n=1)


@register_lowering(aten._upsample_nearest_exact1d.default)
def _upsample_nearest_exact1d(x, output_size, scales: Optional[float] = None):
    return upsample_nearestnd(x, output_size, (scales,), n=1, exact=True)


@register_lowering(aten.upsample_nearest2d.default)
def upsample_nearest2d(
    x, output_size, scales_h: Optional[float] = None, scales_w: Optional[float] = None
):
    return upsample_nearestnd(x, output_size, (scales_h, scales_w), n=2)


@register_lowering(aten._upsample_nearest_exact2d.default)
def _upsample_nearest_exact2d(
    x, output_size, scales_h: Optional[float] = None, scales_w: Optional[float] = None
):
    return upsample_nearestnd(x, output_size, (scales_h, scales_w), n=2, exact=True)


@register_lowering(aten.upsample_nearest3d.default)
def upsample_nearest3d(
    x,
    output_size,
    scales_d: Optional[float] = None,
    scales_h: Optional[float] = None,
    scales_w: Optional[float] = None,
):
    return upsample_nearestnd(x, output_size, (scales_d, scales_h, scales_w), n=3)


@register_lowering(aten._upsample_nearest_exact3d.default)
def _upsample_nearest_exact3d(
    x,
    output_size,
    scales_d: Optional[float] = None,
    scales_h: Optional[float] = None,
    scales_w: Optional[float] = None,
):
    return upsample_nearestnd(
        x, output_size, (scales_d, scales_h, scales_w), n=3, exact=True
    )


def _create_constants(*args, dtype):
    return tuple(ops.constant(a, dtype) for a in args)


@register_lowering(prims.rev.default)
def rev(x, dims):
    # note - dims pre-canonicalized
    x_loader = x.make_loader()
    sizes = x.get_size()

    def loader(idx):
        idx = list(idx)
        assert len(idx) == len(sizes)
        for dim in dims:
            idx[dim] = (sizes[dim] - 1) - idx[dim]

        return x_loader(idx)

    return Pointwise.create(
        device=x.get_device(),
        dtype=x.get_dtype(),
        inner_fn=loader,
        ranges=sizes,
    )


def inplace_constant_pad_nd(
    x: TensorBox, padding: Sequence[int], fill_value: float
) -> Optional[TensorBox]:
    """
    This optimization changes the semantics of padding from 'clone'
    style to 'view' style.

    Thanks to functionalization, this change can still maintain numerical
    correctness.
    """

    def _padding_can_be_fused():
        """
        Conservatively check if padding can be fused with downstream op.
        1. if the downstream op is a sum, then there is little benefit to
           do inplace padding
        2. if the downstream op is a matmul, doing inplace padding can
           save membw.
        """
        current_node = V.graph.current_node
        if current_node is None:
            return True  # be conservative
        users = tuple(current_node.users)
        if len(users) == 1 and users[0].target in (
            aten.mm.default,
            aten.addmm.default,
        ):
            return False

        return True  # be conservative

    if _padding_can_be_fused():
        return None

    # Only handle 2D case for now
    if len(padding) != 4 or len(x.get_size()) != 2:
        return None

    # No harm to realize since we already know that
    # the op can not be fused into the single user.
    # It need to be realized later anyways.
    x.realize()

    # If x is a view (e.g. a SliceView), realizing it just realizing the
    # underlying storage. x itself is still a view.
    if (
        not isinstance(x, ir.TensorBox)
        or not isinstance(x.data, ir.StorageBox)
        or not (
            isinstance(x.data.data, ir.ComputedBuffer)
            or (
                config.can_inplace_pad_graph_input
                and isinstance(x.data.data, ir.InputBuffer)
            )
        )
        or not x.data.data.name
    ):
        return None
    x.freeze_layout()

    _, layout = ir.as_storage_and_layout(x)
    strides = layout.stride
    if strides[1] != 1:
        return None

    if padding[0] != 0 or padding[2] != 0 or padding[3] != 0:
        return None

    npad = padding[1]
    if npad == 0:
        return None

    stride0 = strides[0]
    rowsize = layout.size[1]

    if stride0 < rowsize + npad:
        return None

    bufname = x.data.data.name
    padded_size = [layout.size[0], layout.size[1] + npad]
    V.graph.buffer_to_padded_size[bufname] = padded_size
    resized_x = as_strided(
        x,
        padded_size,
        layout.stride,
        layout.offset,
    )

    sliced_x = slice_(resized_x, dim=1, start=rowsize, end=rowsize + npad, clamp=False)
    fill_(sliced_x, fill_value)

    counters["inductor"]["inplace_padding"] += 1
    return resized_x


@register_lowering(aten.constant_pad_nd, type_promotion_kind=None)
def constant_pad_nd(x, padding, fill_value=0):
    assert (len(padding) % 2) == 0
    if all(p == 0 for p in padding):
        return clone(x)

    if config.inplace_padding:
        out = inplace_constant_pad_nd(x, padding, fill_value)
        if out:
            return out
            # fall through if can not inplace the padding

    sizes = x.get_size()

    bounds = list(reversed(list(zip(padding[::2], padding[1::2]))))
    n = len(sizes) - len(bounds)

    # if padding is a complicated expression, hoist it
    bounds_precomp: list[tuple[sympy.Symbol, Any]] = []
    for l, h in bounds:
        bounds_precomp.append((V.graph.sizevars.lookup_precomputed_size(l), h))  # type: ignore[arg-type]

    output_size = list(sizes[:n])
    mask_sizes = []
    for (low, high), size in zip(bounds, sizes[n:]):
        mask_sizes.append(size)
        output_size.append(sympy.expand(size + low + high))
    assert len(output_size) == len(sizes)
    fill_value = dtype_to_type(x.get_dtype())(fill_value)

    def mask(index):
        mask = []
        for idx, (low, high), length in zip(index[n:], bounds, mask_sizes):
            if low != 0:
                mask.append(range_mask_low(idx, 0))
            if high != 0:
                mask.append(range_mask_high(idx, length))
        mask = functools.reduce(ops.and_, mask)
        return ops.masked(mask, lambda: x_loader(index), fill_value)

    def offset_fn(index):
        new_index = list(index[:n])
        for idx, (low, _high) in zip(index[n:], bounds_precomp):
            new_index.append(idx - low)
        assert len(new_index) == len(index)
        return mask(new_index)

    x_loader = x.make_loader()
    return Pointwise.create(
        device=x.get_device(),
        dtype=x.get_dtype(),
        inner_fn=offset_fn,
        ranges=output_size,
    )


def range_mask_low(i: sympy.Expr, low: Union[sympy.Expr, int]):
    return ops.ge(
        ops.index_expr(i, torch.int64),
        ops.index_expr(sympy.Integer(low), torch.int64),
    )


def range_mask_high(i: sympy.Expr, high: sympy.Expr):
    return ops.lt(
        ops.index_expr(i, torch.int64),
        ops.index_expr(high, torch.int64),
    )


def range_mask(i: sympy.Expr, high: sympy.Expr, low: sympy.Expr):
    return ops.and_(
        range_mask_low(i, low),
        range_mask_high(i, high),
    )


def constant_boundary_condition(
    x, fill_value, padding=None, pad_fill_value=1.0, dim=None
):
    h = x.get_size()[-dim:]
    x_loader = x.make_loader()
    # pyrefly: ignore [unsupported-operation]
    padding_h = padding or [0] * dim

    def load(index):
        prefix = index[:-dim]
        ih = index[-dim:]

        mask = functools.reduce(
            ops.and_,
            # pyrefly: ignore [no-matching-overload]
            [range_mask(ih[i], h[i] + padding_h[i], -padding_h[i]) for i in range(dim)],
        )
        return (
            ops.masked(
                mask,
                lambda: constant_boundary_condition(x, pad_fill_value, dim=dim)(
                    [*prefix, *ih]
                ),
                fill_value,
            )
            if padding
            else ops.masked(mask, lambda: x_loader([*prefix, *ih]), fill_value)
        )

    return load


def pooling_size(x, i, kernel_size, stride, padding, ceil_mode, *, dilation=None):
    if dilation is None:
        dilation = [1] * len(padding)

    x_out = FloorDiv(
        x + 2 * padding[i] - dilation[i] * (kernel_size[i] - 1) + (stride[i] - 1),
        stride[i],
    )

    if ceil_mode:
        x_alt = FloorDiv(
            x
            + 2 * padding[i]
            - dilation[i] * (kernel_size[i] - 1)
            + 2 * (stride[i] - 1),
            stride[i],
        )
        if V.graph.sizevars.size_hint((x_alt - 1) * stride[i] - x - padding[i]) >= 0:
            # Sliding windows must start within the input or left padding
            x_alt -= 1  # type: ignore[assignment]
            V.graph.sizevars.check_leq(0, x_alt * stride[i] - x - padding[i])  # type: ignore[arg-type]
        if V.graph.sizevars.size_hint(x_out - x_alt) == 0:
            # ceil mode is actually a no-op, lets guard on that
            V.graph.sizevars.check_equals(x_out, x_alt)
            ceil_mode = False
        else:
            x_out = x_alt
    return x_out, ceil_mode


def should_fallback_max_pool_with_indices(kernel_size, *, n_dim):
    kernel_size = pad_listlike(kernel_size, n_dim)
    window_size = functools.reduce(operator.mul, kernel_size)
    return window_size > 25


def max_pool_checks(
    x, kernel_size, stride, padding, dilation, n_dim, *, assert_fallback=None
):
    if padding == 0:
        padding = [0] * n_dim
    if dilation == 1:
        dilation = [1] * n_dim
    if not stride:
        stride = kernel_size

    kernel_size = pad_listlike(kernel_size, n_dim)
    stride = pad_listlike(stride, n_dim)
    padding = pad_listlike(padding, n_dim)
    dilation = pad_listlike(dilation, n_dim)

    assert isinstance(x, TensorBox)
    assert len(kernel_size) == n_dim
    assert len(stride) == n_dim
    assert len(padding) == n_dim
    assert len(dilation) == n_dim
    assert len(x.get_size()) in (n_dim + 1, n_dim + 2)

    use_fallback = should_fallback_max_pool_with_indices(kernel_size, n_dim=n_dim)
    if assert_fallback is not None:
        assert use_fallback == assert_fallback

    return kernel_size, stride, padding, dilation, use_fallback


def _max_pool_with_offsets(
    x,
    kernel_size,
    stride,
    padding,
    dilation,
    ceil_mode,
    *,
    n_dim,
):
    x.realize_hint()
    batch = x.shape[:-n_dim]
    dhw = x.shape[-n_dim:]

    dhw_out, ceil_mode = zip(
        *[
            pooling_size(
                dhw[d], d, kernel_size, stride, padding, ceil_mode, dilation=dilation
            )
            for d in range(n_dim)
        ]
    )

    dtype = x.dtype
    min_value = (
        False
        if dtype is torch.bool
        else (float("-inf") if dtype.is_floating_point else torch.iinfo(dtype).min)
    )

    new_size = list(batch) + list(dhw_out)
    if any(padding) or any(ceil_mode) or any(d > 1 for d in dilation):
        x_loader = constant_boundary_condition(x, min_value, dim=n_dim)
    else:
        x_loader = x.make_loader()

    def fn_inner(idx, reduction_idx):
        prefix = idx[:-n_dim]
        bh = idx[-n_dim:]
        ih = [
            (bh[i] * stride[i]) + (reduction_idx[i] * dilation[i]) - padding[i]
            for i in range(n_dim)
        ]
        return x_loader([*prefix, *ih])

    result = Reduction.create(
        reduction_type="max",
        input_node=x,
        device=x.get_device(),
        dst_dtype=dtype,
        src_dtype=dtype,
        inner_fn=fn_inner,
        ranges=new_size,
        reduction_ranges=kernel_size,
    )
    offsets = Reduction.create(
        reduction_type="argmax",
        input_node=x,
        device=x.get_device(),
        dst_dtype=torch.int64,
        src_dtype=dtype,
        inner_fn=fn_inner,
        ranges=new_size,
        reduction_ranges=kernel_size,
    )
    if isinstance(result.data.data, Reduction):  # type: ignore[attr-defined, union-attr]
        # Only realize if reduction isn't unrolled
        result.realize()
    if isinstance(offsets.data.data, Reduction):  # type: ignore[attr-defined, union-attr]
        # Only realize if reduction isn't unrolled
        offsets.realize()

    return result, offsets


@register_lowering(prims._low_memory_max_pool_with_offsets, type_promotion_kind=None)
def _low_memory_max_pool_with_offsets(
    x,
    kernel_size,
    stride,
    padding,
    dilation,
    ceil_mode=False,
):
    n_dim = len(kernel_size)

    # assert we are not on a fallback path, the inductor decomp should have guaranteed this
    kernel_size, stride, padding, dilation, _ = max_pool_checks(
        x,
        kernel_size,
        stride,
        padding,
        dilation,
        n_dim,
        assert_fallback=False,
    )

    with config.patch(unroll_reductions_threshold=25):
        result, offsets = _max_pool_with_offsets(
            x,
            kernel_size,
            stride,
            padding,
            dilation,
            ceil_mode,
            n_dim=n_dim,
        )
        return result, to_dtype(offsets, torch.int8)


def _pool_offsets_to_indices(
    offsets: TensorBox,
    kernel_size: Sequence[Union[int, torch.SymInt]],
    input_size: Sequence[Union[int, torch.SymInt]],
    increments_to_index: Callable[
        [Sequence[Union[int, torch.SymInt]], Sequence[Union[int, torch.SymInt]]],
        torch._inductor.virtualized.OpsValue,
    ],
) -> TensorBox:
    n_dim = len(kernel_size)
    offsets_loader = offsets.make_loader()
    window_size = sympy.sympify(functools.reduce(operator.mul, kernel_size))

    def offsets_to_indices(idx):
        offset = offsets_loader(idx)
        offset_sympy = ops.indirect_indexing(offset, window_size)
        reduction_idx = inductor_prims._flattened_index_to_nd(offset_sympy, kernel_size)
        idhw = increments_to_index(idx, reduction_idx)
        return ops.index_expr(
            inductor_prims._flatten_index(idhw, input_size[-n_dim:]), torch.int64
        )

    indices = Pointwise.create(
        device=offsets.get_device(),
        dtype=torch.int64,
        inner_fn=offsets_to_indices,
        ranges=offsets.get_size(),
    )
    return indices


@register_lowering(
    prims._low_memory_max_pool_offsets_to_indices, type_promotion_kind=None
)
def _low_memory_max_pool_offsets_to_indices(
    offsets, kernel_size, input_size, stride, padding, dilation
):
    # TODO: Generalize to other max pooling flavors
    n_dim = len(kernel_size)

    def increments_to_index(idx, reduction_idx):
        bh = idx[-n_dim:]
        return [
            (bh[i] * stride[i]) + (reduction_idx[i] * dilation[i]) - padding[i]
            for i in range(n_dim)
        ]

    return _pool_offsets_to_indices(
        offsets, kernel_size, input_size, increments_to_index
    )


def _max_pool_with_indices(
    x,
    kernel_size,
    stride,
    padding,
    dilation,
    ceil_mode,
    n_dim,
):
    kernel_size, stride, padding, dilation, _ = max_pool_checks(
        x, kernel_size, stride, padding, dilation, n_dim=n_dim
    )

    out, offsets = _max_pool_with_offsets(
        x, kernel_size, stride, padding, dilation, ceil_mode, n_dim=n_dim
    )

    indices = _low_memory_max_pool_offsets_to_indices(
        offsets,
        kernel_size,
        x.shape[-n_dim:],
        stride,
        padding,
        dilation,
    )

    return out, indices


# Fallback when we do not decompose to the low-memory path.
@register_lowering(aten.max_pool2d_with_indices, type_promotion_kind=None)
def max_pool2d_with_indices(
    x,
    kernel_size,
    stride=None,
    padding=0,
    dilation=1,
    ceil_mode=False,
):
    return _max_pool_with_indices(
        x, kernel_size, stride, padding, dilation, ceil_mode, n_dim=2
    )


# Fallback when we do not decompose to the low-memory path.
@register_lowering(aten.max_pool3d_with_indices, type_promotion_kind=None)
def max_pool3d_with_indices(
    x,
    kernel_size,
    stride=None,
    padding=0,
    dilation=1,
    ceil_mode=False,
):
    return _max_pool_with_indices(
        x, kernel_size, stride, padding, dilation, ceil_mode, n_dim=3
    )


fallback_max_pool2d_with_indices_backward = fallback_handler(
    aten.max_pool2d_with_indices_backward.default,
    add_to_fallback_set=False,
)


@register_lowering(aten.max_pool2d_with_indices_backward, type_promotion_kind=None)
def max_pool2d_with_indices_backward(
    grad_output, x, kernel_size, stride, padding, dilation, ceil_mode, indices
):
    if padding == 0:
        padding = [0, 0]
    if dilation == 1:
        dilation = [1, 1]
    if not stride:
        stride = kernel_size

    assert isinstance(x, TensorBox)
    assert len(kernel_size) == 2
    assert len(stride) == 2
    assert len(padding) == 2
    assert len(dilation) == 2
    assert len(x.get_size()) in (3, 4)

    # we will read this many times, so make sure it is computed
    grad_output.realize_hint()
    gO_stride = grad_output.maybe_get_stride()
    x_stride: Optional[Sequence[Any]]
    if isinstance(x, TensorBox) and isinstance(x.data.data, Pointwise):  # type: ignore[attr-defined]
        data = x.data.data  # type: ignore[attr-defined]
        device = data.get_device()
        assert device is not None
        x_buffer = ir.ComputedBuffer(
            name=None,
            layout=ir.FlexibleLayout(
                device=device,
                dtype=data.get_dtype(),
                size=data.get_size(),
            ),
            data=data,
        )
        x_buffer.decide_layout()
        x_stride = x_buffer.get_stride()
    else:
        x_stride = x.maybe_get_stride()

    is_channels_last = (x_stride is not None and x_stride[1] == 1) or (
        gO_stride is not None and gO_stride[1] == 1
    )
    if any(d != 1 for d in dilation):
        # dilation NYI
        return fallback_max_pool2d_with_indices_backward(
            grad_output, x, kernel_size, stride, padding, dilation, ceil_mode, indices
        )

    *_batch, _height, width = x.get_size()
    *_, pooled_height, pooled_width = grad_output.get_size()

    indices_loader = indices.make_loader()
    grad_loader = grad_output.make_loader()
    new_size = list(x.get_size())

    h_window_size = max(
        max(FloorDiv(h, stride[0]) - max(0, FloorDiv(h - kernel_size[0], stride[0])), 1)
        for h in range(kernel_size[0] * 2)
    )
    w_window_size = max(
        max(FloorDiv(w, stride[1]) - max(0, FloorDiv(w - kernel_size[1], stride[1])), 1)
        for w in range(kernel_size[1] * 2)
    )

    window_size = h_window_size * w_window_size

    if window_size > 25:
        # Kernel size too big. Results in hard-to-optimize Triton code. Use fallback.
        return fallback_max_pool2d_with_indices_backward(
            grad_output, x, kernel_size, stride, padding, dilation, ceil_mode, indices
        )

    indices_size = indices.get_size()

    def fn(idx):
        *prefix, h, w = idx
        index_test = ops.index_expr(h * width + w, torch.int32)
        h = h + padding[0]
        w = w + padding[1]
        phstart = ops.index_expr(
            FloorDiv(h - kernel_size[0] + stride[0], stride[0]), torch.int32
        )
        pwstart = ops.index_expr(
            FloorDiv(w - kernel_size[1] + stride[1], stride[1]), torch.int32
        )
        phend = ops.index_expr(FloorDiv(h, stride[0]) + 1, torch.int32)
        pwend = ops.index_expr(FloorDiv(w, stride[1]) + 1, torch.int32)

        phstart = ops.maximum(phstart, ops.constant(0, torch.int32))
        pwstart = ops.maximum(pwstart, ops.constant(0, torch.int32))
        phend = ops.minimum(phend, ops.index_expr(pooled_height, torch.int32))
        pwend = ops.minimum(pwend, ops.index_expr(pooled_width, torch.int32))

        gradient = None
        for ph_ in range(h_window_size):
            for pw_ in range(w_window_size):
                ph = ops.add(phstart, ops.constant(ph_, torch.int32))
                pw = ops.add(pwstart, ops.constant(pw_, torch.int32))
                grad_index = [
                    *prefix,
                    ops.indirect_indexing(
                        ops.minimum(ph, ops.sub(phend, ops.constant(1, torch.int32))),
                        indices_size[-2],
                        check=False,
                    ),
                    ops.indirect_indexing(
                        ops.minimum(pw, ops.sub(pwend, ops.constant(1, torch.int32))),
                        indices_size[-1],
                        check=False,
                    ),
                ]

                index_actual = indices_loader(grad_index)
                grad_part = grad_loader(grad_index)
                check = ops.eq(index_actual, index_test)

                if gradient is None:
                    # don't need mask for 0, 0
                    gradient = ops.where(
                        check, grad_part, ops.constant(0.0, torch.float32)
                    )
                else:
                    mask = ops.and_(
                        ops.and_(
                            ops.lt(ph, phend),
                            ops.lt(pw, pwend),
                        ),
                        check,
                    )
                    gradient = ops.where(mask, ops.add(gradient, grad_part), gradient)
        assert gradient is not None
        return gradient

    out = Pointwise.create(
        device=grad_output.get_device(),
        dtype=grad_output.get_dtype(),
        inner_fn=fn,
        ranges=new_size,
    )
    if is_channels_last:
        return ir.ExternKernel.require_channels_last(out)
    else:
        return out


def pad_adaptive_loader(x, pad_val=0.0):
    x_loader = x.make_loader()

    def load(prefix, increments, start_indices, end_indices):
        ih, iw = increments
        h_start_index, w_start_index = start_indices
        h_end_index, w_end_index = end_indices

        mask = ops.and_(
            ops.lt(
                ops.index_expr(h_start_index + ih, torch.int64),
                ops.index_expr(h_end_index, torch.int64),
            ),
            ops.lt(
                ops.index_expr(w_start_index + iw, torch.int64),
                ops.index_expr(w_end_index, torch.int64),
            ),
        )

        return ops.masked(
            mask,
            lambda: x_loader([*prefix, h_start_index + ih, w_start_index + iw]),
            pad_val,
        )

    return load


def compute_indices_adaptive_pooling(start_index, end_index, h_in, w_in, h_out, w_out):
    h_start_index = functools.partial(start_index, out_dim=h_out, inp_dim=h_in)
    h_end_index = functools.partial(end_index, out_dim=h_out, inp_dim=h_in)

    w_start_index = functools.partial(start_index, out_dim=w_out, inp_dim=w_in)
    w_end_index = functools.partial(end_index, out_dim=w_out, inp_dim=w_in)

    return h_start_index, h_end_index, w_start_index, w_end_index


def _adaptive_pooling_fn(
    start_index, end_index, kernel_maxes, in_sizes, out_sizes, pooling_fn
):
    h_in, w_in = in_sizes
    h_out, w_out = out_sizes

    (
        h_start_index_fn,
        h_end_index_fn,
        w_start_index_fn,
        w_end_index_fn,
    ) = compute_indices_adaptive_pooling(
        start_index, end_index, h_in, w_in, h_out, w_out
    )

    def fn(idx, loader):
        *prefix, bh, bw = idx

        h_start_index = h_start_index_fn(bh)
        h_end_index = h_end_index_fn(bh)

        w_start_index = w_start_index_fn(bw)
        w_end_index = w_end_index_fn(bw)

        result = None
        for ih, iw in itertools.product(range(kernel_maxes[0]), range(kernel_maxes[1])):
            val = loader(
                prefix,
                [ih, iw],
                [h_start_index, w_start_index],
                [h_end_index, w_end_index],
            )
            if result is None:
                result = val
            else:
                result = pooling_fn(val, result)
        return result

    return fn


def _adaptive_pooling_fn_with_idx(
    start_index, end_index, kernel_maxes, in_sizes, out_sizes, pooling_fn
):
    h_in, w_in = in_sizes
    h_out, w_out = out_sizes

    (
        h_start_index_fn,
        h_end_index_fn,
        w_start_index_fn,
        w_end_index_fn,
    ) = compute_indices_adaptive_pooling(
        start_index, end_index, h_in, w_in, h_out, w_out
    )

    def fn(idx, loader):
        *prefix, bh, bw = idx

        h_start_index = h_start_index_fn(bh)
        h_end_index = h_end_index_fn(bh)

        w_start_index = w_start_index_fn(bw)
        w_end_index = w_end_index_fn(bw)

        maxval = None
        maxindex = None
        for ih, iw in itertools.product(range(kernel_maxes[0]), range(kernel_maxes[1])):
            val = loader(
                prefix,
                [ih, iw],
                [h_start_index, w_start_index],
                [h_end_index, w_end_index],
            )

            index = ops.index_expr(
                (h_start_index + ih) * w_in + w_start_index + iw, torch.int64
            )

            if maxindex is None:
                maxindex = index
            else:
                maxindex = ops.where(ops.gt(val, maxval), index, maxindex)

            if maxval is None:
                maxval = val
            else:
                maxval = pooling_fn(val, maxval)

        return maxindex

    return fn


fallback_adaptive_avg_pool2d = fallback_handler(
    aten._adaptive_avg_pool2d.default, add_to_fallback_set=False
)


@register_lowering(aten._adaptive_avg_pool2d)
def _adaptive_avg_pool2d(x, output_size):
    if x.get_dtype() == torch.int64:
        # not supported in eager
        raise RuntimeError("'adaptive_avg_pool2d' not implemented for 'Long'")
    assert isinstance(x, TensorBox)
    assert len(output_size) == 2
    x.realize_hint()

    *batch, h_in, w_in = x.get_size()

    h_in = V.graph.sizevars.guard_int(h_in)
    w_in = V.graph.sizevars.guard_int(w_in)

    h_out, w_out = output_size

    # no-op if the same input and output
    if h_in == h_out and w_in == w_out:
        return clone(x)

    if h_out == 0 or w_out == 0:
        o_size = [*batch, h_out, w_out]
        return empty(o_size, dtype=x.get_dtype(), device=x.get_device())
    if h_in % h_out == 0 and w_in % w_out == 0:
        kernel_size = [FloorDiv(h_in, h_out), FloorDiv(w_in, w_out)]
        return avg_pool2d(x, kernel_size)

    h_kernel_max = ceildiv((h_in + h_out - 1), h_out)
    w_kernel_max = ceildiv((w_in + w_out - 1), w_out)

    new_size = list(batch) + [h_out, w_out]
    dtype = x.get_dtype()

    window_size = h_kernel_max * w_kernel_max
    if window_size > 25:
        # Kernel size too big. Results in hard-to-optimize Triton code. Use fallback.
        return fallback_adaptive_avg_pool2d(x, output_size)

    def start_index(index, out_dim, inp_dim):
        return FloorDiv((index * inp_dim), out_dim)

    def end_index(index, out_dim, inp_dim):
        return FloorDiv((index + 1) * inp_dim + out_dim - 1, out_dim)

    fn_sum = _adaptive_pooling_fn(
        start_index=start_index,
        end_index=end_index,
        kernel_maxes=[h_kernel_max, w_kernel_max],
        in_sizes=[h_in, w_in],
        out_sizes=[h_out, w_out],
        pooling_fn=ops.add,
    )

    ones_loader = pad_adaptive_loader(ones_like(x))

    def fn(idx):
        return ops.truediv(
            fn_sum(idx, pad_adaptive_loader(x)), fn_sum(idx, ones_loader)
        )

    rv = Pointwise.create(
        device=x.get_device(),
        dtype=dtype,
        inner_fn=fn,
        ranges=new_size,
    )
    # TODO: should we force these to be realized?
    return rv


fallback_adaptive_max_pool2d = fallback_handler(
    aten.adaptive_max_pool2d.default, add_to_fallback_set=False
)


@register_lowering(aten.adaptive_max_pool2d)
def adaptive_max_pool2d(x, output_size):
    if x.get_dtype() == torch.int64:
        # not supported in eager
        raise RuntimeError("adaptive_max_pool2d not implemented for Long")
    assert isinstance(x, TensorBox)
    assert len(output_size) == 2
    x.realize_hint()

    *batch, h_in, w_in = x.get_size()

    h_in = V.graph.sizevars.guard_int(h_in)
    w_in = V.graph.sizevars.guard_int(w_in)

    h_out, w_out = output_size

    if h_out == 0 or w_out == 0:
        o_size = [*batch, h_out, w_out]
        return empty(o_size, dtype=x.get_dtype(), device=x.get_device()), empty(
            o_size, dtype=torch.int64, device=x.get_device()
        )

    if h_in % h_out == 0 and w_in % w_out == 0:
        # This is handled by a decomposition
        raise ValueError

    h_kernel_max = ceildiv((h_in + h_out - 1), h_out)
    w_kernel_max = ceildiv((w_in + w_out - 1), w_out)

    new_size = list(batch) + [h_out, w_out]
    dtype = x.get_dtype()

    window_size = h_kernel_max * w_kernel_max
    if window_size > 25:
        # Kernel size too big. Results in hard-to-optimize Triton code. Use fallback.
        return fallback_adaptive_max_pool2d(x, output_size)

    def start_index(index, out_dim, inp_dim):
        return FloorDiv((index * inp_dim), out_dim)

    def end_index(index, out_dim, inp_dim):
        return FloorDiv((index + 1) * inp_dim + out_dim - 1, out_dim)

    inner_func_max_val = _adaptive_pooling_fn(
        start_index=start_index,
        end_index=end_index,
        kernel_maxes=[h_kernel_max, w_kernel_max],
        in_sizes=[h_in, w_in],
        out_sizes=[h_out, w_out],
        pooling_fn=ops.maximum,
    )

    inner_func_max_idx = _adaptive_pooling_fn_with_idx(
        start_index=start_index,
        end_index=end_index,
        kernel_maxes=[h_kernel_max, w_kernel_max],
        in_sizes=[h_in, w_in],
        out_sizes=[h_out, w_out],
        pooling_fn=ops.maximum,
    )

    def inner_fn_max_val(idx):
        return inner_func_max_val(idx, pad_adaptive_loader(x, float("-inf")))

    def inner_fn_max_idx(idx):
        return inner_func_max_idx(idx, pad_adaptive_loader(x, float("-inf")))

    rv = Pointwise.create(
        device=x.get_device(),
        dtype=dtype,
        inner_fn=inner_fn_max_val,
        ranges=new_size,
    )
    ri = Pointwise.create(
        device=x.get_device(),
        dtype=torch.int64,
        inner_fn=inner_fn_max_idx,
        ranges=new_size,
    )
    return rv, ri


def _fractional_pooling_offsets(samples, in_sz, out_sz, kernel_sz, dim, ndims):
    out_sz = out_sz[dim]
    in_sz = in_sz[dim]
    kernel_sz = kernel_sz[dim]
    samples_loader = samples.make_loader()

    def load(prefix, i):
        # Handle indexing for samples tensor correctly for different input dimensions
        # samples tensor always has shape (N, C, 2) for fractional_max_pool2d where:
        # - N=1 for 3D inputs (C,H,W), N=batch_size for 4D inputs (N,C,H,W)
        # - C=num_channels
        # - 2 for the two spatial dimensions (height, width)
        samples_shape = samples.get_size()

        if len(samples_shape) == 3:  # Expected: (N, C, 2)
            if len(prefix) == 1:
                # 3D input case: prefix=(channel,), samples=(1, C, 2)
                # Access: samples[0, channel, dim]
                sample = samples_loader([0, prefix[0], ndims - 1 - dim])
            elif len(prefix) >= 2:
                # 4D+ input case: prefix=(batch, channel, ...), samples=(batch, C, 2)
                # Access: samples[batch, channel, dim]
                sample = samples_loader([prefix[0], prefix[1], ndims - 1 - dim])
            else:
                # Edge case - shouldn't happen for valid fractional pooling
                sample = samples_loader([0, 0, ndims - 1 - dim])
        else:
            # Fallback for unexpected tensor shapes
            sample = samples_loader([*prefix, ndims - 1 - dim])
        i_expr = ops.index_expr(i, samples.get_dtype())
        diff = ops.index_expr(in_sz - kernel_sz, torch.int64)
        out_sz_expr = ops.index_expr(out_sz - 1, torch.int64)
        alpha = ops.truediv(
            ops.to_dtype(diff, torch.float64), ops.to_dtype(out_sz_expr, torch.float64)
        )
        alpha = ops.where(ops.eq(out_sz_expr, 0), 0, alpha)
        seq_i = ops.trunc((i_expr + sample) * alpha) - ops.trunc(sample * alpha)
        seq_i = ops.to_dtype(seq_i, torch.int64)
        mask = ops.lt(i_expr, out_sz_expr)
        return ops.indirect_indexing(ops.where(mask, seq_i, diff), sympy.sympify(in_sz))

    return load


@register_lowering(aten.fractional_max_pool2d)
def fractional_max_pool2d(x, kernel_size, output_size, random_samples):
    return _fractional_max_pool(x, kernel_size, output_size, random_samples, n_dim=2)


@register_lowering(aten.fractional_max_pool3d)
def fractional_max_pool3d(x, kernel_size, output_size, random_samples):
    return _fractional_max_pool(x, kernel_size, output_size, random_samples, n_dim=3)


def _fractional_max_pool(x, kernel_size, output_size, random_samples, n_dim):
    x.realize_hint()
    batch, inp_dhw = x.shape[:-n_dim], x.shape[-n_dim:]

    with config.patch(unroll_reductions_threshold=25):
        dhw_index_fn = [
            _fractional_pooling_offsets(
                samples=random_samples,
                in_sz=inp_dhw,
                out_sz=output_size,
                kernel_sz=kernel_size,
                ndims=n_dim,
                dim=d,
            )
            for d in range(n_dim)
        ]

        x_loader = x.make_loader()

        def fn_inner(idx, reduction_idx):
            prefix = idx[:-n_dim]
            return x_loader([*prefix, *increments_to_index(idx, reduction_idx)])

        def increments_to_index(idx, reduction_idx):
            prefix = idx[:-n_dim]
            bdhw = idx[-n_dim:]
            return [
                dhw_index_fn[d](prefix, bdhw[d]) + reduction_idx[d]
                for d in range(n_dim)
            ]

        new_size = list(batch) + list(output_size)
        dtype = x.get_dtype()
        result = Reduction.create(
            reduction_type="max",
            input_node=x,
            device=x.get_device(),
            dst_dtype=dtype,
            src_dtype=dtype,
            inner_fn=fn_inner,
            ranges=new_size,
            reduction_ranges=kernel_size,
        )
        offsets = Reduction.create(
            reduction_type="argmax",
            input_node=x,
            device=x.get_device(),
            dst_dtype=torch.int64,
            src_dtype=dtype,
            inner_fn=fn_inner,
            ranges=new_size,
            reduction_ranges=kernel_size,
        )
        assert isinstance(result, TensorBox), result
        if isinstance(result.data.data, Reduction):  # type: ignore[attr-defined]
            # Only realize if reduction isn't unrolled
            result.realize()
        assert isinstance(offsets, TensorBox), offsets
        if isinstance(offsets.data.data, Reduction):  # type: ignore[attr-defined]
            # Only realize if reduction isn't unrolled
            offsets.realize()

        indices = _pool_offsets_to_indices(
            offsets, kernel_size, x.shape, increments_to_index
        )
        return result, indices


@register_lowering(aten.upsample_nearest2d_backward.default)
def upsample_nearest2d_backward(
    x, output_size=None, input_size=None, scales_h=None, scales_w=None
):
    x.realize_hint()

    *_batch, inp_h, inp_w = x.get_size()
    inp_h = V.graph.sizevars.guard_int(inp_h)
    inp_w = V.graph.sizevars.guard_int(inp_w)

    # pyrefly: ignore [not-iterable]
    *_batch, out_h, out_w = input_size

    if inp_h % out_h == 0 and inp_w % out_w == 0:
        return avg_pool2d(
            x, [FloorDiv(inp_h, out_h), FloorDiv(inp_w, out_w)], divisor_override=1
        )

    h_kernel_max = ceildiv(inp_h, out_h)
    w_kernel_max = ceildiv(inp_w, out_w)

    def start_index(index, out_dim, inp_dim):
        return CeilDiv(index * inp_dim, sympy.sympify(out_dim))

    def end_index(index, out_dim, inp_dim):
        return start_index((index + 1), out_dim, inp_dim)

    fn_sum = _adaptive_pooling_fn(
        start_index=start_index,
        end_index=end_index,
        kernel_maxes=[h_kernel_max, w_kernel_max],
        in_sizes=[inp_h, inp_w],
        out_sizes=[out_h, out_w],
        pooling_fn=ops.add,
    )

    def fn(idx):
        return fn_sum(idx, pad_adaptive_loader(x))

    rv = Pointwise.create(
        device=x.get_device(),
        dtype=x.get_dtype(),
        inner_fn=fn,
        # pyrefly: ignore [no-matching-overload]
        ranges=list(input_size),
    )

    return rv


fallback_avg_pool2d = fallback_handler(
    aten.avg_pool2d.default, add_to_fallback_set=False
)
fallback_avg_pool3d = fallback_handler(
    aten.avg_pool3d.default, add_to_fallback_set=False
)


@register_lowering(aten.avg_pool2d, type_promotion_kind=None)
def avg_pool2d(
    x,
    kernel_size,
    stride=(),
    padding=0,
    ceil_mode=False,
    count_include_pad=True,
    divisor_override=None,
):
    return _avg_poolnd(
        x,
        kernel_size,
        stride,
        padding,
        ceil_mode,
        count_include_pad,
        divisor_override,
        dim=2,
    )


@register_lowering(aten.avg_pool3d, type_promotion_kind=None)
def avg_pool3d(
    x,
    kernel_size,
    stride=(),
    padding=0,
    ceil_mode=False,
    count_include_pad=True,
    divisor_override=None,
):
    return _avg_poolnd(
        x,
        kernel_size,
        stride,
        padding,
        ceil_mode,
        count_include_pad,
        divisor_override,
        dim=3,
    )


def _avg_poolnd(
    x,
    kernel_size,
    stride,
    padding,
    ceil_mode,
    count_include_pad,
    divisor_override,
    dim,
):
    if not stride:
        stride = kernel_size
    if not padding:
        padding = [0] * dim
    kernel_size = pad_listlike(kernel_size, dim)
    stride = pad_listlike(stride, dim)
    padding = pad_listlike(padding, dim)

    assert isinstance(x, TensorBox)
    assert len(kernel_size) == dim
    assert len(stride) == dim
    assert len(padding) == dim
    assert len(x.get_size()) in (dim + 1, dim + 2)

    x.realize_hint()
    batch = x.get_size()[:-dim]
    h = x.get_size()[-dim:]

    h_out, ceil_modes = zip(
        *[
            pooling_size(h[i], i, kernel_size, stride, padding, ceil_mode)
            for i in range(dim)
        ]
    )

    if any(padding) or any(ceil_modes):
        x_loader = constant_boundary_condition(x, 0.0, dim=dim)
        had_padding = True
    else:
        x_loader = x.make_loader()
        had_padding = False

    new_size = list(batch) + list(h_out)
    dtype = x.get_dtype()

    window_size = functools.reduce(operator.mul, kernel_size)
    if window_size > 25:
        # Kernel size too big. Results in hard-to-optimize Triton code. Use fallback.
        if dim == 2:
            fallback = fallback_avg_pool2d
        elif dim == 3:
            fallback = fallback_avg_pool3d
        else:
            raise ValueError(f"Unknown dim: {dim}")

        return fallback(
            x,
            kernel_size,
            stride,
            padding,
            ceil_mode,
            count_include_pad,
            divisor_override,
        )

    def fn_sum(idx, loader):
        prefix = idx[:-dim]
        b = idx[-dim:]
        total = None
        for ih in itertools.product(*[range(kernel_size[i]) for i in range(dim)]):
            inp = [b[i] * stride[i] + ih[i] - padding[i] for i in range(dim)]
            val = loader([*prefix, *inp])
            if total is None:
                total = val
            else:
                total = ops.add(val, total)
        return total

    if not had_padding or divisor_override:
        divisor = divisor_override if divisor_override else window_size
        if dtype.is_floating_point:
            scale = 1 / divisor

            def fn(idx):
                return ops.mul(fn_sum(idx, x_loader), ops.constant(scale, dtype))

        else:

            def fn(idx):
                # C style integer division as done in native/cpu/AvgPoolKernel.cpp
                return ops.truncdiv(fn_sum(idx, x_loader), ops.constant(divisor, dtype))

    else:

        def fn(idx):
            bh = idx[-dim:]

            divide_factors = []
            for i in range(dim):
                hstart = bh[i] * stride[i] - padding[i]
                hend = sympy.Min(hstart + kernel_size[i], h[i] + padding[i])
                if not count_include_pad:
                    hstart = sympy.Max(hstart, 0)
                    hend = sympy.Min(hend, h[i])
                factor = ops.index_expr(hend - hstart, torch.int32)
                divide_factors.append(factor)
            divide_factor = functools.reduce(ops.mul, divide_factors)
            if dtype.is_floating_point:
                return ops.truediv(fn_sum(idx, x_loader), divide_factor)
            # C style integer division as done in native/cpu/AvgPoolKernel.cpp
            return ops.truncdiv(fn_sum(idx, x_loader), divide_factor)

    rv = Pointwise.create(
        device=x.get_device(),
        dtype=dtype,
        inner_fn=fn,
        ranges=new_size,
    )
    # TODO(jansel): should we force these to be realized?
    return rv


fallback_avg_pool2d_backward = fallback_handler(
    aten.avg_pool2d_backward.default, add_to_fallback_set=False
)


@register_lowering(aten.avg_pool2d_backward, type_promotion_kind=None)
def avg_pool2d_backward(
    grad_output,
    x,
    kernel_size,
    stride,
    padding,
    ceil_mode,
    count_include_pad,
    divisor_override=None,
):
    assert divisor_override is None or divisor_override != 0, "divisor must be not zero"
    if not stride:
        stride = kernel_size
    if not padding:
        padding = [0, 0]

    assert isinstance(grad_output, TensorBox)
    assert isinstance(x, TensorBox)
    assert len(kernel_size) == 2
    assert len(stride) == 2
    assert len(padding) == 2
    assert len(x.get_size()) in (3, 4)

    grad_output.realize_hint()  # we will read this many times, so make sure it is computed

    *_, height, width = x.get_size()

    _h_out, ceil_mode1 = pooling_size(
        height, 0, kernel_size, stride, padding, ceil_mode
    )
    _w_out, ceil_mode2 = pooling_size(width, 1, kernel_size, stride, padding, ceil_mode)

    grad_loader = grad_output.make_loader()

    had_padding = padding[0] or padding[1] or ceil_mode1 or ceil_mode2

    *_, pooled_height, pooled_width = grad_output.get_size()
    new_size = list(x.get_size())
    dtype = x.get_dtype()

    h_window_size = max(
        max(FloorDiv(h, stride[0]) - max(0, FloorDiv(h - kernel_size[0], stride[0])), 1)
        for h in range(kernel_size[0] * 2)
    )
    w_window_size = max(
        max(FloorDiv(w, stride[1]) - max(0, FloorDiv(w - kernel_size[1], stride[1])), 1)
        for w in range(kernel_size[1] * 2)
    )

    window_size = h_window_size * w_window_size
    if window_size > 25:
        # Kernel size too big. Results in hard-to-optimize Triton code. Use fallback.
        return fallback_avg_pool2d_backward(
            grad_output,
            x,
            kernel_size,
            stride,
            padding,
            ceil_mode,
            count_include_pad,
            divisor_override,
        )

    def compute_pool_size_without_padding(ph, pw):
        """
        This computes the scaling factor that we will divide an element
        by when `count_include_pad=False`
        """
        stride_h = ops.constant(stride[0], torch.int32)
        stride_w = ops.constant(stride[1], torch.int32)
        pad_h = ops.constant(padding[0], torch.int32)
        pad_w = ops.constant(padding[1], torch.int32)
        kernel_h = ops.constant(kernel_size[0], torch.int32)
        kernel_w = ops.constant(kernel_size[1], torch.int32)
        hstart = ops.sub(ops.mul(ph, stride_h), pad_h)
        wstart = ops.sub(ops.mul(pw, stride_w), pad_w)
        hend = ops.minimum(
            ops.add(hstart, kernel_h),
            ops.add(ops.index_expr(height, torch.int32), pad_h),
        )
        wend = ops.minimum(
            ops.add(wstart, kernel_w),
            ops.add(ops.index_expr(width, torch.int32), pad_w),
        )
        hstart = ops.maximum(hstart, ops.constant(0, torch.int32))
        wstart = ops.maximum(wstart, ops.constant(0, torch.int32))
        hend = ops.minimum(hend, ops.index_expr(height, torch.int32))
        wend = ops.minimum(wend, ops.index_expr(width, torch.int32))
        divide_factor = ops.mul(ops.sub(hend, hstart), ops.sub(wend, wstart))
        return divide_factor

    def fn(idx):
        *prefix, h, w = idx
        h = h + padding[0]
        w = w + padding[1]
        phstart = ops.index_expr(
            FloorDiv(h - kernel_size[0] + stride[0], stride[0]), torch.int32
        )
        pwstart = ops.index_expr(
            FloorDiv(w - kernel_size[1] + stride[1], stride[1]), torch.int32
        )
        phend = ops.index_expr(FloorDiv(h, stride[0]) + 1, torch.int32)
        pwend = ops.index_expr(FloorDiv(w, stride[1]) + 1, torch.int32)

        phstart = ops.maximum(phstart, ops.constant(0, torch.int32))
        pwstart = ops.maximum(pwstart, ops.constant(0, torch.int32))
        phend = ops.minimum(phend, ops.index_expr(pooled_height, torch.int32))
        pwend = ops.minimum(pwend, ops.index_expr(pooled_width, torch.int32))

        gradient = None
        for ph_ in range(h_window_size):
            for pw_ in range(w_window_size):
                ph = ops.add(phstart, ops.constant(ph_, torch.int32))
                pw = ops.add(pwstart, ops.constant(pw_, torch.int32))

                if divisor_override is not None:
                    scale = divisor_override
                elif count_include_pad or not had_padding:
                    scale = kernel_size[0] * kernel_size[1]
                else:
                    scale = compute_pool_size_without_padding(ph, pw)

                part = ops.truediv(
                    grad_loader(
                        [
                            *prefix,
                            ops.indirect_indexing(
                                ops.minimum(
                                    ph, ops.sub(phend, ops.constant(1, torch.int32))
                                ),
                                pooled_height,
                                check=False,
                            ),
                            ops.indirect_indexing(
                                ops.minimum(
                                    pw, ops.sub(pwend, ops.constant(1, torch.int32))
                                ),
                                pooled_width,
                                check=False,
                            ),
                        ]
                    ),
                    scale,
                )

                mask = ops.and_(
                    ops.lt(ph, phend),
                    ops.lt(pw, pwend),
                )
                if gradient is None:
                    gradient = ops.where(mask, part, ops.constant(0.0, torch.float32))
                else:
                    gradient = ops.where(mask, ops.add(gradient, part), gradient)
        assert gradient is not None
        return gradient

    rv = Pointwise.create(
        device=grad_output.get_device(),
        dtype=dtype,
        inner_fn=fn,
        ranges=new_size,
    )
    return rv


fallback_avg_pool3d_backward = fallback_handler(
    aten.avg_pool3d_backward.default, add_to_fallback_set=False
)


@register_lowering(aten.avg_pool3d_backward, type_promotion_kind=None)
def avg_pool3d_backward(
    grad_output,
    x,
    kernel_size,
    stride,
    padding,
    ceil_mode,
    count_include_pad,
    divisor_override=None,
):
    assert divisor_override is None or divisor_override != 0, "divisor must be not zero"
    if not stride:
        stride = kernel_size
    if not padding:
        padding = [0, 0, 0]

    assert isinstance(grad_output, TensorBox)
    assert isinstance(x, TensorBox)
    assert len(kernel_size) == 3
    assert len(stride) == 3
    assert len(padding) == 3
    assert len(x.get_size()) in (4, 5)

    grad_output.realize_hint()

    *_batch, depth, height, width = x.get_size()

    _d_out, ceil_mode_d = pooling_size(
        depth, 0, kernel_size, stride, padding, ceil_mode
    )
    _h_out, ceil_mode_h = pooling_size(
        height, 1, kernel_size, stride, padding, ceil_mode
    )
    _w_out, ceil_mode_w = pooling_size(
        width, 2, kernel_size, stride, padding, ceil_mode
    )

    grad_loader = grad_output.make_loader()
    had_padding = any(padding) or ceil_mode_d or ceil_mode_h or ceil_mode_w

    *_, pooled_depth, pooled_height, pooled_width = grad_output.get_size()
    new_size = list(x.get_size())
    dtype = x.get_dtype()

    d_window_size, h_window_size, w_window_size = (
        max(
            max(d // stride[i] - max(0, (d - kernel_size[i]) // stride[i]), 1)
            for d in range(kernel_size[i] * 2)
        )
        for i in range(3)
    )

    window_size = d_window_size * h_window_size * w_window_size
    if window_size > 125:
        # Kernel size too big. Results in hard-to-optimize Triton code.
        return fallback_avg_pool3d_backward(
            grad_output,
            x,
            kernel_size,
            stride,
            padding,
            ceil_mode,
            count_include_pad,
            divisor_override,
        )

    def compute_pool_size_without_padding(pd, ph, pw):
        stride_d, stride_h, stride_w = (ops.constant(s, torch.int32) for s in stride)
        pad_d, pad_h, pad_w = (ops.constant(p, torch.int32) for p in padding)
        kernel_d, kernel_h, kernel_w = (
            ops.constant(k, torch.int32) for k in kernel_size
        )

        dstart, hstart, wstart = (
            ops.sub(ops.mul(p, s), pad)
            for p, s, pad in zip(
                [pd, ph, pw], [stride_d, stride_h, stride_w], [pad_d, pad_h, pad_w]
            )
        )
        dend, hend, wend = (
            ops.minimum(
                ops.add(start, k), ops.add(ops.index_expr(dim, torch.int32), pad)
            )
            for start, k, dim, pad in zip(
                [dstart, hstart, wstart],
                [kernel_d, kernel_h, kernel_w],
                [depth, height, width],
                [pad_d, pad_h, pad_w],
            )
        )
        dstart, hstart, wstart = (
            ops.maximum(start, ops.constant(0, torch.int32))
            for start in [dstart, hstart, wstart]
        )
        dend, hend, wend = (
            ops.minimum(end, ops.index_expr(dim, torch.int32))
            for end, dim in zip([dend, hend, wend], [depth, height, width])
        )
        divide_factor = ops.mul(
            ops.mul(ops.sub(dend, dstart), ops.sub(hend, hstart)), ops.sub(wend, wstart)
        )
        return divide_factor

    def fn(idx):
        *prefix, d, h, w = idx
        d, h, w = (v + pad for v, pad in zip([d, h, w], padding))

        pdstart, phstart, pwstart = (
            ops.index_expr(FloorDiv(v - k + s, s), torch.int32)
            for v, k, s in zip([d, h, w], kernel_size, stride)
        )

        pdend, phend, pwend = (
            ops.index_expr(FloorDiv(v, s) + 1, torch.int32)
            for v, s in zip([d, h, w], stride)
        )

        pdstart, phstart, pwstart = (
            ops.maximum(pstart, ops.constant(0, torch.int32))
            for pstart in [pdstart, phstart, pwstart]
        )
        pdend, phend, pwend = (
            ops.minimum(pend, ops.index_expr(pooled_dim, torch.int32))
            for pend, pooled_dim in zip(
                [pdend, phend, pwend], [pooled_depth, pooled_height, pooled_width]
            )
        )

        gradient = None
        # Iterate over the 3D region to accumulate gradients
        for pd_ in range(d_window_size):
            for ph_ in range(h_window_size):
                for pw_ in range(w_window_size):
                    pd, ph, pw = (
                        ops.add(pstart, ops.constant(p_, torch.int32))
                        for pstart, p_ in zip(
                            [pdstart, phstart, pwstart], [pd_, ph_, pw_]
                        )
                    )

                    if divisor_override is not None:
                        scale = divisor_override
                    elif count_include_pad or not had_padding:
                        scale = kernel_size[0] * kernel_size[1] * kernel_size[2]
                    else:
                        scale = compute_pool_size_without_padding(pd, ph, pw)

                    part = ops.truediv(
                        grad_loader(
                            [
                                *prefix,
                                ops.indirect_indexing(
                                    ops.minimum(
                                        pd, ops.sub(pdend, ops.constant(1, torch.int32))
                                    ),
                                    pooled_depth,
                                    check=False,
                                ),
                                ops.indirect_indexing(
                                    ops.minimum(
                                        ph, ops.sub(phend, ops.constant(1, torch.int32))
                                    ),
                                    pooled_height,
                                    check=False,
                                ),
                                ops.indirect_indexing(
                                    ops.minimum(
                                        pw, ops.sub(pwend, ops.constant(1, torch.int32))
                                    ),
                                    pooled_width,
                                    check=False,
                                ),
                            ]
                        ),
                        scale,
                    )

                    mask = ops.and_(
                        ops.and_(ops.lt(pd, pdend), ops.lt(ph, phend)),
                        ops.lt(pw, pwend),
                    )
                    if gradient is None:
                        gradient = ops.where(
                            mask, part, ops.constant(0.0, torch.float32)
                        )
                    else:
                        gradient = ops.where(mask, ops.add(gradient, part), gradient)
        assert gradient is not None
        return gradient

    rv = Pointwise.create(
        device=grad_output.get_device(),
        dtype=dtype,
        inner_fn=fn,
        ranges=new_size,
    )
    return rv


def _validate_reduction_axis(x, axis):
    size = x.get_size()
    if isinstance(axis, int):
        axis = [axis]
    elif not axis:
        axis = range(len(size))
    if len(size) == 0:
        assert tuple(axis) in [(), (0,), (-1,)], f"invalid axis: {axis}"
        return []
    axis = list(axis)
    for i in range(len(axis)):
        if axis[i] < 0:
            axis[i] += len(size) if len(size) else 1
        assert 0 <= axis[i] < len(size) or (len(size) == 0 and axis[i] == 0)
    assert len(OrderedSet(axis)) == len(axis), "reduction axis not unique"
    return axis


def _make_reduction_inner(
    x, *, axis, keepdims, dtype, override_return_dtype, reduction_type=None
):
    if dtype is not None:
        x = to_dtype(x, dtype)
    size = x.get_size()
    axis = OrderedSet[int](_validate_reduction_axis(x, axis))

    kept_sizes = []
    kept_idx = []
    reduced_sizes = []
    reduced_idx = []
    for i in range(len(size)):
        if i in axis:
            reduced_idx.append(i)
            reduced_sizes.append(size[i])
        else:
            kept_idx.append(i)
            kept_sizes.append(size[i])

    # For argmax/argmin compute logical indices when the tensor has non-contiguous layout.
    should_compute_logical_index = False
    if (
        reduction_type in ("argmax", "argmin")
        and len(reduced_sizes) > 1
        and is_triton(x)
    ):
        if isinstance(x.data, PermuteView):
            should_compute_logical_index = True
        elif isinstance(x.data, ir.ReinterpretView) or (
            isinstance(x.data, ir.StorageBox) and isinstance(x.data.data, ir.Buffer)
        ):
            layout = x.get_layout()
            should_compute_logical_index = (
                layout.is_transposed() or not layout.is_contiguous()
            )

    def loader(index, reduction_index):
        assert len(reduction_index) == len(reduced_idx)
        if keepdims:
            assert len(index) == len(size)
            index = [index[i] for i in kept_idx]
        assert len(index) == len(kept_idx)
        new_index = [None] * (len(index) + len(reduction_index))
        for idx, var in itertools.chain(
            zip(kept_idx, index), zip(reduced_idx, reduction_index)
        ):
            new_index[idx] = var
        value = inner_loader(new_index)

        # For argmax/argmin, return tuple with logical linear index if needed
        if should_compute_logical_index:
            rindex = [sympy.expand(i) for i in reduction_index]

            # Compute linear index in row-major order
            # For reduction_ranges = [4, 6]: linear_index = r0 * 6 + r1
            linear_idx = rindex[0]
            for i in range(1, len(rindex)):
                linear_idx = linear_idx * reduced_sizes[i] + rindex[i]

            return (value, ops.index_expr(linear_idx, torch.int64))

        return value

    if keepdims:
        new_size = list(size)
        for i in reduced_idx:
            new_size[i] = sympy.S.One
    else:
        new_size = kept_sizes

    inner_loader = x.make_loader()
    return dict(
        device=x.get_device(),
        dst_dtype=override_return_dtype or x.get_dtype(),
        src_dtype=x.get_dtype(),
        inner_fn=loader,
        ranges=new_size,
        reduction_ranges=reduced_sizes,
    )


def make_reduction(reduction_type: ReductionType, override_return_dtype=None):
    def inner(x, axis=None, keepdims=False, *, dtype=None):
        kwargs = _make_reduction_inner(
            x,
            axis=axis,
            keepdims=keepdims,
            dtype=dtype,
            override_return_dtype=override_return_dtype,
            reduction_type=reduction_type,
        )
        result = Reduction.create(reduction_type=reduction_type, input_node=x, **kwargs)
        if isinstance(
            result.data.data,  # type: ignore[attr-defined, attr-type, union-attr]
            Reduction,
        ):  # Only realize if reduction isn't unrolled
            result.realize()
        return result

    return inner


def _make_scan_inner(x, *, axis, dtype):
    if dtype is not None:
        x = to_dtype(x, dtype)
    axis = _validate_dim(x, axis)

    return dict(
        device=x.get_device(),
        dtypes=(x.get_dtype(),),
        inner_fns=(x.make_loader(),),
        size=x.get_size(),
        axis=axis,
    )


@register_lowering(aten.mean)
def mean(x, axis=None, keepdim=False, *, dtype=None):
    if dtype is not None:
        x = to_dtype(x, dtype)
    size = x.get_size()
    axis = _validate_reduction_axis(x, axis)
    # compute in higher-precision until end of mean lowering
    output_dtype = x.get_dtype()
    if output_dtype in (torch.float16, torch.bfloat16):
        x = to_dtype(x, torch.float)
    sum_result = sum_(x, axis, keepdim)
    denom = sympy_product(size[i] for i in axis)
    denom = ir.IndexingConstant(index=denom, dtype=x.get_dtype(), device=x.get_device())
    denom = ExpandView.create(denom, list(sum_result.get_size()))
    return to_dtype(div(sum_result, denom), output_dtype)


def var_mean_sum_(x, axis, correction, keepdim, return_mean):
    if correction is None:
        correction = 1

    size = x.get_size()
    axis = _validate_reduction_axis(x, axis)
    x_mean = mean(x, axis, keepdim=True)
    if return_mean:
        x_mean.realize()

    diffs = square(sub(x, x_mean))
    sum_result = sum_(diffs, axis, keepdim)

    denom = sympy_product(size[i] for i in axis)
    if correction:
        denom = sympy.Max(denom - correction, 0)
    denom = ir.IndexingConstant(index=denom, dtype=x.get_dtype(), device=x.get_device())
    denom = ExpandView.create(denom, list(sum_result.get_size()))
    x_var = div(sum_result, denom)
    if not return_mean:
        return (x_var,)

    x_mean = x_mean if keepdim else squeeze(x_mean, axis)
    return x_var, x_mean


def use_two_step_variance(x, axis, keepdim):
    # Instead of unrolling welford, just unroll the simpler two-step var
    axis = _validate_reduction_axis(x, axis)
    kwargs = _make_reduction_inner(
        x, axis=axis, keepdims=keepdim, dtype=None, override_return_dtype=None
    )

    ranges = kwargs["ranges"]
    reduction_numel = sympy_product(kwargs["reduction_ranges"])
    return (
        isinstance(reduction_numel, sympy.Integer)
        and int(reduction_numel) < config.unroll_reductions_threshold
        and sympy_product(ranges) != 1
    )


def var_mean_welford_(x, axis, *, correction, keepdim, return_mean):
    if correction is None:
        correction = 1

    kwargs = _make_reduction_inner(
        x, axis=axis, keepdims=keepdim, dtype=None, override_return_dtype=None
    )
    loader = kwargs.pop("inner_fn")
    kwargs.pop("dst_dtype")
    kwargs.pop("src_dtype")

    mean, m2, _ = ir.WelfordReduction.create(
        inner_fns=(loader,),
        reduction_type="welford_reduce",
        dtype=x.get_dtype(),
        **kwargs,
    )
    m2.realize()

    dtype = x.get_dtype()
    size = x.get_size()
    axis = _validate_reduction_axis(x, axis)
    rnumel = sympy_product(size[i] for i in axis)

    def get_constant_or_index_expr(x, dtype):
        if isinstance(x, sympy.Expr) and not x.is_number:
            return ops.to_dtype(ops.index_expr(x, torch.int64), dtype)
        return ops.constant(x, dtype)

    def scale_fn(data):
        c = get_constant_or_index_expr(correction, dtype)
        N = get_constant_or_index_expr(rnumel, dtype)
        zero = ops.constant(0, dtype)
        return data / ops.maximum(zero, N - c)

    var = make_pointwise(scale_fn)(m2)

    if return_mean:
        mean.realize()
        return var, mean
    return (var,)


def var_mean_helper_(x, *, axis, correction, keepdim, return_mean):
    out_dtype = x.get_dtype()
    compute_dtype = get_computation_dtype(out_dtype)
    x = to_dtype(x, compute_dtype, copy=False)
    kwargs = dict(
        x=x,
        axis=axis,
        correction=correction,
        keepdim=keepdim,
        return_mean=return_mean,
    )
    output = (
        var_mean_sum_(**kwargs)
        if use_two_step_variance(x, axis=axis, keepdim=keepdim)
        else var_mean_welford_(**kwargs)
    )
    output = tuple(to_dtype(x, out_dtype, copy=False) for x in output)
    return output[0] if not return_mean else output


@register_lowering([aten.var, prims.var])
def var_(x, axis=None, *, correction=None, keepdim=False):
    return var_mean_helper_(
        x, axis=axis, correction=correction, keepdim=keepdim, return_mean=False
    )


@register_lowering(aten.var_mean)
def var_mean(x, axis=None, *, correction=None, keepdim=False):
    return var_mean_helper_(
        x, axis=axis, correction=correction, keepdim=keepdim, return_mean=True
    )


def pow_recursive(x, y, dtype):
    if y < 0:
        return pow_recursive(ops.reciprocal(x), -y, dtype)
    if y == 0:
        return ops.constant(1, dtype)
    if y == 1:
        return x

    result = pow_recursive(x, y // 2, dtype)
    result = ops.mul(result, result)
    if (y % 2) == 1:
        result = ops.mul(result, x)
    return result


@make_pointwise
def pow_native(a, b):
    return ops.pow(a, b)


fallback_pow_tensor_tensor = fallback_handler(
    aten.pow.Tensor_Tensor, add_to_fallback_set=False
)
fallback_pow_scalar = fallback_handler(aten.pow.Scalar, add_to_fallback_set=False)
fallback_pow_tensor_scalar = fallback_handler(
    aten.pow.Tensor_Scalar, add_to_fallback_set=False
)


@register_lowering(aten.pow, broadcast=True)
def pow(a, b):
    if isinstance(b, float) and b == int(b):
        return pow(a, int(b))
    elif isinstance(b, float) and b == 0.5:
        return sqrt(a)
    elif isinstance(b, int) and b == 1:
        return clone(a)

    # Type promotion ensures all tensor arguments have the same type
    dtype = next(x.get_dtype() for x in (a, b) if isinstance(x, ir.TensorBox))
    is_integer_pow = is_integer_dtype(dtype)

    # Optimize away small fixed powers, or for integers avoid falling back to ATen
    embed_exponent = isinstance(b, int) and (
        -32 < b < 32 or (is_integer_pow and b >= 0)
    )
    if embed_exponent:
        loader = a.make_loader()

        def fn(idx):
            return pow_recursive(loader(idx), b, a.get_dtype())

        return Pointwise.create(
            device=a.get_device(),
            dtype=a.get_dtype(),
            inner_fn=fn,
            ranges=a.get_size(),
        )

    if isinstance(a, Number):
        if a == 1:
            return full_like(b, 1)
        # pyrefly: ignore [missing-attribute]
        if a == 2 and is_float_dtype(b.get_dtype()):
            return exp2(b)

    if is_integer_pow:
        # ops.pow doesn't work for integers
        if isinstance(a, Number):
            return fallback_pow_scalar(a, b)
        elif isinstance(b, Number):
            return fallback_pow_tensor_scalar(a, b)
        else:
            return fallback_pow_tensor_tensor(a, b)

    return pow_native(a, b)


def mutate_to(changed, val, unsafe_alias=False):
    if isinstance(changed, TensorBox):
        changed_data = changed.data
    else:
        changed_data = changed
    if isinstance(val, TensorBox):
        val = val.data

    if not isinstance(val, ir.StorageBox):
        # introduce a copy to handle views
        node = Pointwise.create(
            device=changed.get_device(),
            dtype=changed.get_dtype(),
            inner_fn=val.make_loader(),
            ranges=changed.get_size(),
        )
        assert isinstance(node, (BaseView, MutableBox))
        val = node.data
        assert isinstance(val, ir.StorageBox)

    if isinstance(changed_data, ir.StorageBox) and not (
        changed_data.is_input_buffer()
        # In AOTI, module parameters and buffers are not lifted as graph inputs
        or changed_data.is_module_buffer()
        or isinstance(changed_data.data, ir.NopKernel)
    ):
        # Fast path, just swing the data pointer
        val.realize()
        changed_data.data = val.data
        return changed

    ir.MutationLayoutSHOULDREMOVE.realize_into(
        val, changed_data, unsafe_alias=unsafe_alias
    )
    return changed


@register_lowering(aten.fill_)
def fill_(x, fill_value):
    return mutate_to(x, full_like(x, fill_value))


@register_lowering(aten.copy_, type_promotion_kind=None)
def copy_(dst, src, non_blocking=False):
    if dst is src:
        # dst.copy_(dst) can happen from the reinplacing pass
        return dst
    src = to_device(src, dst.get_device())
    src = to_dtype(src, dst.get_dtype())
    src = expand(src, dst.get_size())
    return mutate_to(dst, src)


@make_pointwise
def floordiv(a, b):
    return ops.floordiv(a, b)


@make_pointwise
def truncdiv(a, b):
    return ops.truncdiv(a, b)


@register_lowering(aten.div, broadcast=True)
def div_mode(a, b, rounding_mode=None):
    both_integer = is_integer_type(a) and is_integer_type(b)
    both_boolean = is_boolean_type(a) and is_boolean_type(b)

    # floordiv and truncdiv need special handling for integer tensors on Triton,
    # see the discussion at https://github.com/triton-lang/triton/issues/605
    if rounding_mode == "floor":
        assert not both_boolean, "floordiv operands can not be boolean at the same time"
        return floordiv(a, b) if both_integer else floor(div(a, b))
    if rounding_mode == "trunc":
        assert not both_boolean, "truncdiv operands can not be boolean at the same time"
        return truncdiv(a, b) if both_integer else trunc(div(a, b))
    return div(a, b)


@register_lowering([aten.mul], broadcast=True)
def mul(a, b):
    both_bool = is_boolean_type(a) and is_boolean_type(b)
    if both_bool:
        return logical_and(a, b)
    else:
        fn = ops_wrapper(aten.mul.__name__)
        return make_pointwise(fn)(a, b)


def get_constant_value(x: ir.IRNode) -> Optional[ir.Constant]:
    """Try convert an arbitrary IR node into an ir.Constant value"""

    # First try unwrapping the IRNode to see if it is already an ir.Constant
    # Optional step, but avoids unnecessary inner_fn evaluation.
    if isinstance(x, ir.MutableBox):
        return get_constant_value(x.data)
    if isinstance(x, ir.BaseView):
        return get_constant_value(x.unwrap_view())
    if isinstance(x, ir.Constant):
        return x

    # If the unwrapped node is not an ir.Constant, try evaluating inner_fn
    # to see if the returned value is from an `ops.constant` call
    if not isinstance(x, ir.Loops):
        return None

    handler = torch._inductor.ops_handler.ExtractConstantsHandler(x.get_device())
    with (
        V.set_ops_handler(handler),
        patch.object(ir.FlexibleLayout, "allow_indexing", True),
    ):
        out = x.inner_fn(*x.inner_fn_args())

    assert isinstance(out, torch._inductor.virtualized.OpsValue)
    if isinstance(out.value, ir.Constant):
        return out.value
    return None


# NOTE: prims.div maps to a / b in C, so performs truncation division on
#   integer inputs and true division for floating and complex inputs.
@register_lowering([prims.div], broadcast=True)
def div_prim(a, b):
    is_integral = all(is_boolean_type(x) or is_integer_type(x) for x in [a, b])

    if is_integral:
        return truncdiv(a, b)

    # Disable CPU optimization to avoid precision issues.
    # see https://github.com/pytorch/pytorch/issues/157959
    if (divisor := get_constant_value(b)) is not None and a.get_device().type != "cpu":
        # Replace divide by constant with multiply by reciprocal

        if divisor.value == 0:
            reciprocal = math.copysign(float("inf"), divisor.value)
        else:
            reciprocal = 1.0 / divisor.value
        return mul(a, reciprocal)

    def fn(*args):
        return ops.truediv(*args)

    return make_pointwise(fn)(a, b)


@register_lowering(
    [aten.true_divide, aten.div.Tensor],
    broadcast=True,
    type_promotion_kind=ELEMENTWISE_TYPE_PROMOTION_KIND.INT_TO_FLOAT,
)
def div(a, b):
    a, b = promote_constants(
        (a, b), type_promotion_kind=ELEMENTWISE_TYPE_PROMOTION_KIND.INT_TO_FLOAT
    )
    return div_prim(a, b)


@register_lowering([aten.fmod, prims.fmod], broadcast=True)
def fmod(a, b):
    is_integral = is_boolean_type(a) or is_integer_type(a)

    if is_integral:

        def fn(a, b):
            return ops.mod(a, b)

    else:

        def fn(a, b):
            return ops.fmod(a, b)

    return make_pointwise(fn)(a, b)


@register_lowering([aten.sum, prims.sum])
def sum_(x, axis=None, keepdims=False, *, dtype=None):
    if (
        is_integer_dtype(x.get_dtype()) or is_boolean_dtype(x.get_dtype())
    ) and dtype is None:
        dtype = torch.int64

    fn = make_reduction("sum", override_return_dtype=dtype)
    return fn(x, axis, keepdims, dtype=dtype)


fallback_cumsum = fallback_handler(aten.cumsum.default)
fallback_cumprod = fallback_handler(aten.cumprod.default)
fallback_logcumsumexp = fallback_handler(aten.logcumsumexp.default)
fallback_cummax = fallback_handler(aten.cummax.default)
fallback_cummin = fallback_handler(aten.cummin.default)


@register_lowering(aten.cumsum)
def cumsum(x, axis=None, dtype=None):
    if (
        is_integer_dtype(x.get_dtype()) or is_boolean_dtype(x.get_dtype())
    ) and dtype is None:
        dtype = torch.int64

    if len(x.get_size()) == 0:
        assert axis in [0, -1]
        dtype = dtype or x.get_dtype()
        return to_dtype(x, dtype, copy=True)

    def combine_fn(a_tuple, b_tuple):
        (a,) = a_tuple
        (b,) = b_tuple
        return (ops.add(a, b),)

    kwargs = _make_scan_inner(x, axis=axis, dtype=dtype)
    (result,) = ir.Scan.create(**kwargs, combine_fn=combine_fn)
    if result is None:
        return fallback_cumsum(x, dim=axis, dtype=dtype)
    return result


@register_lowering(aten.cumprod)
def cumprod(x, axis=None, dtype=None):
    if (
        is_integer_dtype(x.get_dtype()) or is_boolean_dtype(x.get_dtype())
    ) and dtype is None:
        dtype = torch.int64

    if len(x.get_size()) == 0:
        assert axis in [0, -1]
        dtype = dtype or x.get_dtype()
        return to_dtype(x, dtype, copy=True)

    def combine_fn(a_tuple, b_tuple):
        (a,) = a_tuple
        (b,) = b_tuple
        return (ops.mul(a, b),)

    kwargs = _make_scan_inner(x, axis=axis, dtype=dtype)
    (result,) = ir.Scan.create(**kwargs, combine_fn=combine_fn)
    if result is None:
        return fallback_cumprod(x, dim=axis, dtype=dtype)
    return result


@register_lowering(aten.logcumsumexp)
def logcumsumexp(x, dim):
    def log_add_exp_helper(a_tuple, b_tuple):
        (a,) = a_tuple
        (b,) = b_tuple
        min_v = ops.minimum(a, b)
        max_v = ops.maximum(a, b)
        mask = (min_v != max_v) | (~ops.isinf(min_v))
        return (ops.where(mask, ops.log1p(ops.exp(min_v - max_v)) + max_v, a),)

    dtype = x.get_dtype()
    if len(x.get_size()) == 0:
        assert dim in [0, -1]
        return clone(x)

    kwargs = _make_scan_inner(x, axis=dim, dtype=dtype)
    (result,) = ir.Scan.create(**kwargs, combine_fn=log_add_exp_helper)
    if result is None:
        return fallback_logcumsumexp(x, dim=dim)
    return result


@register_lowering(aten.cummax, type_promotion_kind=None)
def cummax(x, axis=None):
    if len(x.get_size()) == 0:
        assert axis in [0, -1]
        return clone(x), empty_like(x, dtype=torch.int64)

    dtype = x.get_dtype()
    combine_fn = ir.get_reduction_combine_fn(
        "argmax", dtype=dtype, arg_break_ties_left=False
    )

    kwargs = _make_scan_inner(x, axis=axis, dtype=dtype)
    kwargs["dtypes"] = (dtype, torch.int64)
    kwargs["inner_fns"] = (
        x.make_loader(),
        lambda idx: ops.index_expr(idx[axis], torch.int64),
    )
    values, indices = ir.Scan.create(**kwargs, combine_fn=combine_fn)  # type: ignore[arg-type]
    if values is None:
        return fallback_cummax(x, dim=axis)
    return values, indices


@register_lowering(aten.cummin, type_promotion_kind=None)
def cummin(x, axis=None):
    if len(x.get_size()) == 0:
        assert axis in [0, -1]
        return clone(x), empty_like(x, dtype=torch.int64)

    dtype = x.get_dtype()
    combine_fn = ir.get_reduction_combine_fn(
        "argmin", dtype=dtype, arg_break_ties_left=False
    )

    kwargs = _make_scan_inner(x, axis=axis, dtype=dtype)
    kwargs["dtypes"] = (dtype, torch.int64)
    kwargs["inner_fns"] = (
        x.make_loader(),
        lambda idx: ops.index_expr(idx[axis], torch.int64),
    )
    values, indices = ir.Scan.create(**kwargs, combine_fn=combine_fn)  # type: ignore[arg-type]
    if values is None:
        return fallback_cummin(x, dim=axis)
    return values, indices


@register_lowering(aten.prod)
def prod(x, axis=None, keepdims=False, *, dtype=None):
    if (
        is_integer_dtype(x.get_dtype()) or is_boolean_dtype(x.get_dtype())
    ) and dtype is None:
        dtype = torch.int64

    fn = make_reduction("prod", override_return_dtype=dtype)
    return fn(x, axis, keepdims, dtype=dtype)


@register_lowering(aten.any)
def reduce_any(x, dim=None, keepdim=False):
    x = to_dtype(x, torch.bool)
    return make_reduction("any")(x, axis=dim, keepdims=keepdim)


@register_lowering(aten.max, type_promotion_kind=None)
def reduce_max(x, dim=None, keepdim=False):
    if dim is not None:
        return (
            reduce_amax(x, axis=dim, keepdims=keepdim),
            reduce_argmax(x, axis=dim, keepdims=keepdim),
        )

    return reduce_amax(x, axis=None, keepdims=keepdim)


@register_lowering(aten.min, type_promotion_kind=None)
def reduce_min(x, dim=None, keepdim=False):
    if dim is not None:
        return (
            reduce_amin(x, axis=dim, keepdims=keepdim),
            reduce_argmin(x, axis=dim, keepdims=keepdim),
        )

    return reduce_amin(x, axis=None, keepdims=keepdim)


register_lowering(prims.xor_sum)(make_reduction("xor_sum"))
reduce_amax = register_lowering(aten.amax)(make_reduction("max"))
reduce_amin = register_lowering(aten.amin)(make_reduction("min"))
reduce_argmax = register_lowering(aten.argmax)(
    make_reduction("argmax", override_return_dtype=torch.int64)
)
reduce_argmin = register_lowering(aten.argmin)(
    make_reduction("argmin", override_return_dtype=torch.int64)
)

add = register_pointwise(
    aten.add, allow_alpha=True, override_fn_when_input_bool="logical_or"
)

sort_fallback = fallback_handler(aten.sort.stable, add_to_fallback_set=False)


@register_lowering(aten.sort.stable, type_promotion_kind=None)
def sort_stable(x, *, stable=None, dim=-1, descending=False):
    if stable is None:
        stable = False

    shape = x.get_size()
    device = x.get_device()
    dim = canonicalize_dim(len(shape), dim)
    if len(shape) == 0:
        return clone(x), _full(0, device, torch.int64, shape)

    dim_size = shape[dim] if len(shape) else 1
    if not V.graph.sizevars.statically_known_lt(dim_size, torch.iinfo(torch.int16).max):
        return sort_fallback(x, stable=stable, dim=dim, descending=descending)

    indices = iota(
        dim_size, start=0, step=1, dtype=torch.int16, device=device, requires_grad=False
    )
    view_shape = [1] * len(shape)
    if len(shape):
        view_shape[dim] = dim_size
    indices = view(indices, view_shape)
    indices = expand(indices, shape)

    values, indices = ir.Sort.create(
        device=device,
        dtypes=(x.dtype, indices.dtype),
        inner_fns=(x.make_loader(), indices.make_loader()),
        size=shape,
        axis=dim,
        stable=stable,
        descending=descending,
    )
    if values is None:
        return sort_fallback(x, stable=stable, dim=dim, descending=descending)

    assert indices is not None
    return values, to_dtype(indices, torch.int64)


@register_lowering(aten.sort.default, type_promotion_kind=None)
def sort(x, dim=-1, descending=False):
    return sort_stable(x, stable=False, dim=dim, descending=descending)


def register_pointwise_numeric(op, name=None, triton_fallback=None):
    return register_pointwise(
        op,
        name=name,
        type_promotion_kind=ELEMENTWISE_TYPE_PROMOTION_KIND.INT_TO_FLOAT,
        triton_fallback=triton_fallback,
    )


def register_pointwise_numeric_ldf64(op: torch._ops.OpOverloadPacket):
    register_op_requires_libdevice_fp64(op.__name__)
    return register_pointwise(
        op,
        type_promotion_kind=ELEMENTWISE_TYPE_PROMOTION_KIND.INT_TO_FLOAT,
    )


rsqrt = register_pointwise_numeric(aten.rsqrt)
exp = register_pointwise_numeric_ldf64(aten.exp)
exp2 = register_pointwise_numeric(aten.exp2)
expm1 = register_pointwise_numeric(aten.expm1)
relu = register_pointwise(aten.relu)
sigmoid = register_pointwise_numeric_ldf64(aten.sigmoid)
sqrt = register_pointwise_numeric_ldf64(aten.sqrt)
square = register_pointwise(aten.square)
sub = register_pointwise(aten.sub, allow_alpha=True)
register_pointwise_numeric_ldf64(aten.cos)
register_pointwise_numeric_ldf64(aten.sin)
abs = register_pointwise(aten.abs)
bitwise_and = register_pointwise(aten.bitwise_and)
bitwise_left_shift = register_pointwise(aten.bitwise_left_shift)
bitwise_not = register_pointwise(
    aten.bitwise_not, override_fn_when_input_bool="logical_not"
)
bitwise_or = register_pointwise(aten.bitwise_or)
bitwise_right_shift = register_pointwise(aten.bitwise_right_shift)
bitwise_xor = register_pointwise(aten.bitwise_xor)
register_pointwise_numeric(aten.lgamma)
erf = register_pointwise_numeric(aten.erf)
register_lowering(
    aten.special_erf, type_promotion_kind=ELEMENTWISE_TYPE_PROMOTION_KIND.INT_TO_FLOAT
)(erf)

register_pointwise_numeric(aten.log1p)
register_pointwise_numeric(aten.tan)
register_pointwise_numeric(aten.tanh)
register_pointwise_numeric_ldf64(aten.log)
logical_and = register_pointwise(
    aten.logical_and,
    type_promotion_kind=None,
    convert_input_to_bool=True,
    override_return_dtype=torch.bool,
)
logical_not = register_pointwise(
    aten.logical_not,
    type_promotion_kind=None,
    convert_input_to_bool=True,
    override_return_dtype=torch.bool,
)
logical_or = register_pointwise(
    aten.logical_or,
    type_promotion_kind=None,
    convert_input_to_bool=True,
    override_return_dtype=torch.bool,
)
logical_xor = register_pointwise(
    aten.logical_xor,
    type_promotion_kind=None,
    convert_input_to_bool=True,
    override_return_dtype=torch.bool,
)
maximum = register_pointwise(aten.maximum)
minimum = register_pointwise(aten.minimum)
register_lowering(aten.clamp_min)(maximum)
register_lowering(aten.clamp_max)(minimum)
neg = register_pointwise(aten.neg)
abs = register_pointwise(aten.abs)
reciprocal = register_pointwise_numeric(aten.reciprocal)
register_pointwise(aten.remainder)
sign = register_pointwise(aten.sign, override_fn_when_input_bool="identity")
register_pointwise(aten.ceil)
register_pointwise(aten.signbit, override_return_dtype=torch.bool)

register_lowering(aten._neg_view)(neg)

register_pointwise(aten.le, override_return_dtype=torch.bool)
register_pointwise(aten.lt, override_return_dtype=torch.bool)
register_pointwise(aten.ge, override_return_dtype=torch.bool)
gt = register_pointwise(aten.gt, override_return_dtype=torch.bool)
register_pointwise(aten.eq, override_return_dtype=torch.bool)
register_pointwise(aten.ne, override_return_dtype=torch.bool)

register_pointwise_numeric(aten.cosh)
register_pointwise_numeric(aten.sinh)
register_pointwise_numeric(aten.acos)
register_pointwise_numeric(aten.acosh)
register_pointwise_numeric(aten.asin)
register_pointwise_numeric(aten.asinh)
register_pointwise_numeric(aten.atan2)
register_pointwise_numeric(aten.atan)
register_pointwise_numeric(aten.atanh)
register_pointwise_numeric(aten.copysign)
register_pointwise_numeric(aten.erfc)
register_pointwise_numeric(aten.erfinv)
register_pointwise_numeric(aten.hypot)
register_pointwise_numeric(aten.log10)
register_pointwise_numeric(aten.log2)
register_pointwise_numeric(aten.nextafter)

from .codegen.common import BackendFeature, pointwise_overrides_data


def _get_pointwise_overrides(ns, name):
    data = pointwise_overrides_data[name]
    op = getattr(ns, data.name, None)
    if op is None:
        return

    def make_triton_fallback(op):
        if data.triton is None:
            return fallback_handler(op)

    if isinstance(op, torch._ops.OpOverloadPacket):
        for olname in op.overloads():
            ol = getattr(op, olname)
            yield ol, data.type_promotion_kind, make_triton_fallback(ol)
    else:
        yield op, data.type_promotion_kind, make_triton_fallback(op)


for name in pointwise_overrides_data:
    for op, type_promotion_kind, triton_fallback in _get_pointwise_overrides(
        aten, name
    ):
        register_pointwise(
            op,
            name=name,
            type_promotion_kind=type_promotion_kind,
            triton_fallback=triton_fallback,
        )

    for op, type_promotion_kind, triton_fallback in _get_pointwise_overrides(
        prims, name
    ):
        register_pointwise(
            op,
            name=name,
            type_promotion_kind=type_promotion_kind,
            triton_fallback=triton_fallback,
        )


foreach_add_list = register_foreach_pointwise(
    aten._foreach_add.List, add, allow_alpha=True
)
foreach_add_scalar = register_foreach_pointwise(
    aten._foreach_add.Scalar, add, allow_alpha=True
)
register_foreach_pointwise(aten._foreach_add.Tensor, add, allow_alpha=True)
foreach_mul_list = register_foreach_pointwise(aten._foreach_mul.List, mul)
register_foreach_pointwise(aten._foreach_mul.Tensor, mul)
foreach_mul_scalar = register_foreach_pointwise(aten._foreach_mul.Scalar, mul)
register_foreach_pointwise(aten._foreach_sub.List, sub)
register_foreach_pointwise(aten._foreach_sub.Scalar, sub)
register_foreach_pointwise(aten._foreach_neg.default, neg)
register_foreach_pointwise(aten._foreach_abs.default, abs)
register_foreach_pointwise(aten._foreach_pow.Scalar, pow)
register_foreach_pointwise(aten._foreach_pow.List, pow)
register_foreach_pointwise(aten._foreach_pow.ScalarAndTensor, pow)
foreach_div_list = register_foreach_pointwise(aten._foreach_div.List, div)
register_foreach_pointwise(aten._foreach_div.Tensor, div)
foreach_div_scalar = register_foreach_pointwise(aten._foreach_div.Scalar, div)
register_foreach_pointwise(aten._foreach_sqrt, sqrt)
register_foreach_pointwise(aten._foreach_rsqrt, rsqrt)
register_foreach_pointwise(aten._foreach_maximum.List, maximum)
register_foreach_pointwise(aten._foreach_maximum.Scalar, maximum)
register_foreach_pointwise(aten._foreach_minimum.List, minimum)
register_foreach_pointwise(aten._foreach_minimum.Scalar, minimum)
register_foreach_pointwise(aten._foreach_clamp_min.List, maximum)
register_foreach_pointwise(aten._foreach_clamp_min.Scalar, maximum)
register_foreach_pointwise(aten._foreach_clamp_max.List, minimum)
register_foreach_pointwise(aten._foreach_clamp_max.Scalar, minimum)
register_foreach_pointwise(aten._foreach_reciprocal, reciprocal)
register_foreach_pointwise(aten._foreach_sign, sign)
foreach_copy = register_foreach_pointwise(aten._foreach_copy, copy)


# these are only encountered as outputs of the graph
# reinplacing epilogue copies improves compile time
# by removing extra buffers sent to the scheduler.
def register_foreach_inplace(aten_op, outplace_aten_op, outplace_op):
    inplaceable_foreach_ops[outplace_aten_op] = aten_op
    inplace_foreach_ops.add(aten_op)

    def fn(*args, **kwargs):
        results = outplace_op(*args, **kwargs)
        mut_results = []
        for arg, result in zip(args[0], results):
            mut_results.append(mutate_to(arg, result, unsafe_alias=True))

        return mut_results

    _register_foreach_lowering(aten_op, fn)


register_foreach_inplace(
    aten._foreach_add_.List, aten._foreach_add.List, foreach_add_list
)
register_foreach_inplace(
    aten._foreach_add_.Scalar, aten._foreach_add.Scalar, foreach_add_scalar
)
register_foreach_inplace(
    aten._foreach_mul_.List, aten._foreach_mul.List, foreach_mul_list
)
register_foreach_inplace(
    aten._foreach_mul_.Scalar, aten._foreach_mul.Scalar, foreach_mul_scalar
)
register_foreach_inplace(
    aten._foreach_div_.List, aten._foreach_div.List, foreach_div_list
)
register_foreach_inplace(
    aten._foreach_div_.Scalar, aten._foreach_div.Scalar, foreach_div_scalar
)
register_foreach_inplace(
    aten._foreach_copy_.default, aten._foreach_copy.default, foreach_copy
)


def register_inplace(aten_op, outplace_op):
    @register_lowering(aten_op, type_promotion_kind=None)
    def fn(*args, **kwargs):
        result = outplace_op(*args, **kwargs)
        result = to_dtype(result, args[0].get_dtype())
        return mutate_to(args[0], result)

    return fn


register_inplace(aten.add_, add)
register_inplace(aten.bitwise_and_, bitwise_and)
register_inplace(aten.bitwise_left_shift_, bitwise_left_shift)
register_inplace(aten.bitwise_not_, bitwise_not)
register_inplace(aten.bitwise_or_, bitwise_or)
register_inplace(aten.bitwise_right_shift_, bitwise_right_shift)
register_inplace(aten.bitwise_xor_, bitwise_xor)
register_inplace(aten.mul_, mul)
register_inplace(aten.div_.Tensor, div)
register_inplace(aten.div_.Tensor_mode, div_mode)
register_inplace(aten.logical_and_, logical_and)
register_inplace(aten.logical_not_, logical_not)
register_inplace(aten.logical_or_, logical_or)
register_inplace(aten.logical_xor_, logical_xor)
register_inplace(aten.sub_, sub)
register_inplace(aten.relu_, relu)
register_inplace(aten.sigmoid_, sigmoid)


register_lowering(aten.__and__)(bitwise_and)
register_lowering(aten.__lshift__)(bitwise_left_shift)
register_lowering(aten.__or__)(bitwise_or)
register_lowering(aten.__rshift__)(bitwise_right_shift)
register_lowering(aten.__xor__)(bitwise_xor)

register_inplace(aten.__iand__, aten.__and__)
register_inplace(aten.__ilshift__, aten.__lshift__)
register_inplace(aten.__ior__, aten.__or__)
register_inplace(aten.__irshift__, aten.__rshift__)
register_inplace(aten.__ixor__, aten.__xor__)


@register_lowering(aten.sym_constrain_range)
def sym_constrain_range(a, min=None, max=None):
    return None


@register_lowering(aten.sym_size.int)
def sym_size(a, dim):
    val = V.graph.current_node.meta["val"]
    if isinstance(val, torch.SymInt):
        return val.node.expr
    else:
        return int(val)


@register_lowering(aten.sym_stride.int)
def sym_stride(a, dim):
    val = V.graph.current_node.meta["val"]
    if isinstance(val, torch.SymInt):
        return val.node.expr
    else:
        return int(val)


@register_lowering(aten.sym_numel)
def sym_numel(a):
    return a.get_numel()


for method, func in magic_methods.items():
    register_lowering(method_to_operator(method))(func)  # type: ignore[arg-type]


@register_lowering(torch.sym_sum)
def sym_sum(args):
    return sympy.Add(*args)


@register_lowering(aten._foobar)
def foobar(self, *args, **kwargs):
    raise NotImplementedError("Helpful for debugging")


@register_lowering(torch.ops._inductor_test.realize)
def _realize(x):
    x.realize()
    return clone(x)


@register_lowering(torch.ops.inductor.resize_storage_bytes_)
def resize_storage_bytes_(variable, new_size):
    variable.realize()
    ir.ResizeStorageBytes(variable, new_size)
    return variable


@register_lowering(torch.ops.aten.set_.source_Tensor)
def set__source_tensor(self, source_tensor):
    self.realize()
    source_tensor.realize()
    return TensorBox.create(ir.SetSourceTensorKernel(self, source_tensor))


if hasattr(torch.ops.fsdp, "copy_"):

    @register_lowering(torch.ops.fsdp.copy_.default)
    def fsdp_copy_(dst, src):
        if dst is src:
            # dst.copy_(dst) can happen from the reinplacing pass
            return dst
        src = to_device(src, dst.get_device())
        src = to_dtype(src, dst.get_dtype())
        src = expand(src, dst.get_size())
        return mutate_to(dst, src)


@register_lowering(torch.ops.aten.resize)
def resize(x, size, *, memory_format=None):
    assert isinstance(x, TensorBox)
    assert isinstance(size, (list, tuple))

    if memory_format is None:
        memory_format = torch.contiguous_format
    if memory_format == torch.preserve_format:
        raise RuntimeError(f"unsupported memory format: {memory_format}")

    if memory_format == torch.channels_last:
        assert len(size) == 4
    if memory_format == torch.channels_last_3d:
        assert len(size) == 5

    old_numel = x.get_numel()
    dtype = x.get_dtype()
    device = x.get_device_or_error()

    if isinstance(x.data, ir.BaseView):
        x.data = x.data.unwrap_view()

    if (
        torch.are_deterministic_algorithms_enabled()
        and torch.utils.deterministic.fill_uninitialized_memory  # type: ignore[attr-defined]
    ):
        if is_float_dtype(dtype):
            uninitialized_val = float("nan")
        elif is_integer_dtype(dtype):
            uninitialized_val = torch.iinfo(dtype).max
        else:
            uninitialized_val = True
    else:
        # using zero as that is what empty does
        uninitialized_val = 0.0

    if V.graph.sizevars.statically_known_equals(old_numel, 0):  # type: ignore[arg-type]
        return full(size, uninitialized_val, dtype=dtype, device=device)

    x_flat = as_strided(
        x,
        [
            old_numel,
        ],
        [
            1,
        ],
    )
    flat_loader = x_flat.make_loader()
    out_stride = ir.FlexibleLayout.stride_ordered_for_memory_format(size, memory_format)
    out_indexer = ir.FixedLayout(device, dtype, size, out_stride).make_indexer()

    def inner_fn(idx):
        flat_index = out_indexer(idx)
        flat_index_expr = ops.index_expr(flat_index, torch.int64)
        limit = ops.index_expr(old_numel, torch.int64)
        mask = ops.lt(flat_index_expr, limit)
        return ops.masked(mask, lambda: flat_loader([flat_index]), uninitialized_val)

    out = Pointwise.create(
        device=device, dtype=dtype, inner_fn=inner_fn, ranges=list(size)
    )
    return out


from torch._higher_order_ops.auto_functionalize import auto_functionalized


make_fallback(auto_functionalized)


@register_lowering(triton_kernel_wrapper_mutation)
def triton_kernel_wrap_(
    *,
    kernel_idx,
    constant_args_idx,
    grid,
    tma_descriptor_metadata,
    kwargs,
):
    from torch._higher_order_ops.triton_kernel_wrap import kernel_side_table

    constant_args = kernel_side_table.get_constant_args(constant_args_idx)
    ir.UserDefinedTritonKernel(
        kernel_idx=kernel_idx,
        grid=grid,
        tma_descriptor_metadata=tma_descriptor_metadata,
        kernel_args={**kwargs, **constant_args},
    )
    return {key: val for key, val in kwargs.items() if isinstance(val, TensorBox)}


@register_lowering(torch.ops.higher_order.cond, type_promotion_kind=None)
def cond(
    pred, true_fn, false_fn, operands
) -> list[Union[ir.TensorBox, ir.ShapeAsConstantBuffer]]:
    # TODO: when graph_partition is enabled, skip - partitioning handles control flow
    # we run into memory cleanup issue
    if any(isinstance(x, IRNode) and is_triton(x) for x in [pred, *operands]):
        msg = "control flow operator: torch.cond."
        if stack_trace := V.graph.current_node.meta.get("stack_trace", None):
            msg = f"{msg} Found from : \n {stack_trace}"
        V.graph.disable_cudagraphs_reason = msg

    result = ir.Conditional.create(pred, true_fn, false_fn, operands)
    return list(map(TensorBox.create, result))  # pyrefly: ignore no-matching-overload


@register_lowering(torch.ops.higher_order.print, type_promotion_kind=None)
def print(format_str: str, *args: object, **kwargs: object):
    from torch._higher_order_ops.print import print as hop_print

    # Use FallbackKernel to handle the HOP print
    # The C++ and Python backends will handle codegen separately:
    # - Python: calls torch.ops.higher_order.print() → builtins.print()
    # - C++: generates native printf() call (handled in cpp_wrapper_cpu.py)
<<<<<<< HEAD
    result = ir.FallbackKernel.create(hop_print, format_str, *args, **kwargs)
    # print returns None, but FallbackKernel.create may return None or []
    # Ensure we return a list for with_effects to unpack
    return result if result is not None else []
=======
    ir.FallbackKernel.create(hop_print, format_str, *args, **kwargs)
    # print returns None
    return None
>>>>>>> 14cfc359


@register_lowering(torch.ops.higher_order.while_loop, type_promotion_kind=None)
def while_loop(cond_fn, body_fn, carried_inputs, additional_inputs, stack_output=False):
    # TODO: when graph_partition is enabled, skip - partitioning handles control flow
    # we run into memory cleanup issue
    if not config.graph_partition and any(
        isinstance(x, IRNode) and is_triton(x)
        for x in carried_inputs + additional_inputs
    ):
        msg = "control flow operator: torch.while_loop."
        if stack_trace := V.graph.current_node.meta.get("stack_trace", None):
            msg = f"{msg} Found from : \n {stack_trace}"
        V.graph.disable_cudagraphs_reason = msg

    result = ir.WhileLoop.create(
        cond_fn, body_fn, carried_inputs, additional_inputs, stack_output
    )
    assert isinstance(result, Sequence)
    return list(map(ir.WhileLoop._maybe_wrap_as_tensor_box, result))


register_lowering(
    torch.ops.higher_order.while_loop_stack_output, type_promotion_kind=None
)(functools.partial(while_loop, stack_output=True))


@register_lowering(torch.ops.higher_order.invoke_subgraph, type_promotion_kind=None)
def invoke_subgraph(subgraph_fn: ir.Subgraph, identifier: str, *operands):
    result = ir.InvokeSubgraph.create(subgraph_fn, *operands)
    return list(map(TensorBox.create, result))  # type: ignore[call-overload]


def process_subgraph_nodes(graph_module: torch.fx.GraphModule, args: list[Any]):
    """Process nodes from a FX graph by executing them through V.graph.

    This is a common pattern for executing a subgraph's nodes:
    - Placeholder nodes are mapped to the provided args
    - Output nodes return their result
    - Other nodes are executed via V.graph.run_node

    """
    output = None

    for i, node in enumerate(graph_module.graph.nodes):
        if node.op == "placeholder":
            assert node not in V.graph.env
            V.graph.env[node] = args[i]
            continue
        elif node.op == "output":
            output_args, kwargs = V.graph.fetch_args_kwargs_from_env(node)
            output = torch.fx.Interpreter.output(V.graph, node, output_args, kwargs)
        else:
            assert node not in V.graph.env
            # Track current node for error diagnostics; restore after run_node to handle nested calls correctly
            saved_current_node = V.graph.current_node
            try:
                V.graph.current_node = node
                V.graph.env[node] = V.graph.run_node(node)
            finally:
                V.graph.current_node = saved_current_node

    if output is None:
        raise RuntimeError("No output node found in graph")

    return output


# Import the control_deps_op HOP for lowering
from torch._inductor.fx_passes.control_dependencies import control_deps


@register_lowering(control_deps, type_promotion_kind=None)
def control_deps_op_lowering(additional_deps, subgraph_fn, *args):
    """
    Lower control_deps_op by ensuring dependencies are realized and tracking them.

    The control_deps_op HOP makes dependencies explicit in the graph. During lowering:
    1. Realize all additional dependencies to ensure they're computed
    2. Execute the target operation normally
    3. Track the dependencies for the scheduler
    """
    # Realize all additional dependencies
    dep_names = []
    for dep in additional_deps:
        if not isinstance(dep, IRNode):
            continue

        dep.realize()
        dep_names.append(dep.get_name())

    original_args = V.graph.current_node.args
    arg_offset = 2  # first two args (additional_deps, subgraph)
    assert len(args) + arg_offset == len(original_args)

    operation_len = len(V.graph.operations)
    assert len(subgraph_fn.graph_module.graph.find_nodes(op="placeholder")) == len(args)

    # Process subgraph nodes using the shared helper
    output = process_subgraph_nodes(subgraph_fn.graph_module, list(args))

    assert output is not None and additional_deps

    # some operators, like wait_tensor, just return their input,
    # so its more robust to add dep to the operation itself,
    # otherwise you can have a cycle of
    # a = coll
    # b = control_deps(a, mm, ...)
    # c = control_deps(b, wait, ...)
    # if c == a, then you have a cycle.
    for op in V.graph.operations[operation_len:]:
        for dep_name in dep_names:
            op_name = op.operation_name
            assert op_name is not None
            V.graph.additional_buffer_deps[op_name].add(dep_name)

    return output


@register_lowering(torch._higher_order_ops.invoke_quant, type_promotion_kind=None)
def invoke_quant_tracer(subgraph_fn: ir.Subgraph, *operands, scheme=None):
    output = None
    quant_options = V.graph.current_node.meta.get("quant_options", None)
    assert quant_options is not None

    for i, node in enumerate(subgraph_fn.graph_module.graph.nodes):
        if node.op == "placeholder":
            V.graph.env[node] = operands[i]
            continue
        # todo getattr
        elif node.op == "output":
            args, kwargs = V.graph.fetch_args_kwargs_from_env(node)

            for v in itertools.chain(args, kwargs.values()):
                v.realize()

                if quant_options.codegen_low_precision:
                    V.graph.low_precision_codegen_ops.add(v.get_operation_name())

                V.graph.invoke_quant_ops.add(v.get_operation_name())

            output = torch.fx.Interpreter.output(V.graph, node, args, kwargs)
        else:
            V.graph.env[node] = V.graph.run_node(node)

    return output


@register_lowering(associative_scan_op, type_promotion_kind=None)
def associative_scan(
    combine_fn: ir.Subgraph, xs, additional_inputs: tuple[torch.Tensor]
):
    from .subgraph_lowering import InputDescriptor, lower_pointwise_subgraph

    if len(additional_inputs) > 0:
        raise RuntimeError(
            "Unable to generate code for associative_scan op, because there are lifted arguments"
        )

    subgraph_inputs = [
        InputDescriptor(dtype=x.get_dtype(), device=x.get_device())
        for x in itertools.chain(xs, xs)
    ]
    lowered_combine_fn = lower_pointwise_subgraph(combine_fn, subgraph_inputs)  # type: ignore[var-annotated]

    def wrapped_combine_fn(lhs, rhs):
        return lowered_combine_fn(
            *pytree.tree_leaves(lhs),
            *pytree.tree_leaves(rhs),
        )

    kwargs = _make_scan_inner(xs[0], axis=0, dtype=None)
    kwargs["dtypes"] = tuple(x.get_dtype() for x in xs)
    kwargs["inner_fns"] = tuple(x.make_loader() for x in xs)
    result = ir.Scan.create(
        combine_fn=wrapped_combine_fn,
        can_fallback_to_aten=False,
        **kwargs,
    )
    if result[0] is None:
        raise RuntimeError("Unable to generate code for associative_scan op")
    return result


@register_lowering(torch.ops.prims._sink_tokens.default)
def _sink_tokens(tokens):
    return None


@register_lowering(torch.ops.prims._make_token.default)
def _make_token():
    return None


@register_lowering(torch.ops.higher_order.with_effects, type_promotion_kind=None)
def with_effects(token, op, *args, **kwargs):
    """
    We lower the operator directly, and then we add StarDep dependencies to all
    the newly created nodes in the graph.
    """
    from torch._higher_order_ops.effects import _get_effect, _get_schema

    # Get effect type
    effect_type = _get_effect(op)
    if effect_type is None and op is torch.ops.higher_order.invoke_subgraph:
        from torch._guards import InvokeSubgraphCache, TracingContext

        tracing_ctx = TracingContext.try_get()
        if tracing_ctx:
            invoke_subgraph_cache = tracing_ctx.hop_dispatch_set_cache.get_cache(
                torch.ops.higher_order.invoke_subgraph
            )
            if invoke_subgraph_cache:
                assert isinstance(invoke_subgraph_cache, InvokeSubgraphCache)
                # args[1] is identifier
                effects = invoke_subgraph_cache.get_effects(args[1])
                if effects:
                    assert len(effects) == 1, "Multiple effects NYI"
                    effect_type = next(iter(effects))

    # Track operations before
    operation_len = len(V.graph.operations)

    # Lower the op
    if op in lowerings:
        result = lowerings[op](*args, **kwargs)
        # Realize so that we can get the ops to show up in V.graph.operations
        pytree.tree_map_only(TensorBox, lambda a: a.realize(), result)
    else:

        def wrap_tensors(x):
            return TensorBox.create(x) if isinstance(x, ir.IRNode) else x

        result = pytree.tree_map(
            wrap_tensors, ir.FallbackKernel.create(op, *args, **kwargs)
        )

    # Get all the operations created during the lowering above, and add StarDeps
    # to the previous node with the same effect
    assert len(V.graph.operations[operation_len:]) > 0, (
        f"No operation nodes were generated when lowering effectful operator {op}."
    )
    if effect_type:
        prev_effect_buffer = V.graph.effectful_ops.get(effect_type)
        for new_op in V.graph.operations[operation_len:]:
            # Patch has_side_effects to return True
            new_op.has_side_effects = lambda: True  # pyrefly: ignore[missing-attribute]
            if prev_effect_buffer:
                op_name = new_op.get_name()  # pyrefly: ignore[missing-attribute]
                V.graph.additional_star_deps[op_name].add(prev_effect_buffer.get_name())
        # Update the effectful ops chain to point to the latest operation
        V.graph.effectful_ops[effect_type] = (  # pyrefly: ignore[missing-attribute]
            new_op  # pyrefly: ignore[unsupported-operation]
        )

    try:

        def convert_ir_to_value(a):
            if isinstance(a, ir.TorchBindObject):
                return a.get_value()
            elif isinstance(a, TensorBox):
                # TensorBox wraps StorageBox, which wraps the actual buffer
                # We need to get the example tensor from the inner buffer
                try:
                    storage = a.data
                    if hasattr(storage, "data") and hasattr(
                        storage.data, "get_example"
                    ):
                        return (
                            storage.data.get_example()
                        )  # pyrefly: ignore[missing-attribute]
                except (AttributeError, NotImplementedError):
                    pass
                # Fall back to returning the TensorBox itself if get_example fails
                return a
            return a

        schema_args, schema_kwargs = pytree.tree_map(
            convert_ir_to_value, (args, kwargs)
        )
        schema = _get_schema(op, schema_args, schema_kwargs)
    except RuntimeError as e:
        error_msg = str(e)
        log.warning(
            "Failed to get schema for %s: %s. Assuming list output", op, error_msg
        )
        if isinstance(result, (tuple, list)):
            return (token, *result)
        else:
            return (token, result)

    if len(schema.returns) == 0:
        return (token, result)
    elif len(schema.returns) == 1:
        return (token, result)
    else:
        return (token, *result)


from .comm_lowering import register_comm_lowerings


register_comm_lowerings()


@register_lowering(inductor_prims.prepare_softmax_online, type_promotion_kind=None)
def prepare_softmax_online(x, dim):
    """
    Lowering inductor_prims.prepare_softmax_online to compute max/sum in one pass if no split is needed.
    """
    kwargs = _make_reduction_inner(
        x, axis=dim, keepdims=True, dtype=None, override_return_dtype=None
    )

    reduction_ranges = kwargs["reduction_ranges"]
    rnumel = V.graph.sizevars.simplify(sympy_product(reduction_ranges))
    hint, num_split = ir.Reduction.num_splits(
        **kwargs,
        reduction_type="online_softmax_reduce",  # type: ignore[arg-type]
        reduction_numel=rnumel,
    )

    if num_split == 1 and V.graph.sizevars.statically_known_geq(
        rnumel, config.unroll_reductions_threshold
    ):
        max_tensor, sum_tensor = OnlineSoftmaxReduction.create(
            input_node=x, num_output=2, reduction_hint=hint, **kwargs
        )
        return max_tensor, sum_tensor
    else:
        # Note: [Split online_softmax_reduce]
        # We don't split reduction for online_softmax_reduce for now.
        # On one hand, supporting split reduction makes things complex since
        # the split out reuctions requires 2 inputs rather than one.
        # On the other hand, during training the online_softmax_reduce should
        # usually don't requires a split due to large batch size
        # (more specifically batch size times sequence length).
        # We should support split reduction if we find legit use cases to
        # motivate the work.
        #
        # TODO: does inference need split online_softmax_reduce?

        warnings.warn(
            textwrap.dedent(
                """
            Online softmax is disabled on the fly since Inductor decides to
            split the reduction. Cut an issue to PyTorch if this is an
            important use case and you want to speed it up with online
            softmax.
            """
            )
        )
        amax = reduce_amax(x, dim, keepdims=True)
        exp = lowerings[aten.exp](sub(x, amax))
        xsum = sum_(exp, dim, keepdims=True)
        return amax, xsum


# populate lowerings defined in kernel/*
from . import kernel


import_submodule(kernel)

from . import quantized_lowerings


quantized_lowerings.register_quantized_ops()
quantized_lowerings.register_woq_mm_ops()

from . import mkldnn_lowerings


mkldnn_lowerings.register_onednn_fusion_ops()

from . import jagged_lowerings


jagged_lowerings.register_jagged_ops()


@contextlib.contextmanager
def force_fallback(op: torch._ops.OpOverload):
    """
    A context manager to force fallback an op. Used in unit test
    for FallbackKernel.
    """
    assert isinstance(op, torch._ops.OpOverload), (
        "Only OpOverload to make the clean up easier"
    )
    old_handler = lowerings.get(op)
    try:
        register_lowering(op)(fallback_handler(op))
        yield
    finally:
        if old_handler:
            lowerings[op] = old_handler
        else:
            lowerings.pop(op)<|MERGE_RESOLUTION|>--- conflicted
+++ resolved
@@ -7330,16 +7330,9 @@
     # The C++ and Python backends will handle codegen separately:
     # - Python: calls torch.ops.higher_order.print() → builtins.print()
     # - C++: generates native printf() call (handled in cpp_wrapper_cpu.py)
-<<<<<<< HEAD
-    result = ir.FallbackKernel.create(hop_print, format_str, *args, **kwargs)
-    # print returns None, but FallbackKernel.create may return None or []
-    # Ensure we return a list for with_effects to unpack
-    return result if result is not None else []
-=======
     ir.FallbackKernel.create(hop_print, format_str, *args, **kwargs)
     # print returns None
     return None
->>>>>>> 14cfc359
 
 
 @register_lowering(torch.ops.higher_order.while_loop, type_promotion_kind=None)
