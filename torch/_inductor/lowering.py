# mypy: allow-untyped-defs
<<<<<<< HEAD
from __future__ import annotations

import contextlib
=======
>>>>>>> 968df21f
import dataclasses
import functools
import itertools
import logging
import math
import operator
import os
import warnings
from collections import defaultdict
from collections.abc import Iterable, Sequence
from typing import Any, Callable, Optional, TypeVar, Union
from typing_extensions import ParamSpec
from unittest.mock import patch

import sympy

import torch
import torch.ao.quantization.fx._decomposed
import torch.fx
import torch.utils._pytree as pytree
from torch._dynamo.utils import counters
from torch._higher_order_ops.associative_scan import associative_scan_op
from torch._higher_order_ops.triton_kernel_wrap import triton_kernel_wrapper_mutation
from torch._prims_common import (
    canonicalize_dim,
    canonicalize_dims,
    check,
    dtype_to_type,
    elementwise_dtypes,
    ELEMENTWISE_TYPE_PROMOTION_KIND,
    get_computation_dtype,
    is_boolean_dtype,
    is_float_dtype,
    is_integer_dtype,
    Number,
)
from torch.fx.experimental.sym_node import magic_methods, method_to_operator
from torch.utils._ordered_set import OrderedSet
from torch.utils._sympy.functions import (
    CeilDiv,
    FloorDiv,
    Identity,
    IntTrueDiv,
    ModularIndexing,
)

from .._dynamo.utils import import_submodule
from . import config, inductor_prims, ir, test_operators  # NOQA: F401
from .decomposition import decompositions, get_decompositions
from .ir import (
    DtypeView,
    ExpandView,
    IndexingConstant,
    IRNode,
    is_triton,
    ops_wrapper,
    PermuteView,
    Pointwise,
    Reduction,
    SqueezeView,
    TensorBox,
    validate_ir,
    View,
)
from .utils import (
    ceildiv,
    decode_device,
    is_dynamic,
    is_gpu,
    is_pointwise_use,
    needs_fallback_due_to_atomic_add_limitations,
    pad_listlike,
    register_op_dtype_propagation_rules,
    sympy_product,
    use_scatter_fallback,
)
from .virtualized import ops, V


_T = TypeVar("_T")
_P = ParamSpec("_P")

# TODO(jansel): we should implement decomps or lowerings for these
# https://github.com/pytorch/torchdynamo/issues/327
FALLBACK_ALLOW_LIST = OrderedSet(
    [
        "torchvision::roi_align",
        "aten::index_add",
    ]
)

log = logging.getLogger(__name__)
lowerings: dict[Union[Callable[..., Any], str], Callable[..., Any]] = {}
# Use maybe_layout_constraints to access this dict, we lazily register tag-based layout constraints
_maybe_layout_constraints: dict[
    torch._ops.OpOverload, Optional[Callable[..., Any]]
] = {}
fallbacks = OrderedSet[torch._ops.OpOverload]()
aten = torch.ops.aten
tr_c10d = torch.ops.tr_c10d
prims = torch.ops.prims
needs_realized_inputs = OrderedSet[torch._ops.OpOverload]()
foreach_ops = OrderedSet[torch._ops.OpOverload](
    [torch._higher_order_ops._foreach_map]  # type: ignore[list-item]
)
# TODO(rec): torch._higher_order_ops._foreach_map is not an OpOverload
# so why is it in foreach_ops?
inplace_foreach_ops = OrderedSet[torch._ops.OpOverload]()
inplaceable_foreach_ops: dict[torch._ops.OpOverload, torch._ops.OpOverload] = {}
quantized_decomposed = torch.ops.quantized_decomposed


def cur_node_has_non_foreach_users():
    for node in V.graph.current_node.users:
        for user in node.users:
            if not (user.op == "call_function" and (user.target in foreach_ops)):
                return True

    return False


# group by device, whether any of the inputs are dynamic
# note arg_pairs may or may not be a pair
# foreach_map for example just passes output buffers here
def group_foreach_args(arg_pairs: Iterable[Union[tuple[Any, Any], Any]]):
    out = defaultdict(list)
    unpack_args = False
    for i, args in enumerate(arg_pairs):
        if not isinstance(args, Iterable):
            unpack_args = True
            args = (args,)
        use_foreach = (
            not is_dynamic(*args) or config.combo_kernel_foreach_dynamic_shapes
        )
        device = None
        for t in args:
            if isinstance(t, TensorBox):
                device = t.data.get_device()
                break
        assert device is not None, "foreach op should have at least one tensor arg"
        if unpack_args:
            (args,) = args
        out[(device, use_foreach)].append((i, args))
    return out


def maybe_layout_constraints(fn: Callable[..., Any]) -> Optional[Callable[..., Any]]:
    """Get layout constraints. Returns None if there are no layout constraints."""
    if not isinstance(fn, torch._ops.OpOverload):
        # Only OpOverloads have layout constraints.
        return None
    if fn in _maybe_layout_constraints:
        return _maybe_layout_constraints[fn]
    # OpOverload with custom lowerings override tag-based layout constraints
    if fn in lowerings:
        _maybe_layout_constraints[fn] = None
        return None
    # We lazily register tag-based layout constraints.

    def handle_layout_constraint_tag(tag):
        if tag is torch._C.Tag.needs_fixed_stride_order:
            _maybe_layout_constraints[fn] = constrain_to_fx_strides
            return _maybe_layout_constraints[fn]
        elif tag is torch._C.Tag.flexible_layout:
            _maybe_layout_constraints[fn] = None
            return None
        else:
            raise AssertionError(f"Unknown layout constraint tag: {tag}")

    tag = get_layout_constraint_tag(fn)
    return handle_layout_constraint_tag(tag)


def get_layout_constraint_tag(fn):
    tags_by_priority = [
        torch._C.Tag.needs_fixed_stride_order,
        torch._C.Tag.flexible_layout,
    ]
    for tag in tags_by_priority:
        if tag in fn.tags:
            return tag
    if torch._library.utils.is_builtin(fn):
        return torch._C.Tag.flexible_layout
    return getattr(torch._C.Tag, config.custom_op_default_layout_constraint)


def assert_nyi(cond, msg):
    if not cond:
        raise NotImplementedError(f"inductor does not support {msg}")


def add_needs_realized_inputs(fn):
    if isinstance(fn, (list, set, tuple, OrderedSet)):  # noqa: set_linter
        return [add_needs_realized_inputs(x) for x in fn]
    needs_realized_inputs.add(fn)
    if isinstance(fn, torch._ops.OpOverloadPacket):
        needs_realized_inputs.update(
            getattr(fn, overload) for overload in fn.overloads()
        )


def add_layout_constraint(fn, constraint):
    if isinstance(fn, torch._ops.OpOverloadPacket):
        for overload in fn.overloads():
            _maybe_layout_constraints[getattr(fn, overload)] = constraint
    else:
        _maybe_layout_constraints[fn] = constraint


add_needs_realized_inputs(
    [
        aten.as_strided,
        aten.as_strided_copy,
        aten.avg_pool2d,
        aten.avg_pool2d_backward,
        aten.bmm,
        aten.convolution,
        aten.convolution_backward,
        aten.max_pool2d_with_indices,
        aten.max_pool2d_with_indices_backward,
        aten.mm,
        aten.upsample_nearest2d,
        aten._upsample_nearest_exact2d,
        aten._int_mm,
    ]
)

# TODO(jansel): ezyang says we won't need this in the future, try removing it
# based on https://github.com/pytorch/pytorch/blob/9e3eb329df8f701/c10/core/ScalarType.h#L28
DTYPE_ID_LOOKUP = {
    0: torch.uint8,
    1: torch.int8,
    2: torch.int16,
    3: torch.int32,
    4: torch.int64,
    5: torch.float16,
    6: torch.float32,
    7: torch.float64,
    8: torch.complex32,
    9: torch.complex64,
    10: torch.complex32,
    11: torch.bool,
    15: torch.bfloat16,
    # TODO(jansel): add quantized types?
    #  _(c10::qint8, QInt8) /* 12 */
    # _(c10::quint8, QUInt8) /* 13 */
    # _(c10::qint32, QInt32) /* 14 */
    # _(c10::quint4x2, QUInt4x2) /* 16 */
    # _(c10::quint2x4, QUInt2x4) /* 17 */
}


def decode_dtype(dtype: int):
    if not isinstance(dtype, int):
        return dtype
    assert dtype in DTYPE_ID_LOOKUP, f"id {dtype} missing from DTYPE_ID_LOOKUP"
    dtype = DTYPE_ID_LOOKUP[dtype]
    return dtype


def is_integer_type(x):
    if isinstance(x, TensorBox):
        return is_integer_dtype(x.get_dtype()) or is_boolean_dtype(x.get_dtype())
    elif isinstance(x, sympy.Expr):
        return x.is_integer is True  # type: ignore[attr-defined]
    else:
        return isinstance(x, int)


def is_boolean_type(x):
    if isinstance(x, TensorBox):
        return is_boolean_dtype(x.get_dtype())
    else:
        return isinstance(x, bool)


def get_promoted_dtype(*args, type_promotion_kind: ELEMENTWISE_TYPE_PROMOTION_KIND):
    def construct_input(inp):
        if isinstance(inp, (Number, sympy.Basic)):
            return inp
        else:
            dim = len(inp.get_size())
            # construct a tmp tensor to feed into torch.result_type
            return torch.zeros([1] * dim, dtype=inp.get_dtype())

    inps = [construct_input(arg) for arg in args]
    _, dtype = elementwise_dtypes(*inps, type_promotion_kind=type_promotion_kind)
    return dtype


def get_overloads(aten_fn):
    if not isinstance(aten_fn, (list, tuple)):
        aten_fn = [aten_fn]
    else:
        aten_fn = list(aten_fn)

    for fn in list(aten_fn):
        if isinstance(fn, torch._ops.OpOverloadPacket):
            for overload in fn.overloads():
                other_fn = getattr(fn, overload)
                if other_fn not in lowerings:
                    aten_fn.append(other_fn)

    return aten_fn


def in_namespace(op, namespace):
    if isinstance(op, torch._ops.OpOverloadPacket):
        return namespace in op._qualified_op_name
    elif isinstance(op, torch._ops.OpOverload):
        return namespace in op.name()
    return False


def transform_args(
    args: list[Any],
    kwargs: dict[str, Any],
    broadcast: bool,
    type_promotion_kind: Optional[ELEMENTWISE_TYPE_PROMOTION_KIND],
    convert_input_to_bool: bool,
) -> tuple[list[Any], dict[str, Any]]:
    args_indices = [i for i, x in enumerate(args) if isinstance(x, TensorBox)]
    kwargs_indices = [k for k, v in kwargs.items() if isinstance(v, TensorBox)]
    # check that there's something to transform
    if not args_indices and not kwargs_indices:
        return args, kwargs

    if type_promotion_kind or convert_input_to_bool:
        if convert_input_to_bool:
            dtype = torch.bool
        else:
            # FIXME this is a crude approximation for promoting args
            promoting_args = [
                a
                for a in args
                if isinstance(a, (Number, sympy.Basic)) or hasattr(a, "dtype")
            ]
            # only consider tensor kwargs for promotion, for now
            promoting_args.extend(a for a in kwargs.values() if hasattr(a, "dtype"))
            dtype = get_promoted_dtype(
                *promoting_args, type_promotion_kind=type_promotion_kind  # type: ignore[arg-type]
            )

        device = (
            args[args_indices[0]] if args_indices else kwargs[kwargs_indices[0]]
        ).get_device()

        # sometimes args are an immutable list so we can't mutate them
        def promote(arg):
            if isinstance(arg, TensorBox):
                return to_dtype(arg, dtype)
            elif isinstance(arg, ir.Constant):
                return ir.Constant(value=arg.value, dtype=dtype, device=device)
            else:
                return arg

        args = [promote(a) for a in args]
        kwargs = {k: promote(v) for k, v in kwargs.items()}

    if broadcast:
        broadcasted = broadcast_tensors(
            *list(
                itertools.chain(
                    (args[i] for i in args_indices),
                    (kwargs[k] for k in kwargs_indices),
                )
            )
        )
        size = list(broadcasted[0].get_size())

        for i, x in zip(args_indices, broadcasted[: len(args_indices)]):
            args[i] = x
        for k, x in zip(kwargs_indices, broadcasted[len(args_indices) :]):
            kwargs[k] = x

        for i in range(len(args)):
            if isinstance(args[i], ir.Constant):
                args[i] = ExpandView.create(args[i], size)
        for k in kwargs:
            if isinstance(kwargs[k], ir.Constant):
                kwargs[k] = ExpandView.create(kwargs[k], size)

    return args, kwargs


def _register_foreach_lowering(aten_fn, decomp_fn):
    """
    Add a foreach lowering to lowerings dict.

    Arguments:
        aten_fn: torch.ops.aten.* fn we are lowering
        decomp_fn: alternate implementation on our IR
        broadcast: True to apply broadcasting to tensor inputs
        type_promotion_kind: kind of type promotion applied to tensor inputs, `None` means no type promotion
        convert_input_to_bool: some logical ops require inputs are converted to bool
    """

    @functools.wraps(decomp_fn)
    def wrapped(*args, **kwargs):
        assert len(args) <= 2
        out = decomp_fn(*args, **kwargs)
        validate_ir(out)
        return out

    aten_fns = get_overloads(aten_fn)
    foreach_ops.update(aten_fns)
    lowerings.update(dict.fromkeys(aten_fns, wrapped))
    return wrapped


def _register_lowering(
    aten_fn,
    decomp_fn,
    broadcast,
    type_promotion_kind: Optional[ELEMENTWISE_TYPE_PROMOTION_KIND],
    convert_input_to_bool,
):
    """
    Add a lowering to lowerings dict

    Arguments:
        aten_fn: torch.ops.aten.* fn we are lowering
        decomp_fn: alternate implementation on our IR
        broadcast: True to apply broadcasting to tensor inputs
        type_promotion_kind: kind of type promotion applied to tensor inputs, `None` means no type promotion
        convert_input_to_bool: some logical ops require inputs are converted to bool
    """

    @functools.wraps(decomp_fn)
    def wrapped(*args, **kwargs):
        args: list[Any] = list(args)
        kwargs: dict[str, Any] = dict(kwargs)
        unpacked = False
        # TODO maybe we need to use pytrees here
        if len(args) == 1 and isinstance(args[0], (list, tuple)):
            unpacked = True
            args = list(args[0])

        if not all(
            (fn in fallbacks or in_namespace(fn, "_c10d_functional")) for fn in aten_fn
        ):
            # explicitly assert for "out=" ops for better error messages
            assert not any(
                x == "out" for x in kwargs.keys()
            ), "out= ops aren't yet supported"

        args, kwargs = transform_args(
            args, kwargs, broadcast, type_promotion_kind, convert_input_to_bool
        )

        if unpacked:
            args = [args]

        out = decomp_fn(*args, **kwargs)
        validate_ir(out)

        return out

    aten_fn = get_overloads(aten_fn)

    lowerings.update(dict.fromkeys(aten_fn, wrapped))
    return wrapped


def register_lowering(
    aten_fn,
    broadcast=False,
    type_promotion_kind: Optional[
        ELEMENTWISE_TYPE_PROMOTION_KIND
    ] = ELEMENTWISE_TYPE_PROMOTION_KIND.DEFAULT,
    convert_input_to_bool=False,
) -> Callable[[Callable[_P, _T]], Callable[_P, _T]]:
    """
    Shim to support decorator syntax.
    """
    return functools.partial(
        _register_lowering,
        aten_fn,
        broadcast=broadcast,
        type_promotion_kind=type_promotion_kind,
        convert_input_to_bool=convert_input_to_bool,
    )


def broadcast_symbolic_shapes(a, b):
    """
    Broadcasting logic based on symbolic shapes.

    We give the shapes 0 and 1 concrete values, while all other shapes
    are symbolic sympy formulas.
    """
    output = []
    for x, y in itertools.zip_longest(reversed(a), reversed(b), fillvalue=sympy.S.One):
        if V.graph.sizevars.shape_env.evaluate_expr(
            sympy.Eq(y, 1), size_oblivious=True
        ):
            output.append(x)
        elif V.graph.sizevars.shape_env.evaluate_expr(
            sympy.Eq(x, 1), size_oblivious=True
        ):
            output.append(y)
        else:
            V.graph.sizevars.guard_equals(x, y)
            if len(sympy.expand(y).free_symbols) < len(sympy.expand(x).free_symbols):
                output.append(y)  # prefer shorter formula
            else:
                output.append(x)
    return tuple(reversed(output))


def promote_constants(inputs, override_return_dtype=None, type_promotion_kind=None):
    assert (
        override_return_dtype is None or type_promotion_kind is None
    ), "only one of override_return_dtype or type_promotion_kind may be given"

    if override_return_dtype is None and type_promotion_kind is None:
        type_promotion_kind = ELEMENTWISE_TYPE_PROMOTION_KIND.DEFAULT

    if not any(isinstance(x, (sympy.Basic, int, float)) for x in inputs):
        return inputs
    if all(isinstance(x, (int, float, sympy.Basic)) for x in inputs):
        dtype = override_return_dtype or get_promoted_dtype(
            *inputs, type_promotion_kind=type_promotion_kind
        )

        def const_func(x):
            if isinstance(x, sympy.Basic):
                return ir.IndexingConstant(
                    index=x, dtype=dtype, device=decode_device(None)
                )
            else:
                return ir.Constant(value=x, dtype=dtype, device=decode_device(None))

        return [const_func(x) for x in inputs]
    ex = next(x for x in inputs if isinstance(x, (TensorBox, ExpandView, ir.Constant)))
    out = []
    for x in inputs:
        if isinstance(x, (int, float)):
            out.append(
                ExpandView.create(
                    ir.Constant(
                        value=x, dtype=ex.get_dtype(), device=ex.get_device_or_error()
                    ),
                    list(ex.get_size()),
                )
            )
        elif isinstance(x, sympy.Basic):
            out.append(
                ExpandView.create(
                    IndexingConstant(
                        index=x, dtype=ex.get_dtype(), device=ex.get_device_or_error()
                    ),
                    list(ex.get_size()),
                )
            )
        else:
            out.append(x)

    return out


def make_pointwise(
    fn,
    override_return_dtype=None,
    override_device=None,
    override_fn_when_input_bool=None,
    override_fn_when_gpu_float64=None,
    allow_alpha=False,
    triton_fallback=None,
):
    def inner(*inputs: TensorBox, alpha=None):
        if triton_fallback is not None and any(
            isinstance(inp, IRNode) and is_triton(inp) for inp in inputs
        ):
            assert not allow_alpha  # not implemented
            return triton_fallback(*inputs)

        inputs = promote_constants(inputs, override_return_dtype)
        if allow_alpha:
            if alpha is not None and alpha != 1:
                inputs = list(inputs)
                inputs[-1] = mul(inputs[-1], alpha)
        else:
            assert alpha is None
        loaders = [x.make_loader() for x in inputs]
        ranges = inputs[0].get_size()
        dtype = override_return_dtype or inputs[0].get_dtype()
        is_gpu_device = is_gpu(decode_device(inputs[0].get_device()).type)

        for other in inputs[1:]:
            assert isinstance(other, ir.BaseConstant) or len(ranges) == len(
                other.get_size()
            ), f"ndim mismatch {fn} {ranges} {other.get_size()}"

        # in tracing, we will annotate pointwise nodes that correspond to the output of
        # a pointwise node that would have been run in eager. intermediary pointwise nodes
        # during decompositions are not annotated.
        low_pr_fp = (torch.bfloat16, torch.float16)
        emulate_precision_casts = (
            V.graph is not None
            and getattr(V.graph, "current_node", None) is not None
            and V.graph.current_node.meta is not None
            and V.graph.current_node.meta.get("low_precision_pointwise_barrier", False)
            and dtype in low_pr_fp
        )

        def inner_fn(index):
            assert len(index) == len(ranges), f"wrong ndim {index} {ranges}"
            if dtype == torch.bool and override_fn_when_input_bool is not None:
                return override_fn_when_input_bool(*[load(index) for load in loaders])
            elif (
                override_fn_when_gpu_float64
                and is_gpu_device
                and dtype == torch.float64
            ):
                return override_fn_when_gpu_float64(*[load(index) for load in loaders])
            else:
                inputs_loaded = []
                for inp_index, load in enumerate(loaders):
                    out = load(index)
                    inp_dtype = inputs[inp_index].get_dtype()
                    if emulate_precision_casts and inp_dtype in low_pr_fp:
                        downcast = ops.to_dtype(out, inp_dtype, use_compute_types=False)
                        out = ops.to_dtype(downcast, inp_dtype)
                    inputs_loaded.append(out)

                out = fn(*inputs_loaded)
                if emulate_precision_casts:
                    # fp16/bf16 kernels are computed in fp32. Casting down to fp16/bf16 here,
                    # then upcasting again, to emulate casts that eager would do.
                    downcast = ops.to_dtype(out, dtype, use_compute_types=False)
                    return ops.to_dtype(downcast, dtype)
                return out

        if not override_device:
            device = None
            for i in inputs:
                if is_gpu(i.get_device().type):
                    device = i.get_device()
                    break
            if not device:
                device = inputs[0].get_device()

        device = override_device or device

        return Pointwise.create(
            device=device,  # type: ignore[arg-type]
            dtype=dtype,
            inner_fn=inner_fn,
            ranges=ranges,
        )

    return inner


def make_foreach_pointwise(pw_fn, allow_alpha=False):
    def inner(*inputs: list[list[TensorBox]], alpha=1):
        realize_outputs = (
            len(V.graph.current_node.users) == 0
            or V.graph.current_node.target in inplace_foreach_ops
            or cur_node_has_non_foreach_users()
        )

        a_list_input = None
        for input in inputs:
            if isinstance(input, (list, tuple)):
                a_list_input = input
                break
        assert (
            a_list_input is not None
        ), "at least one input must be a list to a foreach op"

        # broadcast scalar inputs to match length of list inputs
        broadcast_inputs = []
        for input in inputs:
            if not isinstance(input, (list, tuple)):
                broadcast_inputs.append([input] * len(a_list_input))
            else:
                broadcast_inputs.append(input)

        groups = group_foreach_args(zip(*broadcast_inputs))

        outputs = [None] * len(a_list_input)
        for (device, use_foreach), group in groups.items():
            operation_list: list[str] = []
            for (
                output_ind,
                args,
            ) in group:
                if allow_alpha:
                    output = pw_fn(*args, alpha=alpha)
                else:
                    output = pw_fn(*args)

                outputs[output_ind] = output

                if (
                    V.graph.has_feature(device, BackendFeature.FOREACH)
                    and use_foreach
                    and realize_outputs
                ):
                    output.realize()
                    operation_list.append(output.get_operation_name())

            if operation_list:
                V.graph.register_operation_list(operation_list)

        assert all(x is not None for x in outputs)
        return outputs

    return inner


def to_dtype(x: TensorBox, dtype: torch.dtype, copy=False):
    src_dtype = x.get_dtype()
    if src_dtype == dtype:
        return clone(x) if copy else x

    def _to_dtype(x):
        return ops.to_dtype(x, dtype, src_dtype=src_dtype)

    return make_pointwise(_to_dtype, override_return_dtype=dtype)(x)


@register_lowering(torch._higher_order_ops._foreach_map)
def _foreach_map(subgraph, *args, **kwargs):
    """
    This lowers an invocation of foreach_map
    The way this works is that an arbitrary N-arg func is provided by the user, looped over by the
    polyfill with the same semantics as a foreach op (a loop applying an n-ary function to n args)
    and then traced into a subgraph by dynamo.
    This code allows us to inline the subgraph into the main graph lowering using the PontwiseSubgraphLowering.
    The graph outputs represent the vertically fused sequence of ops, and then register_operation_list
    below registers the buffers as horizontally fuseable in the scheduler.
    """
    from .subgraph_lowering import PointwiseSubgraphLowering

    inputs = args[0]  # nested tuple

    gm = subgraph.graph_module
    pw_subgraph = PointwiseSubgraphLowering(gm, root_graph_lowering=V.graph)
    with V.set_graph_handler(pw_subgraph):  # type: ignore[arg-type]
        pw_subgraph.run(*inputs)

    sub_outputs = pw_subgraph.graph_outputs
    # group outputs by device and register as foreach
    assert sub_outputs  # mypy lol
    groups = group_foreach_args(sub_outputs)

    outputs = [None] * len(sub_outputs)
    for (device, use_foreach), group in groups.items():
        operation_list: list[str] = []
        for (
            output_ind,
            output,
        ) in group:
            outputs[output_ind] = output

            if V.graph.has_feature(device, BackendFeature.FOREACH) and use_foreach:
                output.realize()
                operation_list.append(output.get_operation_name())

        if operation_list:
            V.graph.register_operation_list(operation_list)

    assert all(x is not None for x in outputs)
    return outputs


@register_lowering(prims.convert_element_type, type_promotion_kind=None)
def _convert_element_type(x: TensorBox, dtype: torch.dtype):
    if dtype.is_complex or x.get_dtype().is_complex:
        if x.get_size():
            # Decompose since aa aten fallback is more friendly for c++ codegen.
            # This decomposition doesn't work for empty tensor, which needs more investigation.
            dst = empty_like(x, dtype=dtype)
            ir.InplaceCopyFallback.create(dst, x)
            return dst
        else:
            return fallback_handler(
                prims.convert_element_type.default, add_to_fallback_set=False
            )(x, dtype)
    return to_dtype(x, dtype, copy=True)


def to_dtype_bitcast(x: TensorBox, dtype: torch.dtype, *, copy=False):
    x_dtype = x.get_dtype()
    if x_dtype == dtype:
        return clone(x) if copy else x

    def _get_primitive_bitwidth(dtype):
        if dtype.is_floating_point:
            return torch.finfo(dtype).bits
        else:
            return torch.iinfo(dtype).bits

    src_bits = _get_primitive_bitwidth(x_dtype)
    dst_bits = _get_primitive_bitwidth(dtype)
    if src_bits != dst_bits:
        # fallback to aten eager implementation for differing bitwidths
        return fallback_handler(aten.view.dtype)(x, dtype)
    else:
        return TensorBox(DtypeView.create(x, dtype))


@register_lowering(aten.view.dtype, type_promotion_kind=None)
def _view_dtype(x: TensorBox, dtype: torch.dtype):
    if dtype.is_complex or x.get_dtype().is_complex:
        return TensorBox.create(
            ir.ComplexView.create(torch.ops.aten.view.dtype, x, dtype)
        )
    return to_dtype_bitcast(x, dtype)


def to_device(x: TensorBox, device: torch.device, *, copy=False, non_blocking=False):
    device = decode_device(device)
    if x.get_device() == device:
        return clone(x) if copy else x
    return TensorBox.create(ir.DeviceCopy.create(x, device, non_blocking))


@register_lowering(prims.device_put, type_promotion_kind=None)
def _device_put(x: TensorBox, device: torch.device, non_blocking=False):
    return to_device(x, device, copy=True, non_blocking=non_blocking)


def register_pointwise(
    aten_fn,
    name=None,
    broadcast=True,
    type_promotion_kind=ELEMENTWISE_TYPE_PROMOTION_KIND.DEFAULT,
    convert_input_to_bool=False,
    override_return_dtype=None,
    override_fn_when_input_bool=None,
    allow_alpha=False,
    use_libdevice_for_f64=False,
    triton_fallback=None,
):
    """A pointwise function that maps ops.{name} to inputs"""
    name = name or aten_fn.__name__
    fn = ops_wrapper(name)
    if use_libdevice_for_f64:
        fn_libdevice = ops_wrapper("libdevice_" + name)
        register_op_dtype_propagation_rules(
            "libdevice_" + name, type_promotion_kind, override_return_dtype
        )

    register_op_dtype_propagation_rules(
        name, type_promotion_kind, override_return_dtype
    )

    if override_fn_when_input_bool is not None:
        override_fn_when_input_bool = ops_wrapper(override_fn_when_input_bool)

    fn = make_pointwise(
        fn,
        override_return_dtype=override_return_dtype,
        override_fn_when_input_bool=override_fn_when_input_bool,
        override_fn_when_gpu_float64=fn_libdevice if use_libdevice_for_f64 else None,  # type: ignore[possibly-undefined]
        allow_alpha=allow_alpha,
        triton_fallback=triton_fallback,
    )
    fn = register_lowering(
        aten_fn,
        broadcast=broadcast,
        type_promotion_kind=type_promotion_kind,
        convert_input_to_bool=convert_input_to_bool,
    )(fn)

    if hasattr(prims, name):
        register_lowering(
            getattr(prims, name),
            type_promotion_kind=None,
            convert_input_to_bool=convert_input_to_bool,
        )(fn)
    return fn


def register_frexp():
    """A pointwise function that maps ops.frexp to inputs"""
    name = "frexp"
    frexp = ops_wrapper("frexp")

    def frexp0(*args, **kwargs):
        return frexp(*args, **kwargs)[0]  # type: ignore[index]

    def frexp1(*args, **kwargs):
        return frexp(*args, **kwargs)[1]  # type: ignore[index]

    pw_fns = [
        make_pointwise(frexp0),
        make_pointwise(frexp1, override_return_dtype=torch.int32),
    ]

    def fn(*args, **kwargs):
        return pw_fns[0](*args, **kwargs), pw_fns[1](*args, **kwargs)

    fn = register_lowering(
        aten.frexp,
    )(fn)

    if hasattr(prims, name):
        register_lowering(
            getattr(prims, name),
            type_promotion_kind=None,
        )(fn)
    return fn


register_frexp()


def register_foreach_pointwise(
    aten_fn,
    pointwise_lowering_fn,
    allow_alpha=False,
):
    fn = make_foreach_pointwise(pointwise_lowering_fn, allow_alpha=allow_alpha)
    fn = _register_foreach_lowering(aten_fn, fn)
    return fn


@register_lowering(aten.where, broadcast=False, type_promotion_kind=None)
def where(cond, a, b):
    def fn(*args):
        return ops.where(*args)

    if isinstance(a, (float, int)):
        a = constant_like(a)(b)
    if isinstance(b, (float, int)):
        b = constant_like(b)(a)

    args = [cond, a, b]
    dtype = get_promoted_dtype(
        args[1], args[2], type_promotion_kind=ELEMENTWISE_TYPE_PROMOTION_KIND.DEFAULT
    )
    indices = [i for i, x in enumerate(args) if isinstance(x, TensorBox)]
    for i, x in zip(indices, broadcast_tensors(*[args[i] for i in indices])):
        args[i] = x
    for i in range(len(args)):
        if isinstance(args[i], ir.Constant):
            args[i] = ExpandView.create(args[i], list(args[indices[0]].get_size()))
    return make_pointwise(fn, override_return_dtype=dtype)(
        args[0], to_dtype(args[1], dtype), to_dtype(args[2], dtype)
    )


@register_lowering(aten.broadcast_tensors, broadcast=False, type_promotion_kind=None)
def broadcast_tensors(*inputs):
    if len(inputs) == 1 and isinstance(inputs[0], (list, tuple)):
        return broadcast_tensors(*inputs[0])
    target: list[sympy.Expr] = functools.reduce(
        broadcast_symbolic_shapes, [x.get_size() for x in inputs], []
    )
    outputs = []
    for x in inputs:
        sizes = x.get_size()
        if len(sizes) != len(target) or any(
            (
                (
                    V.graph.sizevars.shape_env.evaluate_expr(
                        sympy.Eq(a, 1), size_oblivious=True
                    )
                    and not V.graph.sizevars.shape_env.evaluate_expr(
                        sympy.Eq(b, 1), size_oblivious=True
                    )
                )
                or (
                    not V.graph.sizevars.shape_env.evaluate_expr(
                        sympy.Eq(a, 1), size_oblivious=True
                    )
                    and V.graph.sizevars.shape_env.evaluate_expr(
                        sympy.Eq(b, 1), size_oblivious=True
                    )
                )
            )
            for a, b in zip(sizes, target)
        ):
            x = expand(x, target)
        outputs.append(x)
    return outputs


@register_lowering([aten.alias, aten.detach, aten.detach_, aten.lift, prims.view_of])
def nop(x):
    return x  # AOT autograd handles this for us


if hasattr(aten, "lift_fresh"):
    register_lowering(aten.lift_fresh)(nop)


@register_lowering(aten.squeeze, type_promotion_kind=None)
def squeeze(x, dim=None):
    assert isinstance(x, TensorBox)
    if dim is None:
        return TensorBox(SqueezeView.create(x.data))

    dim = (
        V.graph.sizevars.evaluate_static_shape(dim)
        if isinstance(dim, (int, sympy.Expr))
        else tuple(V.graph.sizevars.evaluate_static_shape(d) for d in dim)
    )
    dim = canonicalize_dims(len(x.get_size()), dim)  # type: ignore[call-overload]
    dims = OrderedSet((dim,) if not isinstance(dim, tuple) else dim)

    new_shape = []
    for d, s in enumerate(x.get_size()):
        if not (
            d in dims
            and V.graph.sizevars.evaluate_expr(sympy.Eq(s, 1), size_oblivious=True)
        ):
            new_shape.append(s)

    # squeeze does nothing if the size isn't 1
    return view(x, new_shape) if new_shape != x.get_size() else x


@register_lowering(aten.squeeze_copy, type_promotion_kind=None)
def squeeze_copy(x, dim=None):
    return clone(squeeze(x, dim))


@register_lowering([aten.squeeze_])
def squeeze_(x, dim=None):
    val = squeeze(x, dim)
    assert isinstance(x, TensorBox)
    assert isinstance(val, TensorBox)
    x.data = val.data
    return x


@register_lowering(aten.isinf)
def isinf(x):
    if is_integer_type(x):
        return full_like(x, False, dtype=torch.bool)
    fn = ops_wrapper("isinf")
    return make_pointwise(fn, override_return_dtype=torch.bool)(x)


@register_lowering(aten.isnan)
def isnan(x):
    if is_integer_type(x):
        return full_like(x, False, dtype=torch.bool)
    fn = ops_wrapper("isnan")
    return make_pointwise(fn, override_return_dtype=torch.bool)(x)


@register_lowering(aten.ceil)
def ceil(x):
    if is_integer_type(x):
        return clone(x)
    fn = ops_wrapper("ceil")
    return make_pointwise(fn)(x)


@register_lowering(aten.floor)
def floor(x):
    if is_integer_type(x):
        return clone(x)
    fn = ops_wrapper("floor")
    return make_pointwise(fn)(x)


@register_lowering(aten.round.default)
def round(x):
    if is_integer_type(x):
        return clone(x)
    else:
        fn = ops_wrapper("round")
        return make_pointwise(fn)(x)


@register_lowering(aten.trunc)
def trunc(x):
    if is_integer_type(x):
        return clone(x)
    fn = ops_wrapper("trunc")
    return make_pointwise(fn)(x)


@register_lowering(aten.expand, type_promotion_kind=None)
def expand(x, sizes):
    from torch.fx.experimental.symbolic_shapes import free_unbacked_symbols

    (x,) = promote_constants([x])
    if isinstance(x, ir.BaseConstant):
        return ExpandView.create(x, tuple(sizes))
    assert isinstance(x, TensorBox)
    assert isinstance(sizes, (list, tuple))
    if tuple(x.get_size()) == tuple(sizes):
        return x

    if not free_unbacked_symbols(x.get_size()):
        x_size_product = V.graph.sizevars.size_hint(sympy_product(x.get_size()))
        # TODO: It would be better to realize the input if any of its sizes
        # are unbacked, because typically the size will be non-zero.  However,
        # this cannot be done directly as below as we'll choke on the size_hint
        # here
        if x_size_product > 0 and not free_unbacked_symbols(sizes):
            # maybe realize input before broadcasting it
            x.mark_reuse(
                V.graph.sizevars.size_hint(sympy_product(sizes)) // x_size_product
            )
    return TensorBox(ExpandView.create(x.data, tuple(sizes)))


@register_lowering(prims.broadcast_in_dim, type_promotion_kind=None)
def broadcast_in_dim(a, shape, broadcast_dimensions):
    s = list(shape)
    for broadcast_dimension in broadcast_dimensions:
        s[broadcast_dimension] = -1

    v = a
    for idx, x in enumerate(s):
        if x != -1:
            v = unsqueeze(v, idx)

    return expand(v, shape)


@register_lowering(aten.expand_as, type_promotion_kind=None)
def expand_as(x, y):
    return expand(x, y.get_size())


@register_lowering(aten.repeat)
def repeat(x, repeats):
    old_size = list(x.get_size())
    if len(repeats) > len(old_size):
        old_size = [sympy.S.One] * (len(repeats) - len(old_size)) + old_size
        x = view(x, list(old_size))
    assert len(repeats) == len(x.get_size())

    new_size = list(x.get_size())

    zero_tensor = False
    for i in range(len(repeats)):
        if repeats[i] == 0:
            zero_tensor = True
        new_size[i] = new_size[i] * repeats[i]

    if zero_tensor:
        return empty(new_size, dtype=x.get_dtype(), device=x.get_device())
    if all((a == 1 or b == 1) for a, b in zip(repeats, old_size)):
        return clone(expand(x, new_size))

    x_loader: Callable[[Any], Any]

    def inner_fn(index):
        assert len(index) == len(repeats)
        index = list(index)
        for i in range(len(repeats)):
            if repeats[i] != 1:
                if old_size[i] == 1:
                    index[i] = sympy.S.Zero
                else:
                    index[i] = ModularIndexing(index[i], 1, old_size[i])
        return x_loader(index)

    old_size_product = V.graph.sizevars.size_hint(sympy_product(old_size))
    if old_size_product > 0:
        # maybe realize the input
        x.mark_reuse(
            V.graph.sizevars.size_hint(sympy_product(new_size)) // old_size_product
        )

    x_loader = x.make_loader()
    return Pointwise.create(
        device=x.get_device(),
        dtype=x.get_dtype(),
        inner_fn=inner_fn,
        ranges=list(new_size),
    )


@register_lowering(aten._unsafe_view, type_promotion_kind=None)
@register_lowering(aten.view, type_promotion_kind=None)
@register_lowering(aten.reshape, type_promotion_kind=None)
def view(x, sizes):
    assert isinstance(x, TensorBox)
    assert isinstance(sizes, (list, tuple))
    return TensorBox(View.create(x.data, sizes))


@register_lowering(aten.permute, type_promotion_kind=None)
def permute(x, dims):
    assert isinstance(x, TensorBox)
    assert isinstance(dims, (list, tuple))
    return TensorBox(PermuteView.create(x.data, tuple(dims)))


@register_lowering(aten.slice, type_promotion_kind=None)
def slice_(x, dim=0, start=0, end=2**63, step=1, clamp=True):
    assert isinstance(x, TensorBox)
    dim = _validate_dim(x, dim, 0)
    return TensorBox(ir.SliceView.create(x.data, dim, start, end, step, clamp=clamp))


@register_lowering(aten.as_strided, type_promotion_kind=None)
def as_strided(x, size, stride, storage_offset=None):
    if isinstance(x, TensorBox) and isinstance(x.data, ir.BaseView):
        # as_strided ignores views
        x = x.data.unwrap_view()
    x.realize()
    if not ir.is_storage_and_layout(x):
        raise NotImplementedError(f"unrealized as_strided({x}, ...)")
    storage, old_layout = ir.as_storage_and_layout(x)
    new_layout = ir.FixedLayout(
        old_layout.device,
        old_layout.dtype,
        [sympy.expand(s) for s in size],
        [sympy.expand(s) for s in stride],
        sympy.expand(storage_offset or 0),
    )
    return TensorBox(ir.ReinterpretView(data=storage, layout=new_layout))


@register_lowering(aten.as_strided_, type_promotion_kind=None)
def as_strided_(x, size, stride, storage_offset=None):
    assert isinstance(x, TensorBox)
    x.data = as_strided(x, size, stride, storage_offset).data
    return x


@register_lowering(aten.as_strided_copy, type_promotion_kind=None)
def as_strided_copy(x, size, stride, storage_offset=None):
    result = as_strided(x, size, stride, storage_offset)
    return clone(result)


def pointwise_cat(inputs, dim=0):
    # (inclusive, exclusive)
    inputs_ranges: list[tuple[sympy.Expr, sympy.Expr]] = []
    prev_end = 0
    for inp in inputs:
        inputs_ranges.append((prev_end, prev_end + inp.get_size()[dim]))  # type: ignore[arg-type]
        prev_end = inputs_ranges[-1][-1]  # type: ignore[assignment]

    inputs_loaders = [inp.make_loader() for inp in inputs]

    def inner_fn(idx):
        idx_dim = ops.index_expr(idx[dim], torch.int64)

        masks = []
        masked_loads = []
        for i in range(len(inputs)):
            start = (
                ops.constant(0, torch.int64)
                if i == 0
                else ops.index_expr(inputs_ranges[i][0], torch.int64)
            )
            end = ops.index_expr(inputs_ranges[i][1], torch.int64)

            start_cond = ops.ge(idx_dim, start)
            end_cond = ops.lt(idx_dim, end)
            if i == 0:
                mask = end_cond
            elif i == len(inputs) - 1:
                mask = start_cond
            else:
                mask = ops.and_(start_cond, end_cond)

            masks.append(mask)
            idx_load = list(idx)

            # if we're concatting [4], [2]
            # when we index the second tensor for 5 we want to index 5 - 4
            # Use Identity to prevent expansion of index * stride to keep expression
            # in same int bitwidth as shape
            idx_load[dim] = Identity(idx_load[dim] - inputs_ranges[i][0])

            masked_loads.append(
                ops.masked(
                    mask,
                    lambda: inputs_loaders[i](idx_load),
                    0.0,  # this value should be unused
                ),
            )

        next_val = masked_loads[-1]
        for i in range((len(inputs)) - 2, -1, -1):
            next_val = ops.where(
                masks[i],
                masked_loads[i],
                next_val,
            )
        return next_val

    new_size = list(inputs[0].get_size())
    new_size[dim] = inputs_ranges[-1][-1]

    return Pointwise.create(
        device=inputs[0].get_device(),
        dtype=inputs[0].get_dtype(),
        inner_fn=inner_fn,
        ranges=new_size,
    )


@register_lowering(quantized_decomposed.quantize_per_channel, type_promotion_kind=None)
def quantized_decomposed_quantize_per_channel(
    input: TensorBox,
    scales: TensorBox,
    zero_points: TensorBox,
    axis: int,
    quant_min: int,
    quant_max: int,
    dtype: torch.dtype,
) -> TensorBox:
    assert len(scales.get_size()) == 1, "expect scales 1 dim"
    assert len(zero_points.get_size()) == 1, "expect zero_points 1 dim"

    if input.get_dtype() == torch.bfloat16:
        input = to_dtype(input, torch.float32)
    assert (
        input.get_dtype() == torch.float32
    ), f"Expecting input to have dtype torch.float32, but got dtype: {input.get_dtype()}"
    assert axis < len(
        input.get_size()
    ), f"Expecting axis to be < {len(input.get_size())}"

    input_loader = input.make_loader()
    scales_loader = scales.make_loader()
    zero_points_loader = zero_points.make_loader()

    def inner_fn(idx):
        channel_idx = (idx[axis],)

        input = input_loader(idx)
        scale = scales_loader(channel_idx)
        zero_point = zero_points_loader(channel_idx)
        qmin, qmax = _create_constants(quant_min, quant_max, dtype=torch.float32)

        if scales.dtype != torch.float32:
            scale = ops.to_dtype(scale, torch.float32)
        if zero_points.dtype != torch.int32:
            zero_point = ops.to_dtype(zero_point, torch.int32)
        inv_scale = ops.reciprocal(scale)
        val = ops.round(input * inv_scale) + zero_point
        clamped = ops.maximum(qmin, ops.minimum(qmax, val))
        return ops.to_dtype(clamped, dtype)

    return Pointwise.create(
        device=input.get_device(),
        dtype=dtype,
        inner_fn=inner_fn,
        ranges=input.get_size(),
    )


@register_lowering(
    quantized_decomposed.dequantize_per_channel, type_promotion_kind=None
)
def quantized_decomposed_dequantize_per_channel(
    input: TensorBox,
    scales: TensorBox,
    zero_points: TensorBox,
    axis: int,
    quant_min: int,
    quant_max: int,
    dtype: torch.dtype,
    *,
    out_dtype: Optional[torch.dtype] = None,
) -> TensorBox:
    assert len(scales.get_size()) == 1, "expect scales 1 dim"
    assert len(zero_points.get_size()) == 1, "expect zero_points 1 dim"
    assert (
        input.get_dtype() == dtype
    ), f"Expecting input to have dtype {dtype}, but got dtype: {input.get_dtype()}"
    assert axis < len(
        input.get_size()
    ), f"Expecting axis to be < {len(input.get_size())}"

    if out_dtype is None:
        out_dtype = torch.float32

    input_loader = input.make_loader()
    scales_loader = scales.make_loader()
    zero_points_loader = zero_points.make_loader()

    def inner_fn(idx):
        channel_idx = (idx[axis],)

        input = input_loader(idx)
        scale = scales_loader(channel_idx)
        zero_point = zero_points_loader(channel_idx)

        if scales.dtype != torch.float32:
            scale = ops.to_dtype(scale, torch.float32)
        if zero_points.dtype != torch.float32:
            zero_point = ops.to_dtype(zero_point, torch.float32)
        val = ops.sub(ops.to_dtype(input, torch.float32), zero_point) * scale
        val = ops.to_dtype(val, out_dtype)
        return val

    return Pointwise.create(
        device=input.get_device(),
        dtype=out_dtype,
        inner_fn=inner_fn,
        ranges=input.get_size(),
    )


@register_lowering(
    quantized_decomposed.quantize_per_tensor.default, type_promotion_kind=None
)
def quantized_decomposed_quantize_per_tensor_default(
    input: TensorBox,
    scale: float,
    zero_point: int,
    quant_min: int,
    quant_max: int,
    dtype: torch.dtype,
) -> TensorBox:
    if input.get_dtype() == torch.bfloat16:
        input = to_dtype(input, torch.float32)
    assert (
        input.get_dtype() == torch.float32
    ), f"Expecting input to have dtype torch.float32, but got dtype: {input.get_dtype()}"

    input_loader = input.make_loader()

    def inner_fn(idx, scale, zero_point):
        input = input_loader(idx)
        inv_scale, zero_point = _create_constants(
            1.0 / scale, zero_point, dtype=torch.float32
        )
        val = ops.round(input * inv_scale) + zero_point
        qmin, qmax = _create_constants(quant_min, quant_max, dtype=torch.float32)
        clamped = ops.minimum(ops.maximum(val, qmin), qmax)
        return ops.to_dtype(clamped, dtype)

    return Pointwise.create(
        device=input.get_device(),
        dtype=dtype,
        inner_fn=functools.partial(
            inner_fn, scale=float(scale), zero_point=int(zero_point)
        ),
        ranges=input.get_size(),
    )


@register_lowering(
    quantized_decomposed.dequantize_per_tensor.default, type_promotion_kind=None
)
def quantized_decomposed_dequantize_per_tensor_default(
    input: TensorBox,
    scale: float,
    zero_point: int,
    quant_min: int,
    quant_max: int,
    dtype: torch.dtype,
    *,
    out_dtype: Optional[torch.dtype] = None,
) -> TensorBox:
    assert (
        input.get_dtype() == dtype
    ), f"Expecting input to have dtype {dtype}, but got dtype: {input.get_dtype()}"

    if out_dtype is None:
        out_dtype = torch.float32

    input_loader = input.make_loader()

    def inner_fn(idx, scale, zero_point):
        input = input_loader(idx)
        scale, zero_point = _create_constants(scale, zero_point, dtype=torch.float32)
        val = ops.sub(ops.to_dtype(input, torch.float32), zero_point) * scale
        val = ops.to_dtype(val, out_dtype)
        return val

    return Pointwise.create(
        device=input.get_device(),
        dtype=out_dtype,
        inner_fn=functools.partial(
            inner_fn, scale=float(scale), zero_point=int(zero_point)
        ),
        ranges=input.get_size(),
    )


@register_lowering(
    quantized_decomposed.quantize_per_tensor.tensor, type_promotion_kind=None
)
def quantized_decomposed_quantize_per_tensor_tensor(
    input: TensorBox,
    scale: TensorBox,
    zero_point: TensorBox,
    quant_min: int,
    quant_max: int,
    dtype: torch.dtype,
) -> TensorBox:
    if input.get_dtype() == torch.bfloat16:
        input = to_dtype(input, torch.float32)
    assert (
        input.get_dtype() == torch.float32
    ), f"Expecting input to have dtype torch.float32, but got dtype: {input.get_dtype()}"
    assert len(scale.get_size()) == 0 or (
        len(scale.get_size()) == 1 and scale.get_size()[0] == 1
    ), "expect scale as scalar tensor"
    assert len(zero_point.get_size()) == 0 or (
        len(zero_point.get_size()) == 1 and zero_point.get_size()[0] == 1
    ), "expect zero_point as scalar tensor"

    input_loader = input.make_loader()
    scale_loader = scale.make_loader()
    zero_point_loader = zero_point.make_loader()

    def inner_fn(idx):
        input = input_loader(idx)
        _scale = scale_loader((0,) if len(scale.get_size()) == 1 else ())
        _zero_point = zero_point_loader((0,) if len(scale.get_size()) == 1 else ())
        if scale.dtype != torch.float32:
            _scale = ops.to_dtype(_scale, torch.float32)
        if zero_point.dtype != torch.float32:
            _zero_point = ops.to_dtype(_zero_point, torch.float32)
        val = ops.round(input * ops.reciprocal(_scale)) + _zero_point
        qmin, qmax = _create_constants(quant_min, quant_max, dtype=torch.float32)
        clamped = ops.minimum(ops.maximum(val, qmin), qmax)
        return ops.to_dtype(clamped, dtype)

    return Pointwise.create(
        device=input.get_device(),
        dtype=dtype,
        inner_fn=inner_fn,
        ranges=input.get_size(),
    )


@register_lowering(
    quantized_decomposed.dequantize_per_tensor.tensor, type_promotion_kind=None
)
def quantized_decomposed_dequantize_per_tensor_tensor(
    input: TensorBox,
    scale: TensorBox,
    zero_point: TensorBox,
    quant_min: int,
    quant_max: int,
    dtype: torch.dtype,
    *,
    out_dtype: Optional[torch.dtype] = None,
) -> TensorBox:
    assert len(scale.get_size()) == 0 or (
        len(scale.get_size()) == 1 and scale.get_size()[0] == 1
    ), "expect scale as scalar tensor"
    assert len(zero_point.get_size()) == 0 or (
        len(zero_point.get_size()) == 1 and zero_point.get_size()[0] == 1
    ), "expect zero_point as scalar tensor"
    assert (
        input.get_dtype() == dtype
    ), f"Expecting input to have dtype {dtype}, but got dtype: {input.get_dtype()}"

    if out_dtype is None:
        out_dtype = torch.float32

    input_loader = input.make_loader()
    scale_loader = scale.make_loader()
    zero_point_loader = zero_point.make_loader()

    def inner_fn(idx):
        input = input_loader(idx)
        _scale = scale_loader((0,) if len(scale.get_size()) == 1 else ())
        _zero_point = zero_point_loader((0,) if len(scale.get_size()) == 1 else ())
        if scale.dtype != torch.float32:
            _scale = ops.to_dtype(_scale, torch.float32)
        if zero_point.dtype != torch.float32:
            _zero_point = ops.to_dtype(_zero_point, torch.float32)
        val = ops.sub(ops.to_dtype(input, torch.float32), _zero_point) * _scale
        val = ops.to_dtype(val, out_dtype)
        return val

    return Pointwise.create(
        device=input.get_device(),
        dtype=out_dtype,
        inner_fn=inner_fn,
        ranges=input.get_size(),
    )


@register_lowering(aten.cat)
def cat(inputs, dim=0):
    cpu_device = inputs[0].get_device().type == "cpu"
    if cpu_device and all(
        input.get_dtype() in [torch.int8, torch.uint8] for input in inputs
    ):
        # TODO <leslie> Remove this fallback when we support vectorization
        # code gen with uint8 data type directly.
        for input in inputs:
            input.realize()
        if all(len(input.get_size()) == 4 for input in inputs):
            inputs, _ = require_channels_last(aten.cat, *inputs)
        return fallback_handler(aten.cat.default)(inputs, dim)

    if len(inputs) == 1:
        return clone(inputs[0])

    dim = _validate_dim(inputs[0], dim, 0)
    dtype = get_promoted_dtype(
        *inputs, type_promotion_kind=ELEMENTWISE_TYPE_PROMOTION_KIND.DEFAULT
    )
    inputs = [to_dtype(inp, dtype) for inp in inputs]

    def unwrap_tensor(x: Union[TensorBox, ir.StorageBox]) -> ir.IRNode:
        if isinstance(x, TensorBox):
            if isinstance(x.data, ir.BaseView):
                return x.data.unwrap_view()
            else:
                return x.data

        if isinstance(x, ir.StorageBox):
            return x.data

        return x

    def is_reduction(t):
        return isinstance(t, ir.ComputedBuffer) and isinstance(t.data, ir.Reduction)

    def can_fuse_reduction(t):
        if isinstance(t, (TensorBox, ir.StorageBox)):
            return can_fuse_reduction(unwrap_tensor(t))
        return (
            is_reduction(t)
            or isinstance(t, ir.Pointwise)
            and any(
                can_fuse_reduction(V.graph.get_buffer(read))
                for read in t.get_read_names()
            )
        )

    # fusing reducutions into computed concat buffer can cause regressions.
    fusable_reduction = any(can_fuse_reduction(t) for t in inputs)

    def should_lower_cat_input(x) -> bool:
        # Unrealized inputs will not be storage and layouts, and we dont want to realize
        # them in case we want to fuse
        if ir.is_storage_and_layout(x):
            storage, _ = ir.as_storage_and_layout(x, freeze=False)
            return not ir.ConcatKernel.can_realize_into_without_copy(storage)

        if isinstance(x, (TensorBox, ir.StorageBox)):
            return should_lower_cat_input(unwrap_tensor(x))

        if isinstance(x, ir.Pointwise):
            return True

        return False

    if config.force_pointwise_cat:
        return pointwise_cat(inputs, dim)

    # TODO: We observed negative performance impact of pointwise_cat optimization on CPU so disabled it.
    #             We will revisit this later after enabling vectorization on index_expr.
    if cpu_device:
        return TensorBox(ir.ConcatKernel.create(inputs, dim))

    def op_count(x):
        if isinstance(x, (TensorBox, ir.StorageBox)):
            return op_count(unwrap_tensor(x))

        # this will correspond to a direct memory read
        if not isinstance(x, ir.Pointwise):
            return 0

        count = x.inner_fn_opcount().num_ops
        for read in x.get_read_names():
            count += op_count(V.graph.get_buffer(read))

        return count

    # as of inputs increase, possibility for register spilling also increases
    # past a certain threshold of inputs we only fuse if the if the input kernels
    # are simple
    # not sure if we want to expose to users via config since logic may change in future
    MAX_COMPLEX_POINTWISE_CAT = 8
    MAX_SIMPLE_OP_COUNT = 2

    def additional_pointwise_ops(op: torch._ops.OpOverload):
        return op in (aten.cat.default, aten.constant_pad_nd.default)

    if len(inputs) <= MAX_COMPLEX_POINTWISE_CAT or (
        (len(inputs) <= config.max_pointwise_cat_inputs)
        and all(op_count(t) <= MAX_SIMPLE_OP_COUNT for t in inputs)
    ):
        pointwise_uses = all(
            is_pointwise_use(use, additional_pointwise_ops)
            for use in V.current_node.users
        )
        # fuse in case we will be used in a pointwise node, and there are any inputs we
        # we can prevent materialization of.
        fuse_pointwise_use = (
            any(should_lower_cat_input(inp) for inp in inputs) and pointwise_uses
        )

        # horizontal fuse in case all inputs will require a copy kernel anyway.
        # only horizontally fuse pointwise kernels
        horizontal_fuse_cat = all(
            should_lower_cat_input(inp) for inp in inputs
        ) and not any(can_fuse_reduction(t) for t in inputs)
        if fuse_pointwise_use or (horizontal_fuse_cat and not fusable_reduction):
            return pointwise_cat(inputs, dim)

    return TensorBox(ir.ConcatKernel.create(inputs, dim))


@register_lowering(aten.diagonal, type_promotion_kind=None)
def diagonal(input, offset: int = 0, dim1: int = 0, dim2: int = 1):
    original_shape = input.get_size()
    num_dims = len(original_shape)
    dim1 = canonicalize_dim(idx=dim1, rank=num_dims)
    dim2 = canonicalize_dim(idx=dim2, rank=num_dims)

    check(
        dim1 != dim2, lambda: f"diagonal dimensions cannot be identical {dim1}, {dim2}"
    )

    offset_negative = V.graph.sizevars.evaluate_expr(sympy.Lt(offset, 0))
    if offset_negative:
        diag_size = V.graph.sizevars.evaluate_max(
            V.graph.sizevars.evaluate_min(
                original_shape[dim1] + offset, original_shape[dim2]
            ),
            0,  # type: ignore[arg-type]
        )
    else:
        diag_size = V.graph.sizevars.evaluate_max(
            V.graph.sizevars.evaluate_min(
                original_shape[dim1], original_shape[dim2] - offset
            ),
            0,  # type: ignore[arg-type]
        )

    base_idx = (0, 0)
    if offset_negative:
        base_idx = (-offset, 0)
    else:
        base_idx = (0, offset)

    sizes = [s for i, s in enumerate(original_shape) if i not in (dim1, dim2)]
    sizes.append(diag_size)

    def reindexer(idx):
        diag_idx = idx[-1]
        original_idx = [0] * len(original_shape)
        cur_dim = 0
        for d in range(num_dims):
            if d == dim1:
                original_idx[d] = diag_idx + base_idx[0]
            elif d == dim2:
                original_idx[d] = diag_idx + base_idx[1]
            else:
                original_idx[d] = idx[cur_dim]
                cur_dim += 1

        assert cur_dim == len(original_shape) - 2
        return original_idx

    return TensorBox(ir.GenericView.create(input, sizes, reindexer))


@register_lowering(aten.diagonal_copy, type_promotion_kind=None)
def diagonal_copy(input, offset: int = 0, dim1: int = 0, dim2: int = 1):
    return clone(diagonal(input, offset, dim1, dim2))


@register_lowering(aten.diagonal_scatter, type_promotion_kind=None)
def diagonal_scatter(input, src, offset: int = 0, dim1: int = 0, dim2: int = 1):
    output = clone(input)
    target = diagonal(output, offset, dim1, dim2)
    mutate_to(target, src)
    return output


@register_lowering(aten.select, type_promotion_kind=None)
def select(x, dim, idx):
    idx = View.handle_negative_index(idx, x.get_size()[dim])
    return squeeze(slice_(x, dim, idx, idx + 1), dim)


@register_lowering(aten.split, type_promotion_kind=None)
def split(x, sizes, dim=0):
    dim = _validate_dim(x, dim, 0)
    sizes_ = sizes

    # If sizes is an integer (or a SymInt), we turn it into a list of sizes
    # by computing what the actual size of each chunk should be.
    if not isinstance(sizes, (list, tuple)):
        x_size = x.get_size()[dim]
        chunks = V.graph.sizevars.evaluate_static_shape(
            FloorDiv(x_size + sizes - 1, sizes)
        )
        sizes_ = [sizes] * chunks
        # The last chunk might have a smaller size than the rest.
        sizes_[-1] = x_size - (chunks - 1) * sizes

    # From this point, we assume that the sum of the sizes of all chunks
    # equals the size of the base tensor.
    result = []
    start = 0
    for size in sizes_:
        end = start + size
        # No need for clamping here, since we compute the exact
        # start and end values.
        result.append(slice_(x, dim, start, end, clamp=False))
        start = end
    return result


@register_lowering(aten.split_with_sizes, type_promotion_kind=None)
def split_with_sizes(x, sizes, dim=0):
    return split(x, sizes, dim)


@register_lowering(aten.unbind, type_promotion_kind=None)
def unbind(x, dim=0):
    dim = _validate_dim(x, dim, 0)
    x_size = V.graph.sizevars.evaluate_static_shape(x.get_size()[dim])
    result = [select(x, dim, i) for i in range(x_size)]
    return result


@register_lowering(aten.unfold, type_promotion_kind=None)
def unfold(x, dimension, size, step):
    sizes = x.get_size()
    ndim = len(sizes)
    dim = canonicalize_dim(ndim, dimension)

    if ndim == 0:
        return slice_(unsqueeze(x, 0), end=size)

    dim_size = sizes[dim]
    sizevars = V.graph.sizevars
    sizevars.guard_leq(size, dim_size)
    sizevars.guard_lt(0, step)  # type: ignore[arg-type]

    new_dim_size = FloorDiv(dim_size - size, step) + 1
    if sizevars.size_hint(dim_size) > 0:
        x.mark_reuse(sizevars.size_hint(CeilDiv(new_dim_size * size, dim_size)))

    out_size = [*sizes[:dim], new_dim_size, *sizes[dim + 1 :], size]

    def reindexer(idx):
        dim_idx = idx[-1] + idx[dim] * step
        return (*idx[:dim], dim_idx, *idx[dim + 1 : -1])

    return TensorBox(ir.GenericView.create(x, out_size, reindexer))


@register_lowering(aten.unsqueeze, type_promotion_kind=None)
def unsqueeze(x, dim):
    dim = _validate_dim(x, dim, 1)
    new_shape = list(x.get_size())
    new_shape.insert(dim, sympy.S.One)
    return view(x, new_shape)


@register_lowering(aten.unsqueeze_, type_promotion_kind=None)
def unsqueeze_(x, dim):
    val = unsqueeze(x, dim)
    assert isinstance(x, TensorBox)
    assert isinstance(val, TensorBox)
    x.data = val.data
    return x


def _validate_dim(x, dim, offset=0):
    dim = V.graph.sizevars.shape_env.evaluate_expr(sympy.sympify(dim))
    ndim = len(x.get_size())
    if dim < 0:
        dim += ndim + offset
    assert 0 <= dim < ndim + offset
    return dim


@register_lowering(aten.glu)
def glu(x, dim=-1):
    dim = _validate_dim(x, dim, 0)
    # TODO: don't guard on static shape here
    new_len = V.graph.sizevars.evaluate_static_shape(x.get_size()[dim]) // 2
    a = slice_(x, dim, 0, new_len)
    b = slice_(x, dim, new_len, new_len * 2)
    return mul(a, sigmoid(b))


def fallback_handler(kernel, add_to_fallback_set=True):
    if add_to_fallback_set:
        fallbacks.add(kernel)

    def handler(*args, **kwargs):
        def wrap_tensors(x):
            return TensorBox.create(x) if isinstance(x, ir.IRNode) else x

        return pytree.tree_map(
            wrap_tensors, ir.FallbackKernel.create(kernel, *args, **kwargs)
        )

    return handler


@functools.lru_cache(None)
def _warn_complex_not_supported():
    warnings.warn(
        "Torchinductor does not support code generation for complex operators. Performance may be worse than eager."
    )


# There are some types (CPU) which we accept as input but not as
# output.
def unsupported_input_tensor(t: torch.Tensor, parent=None):
    "Do not support reading or writing to this tensor"
    if t.is_complex():
        # Complex views are supported with IR ComplexView
        if parent and parent.target in (
            torch.ops.aten.view.dtype,
            torch.ops.prims.convert_element_type.default,
        ):
            return False
        _warn_complex_not_supported()
        return True
    return False


def unsupported_output_tensor(t: torch.Tensor, parent=None):
    "Do not support writing tensor but can read from it"
    if unsupported_input_tensor(t, parent):
        return True
    return t.is_cpu and config.disable_cpp_codegen


def fallback_node_due_to_unsupported_type(node: torch.fx.Node, allow_cpu_inputs=True):
    # Custom fallback lowering
    if node.target is aten.view_as_complex.default:
        return False

    # We should be able to remove this special case once `disable_cpp_codegen` is killed.
    if node.target is aten.lift_fresh_copy.default:
        return False

    def check_skip_condition(node, parent, is_output):
        if not isinstance(node, torch.fx.Node):
            return False

        if "val" not in node.meta:
            return False

        for meta in pytree.tree_leaves(node.meta["val"]):
            if not isinstance(meta, torch._subclasses.FakeTensor):
                continue

            if is_output:
                if unsupported_output_tensor(meta, parent):
                    return True
            else:
                if unsupported_input_tensor(meta, parent):
                    return True

        return False

    # only skip codegen if there is a cpu output, not input
    for arg in pytree.arg_tree_leaves(*node.args, **node.kwargs):
        if check_skip_condition(arg, node, is_output=False):
            return True

    return check_skip_condition(node, node, is_output=True)


def make_fallback(op, layout_constraint=None, warn=True, override_decomp=False):
    assert (
        op not in decompositions or override_decomp
    ), f"both a fallback and a decomp for same op: {op}"
    if (
        warn
        and bool(os.getenv("CI"))
        and get_decompositions([op])
        # if fallback_random, we allow not decomposing random
        and not (
            config.fallback_random
            and op in torch._decomp.decompositions_for_rng.extra_random_decomps
        )
        and not override_decomp
    ):
        # Note: 'warn' is holdover from when this was a warning, but for ops that previously
        # set warn=False we do not want a CI error.
        # Ignore the 'suppress errors' configs in CI, as this particular warning happens on startup anyway and is not
        # likely to be triggered preferentially on one CI config over another.
        if torch._dynamo.config.suppress_errors:
            torch._dynamo.config.suppress_errors = False
            log.warning(
                "A make_fallback error occurred in suppress_errors config,"
                " and suppress_errors is being disabled to surface it."
            )
        raise AssertionError(
            f"make_fallback({op}): a decomposition exists, we should switch to it."
            " To fix this error, either add a decomposition to core_aten_decompositions (preferred)"
            " or inductor_decompositions, and delete the corresponding `make_fallback` line."
            " Get help from the inductor team if unsure, don't pick arbitrarily to unblock yourself.",
        )

    def register_fallback(op_overload):
        add_needs_realized_inputs(op_overload)
        if layout_constraint is not None:
            add_layout_constraint(op_overload, layout_constraint)
        return register_lowering(op_overload, type_promotion_kind=None)(
            fallback_handler(op_overload)
        )

    if isinstance(op, torch._ops.OpOverloadPacket):
        for ol in op.overloads():
            op_overload = getattr(op, ol)
            register_fallback(op_overload)
    elif isinstance(op, (torch._ops.OpOverload, torch._ops.HigherOrderOperator)):
        register_fallback(op)
    else:
        raise RuntimeError(f"Unsupported fallback {op} with type {type(op)}")


def philox_rand_offset(shape):
    """
    TorchInductor offset calculation differs from PyTorch eager offset
    calculation for random ops (tl.rand vs torch.rand). In future, we should
    strive for same impl for tl.rand and torch.rand.
    """
    numel = 1
    for s in shape:
        numel = numel * s
    return tensor(numel, dtype=torch.int64)


@register_lowering(torch.ops.rngprims.philox_rand, type_promotion_kind=None)
def philox_rand(size, seed, offset, stride, device, dtype):
    # stride arg is optional and will be used in future for distributed random
    # ops. Currently, its unused.
    random_pos = ir.FixedLayout(
        device,
        dtype,
        size,
        ir.FlexibleLayout.contiguous_strides(size),
    ).make_indexer()
    seed_loader = seed.make_loader()
    offset_loader = offset.make_loader()

    def inner_fn(index):
        # Both seed and offset in the philox_rand op are tensors.
        # torch seed and offsets are of type int64, but tl.rand accepts int32
        seed_index_expr = ops.to_dtype(seed_loader([]), torch.int32)
        offset_index_expr = ops.to_dtype(offset_loader([]), torch.int32)
        # Get the offset'd position
        rand_index_expr = ops.add(
            ops.index_expr(random_pos(index), torch.int32), offset_index_expr
        )
        result = ops.rand(
            seed_index_expr,
            rand_index_expr,
        )
        return ops.to_dtype(result, dtype)

    random_values_node = Pointwise.create(
        device=device,
        dtype=dtype,
        inner_fn=inner_fn,
        ranges=list(size),
    )

    offset_node = philox_rand_offset(size)
    return random_values_node, offset_node


@register_lowering(aten.native_dropout, type_promotion_kind=None)
def native_dropout(x, p, train):
    if config.fallback_random:
        return pytree.tree_map(
            TensorBox.create,
            ir.FallbackKernel.create(aten.native_dropout.default, x, p, train),
        )
    else:
        raise AssertionError("should be handled in replace_random.py")


@register_lowering(aten.bernoulli_, type_promotion_kind=None)
def bernoulli_(x, *args):
    assert config.fallback_random or x.get_device() == torch.device(
        "cpu"
    ), "this should be handled in decomps unless config.fallback_random or the device is CPU"
    x.realize()
    op_overload = (
        aten.bernoulli_.float
        if len(args) == 0 or isinstance(args[0], float)
        else aten.bernoulli_.Tensor
    )
    ir.InplaceBernoulliFallback(op_overload, x, *args)
    return x


@register_lowering(aten.bernoulli.p, type_promotion_kind=None)
def bernoulli_p(x, *args):
    assert config.fallback_random or x.get_device() == torch.device(
        "cpu"
    ), "this should be handled in decomps unless config.fallback_random or the device is CPU"
    return bernoulli_(clone(x), *args)


# This shouldn't be called in general
@register_lowering(aten._foobar)
def _foobar(_):
    raise AssertionError


@functools.lru_cache(1)
def _warn_triton_random(salt):
    log.info("using triton random, expect difference from eager")


def warn_triton_random():
    # only warn once per graph
    _warn_triton_random(V.graph.creation_time)


fallback_rand_default = fallback_handler(aten.rand.default)
fallback_rand_generator = fallback_handler(aten.rand.generator)
fallback_randn_default = fallback_handler(aten.randn.default)
fallback_randn_generator = fallback_handler(aten.randn.generator)
make_fallback(aten.randint)


@register_lowering(aten.rand)
def rand(*args, **kwargs):
    if kwargs.get("generator", None) is not None:
        return fallback_rand_generator(*args, **kwargs)
    elif config.fallback_random:
        kwargs.pop("generator", None)
        return fallback_rand_default(*args, **kwargs)
    raise AssertionError("should have been handled in replace_random.py")


@register_lowering(aten.randn)
def randn(*args, **kwargs):
    if kwargs.get("generator", None) is not None:
        return fallback_randn_generator(*args, **kwargs)
    elif config.fallback_random:
        kwargs.pop("generator", None)
        return fallback_randn_default(*args, **kwargs)
    raise AssertionError("should have been handled in replace_random.py")


@register_lowering(inductor_prims.force_stride_order, type_promotion_kind=None)
def inductor_force_stride_order(input_tensor, stride):
    stride_order = ir.get_stride_order(stride)
    return ir.ExternKernel.require_stride_order(input_tensor, stride_order)


@register_lowering(inductor_prims.seed, type_promotion_kind=None)
def inductor_seed(device: torch.device):
    raise AssertionError("should be handled in fuse_seed_creation_pass()")


@register_lowering(inductor_prims.seeds, type_promotion_kind=None)
def inductor_seeds(count, device):
    warn_triton_random()
    return TensorBox.create(ir.RandomSeeds(count, decode_device(device)))


@register_lowering(inductor_prims.lookup_seed, type_promotion_kind=None)
def inductor_lookup_seed(seeds, index):
    def inner_fn(_):
        return ops.load_seed(seeds.get_name(), index)

    return Pointwise.create(
        device=seeds.get_device(),
        dtype=seeds.get_dtype(),
        inner_fn=inner_fn,
        ranges=[],
    )


@register_lowering(inductor_prims.random, type_promotion_kind=None)
def inductor_random(size: list[int], seed: TensorBox, mode: str, *, offset: int = 0):
    assert not config.fallback_random
    assert mode in ("rand", "randn")
    size = [*size]
    dtype = torch.float32
    device = seed.get_device_or_error()
    random_pos = ir.FixedLayout(
        device, dtype, size, ir.FlexibleLayout.contiguous_strides(size), offset=offset
    ).make_indexer()
    seed_loader = seed.make_loader()

    def inner_fn(index):
        return getattr(ops, mode)(
            seed_loader([]),
            ops.index_expr(random_pos(index), torch.int32),
        )

    result = Pointwise.create(
        device=device,
        dtype=dtype,
        inner_fn=inner_fn,
        ranges=[*size],
    )
    result.realize()
    return result


@register_lowering(inductor_prims.randint, type_promotion_kind=None)
def inductor_randint(
    low: int, high: int, size: list[int], seed: TensorBox, *, offset: int = 0
):
    assert not config.fallback_random
    size = [*size]
    dtype = torch.int64
    device = seed.get_device_or_error()
    random_pos = ir.FixedLayout(
        device, dtype, size, ir.FlexibleLayout.contiguous_strides(size), offset=offset
    ).make_indexer()
    seed_loader = seed.make_loader()

    def inner_fn(index):
        return ops.randint64(
            seed_loader([]),
            ops.index_expr(random_pos(index), torch.int32),
            ops.index_expr(low, torch.int64),
            ops.index_expr(high, torch.int64),
        )

    return Pointwise.create(
        device=device,
        dtype=dtype,
        inner_fn=inner_fn,
        ranges=[*size],
    )


def _boundaries_helper(tb: TensorBox) -> tuple[str, sympy.Expr, sympy.Expr, sympy.Expr]:
    return (
        tb.get_name(),
        tb.get_size()[-1],
        tb.get_size()[0] * tb.get_stride()[0],
        tb.get_stride()[-1],
    )


def _sorter_helper(tb: TensorBox) -> tuple[str, sympy.Expr]:
    return tb.get_name(), tb.get_stride()[-1]


@register_lowering(aten.searchsorted.Tensor, type_promotion_kind=None)
def searchsorted(
    sorted_sequence: TensorBox,
    self: TensorBox,
    *,
    out_int32: bool = False,
    right: bool = False,
    side: Optional[str] = None,
    sorter: Optional[TensorBox] = None,
) -> TensorBox:
    validate_bucketize = lambda tb: V.graph.has_feature(  # noqa: E731
        tb, BackendFeature.BUCKETIZE
    )
    if (
        not validate_bucketize(sorted_sequence)
        or not validate_bucketize(self)
        or (sorter is not None and not validate_bucketize(sorter))
    ):
        return fallback_handler(aten.searchsorted.Tensor, add_to_fallback_set=False)(
            sorted_sequence,
            self,
            out_int32=out_int32,
            right=right,
            side=side,
            sorter=sorter,
        )

    # If side is present, override the value of right if needed.  This assumes that
    # validation of the two options being non-contradictory is already done by the
    # searchsorted meta-function.
    if side is not None and side == "right":
        right = True

    index_dtype = torch.int32 if out_int32 else torch.int64
    values_loader = self.make_loader()

    # The entire sorted_sequence tensor needs to be used by ops.bucketize, so we need to
    # realize it into global memory; or in other words, we can't guarantee that
    # sorted_sequence.get_name() (used below) will exist unless we call
    # sorted_sequence.realize().
    sorted_sequence.realize()

    if sorter is not None:
        sorter.realize()

    if len(sorted_sequence.get_size()) == 1:

        def inner_fn(idx):
            val = values_loader(idx)
            return ops.bucketize(
                val,
                _boundaries_helper(sorted_sequence),
                0,
                index_dtype,
                right,
                sorter=None if sorter is None else _sorter_helper(sorter),
                sorter_indices=None if sorter is None else 0,
            )

    else:

        def inner_fn(idx):
            val = values_loader(idx)

            # Get index to the beginning of the sorted sequence within a flattened
            # version of the array.
            def get_flattened_index(tb: TensorBox):
                strides = tb.get_stride()
                return ops.index_expr(
                    functools.reduce(
                        operator.add, (s * i for s, i in zip(strides[:-1], idx[:-1]))
                    ),
                    index_dtype,
                )

            return ops.bucketize(
                val,
                _boundaries_helper(sorted_sequence),
                get_flattened_index(sorted_sequence),
                index_dtype,
                right,
                sorter=None if sorter is None else _sorter_helper(sorter),
                sorter_indices=None if sorter is None else get_flattened_index(sorter),
            )

    device = self.get_device()
    return Pointwise.create(
        device=device,
        dtype=index_dtype,
        inner_fn=inner_fn,
        ranges=self.shape,
    )


@register_lowering(aten.bucketize, type_promotion_kind=None)
def bucketize(
    input: TensorBox,
    boundaries: TensorBox,
    *,
    out_int32: bool = False,
    right: bool = False,
):
    assert len(boundaries.get_size()) == 1

    if not (
        V.graph.has_feature(input, BackendFeature.BUCKETIZE)
        and V.graph.has_feature(boundaries, BackendFeature.BUCKETIZE)
    ):
        return fallback_handler(aten.bucketize.Tensor, add_to_fallback_set=False)(
            input, boundaries, out_int32=out_int32, right=right
        )

    # The entire boundaries tensor needs to be used by ops.bucketize, so we
    # need to realize it into global memory; or in other words, we can't
    # guarantee that boundaries.get_name() (used below) will exist unless
    # we call boundaries.realize().
    boundaries.realize()
    device = input.get_device()
    input_loader = input.make_loader()

    index_dtype = torch.int32 if out_int32 else torch.int64

    def inner_fn(index):
        val = input_loader(index)
        indices = ops.bucketize(
            val,
            _boundaries_helper(boundaries),
            0,
            index_dtype,
            right,
        )

        return indices

    return Pointwise.create(
        device=device,
        dtype=index_dtype,
        inner_fn=inner_fn,
        ranges=input.get_size(),
    )


def require_dense(_, *args, **kwargs):
    args, kwargs = pytree.tree_map_only(
        ir.IRNode, ir.ExternKernel.require_stride1, (args, kwargs)
    )
    return args, kwargs


def require_contiguous(_, *args, **kwargs):
    args, kwargs = pytree.tree_map_only(
        ir.IRNode, ir.ExternKernel.require_contiguous, (args, kwargs)
    )
    return args, kwargs


def require_channels_last(_, *args, **kwargs):
    args, kwargs = pytree.tree_map_only(
        ir.IRNode, ir.ExternKernel.require_channels_last, (args, kwargs)
    )
    return args, kwargs


def constrain_to_fx_strides(fx_node, *args, **kwargs):
    def apply_constraint(arg, fx_arg):
        if isinstance(arg, ir.IRNode):
            stride_order = ir.get_stride_order(
                fx_arg.meta["val"].stride(), V.graph.sizevars.shape_env
            )
            return ir.ExternKernel.require_stride_order(arg, stride_order)
        if isinstance(arg, dict):
            return {key: apply_constraint(arg[key], fx_arg[key]) for key in arg.keys()}
        return arg

    args = tuple(
        apply_constraint(arg, fx_arg) for arg, fx_arg in zip(args, fx_node.args)
    )
    kwargs = {k: apply_constraint(v, fx_node.kwargs[k]) for k, v in kwargs.items()}
    return args, kwargs


def sdpa_constraint(fx_node, *args, **kwargs):
    # sdpa requires dense last dimension]

    def apply_constraint(idx, arg, fx_arg):
        if not isinstance(arg, ir.IRNode):
            return arg

        meta_val = fx_arg.meta["val"]
        meta_stride_expr = [
            s.node.expr if isinstance(s, torch.SymInt) else s for s in meta_val.stride()
        ]

        stride_order = ir.get_stride_order(meta_val.stride())

        if stride_order and stride_order[-1] != 0:
            # contiguous stride order
            stride_order = list(reversed(range(len(arg.get_size()))))

        if (
            fx_node.target
            == aten._scaled_dot_product_efficient_attention_backward.default
            and idx in (0, 5)
        ):
            assert len(stride_order) == 4
            # The 0 and 5th arguments for aten._scaled_dot_product_efficient_attention_backward.default
            # are for out and gradient_out. They have to be in
            # (3, 1, 2, 0) stride order. Otherwise the kernel will crash.
            # Check https://github.com/pytorch/pytorch/issues/138772
            stride_order = (3, 1, 2, 0)

        if not meta_val.is_cuda:
            return ir.ExternKernel.require_stride_order(arg, stride_order)

        # This is the minimum alignment required by SDPA kernels for attention_bias.
        # This value can be found in pytorch/aten/src/ATen/native/transformers/attention.cpp preprocess_mask
        ALIGNMENT = 8

        # effn_attn_fwd does requires dense last dim, not just alignment
        effn_attn_fwd_bias = (
            fx_node.target
            == torch.ops.aten._scaled_dot_product_efficient_attention.default
            and idx == 3
        )

        assert isinstance(arg, TensorBox)
        if len(arg.get_size()) not in (3, 4):
            return arg

        if ir.is_aligned_realized_tensor(arg, ALIGNMENT):
            return ir.try_match_insignificant_strides(
                ir.ExternKernel.realize_input(arg), meta_stride_expr
            )

        if (
            isinstance(arg, IRNode)
            and arg.maybe_get_stride() is not None
            and ir.is_aligned_realized_tensor(arg, ALIGNMENT)
        ):
            return ir.try_match_insignificant_strides(
                ir.ExternKernel.realize_input(arg), meta_stride_expr
            )

        if effn_attn_fwd_bias:
            out_size = list(arg.get_size())

            expanded_dims = []
            if arg.maybe_get_stride() is not None:
                # We require a dense last dimension, but the other strides
                # can be expanded, which results in a smaller tensor
                for i, s in enumerate(arg.get_stride()[0:-1]):
                    if V.graph.sizevars.statically_known_equals(s, 0):
                        expanded_dims.append(i)

            # Now, pad strides to alignment
            out_strides = [-1] * len(out_size)
            out_strides[-1] = 1
            stride = 1
            for i in range(len(out_size) - 2, -1, -1):
                if out_strides[i + 1] != 0:
                    stride = stride * out_size[i + 1]

                # the expanded dims still need to be aligned, if they are,
                # we can make them expanded by setting the stride equal to 0
                if i in expanded_dims:
                    if V.graph.sizevars.statically_known_equals(
                        out_strides[i + 1] % ALIGNMENT, 0
                    ):
                        out_strides[i] = 0
                        continue

                if not V.graph.sizevars.statically_known_equals(stride % ALIGNMENT, 0):
                    stride = ceildiv(stride, ALIGNMENT) * ALIGNMENT

                out_strides[i] = stride
            return ir.ExternKernel.require_exact_strides(arg, out_strides)

        def is_aligned(x):
            return (V.graph.sizevars.size_hint(x.get_size()[-1]) % ALIGNMENT) == 0

        if isinstance(arg.data, ir.BaseView):
            if not is_aligned(arg):
                if is_aligned(arg.unwrap_view()):
                    return ir.try_match_insignificant_strides(
                        ir.ExternKernel.realize_input(arg), meta_stride_expr
                    )

        return ir.ExternKernel.require_stride_order(arg, stride_order)

    args = tuple(
        apply_constraint(idx, arg, fx_arg)
        for idx, (arg, fx_arg) in enumerate(zip(args, fx_node.args))
    )
    kwargs = {k: apply_constraint(-1, v, fx_node.kwargs[k]) for k, v in kwargs.items()}
    return args, kwargs


# WIP
make_fallback(aten._adaptive_avg_pool3d)  # @isuruf
make_fallback(aten.adaptive_max_pool3d)  # @isuruf
make_fallback(aten.fractional_max_pool3d)  # @isuruf
make_fallback(aten.max_pool3d_with_indices)  # @isuruf (can this one be implemented?)


# 1) Easy
make_fallback(aten.uniform, warn=False)
make_fallback(aten.exponential.default, warn=False)  # (fails accuracy on test_torch.py)
make_fallback(aten._pdist_forward)  # Has decomp. Needs benchmarks
make_fallback(aten.soft_margin_loss_backward, warn=False)  # py_impl?


# 1.5) Easy or Impossible
make_fallback(aten._cdist_forward)  # p=2 should be feasible
make_fallback(aten._cdist_backward)

# 2) Medium
make_fallback(aten._trilinear)


# 3) Difficult
# Scans
# See the discussion at
# https://dev-discuss.pytorch.org/t/pytorch-sparse-gnn-compiler-rfc/1644/19
make_fallback(aten.segment_reduce.default)
make_fallback(aten._segment_reduce_backward.default)

# Histogram (need to implement Histogram IR)
make_fallback(aten.histc)
make_fallback(aten.histogram.bin_ct)
make_fallback(aten._histogramdd_bin_edges.default)
make_fallback(aten._histogramdd_from_bin_cts.default)

# Need templated kernel
make_fallback(aten.addbmm)
make_fallback(aten._addmm_activation, warn=False)

# Need templated kernel. Probably impossible to write efficiently
make_fallback(aten.convolution_backward, constrain_to_fx_strides)
make_fallback(aten._cudnn_rnn, require_dense)
make_fallback(aten._cudnn_rnn_backward, require_contiguous)

# Haven't checked but sound difficult / impossible
make_fallback(aten._embedding_bag, require_contiguous)
make_fallback(aten._embedding_bag_forward_only, require_contiguous)
make_fallback(aten._embedding_bag_backward)
make_fallback(aten._embedding_bag_per_sample_weights_backward)
make_fallback(aten._embedding_bag_per_sample_weights_backward)
make_fallback(aten._fused_moving_avg_obs_fq_helper)
make_fallback(aten._fused_moving_avg_obs_fq_helper_functional)


# 4) Backwards (try py_impl'ing them) when fwd is written as a decomp
make_fallback(aten.max_pool3d_with_indices_backward)
make_fallback(aten._adaptive_avg_pool2d_backward, require_dense)
make_fallback(aten._adaptive_avg_pool3d_backward)
make_fallback(aten.adaptive_max_pool2d_backward)
make_fallback(aten.adaptive_max_pool3d_backward)
make_fallback(aten.fractional_max_pool2d_backward)
make_fallback(aten.fractional_max_pool3d_backward)
make_fallback(aten.replication_pad1d_backward)
make_fallback(aten.replication_pad2d_backward)
make_fallback(aten.upsample_linear1d_backward)
make_fallback(aten.upsample_bicubic2d_backward, require_contiguous)
make_fallback(aten.upsample_trilinear3d_backward)
make_fallback(aten.grid_sampler_2d_backward, require_dense)
make_fallback(aten._pdist_backward)


# 5) Impossible (missing triton/CPU features)

# Sorting / Sorting-like
make_fallback(aten.sort)
make_fallback(aten.sort.stable)
make_fallback(aten.kthvalue)
make_fallback(aten.topk)
make_fallback(aten.mode)
make_fallback(aten.median)
make_fallback(aten.nanmedian)
make_fallback(aten.randperm)
# see: https://github.com/pytorch/pytorch/pull/121354
make_fallback(aten.resize_)
make_fallback(aten.resize_as_)

# Linalg
make_fallback(aten._linalg_det)
make_fallback(aten.linalg_householder_product)
make_fallback(aten.linalg_inv_ex)
make_fallback(aten.linalg_ldl_factor_ex)
make_fallback(aten.linalg_ldl_solve)
make_fallback(aten.linalg_lu)
make_fallback(aten.linalg_lu_factor_ex)
make_fallback(aten.linalg_lu_solve)
make_fallback(aten.linalg_matrix_exp)
make_fallback(aten.linalg_qr)
make_fallback(aten._linalg_slogdet)
make_fallback(aten._linalg_solve_ex)
make_fallback(aten.linalg_solve_triangular)
make_fallback(aten._linalg_svd)
make_fallback(aten.lu_unpack)
make_fallback(aten.ormqr)
make_fallback(aten._linalg_check_errors)
make_fallback(aten.linalg_pinv.atol_rtol_tensor)
make_fallback(aten._linalg_eigh)
make_fallback(aten.triangular_solve)
make_fallback(aten.linalg_cholesky_ex)
make_fallback(aten.cholesky_inverse)
make_fallback(aten.cholesky_solve)
make_fallback(aten.geqrf)
make_fallback(aten._fft_r2c)  # needs complex as well

# Data dependent (are these necessary?)
make_fallback(aten.nonzero.default)

# Misc
make_fallback(aten.gcd.default, warn=False)
make_fallback(aten._thnn_fused_lstm_cell, require_dense)
make_fallback(torch._prims.rng_prims.run_and_save_rng_state)
make_fallback(torch._prims.rng_prims.run_with_rng_state)

# Implmented / Half implemented
# Scans. Implemented for CUDA, missing CPU
make_fallback(aten.masked_scatter)
make_fallback(aten.masked_scatter_backward)

# Complex number support
make_fallback(aten.view_as_complex, require_contiguous)
make_fallback(aten.angle)  # needs complex

# Needs efficentzerotensor
make_fallback(aten._efficientzerotensor)

# Needs Sparse
make_fallback(aten._sparse_coo_tensor_with_dims_and_tensors)
make_fallback(aten.to_sparse)
make_fallback(aten._to_sparse)

# Needs dimname support
make_fallback(aten.zeros.names)

# 6) Pattern-matched
make_fallback(
    aten._scaled_dot_product_efficient_attention.default,
    sdpa_constraint,
    warn=False,
)
make_fallback(
    aten._scaled_dot_product_efficient_attention_backward.default,
    sdpa_constraint,
    warn=False,
)
make_fallback(
    aten._scaled_dot_product_flash_attention.default,
    sdpa_constraint,
    warn=False,
)
make_fallback(
    aten._scaled_dot_product_flash_attention_backward.default,
    sdpa_constraint,
    warn=False,
)
make_fallback(
    aten._scaled_dot_product_cudnn_attention.default,
    sdpa_constraint,
    warn=False,
)
make_fallback(
    aten._scaled_dot_product_cudnn_attention_backward.default,
    sdpa_constraint,
    warn=False,
)
make_fallback(
    aten._scaled_dot_product_flash_attention_for_cpu.default,
    sdpa_constraint,
    warn=False,
)
make_fallback(
    aten._scaled_dot_product_flash_attention_for_cpu_backward.default,
    sdpa_constraint,
    warn=False,
)
make_fallback(aten._flash_attention_forward.default, sdpa_constraint)
make_fallback(aten._flash_attention_backward.default, sdpa_constraint)
make_fallback(aten._efficient_attention_forward.default, sdpa_constraint)
make_fallback(aten._efficient_attention_backward.default, sdpa_constraint)

# index_reduce requires fallback when use_scatter_fallback(...) returns True
make_fallback(aten.index_reduce)


# Register with type_promotion_kind None.
# For example, fp16.copy_(fp32) should **not** promote the first input's dtype.
@register_lowering(aten.copy, type_promotion_kind=None)
def copy(self, src, non_blocking=False):
    x = src
    if self.get_device() != src.get_device():
        x = to_device(x, self.get_device())
    if self.get_dtype() != src.get_dtype():
        x = to_dtype(x, self.get_dtype())

    if self.get_size() != src.get_size():
        out = expand(x, self.get_size())
        return clone(out)
    return clone(x)


@register_lowering(aten.clone)
def clone(x, *, memory_format=None):
    # TODO(jansel): memory format
    return Pointwise.create(
        device=x.get_device(),
        dtype=x.get_dtype(),
        inner_fn=x.make_loader(),
        ranges=list(x.get_size()),
    )


def clone_preserve_reinterpret_view(x):
    reinterpret_view_layouts = []
    if isinstance(x, TensorBox) and isinstance(x.data, ir.ReinterpretView):
        x = x.data  # unwrap TensorBox
        while isinstance(x, ir.ReinterpretView):
            reinterpret_view_layouts.append(x.get_layout())
            x = x.data
        x = TensorBox(x)

    x = clone(x)

    if reinterpret_view_layouts:
        x = x.data  # unwrap TensorBox
        for layout in reinterpret_view_layouts[::-1]:
            x = ir.ReinterpretView(data=x, layout=layout)
        x = TensorBox(x)

    return x


if hasattr(aten, "lift_fresh_copy"):
    register_lowering(aten.lift_fresh_copy)(clone)


@register_lowering(prims.iota)
def iota(
    length,
    *,
    start,
    step,
    dtype,
    device,
    requires_grad,
):
    def fn(index):
        return ops.index_expr(step * index[0] + start, dtype=dtype)

    return Pointwise.create(
        device=decode_device(device),
        dtype=dtype,
        inner_fn=fn,
        ranges=[length],
    )


@register_lowering(aten.select_scatter, type_promotion_kind=None)
def select_scatter(x, src, dim: int, index: int):
    assert x.get_dtype() == src.get_dtype()
    x_loader = x.make_loader()
    dim = _validate_dim(x, dim, 0)
    if V.graph.sizevars.evaluate_expr(sympy.Lt(index, 0)):
        index = index + x.get_size()[dim]
    V.graph.sizevars.guard_leq(0, index)  # type: ignore[arg-type]
    V.graph.sizevars.guard_lt(index, x.get_size()[dim])  # type: ignore[arg-type]
    src = expand(unsqueeze(src, dim), x.get_size())
    src_loader = src.make_loader()

    def inner_fn(idx):
        return ops.where(
            ops.eq(
                ops.index_expr(idx[dim], torch.int32),
                ops.index_expr(index, torch.int32),
            ),
            src_loader(idx),
            x_loader(idx),
        )

    return Pointwise.create(
        device=x.get_device(),
        dtype=x.get_dtype(),
        inner_fn=inner_fn,
        ranges=list(x.get_size()),
    )


@register_lowering(aten.slice_scatter, type_promotion_kind=None)
def slice_scatter(x, src, dim=0, start=None, end=None, step=1):
    assert x.get_dtype() == src.get_dtype()
    x_loader = x.make_loader()
    dim = _validate_dim(x, dim, 0)
    dim_size = x.get_size()[dim]

    start, end = ir.SliceView.normalize_start_end(x, dim, start, end)

    src_size = list(x.get_size())
    src_size[dim] = FloorDiv(end - start + (step - 1), step)
    src = expand(src, src_size)
    src_loader = src.make_loader()

    def inner_fn(idx):
        if start == 0 and end == dim_size and step == 1:
            # selecting every element is the same as just src.clone()
            return src_loader(idx)

        idx_dim = ops.index_expr(idx[dim], torch.int64)
        src_idx = list(idx)
        src_idx[dim] = FloorDiv(idx[dim] - start, step)

        mask = []
        if start != 0:
            mask.append(
                ops.ge(
                    idx_dim,
                    ops.index_expr(sympy.expand(start), torch.int64),
                )
            )
        if end != dim_size:
            mask.append(
                ops.lt(
                    idx_dim,
                    ops.index_expr(sympy.expand(end), torch.int64),
                )
            )
        if step != 1:
            mask.append(
                ops.eq(
                    ops.index_expr(
                        ModularIndexing(idx[dim] - start, 1, step), torch.int64
                    ),
                    ops.constant(0, torch.int64),
                )
            )
        assert mask
        mask = functools.reduce(ops.and_, mask)
        src_val = ops.masked(
            mask,
            lambda: src_loader(src_idx),
            0 if is_integer_type(x) else 0.0,
        )
        return ops.where(
            mask,
            src_val,
            x_loader(idx),
        )

    return Pointwise.create(
        device=x.get_device(),
        dtype=x.get_dtype(),
        inner_fn=inner_fn,
        ranges=list(x.get_size()),
    )


def _unwrap(x):
    if isinstance(x, (list, tuple)) and len(x) > 0:
        return _unwrap(x[0])
    return x


@register_lowering([torch.tensor, aten.scalar_tensor])
def tensor(data, *, dtype=None, device=None, layout=None, pin_memory=False):
    assert_nyi(layout in (None, torch.strided), f"layout={layout}")
    assert_nyi(not pin_memory, "pin_memory")
    if isinstance(_unwrap(data), int):
        dtype = dtype or torch.int64
    else:
        dtype = dtype or torch.get_default_dtype()

    ranges: list[sympy.Expr] = []

    if isinstance(data, sympy.Basic):

        def inner_fn(index):
            return ops.index_expr(data, dtype)

    elif isinstance(data, (float, int)):

        def inner_fn(index):
            return ops.constant(data, dtype)

    elif len(data) == 0 or isinstance(data[0], (float, int)) and len(data) <= 8:
        # inline small tensors
        ranges.append(sympy.Integer(len(data)))

        def inner_fn(index):
            def binary_search(start, end):
                assert start < end
                if end - start == 1:
                    return ops.constant(data[start], dtype)
                mid = (end - start) // 2 + start
                return ops.where(
                    ops.lt(
                        ops.index_expr(index[0], torch.int64),
                        ops.constant(mid, torch.int64),
                    ),
                    binary_search(start, mid),
                    binary_search(mid, end),
                )

            if len(data) == 0:
                return ops.constant(0, dtype)
            return binary_search(0, len(data))

    else:
        return V.graph.add_tensor_constant(
            torch.tensor(data, dtype=dtype, device=device)
        )

    return Pointwise.create(
        device=decode_device(device),
        dtype=dtype,
        inner_fn=inner_fn,
        ranges=ranges,
    )


@register_lowering(torch.as_tensor)
def as_tensor(data, dtype=None, device=None):
    if isinstance(data, TensorBox):
        if dtype is not None:
            data = to_dtype(data, dtype)
        if device is not None:
            data = to_device(data, device)
        return data
    return tensor(data, dtype=dtype, device=device)


@register_lowering(torch.LongTensor)
def long_tensor(data):
    return tensor(data, dtype=torch.int64)


@register_lowering(aten._local_scalar_dense)
def _local_scalar_dense(data):
    from torch.fx.experimental.symbolic_shapes import resolve_unbacked_bindings

    # This is interesting!  Most lowerings return tensors, so you can just
    # return the buffer you allocated and it will get used (or not used, if
    # it's dead.)  But _local_scalar_dense (aka item) returns an int,
    # not a Tensor, so you would have a type mismatch if you return a buffer;
    # we are obligated to return a sympy expression instead.  However,
    # we need to actually codegen the .item() call somehow.  We do this
    # by registering a faux buffer for the DynamicScalar IR node, which is
    # solely responsible for generating this .item().  The buffer is
    # not used for anything (notice we discard it); at codegen time,
    # the "buffer" just gets assigned None.
    unbacked_bindings = resolve_unbacked_bindings(
        V.graph.sizevars.shape_env, V.graph.current_node.meta["unbacked_bindings"]
    )
    assert unbacked_bindings is not None
    assert len(unbacked_bindings) == 1, unbacked_bindings
    # NB: Have to be very careful here.  V.graph.current_node.meta["val"]
    # seemingly also contains a symbol which you want to do binding for,
    # but it actually isn't.  In particular, if we have later performed
    # a deferred runtime assert saying that u0 == s0, you will actually
    # see s0 from expr!  This is bad because we need to actually generate
    # the assert that says u0 == s0, so we need to know where to get u0
    # from (this call).  In particular, we must use unbacked_bindings, which
    # is guaranteed to have the original, unreplaced symbol in question.
    #
    # NB2: Another thing we have to be very careful about are symbol bindings
    # that require nontrivial refinement, e.g., when you have a binding site
    # x: Sym(u0 * 4) = y.item().  Here, the code generation must do a division
    # in order to appropriately bind u0.  This is communicated via the keypath
    # in unbacked_bindings, and we need to hold onto it in order to generate
    # code appropriately for this case.
    binding_sym, keypath = next(iter(unbacked_bindings.items()))
    buffer = ir.DynamicScalar(binding_sym, keypath, data)
    buffer.name = V.graph.register_buffer(buffer)
    V.graph.register_operation(buffer)
    # NB: the replaced expr is OK to use directly downstream, we want
    # simplifications in this case!
    val = V.graph.current_node.meta["val"]
    if isinstance(val, (torch.SymInt, torch.SymFloat, torch.SymBool)):
        return val.node.expr
    else:
        return sympy.sympify(val)


@register_lowering(aten._assert_scalar)
def _assert_scalar(data, msg):
    # NB: These will be handled at codegen time
    # Not sure if we are guaranteed to be able to serve out truth from the
    # deferred_runtime_asserts, TODO: try this assert out
    # assert bool(data.scalar), data
    return None


@register_lowering(aten._assert_tensor_metadata)
def _assert_tensor_metadata(
    a, size=None, stride=None, dtype=None, *, device=None, layout=None
):
    return None


def _full(fill_value, device, dtype, size):
    value = fill_value
    if not isinstance(fill_value, (int, float)) and hasattr(value, "value"):
        value = value.value

    if isinstance(value, (int, float)):

        def inner_fn(index):
            return ops.constant(value, dtype)

    elif isinstance(value, sympy.Basic):

        def inner_fn(index):
            return ops.index_expr(value, dtype)

    else:
        assert len(value.get_size()) == 0
        value_loader = value.make_loader()

        def inner_fn(index):
            return value_loader([])

    return Pointwise.create(
        device=device,
        dtype=dtype,
        inner_fn=inner_fn,
        ranges=list(size),
    )


@register_lowering(aten.full_like, type_promotion_kind=None)
def full_like(x, fill_value, **kwargs):
    return create_tensor_like(tensor_constructor(fill_value))(x, **kwargs)


def tensor_constructor(fill_value):
    # torch.zeros, torch.ones, etc
    def inner(
        *size,
        names=None,
        dtype=None,
        device=None,
        layout=None,
        pin_memory=False,
        memory_format=None,
    ):
        assert_nyi(names is None, "named tensors")
        assert_nyi(layout in (None, torch.strided), f"layout={layout}")
        assert_nyi(not pin_memory, "pin_memory")
        device = decode_device(device)
        dtype = dtype or torch.get_default_dtype()
        if len(size) == 1 and isinstance(size[0], (list, tuple, torch.Size)):
            size = tuple(size[0])
        # See https://github.com/pytorch/pytorch/issues/118102
        # All sizes at lowering time should be sympy.Symbol, not SymInt!
        for s in size:
            assert not isinstance(s, torch.SymInt)
        size = [sympy.expand(s) for s in size]
        return _full(fill_value, device, dtype, size)

    return inner


@register_lowering([torch.empty, aten.empty])
def empty(
    *size,
    names=None,
    dtype=None,
    layout=None,
    device=None,
    pin_memory=None,
    memory_format=None,
):
    assert_nyi(names is None, "named tensors")
    device = decode_device(device)
    if len(size) == 1 and isinstance(size[0], (list, tuple, torch.Size)):
        size = tuple(size[0])
    return empty_strided(
        size, None, dtype=dtype, layout=layout, device=device, pin_memory=pin_memory
    )


def create_tensor_like(creation_fn):
    """
    Shim to convert X_like(...) into X(...).  For example zeros_like() into zeros().
    """

    def _constant_like(
        x, *, dtype=None, device=None, layout=None, pin_memory=False, memory_format=None
    ):
        assert_nyi(not pin_memory, "pin_memory")
        assert_nyi(layout in (None, torch.strided), f"layout={layout}")
        if dtype is None:
            dtype = x.get_dtype()
        else:
            dtype = decode_dtype(dtype)
        device = device or x.get_device()
        size = list(x.get_size())
        return creation_fn(
            size, dtype=dtype, device=device, layout=layout, pin_memory=pin_memory
        )

    return _constant_like


def constant_like(fill_value):
    return create_tensor_like(tensor_constructor(fill_value))


empty_like = register_lowering(aten.empty_like)(create_tensor_like(empty))
ones_like = create_tensor_like(tensor_constructor(1))
zeros_like = create_tensor_like(tensor_constructor(0))


def new_constant(fill_value):
    def _new_constant(
        x, size, *, dtype=None, layout=None, device=None, pin_memory=None
    ):
        assert isinstance(size, (list, tuple))
        assert_nyi(not pin_memory, "pin_memory")
        assert_nyi(layout in (None, torch.strided), f"layout={layout}")
        dtype = decode_dtype(dtype) or x.get_dtype()
        device = device or x.get_device()
        size = [sympy.Integer(s) for s in size]
        return _full(fill_value, decode_device(device), dtype, size)

    return _new_constant


@register_lowering(aten.new_empty)
def new_empty(x, size, *, dtype=None, layout=None, device=None, pin_memory=None):
    if dtype is None:
        dtype = x.get_dtype()
    if device is None:
        device = x.get_device()
    return empty_strided(
        size,
        None,
        dtype=dtype,
        layout=layout,
        device=decode_device(device),
        pin_memory=pin_memory,
    )


@register_lowering(aten.empty_strided)
def empty_strided(
    size, stride, *, dtype=None, layout=None, device=None, pin_memory=None
):
    assert isinstance(size, (list, tuple))
    assert isinstance(stride, (list, tuple, type(None)))
    assert_nyi(not pin_memory, "pin_memory")
    assert_nyi(layout in (None, torch.strided), f"layout={layout}")
    dtype = decode_dtype(dtype) or torch.get_default_dtype()
    device = device or torch.tensor(0.0).device
    device = decode_device(device)
    pointwise = _full(fill_value=0, device=device, dtype=dtype, size=size)
    pointwise.realize()
    buffer = pointwise.data.data
    # explicitly set ranges to zeros in order to make a NopKernelSchedulerNode
    buffer.data = dataclasses.replace(buffer.data, ranges=[0] * len(size))
    assert isinstance(buffer, ir.ComputedBuffer)
    size = [sympy.expand(s) for s in size]
    stride = (
        [sympy.expand(s) for s in stride]
        if stride
        else ir.FlexibleLayout.contiguous_strides(size)
    )
    buffer.layout = ir.FixedLayout(
        device=device,
        dtype=dtype,
        size=size,
        stride=stride,
    )
    return pointwise


@register_lowering(aten.new_empty_strided)
def new_empty_strided(
    x, size, stride, *, dtype=None, layout=None, device=None, pin_memory=None
):
    if dtype is None:
        dtype = x.get_dtype()
    if device is None:
        device = x.get_device()
    return empty_strided(
        size,
        stride,
        dtype=dtype,
        layout=layout,
        device=decode_device(device),
        pin_memory=pin_memory,
    )


@register_lowering(prims.copy_strided.default)
def copy_strided(x, stride):
    stride = [V.graph.sizevars.size_hint(s) for s in stride]
    stride_order = sorted(range(len(stride)), key=stride.__getitem__)
    return ir.ExternKernel.require_stride_order(x, stride_order)


@register_lowering([torch.full, aten.full])
def full(size, fill_value, **kwargs):
    assert kwargs.get("dtype") is not None, "dtype should be handled by decomposition"
    return tensor_constructor(fill_value)(size, **kwargs)


@register_lowering(aten.gather, type_promotion_kind=None)
def gather(x, dim, index, sparse_grad=False):
    # sparse_grad doesn't affect forward computation,
    # and backward tracing is taken care of by AOT Autograd
    assert isinstance(x, TensorBox)
    if index.get_numel() == 0:
        # Empty index case. Return an empty array with the same shape
        return new_empty(x, index.get_size())

    assert index.get_dtype() == torch.int64
    size = x.get_size()
    offset = len(size) == 0
    dim = _validate_dim(x, dim, offset)

    if offset:
        x = expand(x, [1])
        size = [1]

    x_loader = x.make_loader()
    index_loader = index.make_loader()

    def fn(idx):
        idx = list(idx)
        gather_idx = ops.indirect_indexing(index_loader(idx), size[dim])
        if len(idx) == 0:
            idx = [gather_idx]
        else:
            idx[dim] = gather_idx
        return x_loader(idx)

    return Pointwise.create(
        device=x.get_device(),
        dtype=x.get_dtype(),
        inner_fn=fn,
        ranges=index.get_size(),
    )


@register_lowering(aten.embedding, type_promotion_kind=None)
def embedding(weight, indices, padding_idx=-1, scale_grad_by_freq=False, sparse=False):
    assert not sparse
    assert isinstance(weight, TensorBox)
    assert isinstance(indices, TensorBox)
    assert "int" in str(indices.get_dtype())

    weight_loader = weight.make_loader()
    indices_loader = indices.make_loader()
    indices_ndim = len(indices.get_size())
    weight_size = weight.get_size()
    new_size = [*indices.get_size(), *weight_size[1:]]

    def fn(idx):
        assert len(idx) == len(new_size), f"{idx} != {new_size}"
        var_index = indices_loader(idx[:indices_ndim])
        weight_idx = [ops.indirect_indexing(var_index, weight_size[0])] + [
            *idx[indices_ndim:]
        ]
        return weight_loader(weight_idx)

    return Pointwise.create(
        device=weight.get_device(),
        dtype=weight.get_dtype(),
        inner_fn=fn,
        ranges=new_size,
    )


def check_and_broadcast_indices(indices, device):
    assert all(
        i.get_dtype() in (torch.int64, torch.int32, torch.bool, torch.uint8)
        for i in indices
        if i is not None
    ), f"indices must be int64, byte or bool. Got {[i.get_dtype() for i in indices if i is not None]}"
    if any(
        i.get_dtype() in (torch.bool, torch.uint8) for i in indices if i is not None
    ):
        raise NotImplementedError("Fallback for bool indices")

    valid_idxs = [i for i, x in enumerate(indices) if isinstance(x, TensorBox)]
    assert len(valid_idxs) > 0, "requires at least 1 non-None index"
    new_indices = [None] * len(indices)
    for i, x in zip(valid_idxs, broadcast_tensors(*[indices[i] for i in valid_idxs])):
        # Eager allows indices to be CPU tensor when running on CUDA
        # FIXME: Calling to_device(x, device) should work but
        # test_advancedindex_mixed_cpu_devices still fails
        if x.get_device() != device:
            raise NotImplementedError("Fallback when indices is on a different device")
        new_indices[i] = x
    return new_indices, valid_idxs


def index_output_size_and_inner_fn(
    x_size,
    indices,
    tensor_indices,
    tensor_size,
    indices_loaders,
    indexed_size,
    x_loader,
    check,
    wrap_neg=True,
):
    # Note that behavior of indexing differs when there are non consecutive
    # tensors. In this case, the tensor index is pulled to the beginning.
    #
    # Suppose a = torch.arange(3 * 4 * 5 * 6 * 7).view(3, 4, 5, 6, 7)
    #         x = torch.tensor[1,2]
    # Then, a[:,x,:,x,:] will have shape 2,3,5,7 as due to x,:,x then 2 will
    # be pulled to the front.
    non_consecutive_tensors = False
    for previous, current in zip(tensor_indices, tensor_indices[1:]):
        if current - previous != 1:
            non_consecutive_tensors = True

    output_size = [x_size[i] for i, val in enumerate(indices) if val is None]
    output_size = [*output_size, *x_size[len(output_size) + len(tensor_indices) :]]

    first_tensor_index = tensor_indices[0]
    if non_consecutive_tensors:
        output_size = tensor_size + output_size
    else:
        output_size = (
            output_size[:first_tensor_index]
            + tensor_size
            + output_size[first_tensor_index:]
        )

    def fn(idx):
        assert len(idx) == len(output_size)
        assert len(indices_loaders) == len(indexed_size)

        rank = len(tensor_size)
        new_index = []
        first_tensor_index = tensor_indices[0]
        start_offset = 0 if non_consecutive_tensors else first_tensor_index
        next_idx = 0
        for i in range(tensor_indices[-1] + 1):
            if i == start_offset:
                next_idx += rank
            if indices[i] is None:
                assert next_idx < len(idx)
                new_index.append(idx[next_idx])
                next_idx += 1
            else:
                loader = indices_loaders[i]
                assert loader is not None
                size = indexed_size[i]
                new_index.append(
                    ops.indirect_indexing(
                        loader(idx[start_offset : start_offset + rank]),
                        size,
                        check=check,
                        wrap_neg=wrap_neg,
                    )
                )
        new_index = [
            *new_index,
            *idx[next_idx:],
        ]
        return new_index if x_loader is None else x_loader(new_index)

    return output_size, fn


def index_impl(x, indices, check):
    output_size, inner_fn, _ = index_impl_helper(x, indices, check)

    return Pointwise.create(
        device=x.get_device(),
        dtype=x.get_dtype(),
        inner_fn=inner_fn,
        ranges=output_size,
    )


def index_impl_helper(x, indices, check, wrap_neg=True):
    assert isinstance(indices, (list, tuple))
    x_loader = x.make_loader()
    indices, tensor_indices = check_and_broadcast_indices(indices, x.get_device())
    assert len(tensor_indices) > 0, "Must have at least one valid idx"

    indices_loaders = [i.make_loader() if i is not None else None for i in indices]
    # no guards on output size, all the guards are set in broadcast_tensors

    # We can use the first one since they are all required to be the same size
    tensor_size = list(indices[tensor_indices[0]].get_size())

    x_size = x.get_size()

    indexed_size = [x_size[i] for i in range(len(indices)) if indices[i] is not None]
    if check and 0 in indexed_size and 0 not in tensor_size:
        raise IndexError("index is out of bounds for dimension with size 0")

    indexed_size = [x_size[i] for i in range(len(indices))]
    output_size, index_inner_fn = index_output_size_and_inner_fn(
        x_size,
        indices,
        tensor_indices,
        tensor_size,
        indices_loaders,
        indexed_size,
        None,
        check=check,
        wrap_neg=wrap_neg,
    )

    def inner_fn(idx):
        return x_loader(index_inner_fn(idx))

    return output_size, inner_fn, index_inner_fn


@register_lowering(aten.index, type_promotion_kind=None)
def index(x, indices):
    try:
        return index_impl(x, indices, check=True)
    except NotImplementedError:
        # Fallback to ATen for boolean indexing
        x.realize()
        return fallback_handler(aten.index.Tensor, add_to_fallback_set=False)(
            x, indices
        )


@register_lowering(aten._unsafe_index, type_promotion_kind=None)
def _unsafe_index(x, indices):
    return index_impl(x, indices, check=False)


# All the indexing decompositions are written in terms of index, index_put, and index_put_
# We cannot have this lowering as a decomposition as it introduces
# mutation in the graph, which is bad for Aot Autograd. Aot Autograd runs dead
# code elimination and common subexpression elimination optimizations, which
# assume graphs to be side-effect free. More details at
# https://github.com/pytorch/torchdynamo/issues/1235
# and
# https://github.com/pytorch/torchdynamo/issues/1863
@register_lowering(aten.index_put)
def index_put(x, indices, values, accumulate=False):
    return index_put_impl_(
        clone(x), indices, values, accumulate, check=True, may_realize=False
    )


@register_lowering(aten._unsafe_index_put)
def _unsafe_index_put(x, indices, values, accumulate=False):
    return index_put_impl_(
        clone(x), indices, values, accumulate, check=False, may_realize=False
    )


def index_put_as_masked_fill(self, indices, value, accumulate):
    if value.get_device() != self.get_device():
        value = to_device(value, self.get_device())
    if accumulate:
        value = add(self, value)
    return mutate_to(self, where(indices[0], value, self))


def index_put_fallback(self, indices, values, accumulate):
    deterministic = torch.are_deterministic_algorithms_enabled()
    if is_triton(values) and (accumulate or deterministic):
        msg = (
            "index put with accumulate."
            if not deterministic
            else "deterministic index put."
        )
        if stack_trace := V.graph.current_node.meta.get("stack_trace", None):
            msg = f"{msg} Found from : \n {stack_trace}"
        V.graph.disable_cudagraphs_reason = msg

    ir.IndexPutFallback(V.graph.current_node.target, self, indices, values, accumulate)
    return self


@register_lowering(aten.index_put_, type_promotion_kind=None)
def index_put_(self, indices, values, accumulate=False):
    return index_put_impl_(
        self, indices, values, accumulate, check=True, may_realize=True
    )


@register_lowering(inductor_prims._unsafe_index_put_, type_promotion_kind=None)
def _unsafe_index_put_(self, indices, values, accumulate=False):
    return index_put_impl_(
        self, indices, values, accumulate, check=False, may_realize=True
    )


def index_put_impl_(self, indices, values, accumulate, check, may_realize=False):
    if may_realize:

        def try_get_name(x):
            if isinstance(x, ir.TensorBox):
                x = x.data
            if isinstance(x, ir.BaseView):
                x = x.unwrap_view()
            if isinstance(x, ir.StorageBox):
                x = x.data
            return x.get_name() if isinstance(x, ir.Buffer) else None

        def indice_slice_from_randperm(indice):
            # Refer to: https://github.com/pytorch/pytorch/pull/139366#discussion_r1825424660
            # For this specific pattern, indices is unique as coming from torch.randperm.
            # However, as the content of the indices is unknown, we have to check this specific pattern.
            if isinstance(indice, TensorBox) and isinstance(indice.data, ir.BaseView):
                indice = indice.data.unwrap_view()
                return (
                    isinstance(indice, ir.StorageBox)
                    and isinstance(indice.data, ir.ExternKernel)
                    and getattr(indice.data, "fx_node", None)
                    and indice.data.fx_node.target == torch.ops.aten.randperm.default
                )
            return False

        if try_get_name(self) in values.get_read_names() and not all(
            indice_slice_from_randperm(indice) for indice in indices
        ):
            # Fix issue: https://github.com/pytorch/pytorch/issues/138908
            # When self and values have memory overlapping, indices may
            # contain duplicate values, potentially causing incorrect results since
            # the load of `values` might contain modified value from the store of `self`.
            # To address this, store values in a temporary buffer in such cases.
            values.realize()

    # Dispatch to masked fill for single boolean index with single value
    if (
        values.get_numel() == 1
        and len(indices) == 1
        and indices[0].get_dtype() in (torch.bool, torch.uint8)
    ):
        mask = indices[0]
        for _ in range(len(mask.get_size()), len(self.get_size())):
            mask = unsqueeze(mask, -1)
        return index_put_as_masked_fill(self, [mask], values, accumulate)

    # Fallback in torch deterministic mode
    if torch.are_deterministic_algorithms_enabled():
        return index_put_fallback(self, indices, values, accumulate)

    # Fallback if there is a boolean index
    for index in indices:
        if index is not None and index.get_dtype() in (torch.bool, torch.uint8):
            return index_put_fallback(self, indices, values, accumulate)

    x_size = self.get_size()
    x_ndim = len(x_size)

    if accumulate and needs_fallback_due_to_atomic_add_limitations(self.get_dtype()):
        # self is an scalar Tensor
        if x_ndim == 0:
            self = view(self, [1])
        self = index_put_fallback(self, indices, values, accumulate)
        if x_ndim == 0:
            self = view(self, [])
        return self

    values = to_dtype(values, self.get_dtype())

    try:
        # Note that code will only get here when dtype is uint32
        indices, tensor_indices = check_and_broadcast_indices(
            indices, self.get_device()
        )
    except NotImplementedError:
        return index_put_fallback(self, indices, values, accumulate)

    indices_loaders = [i.make_loader() if i is not None else None for i in indices]

    assert isinstance(self, TensorBox)
    self.realize()

    # self is an scalar Tensor
    if x_ndim == 0:
        self = view(self, [1])

    # We can use the first one since they are all required to be the same size
    tensor_size = list(indices[tensor_indices[0]].get_size())
    indexed_size = [x_size[i] for i in range(len(indices))]

    expected_vals_size, inner_fn = index_output_size_and_inner_fn(
        x_size,
        indices,
        tensor_indices,
        tensor_size,
        indices_loaders,
        indexed_size,
        None,
        check=check,
    )

    values = expand(values, expected_vals_size)
    # all guards are set above during broadcast_tensors and expand

    scatter = ir.Scatter(
        device=self.get_device(),
        dtype=self.get_dtype(),
        inner_fn=values.make_loader(),
        ranges=expected_vals_size,  # iter_ranges,
        output_indexer=inner_fn,
        scatter_mode="atomic_add" if accumulate else None,
    )
    buffer = ir.ComputedBuffer(
        name=None,
        layout=ir.MutationLayoutSHOULDREMOVE(self),
        data=scatter,
    )
    buffer.name = V.graph.register_buffer(buffer)
    V.graph.register_operation(buffer)

    if x_ndim == 0:
        self = view(self, [])
    return self


fallback__unsafe_masked_index = fallback_handler(
    aten._unsafe_masked_index.default, add_to_fallback_set=False
)

fallback__unsafe_masked_index_put_accumulate = fallback_handler(
    aten._unsafe_masked_index_put_accumulate.default, add_to_fallback_set=False
)


@register_lowering(aten._unsafe_masked_index, type_promotion_kind=None)
def _unsafe_masked_index(self, mask, indices, fill):
    ranges, _, _unsafe_index_fn = index_impl_helper(
        self, indices, check=False, wrap_neg=False
    )
    mask_loader = mask.make_loader()
    self_loader = self.make_loader()

    def inner_fn(idx):
        if mask.dtype != torch.bool:
            mask_val = ops.to_dtype(mask_loader(idx), torch.bool)
        else:
            mask_val = mask_loader(idx)
        return ops.masked(mask_val, lambda: self_loader(_unsafe_index_fn(idx)), fill)

    return Pointwise.create(
        device=self.get_device(),
        dtype=self.get_dtype(),
        inner_fn=inner_fn,
        ranges=ranges,
    )


@register_lowering(aten._unsafe_masked_index_put_accumulate, type_promotion_kind=None)
def _unsafe_masked_index_put_accumulate(x, mask, indices, values):
    masked_value = where(mask, values, 0)
    shape = x.get_size()
    clamped_indices = [
        clamp(indices[i], -shape[i], shape[i] - 1) if indices[i] else None
        for i in range(len(indices))
    ]
    # TODO: use a masked store for this. currently only triton
    # supports masked stores and cpp backend does not.
    return _unsafe_index_put(x, clamped_indices, masked_value, accumulate=True)


@make_pointwise
def clamp(a, min, max):
    return ops.maximum(min, ops.minimum(max, a))


@register_lowering(aten.as_strided_scatter, type_promotion_kind=None)
def as_strided_scatter(self, src, size, stride, storage_offset=None):
    output = clone(self)
    output_view = as_strided(output, size, stride, storage_offset)
    copy_(output_view, src)
    return output


@register_lowering(aten.scatter, type_promotion_kind=None)
def scatter(x, dim: int, index, src, **kwargs):
    return scatter_(clone(x), dim, index, src, **kwargs)


def scatter_fallback(
    op_overload: torch._ops.OpOverload,
    self,
    dim: int,
    index,
    src,
    *,
    reduce: Optional[str] = None,
    include_self: bool = True,
):
    src_is_tensor = isinstance(src, TensorBox)
    if use_scatter_fallback(
        op_overload,
        reduce,
        self.get_dtype(),
        src.get_dtype() if src_is_tensor else type(src),
        src.get_device().type if src_is_tensor else "not impl",
        src_is_tensor,
    ):
        ir.ScatterFallback(
            op_overload,
            self,
            dim,
            index,
            src,
            reduce=reduce,
            include_self=include_self,
        )
        return self

    return None


@register_lowering(aten.scatter_, type_promotion_kind=None)
def scatter_(self, dim: int, index, src, *, reduce: Optional[str] = None):
    assert reduce in (None, "add", "multiply")
    if reduce is None:
        op_overload = getattr(aten.scatter_, V.graph.current_node.target._overloadname)  # type: ignore[union-attr]
        fallback_result = scatter_fallback(
            op_overload, self, dim, index, src, reduce=reduce
        )
        if fallback_result is not None:
            return fallback_result

    if reduce == "add":
        reduce = "sum"
    elif reduce == "multiply":
        reduce = "prod"
    return scatter_reduce_(self, dim, index, src, reduce)


@register_lowering(aten.scatter_add, type_promotion_kind=None)
def scatter_add(x, dim: int, index, src):
    return scatter_add_(clone(x), dim, index, src)


@register_lowering(aten.scatter_add_, type_promotion_kind=None)
def scatter_add_(x, dim: int, index, src):
    return scatter_reduce_(x, dim, index, src, "sum")


@register_lowering(aten.scatter_reduce, type_promotion_kind=None)
def scatter_reduce(x, dim: int, index, src, reduction_type, **kwargs):
    return scatter_reduce_(clone(x), dim, index, src, reduction_type, **kwargs)


@register_lowering(aten.scatter_reduce_, type_promotion_kind=None)
def scatter_reduce_(self, dim: int, index, src, reduce, *, include_self: bool = True):
    assert reduce in (None, "sum", "prod", "mean", "amax", "amin")
    assert (
        len(aten.scatter_reduce_.overloads()) == 1
        and "two" in aten.scatter_reduce_.overloads()
    ), "aten.scatter_reduce_.two is not the unique overload of aten.scatter_reduce_"

    if isinstance(src, Number):
        src = full_like(self, src)

    fallback_result = scatter_fallback(
        aten.scatter_reduce_.two,
        self,
        dim,
        index,
        src,
        reduce=reduce,
        include_self=include_self,
    )

    if fallback_result:
        return fallback_result

    assert isinstance(self, TensorBox)
    assert "int" in str(index.get_dtype())

    ndim = len(self.get_size())
    if ndim == 0:
        self = view(self, [1])

    if isinstance(src, TensorBox) and len(src.get_size()) == 0:
        src = view(src, [1])

    if isinstance(index, TensorBox) and len(index.get_size()) == 0:
        index = view(index, [1])

    if index.get_numel() == 0:
        return self

    dim = _validate_dim(self, dim)

    self.realize()
    index_loader = index.make_loader()
    src_loader = src.make_loader() if isinstance(src, TensorBox) else None

    def output_indexer(idx):
        # self is captured from the end of the function, so it may have 0 dim
        shape = self.get_size()
        ndim = len(shape)
        indirect_idx = list(idx)
        indirect_idx[dim] = ops.indirect_indexing(
            index_loader(idx), 1 if ndim == 0 else shape[dim], wrap_neg=False
        )
        return indirect_idx

    def fn(idx):
        if src_loader:
            return src_loader(idx)
        else:
            # src is a scalar
            return ops.constant(src, self.get_dtype())

    def backend_reduce_str(reduce):
        if reduce == "sum":
            return "atomic_add"
        else:
            # TODO: Need to support more reduction type
            assert reduce is None
            return None

    if not include_self:
        # zero out the corresponding elements first
        zero_out = ir.Scatter(
            device=self.get_device(),
            dtype=self.get_dtype(),
            inner_fn=lambda index: ops.constant(0, self.get_dtype()),
            ranges=index.get_size(),
            output_indexer=output_indexer,
            scatter_mode=None,
        )
        buffer = ir.ComputedBuffer(
            name=None,
            layout=ir.MutationLayoutSHOULDREMOVE(self),
            data=zero_out,
        )
        buffer.name = V.graph.register_buffer(buffer)
        V.graph.register_operation(buffer)

    # self[index[i][j][k]][j][k] += src[i][j][k]  # if dim == 0
    # self[i][index[i][j][k]][k] += src[i][j][k]  # if dim == 1
    # self[i][j][index[i][j][k]] += src[i][j][k]  # if dim == 2
    scatter = ir.Scatter(
        device=self.get_device(),
        dtype=self.get_dtype(),
        inner_fn=fn,
        ranges=index.get_size(),
        output_indexer=output_indexer,
        scatter_mode=backend_reduce_str(reduce),
    )
    buffer = ir.ComputedBuffer(
        name=None,
        layout=ir.MutationLayoutSHOULDREMOVE(self),
        data=scatter,
    )
    buffer.name = V.graph.register_buffer(buffer)
    V.graph.register_operation(buffer)

    if ndim == 0:
        self = view(self, [])
    return self


def upsample_nearestnd(
    x,
    output_size,
    scales_x: tuple[Optional[float], ...],
    n: int = 2,
    exact: bool = False,
):
    x.realize_hint()  # elements are reused
    x_loader = x.make_loader()
    i_sizes = x.get_size()[-n:]
    batch = x.get_size()[:-n]
    i_sizes = [V.graph.sizevars.evaluate_static_shape(i) for i in i_sizes]

    assert len(scales_x) == n
    o_sizes = output_size

    inv_scales = [i / o for i, o in zip(i_sizes, o_sizes)]
    for i, scale in enumerate(scales_x):
        if scale is not None:
            inv_scales[i] = 1.0 / scale

    def scale_fn(x, scale, size):
        # Nearest Exact: input_index = round(scale * (output_index + 0.5) - 0.5)
        #                            = floor(scale * (output_index + 0.5))
        # Nearest: input_index = floor(scale * output_index)
        x = ops.index_expr(x, torch.float32)
        if exact:
            x = ops.add(x, ops.constant(0.5, torch.float32))
        x = ops.mul(x, ops.constant(scale, torch.float32))
        x = ops.to_dtype(x, torch.int32)
        return ops.indirect_indexing(x, size, check=False)

    def fn(idx):
        x = idx[-n:]
        b = idx[:-n]
        return x_loader(
            [*b, *[scale_fn(i, s, size) for i, s, size in zip(x, inv_scales, i_sizes)]]
        )

    return Pointwise.create(
        device=x.get_device(),
        dtype=x.get_dtype(),
        inner_fn=fn,
        ranges=[*batch, *o_sizes],
    )


@register_lowering(aten.upsample_nearest1d.default)
def upsample_nearest1d(x, output_size, scales: Optional[float] = None):
    return upsample_nearestnd(x, output_size, (scales,), n=1)


@register_lowering(aten._upsample_nearest_exact1d.default)
def _upsample_nearest_exact1d(x, output_size, scales: Optional[float] = None):
    return upsample_nearestnd(x, output_size, (scales,), n=1, exact=True)


@register_lowering(aten.upsample_nearest2d.default)
def upsample_nearest2d(
    x, output_size, scales_h: Optional[float] = None, scales_w: Optional[float] = None
):
    return upsample_nearestnd(x, output_size, (scales_h, scales_w), n=2)


@register_lowering(aten._upsample_nearest_exact2d.default)
def _upsample_nearest_exact2d(
    x, output_size, scales_h: Optional[float] = None, scales_w: Optional[float] = None
):
    return upsample_nearestnd(x, output_size, (scales_h, scales_w), n=2, exact=True)


@register_lowering(aten.upsample_nearest3d.default)
def upsample_nearest3d(
    x,
    output_size,
    scales_d: Optional[float] = None,
    scales_h: Optional[float] = None,
    scales_w: Optional[float] = None,
):
    return upsample_nearestnd(x, output_size, (scales_d, scales_h, scales_w), n=3)


@register_lowering(aten._upsample_nearest_exact3d.default)
def _upsample_nearest_exact3d(
    x,
    output_size,
    scales_d: Optional[float] = None,
    scales_h: Optional[float] = None,
    scales_w: Optional[float] = None,
):
    return upsample_nearestnd(
        x, output_size, (scales_d, scales_h, scales_w), n=3, exact=True
    )


def _create_constants(*args, dtype):
    return tuple(ops.constant(a, dtype) for a in args)


@register_lowering(prims.rev.default)
def rev(x, dims):
    # note - dims pre-canonicalized
    x_loader = x.make_loader()
    sizes = x.get_size()

    def loader(idx):
        idx = list(idx)
        assert len(idx) == len(sizes)
        for dim in dims:
            idx[dim] = (sizes[dim] - 1) - idx[dim]

        return x_loader(idx)

    return Pointwise.create(
        device=x.get_device(),
        dtype=x.get_dtype(),
        inner_fn=loader,
        ranges=sizes,
    )


def inplace_constant_pad_nd(
    x: TensorBox, padding: Sequence[int], fill_value: float
) -> Optional[TensorBox]:
    """
    This optimization changes the semantics of padding from 'clone'
    style to 'view' style.

    Thanks to functionalization, this change can still maintain numerical
    correctness.
    """

    def _padding_can_be_fused():
        """
        Conservatively check if padding can be fused with downstream op.
        1. if the downstream op is a sum, then there is little benefit to
           do inplace padding
        2. if the downstream op is a matmul, doing inplace padding can
           save membw.
        """
        current_node = V.graph.current_node
        if current_node is None:
            return True  # be conservative
        users = tuple(current_node.users)
        if len(users) == 1 and users[0].target in (
            aten.mm.default,
            aten.addmm.default,
        ):
            return False

        return True  # be conservative

    if _padding_can_be_fused():
        return None

    # Only handle 2D case for now
    if len(padding) != 4 or len(x.get_size()) != 2:
        return None

    # No harm to realize since we already know that
    # the op can not be fused into the single user.
    # It need to be realized later anyways.
    x.realize()

    # If x is a view (e.g. a SliceView), realizing it just realizing the
    # underlying storage. x itself is still a view.
    if (
        not isinstance(x, ir.TensorBox)
        or not isinstance(x.data, ir.StorageBox)
        or not (
            isinstance(x.data.data, ir.ComputedBuffer)
            or (
                config.can_inplace_pad_graph_input
                and isinstance(x.data.data, ir.InputBuffer)
            )
        )
        or not x.data.data.name
    ):
        return None
    x.freeze_layout()

    _, layout = ir.as_storage_and_layout(x)
    strides = layout.stride
    if strides[1] != 1:
        return None

    if padding[0] != 0 or padding[2] != 0 or padding[3] != 0:
        return None

    npad = padding[1]
    if npad == 0:
        return None

    stride0 = strides[0]
    rowsize = layout.size[1]

    if stride0 < rowsize + npad:
        return None

    bufname = x.data.data.name
    padded_size = [layout.size[0], layout.size[1] + npad]
    V.graph.buffer_to_padded_size[bufname] = padded_size
    resized_x = as_strided(
        x,
        padded_size,
        layout.stride,
        layout.offset,
    )

    sliced_x = slice_(resized_x, dim=1, start=rowsize, end=rowsize + npad)
    fill_(sliced_x, fill_value)

    counters["inductor"]["inplace_padding"] += 1
    return resized_x


@register_lowering(aten.constant_pad_nd, type_promotion_kind=None)
def constant_pad_nd(x, padding, fill_value=0):
    assert (len(padding) % 2) == 0
    if all(p == 0 for p in padding):
        return clone(x)

    if config.inplace_padding:
        out = inplace_constant_pad_nd(x, padding, fill_value)
        if out:
            return out
            # fall through if can not inplace the padding

    sizes = x.get_size()

    bounds = list(reversed(list(zip(padding[::2], padding[1::2]))))
    n = len(sizes) - len(bounds)

    # if padding is a complicated expression, hoist it
    bounds_precomp: list[tuple[sympy.Symbol, Any]] = []
    for l, h in bounds:
        bounds_precomp.append((V.graph.sizevars.lookup_precomputed_size(l), h))  # type: ignore[arg-type]

    output_size = list(sizes[:n])
    mask_sizes = []
    for (low, high), size in zip(bounds, sizes[n:]):
        mask_sizes.append(size)
        output_size.append(sympy.expand(size + low + high))
    assert len(output_size) == len(sizes)
    fill_value = dtype_to_type(x.get_dtype())(fill_value)

    def mask(index):
        mask = []
        for idx, (low, high), length in zip(index[n:], bounds, mask_sizes):
            if low != 0:
                mask.append(range_mask_low(idx, 0))
            if high != 0:
                mask.append(range_mask_high(idx, length))
        mask = functools.reduce(ops.and_, mask)
        return ops.masked(mask, lambda: x_loader(index), fill_value)

    def offset_fn(index):
        new_index = list(index[:n])
        for idx, (low, _high) in zip(index[n:], bounds_precomp):
            new_index.append(idx - low)
        assert len(new_index) == len(index)
        return mask(new_index)

    x_loader = x.make_loader()
    return Pointwise.create(
        device=x.get_device(),
        dtype=x.get_dtype(),
        inner_fn=offset_fn,
        ranges=output_size,
    )


def range_mask_low(i: sympy.Expr, low: Union[sympy.Expr, int]):
    return ops.ge(
        ops.index_expr(i, torch.int64),
        ops.index_expr(sympy.Integer(low), torch.int64),
    )


def range_mask_high(i: sympy.Expr, high: sympy.Expr):
    return ops.lt(
        ops.index_expr(i, torch.int64),
        ops.index_expr(high, torch.int64),
    )


def range_mask(i: sympy.Expr, high: sympy.Expr, low: sympy.Expr):
    return ops.and_(
        range_mask_low(i, low),
        range_mask_high(i, high),
    )


def constant_boundary_condition(
    x, fill_value, padding=None, pad_fill_value=1.0, dim=None
):
    h = x.get_size()[-dim:]
    x_loader = x.make_loader()
    padding_h = padding or [0] * dim

    def load(index):
        prefix = index[:-dim]
        ih = index[-dim:]

        mask = functools.reduce(
            ops.and_,
            [range_mask(ih[i], h[i] + padding_h[i], -padding_h[i]) for i in range(dim)],
        )
        return (
            ops.masked(
                mask,
                lambda: constant_boundary_condition(x, pad_fill_value, dim=dim)(
                    [*prefix, *ih]
                ),
                fill_value,
            )
            if padding
            else ops.masked(mask, lambda: x_loader([*prefix, *ih]), fill_value)
        )

    return load


def pooling_size(x, i, kernel_size, stride, padding, ceil_mode):
    x_out = FloorDiv(
        x + 2 * padding[i] - (kernel_size[i] - 1) + (stride[i] - 1), stride[i]
    )

    if ceil_mode:
        x_alt = FloorDiv(
            x + 2 * padding[i] - (kernel_size[i] - 1) + 2 * (stride[i] - 1), stride[i]
        )
        if V.graph.sizevars.size_hint((x_alt - 1) * stride[i] - x - padding[i]) >= 0:
            # Sliding windows must start within the input or left padding
            x_alt -= 1  # type: ignore[assignment]
            V.graph.sizevars.guard_leq(0, x_alt * stride[i] - x - padding[i])  # type: ignore[arg-type]
        if V.graph.sizevars.size_hint(x_out - x_alt) == 0:
            # ceil mode is actually a no-op, lets guard on that
            V.graph.sizevars.guard_equals(x_out, x_alt)
            ceil_mode = False
        else:
            x_out = x_alt
    return x_out, ceil_mode


def should_fallback_max_pool2d_with_indices(kernel_size, dilation):
    kernel_size = pad_listlike(kernel_size, 2)
    window_size = kernel_size[0] * kernel_size[1]
    return (window_size > 25) or any(d > 1 for d in dilation)


def max_pool2d_checks(
    x, kernel_size, stride, padding, dilation, *, assert_fallback=None
):
    if padding == 0:
        padding = [0, 0]
    if dilation == 1:
        dilation = [1, 1]
    if not stride:
        stride = kernel_size

    kernel_size = pad_listlike(kernel_size, 2)
    stride = pad_listlike(stride, 2)
    padding = pad_listlike(padding, 2)
    dilation = pad_listlike(dilation, 2)

    assert isinstance(x, TensorBox)
    assert len(kernel_size) == 2
    assert len(stride) == 2
    assert len(padding) == 2
    assert len(dilation) == 2
    assert len(x.get_size()) in (3, 4)

    use_fallback = should_fallback_max_pool2d_with_indices(kernel_size, dilation)
    if assert_fallback is not None:
        assert use_fallback == assert_fallback

    return kernel_size, stride, padding, dilation, use_fallback


@register_lowering(prims._low_memory_max_pool2d_with_offsets, type_promotion_kind=None)
def _low_memory_max_pool2d_with_offsets(
    x,
    kernel_size,
    stride,
    padding,
    dilation,
    ceil_mode=False,
):
    # assert we are not on a fallback path, the inductor decomp should have guaranteed this
    kernel_size, stride, padding, dilation, _ = max_pool2d_checks(
        x, kernel_size, stride, padding, dilation, assert_fallback=False
    )

    x.realize_hint()
    *batch, h, w = x.get_size()

    h_out, ceil_mode1 = pooling_size(h, 0, kernel_size, stride, padding, ceil_mode)
    w_out, ceil_mode2 = pooling_size(w, 1, kernel_size, stride, padding, ceil_mode)

    dtype = x.dtype
    min_value = (
        False
        if dtype is torch.bool
        else (float("-inf") if dtype.is_floating_point else torch.iinfo(dtype).min)
    )

    new_size = list(batch) + [h_out, w_out]
    if padding[0] or padding[1] or ceil_mode1 or ceil_mode2:
        x_loader = constant_boundary_condition(x, min_value, dim=2)
    else:
        x_loader = x.make_loader()

    def fn(idx, return_index):
        *prefix, bh, bw = idx
        maxval = None
        maxindex = None
        for h_inc, w_inc in itertools.product(
            range(kernel_size[0]), range(kernel_size[1])
        ):
            ih = bh * stride[0] + h_inc - padding[0]
            iw = bw * stride[1] + w_inc - padding[1]
            val = x_loader([*prefix, ih, iw])
            if return_index:
                index = ops.index_expr(h_inc * kernel_size[1] + w_inc, torch.int8)
                if maxindex is None:
                    maxindex = index
                else:
                    maxindex = ops.where(ops.gt(val, maxval), index, maxindex)
            if maxval is None:
                maxval = val
            else:
                maxval = ops.maximum(val, maxval)
        if return_index:
            return maxindex
        else:
            return maxval

    out = Pointwise.create(
        device=x.get_device(),
        dtype=x.get_dtype(),
        inner_fn=functools.partial(fn, return_index=False),
        ranges=new_size,
    )
    offsets = Pointwise.create(
        device=x.get_device(),
        dtype=torch.int8,
        inner_fn=functools.partial(fn, return_index=True),
        ranges=new_size,
    )
    return out, offsets


@register_lowering(
    prims._low_memory_max_pool2d_offsets_to_indices, type_promotion_kind=None
)
def _low_memory_max_pool2d_offsets_to_indices(
    offsets, kernel_width, input_width, stride, padding
):
    # TODO: Generalize to other max pooling flavors, and arbitrary dim

    offsets_loader = offsets.make_loader()

    def increments_to_index(h_inc, w_inc, bh, bw):
        w_in = ops.index_expr(input_width, torch.int64)
        hbase = ops.index_expr(bh * stride[0] - padding[0], torch.int64)
        wbase = ops.index_expr(bw * stride[1] - padding[1], torch.int64)
        ih = hbase + h_inc
        iw = wbase + w_inc
        return ih * w_in + iw

    def offsets_to_indices(idx):
        *prefix, bh, bw = idx
        offset = offsets_loader([*prefix, bh, bw])
        kw_const = ops.constant(kernel_width, torch.int32)
        h_inc = offset // kw_const
        w_inc = offset - (h_inc * kw_const)
        return increments_to_index(h_inc, w_inc, bh, bw)

    indices = Pointwise.create(
        device=offsets.get_device(),
        dtype=torch.int64,
        inner_fn=offsets_to_indices,
        ranges=offsets.get_size(),
    )
    return indices


# Fallback selected when we do not decompose to the low-memory path.
make_fallback(aten.max_pool2d_with_indices)


fallback_max_pool2d_with_indices_backward = fallback_handler(
    aten.max_pool2d_with_indices_backward.default,
    add_to_fallback_set=False,
)


@register_lowering(aten.max_pool2d_with_indices_backward, type_promotion_kind=None)
def max_pool2d_with_indices_backward(
    grad_output, x, kernel_size, stride, padding, dilation, ceil_mode, indices
):
    if padding == 0:
        padding = [0, 0]
    if dilation == 1:
        dilation = [1, 1]
    if not stride:
        stride = kernel_size

    assert isinstance(x, TensorBox)
    assert len(kernel_size) == 2
    assert len(stride) == 2
    assert len(padding) == 2
    assert len(dilation) == 2
    assert len(x.get_size()) in (3, 4)

    # we will read this many times, so make sure it is computed
    grad_output.realize_hint()
    gO_stride = grad_output.maybe_get_stride()
    x_stride: Optional[Sequence[Any]]
    if isinstance(x, TensorBox) and isinstance(x.data.data, Pointwise):  # type: ignore[attr-defined]
        data = x.data.data  # type: ignore[attr-defined]
        x_buffer = ir.ComputedBuffer(
            name=None,
            layout=ir.FlexibleLayout(
                device=data.get_device(),
                dtype=data.get_dtype(),
                size=data.get_size(),
            ),
            data=data,
        )
        x_buffer.decide_layout()
        x_stride = x_buffer.get_stride()
    else:
        x_stride = x.maybe_get_stride()

    is_channels_last = (x_stride is not None and x_stride[1] == 1) or (
        gO_stride is not None and gO_stride[1] == 1
    )
    if any(d != 1 for d in dilation):
        # dilation NYI
        return fallback_max_pool2d_with_indices_backward(
            grad_output, x, kernel_size, stride, padding, dilation, ceil_mode, indices
        )

    *_batch, _height, width = x.get_size()
    *_, pooled_height, pooled_width = grad_output.get_size()

    indices_loader = indices.make_loader()
    grad_loader = grad_output.make_loader()
    new_size = list(x.get_size())

    h_window_size = max(
        max(h // stride[0] - max(0, (h - kernel_size[0]) // stride[0]), 1)
        for h in range(kernel_size[0] * 2)
    )
    w_window_size = max(
        max(w // stride[1] - max(0, (w - kernel_size[1]) // stride[1]), 1)
        for w in range(kernel_size[1] * 2)
    )

    window_size = h_window_size * w_window_size

    if window_size > 25:
        # Kernel size too big. Results in hard-to-optimize Triton code. Use fallback.
        return fallback_max_pool2d_with_indices_backward(
            grad_output, x, kernel_size, stride, padding, dilation, ceil_mode, indices
        )

    indices_size = indices.get_size()

    def fn(idx):
        *prefix, h, w = idx
        index_test = ops.index_expr(h * width + w, torch.int32)
        h = h + padding[0]
        w = w + padding[1]
        phstart = ops.index_expr(
            FloorDiv(h - kernel_size[0] + stride[0], stride[0]), torch.int32
        )
        pwstart = ops.index_expr(
            FloorDiv(w - kernel_size[1] + stride[1], stride[1]), torch.int32
        )
        phend = ops.index_expr(FloorDiv(h, stride[0]) + 1, torch.int32)
        pwend = ops.index_expr(FloorDiv(w, stride[1]) + 1, torch.int32)

        phstart = ops.maximum(phstart, ops.constant(0, torch.int32))
        pwstart = ops.maximum(pwstart, ops.constant(0, torch.int32))
        phend = ops.minimum(phend, ops.index_expr(pooled_height, torch.int32))
        pwend = ops.minimum(pwend, ops.index_expr(pooled_width, torch.int32))

        gradient = None
        for ph_ in range(h_window_size):
            for pw_ in range(w_window_size):
                ph = ops.add(phstart, ops.constant(ph_, torch.int32))
                pw = ops.add(pwstart, ops.constant(pw_, torch.int32))
                grad_index = [
                    *prefix,
                    ops.indirect_indexing(
                        ops.minimum(ph, ops.sub(phend, ops.constant(1, torch.int32))),
                        indices_size[-2],
                        check=False,
                    ),
                    ops.indirect_indexing(
                        ops.minimum(pw, ops.sub(pwend, ops.constant(1, torch.int32))),
                        indices_size[-1],
                        check=False,
                    ),
                ]

                index_actual = indices_loader(grad_index)
                grad_part = grad_loader(grad_index)
                check = ops.eq(index_actual, index_test)

                if gradient is None:
                    # don't need mask for 0, 0
                    gradient = ops.where(
                        check, grad_part, ops.constant(0.0, torch.float32)
                    )
                else:
                    mask = ops.and_(
                        ops.and_(
                            ops.lt(ph, phend),
                            ops.lt(pw, pwend),
                        ),
                        check,
                    )
                    gradient = ops.where(mask, ops.add(gradient, grad_part), gradient)
        assert gradient is not None
        return gradient

    out = Pointwise.create(
        device=grad_output.get_device(),
        dtype=grad_output.get_dtype(),
        inner_fn=fn,
        ranges=new_size,
    )
    if is_channels_last:
        return ir.ExternKernel.require_channels_last(out)
    else:
        return out


def pad_adaptive_loader(x, pad_val=0.0):
    x_loader = x.make_loader()

    def load(prefix, increments, start_indices, end_indices):
        ih, iw = increments
        h_start_index, w_start_index = start_indices
        h_end_index, w_end_index = end_indices

        mask = ops.and_(
            ops.lt(
                ops.index_expr(h_start_index + ih, torch.int64),
                ops.index_expr(h_end_index, torch.int64),
            ),
            ops.lt(
                ops.index_expr(w_start_index + iw, torch.int64),
                ops.index_expr(w_end_index, torch.int64),
            ),
        )

        return ops.masked(
            mask,
            lambda: x_loader([*prefix, h_start_index + ih, w_start_index + iw]),
            pad_val,
        )

    return load


def compute_indices_adaptive_pooling(start_index, end_index, h_in, w_in, h_out, w_out):
    h_start_index = functools.partial(start_index, out_dim=h_out, inp_dim=h_in)
    h_end_index = functools.partial(end_index, out_dim=h_out, inp_dim=h_in)

    w_start_index = functools.partial(start_index, out_dim=w_out, inp_dim=w_in)
    w_end_index = functools.partial(end_index, out_dim=w_out, inp_dim=w_in)

    return h_start_index, h_end_index, w_start_index, w_end_index


def _adaptive_pooling_fn(
    start_index, end_index, kernel_maxes, in_sizes, out_sizes, pooling_fn
):
    h_in, w_in = in_sizes
    h_out, w_out = out_sizes

    (
        h_start_index_fn,
        h_end_index_fn,
        w_start_index_fn,
        w_end_index_fn,
    ) = compute_indices_adaptive_pooling(
        start_index, end_index, h_in, w_in, h_out, w_out
    )

    def fn(idx, loader):
        *prefix, bh, bw = idx

        h_start_index = h_start_index_fn(bh)
        h_end_index = h_end_index_fn(bh)

        w_start_index = w_start_index_fn(bw)
        w_end_index = w_end_index_fn(bw)

        result = None
        for ih, iw in itertools.product(range(kernel_maxes[0]), range(kernel_maxes[1])):
            val = loader(
                prefix,
                [ih, iw],
                [h_start_index, w_start_index],
                [h_end_index, w_end_index],
            )
            if result is None:
                result = val
            else:
                result = pooling_fn(val, result)
        return result

    return fn


def _adaptive_pooling_fn_with_idx(
    start_index, end_index, kernel_maxes, in_sizes, out_sizes, pooling_fn
):
    h_in, w_in = in_sizes
    h_out, w_out = out_sizes

    (
        h_start_index_fn,
        h_end_index_fn,
        w_start_index_fn,
        w_end_index_fn,
    ) = compute_indices_adaptive_pooling(
        start_index, end_index, h_in, w_in, h_out, w_out
    )

    def fn(idx, loader):
        *prefix, bh, bw = idx

        h_start_index = h_start_index_fn(bh)
        h_end_index = h_end_index_fn(bh)

        w_start_index = w_start_index_fn(bw)
        w_end_index = w_end_index_fn(bw)

        maxval = None
        maxindex = None
        for ih, iw in itertools.product(range(kernel_maxes[0]), range(kernel_maxes[1])):
            val = loader(
                prefix,
                [ih, iw],
                [h_start_index, w_start_index],
                [h_end_index, w_end_index],
            )

            index = ops.index_expr(
                (h_start_index + ih) * w_in + w_start_index + iw, torch.int64
            )

            if maxindex is None:
                maxindex = index
            else:
                maxindex = ops.where(ops.gt(val, maxval), index, maxindex)

            if maxval is None:
                maxval = val
            else:
                maxval = pooling_fn(val, maxval)

        return maxindex

    return fn


fallback_adaptive_avg_pool2d = fallback_handler(
    aten._adaptive_avg_pool2d.default, add_to_fallback_set=False
)


@register_lowering(aten._adaptive_avg_pool2d)
def _adaptive_avg_pool2d(x, output_size):
    if x.get_dtype() == torch.int64:
        # not supported in eager
        raise RuntimeError("'adaptive_avg_pool2d' not implemented for 'Long'")
    assert isinstance(x, TensorBox)
    assert len(output_size) == 2
    x.realize_hint()

    *batch, h_in, w_in = x.get_size()

    h_in = V.graph.sizevars.evaluate_static_shape(h_in)
    w_in = V.graph.sizevars.evaluate_static_shape(w_in)

    h_out, w_out = output_size

    # no-op if the same input and output
    if h_in == h_out and w_in == w_out:
        return clone(x)

    if h_out == 0 or w_out == 0:
        o_size = [*batch, h_out, w_out]
        return empty(o_size, dtype=x.get_dtype(), device=x.get_device())
    if h_in % h_out == 0 and w_in % w_out == 0:
        kernel_size = [h_in // h_out, w_in // w_out]
        return avg_pool2d(x, kernel_size)

    h_kernel_max = ceildiv((h_in + h_out - 1), h_out)
    w_kernel_max = ceildiv((w_in + w_out - 1), w_out)

    new_size = list(batch) + [h_out, w_out]
    dtype = x.get_dtype()

    window_size = h_kernel_max * w_kernel_max
    if window_size > 25:
        # Kernel size too big. Results in hard-to-optimize Triton code. Use fallback.
        return fallback_adaptive_avg_pool2d(x, output_size)

    def start_index(index, out_dim, inp_dim):
        return FloorDiv((index * inp_dim), out_dim)

    def end_index(index, out_dim, inp_dim):
        return FloorDiv((index + 1) * inp_dim + out_dim - 1, out_dim)

    fn_sum = _adaptive_pooling_fn(
        start_index=start_index,
        end_index=end_index,
        kernel_maxes=[h_kernel_max, w_kernel_max],
        in_sizes=[h_in, w_in],
        out_sizes=[h_out, w_out],
        pooling_fn=ops.add,
    )

    ones_loader = pad_adaptive_loader(ones_like(x))

    def fn(idx):
        return ops.truediv(
            fn_sum(idx, pad_adaptive_loader(x)), fn_sum(idx, ones_loader)
        )

    rv = Pointwise.create(
        device=x.get_device(),
        dtype=dtype,
        inner_fn=fn,
        ranges=new_size,
    )
    # TODO: should we force these to be realized?
    return rv


fallback_adaptive_max_pool2d = fallback_handler(
    aten.adaptive_max_pool2d.default, add_to_fallback_set=False
)


@register_lowering(aten.adaptive_max_pool2d)
def adaptive_max_pool2d(x, output_size):
    if x.get_dtype() == torch.int64:
        # not supported in eager
        raise RuntimeError("adaptive_max_pool2d not implemented for Long")
    assert isinstance(x, TensorBox)
    assert len(output_size) == 2
    x.realize_hint()

    *batch, h_in, w_in = x.get_size()

    h_in = V.graph.sizevars.evaluate_static_shape(h_in)
    w_in = V.graph.sizevars.evaluate_static_shape(w_in)

    h_out, w_out = output_size

    if h_out == 0 or w_out == 0:
        o_size = [*batch, h_out, w_out]
        return empty(o_size, dtype=x.get_dtype(), device=x.get_device()), empty(
            o_size, dtype=torch.int64, device=x.get_device()
        )

    if h_in % h_out == 0 and w_in % w_out == 0:
        # This is handled by a decomposition
        raise ValueError

    h_kernel_max = ceildiv((h_in + h_out - 1), h_out)
    w_kernel_max = ceildiv((w_in + w_out - 1), w_out)

    new_size = list(batch) + [h_out, w_out]
    dtype = x.get_dtype()

    window_size = h_kernel_max * w_kernel_max
    if window_size > 25:
        # Kernel size too big. Results in hard-to-optimize Triton code. Use fallback.
        return fallback_adaptive_max_pool2d(x, output_size)

    def start_index(index, out_dim, inp_dim):
        return FloorDiv((index * inp_dim), out_dim)

    def end_index(index, out_dim, inp_dim):
        return FloorDiv((index + 1) * inp_dim + out_dim - 1, out_dim)

    inner_func_max_val = _adaptive_pooling_fn(
        start_index=start_index,
        end_index=end_index,
        kernel_maxes=[h_kernel_max, w_kernel_max],
        in_sizes=[h_in, w_in],
        out_sizes=[h_out, w_out],
        pooling_fn=ops.maximum,
    )

    inner_func_max_idx = _adaptive_pooling_fn_with_idx(
        start_index=start_index,
        end_index=end_index,
        kernel_maxes=[h_kernel_max, w_kernel_max],
        in_sizes=[h_in, w_in],
        out_sizes=[h_out, w_out],
        pooling_fn=ops.maximum,
    )

    def inner_fn_max_val(idx):
        return inner_func_max_val(idx, pad_adaptive_loader(x, float("-inf")))

    def inner_fn_max_idx(idx):
        return inner_func_max_idx(idx, pad_adaptive_loader(x, float("-inf")))

    rv = Pointwise.create(
        device=x.get_device(),
        dtype=dtype,
        inner_fn=inner_fn_max_val,
        ranges=new_size,
    )
    ri = Pointwise.create(
        device=x.get_device(),
        dtype=torch.int64,
        inner_fn=inner_fn_max_idx,
        ranges=new_size,
    )
    return rv, ri


fallback_fractional_max_pool2d = fallback_handler(
    aten.fractional_max_pool2d.default, add_to_fallback_set=False
)


def _fractional_pooling_offsets(samples, in_sz, out_sz, kernel_sz, dim, ndims):
    out_sz = out_sz[dim]
    in_sz = in_sz[dim]
    kernel_sz = kernel_sz[dim]
    alpha = IntTrueDiv(in_sz - kernel_sz, out_sz - 1)
    samples_loader = samples.make_loader()

    def load(prefix, i):
        sample = samples_loader([*prefix, ndims - 1 - dim])
        i_expr = ops.index_expr(i, samples.get_dtype())
        alpha_expr = ops.index_expr(alpha, samples.get_dtype())
        seq_i = ops.trunc((i_expr + sample) * alpha_expr) - ops.trunc(
            sample * alpha_expr
        )
        seq_i = ops.to_dtype(seq_i, torch.int64)

        mask = ops.lt(
            i_expr,
            ops.index_expr(out_sz - 1, torch.int64),
        )
        return ops.where(mask, seq_i, ops.index_expr(in_sz - kernel_sz, torch.int64))

    return load


@register_lowering(aten.fractional_max_pool2d)
def fractional_max_pool2d(x, kernel_size, output_size, random_samples):
    x.realize_hint()
    *batch, inp_h, inp_w = x.get_size()
    kernel_h, kernel_w = kernel_size
    h_out, w_out = output_size

    if kernel_h * kernel_w >= 25:
        return fallback_fractional_max_pool2d(
            x, kernel_size, output_size, random_samples
        )

    gen_offsets_for_dim = functools.partial(
        _fractional_pooling_offsets,
        samples=random_samples,
        in_sz=[inp_h, inp_w],
        out_sz=output_size,
        kernel_sz=kernel_size,
        ndims=2,
    )

    h_index_fn = gen_offsets_for_dim(dim=0)
    w_index_fn = gen_offsets_for_dim(dim=1)
    x_loader = x.make_loader()

    def fn(idx, return_index):
        *prefix, bh, bw = idx

        h_start_index = ops.indirect_indexing(h_index_fn(prefix, bh), inp_h)
        w_start_index = ops.indirect_indexing(w_index_fn(prefix, bw), inp_w)

        maxval = None
        maxindex = None
        for ih, iw in itertools.product(range(kernel_size[0]), range(kernel_size[1])):
            val = x_loader([*prefix, h_start_index + ih, w_start_index + iw])
            if return_index:
                index = ops.index_expr(
                    (h_start_index + ih) * inp_w + w_start_index + iw, torch.int64
                )
                if maxindex is None:
                    maxindex = index
                else:
                    maxindex = ops.where(
                        ops.or_(ops.gt(val, maxval), ops.isnan(val)), index, maxindex
                    )
            if maxval is None:
                maxval = val
            else:
                maxval = ops.maximum(val, maxval)
        if return_index:
            return maxindex
        else:
            return maxval

    new_size = list(batch) + [h_out, w_out]
    rv = Pointwise.create(
        device=x.get_device(),
        dtype=x.get_dtype(),
        inner_fn=functools.partial(fn, return_index=False),
        ranges=new_size,
    )

    ri = Pointwise.create(
        device=x.get_device(),
        dtype=torch.int64,
        inner_fn=functools.partial(fn, return_index=True),
        ranges=new_size,
    )
    return rv, ri


@register_lowering(aten.upsample_nearest2d_backward.default)
def upsample_nearest2d_backward(
    x, output_size=None, input_size=None, scales_h=None, scales_w=None
):
    x.realize_hint()

    *_batch, inp_h, inp_w = x.get_size()
    inp_h = V.graph.sizevars.evaluate_static_shape(inp_h)
    inp_w = V.graph.sizevars.evaluate_static_shape(inp_w)

    *_batch, out_h, out_w = input_size

    if inp_h % out_h == 0 and inp_w % out_w == 0:
        return avg_pool2d(x, [inp_h // out_h, inp_w // out_w], divisor_override=1)

    h_kernel_max = ceildiv(inp_h, out_h)
    w_kernel_max = ceildiv(inp_w, out_w)

    def start_index(index, out_dim, inp_dim):
        return CeilDiv(index * inp_dim, sympy.sympify(out_dim))

    def end_index(index, out_dim, inp_dim):
        return start_index((index + 1), out_dim, inp_dim)

    fn_sum = _adaptive_pooling_fn(
        start_index=start_index,
        end_index=end_index,
        kernel_maxes=[h_kernel_max, w_kernel_max],
        in_sizes=[inp_h, inp_w],
        out_sizes=[out_h, out_w],
        pooling_fn=ops.add,
    )

    def fn(idx):
        return fn_sum(idx, pad_adaptive_loader(x))

    rv = Pointwise.create(
        device=x.get_device(),
        dtype=x.get_dtype(),
        inner_fn=fn,
        ranges=list(input_size),
    )

    return rv


fallback_avg_pool2d = fallback_handler(
    aten.avg_pool2d.default, add_to_fallback_set=False
)
fallback_avg_pool3d = fallback_handler(
    aten.avg_pool3d.default, add_to_fallback_set=False
)


@register_lowering(aten.avg_pool2d, type_promotion_kind=None)
def avg_pool2d(
    x,
    kernel_size,
    stride=(),
    padding=0,
    ceil_mode=False,
    count_include_pad=True,
    divisor_override=None,
):
    return _avg_poolnd(
        x,
        kernel_size,
        stride,
        padding,
        ceil_mode,
        count_include_pad,
        divisor_override,
        dim=2,
    )


@register_lowering(aten.avg_pool3d, type_promotion_kind=None)
def avg_pool3d(
    x,
    kernel_size,
    stride=(),
    padding=0,
    ceil_mode=False,
    count_include_pad=True,
    divisor_override=None,
):
    return _avg_poolnd(
        x,
        kernel_size,
        stride,
        padding,
        ceil_mode,
        count_include_pad,
        divisor_override,
        dim=3,
    )


def _avg_poolnd(
    x,
    kernel_size,
    stride,
    padding,
    ceil_mode,
    count_include_pad,
    divisor_override,
    dim,
):
    if not stride:
        stride = kernel_size
    if not padding:
        padding = [0] * dim
    kernel_size = pad_listlike(kernel_size, dim)
    stride = pad_listlike(stride, dim)
    padding = pad_listlike(padding, dim)

    assert isinstance(x, TensorBox)
    assert len(kernel_size) == dim
    assert len(stride) == dim
    assert len(padding) == dim
    assert len(x.get_size()) in (dim + 1, dim + 2)

    x.realize_hint()
    batch = x.get_size()[:-dim]
    h = x.get_size()[-dim:]

    h_out, ceil_modes = zip(
        *[
            pooling_size(h[i], i, kernel_size, stride, padding, ceil_mode)
            for i in range(dim)
        ]
    )

    if any(padding) or any(ceil_modes):
        x_loader = constant_boundary_condition(x, 0.0, dim=dim)
        had_padding = True
    else:
        x_loader = x.make_loader()
        had_padding = False

    new_size = list(batch) + list(h_out)
    dtype = x.get_dtype()

    window_size = functools.reduce(operator.mul, kernel_size)
    if window_size > 25:
        # Kernel size too big. Results in hard-to-optimize Triton code. Use fallback.
        if dim == 2:
            fallback = fallback_avg_pool2d
        elif dim == 3:
            fallback = fallback_avg_pool3d
        else:
            raise ValueError(f"Unknown dim: {dim}")

        return fallback(
            x,
            kernel_size,
            stride,
            padding,
            ceil_mode,
            count_include_pad,
            divisor_override,
        )

    def fn_sum(idx, loader):
        prefix = idx[:-dim]
        b = idx[-dim:]
        total = None
        for ih in itertools.product(*[range(kernel_size[i]) for i in range(dim)]):
            inp = [b[i] * stride[i] + ih[i] - padding[i] for i in range(dim)]
            val = loader([*prefix, *inp])
            if total is None:
                total = val
            else:
                total = ops.add(val, total)
        return total

    if not had_padding or divisor_override:
        divisor = divisor_override if divisor_override else window_size
        if dtype.is_floating_point:
            scale = 1 / divisor

            def fn(idx):
                return ops.mul(fn_sum(idx, x_loader), ops.constant(scale, dtype))

        else:

            def fn(idx):
                return ops.truediv(fn_sum(idx, x_loader), ops.constant(divisor, dtype))

    else:

        def fn(idx):
            bh = idx[-dim:]

            divide_factors = []
            for i in range(dim):
                hstart = bh[i] * stride[i] - padding[i]
                hend = sympy.Min(hstart + kernel_size[i], h[i] + padding[i])
                if not count_include_pad:
                    hstart = sympy.Max(hstart, 0)
                    hend = sympy.Min(hend, h[i])
                factor = ops.index_expr(hend - hstart, torch.int32)
                divide_factors.append(factor)
            divide_factor = functools.reduce(ops.mul, divide_factors)
            return ops.truediv(fn_sum(idx, x_loader), divide_factor)

    rv = Pointwise.create(
        device=x.get_device(),
        dtype=dtype,
        inner_fn=fn,
        ranges=new_size,
    )
    # TODO(jansel): should we force these to be realized?
    return rv


fallback_avg_pool2d_backward = fallback_handler(
    aten.avg_pool2d_backward.default, add_to_fallback_set=False
)


@register_lowering(aten.avg_pool2d_backward, type_promotion_kind=None)
def avg_pool2d_backward(
    grad_output,
    x,
    kernel_size,
    stride,
    padding,
    ceil_mode,
    count_include_pad,
    divisor_override=None,
):
    assert divisor_override is None or divisor_override != 0, "divisor must be not zero"
    if not stride:
        stride = kernel_size
    if not padding:
        padding = [0, 0]

    assert isinstance(grad_output, TensorBox)
    assert isinstance(x, TensorBox)
    assert len(kernel_size) == 2
    assert len(stride) == 2
    assert len(padding) == 2
    assert len(x.get_size()) in (3, 4)

    grad_output.realize_hint()  # we will read this many times, so make sure it is computed

    *_, height, width = x.get_size()

    _h_out, ceil_mode1 = pooling_size(
        height, 0, kernel_size, stride, padding, ceil_mode
    )
    _w_out, ceil_mode2 = pooling_size(width, 1, kernel_size, stride, padding, ceil_mode)

    grad_loader = grad_output.make_loader()

    had_padding = padding[0] or padding[1] or ceil_mode1 or ceil_mode2

    *_, pooled_height, pooled_width = grad_output.get_size()
    new_size = list(x.get_size())
    dtype = x.get_dtype()

    h_window_size = max(
        max(h // stride[0] - max(0, (h - kernel_size[0]) // stride[0]), 1)
        for h in range(kernel_size[0] * 2)
    )
    w_window_size = max(
        max(w // stride[1] - max(0, (w - kernel_size[1]) // stride[1]), 1)
        for w in range(kernel_size[1] * 2)
    )

    window_size = h_window_size * w_window_size
    if window_size > 25:
        # Kernel size too big. Results in hard-to-optimize Triton code. Use fallback.
        return fallback_avg_pool2d_backward(
            grad_output,
            x,
            kernel_size,
            stride,
            padding,
            ceil_mode,
            count_include_pad,
            divisor_override,
        )

    def compute_pool_size_without_padding(ph, pw):
        """
        This computes the scaling factor that we will divide an element
        by when `count_include_pad=False`
        """
        stride_h = ops.constant(stride[0], torch.int32)
        stride_w = ops.constant(stride[1], torch.int32)
        pad_h = ops.constant(padding[0], torch.int32)
        pad_w = ops.constant(padding[1], torch.int32)
        kernel_h = ops.constant(kernel_size[0], torch.int32)
        kernel_w = ops.constant(kernel_size[1], torch.int32)
        hstart = ops.sub(ops.mul(ph, stride_h), pad_h)
        wstart = ops.sub(ops.mul(pw, stride_w), pad_w)
        hend = ops.minimum(
            ops.add(hstart, kernel_h),
            ops.add(ops.index_expr(height, torch.int32), pad_h),
        )
        wend = ops.minimum(
            ops.add(wstart, kernel_w),
            ops.add(ops.index_expr(width, torch.int32), pad_w),
        )
        hstart = ops.maximum(hstart, ops.constant(0, torch.int32))
        wstart = ops.maximum(wstart, ops.constant(0, torch.int32))
        hend = ops.minimum(hend, ops.index_expr(height, torch.int32))
        wend = ops.minimum(wend, ops.index_expr(width, torch.int32))
        divide_factor = ops.mul(ops.sub(hend, hstart), ops.sub(wend, wstart))
        return divide_factor

    def fn(idx):
        *prefix, h, w = idx
        h = h + padding[0]
        w = w + padding[1]
        phstart = ops.index_expr(
            FloorDiv(h - kernel_size[0] + stride[0], stride[0]), torch.int32
        )
        pwstart = ops.index_expr(
            FloorDiv(w - kernel_size[1] + stride[1], stride[1]), torch.int32
        )
        phend = ops.index_expr(FloorDiv(h, stride[0]) + 1, torch.int32)
        pwend = ops.index_expr(FloorDiv(w, stride[1]) + 1, torch.int32)

        phstart = ops.maximum(phstart, ops.constant(0, torch.int32))
        pwstart = ops.maximum(pwstart, ops.constant(0, torch.int32))
        phend = ops.minimum(phend, ops.index_expr(pooled_height, torch.int32))
        pwend = ops.minimum(pwend, ops.index_expr(pooled_width, torch.int32))

        gradient = None
        for ph_ in range(h_window_size):
            for pw_ in range(w_window_size):
                ph = ops.add(phstart, ops.constant(ph_, torch.int32))
                pw = ops.add(pwstart, ops.constant(pw_, torch.int32))

                if divisor_override is not None:
                    scale = divisor_override
                elif count_include_pad or not had_padding:
                    scale = kernel_size[0] * kernel_size[1]
                else:
                    scale = compute_pool_size_without_padding(ph, pw)

                part = ops.truediv(
                    grad_loader(
                        [
                            *prefix,
                            ops.indirect_indexing(
                                ops.minimum(
                                    ph, ops.sub(phend, ops.constant(1, torch.int32))
                                ),
                                pooled_height,
                                check=False,
                            ),
                            ops.indirect_indexing(
                                ops.minimum(
                                    pw, ops.sub(pwend, ops.constant(1, torch.int32))
                                ),
                                pooled_width,
                                check=False,
                            ),
                        ]
                    ),
                    scale,
                )

                mask = ops.and_(
                    ops.lt(ph, phend),
                    ops.lt(pw, pwend),
                )
                if gradient is None:
                    gradient = ops.where(mask, part, ops.constant(0.0, torch.float32))
                else:
                    gradient = ops.where(mask, ops.add(gradient, part), gradient)
        assert gradient is not None
        return gradient

    rv = Pointwise.create(
        device=grad_output.get_device(),
        dtype=dtype,
        inner_fn=fn,
        ranges=new_size,
    )
    return rv


fallback_avg_pool3d_backward = fallback_handler(
    aten.avg_pool3d_backward.default, add_to_fallback_set=False
)


@register_lowering(aten.avg_pool3d_backward, type_promotion_kind=None)
def avg_pool3d_backward(
    grad_output,
    x,
    kernel_size,
    stride,
    padding,
    ceil_mode,
    count_include_pad,
    divisor_override=None,
):
    assert divisor_override is None or divisor_override != 0, "divisor must be not zero"
    if not stride:
        stride = kernel_size
    if not padding:
        padding = [0, 0, 0]

    assert isinstance(grad_output, TensorBox)
    assert isinstance(x, TensorBox)
    assert len(kernel_size) == 3
    assert len(stride) == 3
    assert len(padding) == 3
    assert len(x.get_size()) in (4, 5)

    grad_output.realize_hint()

    *_batch, depth, height, width = x.get_size()

    _d_out, ceil_mode_d = pooling_size(
        depth, 0, kernel_size, stride, padding, ceil_mode
    )
    _h_out, ceil_mode_h = pooling_size(
        height, 1, kernel_size, stride, padding, ceil_mode
    )
    _w_out, ceil_mode_w = pooling_size(
        width, 2, kernel_size, stride, padding, ceil_mode
    )

    grad_loader = grad_output.make_loader()
    had_padding = any(padding) or ceil_mode_d or ceil_mode_h or ceil_mode_w

    *_, pooled_depth, pooled_height, pooled_width = grad_output.get_size()
    new_size = list(x.get_size())
    dtype = x.get_dtype()

    d_window_size, h_window_size, w_window_size = (
        max(
            max(d // stride[i] - max(0, (d - kernel_size[i]) // stride[i]), 1)
            for d in range(kernel_size[i] * 2)
        )
        for i in range(3)
    )

    window_size = d_window_size * h_window_size * w_window_size
    if window_size > 125:
        # Kernel size too big. Results in hard-to-optimize Triton code.
        return fallback_avg_pool3d_backward(
            grad_output,
            x,
            kernel_size,
            stride,
            padding,
            ceil_mode,
            count_include_pad,
            divisor_override,
        )

    def compute_pool_size_without_padding(pd, ph, pw):
        stride_d, stride_h, stride_w = (ops.constant(s, torch.int32) for s in stride)
        pad_d, pad_h, pad_w = (ops.constant(p, torch.int32) for p in padding)
        kernel_d, kernel_h, kernel_w = (
            ops.constant(k, torch.int32) for k in kernel_size
        )

        dstart, hstart, wstart = (
            ops.sub(ops.mul(p, s), pad)
            for p, s, pad in zip(
                [pd, ph, pw], [stride_d, stride_h, stride_w], [pad_d, pad_h, pad_w]
            )
        )
        dend, hend, wend = (
            ops.minimum(
                ops.add(start, k), ops.add(ops.index_expr(dim, torch.int32), pad)
            )
            for start, k, dim, pad in zip(
                [dstart, hstart, wstart],
                [kernel_d, kernel_h, kernel_w],
                [depth, height, width],
                [pad_d, pad_h, pad_w],
            )
        )
        dstart, hstart, wstart = (
            ops.maximum(start, ops.constant(0, torch.int32))
            for start in [dstart, hstart, wstart]
        )
        dend, hend, wend = (
            ops.minimum(end, ops.index_expr(dim, torch.int32))
            for end, dim in zip([dend, hend, wend], [depth, height, width])
        )
        divide_factor = ops.mul(
            ops.mul(ops.sub(dend, dstart), ops.sub(hend, hstart)), ops.sub(wend, wstart)
        )
        return divide_factor

    def fn(idx):
        *prefix, d, h, w = idx
        d, h, w = (v + pad for v, pad in zip([d, h, w], padding))

        pdstart, phstart, pwstart = (
            ops.index_expr(FloorDiv(v - k + s, s), torch.int32)
            for v, k, s in zip([d, h, w], kernel_size, stride)
        )

        pdend, phend, pwend = (
            ops.index_expr(FloorDiv(v, s) + 1, torch.int32)
            for v, s in zip([d, h, w], stride)
        )

        pdstart, phstart, pwstart = (
            ops.maximum(pstart, ops.constant(0, torch.int32))
            for pstart in [pdstart, phstart, pwstart]
        )
        pdend, phend, pwend = (
            ops.minimum(pend, ops.index_expr(pooled_dim, torch.int32))
            for pend, pooled_dim in zip(
                [pdend, phend, pwend], [pooled_depth, pooled_height, pooled_width]
            )
        )

        gradient = None
        # Iterate over the 3D region to accumulate gradients
        for pd_ in range(d_window_size):
            for ph_ in range(h_window_size):
                for pw_ in range(w_window_size):
                    pd, ph, pw = (
                        ops.add(pstart, ops.constant(p_, torch.int32))
                        for pstart, p_ in zip(
                            [pdstart, phstart, pwstart], [pd_, ph_, pw_]
                        )
                    )

                    if divisor_override is not None:
                        scale = divisor_override
                    elif count_include_pad or not had_padding:
                        scale = kernel_size[0] * kernel_size[1] * kernel_size[2]
                    else:
                        scale = compute_pool_size_without_padding(pd, ph, pw)

                    part = ops.truediv(
                        grad_loader(
                            [
                                *prefix,
                                ops.indirect_indexing(
                                    ops.minimum(
                                        pd, ops.sub(pdend, ops.constant(1, torch.int32))
                                    ),
                                    pooled_depth,
                                    check=False,
                                ),
                                ops.indirect_indexing(
                                    ops.minimum(
                                        ph, ops.sub(phend, ops.constant(1, torch.int32))
                                    ),
                                    pooled_height,
                                    check=False,
                                ),
                                ops.indirect_indexing(
                                    ops.minimum(
                                        pw, ops.sub(pwend, ops.constant(1, torch.int32))
                                    ),
                                    pooled_width,
                                    check=False,
                                ),
                            ]
                        ),
                        scale,
                    )

                    mask = ops.and_(
                        ops.and_(ops.lt(pd, pdend), ops.lt(ph, phend)),
                        ops.lt(pw, pwend),
                    )
                    if gradient is None:
                        gradient = ops.where(
                            mask, part, ops.constant(0.0, torch.float32)
                        )
                    else:
                        gradient = ops.where(mask, ops.add(gradient, part), gradient)
        assert gradient is not None
        return gradient

    rv = Pointwise.create(
        device=grad_output.get_device(),
        dtype=dtype,
        inner_fn=fn,
        ranges=new_size,
    )
    return rv


def _validate_reduction_axis(x, axis):
    size = x.get_size()
    if isinstance(axis, int):
        axis = [axis]
    elif not axis:
        axis = range(len(size))
    if len(size) == 0:
        assert tuple(axis) in [(), (0,), (-1,)], f"invalid axis: {axis}"
        return []
    axis = list(axis)
    for i in range(len(axis)):
        if axis[i] < 0:
            axis[i] += len(size) if len(size) else 1
        assert 0 <= axis[i] < len(size) or (len(size) == 0 and axis[i] == 0)
    assert len(OrderedSet(axis)) == len(axis), "reduction axis not unique"
    return axis


def _make_reduction_inner(x, *, axis, keepdims, dtype, override_return_dtype):
    if dtype is not None:
        x = to_dtype(x, dtype)
    size = x.get_size()
    axis = OrderedSet[int](_validate_reduction_axis(x, axis))

    kept_sizes = []
    kept_idx = []
    reduced_sizes = []
    reduced_idx = []
    for i in range(len(size)):
        if i in axis:
            reduced_idx.append(i)
            reduced_sizes.append(size[i])
        else:
            kept_idx.append(i)
            kept_sizes.append(size[i])

    def loader(index, reduction_index):
        assert len(reduction_index) == len(reduced_idx)
        if keepdims:
            assert len(index) == len(size)
            index = [index[i] for i in kept_idx]
        assert len(index) == len(kept_idx)
        new_index = [None] * (len(index) + len(reduction_index))
        for idx, var in itertools.chain(
            zip(kept_idx, index), zip(reduced_idx, reduction_index)
        ):
            new_index[idx] = var
        return inner_loader(new_index)

    if keepdims:
        new_size = list(size)
        for i in reduced_idx:
            new_size[i] = sympy.S.One
    else:
        new_size = kept_sizes

    inner_loader = x.make_loader()
    return dict(
        device=x.get_device(),
        dst_dtype=override_return_dtype or x.get_dtype(),
        src_dtype=x.get_dtype(),
        inner_fn=loader,
        ranges=new_size,
        reduction_ranges=reduced_sizes,
    )


def make_reduction(reduction_type: str, override_return_dtype=None):
    def inner(x, axis=None, keepdims=False, *, dtype=None):
        kwargs = _make_reduction_inner(
            x,
            axis=axis,
            keepdims=keepdims,
            dtype=dtype,
            override_return_dtype=override_return_dtype,
        )
        result = Reduction.create(reduction_type=reduction_type, input_node=x, **kwargs)
        if isinstance(
            result.data.data, Reduction  # type: ignore[attr-defined]
        ):  # Only realize if reduction isn't unrolled
            result.realize()
        return result

    return inner


def _make_scan_inner(x, *, axis, dtype):
    if dtype is not None:
        x = to_dtype(x, dtype)
    axis = _validate_dim(x, axis)

    return dict(
        device=x.get_device(),
        dtypes=(x.get_dtype(),),
        inner_fns=(x.make_loader(),),
        size=x.get_size(),
        axis=axis,
    )


@register_lowering(aten.mean)
def mean(x, axis=None, keepdim=False, *, dtype=None):
    if dtype is not None:
        x = to_dtype(x, dtype)
    size = x.get_size()
    axis = _validate_reduction_axis(x, axis)
    # compute in higher-precision until end of mean lowering
    output_dtype = x.get_dtype()
    if output_dtype in (torch.float16, torch.bfloat16):
        x = to_dtype(x, torch.float)
    sum_result = sum_(x, axis, keepdim)
    denom = sympy_product(size[i] for i in axis)
    denom = ir.IndexingConstant(index=denom, dtype=x.get_dtype(), device=x.get_device())
    denom = ExpandView.create(denom, list(sum_result.get_size()))
    return to_dtype(div(sum_result, denom), output_dtype)


def var_mean_sum_(x, axis, correction, keepdim, return_mean):
    if correction is None:
        correction = 1

    size = x.get_size()
    axis = _validate_reduction_axis(x, axis)
    x_mean = mean(x, axis, keepdim=True)
    if return_mean:
        x_mean.realize()

    diffs = square(sub(x, x_mean))
    sum_result = sum_(diffs, axis, keepdim)

    denom = sympy_product(size[i] for i in axis)
    if correction:
        denom = sympy.Max(denom - correction, 0)
    denom = ir.IndexingConstant(index=denom, dtype=x.get_dtype(), device=x.get_device())
    denom = ExpandView.create(denom, list(sum_result.get_size()))
    x_var = div(sum_result, denom)
    if not return_mean:
        return (x_var,)

    x_mean = x_mean if keepdim else squeeze(x_mean, axis)
    return x_var, x_mean


def use_two_step_variance(x, axis, keepdim):
    # Instead of unrolling welford, just unroll the simpler two-step var
    axis = _validate_reduction_axis(x, axis)
    kwargs = _make_reduction_inner(
        x, axis=axis, keepdims=keepdim, dtype=None, override_return_dtype=None
    )

    ranges = kwargs["ranges"]
    reduction_numel = sympy_product(kwargs["reduction_ranges"])
    return (
        isinstance(reduction_numel, sympy.Integer)
        and int(reduction_numel) < config.unroll_reductions_threshold
        and sympy_product(ranges) != 1
    )


def var_mean_welford_(x, axis, *, correction, keepdim, return_mean):
    if correction is None:
        correction = 1

    kwargs = _make_reduction_inner(
        x, axis=axis, keepdims=keepdim, dtype=None, override_return_dtype=None
    )
    loader = kwargs.pop("inner_fn")
    kwargs.pop("dst_dtype")
    kwargs.pop("src_dtype")

    mean, m2, _ = ir.WelfordReduction.create(
        inner_fns=(loader,),
        reduction_type="welford_reduce",
        dtype=x.get_dtype(),
        **kwargs,
    )
    m2.realize()

    dtype = x.get_dtype()
    size = x.get_size()
    axis = _validate_reduction_axis(x, axis)
    rnumel = sympy_product(size[i] for i in axis)

    def get_constant_or_index_expr(x, dtype):
        if isinstance(x, sympy.Expr) and not x.is_number:
            return ops.to_dtype(ops.index_expr(x, torch.int64), dtype)
        return ops.constant(x, dtype)

    def scale_fn(data):
        c = get_constant_or_index_expr(correction, dtype)
        N = get_constant_or_index_expr(rnumel, dtype)
        zero = ops.constant(0, dtype)
        return data / ops.maximum(zero, N - c)

    var = make_pointwise(scale_fn)(m2)

    if return_mean:
        mean.realize()
        return var, mean
    return (var,)


def var_mean_helper_(x, *, axis, correction, keepdim, return_mean):
    out_dtype = x.get_dtype()
    compute_dtype = get_computation_dtype(out_dtype)
    x = to_dtype(x, compute_dtype, copy=False)
    kwargs = dict(
        x=x,
        axis=axis,
        correction=correction,
        keepdim=keepdim,
        return_mean=return_mean,
    )
    output = (
        var_mean_sum_(**kwargs)
        if use_two_step_variance(x, axis=axis, keepdim=keepdim)
        else var_mean_welford_(**kwargs)
    )
    output = tuple(to_dtype(x, out_dtype, copy=False) for x in output)
    return output[0] if not return_mean else output


@register_lowering([aten.var, prims.var])
def var_(x, axis=None, *, correction=None, keepdim=False):
    return var_mean_helper_(
        x, axis=axis, correction=correction, keepdim=keepdim, return_mean=False
    )


@register_lowering(aten.var_mean)
def var_mean(x, axis=None, *, correction=None, keepdim=False):
    return var_mean_helper_(
        x, axis=axis, correction=correction, keepdim=keepdim, return_mean=True
    )


def pow_recursive(x, y, dtype):
    if y < 0:
        return pow_recursive(ops.reciprocal(x), -y, dtype)
    if y == 0:
        return ops.constant(1, dtype)
    if y == 1:
        return x

    result = pow_recursive(x, y // 2, dtype)
    result = ops.mul(result, result)
    if (y % 2) == 1:
        result = ops.mul(result, x)
    return result


@make_pointwise
def pow_native(a, b):
    return ops.pow(a, b)


fallback_pow_tensor_tensor = fallback_handler(
    aten.pow.Tensor_Tensor, add_to_fallback_set=False
)
fallback_pow_scalar = fallback_handler(aten.pow.Scalar, add_to_fallback_set=False)
fallback_pow_tensor_scalar = fallback_handler(
    aten.pow.Tensor_Scalar, add_to_fallback_set=False
)


@register_lowering(aten.pow, broadcast=True)
def pow(a, b):
    if isinstance(b, float) and b == int(b):
        return pow(a, int(b))
    elif isinstance(b, float) and b == 0.5:
        return sqrt(a)
    elif isinstance(b, int) and b == 1:
        return clone(a)

    # Type promotion ensures all tensor arguments have the same type
    dtype = next(x.get_dtype() for x in (a, b) if isinstance(x, ir.TensorBox))
    is_integer_pow = is_integer_dtype(dtype)

    # Optimize away small fixed powers, or for integers avoid falling back to ATen
    embed_exponent = isinstance(b, int) and (
        -32 < b < 32 or (is_integer_pow and b >= 0)
    )
    if embed_exponent:
        loader = a.make_loader()

        def fn(idx):
            return pow_recursive(loader(idx), b, a.get_dtype())

        return Pointwise.create(
            device=a.get_device(),
            dtype=a.get_dtype(),
            inner_fn=fn,
            ranges=a.get_size(),
        )

    if isinstance(a, Number):
        if a == 1:
            return full_like(b, 1)
        if a == 2 and is_float_dtype(b.get_dtype()):
            return exp2(b)

    if is_integer_pow:
        # ops.pow doesn't work for integers
        if isinstance(a, Number):
            return fallback_pow_scalar(a, b)
        elif isinstance(b, Number):
            return fallback_pow_tensor_scalar(a, b)
        else:
            return fallback_pow_tensor_tensor(a, b)

    return pow_native(a, b)


def mutate_to(changed, val, unsafe_alias=False):
    if isinstance(changed, TensorBox):
        changed_data = changed.data
    else:
        changed_data = changed
    if isinstance(val, TensorBox):
        val = val.data

    if not isinstance(val, ir.StorageBox):
        # introduce a copy to handle views
        val = Pointwise.create(
            device=changed.get_device(),
            dtype=changed.get_dtype(),
            inner_fn=val.make_loader(),
            ranges=changed.get_size(),
        ).data
        assert isinstance(val, ir.StorageBox)

    if isinstance(changed_data, ir.StorageBox) and not (
        changed_data.is_input_buffer()
        # In AOTI, module parameters and buffers are not lifted as graph inputs
        or changed_data.is_module_buffer()
        or isinstance(changed_data.data, ir.NopKernel)
    ):
        # Fast path, just swing the data pointer
        val.realize()
        changed_data.data = val.data
        return changed

    ir.MutationLayoutSHOULDREMOVE.realize_into(
        val, changed_data, unsafe_alias=unsafe_alias
    )
    return changed


@register_lowering(aten.fill_)
def fill_(x, fill_value):
    return mutate_to(x, full_like(x, fill_value))


@register_lowering(aten.copy_, type_promotion_kind=None)
def copy_(dst, src, non_blocking=False):
    if dst is src:
        # dst.copy_(dst) can happen from the reinplacing pass
        return dst
    src = to_device(src, dst.get_device())
    src = to_dtype(src, dst.get_dtype())
    src = expand(src, dst.get_size())
    return mutate_to(dst, src)


@make_pointwise
def floordiv(a, b):
    return ops.floordiv(a, b)


@make_pointwise
def truncdiv(a, b):
    return ops.truncdiv(a, b)


@register_lowering(aten.div, broadcast=True)
def div_mode(a, b, rounding_mode=None):
    both_integer = is_integer_type(a) and is_integer_type(b)
    both_boolean = is_boolean_type(a) and is_boolean_type(b)

    # floordiv and truncdiv need special handling for integer tensors on Triton,
    # see the discussion at https://github.com/openai/triton/issues/605
    if rounding_mode == "floor":
        assert not both_boolean, "floordiv operands can not be boolean at the same time"
        return floordiv(a, b) if both_integer else floor(div(a, b))
    if rounding_mode == "trunc":
        assert not both_boolean, "truncdiv operands can not be boolean at the same time"
        return truncdiv(a, b) if both_integer else trunc(div(a, b))
    return div(a, b)


@register_lowering([aten.mul], broadcast=True)
def mul(a, b):
    both_bool = is_boolean_type(a) and is_boolean_type(b)
    if both_bool:
        return logical_and(a, b)
    else:
        fn = ops_wrapper(aten.mul.__name__)
        return make_pointwise(fn)(a, b)


def get_constant_value(x: ir.IRNode) -> Optional[ir.Constant]:
    """Try convert an arbitrary IR node into an ir.Constant value"""

    # First try unwrapping the IRNode to see if it is already an ir.Constant
    # Optional step, but avoids unnecessary inner_fn evaluation.
    if isinstance(x, ir.MutableBox):
        return get_constant_value(x.data)
    if isinstance(x, ir.BaseView):
        return get_constant_value(x.unwrap_view())
    if isinstance(x, ir.Constant):
        return x

    # If the unwrapped node is not an ir.Constant, try evaluating inner_fn
    # to see if the returned value is from an `ops.constant` call
    if not isinstance(x, ir.Loops):
        return None

    handler = torch._inductor.ops_handler.ExtractConstantsHandler(x.get_device())
    with V.set_ops_handler(handler), patch.object(
        ir.FlexibleLayout, "allow_indexing", True
    ):
        out = x.inner_fn(*x.inner_fn_args())

    assert isinstance(out, torch._inductor.virtualized.OpsValue)
    if isinstance(out.value, ir.Constant):
        return out.value
    return None


# NOTE: prims.div maps to a / b in C, so performs truncation division on
#   integer inputs and true division for floating and complex inputs.
@register_lowering([prims.div], broadcast=True)
def div_prim(a, b):
    is_integral = all(is_boolean_type(x) or is_integer_type(x) for x in [a, b])

    if is_integral:
        return truncdiv(a, b)

    if (divisor := get_constant_value(b)) is not None:
        # Replace divide by constant with multiply by reciprocal
        if divisor.value == 0:
            reciprocal = math.copysign(float("inf"), divisor.value)
        else:
            reciprocal = 1.0 / divisor.value
        return mul(a, reciprocal)

    def fn(*args):
        return ops.truediv(*args)

    return make_pointwise(fn)(a, b)


@register_lowering(
    [aten.true_divide, aten.div.Tensor],
    broadcast=True,
    type_promotion_kind=ELEMENTWISE_TYPE_PROMOTION_KIND.INT_TO_FLOAT,
)
def div(a, b):
    a, b = promote_constants(
        (a, b), type_promotion_kind=ELEMENTWISE_TYPE_PROMOTION_KIND.INT_TO_FLOAT
    )
    return div_prim(a, b)


@register_lowering([aten.fmod, prims.fmod], broadcast=True)
def fmod(a, b):
    is_integral = is_boolean_type(a) or is_integer_type(a)

    if is_integral:

        def fn(a, b):
            return ops.mod(a, b)

    else:

        def fn(a, b):
            return ops.fmod(a, b)

    return make_pointwise(fn)(a, b)


@register_lowering([aten.sum, prims.sum])
def sum_(x, axis=None, keepdims=False, *, dtype=None):
    if (
        is_integer_dtype(x.get_dtype()) or is_boolean_dtype(x.get_dtype())
    ) and dtype is None:
        dtype = torch.int64

    fn = make_reduction("sum", override_return_dtype=dtype)
    return fn(x, axis, keepdims, dtype=dtype)


fallback_cumsum = fallback_handler(aten.cumsum.default)
fallback_cumprod = fallback_handler(aten.cumprod.default)
fallback_logcumsumexp = fallback_handler(aten.logcumsumexp.default)
fallback_cummax = fallback_handler(aten.cummax.default)
fallback_cummin = fallback_handler(aten.cummin.default)


@register_lowering(aten.cumsum)
def cumsum(x, axis=None, dtype=None):
    if (
        is_integer_dtype(x.get_dtype()) or is_boolean_dtype(x.get_dtype())
    ) and dtype is None:
        dtype = torch.int64

    if len(x.get_size()) == 0:
        assert axis in [0, -1]
        dtype = dtype or x.get_dtype()
        return to_dtype(x, dtype, copy=True)

    def combine_fn(a_tuple, b_tuple):
        (a,) = a_tuple
        (b,) = b_tuple
        return (ops.add(a, b),)

    kwargs = _make_scan_inner(x, axis=axis, dtype=dtype)
    (result,) = ir.Scan.create(**kwargs, combine_fn=combine_fn)
    if result is None:
        return fallback_cumsum(x, dim=axis, dtype=dtype)
    return result


@register_lowering(aten.cumprod)
def cumprod(x, axis=None, dtype=None):
    if (
        is_integer_dtype(x.get_dtype()) or is_boolean_dtype(x.get_dtype())
    ) and dtype is None:
        dtype = torch.int64

    if len(x.get_size()) == 0:
        assert axis in [0, -1]
        dtype = dtype or x.get_dtype()
        return to_dtype(x, dtype, copy=True)

    def combine_fn(a_tuple, b_tuple):
        (a,) = a_tuple
        (b,) = b_tuple
        return (ops.mul(a, b),)

    kwargs = _make_scan_inner(x, axis=axis, dtype=dtype)
    (result,) = ir.Scan.create(**kwargs, combine_fn=combine_fn)
    if result is None:
        return fallback_cumprod(x, dim=axis, dtype=dtype)
    return result


@register_lowering(aten.logcumsumexp)
def logcumsumexp(x, dim):
    def log_add_exp_helper(a_tuple, b_tuple):
        (a,) = a_tuple
        (b,) = b_tuple
        min_v = ops.minimum(a, b)
        max_v = ops.maximum(a, b)
        mask = (min_v != max_v) | (~ops.isinf(min_v))
        return (ops.where(mask, ops.log1p(ops.exp(min_v - max_v)) + max_v, a),)

    dtype = x.get_dtype()
    if len(x.get_size()) == 0:
        assert dim in [0, -1]
        return clone(x)

    kwargs = _make_scan_inner(x, axis=dim, dtype=dtype)
    (result,) = ir.Scan.create(**kwargs, combine_fn=log_add_exp_helper)
    if result is None:
        return fallback_logcumsumexp(x, dim=dim)
    return result


@register_lowering(aten.cummax, type_promotion_kind=None)
def cummax(x, axis=None):
    if len(x.get_size()) == 0:
        assert axis in [0, -1]
        return clone(x), empty_like(x, dtype=torch.int64)

    dtype = x.get_dtype()
    combine_fn = ir.get_reduction_combine_fn(
        "argmax", dtype=dtype, arg_break_ties_left=False
    )

    kwargs = _make_scan_inner(x, axis=axis, dtype=dtype)
    kwargs["dtypes"] = (dtype, torch.int64)
    kwargs["inner_fns"] = (x.make_loader(), lambda _: "rindex")
    values, indices = ir.Scan.create(**kwargs, combine_fn=combine_fn)  # type: ignore[arg-type]
    if values is None:
        return fallback_cummax(x, dim=axis)
    return values, indices


@register_lowering(aten.cummin, type_promotion_kind=None)
def cummin(x, axis=None):
    if len(x.get_size()) == 0:
        assert axis in [0, -1]
        return clone(x), empty_like(x, dtype=torch.int64)

    dtype = x.get_dtype()
    combine_fn = ir.get_reduction_combine_fn(
        "argmin", dtype=dtype, arg_break_ties_left=False
    )

    kwargs = _make_scan_inner(x, axis=axis, dtype=dtype)
    kwargs["dtypes"] = (dtype, torch.int64)
    kwargs["inner_fns"] = (x.make_loader(), lambda _: "rindex")
    values, indices = ir.Scan.create(**kwargs, combine_fn=combine_fn)  # type: ignore[arg-type]
    if values is None:
        return fallback_cummin(x, dim=axis)
    return values, indices


@register_lowering(aten.prod)
def prod(x, axis=None, keepdims=False, *, dtype=None):
    if (
        is_integer_dtype(x.get_dtype()) or is_boolean_dtype(x.get_dtype())
    ) and dtype is None:
        dtype = torch.int64

    fn = make_reduction("prod", override_return_dtype=dtype)
    return fn(x, axis, keepdims, dtype=dtype)


@register_lowering(aten.any)
def reduce_any(x, dim=None, keepdim=False):
    x = to_dtype(x, torch.bool)
    return make_reduction("any")(x, axis=dim, keepdims=keepdim)


@register_lowering(aten.max, type_promotion_kind=None)
def reduce_max(x, dim=None, keepdim=False):
    if dim is not None:
        return (
            reduce_amax(x, axis=dim, keepdims=keepdim),
            reduce_argmax(x, axis=dim, keepdims=keepdim),
        )

    return reduce_amax(x, axis=None, keepdims=keepdim)


@register_lowering(aten.min, type_promotion_kind=None)
def reduce_min(x, dim=None, keepdim=False):
    if dim is not None:
        return (
            reduce_amin(x, axis=dim, keepdims=keepdim),
            reduce_argmin(x, axis=dim, keepdims=keepdim),
        )

    return reduce_amin(x, axis=None, keepdims=keepdim)


register_lowering(prims.xor_sum)(make_reduction("xor_sum"))
reduce_amax = register_lowering(aten.amax)(make_reduction("max"))
reduce_amin = register_lowering(aten.amin)(make_reduction("min"))
reduce_argmax = register_lowering(aten.argmax)(
    make_reduction("argmax", override_return_dtype=torch.int64)
)
reduce_argmin = register_lowering(aten.argmin)(
    make_reduction("argmin", override_return_dtype=torch.int64)
)

add = register_pointwise(
    aten.add, allow_alpha=True, override_fn_when_input_bool="logical_or"
)

sort_fallback = fallback_handler(aten.sort.stable, add_to_fallback_set=False)


@register_lowering(aten.sort.stable, type_promotion_kind=None)
def sort_stable(x, *, stable=None, dim=-1, descending=False):
    if stable is None:
        stable = False

    shape = x.get_size()
    device = x.get_device()
    dim = canonicalize_dim(len(shape), dim)
    if len(shape) == 0:
        return clone(x), _full(0, device, torch.int64, shape)

    dim_size = shape[dim] if len(shape) else 1
    if not V.graph.sizevars.statically_known_lt(dim_size, torch.iinfo(torch.int16).max):
        return sort_fallback(x, stable=stable, dim=dim, descending=descending)

    indices = iota(
        dim_size, start=0, step=1, dtype=torch.int16, device=device, requires_grad=False
    )
    view_shape = [1] * len(shape)
    if len(shape):
        view_shape[dim] = dim_size
    indices = view(indices, view_shape)
    indices = expand(indices, shape)

    values, indices = ir.Sort.create(
        device=device,
        dtypes=(x.dtype, indices.dtype),
        inner_fns=(x.make_loader(), indices.make_loader()),
        size=shape,
        axis=dim,
        stable=stable,
        descending=descending,
    )
    if values is None:
        return sort_fallback(x, stable=stable, dim=dim, descending=descending)

    assert indices is not None
    return values, to_dtype(indices, torch.int64)


@register_lowering(aten.sort.default, type_promotion_kind=None)
def sort(x, dim=-1, descending=False):
    return sort_stable(x, stable=False, dim=dim, descending=descending)


def register_pointwise_numeric(op, name=None, triton_fallback=None):
    return register_pointwise(
        op,
        name=name,
        type_promotion_kind=ELEMENTWISE_TYPE_PROMOTION_KIND.INT_TO_FLOAT,
        triton_fallback=triton_fallback,
    )


def register_pointwise_numeric_ldf64(op):
    return register_pointwise(
        op,
        type_promotion_kind=ELEMENTWISE_TYPE_PROMOTION_KIND.INT_TO_FLOAT,
        use_libdevice_for_f64=True,
    )


rsqrt = register_pointwise_numeric(aten.rsqrt)
exp = register_pointwise_numeric_ldf64(aten.exp)
exp2 = register_pointwise_numeric(aten.exp2)
expm1 = register_pointwise_numeric(aten.expm1)
relu = register_pointwise(aten.relu)
sigmoid = register_pointwise_numeric_ldf64(aten.sigmoid)
sqrt = register_pointwise_numeric_ldf64(aten.sqrt)
square = register_pointwise(aten.square)
sub = register_pointwise(aten.sub, allow_alpha=True)
register_pointwise_numeric_ldf64(aten.cos)
register_pointwise_numeric_ldf64(aten.sin)
abs = register_pointwise(aten.abs)
bitwise_and = register_pointwise(aten.bitwise_and)
bitwise_left_shift = register_pointwise(aten.bitwise_left_shift)
bitwise_not = register_pointwise(
    aten.bitwise_not, override_fn_when_input_bool="logical_not"
)
bitwise_or = register_pointwise(aten.bitwise_or)
bitwise_right_shift = register_pointwise(aten.bitwise_right_shift)
bitwise_xor = register_pointwise(aten.bitwise_xor)
register_pointwise_numeric(aten.lgamma)
erf = register_pointwise_numeric(aten.erf)
register_lowering(
    aten.special_erf, type_promotion_kind=ELEMENTWISE_TYPE_PROMOTION_KIND.INT_TO_FLOAT
)(erf)

register_pointwise_numeric(aten.log1p)
register_pointwise_numeric(aten.tan)
register_pointwise_numeric(aten.tanh)
register_pointwise_numeric_ldf64(aten.log)
logical_and = register_pointwise(
    aten.logical_and,
    type_promotion_kind=None,
    convert_input_to_bool=True,
    override_return_dtype=torch.bool,
)
logical_not = register_pointwise(
    aten.logical_not,
    type_promotion_kind=None,
    convert_input_to_bool=True,
    override_return_dtype=torch.bool,
)
logical_or = register_pointwise(
    aten.logical_or,
    type_promotion_kind=None,
    convert_input_to_bool=True,
    override_return_dtype=torch.bool,
)
logical_xor = register_pointwise(
    aten.logical_xor,
    type_promotion_kind=None,
    convert_input_to_bool=True,
    override_return_dtype=torch.bool,
)
maximum = register_pointwise(aten.maximum)
minimum = register_pointwise(aten.minimum)
register_lowering(aten.clamp_min)(maximum)
register_lowering(aten.clamp_max)(minimum)
neg = register_pointwise(aten.neg)
abs = register_pointwise(aten.abs)
reciprocal = register_pointwise_numeric(aten.reciprocal)
register_pointwise(aten.remainder)
sign = register_pointwise(aten.sign, override_fn_when_input_bool="identity")
register_pointwise(aten.ceil)
register_pointwise(aten.signbit, override_return_dtype=torch.bool)

register_lowering(aten._neg_view)(neg)

register_pointwise(aten.le, override_return_dtype=torch.bool)
register_pointwise(aten.lt, override_return_dtype=torch.bool)
register_pointwise(aten.ge, override_return_dtype=torch.bool)
gt = register_pointwise(aten.gt, override_return_dtype=torch.bool)
register_pointwise(aten.eq, override_return_dtype=torch.bool)
register_pointwise(aten.ne, override_return_dtype=torch.bool)

register_pointwise_numeric(aten.cosh)
register_pointwise_numeric(aten.sinh)
register_pointwise_numeric(aten.acos)
register_pointwise_numeric(aten.acosh)
register_pointwise_numeric(aten.asin)
register_pointwise_numeric(aten.asinh)
register_pointwise_numeric(aten.atan2)
register_pointwise_numeric(aten.atan)
register_pointwise_numeric(aten.atanh)
register_pointwise_numeric(aten.copysign)
register_pointwise_numeric(aten.erfc)
register_pointwise_numeric(aten.erfinv)
register_pointwise_numeric(aten.hypot)
register_pointwise_numeric(aten.log10)
register_pointwise_numeric(aten.log2)
register_pointwise_numeric(aten.nextafter)

from .codegen.common import BackendFeature, pointwise_overrides_data


def _get_pointwise_overrides(ns, name):
    data = pointwise_overrides_data[name]
    op = getattr(ns, data.name, None)
    if op is None:
        return

    def make_triton_fallback(op):
        if data.triton is None:
            return fallback_handler(op)

    if isinstance(op, torch._ops.OpOverloadPacket):
        for olname in op.overloads():
            ol = getattr(op, olname)
            yield ol, data.type_promotion_kind, make_triton_fallback(ol)
    else:
        yield op, data.type_promotion_kind, make_triton_fallback(op)


for name in pointwise_overrides_data:
    for op, type_promotion_kind, triton_fallback in _get_pointwise_overrides(
        aten, name
    ):
        register_pointwise(
            op,
            name=name,
            type_promotion_kind=type_promotion_kind,
            triton_fallback=triton_fallback,
        )

    for op, type_promotion_kind, triton_fallback in _get_pointwise_overrides(
        prims, name
    ):
        register_pointwise(
            op,
            name=name,
            type_promotion_kind=type_promotion_kind,
            triton_fallback=triton_fallback,
        )


foreach_add_list = register_foreach_pointwise(
    aten._foreach_add.List, add, allow_alpha=True
)
foreach_add_scalar = register_foreach_pointwise(
    aten._foreach_add.Scalar, add, allow_alpha=True
)
register_foreach_pointwise(aten._foreach_add.Tensor, add, allow_alpha=True)
foreach_mul_list = register_foreach_pointwise(aten._foreach_mul.List, mul)
register_foreach_pointwise(aten._foreach_mul.Tensor, mul)
foreach_mul_scalar = register_foreach_pointwise(aten._foreach_mul.Scalar, mul)
register_foreach_pointwise(aten._foreach_sub.List, sub)
register_foreach_pointwise(aten._foreach_sub.Scalar, sub)
register_foreach_pointwise(aten._foreach_neg.default, neg)
register_foreach_pointwise(aten._foreach_abs.default, abs)
register_foreach_pointwise(aten._foreach_pow.Scalar, pow)
register_foreach_pointwise(aten._foreach_pow.List, pow)
register_foreach_pointwise(aten._foreach_pow.ScalarAndTensor, pow)
foreach_div_list = register_foreach_pointwise(aten._foreach_div.List, div)
register_foreach_pointwise(aten._foreach_div.Tensor, div)
foreach_div_scalar = register_foreach_pointwise(aten._foreach_div.Scalar, div)
register_foreach_pointwise(aten._foreach_sqrt, sqrt)
register_foreach_pointwise(aten._foreach_rsqrt, rsqrt)
register_foreach_pointwise(aten._foreach_maximum.List, maximum)
register_foreach_pointwise(aten._foreach_maximum.Scalar, maximum)
register_foreach_pointwise(aten._foreach_minimum.List, minimum)
register_foreach_pointwise(aten._foreach_minimum.Scalar, minimum)
register_foreach_pointwise(aten._foreach_clamp_min.List, maximum)
register_foreach_pointwise(aten._foreach_clamp_min.Scalar, maximum)
register_foreach_pointwise(aten._foreach_clamp_max.List, minimum)
register_foreach_pointwise(aten._foreach_clamp_max.Scalar, minimum)
register_foreach_pointwise(aten._foreach_reciprocal, reciprocal)
register_foreach_pointwise(aten._foreach_sign, sign)
register_foreach_pointwise(aten._foreach_copy, copy)


# these are only encountered as outputs of the graph
# reinplacing epilogue copies improves compile time
# by removing extra buffers sent to the scheduler.
def register_foreach_inplace(aten_op, outplace_aten_op, outplace_op):
    inplaceable_foreach_ops[outplace_aten_op] = aten_op
    inplace_foreach_ops.add(aten_op)

    def fn(*args, **kwargs):
        results = outplace_op(*args, **kwargs)
        mut_results = []
        for arg, result in zip(args[0], results):
            mut_results.append(mutate_to(arg, result, unsafe_alias=True))

        return mut_results

    _register_foreach_lowering(aten_op, fn)


register_foreach_inplace(
    aten._foreach_add_.List, aten._foreach_add.List, foreach_add_list
)
register_foreach_inplace(
    aten._foreach_add_.Scalar, aten._foreach_add.Scalar, foreach_add_scalar
)
register_foreach_inplace(
    aten._foreach_mul_.List, aten._foreach_mul.List, foreach_mul_list
)
register_foreach_inplace(
    aten._foreach_mul_.Scalar, aten._foreach_mul.Scalar, foreach_mul_scalar
)
register_foreach_inplace(
    aten._foreach_div_.List, aten._foreach_div.List, foreach_div_list
)
register_foreach_inplace(
    aten._foreach_div_.Scalar, aten._foreach_div.Scalar, foreach_div_scalar
)


def register_inplace(aten_op, outplace_op):
    @register_lowering(aten_op, type_promotion_kind=None)
    def fn(*args, **kwargs):
        result = outplace_op(*args, **kwargs)
        result = to_dtype(result, args[0].get_dtype())
        return mutate_to(args[0], result)

    return fn


register_inplace(aten.add_, add)
register_inplace(aten.bitwise_and_, bitwise_and)
register_inplace(aten.bitwise_left_shift_, bitwise_left_shift)
register_inplace(aten.bitwise_not_, bitwise_not)
register_inplace(aten.bitwise_or_, bitwise_or)
register_inplace(aten.bitwise_right_shift_, bitwise_right_shift)
register_inplace(aten.bitwise_xor_, bitwise_xor)
register_inplace(aten.mul_, mul)
register_inplace(aten.div_.Tensor, div)
register_inplace(aten.div_.Tensor_mode, div_mode)
register_inplace(aten.logical_and_, logical_and)
register_inplace(aten.logical_not_, logical_not)
register_inplace(aten.logical_or_, logical_or)
register_inplace(aten.logical_xor_, logical_xor)
register_inplace(aten.sub_, sub)
register_inplace(aten.relu_, relu)
register_inplace(aten.sigmoid_, sigmoid)


register_lowering(aten.__and__)(bitwise_and)
register_lowering(aten.__lshift__)(bitwise_left_shift)
register_lowering(aten.__or__)(bitwise_or)
register_lowering(aten.__rshift__)(bitwise_right_shift)
register_lowering(aten.__xor__)(bitwise_xor)

register_inplace(aten.__iand__, aten.__and__)
register_inplace(aten.__ilshift__, aten.__lshift__)
register_inplace(aten.__ior__, aten.__or__)
register_inplace(aten.__irshift__, aten.__rshift__)
register_inplace(aten.__ixor__, aten.__xor__)


@register_lowering(aten.sym_constrain_range)
def sym_constrain_range(a, min=None, max=None):
    return None


@register_lowering(aten.sym_size.int)
def sym_size(a, dim):
    val = V.graph.current_node.meta["val"]
    # Note [Can val be an int?]
    # ~~~~~~~~~~~~~~~~~~~~~~~~~
    # In principle, someone could construct an FX graph where
    # a call to size/stride has a val that is a plain int (not
    # SymInt).  However, we will maintain the invariant that
    # this is not possible: if you are constructing an FX graph
    # where there is a call to size/stride that returns an
    # int, but you KNOW that int must always be a constant,
    # then you do not need trace that call at all (and just
    # constant propagate the integer as is.)
    assert isinstance(val, torch.SymInt)
    return val.node.expr


@register_lowering(aten.sym_stride.int)
def sym_stride(a, dim):
    val = V.graph.current_node.meta["val"]
    # See Note [Can val be an int?]
    assert isinstance(val, torch.SymInt)
    return val.node.expr


@register_lowering(aten.sym_numel)
def sym_numel(a):
    return a.get_numel()


for method, func in magic_methods.items():
    register_lowering(method_to_operator(method))(func)  # type: ignore[arg-type]


@register_lowering(torch.sym_sum)
def sym_sum(args):
    return sympy.Add(*args)


@register_lowering(aten._foobar)
def foobar(self, *args, **kwargs):
    raise NotImplementedError("Helpful for debugging")


@register_lowering(torch.ops._inductor_test.realize)
def _realize(x):
    x.realize()
    return clone(x)


@register_lowering(torch.ops.inductor.resize_storage_bytes_)
def resize_storage_bytes_(variable, new_size):
    variable.realize()
    ir.ResizeStorageBytes(variable, new_size)
    return variable


@register_lowering(torch.ops.aten.set_.source_Tensor)
def set__source_tensor(self, source_tensor):
    self.realize()
    source_tensor.realize()
    return TensorBox.create(ir.SetSourceTensorKernel(self, source_tensor))


if hasattr(torch.ops.fsdp, "copy_"):

    @register_lowering(torch.ops.fsdp.copy_.default)
    def fsdp_copy_(dst, src):
        if dst is src:
            # dst.copy_(dst) can happen from the reinplacing pass
            return dst
        src = to_device(src, dst.get_device())
        src = to_dtype(src, dst.get_dtype())
        src = expand(src, dst.get_size())
        return mutate_to(dst, src)


@register_lowering(torch.ops.aten.resize)
def resize(x, size, *, memory_format=None):
    assert isinstance(x, TensorBox)
    assert isinstance(size, (list, tuple))

    if memory_format is None:
        memory_format = torch.contiguous_format
    if memory_format == torch.preserve_format:
        raise RuntimeError(f"unsupported memory format: {memory_format}")

    if memory_format == torch.channels_last:
        assert len(size) == 4
    if memory_format == torch.channels_last_3d:
        assert len(size) == 5

    old_numel = x.get_numel()
    dtype = x.get_dtype()
    device = x.get_device_or_error()

    if isinstance(x.data, ir.BaseView):
        x.data = x.data.unwrap_view()

    if (
        torch.are_deterministic_algorithms_enabled()
        and torch.utils.deterministic.fill_uninitialized_memory  # type: ignore[attr-defined]
    ):
        if is_float_dtype(dtype):
            uninitalized_val = float("nan")
        elif is_integer_dtype(dtype):
            uninitalized_val = torch.iinfo(dtype).max
        else:
            uninitalized_val = True
    else:
        # using zero as that is what empty does
        uninitalized_val = 0.0

    if V.graph.sizevars.statically_known_equals(old_numel, 0):  # type: ignore[arg-type]
        return full(size, uninitalized_val, dtype=dtype, device=device)

    x_flat = as_strided(
        x,
        [
            old_numel,
        ],
        [
            1,
        ],
    )
    flat_loader = x_flat.make_loader()
    out_stride = ir.FlexibleLayout.stride_ordered_for_memory_format(size, memory_format)
    out_indexer = ir.FixedLayout(device, dtype, size, out_stride).make_indexer()

    def inner_fn(idx):
        flat_index = out_indexer(idx)
        flat_index_expr = ops.index_expr(flat_index, torch.int64)
        limit = ops.index_expr(old_numel, torch.int64)
        mask = ops.lt(flat_index_expr, limit)
        return ops.masked(mask, lambda: flat_loader([flat_index]), uninitalized_val)

    out = Pointwise.create(
        device=device, dtype=dtype, inner_fn=inner_fn, ranges=list(size)
    )
    return out


from torch._higher_order_ops.auto_functionalize import auto_functionalized


make_fallback(auto_functionalized)


@register_lowering(triton_kernel_wrapper_mutation)
def triton_kernel_wrap_(
    *,
    kernel_idx,
    constant_args_idx,
    grid,
    tma_descriptor_metadata,
    kwargs,
):
    from torch._higher_order_ops.triton_kernel_wrap import kernel_side_table

    constant_args = kernel_side_table.get_constant_args(constant_args_idx)
    ir.UserDefinedTritonKernel(
        kernel_idx=kernel_idx,
        grid=grid,
        tma_descriptor_metadata=tma_descriptor_metadata,
        kernel_args={**kwargs, **constant_args},
    )
    return {key: val for key, val in kwargs.items() if isinstance(val, TensorBox)}


@register_lowering(torch.ops.higher_order.cond)
def cond(pred, true_fn, false_fn, operands):
    if any(isinstance(x, IRNode) and is_triton(x) for x in [pred, *operands]):
        msg = "control flow operator: torch.cond."
        if stack_trace := V.graph.current_node.meta.get("stack_trace", None):
            msg = f"{msg} Found from : \n {stack_trace}"
        V.graph.disable_cudagraphs_reason = msg

    result = ir.Conditional.create(pred, true_fn, false_fn, operands)
    return list(map(TensorBox.create, result))


@register_lowering(torch.ops.higher_order.while_loop)
def while_loop(cond_fn, body_fn, carried_inputs, additional_inputs):
    if any(
        isinstance(x, IRNode) and is_triton(x)
        for x in carried_inputs + additional_inputs
    ):
        msg = "control flow operator: torch.while_loop."
        if stack_trace := V.graph.current_node.meta.get("stack_trace", None):
            msg = f"{msg} Found from : \n {stack_trace}"
        V.graph.disable_cudagraphs_reason = msg

    result = ir.WhileLoop.create(cond_fn, body_fn, carried_inputs, additional_inputs)
    return list(map(TensorBox.create, result))


@register_lowering(torch.ops.higher_order.invoke_subgraph, type_promotion_kind=None)
def invoke_subgraph(subgraph_fn: ir.Subgraph, identifier: str, operands):
    result = ir.InvokeSubgraph.create(subgraph_fn, operands)
    return list(map(TensorBox.create, result))


@register_lowering(associative_scan_op, type_promotion_kind=None)
def associative_scan(combine_fn: ir.Subgraph, xs):
    from .subgraph_lowering import InputDescriptor, lower_pointwise_subgraph

    subgraph_inputs = [
        InputDescriptor(dtype=x.get_dtype(), device=x.get_device())
        for x in itertools.chain(xs, xs)
    ]
    lowered_combine_fn = lower_pointwise_subgraph(combine_fn, subgraph_inputs)  # type: ignore[var-annotated]

    def wrapped_combine_fn(lhs, rhs):
        return lowered_combine_fn(
            *pytree.tree_leaves(lhs),
            *pytree.tree_leaves(rhs),
        )

    kwargs = _make_scan_inner(xs[0], axis=0, dtype=None)
    kwargs["dtypes"] = tuple(x.get_dtype() for x in xs)
    kwargs["inner_fns"] = tuple(x.make_loader() for x in xs)
    result = ir.Scan.create(
        combine_fn=wrapped_combine_fn,
        can_fallback_to_aten=False,
        **kwargs,
    )
    if result[0] is None:
        raise RuntimeError("Unable to generate code for associative_scan op")
    return result


@register_lowering(torch.ops.prims._sink_tokens.default)
def _sink_tokens(tokens):
    return None


@register_lowering(torch.ops.higher_order.with_effects, type_promotion_kind=None)
def with_effects(token, op, *args, **kwargs):
    result = ir.EffectfulKernel.create(op, *args, **kwargs)

    from torch._higher_order_ops.effects import get_effect_key

    effect_type = get_effect_key(op, args, kwargs)
    assert effect_type is not None
    effectful_kernel = V.graph.effectful_ops[effect_type]

    if result is None:
        return (effectful_kernel,)

    result = pytree.tree_map_only(ir.MultiOutput, TensorBox.create, result)
    if not isinstance(result, (list, tuple)):
        return (effectful_kernel, result)
    else:
        return (effectful_kernel, *result)


from .comm_lowering import register_comm_lowerings


register_comm_lowerings()

# populate lowerings defined in kernel/*
from . import kernel


import_submodule(kernel)

from . import quantized_lowerings


quantized_lowerings.register_quantized_ops()
quantized_lowerings.register_woq_mm_ops()

from . import mkldnn_lowerings


mkldnn_lowerings.register_onednn_fusion_ops()

from . import jagged_lowerings


jagged_lowerings.register_jagged_ops()


@contextlib.contextmanager
def force_fallback(op: torch._ops.OpOverload):
    """
    A context manager to force fallback an op. Used in unit test
    for FallbackKernel.
    """
    assert isinstance(
        op, torch._ops.OpOverload
    ), "Only OpOverload to make the clean up easier"
    old_handler = lowerings.get(op)
    try:
        register_lowering(op)(fallback_handler(op))
        yield
    finally:
        if old_handler:
            lowerings[op] = old_handler
        else:
            lowerings.pop(op)<|MERGE_RESOLUTION|>--- conflicted
+++ resolved
@@ -1,10 +1,7 @@
 # mypy: allow-untyped-defs
-<<<<<<< HEAD
 from __future__ import annotations
 
 import contextlib
-=======
->>>>>>> 968df21f
 import dataclasses
 import functools
 import itertools
