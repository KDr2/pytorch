# mypy: allow-untyped-defs
import dataclasses
import functools
import itertools
import logging
import math
import operator
import os
import warnings
from collections import defaultdict
from collections.abc import Iterable, Sequence
from typing import Any, Callable, Optional, TypeVar, Union
from typing_extensions import ParamSpec
from unittest.mock import patch

import sympy

import torch
import torch.ao.quantization.fx._decomposed
import torch.fx
import torch.utils._pytree as pytree
from torch._dynamo.utils import counters
from torch._higher_order_ops.associative_scan import associative_scan_op
from torch._higher_order_ops.triton_kernel_wrap import triton_kernel_wrapper_mutation
from torch._prims_common import (
    canonicalize_dim,
    canonicalize_dims,
    check,
    dtype_to_type,
    elementwise_dtypes,
    ELEMENTWISE_TYPE_PROMOTION_KIND,
    get_computation_dtype,
    is_boolean_dtype,
    is_float_dtype,
    is_integer_dtype,
    Number,
)
from torch.fx.experimental.sym_node import magic_methods, method_to_operator
from torch.utils._ordered_set import OrderedSet
from torch.utils._sympy.functions import (
    CeilDiv,
    FloorDiv,
    Identity,
    IntTrueDiv,
    ModularIndexing,
)

from .._dynamo.utils import import_submodule
from . import config, inductor_prims, ir, test_operators  # NOQA: F401
from .decomposition import decompositions, get_decompositions
from .ir import (
    DtypeView,
    ExpandView,
    IndexingConstant,
    IRNode,
    is_triton,
    ops_wrapper,
    PermuteView,
    Pointwise,
    Reduction,
    SqueezeView,
    TensorBox,
    validate_ir,
    View,
)
from .utils import (
    ceildiv,
    decode_device,
    is_dynamic,
    is_gpu,
    is_pointwise_use,
    needs_fallback_due_to_atomic_add_limitations,
    pad_listlike,
    register_op_dtype_propagation_rules,
    sympy_product,
    use_scatter_fallback,
)
from .virtualized import ops, V


_T = TypeVar("_T")
_P = ParamSpec("_P")

# TODO(jansel): we should implement decomps or lowerings for these
# https://github.com/pytorch/torchdynamo/issues/327
FALLBACK_ALLOW_LIST = OrderedSet(
    [
        "torchvision::roi_align",
        "aten::index_add",
    ]
)

log = logging.getLogger(__name__)
lowerings: dict[Union[Callable[..., Any], str], Callable[..., Any]] = {}
# Use maybe_layout_constraints to access this dict, we lazily register tag-based layout constraints
_maybe_layout_constraints: dict[
    torch._ops.OpOverload, Optional[Callable[..., Any]]
] = {}
fallbacks = OrderedSet[torch._ops.OpOverload]()
aten = torch.ops.aten
tr_c10d = torch.ops.tr_c10d
prims = torch.ops.prims
needs_realized_inputs = OrderedSet[torch._ops.OpOverload]()
foreach_ops = OrderedSet[torch._ops.OpOverload](
    [torch._higher_order_ops._foreach_map]  # type: ignore[list-item]
)
# TODO(rec): torch._higher_order_ops._foreach_map is not an OpOverload
# so why is it in foreach_ops?
inplace_foreach_ops = OrderedSet[torch._ops.OpOverload]()
inplaceable_foreach_ops: dict[torch._ops.OpOverload, torch._ops.OpOverload] = {}
quantized_decomposed = torch.ops.quantized_decomposed


def cur_node_has_non_foreach_users():
    for node in V.graph.current_node.users:
        for user in node.users:
            if not (user.op == "call_function" and (user.target in foreach_ops)):
                return True

    return False


# group by device, whether any of the inputs are dynamic
# note arg_pairs may or may not be a pair
# foreach_map for example just passes output buffers here
def group_foreach_args(arg_pairs: Iterable[Union[tuple[Any, Any], Any]]):
    out = defaultdict(list)
    unpack_args = False
    for i, args in enumerate(arg_pairs):
        if not isinstance(args, Iterable):
            unpack_args = True
            args = (args,)
        use_foreach = (
            not is_dynamic(*args) or config.combo_kernel_foreach_dynamic_shapes
        )
        device = None
        for t in args:
            if isinstance(t, TensorBox):
                device = t.data.get_device()
                break
        assert device is not None, "foreach op should have at least one tensor arg"
        if unpack_args:
            (args,) = args
        out[(device, use_foreach)].append((i, args))
    return out


def maybe_layout_constraints(fn: Callable[..., Any]) -> Optional[Callable[..., Any]]:
    """Get layout constraints. Returns None if there are no layout constraints."""
    if not isinstance(fn, torch._ops.OpOverload):
        # Only OpOverloads have layout constraints.
        return None
    if fn in _maybe_layout_constraints:
        return _maybe_layout_constraints[fn]
    # OpOverload with custom lowerings override tag-based layout constraints
    if fn in lowerings:
        _maybe_layout_constraints[fn] = None
        return None
    # We lazily register tag-based layout constraints.

    def handle_layout_constraint_tag(tag):
        if tag is torch._C.Tag.needs_fixed_stride_order:
            _maybe_layout_constraints[fn] = constrain_to_fx_strides
            return _maybe_layout_constraints[fn]
        elif tag is torch._C.Tag.flexible_layout:
            _maybe_layout_constraints[fn] = None
            return None
        else:
            raise AssertionError(f"Unknown layout constraint tag: {tag}")

    tag = get_layout_constraint_tag(fn)
    return handle_layout_constraint_tag(tag)


def get_layout_constraint_tag(fn):
    tags_by_priority = [
        torch._C.Tag.needs_fixed_stride_order,
        torch._C.Tag.flexible_layout,
    ]
    for tag in tags_by_priority:
        if tag in fn.tags:
            return tag
    if torch._library.utils.is_builtin(fn):
        return torch._C.Tag.flexible_layout
    return getattr(torch._C.Tag, config.custom_op_default_layout_constraint)


def assert_nyi(cond, msg):
    if not cond:
        raise NotImplementedError(f"inductor does not support {msg}")


def add_needs_realized_inputs(fn):
    if isinstance(fn, (list, set, tuple, OrderedSet)):  # noqa: set_linter
        return [add_needs_realized_inputs(x) for x in fn]
    needs_realized_inputs.add(fn)
    if isinstance(fn, torch._ops.OpOverloadPacket):
        needs_realized_inputs.update(
            getattr(fn, overload) for overload in fn.overloads()
        )


def add_layout_constraint(fn, constraint):
    if isinstance(fn, torch._ops.OpOverloadPacket):
        for overload in fn.overloads():
            _maybe_layout_constraints[getattr(fn, overload)] = constraint
    else:
        _maybe_layout_constraints[fn] = constraint


add_needs_realized_inputs(
    [
        aten.as_strided,
        aten.as_strided_copy,
        aten.avg_pool2d,
        aten.avg_pool2d_backward,
        aten.bmm,
        aten.convolution,
        aten.convolution_backward,
        aten.max_pool2d_with_indices,
        aten.max_pool2d_with_indices_backward,
        aten.mm,
        aten.upsample_nearest2d,
        aten._upsample_nearest_exact2d,
        aten._int_mm,
    ]
)

# TODO(jansel): ezyang says we won't need this in the future, try removing it
# based on https://github.com/pytorch/pytorch/blob/9e3eb329df8f701/c10/core/ScalarType.h#L28
DTYPE_ID_LOOKUP = {
    0: torch.uint8,
    1: torch.int8,
    2: torch.int16,
    3: torch.int32,
    4: torch.int64,
    5: torch.float16,
    6: torch.float32,
    7: torch.float64,
    8: torch.complex32,
    9: torch.complex64,
    10: torch.complex32,
    11: torch.bool,
    15: torch.bfloat16,
    # TODO(jansel): add quantized types?
    #  _(c10::qint8, QInt8) /* 12 */
    # _(c10::quint8, QUInt8) /* 13 */
    # _(c10::qint32, QInt32) /* 14 */
    # _(c10::quint4x2, QUInt4x2) /* 16 */
    # _(c10::quint2x4, QUInt2x4) /* 17 */
}


def decode_dtype(dtype: int):
    if not isinstance(dtype, int):
        return dtype
    assert dtype in DTYPE_ID_LOOKUP, f"id {dtype} missing from DTYPE_ID_LOOKUP"
    dtype = DTYPE_ID_LOOKUP[dtype]
    return dtype


def is_integer_type(x):
    if isinstance(x, TensorBox):
        return is_integer_dtype(x.get_dtype()) or is_boolean_dtype(x.get_dtype())
    elif isinstance(x, sympy.Expr):
        return x.is_integer is True  # type: ignore[attr-defined]
    else:
        return isinstance(x, int)


def is_boolean_type(x):
    if isinstance(x, TensorBox):
        return is_boolean_dtype(x.get_dtype())
    else:
        return isinstance(x, bool)


def get_promoted_dtype(*args, type_promotion_kind: ELEMENTWISE_TYPE_PROMOTION_KIND):
    def construct_input(inp):
        if isinstance(inp, (Number, sympy.Basic)):
            return inp
        else:
            dim = len(inp.get_size())
            # construct a tmp tensor to feed into torch.result_type
            return torch.zeros([1] * dim, dtype=inp.get_dtype())

    inps = [construct_input(arg) for arg in args]
    _, dtype = elementwise_dtypes(*inps, type_promotion_kind=type_promotion_kind)
    return dtype


def get_overloads(aten_fn):
    if not isinstance(aten_fn, (list, tuple)):
        aten_fn = [aten_fn]
    else:
        aten_fn = list(aten_fn)

    for fn in list(aten_fn):
        if isinstance(fn, torch._ops.OpOverloadPacket):
            for overload in fn.overloads():
                other_fn = getattr(fn, overload)
                if other_fn not in lowerings:
                    aten_fn.append(other_fn)

    return aten_fn


def in_namespace(op, namespace):
    if isinstance(op, torch._ops.OpOverloadPacket):
        return namespace in op._qualified_op_name
    elif isinstance(op, torch._ops.OpOverload):
        return namespace in op.name()
    return False


def transform_args(
    args: list[Any],
    kwargs: dict[str, Any],
    broadcast: bool,
    type_promotion_kind: Optional[ELEMENTWISE_TYPE_PROMOTION_KIND],
    convert_input_to_bool: bool,
) -> tuple[list[Any], dict[str, Any]]:
    args_indices = [i for i, x in enumerate(args) if isinstance(x, TensorBox)]
    kwargs_indices = [k for k, v in kwargs.items() if isinstance(v, TensorBox)]
    # check that there's something to transform
    if not args_indices and not kwargs_indices:
        return args, kwargs

    if type_promotion_kind or convert_input_to_bool:
        if convert_input_to_bool:
            dtype = torch.bool
        else:
            # FIXME this is a crude approximation for promoting args
            promoting_args = [
                a
                for a in args
                if isinstance(a, (Number, sympy.Basic)) or hasattr(a, "dtype")
            ]
            # only consider tensor kwargs for promotion, for now
            promoting_args.extend(a for a in kwargs.values() if hasattr(a, "dtype"))
            dtype = get_promoted_dtype(
                *promoting_args, type_promotion_kind=type_promotion_kind  # type: ignore[arg-type]
            )

        device = (
            args[args_indices[0]] if args_indices else kwargs[kwargs_indices[0]]
        ).get_device()

        # sometimes args are an immutable list so we can't mutate them
        def promote(arg):
            if isinstance(arg, TensorBox):
                return to_dtype(arg, dtype)
            elif isinstance(arg, ir.Constant):
                return ir.Constant(value=arg.value, dtype=dtype, device=device)
            else:
                return arg

        args = [promote(a) for a in args]
        kwargs = {k: promote(v) for k, v in kwargs.items()}

    if broadcast:
        broadcasted = broadcast_tensors(
            *list(
                itertools.chain(
                    (args[i] for i in args_indices),
                    (kwargs[k] for k in kwargs_indices),
                )
            )
        )
        size = list(broadcasted[0].get_size())

        for i, x in zip(args_indices, broadcasted[: len(args_indices)]):
            args[i] = x
        for k, x in zip(kwargs_indices, broadcasted[len(args_indices) :]):
            kwargs[k] = x

        for i in range(len(args)):
            if isinstance(args[i], ir.Constant):
                args[i] = ExpandView.create(args[i], size)
        for k in kwargs:
            if isinstance(kwargs[k], ir.Constant):
                kwargs[k] = ExpandView.create(kwargs[k], size)

    return args, kwargs


def _register_foreach_lowering(aten_fn, decomp_fn):
    """
    Add a foreach lowering to lowerings dict.

    Arguments:
        aten_fn: torch.ops.aten.* fn we are lowering
        decomp_fn: alternate implementation on our IR
        broadcast: True to apply broadcasting to tensor inputs
        type_promotion_kind: kind of type promotion applied to tensor inputs, `None` means no type promotion
        convert_input_to_bool: some logical ops require inputs are converted to bool
    """

    @functools.wraps(decomp_fn)
    def wrapped(*args, **kwargs):
        assert len(args) <= 2
        out = decomp_fn(*args, **kwargs)
        validate_ir(out)
        return out

    aten_fns = get_overloads(aten_fn)
    foreach_ops.update(aten_fns)
    lowerings.update(dict.fromkeys(aten_fns, wrapped))
    return wrapped


def _register_lowering(
    aten_fn,
    decomp_fn,
    broadcast,
    type_promotion_kind: Optional[ELEMENTWISE_TYPE_PROMOTION_KIND],
    convert_input_to_bool,
):
    """
    Add a lowering to lowerings dict

    Arguments:
        aten_fn: torch.ops.aten.* fn we are lowering
        decomp_fn: alternate implementation on our IR
        broadcast: True to apply broadcasting to tensor inputs
        type_promotion_kind: kind of type promotion applied to tensor inputs, `None` means no type promotion
        convert_input_to_bool: some logical ops require inputs are converted to bool
    """

    @functools.wraps(decomp_fn)
    def wrapped(*args, **kwargs):
        args: list[Any] = list(args)
        kwargs: dict[str, Any] = dict(kwargs)
        unpacked = False
        # TODO maybe we need to use pytrees here
        if len(args) == 1 and isinstance(args[0], (list, tuple)):
            unpacked = True
            args = list(args[0])

        if not all(
            (fn in fallbacks or in_namespace(fn, "_c10d_functional")) for fn in aten_fn
        ):
            # explicitly assert for "out=" ops for better error messages
            assert not any(
                x == "out" for x in kwargs.keys()
            ), "out= ops aren't yet supported"

        args, kwargs = transform_args(
            args, kwargs, broadcast, type_promotion_kind, convert_input_to_bool
        )

        if unpacked:
            args = [args]

        out = decomp_fn(*args, **kwargs)
        validate_ir(out)

        return out

    aten_fn = get_overloads(aten_fn)

    lowerings.update(dict.fromkeys(aten_fn, wrapped))
    return wrapped


def register_lowering(
    aten_fn,
    broadcast=False,
    type_promotion_kind: Optional[
        ELEMENTWISE_TYPE_PROMOTION_KIND
    ] = ELEMENTWISE_TYPE_PROMOTION_KIND.DEFAULT,
    convert_input_to_bool=False,
) -> Callable[[Callable[_P, _T]], Callable[_P, _T]]:
    """
    Shim to support decorator syntax.
    """
    return functools.partial(
        _register_lowering,
        aten_fn,
        broadcast=broadcast,
        type_promotion_kind=type_promotion_kind,
        convert_input_to_bool=convert_input_to_bool,
    )


def broadcast_symbolic_shapes(a, b):
    """
    Broadcasting logic based on symbolic shapes.

    We give the shapes 0 and 1 concrete values, while all other shapes
    are symbolic sympy formulas.
    """
    output = []
    for x, y in itertools.zip_longest(reversed(a), reversed(b), fillvalue=sympy.S.One):
        if V.graph.sizevars.shape_env.evaluate_expr(
            sympy.Eq(y, 1), size_oblivious=True
        ):
            output.append(x)
        elif V.graph.sizevars.shape_env.evaluate_expr(
            sympy.Eq(x, 1), size_oblivious=True
        ):
            output.append(y)
        else:
            V.graph.sizevars.guard_equals(x, y)
            if len(sympy.expand(y).free_symbols) < len(sympy.expand(x).free_symbols):
                output.append(y)  # prefer shorter formula
            else:
                output.append(x)
    return tuple(reversed(output))


def promote_constants(inputs, override_return_dtype=None, type_promotion_kind=None):
    assert (
        override_return_dtype is None or type_promotion_kind is None
    ), "only one of override_return_dtype or type_promotion_kind may be given"

    if override_return_dtype is None and type_promotion_kind is None:
        type_promotion_kind = ELEMENTWISE_TYPE_PROMOTION_KIND.DEFAULT

    if not any(isinstance(x, (sympy.Basic, int, float)) for x in inputs):
        return inputs
    if all(isinstance(x, (int, float, sympy.Basic)) for x in inputs):
        dtype = override_return_dtype or get_promoted_dtype(
            *inputs, type_promotion_kind=type_promotion_kind
        )

        def const_func(x):
            if isinstance(x, sympy.Basic):
                return ir.IndexingConstant(
                    index=x, dtype=dtype, device=decode_device(None)
                )
            else:
                return ir.Constant(value=x, dtype=dtype, device=decode_device(None))

        return [const_func(x) for x in inputs]
    ex = next(x for x in inputs if isinstance(x, (TensorBox, ExpandView, ir.Constant)))
    out = []
    for x in inputs:
        if isinstance(x, (int, float)):
            out.append(
                ExpandView.create(
                    ir.Constant(
                        value=x, dtype=ex.get_dtype(), device=ex.get_device_or_error()
                    ),
                    list(ex.get_size()),
                )
            )
        elif isinstance(x, sympy.Basic):
            out.append(
                ExpandView.create(
                    IndexingConstant(
                        index=x, dtype=ex.get_dtype(), device=ex.get_device_or_error()
                    ),
                    list(ex.get_size()),
                )
            )
        else:
            out.append(x)

    return out


def make_pointwise(
    fn,
    override_return_dtype=None,
    override_device=None,
    override_fn_when_input_bool=None,
    override_fn_when_gpu_float64=None,
    allow_alpha=False,
    triton_fallback=None,
):
    def inner(*inputs: TensorBox, alpha=None):
        if triton_fallback is not None and any(
            isinstance(inp, IRNode) and is_triton(inp) for inp in inputs
        ):
            assert not allow_alpha  # not implemented
            return triton_fallback(*inputs)

        inputs = promote_constants(inputs, override_return_dtype)
        if allow_alpha:
            if alpha is not None and alpha != 1:
                inputs = list(inputs)
                inputs[-1] = mul(inputs[-1], alpha)
        else:
            assert alpha is None
        loaders = [x.make_loader() for x in inputs]
        ranges = inputs[0].get_size()
        dtype = override_return_dtype or inputs[0].get_dtype()
        is_gpu_device = is_gpu(decode_device(inputs[0].get_device()).type)

        for other in inputs[1:]:
            assert isinstance(other, ir.BaseConstant) or len(ranges) == len(
                other.get_size()
            ), f"ndim mismatch {fn} {ranges} {other.get_size()}"

        # in tracing, we will annotate pointwise nodes that correspond to the output of
        # a pointwise node that would have been run in eager. intermediary pointwise nodes
        # during decompositions are not annotated.
        low_pr_fp = (torch.bfloat16, torch.float16)
        emulate_precision_casts = (
            V.graph is not None
            and getattr(V.graph, "current_node", None) is not None
            and V.graph.current_node.meta is not None
            and V.graph.current_node.meta.get("low_precision_pointwise_barrier", False)
            and dtype in low_pr_fp
        )

        def inner_fn(index):
            assert len(index) == len(ranges), f"wrong ndim {index} {ranges}"
            if dtype == torch.bool and override_fn_when_input_bool is not None:
                return override_fn_when_input_bool(*[load(index) for load in loaders])
            elif (
                override_fn_when_gpu_float64
                and is_gpu_device
                and dtype == torch.float64
            ):
                return override_fn_when_gpu_float64(*[load(index) for load in loaders])
            else:
                inputs_loaded = []
                for inp_index, load in enumerate(loaders):
                    out = load(index)
                    inp_dtype = inputs[inp_index].get_dtype()
                    if emulate_precision_casts and inp_dtype in low_pr_fp:
                        downcast = ops.to_dtype(out, inp_dtype, use_compute_types=False)
                        out = ops.to_dtype(downcast, inp_dtype)
                    inputs_loaded.append(out)

                out = fn(*inputs_loaded)
                if emulate_precision_casts:
                    # fp16/bf16 kernels are computed in fp32. Casting down to fp16/bf16 here,
                    # then upcasting again, to emulate casts that eager would do.
                    downcast = ops.to_dtype(out, dtype, use_compute_types=False)
                    return ops.to_dtype(downcast, dtype)
                return out

        if not override_device:
            device = None
            for i in inputs:
                if is_gpu(i.get_device().type):
                    device = i.get_device()
                    break
            if not device:
                device = inputs[0].get_device()

        device = override_device or device

        return Pointwise.create(
            device=device,  # type: ignore[arg-type]
            dtype=dtype,
            inner_fn=inner_fn,
            ranges=ranges,
        )

    return inner


def make_foreach_pointwise(pw_fn, allow_alpha=False):
    def inner(*inputs: list[list[TensorBox]], alpha=1):
        realize_outputs = (
            len(V.graph.current_node.users) == 0
            or V.graph.current_node.target in inplace_foreach_ops
            or cur_node_has_non_foreach_users()
        )

        a_list_input = None
        for input in inputs:
            if isinstance(input, (list, tuple)):
                a_list_input = input
                break
        assert (
            a_list_input is not None
        ), "at least one input must be a list to a foreach op"

        # broadcast scalar inputs to match length of list inputs
        broadcast_inputs = []
        for input in inputs:
            if not isinstance(input, (list, tuple)):
                broadcast_inputs.append([input] * len(a_list_input))
            else:
                broadcast_inputs.append(input)

        groups = group_foreach_args(zip(*broadcast_inputs))

        outputs = [None] * len(a_list_input)
        for (device, use_foreach), group in groups.items():
            operation_list: list[str] = []
            for (
                output_ind,
                args,
            ) in group:
                if allow_alpha:
                    output = pw_fn(*args, alpha=alpha)
                else:
                    output = pw_fn(*args)

                outputs[output_ind] = output

                if (
                    V.graph.has_feature(device, BackendFeature.FOREACH)
                    and use_foreach
                    and realize_outputs
                ):
                    output.realize()
                    operation_list.append(output.get_operation_name())

            if operation_list:
                V.graph.register_operation_list(operation_list)

        assert all(x is not None for x in outputs)
        return outputs

    return inner


def to_dtype(x: TensorBox, dtype: torch.dtype, copy=False):
    src_dtype = x.get_dtype()
    if src_dtype == dtype:
        return clone(x) if copy else x

    def _to_dtype(x):
        return ops.to_dtype(x, dtype, src_dtype=src_dtype)

    return make_pointwise(_to_dtype, override_return_dtype=dtype)(x)


@register_lowering(torch._higher_order_ops._foreach_map)
def _foreach_map(subgraph, *args, **kwargs):
    """
    This lowers an invocation of foreach_map
    The way this works is that an arbitrary N-arg func is provided by the user, looped over by the
    polyfill with the same semantics as a foreach op (a loop applying an n-ary function to n args)
    and then traced into a subgraph by dynamo.
    This code allows us to inline the subgraph into the main graph lowering using the PontwiseSubgraphLowering.
    The graph outputs represent the vertically fused sequence of ops, and then register_operation_list
    below registers the buffers as horizontally fuseable in the scheduler.
    """
    from .subgraph_lowering import PointwiseSubgraphLowering

    inputs = args[0]  # nested tuple

    gm = subgraph.graph_module
    pw_subgraph = PointwiseSubgraphLowering(gm, root_graph_lowering=V.graph)
    with V.set_graph_handler(pw_subgraph):  # type: ignore[arg-type]
        pw_subgraph.run(*inputs)

    sub_outputs = pw_subgraph.graph_outputs
    # group outputs by device and register as foreach
    assert sub_outputs  # mypy lol
    groups = group_foreach_args(sub_outputs)

    outputs = [None] * len(sub_outputs)
    for (device, use_foreach), group in groups.items():
        operation_list: list[str] = []
        for (
            output_ind,
            output,
        ) in group:
            outputs[output_ind] = output

            if V.graph.has_feature(device, BackendFeature.FOREACH) and use_foreach:
                output.realize()
                operation_list.append(output.get_operation_name())

        if operation_list:
            V.graph.register_operation_list(operation_list)

    assert all(x is not None for x in outputs)
    return outputs


@register_lowering(prims.convert_element_type, type_promotion_kind=None)
def _convert_element_type(x: TensorBox, dtype: torch.dtype):
    if dtype.is_complex or x.get_dtype().is_complex:
        if x.get_size():
            # Decompose since aa aten fallback is more friendly for c++ codegen.
            # This decomposition doesn't work for empty tensor, which needs more investigation.
            dst = empty_like(x, dtype=dtype)
            ir.InplaceCopyFallback.create(dst, x)
            return dst
        else:
            return fallback_handler(
                prims.convert_element_type.default, add_to_fallback_set=False
            )(x, dtype)
    return to_dtype(x, dtype, copy=True)


def to_dtype_bitcast(x: TensorBox, dtype: torch.dtype, *, copy=False):
    x_dtype = x.get_dtype()
    if x_dtype == dtype:
        return clone(x) if copy else x

    def _get_primitive_bitwidth(dtype):
        if dtype.is_floating_point:
            return torch.finfo(dtype).bits
        else:
            return torch.iinfo(dtype).bits

    src_bits = _get_primitive_bitwidth(x_dtype)
    dst_bits = _get_primitive_bitwidth(dtype)
    if src_bits != dst_bits:
        # fallback to aten eager implementation for differing bitwidths
        return fallback_handler(aten.view.dtype)(x, dtype)
    else:
        return TensorBox(DtypeView.create(x, dtype))


@register_lowering(aten.view.dtype, type_promotion_kind=None)
def _view_dtype(x: TensorBox, dtype: torch.dtype):
    if dtype.is_complex or x.get_dtype().is_complex:
        return TensorBox.create(
            ir.ComplexView.create(torch.ops.aten.view.dtype, x, dtype)
        )
    return to_dtype_bitcast(x, dtype)


def to_device(x: TensorBox, device: torch.device, *, copy=False, non_blocking=False):
    device = decode_device(device)
    if x.get_device() == device:
        return clone(x) if copy else x
    return TensorBox.create(ir.DeviceCopy.create(x, device, non_blocking))


@register_lowering(prims.device_put, type_promotion_kind=None)
def _device_put(x: TensorBox, device: torch.device, non_blocking=False):
    return to_device(x, device, copy=True, non_blocking=non_blocking)


def register_pointwise(
    aten_fn,
    name=None,
    broadcast=True,
    type_promotion_kind=ELEMENTWISE_TYPE_PROMOTION_KIND.DEFAULT,
    convert_input_to_bool=False,
    override_return_dtype=None,
    override_fn_when_input_bool=None,
    allow_alpha=False,
    use_libdevice_for_f64=False,
    triton_fallback=None,
):
    """A pointwise function that maps ops.{name} to inputs"""
    name = name or aten_fn.__name__
    fn = ops_wrapper(name)
    if use_libdevice_for_f64:
        fn_libdevice = ops_wrapper("libdevice_" + name)
        register_op_dtype_propagation_rules(
            "libdevice_" + name, type_promotion_kind, override_return_dtype
        )

    register_op_dtype_propagation_rules(
        name, type_promotion_kind, override_return_dtype
    )

    if override_fn_when_input_bool is not None:
        override_fn_when_input_bool = ops_wrapper(override_fn_when_input_bool)

    fn = make_pointwise(
        fn,
        override_return_dtype=override_return_dtype,
        override_fn_when_input_bool=override_fn_when_input_bool,
        override_fn_when_gpu_float64=fn_libdevice if use_libdevice_for_f64 else None,  # type: ignore[possibly-undefined]
        allow_alpha=allow_alpha,
        triton_fallback=triton_fallback,
    )
    fn = register_lowering(
        aten_fn,
        broadcast=broadcast,
        type_promotion_kind=type_promotion_kind,
        convert_input_to_bool=convert_input_to_bool,
    )(fn)

    if hasattr(prims, name):
        register_lowering(
            getattr(prims, name),
            type_promotion_kind=None,
            convert_input_to_bool=convert_input_to_bool,
        )(fn)
    return fn


def register_frexp():
    """A pointwise function that maps ops.frexp to inputs"""
    name = "frexp"
    frexp = ops_wrapper("frexp")

    def frexp0(*args, **kwargs):
        return frexp(*args, **kwargs)[0]  # type: ignore[index]

    def frexp1(*args, **kwargs):
        return frexp(*args, **kwargs)[1]  # type: ignore[index]

    pw_fns = [
        make_pointwise(frexp0),
        make_pointwise(frexp1, override_return_dtype=torch.int32),
    ]

    def fn(*args, **kwargs):
        return pw_fns[0](*args, **kwargs), pw_fns[1](*args, **kwargs)

    fn = register_lowering(
        aten.frexp,
    )(fn)

    if hasattr(prims, name):
        register_lowering(
            getattr(prims, name),
            type_promotion_kind=None,
        )(fn)
    return fn


register_frexp()


def register_foreach_pointwise(
    aten_fn,
    pointwise_lowering_fn,
    allow_alpha=False,
):
    fn = make_foreach_pointwise(pointwise_lowering_fn, allow_alpha=allow_alpha)
    fn = _register_foreach_lowering(aten_fn, fn)
    return fn


@register_lowering(aten.where, broadcast=False, type_promotion_kind=None)
def where(cond, a, b):
    def fn(*args):
        return ops.where(*args)

    if isinstance(a, (float, int)):
        a = constant_like(a)(b)
    if isinstance(b, (float, int)):
        b = constant_like(b)(a)

    args = [cond, a, b]
    dtype = get_promoted_dtype(
        args[1], args[2], type_promotion_kind=ELEMENTWISE_TYPE_PROMOTION_KIND.DEFAULT
    )
    indices = [i for i, x in enumerate(args) if isinstance(x, TensorBox)]
    for i, x in zip(indices, broadcast_tensors(*[args[i] for i in indices])):
        args[i] = x
    for i in range(len(args)):
        if isinstance(args[i], ir.Constant):
            args[i] = ExpandView.create(args[i], list(args[indices[0]].get_size()))
    return make_pointwise(fn, override_return_dtype=dtype)(
        args[0], to_dtype(args[1], dtype), to_dtype(args[2], dtype)
    )


@register_lowering(aten.broadcast_tensors, broadcast=False, type_promotion_kind=None)
def broadcast_tensors(*inputs):
    if len(inputs) == 1 and isinstance(inputs[0], (list, tuple)):
        return broadcast_tensors(*inputs[0])
    target: list[sympy.Expr] = functools.reduce(
        broadcast_symbolic_shapes, [x.get_size() for x in inputs], []
    )
    outputs = []
    for x in inputs:
        sizes = x.get_size()
        if len(sizes) != len(target) or any(
            (
                (
                    V.graph.sizevars.shape_env.evaluate_expr(
                        sympy.Eq(a, 1), size_oblivious=True
                    )
                    and not V.graph.sizevars.shape_env.evaluate_expr(
                        sympy.Eq(b, 1), size_oblivious=True
                    )
                )
                or (
                    not V.graph.sizevars.shape_env.evaluate_expr(
                        sympy.Eq(a, 1), size_oblivious=True
                    )
                    and V.graph.sizevars.shape_env.evaluate_expr(
                        sympy.Eq(b, 1), size_oblivious=True
                    )
                )
            )
            for a, b in zip(sizes, target)
        ):
            x = expand(x, target)
        outputs.append(x)
    return outputs


@register_lowering([aten.alias, aten.detach, aten.detach_, aten.lift, prims.view_of])
def nop(x):
    return x  # AOT autograd handles this for us


if hasattr(aten, "lift_fresh"):
    register_lowering(aten.lift_fresh)(nop)


@register_lowering(aten.squeeze, type_promotion_kind=None)
def squeeze(x, dim=None):
    assert isinstance(x, TensorBox)
    if dim is None:
        return TensorBox(SqueezeView.create(x.data))

    dim = (
        V.graph.sizevars.evaluate_static_shape(dim)
        if isinstance(dim, (int, sympy.Expr))
        else tuple(V.graph.sizevars.evaluate_static_shape(d) for d in dim)
    )
    dim = canonicalize_dims(len(x.get_size()), dim)  # type: ignore[call-overload]
    dims = OrderedSet((dim,) if not isinstance(dim, tuple) else dim)

    new_shape = []
    for d, s in enumerate(x.get_size()):
        if not (
            d in dims
            and V.graph.sizevars.evaluate_expr(sympy.Eq(s, 1), size_oblivious=True)
        ):
            new_shape.append(s)

    # squeeze does nothing if the size isn't 1
    return view(x, new_shape) if new_shape != x.get_size() else x


@register_lowering(aten.squeeze_copy, type_promotion_kind=None)
def squeeze_copy(x, dim=None):
    return clone(squeeze(x, dim))


@register_lowering([aten.squeeze_])
def squeeze_(x, dim=None):
    val = squeeze(x, dim)
    assert isinstance(x, TensorBox)
    assert isinstance(val, TensorBox)
    x.data = val.data
    return x


@register_lowering(aten.isinf)
def isinf(x):
    if is_integer_type(x):
        return full_like(x, False, dtype=torch.bool)
    fn = ops_wrapper("isinf")
    return make_pointwise(fn, override_return_dtype=torch.bool)(x)


@register_lowering(aten.isnan)
def isnan(x):
    if is_integer_type(x):
        return full_like(x, False, dtype=torch.bool)
    fn = ops_wrapper("isnan")
    return make_pointwise(fn, override_return_dtype=torch.bool)(x)


@register_lowering(aten.ceil)
def ceil(x):
    if is_integer_type(x):
        return clone(x)
    fn = ops_wrapper("ceil")
    return make_pointwise(fn)(x)


@register_lowering(aten.floor)
def floor(x):
    if is_integer_type(x):
        return clone(x)
    fn = ops_wrapper("floor")
    return make_pointwise(fn)(x)


@register_lowering(aten.round.default)
def round(x):
    if is_integer_type(x):
        return clone(x)
    else:
        fn = ops_wrapper("round")
        return make_pointwise(fn)(x)


@register_lowering(aten.trunc)
def trunc(x):
    if is_integer_type(x):
        return clone(x)
    fn = ops_wrapper("trunc")
    return make_pointwise(fn)(x)


@register_lowering(aten.expand, type_promotion_kind=None)
def expand(x, sizes):
    from torch.fx.experimental.symbolic_shapes import free_unbacked_symbols

    (x,) = promote_constants([x])
    if isinstance(x, ir.BaseConstant):
        return ExpandView.create(x, tuple(sizes))
    assert isinstance(x, TensorBox)
    assert isinstance(sizes, (list, tuple))
    if tuple(x.get_size()) == tuple(sizes):
        return x

    if not free_unbacked_symbols(x.get_size()):
        x_size_product = V.graph.sizevars.size_hint(sympy_product(x.get_size()))
        # TODO: It would be better to realize the input if any of its sizes
        # are unbacked, because typically the size will be non-zero.  However,
        # this cannot be done directly as below as we'll choke on the size_hint
        # here
        if x_size_product > 0 and not free_unbacked_symbols(sizes):
            # maybe realize input before broadcasting it
            x.mark_reuse(
                V.graph.sizevars.size_hint(sympy_product(sizes)) // x_size_product
            )
    return TensorBox(ExpandView.create(x.data, tuple(sizes)))


@register_lowering(prims.broadcast_in_dim, type_promotion_kind=None)
def broadcast_in_dim(a, shape, broadcast_dimensions):
    s = list(shape)
    for broadcast_dimension in broadcast_dimensions:
        s[broadcast_dimension] = -1

    v = a
    for idx, x in enumerate(s):
        if x != -1:
            v = unsqueeze(v, idx)

    return expand(v, shape)


@register_lowering(aten.expand_as, type_promotion_kind=None)
def expand_as(x, y):
    return expand(x, y.get_size())


@register_lowering(aten.repeat)
def repeat(x, repeats):
    old_size = list(x.get_size())
    if len(repeats) > len(old_size):
        old_size = [sympy.S.One] * (len(repeats) - len(old_size)) + old_size
        x = view(x, list(old_size))
    assert len(repeats) == len(x.get_size())

    new_size = list(x.get_size())

    zero_tensor = False
    for i in range(len(repeats)):
        if repeats[i] == 0:
            zero_tensor = True
        new_size[i] = new_size[i] * repeats[i]

    if zero_tensor:
        return empty(new_size, dtype=x.get_dtype(), device=x.get_device())
    if all((a == 1 or b == 1) for a, b in zip(repeats, old_size)):
        return clone(expand(x, new_size))

    x_loader: Callable[[Any], Any]

    def inner_fn(index):
        assert len(index) == len(repeats)
        index = list(index)
        for i in range(len(repeats)):
            if repeats[i] != 1:
                if old_size[i] == 1:
                    index[i] = sympy.S.Zero
                else:
                    index[i] = ModularIndexing(index[i], 1, old_size[i])
        return x_loader(index)

    old_size_product = V.graph.sizevars.size_hint(sympy_product(old_size))
    if old_size_product > 0:
        # maybe realize the input
        x.mark_reuse(
            V.graph.sizevars.size_hint(sympy_product(new_size)) // old_size_product
        )

    x_loader = x.make_loader()
    return Pointwise.create(
        device=x.get_device(),
        dtype=x.get_dtype(),
        inner_fn=inner_fn,
        ranges=list(new_size),
    )


@register_lowering(aten._unsafe_view, type_promotion_kind=None)
@register_lowering(aten.view, type_promotion_kind=None)
@register_lowering(aten.reshape, type_promotion_kind=None)
def view(x, sizes):
    assert isinstance(x, TensorBox)
    assert isinstance(sizes, (list, tuple))
    return TensorBox(View.create(x.data, sizes))


@register_lowering(aten.permute, type_promotion_kind=None)
def permute(x, dims):
    assert isinstance(x, TensorBox)
    assert isinstance(dims, (list, tuple))
    return TensorBox(PermuteView.create(x.data, tuple(dims)))


@register_lowering(aten.slice, type_promotion_kind=None)
def slice_(x, dim=0, start=0, end=2**63, step=1, clamp=True):
    assert isinstance(x, TensorBox)
    dim = _validate_dim(x, dim, 0)
    return TensorBox(ir.SliceView.create(x.data, dim, start, end, step, clamp=clamp))


@register_lowering(aten.as_strided, type_promotion_kind=None)
def as_strided(x, size, stride, storage_offset=None):
    if isinstance(x, TensorBox) and isinstance(x.data, ir.BaseView):
        # as_strided ignores views
        x = x.data.unwrap_view()
    x.realize()
    if not ir.is_storage_and_layout(x):
        raise NotImplementedError(f"unrealized as_strided({x}, ...)")
    storage, old_layout = ir.as_storage_and_layout(x)
    new_layout = ir.FixedLayout(
        old_layout.device,
        old_layout.dtype,
        [sympy.expand(s) for s in size],
        [sympy.expand(s) for s in stride],
        sympy.expand(storage_offset or 0),
    )
    return TensorBox(ir.ReinterpretView(data=storage, layout=new_layout))


@register_lowering(aten.as_strided_, type_promotion_kind=None)
def as_strided_(x, size, stride, storage_offset=None):
    assert isinstance(x, TensorBox)
    x.data = as_strided(x, size, stride, storage_offset).data
    return x


@register_lowering(aten.as_strided_copy, type_promotion_kind=None)
def as_strided_copy(x, size, stride, storage_offset=None):
    result = as_strided(x, size, stride, storage_offset)
    return clone(result)


def pointwise_cat(inputs, dim=0):
    # (inclusive, exclusive)
    inputs_ranges: list[tuple[sympy.Expr, sympy.Expr]] = []
    prev_end = 0
    for inp in inputs:
        inputs_ranges.append((prev_end, prev_end + inp.get_size()[dim]))  # type: ignore[arg-type]
        prev_end = inputs_ranges[-1][-1]  # type: ignore[assignment]

    inputs_loaders = [inp.make_loader() for inp in inputs]

    def inner_fn(idx):
        idx_dim = ops.index_expr(idx[dim], torch.int64)

        masks = []
        masked_loads = []
        for i in range(len(inputs)):
            start = (
                ops.constant(0, torch.int64)
                if i == 0
                else ops.index_expr(inputs_ranges[i][0], torch.int64)
            )
            end = ops.index_expr(inputs_ranges[i][1], torch.int64)

            start_cond = ops.ge(idx_dim, start)
            end_cond = ops.lt(idx_dim, end)
            if i == 0:
                mask = end_cond
            elif i == len(inputs) - 1:
                mask = start_cond
            else:
                mask = ops.and_(start_cond, end_cond)

            masks.append(mask)
            idx_load = list(idx)

            # if we're concatting [4], [2]
            # when we index the second tensor for 5 we want to index 5 - 4
            # Use Identity to prevent expansion of index * stride to keep expression
            # in same int bitwidth as shape
            idx_load[dim] = Identity(idx_load[dim] - inputs_ranges[i][0])

            masked_loads.append(
                ops.masked(
                    mask,
                    lambda: inputs_loaders[i](idx_load),
                    0.0,  # this value should be unused
                ),
            )

        next_val = masked_loads[-1]
        for i in range((len(inputs)) - 2, -1, -1):
            next_val = ops.where(
                masks[i],
                masked_loads[i],
                next_val,
            )
        return next_val

    new_size = list(inputs[0].get_size())
    new_size[dim] = inputs_ranges[-1][-1]

    return Pointwise.create(
        device=inputs[0].get_device(),
        dtype=inputs[0].get_dtype(),
        inner_fn=inner_fn,
        ranges=new_size,
    )


@register_lowering(quantized_decomposed.quantize_per_channel, type_promotion_kind=None)
def quantized_decomposed_quantize_per_channel(
    input: TensorBox,
    scales: TensorBox,
    zero_points: TensorBox,
    axis: int,
    quant_min: int,
    quant_max: int,
    dtype: torch.dtype,
) -> TensorBox:
    assert len(scales.get_size()) == 1, "expect scales 1 dim"
    assert len(zero_points.get_size()) == 1, "expect zero_points 1 dim"

    if input.get_dtype() == torch.bfloat16:
        input = to_dtype(input, torch.float32)
    assert (
        input.get_dtype() == torch.float32
    ), f"Expecting input to have dtype torch.float32, but got dtype: {input.get_dtype()}"
    assert axis < len(
        input.get_size()
    ), f"Expecting axis to be < {len(input.get_size())}"

    input_loader = input.make_loader()
    scales_loader = scales.make_loader()
    zero_points_loader = zero_points.make_loader()

    def inner_fn(idx):
        channel_idx = (idx[axis],)

        input = input_loader(idx)
        scale = scales_loader(channel_idx)
        zero_point = zero_points_loader(channel_idx)
        qmin, qmax = _create_constants(quant_min, quant_max, dtype=torch.float32)

        if scales.dtype != torch.float32:
            scale = ops.to_dtype(scale, torch.float32)
        if zero_points.dtype != torch.int32:
            zero_point = ops.to_dtype(zero_point, torch.int32)
        inv_scale = ops.reciprocal(scale)
        val = ops.round(input * inv_scale) + zero_point
        clamped = ops.maximum(qmin, ops.minimum(qmax, val))
        return ops.to_dtype(clamped, dtype)

    return Pointwise.create(
        device=input.get_device(),
        dtype=dtype,
        inner_fn=inner_fn,
        ranges=input.get_size(),
    )


@register_lowering(
    quantized_decomposed.dequantize_per_channel, type_promotion_kind=None
)
def quantized_decomposed_dequantize_per_channel(
    input: TensorBox,
    scales: TensorBox,
    zero_points: TensorBox,
    axis: int,
    quant_min: int,
    quant_max: int,
    dtype: torch.dtype,
    *,
    out_dtype: Optional[torch.dtype] = None,
) -> TensorBox:
    assert len(scales.get_size()) == 1, "expect scales 1 dim"
    assert len(zero_points.get_size()) == 1, "expect zero_points 1 dim"
    assert (
        input.get_dtype() == dtype
    ), f"Expecting input to have dtype {dtype}, but got dtype: {input.get_dtype()}"
    assert axis < len(
        input.get_size()
    ), f"Expecting axis to be < {len(input.get_size())}"

    if out_dtype is None:
        out_dtype = torch.float32

    input_loader = input.make_loader()
    scales_loader = scales.make_loader()
    zero_points_loader = zero_points.make_loader()

    def inner_fn(idx):
        channel_idx = (idx[axis],)

        input = input_loader(idx)
        scale = scales_loader(channel_idx)
        zero_point = zero_points_loader(channel_idx)

        if scales.dtype != torch.float32:
            scale = ops.to_dtype(scale, torch.float32)
        if zero_points.dtype != torch.float32:
            zero_point = ops.to_dtype(zero_point, torch.float32)
        val = ops.sub(ops.to_dtype(input, torch.float32), zero_point) * scale
        val = ops.to_dtype(val, out_dtype)
        return val

    return Pointwise.create(
        device=input.get_device(),
        dtype=out_dtype,
        inner_fn=inner_fn,
        ranges=input.get_size(),
    )


@register_lowering(
    quantized_decomposed.quantize_per_tensor.default, type_promotion_kind=None
)
def quantized_decomposed_quantize_per_tensor_default(
    input: TensorBox,
    scale: float,
    zero_point: int,
    quant_min: int,
    quant_max: int,
    dtype: torch.dtype,
) -> TensorBox:
    if input.get_dtype() == torch.bfloat16:
        input = to_dtype(input, torch.float32)
    assert (
        input.get_dtype() == torch.float32
    ), f"Expecting input to have dtype torch.float32, but got dtype: {input.get_dtype()}"

    input_loader = input.make_loader()

    def inner_fn(idx, scale, zero_point):
        input = input_loader(idx)
        inv_scale, zero_point = _create_constants(
            1.0 / scale, zero_point, dtype=torch.float32
        )
        val = ops.round(input * inv_scale) + zero_point
        qmin, qmax = _create_constants(quant_min, quant_max, dtype=torch.float32)
        clamped = ops.minimum(ops.maximum(val, qmin), qmax)
        return ops.to_dtype(clamped, dtype)

    return Pointwise.create(
        device=input.get_device(),
        dtype=dtype,
        inner_fn=functools.partial(
            inner_fn, scale=float(scale), zero_point=int(zero_point)
        ),
        ranges=input.get_size(),
    )


@register_lowering(
    quantized_decomposed.dequantize_per_tensor.default, type_promotion_kind=None
)
def quantized_decomposed_dequantize_per_tensor_default(
    input: TensorBox,
    scale: float,
    zero_point: int,
    quant_min: int,
    quant_max: int,
    dtype: torch.dtype,
    *,
    out_dtype: Optional[torch.dtype] = None,
) -> TensorBox:
    assert (
        input.get_dtype() == dtype
    ), f"Expecting input to have dtype {dtype}, but got dtype: {input.get_dtype()}"

    if out_dtype is None:
        out_dtype = torch.float32

    input_loader = input.make_loader()

    def inner_fn(idx, scale, zero_point):
        input = input_loader(idx)
        scale, zero_point = _create_constants(scale, zero_point, dtype=torch.float32)
        val = ops.sub(ops.to_dtype(input, torch.float32), zero_point) * scale
        val = ops.to_dtype(val, out_dtype)
        return val

    return Pointwise.create(
        device=input.get_device(),
        dtype=out_dtype,
        inner_fn=functools.partial(
            inner_fn, scale=float(scale), zero_point=int(zero_point)
        ),
        ranges=input.get_size(),
    )


@register_lowering(
    quantized_decomposed.quantize_per_tensor.tensor, type_promotion_kind=None
)
def quantized_decomposed_quantize_per_tensor_tensor(
    input: TensorBox,
    scale: TensorBox,
    zero_point: TensorBox,
    quant_min: int,
    quant_max: int,
    dtype: torch.dtype,
) -> TensorBox:
    if input.get_dtype() == torch.bfloat16:
        input = to_dtype(input, torch.float32)
    assert (
        input.get_dtype() == torch.float32
    ), f"Expecting input to have dtype torch.float32, but got dtype: {input.get_dtype()}"
    assert len(scale.get_size()) == 0 or (
        len(scale.get_size()) == 1 and scale.get_size()[0] == 1
    ), "expect scale as scalar tensor"
    assert len(zero_point.get_size()) == 0 or (
        len(zero_point.get_size()) == 1 and zero_point.get_size()[0] == 1
    ), "expect zero_point as scalar tensor"

    input_loader = input.make_loader()
    scale_loader = scale.make_loader()
    zero_point_loader = zero_point.make_loader()

    def inner_fn(idx):
        input = input_loader(idx)
        _scale = scale_loader((0,) if len(scale.get_size()) == 1 else ())
        _zero_point = zero_point_loader((0,) if len(scale.get_size()) == 1 else ())
        if scale.dtype != torch.float32:
            _scale = ops.to_dtype(_scale, torch.float32)
        if zero_point.dtype != torch.float32:
            _zero_point = ops.to_dtype(_zero_point, torch.float32)
        val = ops.round(input * ops.reciprocal(_scale)) + _zero_point
        qmin, qmax = _create_constants(quant_min, quant_max, dtype=torch.float32)
        clamped = ops.minimum(ops.maximum(val, qmin), qmax)
        return ops.to_dtype(clamped, dtype)

    return Pointwise.create(
        device=input.get_device(),
        dtype=dtype,
        inner_fn=inner_fn,
        ranges=input.get_size(),
    )


@register_lowering(
    quantized_decomposed.dequantize_per_tensor.tensor, type_promotion_kind=None
)
def quantized_decomposed_dequantize_per_tensor_tensor(
    input: TensorBox,
    scale: TensorBox,
    zero_point: TensorBox,
    quant_min: int,
    quant_max: int,
    dtype: torch.dtype,
    *,
    out_dtype: Optional[torch.dtype] = None,
) -> TensorBox:
    assert len(scale.get_size()) == 0 or (
        len(scale.get_size()) == 1 and scale.get_size()[0] == 1
    ), "expect scale as scalar tensor"
    assert len(zero_point.get_size()) == 0 or (
        len(zero_point.get_size()) == 1 and zero_point.get_size()[0] == 1
    ), "expect zero_point as scalar tensor"
    assert (
        input.get_dtype() == dtype
    ), f"Expecting input to have dtype {dtype}, but got dtype: {input.get_dtype()}"

    if out_dtype is None:
        out_dtype = torch.float32

    input_loader = input.make_loader()
    scale_loader = scale.make_loader()
    zero_point_loader = zero_point.make_loader()

    def inner_fn(idx):
        input = input_loader(idx)
        _scale = scale_loader((0,) if len(scale.get_size()) == 1 else ())
        _zero_point = zero_point_loader((0,) if len(scale.get_size()) == 1 else ())
        if scale.dtype != torch.float32:
            _scale = ops.to_dtype(_scale, torch.float32)
        if zero_point.dtype != torch.float32:
            _zero_point = ops.to_dtype(_zero_point, torch.float32)
        val = ops.sub(ops.to_dtype(input, torch.float32), _zero_point) * _scale
        val = ops.to_dtype(val, out_dtype)
        return val

    return Pointwise.create(
        device=input.get_device(),
        dtype=out_dtype,
        inner_fn=inner_fn,
        ranges=input.get_size(),
    )


@register_lowering(aten.cat)
def cat(inputs, dim=0):
    cpu_device = inputs[0].get_device().type == "cpu"
    if cpu_device and all(
        input.get_dtype() in [torch.int8, torch.uint8] for input in inputs
    ):
        # TODO <leslie> Remove this fallback when we support vectorization
        # code gen with uint8 data type directly.
        for input in inputs:
            input.realize()
        if all(len(input.get_size()) == 4 for input in inputs):
            inputs, _ = require_channels_last(aten.cat, *inputs)
        return fallback_handler(aten.cat.default)(inputs, dim)

    if len(inputs) == 1:
        return clone(inputs[0])

    dim = _validate_dim(inputs[0], dim, 0)
    dtype = get_promoted_dtype(
        *inputs, type_promotion_kind=ELEMENTWISE_TYPE_PROMOTION_KIND.DEFAULT
    )
    inputs = [to_dtype(inp, dtype) for inp in inputs]

    def unwrap_tensor(x: Union[TensorBox, ir.StorageBox]) -> ir.IRNode:
        if isinstance(x, TensorBox):
            if isinstance(x.data, ir.BaseView):
                return x.data.unwrap_view()
            else:
                return x.data

        if isinstance(x, ir.StorageBox):
            return x.data

        return x

    def is_reduction(t):
        return isinstance(t, ir.ComputedBuffer) and isinstance(t.data, ir.Reduction)

    def can_fuse_reduction(t):
        if isinstance(t, (TensorBox, ir.StorageBox)):
            return can_fuse_reduction(unwrap_tensor(t))
        return (
            is_reduction(t)
            or isinstance(t, ir.Pointwise)
            and any(
                can_fuse_reduction(V.graph.get_buffer(read))
                for read in t.get_read_names()
            )
        )

    # fusing reducutions into computed concat buffer can cause regressions.
    fusable_reduction = any(can_fuse_reduction(t) for t in inputs)

    def should_lower_cat_input(x) -> bool:
        # Unrealized inputs will not be storage and layouts, and we dont want to realize
        # them in case we want to fuse
        if ir.is_storage_and_layout(x):
            storage, _ = ir.as_storage_and_layout(x, freeze=False)
            return not ir.ConcatKernel.can_realize_into_without_copy(storage)

        if isinstance(x, (TensorBox, ir.StorageBox)):
            return should_lower_cat_input(unwrap_tensor(x))

        if isinstance(x, ir.Pointwise):
            return True

        return False

    if config.force_pointwise_cat:
        return pointwise_cat(inputs, dim)

    # TODO: We observed negative performance impact of pointwise_cat optimization on CPU so disabled it.
    #             We will revisit this later after enabling vectorization on index_expr.
    if cpu_device:
        return TensorBox(ir.ConcatKernel.create(inputs, dim))

    def op_count(x):
        if isinstance(x, (TensorBox, ir.StorageBox)):
            return op_count(unwrap_tensor(x))

        # this will correspond to a direct memory read
        if not isinstance(x, ir.Pointwise):
            return 0

        count = x.inner_fn_opcount().num_ops
        for read in x.get_read_names():
            count += op_count(V.graph.get_buffer(read))

        return count

    # as of inputs increase, possibility for register spilling also increases
    # past a certain threshold of inputs we only fuse if the if the input kernels
    # are simple
    # not sure if we want to expose to users via config since logic may change in future
    MAX_COMPLEX_POINTWISE_CAT = 8
    MAX_SIMPLE_OP_COUNT = 2

    def additional_pointwise_ops(op: torch._ops.OpOverload):
        return op in (aten.cat.default, aten.constant_pad_nd.default)

    if len(inputs) <= MAX_COMPLEX_POINTWISE_CAT or (
        (len(inputs) <= config.max_pointwise_cat_inputs)
        and all(op_count(t) <= MAX_SIMPLE_OP_COUNT for t in inputs)
    ):
        pointwise_uses = all(
            is_pointwise_use(use, additional_pointwise_ops)
            for use in V.current_node.users
        )
        # fuse in case we will be used in a pointwise node, and there are any inputs we
        # we can prevent materialization of.
        fuse_pointwise_use = (
            any(should_lower_cat_input(inp) for inp in inputs) and pointwise_uses
        )

        # horizontal fuse in case all inputs will require a copy kernel anyway.
        # only horizontally fuse pointwise kernels
        horizontal_fuse_cat = all(
            should_lower_cat_input(inp) for inp in inputs
        ) and not any(can_fuse_reduction(t) for t in inputs)
        if fuse_pointwise_use or (horizontal_fuse_cat and not fusable_reduction):
            return pointwise_cat(inputs, dim)

    return TensorBox(ir.ConcatKernel.create(inputs, dim))


@register_lowering(aten.diagonal, type_promotion_kind=None)
def diagonal(input, offset: int = 0, dim1: int = 0, dim2: int = 1):
    original_shape = input.get_size()
    num_dims = len(original_shape)
    dim1 = canonicalize_dim(idx=dim1, rank=num_dims)
    dim2 = canonicalize_dim(idx=dim2, rank=num_dims)

    check(
        dim1 != dim2, lambda: f"diagonal dimensions cannot be identical {dim1}, {dim2}"
    )

    offset_negative = V.graph.sizevars.evaluate_expr(sympy.Lt(offset, 0))
    if offset_negative:
        diag_size = V.graph.sizevars.evaluate_max(
            V.graph.sizevars.evaluate_min(
                original_shape[dim1] + offset, original_shape[dim2]
            ),
            0,  # type: ignore[arg-type]
        )
    else:
        diag_size = V.graph.sizevars.evaluate_max(
            V.graph.sizevars.evaluate_min(
                original_shape[dim1], original_shape[dim2] - offset
            ),
            0,  # type: ignore[arg-type]
        )

    base_idx = (0, 0)
    if offset_negative:
        base_idx = (-offset, 0)
    else:
        base_idx = (0, offset)

    sizes = [s for i, s in enumerate(original_shape) if i not in (dim1, dim2)]
    sizes.append(diag_size)

    def reindexer(idx):
        diag_idx = idx[-1]
        original_idx = [0] * len(original_shape)
        cur_dim = 0
        for d in range(num_dims):
            if d == dim1:
                original_idx[d] = diag_idx + base_idx[0]
            elif d == dim2:
                original_idx[d] = diag_idx + base_idx[1]
            else:
                original_idx[d] = idx[cur_dim]
                cur_dim += 1

        assert cur_dim == len(original_shape) - 2
        return original_idx

    return TensorBox(ir.GenericView.create(input, sizes, reindexer))


@register_lowering(aten.diagonal_copy, type_promotion_kind=None)
def diagonal_copy(input, offset: int = 0, dim1: int = 0, dim2: int = 1):
    return clone(diagonal(input, offset, dim1, dim2))


@register_lowering(aten.diagonal_scatter, type_promotion_kind=None)
def diagonal_scatter(input, src, offset: int = 0, dim1: int = 0, dim2: int = 1):
    output = clone(input)
    target = diagonal(output, offset, dim1, dim2)
    mutate_to(target, src)
    return output


@register_lowering(aten.select, type_promotion_kind=None)
def select(x, dim, idx):
    idx = View.handle_negative_index(idx, x.get_size()[dim])
    return squeeze(slice_(x, dim, idx, idx + 1), dim)


@register_lowering(aten.split, type_promotion_kind=None)
def split(x, sizes, dim=0):
    dim = _validate_dim(x, dim, 0)
    sizes_ = sizes

    # If sizes is an integer (or a SymInt), we turn it into a list of sizes
    # by computing what the actual size of each chunk should be.
    if not isinstance(sizes, (list, tuple)):
        x_size = x.get_size()[dim]
        chunks = V.graph.sizevars.evaluate_static_shape(
            FloorDiv(x_size + sizes - 1, sizes)
        )
        sizes_ = [sizes] * chunks
        # The last chunk might have a smaller size than the rest.
        sizes_[-1] = x_size - (chunks - 1) * sizes

    # From this point, we assume that the sum of the sizes of all chunks
    # equals the size of the base tensor.
    result = []
    start = 0
    for size in sizes_:
        end = start + size
        # No need for clamping here, since we compute the exact
        # start and end values.
        result.append(slice_(x, dim, start, end, clamp=False))
        start = end
    return result


@register_lowering(aten.split_with_sizes, type_promotion_kind=None)
def split_with_sizes(x, sizes, dim=0):
    return split(x, sizes, dim)


@register_lowering(aten.unbind, type_promotion_kind=None)
def unbind(x, dim=0):
    dim = _validate_dim(x, dim, 0)
    x_size = V.graph.sizevars.evaluate_static_shape(x.get_size()[dim])
    result = [select(x, dim, i) for i in range(x_size)]
    return result


@register_lowering(aten.unfold, type_promotion_kind=None)
def unfold(x, dimension, size, step):
    sizes = x.get_size()
    ndim = len(sizes)
    dim = canonicalize_dim(ndim, dimension)

    if ndim == 0:
        return slice_(unsqueeze(x, 0), end=size)

    dim_size = sizes[dim]
    sizevars = V.graph.sizevars
    sizevars.guard_leq(size, dim_size)
    sizevars.guard_lt(0, step)  # type: ignore[arg-type]

    new_dim_size = FloorDiv(dim_size - size, step) + 1
    if sizevars.size_hint(dim_size) > 0:
        x.mark_reuse(sizevars.size_hint(CeilDiv(new_dim_size * size, dim_size)))

    out_size = [*sizes[:dim], new_dim_size, *sizes[dim + 1 :], size]

    def reindexer(idx):
        dim_idx = idx[-1] + idx[dim] * step
        return (*idx[:dim], dim_idx, *idx[dim + 1 : -1])

    return TensorBox(ir.GenericView.create(x, out_size, reindexer))


@register_lowering(aten.unsqueeze, type_promotion_kind=None)
def unsqueeze(x, dim):
    dim = _validate_dim(x, dim, 1)
    new_shape = list(x.get_size())
    new_shape.insert(dim, sympy.S.One)
    return view(x, new_shape)


@register_lowering(aten.unsqueeze_, type_promotion_kind=None)
def unsqueeze_(x, dim):
    val = unsqueeze(x, dim)
    assert isinstance(x, TensorBox)
    assert isinstance(val, TensorBox)
    x.data = val.data
    return x


def _validate_dim(x, dim, offset=0):
    dim = V.graph.sizevars.shape_env.evaluate_expr(sympy.sympify(dim))
    ndim = len(x.get_size())
    if dim < 0:
        dim += ndim + offset
    assert 0 <= dim < ndim + offset
    return dim


@register_lowering(aten.glu)
def glu(x, dim=-1):
    dim = _validate_dim(x, dim, 0)
    # TODO: don't guard on static shape here
    new_len = V.graph.sizevars.evaluate_static_shape(x.get_size()[dim]) // 2
    a = slice_(x, dim, 0, new_len)
    b = slice_(x, dim, new_len, new_len * 2)
    return mul(a, sigmoid(b))


def fallback_handler(kernel, add_to_fallback_set=True):
    if add_to_fallback_set:
        fallbacks.add(kernel)

    def handler(*args, **kwargs):
        def wrap_tensors(x):
            return TensorBox.create(x) if isinstance(x, ir.IRNode) else x

        return pytree.tree_map(
            wrap_tensors, ir.FallbackKernel.create(kernel, *args, **kwargs)
        )

    return handler


@functools.lru_cache(None)
def _warn_complex_not_supported():
    warnings.warn(
        "Torchinductor does not support code generation for complex operators. Performance may be worse than eager."
    )


# There are some types (CPU) which we accept as input but not as
# output.
def unsupported_input_tensor(t: torch.Tensor, parent=None):
    "Do not support reading or writing to this tensor"
    if t.is_complex():
        # Complex views are supported with IR ComplexView
        if parent and parent.target in (
            torch.ops.aten.view.dtype,
            torch.ops.prims.convert_element_type.default,
        ):
            return False
        _warn_complex_not_supported()
        return True
    return False


def unsupported_output_tensor(t: torch.Tensor, parent=None):
    "Do not support writing tensor but can read from it"
    if unsupported_input_tensor(t, parent):
        return True
    return t.is_cpu and config.disable_cpp_codegen


def fallback_node_due_to_unsupported_type(node: torch.fx.Node, allow_cpu_inputs=True):
    # Custom fallback lowering
    if node.target is aten.view_as_complex.default:
        return False

    # We should be able to remove this special case once `disable_cpp_codegen` is killed.
    if node.target is aten.lift_fresh_copy.default:
        return False

    def check_skip_condition(node, parent, is_output):
        if not isinstance(node, torch.fx.Node):
            return False

        if "val" not in node.meta:
            return False

        for meta in pytree.tree_leaves(node.meta["val"]):
            if not isinstance(meta, torch._subclasses.FakeTensor):
                continue

            if is_output:
                if unsupported_output_tensor(meta, parent):
                    return True
            else:
                if unsupported_input_tensor(meta, parent):
                    return True

        return False

    # only skip codegen if there is a cpu output, not input
    for arg in pytree.arg_tree_leaves(*node.args, **node.kwargs):
        if check_skip_condition(arg, node, is_output=False):
            return True

    return check_skip_condition(node, node, is_output=True)


def make_fallback(op, layout_constraint=None, warn=True, override_decomp=False):
    assert (
        op not in decompositions or override_decomp
    ), f"both a fallback and a decomp for same op: {op}"
    if (
        warn
        and bool(os.getenv("CI"))
        and get_decompositions([op])
        # if fallback_random, we allow not decomposing random
        and not (
            config.fallback_random
            and op in torch._decomp.decompositions_for_rng.extra_random_decomps
        )
        and not override_decomp
    ):
        # Note: 'warn' is holdover from when this was a warning, but for ops that previously
        # set warn=False we do not want a CI error.
        # Ignore the 'suppress errors' configs in CI, as this particular warning happens on startup anyway and is not
        # likely to be triggered preferentially on one CI config over another.
        if torch._dynamo.config.suppress_errors:
            torch._dynamo.config.suppress_errors = False
            log.warning(
                "A make_fallback error occurred in suppress_errors config,"
                " and suppress_errors is being disabled to surface it."
            )
        raise AssertionError(
            f"make_fallback({op}): a decomposition exists, we should switch to it."
            " To fix this error, either add a decomposition to core_aten_decompositions (preferred)"
            " or inductor_decompositions, and delete the corresponding `make_fallback` line."
            " Get help from the inductor team if unsure, don't pick arbitrarily to unblock yourself.",
        )

    def register_fallback(op_overload):
        add_needs_realized_inputs(op_overload)
        if layout_constraint is not None:
            add_layout_constraint(op_overload, layout_constraint)
        return register_lowering(op_overload, type_promotion_kind=None)(
            fallback_handler(op_overload)
        )

    if isinstance(op, torch._ops.OpOverloadPacket):
        for ol in op.overloads():
            op_overload = getattr(op, ol)
            register_fallback(op_overload)
    elif isinstance(op, (torch._ops.OpOverload, torch._ops.HigherOrderOperator)):
        register_fallback(op)
    else:
        raise RuntimeError(f"Unsupported fallback {op} with type {type(op)}")


def philox_rand_offset(shape):
    """
    TorchInductor offset calculation differs from PyTorch eager offset
    calculation for random ops (tl.rand vs torch.rand). In future, we should
    strive for same impl for tl.rand and torch.rand.
    """
    numel = 1
    for s in shape:
        numel = numel * s
    return tensor(numel, dtype=torch.int64)


@register_lowering(torch.ops.rngprims.philox_rand, type_promotion_kind=None)
def philox_rand(size, seed, offset, stride, device, dtype):
    # stride arg is optional and will be used in future for distributed random
    # ops. Currently, its unused.
    random_pos = ir.FixedLayout(
        device,
        dtype,
        size,
        ir.FlexibleLayout.contiguous_strides(size),
    ).make_indexer()
    seed_loader = seed.make_loader()
    offset_loader = offset.make_loader()

    def inner_fn(index):
        # Both seed and offset in the philox_rand op are tensors.
        # torch seed and offsets are of type int64, but tl.rand accepts int32
        seed_index_expr = ops.to_dtype(seed_loader([]), torch.int32)
        offset_index_expr = ops.to_dtype(offset_loader([]), torch.int32)
        # Get the offset'd position
        rand_index_expr = ops.add(
            ops.index_expr(random_pos(index), torch.int32), offset_index_expr
        )
        result = ops.rand(
            seed_index_expr,
            rand_index_expr,
        )
        return ops.to_dtype(result, dtype)

    random_values_node = Pointwise.create(
        device=device,
        dtype=dtype,
        inner_fn=inner_fn,
        ranges=list(size),
    )

    offset_node = philox_rand_offset(size)
    return random_values_node, offset_node


@register_lowering(aten.native_dropout, type_promotion_kind=None)
def native_dropout(x, p, train):
    if config.fallback_random:
        return pytree.tree_map(
            TensorBox.create,
            ir.FallbackKernel.create(aten.native_dropout.default, x, p, train),
        )
    else:
        raise AssertionError("should be handled in replace_random.py")


@register_lowering(aten.bernoulli_, type_promotion_kind=None)
def bernoulli_(x, *args):
    assert config.fallback_random or x.get_device() == torch.device(
        "cpu"
    ), "this should be handled in decomps unless config.fallback_random or the device is CPU"
    x.realize()
    op_overload = (
        aten.bernoulli_.float
        if len(args) == 0 or isinstance(args[0], float)
        else aten.bernoulli_.Tensor
    )
    ir.InplaceBernoulliFallback(op_overload, x, *args)
    return x


@register_lowering(aten.bernoulli.p, type_promotion_kind=None)
def bernoulli_p(x, *args):
    assert config.fallback_random or x.get_device() == torch.device(
        "cpu"
    ), "this should be handled in decomps unless config.fallback_random or the device is CPU"
    return bernoulli_(clone(x), *args)


# This shouldn't be called in general
@register_lowering(aten._foobar)
def _foobar(_):
    raise AssertionError


@functools.lru_cache(1)
def _warn_triton_random(salt):
    log.info("using triton random, expect difference from eager")


def warn_triton_random():
    # only warn once per graph
    _warn_triton_random(V.graph.creation_time)


fallback_rand_default = fallback_handler(aten.rand.default)
fallback_rand_generator = fallback_handler(aten.rand.generator)
fallback_randn_default = fallback_handler(aten.randn.default)
fallback_randn_generator = fallback_handler(aten.randn.generator)
make_fallback(aten.randint)


@register_lowering(aten.rand)
def rand(*args, **kwargs):
    if kwargs.get("generator", None) is not None:
        return fallback_rand_generator(*args, **kwargs)
    elif config.fallback_random:
        kwargs.pop("generator", None)
        return fallback_rand_default(*args, **kwargs)
    raise AssertionError("should have been handled in replace_random.py")


@register_lowering(aten.randn)
def randn(*args, **kwargs):
    if kwargs.get("generator", None) is not None:
        return fallback_randn_generator(*args, **kwargs)
    elif config.fallback_random:
        kwargs.pop("generator", None)
        return fallback_randn_default(*args, **kwargs)
    raise AssertionError("should have been handled in replace_random.py")


@register_lowering(inductor_prims.force_stride_order, type_promotion_kind=None)
def inductor_force_stride_order(input_tensor, stride):
    stride_order = ir.get_stride_order(stride)
    return ir.ExternKernel.require_stride_order(input_tensor, stride_order)


@register_lowering(inductor_prims.seed, type_promotion_kind=None)
def inductor_seed(device: torch.device):
    raise AssertionError("should be handled in fuse_seed_creation_pass()")


@register_lowering(inductor_prims.seeds, type_promotion_kind=None)
def inductor_seeds(count, device):
    warn_triton_random()
    return TensorBox.create(ir.RandomSeeds(count, decode_device(device)))


@register_lowering(inductor_prims.lookup_seed, type_promotion_kind=None)
def inductor_lookup_seed(seeds, index):
    def inner_fn(_):
        return ops.load_seed(seeds.get_name(), index)

    return Pointwise.create(
        device=seeds.get_device(),
        dtype=seeds.get_dtype(),
        inner_fn=inner_fn,
        ranges=[],
    )


@register_lowering(inductor_prims.random, type_promotion_kind=None)
def inductor_random(size: list[int], seed: TensorBox, mode: str, *, offset: int = 0):
    assert not config.fallback_random
    assert mode in ("rand", "randn")
    size = [*size]
    dtype = torch.float32
    device = seed.get_device_or_error()
    random_pos = ir.FixedLayout(
        device, dtype, size, ir.FlexibleLayout.contiguous_strides(size), offset=offset
    ).make_indexer()
    seed_loader = seed.make_loader()

    def inner_fn(index):
        return getattr(ops, mode)(
            seed_loader([]),
            ops.index_expr(random_pos(index), torch.int32),
        )

    result = Pointwise.create(
        device=device,
        dtype=dtype,
        inner_fn=inner_fn,
        ranges=[*size],
    )
    result.realize()
    return result


@register_lowering(inductor_prims.randint, type_promotion_kind=None)
def inductor_randint(
    low: int, high: int, size: list[int], seed: TensorBox, *, offset: int = 0
):
    assert not config.fallback_random
    size = [*size]
    dtype = torch.int64
    device = seed.get_device_or_error()
    random_pos = ir.FixedLayout(
        device, dtype, size, ir.FlexibleLayout.contiguous_strides(size), offset=offset
    ).make_indexer()
    seed_loader = seed.make_loader()

    def inner_fn(index):
        return ops.randint64(
            seed_loader([]),
            ops.index_expr(random_pos(index), torch.int32),
            ops.index_expr(low, torch.int64),
            ops.index_expr(high, torch.int64),
        )

    return Pointwise.create(
        device=device,
        dtype=dtype,
        inner_fn=inner_fn,
        ranges=[*size],
    )


def _boundaries_helper(tb: TensorBox) -> tuple[str, sympy.Expr, sympy.Expr, sympy.Expr]:
    return (
        tb.get_name(),
        tb.get_size()[-1],
        tb.get_size()[0] * tb.get_stride()[0],
        tb.get_stride()[-1],
    )


def _sorter_helper(tb: TensorBox) -> tuple[str, sympy.Expr]:
    return tb.get_name(), tb.get_stride()[-1]


@register_lowering(aten.searchsorted.Tensor, type_promotion_kind=None)
def searchsorted(
    sorted_sequence: TensorBox,
    self: TensorBox,
    *,
    out_int32: bool = False,
    right: bool = False,
    side: Optional[str] = None,
    sorter: Optional[TensorBox] = None,
) -> TensorBox:
    validate_bucketize = lambda tb: V.graph.has_feature(  # noqa: E731
        tb, BackendFeature.BUCKETIZE
    )
    if (
        not validate_bucketize(sorted_sequence)
        or not validate_bucketize(self)
        or (sorter is not None and not validate_bucketize(sorter))
    ):
        return fallback_handler(aten.searchsorted.Tensor, add_to_fallback_set=False)(
            sorted_sequence,
            self,
            out_int32=out_int32,
            right=right,
            side=side,
            sorter=sorter,
        )

    # If side is present, override the value of right if needed.  This assumes that
    # validation of the two options being non-contradictory is already done by the
    # searchsorted meta-function.
    if side is not None and side == "right":
        right = True

    index_dtype = torch.int32 if out_int32 else torch.int64
    values_loader = self.make_loader()

    # The entire sorted_sequence tensor needs to be used by ops.bucketize, so we need to
    # realize it into global memory; or in other words, we can't guarantee that
    # sorted_sequence.get_name() (used below) will exist unless we call
    # sorted_sequence.realize().
    sorted_sequence.realize()

    if sorter is not None:
        sorter.realize()

    if len(sorted_sequence.get_size()) == 1:

        def inner_fn(idx):
            val = values_loader(idx)
            return ops.bucketize(
                val,
                _boundaries_helper(sorted_sequence),
                0,
                index_dtype,
                right,
                sorter=None if sorter is None else _sorter_helper(sorter),
                sorter_indices=None if sorter is None else 0,
            )

    else:

        def inner_fn(idx):
            val = values_loader(idx)

            # Get index to the beginning of the sorted sequence within a flattened
            # version of the array.
            def get_flattened_index(tb: TensorBox):
                strides = tb.get_stride()
                return ops.index_expr(
                    functools.reduce(
                        operator.add, (s * i for s, i in zip(strides[:-1], idx[:-1]))
                    ),
                    index_dtype,
                )

            return ops.bucketize(
                val,
                _boundaries_helper(sorted_sequence),
                get_flattened_index(sorted_sequence),
                index_dtype,
                right,
                sorter=None if sorter is None else _sorter_helper(sorter),
                sorter_indices=None if sorter is None else get_flattened_index(sorter),
            )

    device = self.get_device()
    return Pointwise.create(
        device=device,
        dtype=index_dtype,
        inner_fn=inner_fn,
        ranges=self.shape,
    )


@register_lowering(aten.bucketize, type_promotion_kind=None)
def bucketize(
    input: TensorBox,
    boundaries: TensorBox,
    *,
    out_int32: bool = False,
    right: bool = False,
):
    assert len(boundaries.get_size()) == 1

    if not (
        V.graph.has_feature(input, BackendFeature.BUCKETIZE)
        and V.graph.has_feature(boundaries, BackendFeature.BUCKETIZE)
    ):
        return fallback_handler(aten.bucketize.Tensor, add_to_fallback_set=False)(
            input, boundaries, out_int32=out_int32, right=right
        )

    # The entire boundaries tensor needs to be used by ops.bucketize, so we
    # need to realize it into global memory; or in other words, we can't
    # guarantee that boundaries.get_name() (used below) will exist unless
    # we call boundaries.realize().
    boundaries.realize()
    device = input.get_device()
    input_loader = input.make_loader()

    index_dtype = torch.int32 if out_int32 else torch.int64

    def inner_fn(index):
        val = input_loader(index)
        indices = ops.bucketize(
            val,
            _boundaries_helper(boundaries),
            0,
            index_dtype,
            right,
        )

        return indices

    return Pointwise.create(
        device=device,
        dtype=index_dtype,
        inner_fn=inner_fn,
        ranges=input.get_size(),
    )


def require_dense(_, *args, **kwargs):
    args, kwargs = pytree.tree_map_only(
        ir.IRNode, ir.ExternKernel.require_stride1, (args, kwargs)
    )
    return args, kwargs


def require_contiguous(_, *args, **kwargs):
    args, kwargs = pytree.tree_map_only(
        ir.IRNode, ir.ExternKernel.require_contiguous, (args, kwargs)
    )
    return args, kwargs


def require_channels_last(_, *args, **kwargs):
    args, kwargs = pytree.tree_map_only(
        ir.IRNode, ir.ExternKernel.require_channels_last, (args, kwargs)
    )
    return args, kwargs


def constrain_to_fx_strides(fx_node, *args, **kwargs):
    def apply_constraint(arg, fx_arg):
        if isinstance(arg, ir.IRNode):
            stride_order = ir.get_stride_order(
                fx_arg.meta["val"].stride(), V.graph.sizevars.shape_env
            )
            return ir.ExternKernel.require_stride_order(arg, stride_order)
        if isinstance(arg, dict):
            return {key: apply_constraint(arg[key], fx_arg[key]) for key in arg.keys()}
        return arg

    args = tuple(
        apply_constraint(arg, fx_arg) for arg, fx_arg in zip(args, fx_node.args)
    )
    kwargs = {k: apply_constraint(v, fx_node.kwargs[k]) for k, v in kwargs.items()}
    return args, kwargs


def sdpa_constraint(fx_node, *args, **kwargs):
    # sdpa requires dense last dimension]

    def apply_constraint(idx, arg, fx_arg):
        if not isinstance(arg, ir.IRNode):
            return arg

        meta_val = fx_arg.meta["val"]
        meta_stride_expr = [
            s.node.expr if isinstance(s, torch.SymInt) else s for s in meta_val.stride()
        ]

        stride_order = ir.get_stride_order(meta_val.stride())

        if stride_order and stride_order[-1] != 0:
            # contiguous stride order
            stride_order = list(reversed(range(len(arg.get_size()))))

        if (
            fx_node.target
            == aten._scaled_dot_product_efficient_attention_backward.default
            and idx in (0, 5)
        ):
            assert len(stride_order) == 4
            # The 0 and 5th arguments for aten._scaled_dot_product_efficient_attention_backward.default
            # are for out and gradient_out. They have to be in
            # (3, 1, 2, 0) stride order. Otherwise the kernel will crash.
            # Check https://github.com/pytorch/pytorch/issues/138772
            stride_order = (3, 1, 2, 0)

        if not meta_val.is_cuda:
            return ir.ExternKernel.require_stride_order(arg, stride_order)

        # This is the minimum alignment required by SDPA kernels for attention_bias.
        # This value can be found in pytorch/aten/src/ATen/native/transformers/attention.cpp preprocess_mask
        ALIGNMENT = 8

        # effn_attn_fwd does requires dense last dim, not just alignment
        effn_attn_fwd_bias = (
            fx_node.target
            == torch.ops.aten._scaled_dot_product_efficient_attention.default
            and idx == 3
        )

        assert isinstance(arg, TensorBox)
        if len(arg.get_size()) not in (3, 4):
            return arg

        if ir.is_aligned_realized_tensor(arg, ALIGNMENT):
            return ir.try_match_insignificant_strides(
                ir.ExternKernel.realize_input(arg), meta_stride_expr
            )

        if (
            isinstance(arg, IRNode)
            and arg.maybe_get_stride() is not None
            and ir.is_aligned_realized_tensor(arg, ALIGNMENT)
        ):
            return ir.try_match_insignificant_strides(
                ir.ExternKernel.realize_input(arg), meta_stride_expr
            )

        if effn_attn_fwd_bias:
            out_size = list(arg.get_size())

            expanded_dims = []
            if arg.maybe_get_stride() is not None:
                # We require a dense last dimension, but the other strides
                # can be expanded, which results in a smaller tensor
                for i, s in enumerate(arg.get_stride()[0:-1]):
                    if V.graph.sizevars.statically_known_equals(s, 0):
                        expanded_dims.append(i)

            # Now, pad strides to alignment
            out_strides = [-1] * len(out_size)
            out_strides[-1] = 1
            stride = 1
            for i in range(len(out_size) - 2, -1, -1):
                if out_strides[i + 1] != 0:
                    stride = stride * out_size[i + 1]

                # the expanded dims still need to be aligned, if they are,
                # we can make them expanded by setting the stride equal to 0
                if i in expanded_dims:
                    if V.graph.sizevars.statically_known_equals(
                        out_strides[i + 1] % ALIGNMENT, 0
                    ):
                        out_strides[i] = 0
                        continue

                if not V.graph.sizevars.statically_known_equals(stride % ALIGNMENT, 0):
                    stride = ceildiv(stride, ALIGNMENT) * ALIGNMENT

                out_strides[i] = stride
            return ir.ExternKernel.require_exact_strides(arg, out_strides)

        def is_aligned(x):
            return (V.graph.sizevars.size_hint(x.get_size()[-1]) % ALIGNMENT) == 0

        if isinstance(arg.data, ir.BaseView):
            if not is_aligned(arg):
                if is_aligned(arg.unwrap_view()):
                    return ir.try_match_insignificant_strides(
                        ir.ExternKernel.realize_input(arg), meta_stride_expr
                    )

        return ir.ExternKernel.require_stride_order(arg, stride_order)

    args = tuple(
        apply_constraint(idx, arg, fx_arg)
        for idx, (arg, fx_arg) in enumerate(zip(args, fx_node.args))
    )
    kwargs = {k: apply_constraint(-1, v, fx_node.kwargs[k]) for k, v in kwargs.items()}
    return args, kwargs


# WIP
make_fallback(aten._adaptive_avg_pool3d)  # @isuruf
make_fallback(aten.adaptive_max_pool3d)  # @isuruf
make_fallback(aten.fractional_max_pool3d)  # @isuruf
make_fallback(aten.max_pool3d_with_indices)  # @isuruf (can this one be implemented?)


# 1) Easy
make_fallback(aten.uniform, warn=False)
make_fallback(aten.exponential.default, warn=False)  # (fails accuracy on test_torch.py)
make_fallback(aten._pdist_forward)  # Has decomp. Needs benchmarks
make_fallback(aten.soft_margin_loss_backward, warn=False)  # py_impl?


# 1.5) Easy or Impossible
make_fallback(aten._cdist_forward)  # p=2 should be feasible
make_fallback(aten._cdist_backward)

# 2) Medium
make_fallback(aten._trilinear)


# 3) Difficult
# Scans
# See the discussion at
# https://dev-discuss.pytorch.org/t/pytorch-sparse-gnn-compiler-rfc/1644/19
make_fallback(aten.segment_reduce.default)
make_fallback(aten._segment_reduce_backward.default)

# Histogram (need to implement Histogram IR)
make_fallback(aten.histc)
make_fallback(aten.histogram.bin_ct)
make_fallback(aten._histogramdd_bin_edges.default)
make_fallback(aten._histogramdd_from_bin_cts.default)

# Need templated kernel
make_fallback(aten.addbmm)
make_fallback(aten._addmm_activation, warn=False)

# Need templated kernel. Probably impossible to write efficiently
make_fallback(aten.convolution_backward, constrain_to_fx_strides)
make_fallback(aten._cudnn_rnn, require_dense)
make_fallback(aten._cudnn_rnn_backward, require_contiguous)

# Haven't checked but sound difficult / impossible
make_fallback(aten._embedding_bag, require_contiguous)
make_fallback(aten._embedding_bag_forward_only, require_contiguous)
make_fallback(aten._embedding_bag_backward)
make_fallback(aten._embedding_bag_per_sample_weights_backward)
make_fallback(aten._embedding_bag_per_sample_weights_backward)
make_fallback(aten._fused_moving_avg_obs_fq_helper)
make_fallback(aten._fused_moving_avg_obs_fq_helper_functional)


# 4) Backwards (try py_impl'ing them) when fwd is written as a decomp
make_fallback(aten.max_pool3d_with_indices_backward)
make_fallback(aten._adaptive_avg_pool2d_backward, require_dense)
make_fallback(aten._adaptive_avg_pool3d_backward)
make_fallback(aten.adaptive_max_pool2d_backward)
make_fallback(aten.adaptive_max_pool3d_backward)
make_fallback(aten.fractional_max_pool2d_backward)
make_fallback(aten.fractional_max_pool3d_backward)
make_fallback(aten.replication_pad1d_backward)
make_fallback(aten.replication_pad2d_backward)
make_fallback(aten.upsample_linear1d_backward)
make_fallback(aten.upsample_bicubic2d_backward, require_contiguous)
make_fallback(aten.upsample_trilinear3d_backward)
make_fallback(aten.grid_sampler_2d_backward, require_dense)
make_fallback(aten._pdist_backward)


# 5) Impossible (missing triton/CPU features)

# Sorting / Sorting-like
make_fallback(aten.sort)
make_fallback(aten.sort.stable)
make_fallback(aten.kthvalue)
make_fallback(aten.topk)
make_fallback(aten.mode)
make_fallback(aten.median)
make_fallback(aten.nanmedian)
make_fallback(aten.randperm)
# see: https://github.com/pytorch/pytorch/pull/121354
make_fallback(aten.resize_)
make_fallback(aten.resize_as_)

# Linalg
make_fallback(aten._linalg_det)
make_fallback(aten.linalg_householder_product)
make_fallback(aten.linalg_inv_ex)
make_fallback(aten.linalg_ldl_factor_ex)
make_fallback(aten.linalg_ldl_solve)
make_fallback(aten.linalg_lu)
make_fallback(aten.linalg_lu_factor_ex)
make_fallback(aten.linalg_lu_solve)
make_fallback(aten.linalg_matrix_exp)
make_fallback(aten.linalg_qr)
make_fallback(aten._linalg_slogdet)
make_fallback(aten._linalg_solve_ex)
make_fallback(aten.linalg_solve_triangular)
make_fallback(aten._linalg_svd)
make_fallback(aten.lu_unpack)
make_fallback(aten.ormqr)
make_fallback(aten._linalg_check_errors)
make_fallback(aten.linalg_pinv.atol_rtol_tensor)
make_fallback(aten._linalg_eigh)
make_fallback(aten.triangular_solve)
make_fallback(aten.linalg_cholesky_ex)
make_fallback(aten.cholesky_inverse)
make_fallback(aten.cholesky_solve)
make_fallback(aten.geqrf)
make_fallback(aten._fft_r2c)  # needs complex as well

# Data dependent (are these necessary?)
make_fallback(aten.nonzero.default)

# Misc
make_fallback(aten.gcd.default, warn=False)
make_fallback(aten._thnn_fused_lstm_cell, require_dense)
make_fallback(torch._prims.rng_prims.run_and_save_rng_state)
make_fallback(torch._prims.rng_prims.run_with_rng_state)

# Implmented / Half implemented
# Scans. Implemented for CUDA, missing CPU
make_fallback(aten.masked_scatter)
make_fallback(aten.masked_scatter_backward)

# Complex number support
make_fallback(aten.view_as_complex, require_contiguous)
make_fallback(aten.angle)  # needs complex

# Needs efficentzerotensor
make_fallback(aten._efficientzerotensor)

# Needs Sparse
make_fallback(aten._sparse_coo_tensor_with_dims_and_tensors)
make_fallback(aten.to_sparse)
make_fallback(aten._to_sparse)

# Needs dimname support
make_fallback(aten.zeros.names)

# 6) Pattern-matched
make_fallback(
    aten._scaled_dot_product_efficient_attention.default,
    sdpa_constraint,
    warn=False,
)
make_fallback(
    aten._scaled_dot_product_efficient_attention_backward.default,
    sdpa_constraint,
    warn=False,
)
make_fallback(
    aten._scaled_dot_product_flash_attention.default,
    sdpa_constraint,
    warn=False,
)
make_fallback(
    aten._scaled_dot_product_flash_attention_backward.default,
    sdpa_constraint,
    warn=False,
)
make_fallback(
    aten._scaled_dot_product_cudnn_attention.default,
    sdpa_constraint,
    warn=False,
)
make_fallback(
    aten._scaled_dot_product_cudnn_attention_backward.default,
    sdpa_constraint,
    warn=False,
)
make_fallback(
    aten._scaled_dot_product_flash_attention_for_cpu.default,
    sdpa_constraint,
    warn=False,
)
make_fallback(
    aten._scaled_dot_product_flash_attention_for_cpu_backward.default,
    sdpa_constraint,
    warn=False,
)
make_fallback(aten._flash_attention_forward.default, sdpa_constraint)
make_fallback(aten._flash_attention_backward.default, sdpa_constraint)
make_fallback(aten._efficient_attention_forward.default, sdpa_constraint)
make_fallback(aten._efficient_attention_backward.default, sdpa_constraint)

# index_reduce requires fallback when use_scatter_fallback(...) returns True
make_fallback(aten.index_reduce)


# Register with type_promotion_kind None.
# For example, fp16.copy_(fp32) should **not** promote the first input's dtype.
@register_lowering(aten.copy, type_promotion_kind=None)
def copy(self, src, non_blocking=False):
    x = src
    if self.get_device() != src.get_device():
        x = to_device(x, self.get_device())
    if self.get_dtype() != src.get_dtype():
        x = to_dtype(x, self.get_dtype())

    if self.get_size() != src.get_size():
        out = expand(x, self.get_size())
        return clone(out)
    return clone(x)


@register_lowering(aten.clone)
def clone(x, *, memory_format=None):
    # TODO(jansel): memory format
    return Pointwise.create(
        device=x.get_device(),
        dtype=x.get_dtype(),
        inner_fn=x.make_loader(),
        ranges=list(x.get_size()),
    )


def clone_preserve_reinterpret_view(x):
    reinterpret_view_layouts = []
    if isinstance(x, TensorBox) and isinstance(x.data, ir.ReinterpretView):
        x = x.data  # unwrap TensorBox
        while isinstance(x, ir.ReinterpretView):
            reinterpret_view_layouts.append(x.get_layout())
            x = x.data
        x = TensorBox(x)

    x = clone(x)

    if reinterpret_view_layouts:
        x = x.data  # unwrap TensorBox
        for layout in reinterpret_view_layouts[::-1]:
            x = ir.ReinterpretView(data=x, layout=layout)
        x = TensorBox(x)

    return x


if hasattr(aten, "lift_fresh_copy"):
    register_lowering(aten.lift_fresh_copy)(clone)


@register_lowering(prims.iota)
def iota(
    length,
    *,
    start,
    step,
    dtype,
    device,
    requires_grad,
):
    def fn(index):
        return ops.index_expr(step * index[0] + start, dtype=dtype)

    return Pointwise.create(
        device=decode_device(device),
        dtype=dtype,
        inner_fn=fn,
        ranges=[length],
    )


@register_lowering(aten.select_scatter, type_promotion_kind=None)
def select_scatter(x, src, dim: int, index: int):
    assert x.get_dtype() == src.get_dtype()
    x_loader = x.make_loader()
    dim = _validate_dim(x, dim, 0)
    if V.graph.sizevars.evaluate_expr(sympy.Lt(index, 0)):
        index = index + x.get_size()[dim]
    V.graph.sizevars.guard_leq(0, index)  # type: ignore[arg-type]
    V.graph.sizevars.guard_lt(index, x.get_size()[dim])  # type: ignore[arg-type]
    src = expand(unsqueeze(src, dim), x.get_size())
    src_loader = src.make_loader()

    def inner_fn(idx):
        return ops.where(
            ops.eq(
                ops.index_expr(idx[dim], torch.int32),
                ops.index_expr(index, torch.int32),
            ),
            src_loader(idx),
            x_loader(idx),
        )

    return Pointwise.create(
        device=x.get_device(),
        dtype=x.get_dtype(),
        inner_fn=inner_fn,
        ranges=list(x.get_size()),
    )


@register_lowering(aten.slice_scatter, type_promotion_kind=None)
def slice_scatter(x, src, dim=0, start=None, end=None, step=1):
    assert x.get_dtype() == src.get_dtype()
    x_loader = x.make_loader()
    dim = _validate_dim(x, dim, 0)
    dim_size = x.get_size()[dim]

    start, end = ir.SliceView.normalize_start_end(x, dim, start, end)

    src_size = list(x.get_size())
    src_size[dim] = FloorDiv(end - start + (step - 1), step)
    src = expand(src, src_size)
    src_loader = src.make_loader()

    def inner_fn(idx):
        if start == 0 and end == dim_size and step == 1:
            # selecting every element is the same as just src.clone()
            return src_loader(idx)

        idx_dim = ops.index_expr(idx[dim], torch.int64)
        src_idx = list(idx)
        src_idx[dim] = FloorDiv(idx[dim] - start, step)

        mask = []
        if start != 0:
            mask.append(
                ops.ge(
                    idx_dim,
                    ops.index_expr(sympy.expand(start), torch.int64),
                )
            )
        if end != dim_size:
            mask.append(
                ops.lt(
                    idx_dim,
                    ops.index_expr(sympy.expand(end), torch.int64),
                )
            )
        if step != 1:
            mask.append(
                ops.eq(
                    ops.index_expr(
                        ModularIndexing(idx[dim] - start, 1, step), torch.int64
                    ),
                    ops.constant(0, torch.int64),
                )
            )
        assert mask
        mask = functools.reduce(ops.and_, mask)
        src_val = ops.masked(
            mask,
            lambda: src_loader(src_idx),
            0 if is_integer_type(x) else 0.0,
        )
        return ops.where(
            mask,
            src_val,
            x_loader(idx),
        )

    return Pointwise.create(
        device=x.get_device(),
        dtype=x.get_dtype(),
        inner_fn=inner_fn,
        ranges=list(x.get_size()),
    )


def _unwrap(x):
    if isinstance(x, (list, tuple)) and len(x) > 0:
        return _unwrap(x[0])
    return x


@register_lowering([torch.tensor, aten.scalar_tensor])
def tensor(data, *, dtype=None, device=None, layout=None, pin_memory=False):
    assert_nyi(layout in (None, torch.strided), f"layout={layout}")
    assert_nyi(not pin_memory, "pin_memory")
    if isinstance(_unwrap(data), int):
        dtype = dtype or torch.int64
    else:
        dtype = dtype or torch.get_default_dtype()

    ranges: list[sympy.Expr] = []

    if isinstance(data, sympy.Basic):

        def inner_fn(index):
            return ops.index_expr(data, dtype)

    elif isinstance(data, (float, int)):

        def inner_fn(index):
            return ops.constant(data, dtype)

    elif len(data) == 0 or isinstance(data[0], (float, int)) and len(data) <= 8:
        # inline small tensors
        ranges.append(sympy.Integer(len(data)))

        def inner_fn(index):
            def binary_search(start, end):
                assert start < end
                if end - start == 1:
                    return ops.constant(data[start], dtype)
                mid = (end - start) // 2 + start
                return ops.where(
                    ops.lt(
                        ops.index_expr(index[0], torch.int64),
                        ops.constant(mid, torch.int64),
                    ),
                    binary_search(start, mid),
                    binary_search(mid, end),
                )

            if len(data) == 0:
                return ops.constant(0, dtype)
            return binary_search(0, len(data))

    else:
        return V.graph.add_tensor_constant(
            torch.tensor(data, dtype=dtype, device=device)
        )

    return Pointwise.create(
        device=decode_device(device),
        dtype=dtype,
        inner_fn=inner_fn,
        ranges=ranges,
    )


@register_lowering(torch.as_tensor)
def as_tensor(data, dtype=None, device=None):
    if isinstance(data, TensorBox):
        if dtype is not None:
            data = to_dtype(data, dtype)
        if device is not None:
            data = to_device(data, device)
        return data
    return tensor(data, dtype=dtype, device=device)


@register_lowering(torch.LongTensor)
def long_tensor(data):
    return tensor(data, dtype=torch.int64)


@register_lowering(aten._local_scalar_dense)
def _local_scalar_dense(data):
    from torch.fx.experimental.symbolic_shapes import resolve_unbacked_bindings

    # This is interesting!  Most lowerings return tensors, so you can just
    # return the buffer you allocated and it will get used (or not used, if
    # it's dead.)  But _local_scalar_dense (aka item) returns an int,
    # not a Tensor, so you would have a type mismatch if you return a buffer;
    # we are obligated to return a sympy expression instead.  However,
    # we need to actually codegen the .item() call somehow.  We do this
    # by registering a faux buffer for the DynamicScalar IR node, which is
    # solely responsible for generating this .item().  The buffer is
    # not used for anything (notice we discard it); at codegen time,
    # the "buffer" just gets assigned None.
    unbacked_bindings = resolve_unbacked_bindings(
        V.graph.sizevars.shape_env, V.graph.current_node.meta["unbacked_bindings"]
    )
    assert unbacked_bindings is not None
    assert len(unbacked_bindings) == 1, unbacked_bindings
    # NB: Have to be very careful here.  V.graph.current_node.meta["val"]
    # seemingly also contains a symbol which you want to do binding for,
    # but it actually isn't.  In particular, if we have later performed
    # a deferred runtime assert saying that u0 == s0, you will actually
    # see s0 from expr!  This is bad because we need to actually generate
    # the assert that says u0 == s0, so we need to know where to get u0
    # from (this call).  In particular, we must use unbacked_bindings, which
    # is guaranteed to have the original, unreplaced symbol in question.
    #
    # NB2: Another thing we have to be very careful about are symbol bindings
    # that require nontrivial refinement, e.g., when you have a binding site
    # x: Sym(u0 * 4) = y.item().  Here, the code generation must do a division
    # in order to appropriately bind u0.  This is communicated via the keypath
    # in unbacked_bindings, and we need to hold onto it in order to generate
    # code appropriately for this case.
    binding_sym, keypath = next(iter(unbacked_bindings.items()))
    buffer = ir.DynamicScalar(binding_sym, keypath, data)
    buffer.name = V.graph.register_buffer(buffer)
    V.graph.register_operation(buffer)
    # NB: the replaced expr is OK to use directly downstream, we want
    # simplifications in this case!
    val = V.graph.current_node.meta["val"]
    if isinstance(val, (torch.SymInt, torch.SymFloat, torch.SymBool)):
        return val.node.expr
    else:
        return sympy.sympify(val)


@register_lowering(aten._assert_scalar)
def _assert_scalar(data, msg):
    # NB: These will be handled at codegen time
    # Not sure if we are guaranteed to be able to serve out truth from the
    # deferred_runtime_asserts, TODO: try this assert out
    # assert bool(data.scalar), data
    return None


@register_lowering(aten._assert_tensor_metadata)
def _assert_tensor_metadata(
    a, size=None, stride=None, dtype=None, *, device=None, layout=None
):
    return None


def _full(fill_value, device, dtype, size):
    value = fill_value
    if not isinstance(fill_value, (int, float)) and hasattr(value, "value"):
        value = value.value

    if isinstance(value, (int, float)):

        def inner_fn(index):
            return ops.constant(value, dtype)

    elif isinstance(value, sympy.Basic):

        def inner_fn(index):
            return ops.index_expr(value, dtype)

    else:
        assert len(value.get_size()) == 0
        value_loader = value.make_loader()

        def inner_fn(index):
            return value_loader([])

    return Pointwise.create(
        device=device,
        dtype=dtype,
        inner_fn=inner_fn,
        ranges=list(size),
    )


@register_lowering(aten.full_like, type_promotion_kind=None)
def full_like(x, fill_value, **kwargs):
    return create_tensor_like(tensor_constructor(fill_value))(x, **kwargs)


def tensor_constructor(fill_value):
    # torch.zeros, torch.ones, etc
    def inner(
        *size,
        names=None,
        dtype=None,
        device=None,
        layout=None,
        pin_memory=False,
        memory_format=None,
    ):
        assert_nyi(names is None, "named tensors")
        assert_nyi(layout in (None, torch.strided), f"layout={layout}")
        assert_nyi(not pin_memory, "pin_memory")
        device = decode_device(device)
        dtype = dtype or torch.get_default_dtype()
        if len(size) == 1 and isinstance(size[0], (list, tuple, torch.Size)):
            size = tuple(size[0])
        # See https://github.com/pytorch/pytorch/issues/118102
        # All sizes at lowering time should be sympy.Symbol, not SymInt!
        for s in size:
            assert not isinstance(s, torch.SymInt)
        size = [sympy.expand(s) for s in size]
        return _full(fill_value, device, dtype, size)

    return inner


@register_lowering([torch.empty, aten.empty])
def empty(
    *size,
    names=None,
    dtype=None,
    layout=None,
    device=None,
    pin_memory=None,
    memory_format=None,
):
    assert_nyi(names is None, "named tensors")
    device = decode_device(device)
    if len(size) == 1 and isinstance(size[0], (list, tuple, torch.Size)):
        size = tuple(size[0])
    return empty_strided(
        size, None, dtype=dtype, layout=layout, device=device, pin_memory=pin_memory
    )


def create_tensor_like(creation_fn):
    """
    Shim to convert X_like(...) into X(...).  For example zeros_like() into zeros().
    """

    def _constant_like(
        x, *, dtype=None, device=None, layout=None, pin_memory=False, memory_format=None
    ):
        assert_nyi(not pin_memory, "pin_memory")
        assert_nyi(layout in (None, torch.strided), f"layout={layout}")
        if dtype is None:
            dtype = x.get_dtype()
        else:
            dtype = decode_dtype(dtype)
        device = device or x.get_device()
        size = list(x.get_size())
        return creation_fn(
            size, dtype=dtype, device=device, layout=layout, pin_memory=pin_memory
        )

    return _constant_like


def constant_like(fill_value):
    return create_tensor_like(tensor_constructor(fill_value))


empty_like = register_lowering(aten.empty_like)(create_tensor_like(empty))
ones_like = create_tensor_like(tensor_constructor(1))
zeros_like = create_tensor_like(tensor_constructor(0))


def new_constant(fill_value):
    def _new_constant(
        x, size, *, dtype=None, layout=None, device=None, pin_memory=None
    ):
        assert isinstance(size, (list, tuple))
        assert_nyi(not pin_memory, "pin_memory")
        assert_nyi(layout in (None, torch.strided), f"layout={layout}")
        dtype = decode_dtype(dtype) or x.get_dtype()
        device = device or x.get_device()
        size = [sympy.Integer(s) for s in size]
        return _full(fill_value, decode_device(device), dtype, size)

    return _new_constant


@register_lowering(aten.new_empty)
def new_empty(x, size, *, dtype=None, layout=None, device=None, pin_memory=None):
    if dtype is None:
        dtype = x.get_dtype()
    if device is None:
        device = x.get_device()
    return empty_strided(
        size,
        None,
        dtype=dtype,
        layout=layout,
        device=decode_device(device),
        pin_memory=pin_memory,
    )


@register_lowering(aten.empty_strided)
def empty_strided(
    size, stride, *, dtype=None, layout=None, device=None, pin_memory=None
):
    assert isinstance(size, (list, tuple))
    assert isinstance(stride, (list, tuple, type(None)))
    assert_nyi(not pin_memory, "pin_memory")
    assert_nyi(layout in (None, torch.strided), f"layout={layout}")
    dtype = decode_dtype(dtype) or torch.get_default_dtype()
    device = device or torch.tensor(0.0).device
    device = decode_device(device)
    pointwise = _full(fill_value=0, device=device, dtype=dtype, size=size)
    pointwise.realize()
    buffer = pointwise.data.data
    # explicitly set ranges to zeros in order to make a NopKernelSchedulerNode
    buffer.data = dataclasses.replace(buffer.data, ranges=[0] * len(size))
    assert isinstance(buffer, ir.ComputedBuffer)
    size = [sympy.expand(s) for s in size]
    stride = (
        [sympy.expand(s) for s in stride]
        if stride
        else ir.FlexibleLayout.contiguous_strides(size)
    )
    buffer.layout = ir.FixedLayout(
        device=device,
        dtype=dtype,
        size=size,
        stride=stride,
    )
    return pointwise


@register_lowering(aten.new_empty_strided)
def new_empty_strided(
    x, size, stride, *, dtype=None, layout=None, device=None, pin_memory=None
):
    if dtype is None:
        dtype = x.get_dtype()
    if device is None:
        device = x.get_device()
    return empty_strided(
        size,
        stride,
        dtype=dtype,
        layout=layout,
        device=decode_device(device),
        pin_memory=pin_memory,
    )


@register_lowering(prims.copy_strided.default)
def copy_strided(x, stride):
    stride = [V.graph.sizevars.size_hint(s) for s in stride]
    stride_order = sorted(range(len(stride)), key=stride.__getitem__)
    return ir.ExternKernel.require_stride_order(x, stride_order)


@register_lowering([torch.full, aten.full])
def full(size, fill_value, **kwargs):
    assert kwargs.get("dtype") is not None, "dtype should be handled by decomposition"
    return tensor_constructor(fill_value)(size, **kwargs)


@register_lowering(aten.gather, type_promotion_kind=None)
def gather(x, dim, index, sparse_grad=False):
    # sparse_grad doesn't affect forward computation,
    # and backward tracing is taken care of by AOT Autograd
    assert isinstance(x, TensorBox)
    if index.get_numel() == 0:
        # Empty index case. Return an empty array with the same shape
        return new_empty(x, index.get_size())

    assert index.get_dtype() == torch.int64
    size = x.get_size()
    offset = len(size) == 0
    dim = _validate_dim(x, dim, offset)

    if offset:
        x = expand(x, [1])
        size = [1]

    x_loader = x.make_loader()
    index_loader = index.make_loader()

    def fn(idx):
        idx = list(idx)
        gather_idx = ops.indirect_indexing(index_loader(idx), size[dim])
        if len(idx) == 0:
            idx = [gather_idx]
        else:
            idx[dim] = gather_idx
        return x_loader(idx)

    return Pointwise.create(
        device=x.get_device(),
        dtype=x.get_dtype(),
        inner_fn=fn,
        ranges=index.get_size(),
    )


@register_lowering(aten.embedding, type_promotion_kind=None)
def embedding(weight, indices, padding_idx=-1, scale_grad_by_freq=False, sparse=False):
    assert not sparse
    assert isinstance(weight, TensorBox)
    assert isinstance(indices, TensorBox)
    assert "int" in str(indices.get_dtype())

    weight_loader = weight.make_loader()
    indices_loader = indices.make_loader()
    indices_ndim = len(indices.get_size())
    weight_size = weight.get_size()
    new_size = [*indices.get_size(), *weight_size[1:]]

    def fn(idx):
        assert len(idx) == len(new_size), f"{idx} != {new_size}"
        var_index = indices_loader(idx[:indices_ndim])
        weight_idx = [ops.indirect_indexing(var_index, weight_size[0])] + [
            *idx[indices_ndim:]
        ]
        return weight_loader(weight_idx)

    return Pointwise.create(
        device=weight.get_device(),
        dtype=weight.get_dtype(),
        inner_fn=fn,
        ranges=new_size,
    )


def check_and_broadcast_indices(indices, device):
    assert all(
        i.get_dtype() in (torch.int64, torch.int32, torch.bool, torch.uint8)
        for i in indices
        if i is not None
    ), f"indices must be int64, byte or bool. Got {[i.get_dtype() for i in indices if i is not None]}"
    if any(
        i.get_dtype() in (torch.bool, torch.uint8) for i in indices if i is not None
    ):
        raise NotImplementedError("Fallback for bool indices")

    valid_idxs = [i for i, x in enumerate(indices) if isinstance(x, TensorBox)]
    assert len(valid_idxs) > 0, "requires at least 1 non-None index"
    new_indices = [None] * len(indices)
    for i, x in zip(valid_idxs, broadcast_tensors(*[indices[i] for i in valid_idxs])):
        # Eager allows indices to be CPU tensor when running on CUDA
        # FIXME: Calling to_device(x, device) should work but
        # test_advancedindex_mixed_cpu_devices still fails
        if x.get_device() != device:
            raise NotImplementedError("Fallback when indices is on a different device")
        new_indices[i] = x
    return new_indices, valid_idxs


def index_output_size_and_inner_fn(
    x_size,
    indices,
    tensor_indices,
    tensor_size,
    indices_loaders,
    indexed_size,
    x_loader,
    check,
    wrap_neg=True,
):
    # Note that behavior of indexing differs when there are non consecutive
    # tensors. In this case, the tensor index is pulled to the beginning.
    #
    # Suppose a = torch.arange(3 * 4 * 5 * 6 * 7).view(3, 4, 5, 6, 7)
    #         x = torch.tensor[1,2]
    # Then, a[:,x,:,x,:] will have shape 2,3,5,7 as due to x,:,x then 2 will
    # be pulled to the front.
    non_consecutive_tensors = False
    for previous, current in zip(tensor_indices, tensor_indices[1:]):
        if current - previous != 1:
            non_consecutive_tensors = True

    output_size = [x_size[i] for i, val in enumerate(indices) if val is None]
    output_size = [*output_size, *x_size[len(output_size) + len(tensor_indices) :]]

    first_tensor_index = tensor_indices[0]
    if non_consecutive_tensors:
        output_size = tensor_size + output_size
    else:
        output_size = (
            output_size[:first_tensor_index]
            + tensor_size
            + output_size[first_tensor_index:]
        )

    def fn(idx):
        assert len(idx) == len(output_size)
        assert len(indices_loaders) == len(indexed_size)

        rank = len(tensor_size)
        new_index = []
        first_tensor_index = tensor_indices[0]
        start_offset = 0 if non_consecutive_tensors else first_tensor_index
        next_idx = 0
        for i in range(tensor_indices[-1] + 1):
            if i == start_offset:
                next_idx += rank
            if indices[i] is None:
                assert next_idx < len(idx)
                new_index.append(idx[next_idx])
                next_idx += 1
            else:
                loader = indices_loaders[i]
                assert loader is not None
                size = indexed_size[i]
                new_index.append(
                    ops.indirect_indexing(
                        loader(idx[start_offset : start_offset + rank]),
                        size,
                        check=check,
                        wrap_neg=wrap_neg,
                    )
                )
        new_index = [
            *new_index,
            *idx[next_idx:],
        ]
        return new_index if x_loader is None else x_loader(new_index)

    return output_size, fn


def index_impl(x, indices, check):
    output_size, inner_fn, _ = index_impl_helper(x, indices, check)

    return Pointwise.create(
        device=x.get_device(),
        dtype=x.get_dtype(),
        inner_fn=inner_fn,
        ranges=output_size,
    )


def index_impl_helper(x, indices, check, wrap_neg=True):
    assert isinstance(indices, (list, tuple))
    x_loader = x.make_loader()
    indices, tensor_indices = check_and_broadcast_indices(indices, x.get_device())
    assert len(tensor_indices) > 0, "Must have at least one valid idx"

    indices_loaders = [i.make_loader() if i is not None else None for i in indices]
    # no guards on output size, all the guards are set in broadcast_tensors

    # We can use the first one since they are all required to be the same size
    tensor_size = list(indices[tensor_indices[0]].get_size())

    x_size = x.get_size()

    indexed_size = [x_size[i] for i in range(len(indices)) if indices[i] is not None]
    if check and 0 in indexed_size and 0 not in tensor_size:
        raise IndexError("index is out of bounds for dimension with size 0")

    indexed_size = [x_size[i] for i in range(len(indices))]
    output_size, index_inner_fn = index_output_size_and_inner_fn(
        x_size,
        indices,
        tensor_indices,
        tensor_size,
        indices_loaders,
        indexed_size,
        None,
        check=check,
        wrap_neg=wrap_neg,
    )

    def inner_fn(idx):
        return x_loader(index_inner_fn(idx))

    return output_size, inner_fn, index_inner_fn


@register_lowering(aten.index, type_promotion_kind=None)
def index(x, indices):
    try:
        return index_impl(x, indices, check=True)
    except NotImplementedError:
        # Fallback to ATen for boolean indexing
        x.realize()
        return fallback_handler(aten.index.Tensor, add_to_fallback_set=False)(
            x, indices
        )


@register_lowering(aten._unsafe_index, type_promotion_kind=None)
def _unsafe_index(x, indices):
    return index_impl(x, indices, check=False)


# All the indexing decompositions are written in terms of index, index_put, and index_put_
# We cannot have this lowering as a decomposition as it introduces
# mutation in the graph, which is bad for Aot Autograd. Aot Autograd runs dead
# code elimination and common subexpression elimination optimizations, which
# assume graphs to be side-effect free. More details at
# https://github.com/pytorch/torchdynamo/issues/1235
# and
# https://github.com/pytorch/torchdynamo/issues/1863
@register_lowering(aten.index_put)
def index_put(x, indices, values, accumulate=False):
    return index_put_impl_(
        clone(x), indices, values, accumulate, check=True, may_realize=False
    )


@register_lowering(aten._unsafe_index_put)
def _unsafe_index_put(x, indices, values, accumulate=False):
    return index_put_impl_(
        clone(x), indices, values, accumulate, check=False, may_realize=False
    )


def index_put_as_masked_fill(self, indices, value, accumulate):
    if value.get_device() != self.get_device():
        value = to_device(value, self.get_device())
    if accumulate:
        value = add(self, value)
    return mutate_to(self, where(indices[0], value, self))


def index_put_fallback(self, indices, values, accumulate):
    deterministic = torch.are_deterministic_algorithms_enabled()
    if is_triton(values) and (accumulate or deterministic):
        msg = (
            "index put with accumulate."
            if not deterministic
            else "deterministic index put."
        )
        if stack_trace := V.graph.current_node.meta.get("stack_trace", None):
            msg = f"{msg} Found from : \n {stack_trace}"
        V.graph.disable_cudagraphs_reason = msg

    ir.IndexPutFallback(V.graph.current_node.target, self, indices, values, accumulate)
    return self


@register_lowering(aten.index_put_, type_promotion_kind=None)
def index_put_(self, indices, values, accumulate=False):
    return index_put_impl_(
        self, indices, values, accumulate, check=True, may_realize=True
    )


@register_lowering(inductor_prims._unsafe_index_put_, type_promotion_kind=None)
def _unsafe_index_put_(self, indices, values, accumulate=False):
    return index_put_impl_(
        self, indices, values, accumulate, check=False, may_realize=True
    )


def index_put_impl_(self, indices, values, accumulate, check, may_realize=False):
    if may_realize:

        def try_get_name(x):
            if isinstance(x, ir.TensorBox):
                x = x.data
            if isinstance(x, ir.BaseView):
                x = x.unwrap_view()
            if isinstance(x, ir.StorageBox):
                x = x.data
            return x.get_name() if isinstance(x, ir.Buffer) else None

        def indice_slice_from_randperm(indice):
            # Refer to: https://github.com/pytorch/pytorch/pull/139366#discussion_r1825424660
            # For this specific pattern, indices is unique as coming from torch.randperm.
            # However, as the content of the indices is unknown, we have to check this specific pattern.
            if isinstance(indice, TensorBox) and isinstance(indice.data, ir.BaseView):
                indice = indice.data.unwrap_view()
                return (
                    isinstance(indice, ir.StorageBox)
                    and isinstance(indice.data, ir.ExternKernel)
                    and getattr(indice.data, "fx_node", None)
                    and indice.data.fx_node.target == torch.ops.aten.randperm.default
                )
            return False

        if try_get_name(self) in values.get_read_names() and not all(
            indice_slice_from_randperm(indice) for indice in indices
        ):
            # Fix issue: https://github.com/pytorch/pytorch/issues/138908
            # When self and values have memory overlapping, indices may
            # contain duplicate values, potentially causing incorrect results since
            # the load of `values` might contain modified value from the store of `self`.
            # To address this, store values in a temporary buffer in such cases.
            values.realize()

    # Dispatch to masked fill for single boolean index with single value
    if (
        values.get_numel() == 1
        and len(indices) == 1
        and indices[0].get_dtype() in (torch.bool, torch.uint8)
    ):
        mask = indices[0]
        for _ in range(len(mask.get_size()), len(self.get_size())):
            mask = unsqueeze(mask, -1)
        return index_put_as_masked_fill(self, [mask], values, accumulate)

    # Fallback in torch deterministic mode
    if torch.are_deterministic_algorithms_enabled():
        return index_put_fallback(self, indices, values, accumulate)

    # Fallback if there is a boolean index
    for index in indices:
        if index is not None and index.get_dtype() in (torch.bool, torch.uint8):
            return index_put_fallback(self, indices, values, accumulate)

    x_size = self.get_size()
    x_ndim = len(x_size)

    if accumulate and needs_fallback_due_to_atomic_add_limitations(self.get_dtype()):
        # self is an scalar Tensor
        if x_ndim == 0:
            self = view(self, [1])
        self = index_put_fallback(self, indices, values, accumulate)
        if x_ndim == 0:
            self = view(self, [])
        return self

    values = to_dtype(values, self.get_dtype())

    try:
        # Note that code will only get here when dtype is uint32
        indices, tensor_indices = check_and_broadcast_indices(
            indices, self.get_device()
        )
    except NotImplementedError:
        return index_put_fallback(self, indices, values, accumulate)

    indices_loaders = [i.make_loader() if i is not None else None for i in indices]

    assert isinstance(self, TensorBox)
    self.realize()

    # self is an scalar Tensor
    if x_ndim == 0:
        self = view(self, [1])

    # We can use the first one since they are all required to be the same size
    tensor_size = list(indices[tensor_indices[0]].get_size())
    indexed_size = [x_size[i] for i in range(len(indices))]

    expected_vals_size, inner_fn = index_output_size_and_inner_fn(
        x_size,
        indices,
        tensor_indices,
        tensor_size,
        indices_loaders,
        indexed_size,
        None,
        check=check,
    )

    values = expand(values, expected_vals_size)
    # all guards are set above during broadcast_tensors and expand

    scatter = ir.Scatter(
        device=self.get_device(),
        dtype=self.get_dtype(),
        inner_fn=values.make_loader(),
        ranges=expected_vals_size,  # iter_ranges,
        output_indexer=inner_fn,
        scatter_mode="atomic_add" if accumulate else None,
    )
    buffer = ir.ComputedBuffer(
        name=None,
        layout=ir.MutationLayoutSHOULDREMOVE(self),
        data=scatter,
    )
    buffer.name = V.graph.register_buffer(buffer)
    V.graph.register_operation(buffer)

    if x_ndim == 0:
        self = view(self, [])
    return self


fallback__unsafe_masked_index = fallback_handler(
    aten._unsafe_masked_index.default, add_to_fallback_set=False
)

fallback__unsafe_masked_index_put_accumulate = fallback_handler(
    aten._unsafe_masked_index_put_accumulate.default, add_to_fallback_set=False
)


@register_lowering(aten._unsafe_masked_index, type_promotion_kind=None)
def _unsafe_masked_index(self, mask, indices, fill):
    ranges, _, _unsafe_index_fn = index_impl_helper(
        self, indices, check=False, wrap_neg=False
    )
    mask_loader = mask.make_loader()
    self_loader = self.make_loader()

    def inner_fn(idx):
        if mask.dtype != torch.bool:
            mask_val = ops.to_dtype(mask_loader(idx), torch.bool)
        else:
            mask_val = mask_loader(idx)
        return ops.masked(mask_val, lambda: self_loader(_unsafe_index_fn(idx)), fill)

    return Pointwise.create(
        device=self.get_device(),
        dtype=self.get_dtype(),
        inner_fn=inner_fn,
        ranges=ranges,
    )


@register_lowering(aten._unsafe_masked_index_put_accumulate, type_promotion_kind=None)
def _unsafe_masked_index_put_accumulate(x, mask, indices, values):
    masked_value = where(mask, values, 0)
    shape = x.get_size()
    clamped_indices = [
        clamp(indices[i], -shape[i], shape[i] - 1) if indices[i] else None
        for i in range(len(indices))
    ]
    # TODO: use a masked store for this. currently only triton
    # supports masked stores and cpp backend does not.
    return _unsafe_index_put(x, clamped_indices, masked_value, accumulate=True)


@make_pointwise
def clamp(a, min, max):
    return ops.maximum(min, ops.minimum(max, a))


@register_lowering(aten.as_strided_scatter, type_promotion_kind=None)
def as_strided_scatter(self, src, size, stride, storage_offset=None):
    output = clone(self)
    output_view = as_strided(output, size, stride, storage_offset)
    copy_(output_view, src)
    return output


@register_lowering(aten.scatter, type_promotion_kind=None)
def scatter(x, dim: int, index, src, **kwargs):
    return scatter_(clone(x), dim, index, src, **kwargs)


def scatter_fallback(
    op_overload: torch._ops.OpOverload,
    self,
    dim: int,
    index,
    src,
    *,
    reduce: Optional[str] = None,
    include_self: bool = True,
):
    src_is_tensor = isinstance(src, TensorBox)
    if use_scatter_fallback(
        op_overload,
        reduce,
        self.get_dtype(),
        src.get_dtype() if src_is_tensor else type(src),
        src.get_device().type if src_is_tensor else "not impl",
        src_is_tensor,
    ):
        ir.ScatterFallback(
            op_overload,
            self,
            dim,
            index,
            src,
            reduce=reduce,
            include_self=include_self,
        )
        return self

    return None


@register_lowering(aten.scatter_, type_promotion_kind=None)
def scatter_(self, dim: int, index, src, *, reduce: Optional[str] = None):
    assert reduce in (None, "add", "multiply")
    if reduce is None:
        op_overload = getattr(aten.scatter_, V.graph.current_node.target._overloadname)  # type: ignore[union-attr]
        fallback_result = scatter_fallback(
            op_overload, self, dim, index, src, reduce=reduce
        )
        if fallback_result is not None:
            return fallback_result

    if reduce == "add":
        reduce = "sum"
    elif reduce == "multiply":
        reduce = "prod"
    return scatter_reduce_(self, dim, index, src, reduce)


@register_lowering(aten.scatter_add, type_promotion_kind=None)
def scatter_add(x, dim: int, index, src):
    return scatter_add_(clone(x), dim, index, src)


@register_lowering(aten.scatter_add_, type_promotion_kind=None)
def scatter_add_(x, dim: int, index, src):
    return scatter_reduce_(x, dim, index, src, "sum")


@register_lowering(aten.scatter_reduce, type_promotion_kind=None)
def scatter_reduce(x, dim: int, index, src, reduction_type, **kwargs):
    return scatter_reduce_(clone(x), dim, index, src, reduction_type, **kwargs)


@register_lowering(aten.scatter_reduce_, type_promotion_kind=None)
def scatter_reduce_(self, dim: int, index, src, reduce, *, include_self: bool = True):
    assert reduce in (None, "sum", "prod", "mean", "amax", "amin")
    assert (
        len(aten.scatter_reduce_.overloads()) == 1
        and "two" in aten.scatter_reduce_.overloads()
    ), "aten.scatter_reduce_.two is not the unique overload of aten.scatter_reduce_"

    if isinstance(src, Number):
        src = full_like(self, src)

    fallback_result = scatter_fallback(
        aten.scatter_reduce_.two,
        self,
        dim,
        index,
        src,
        reduce=reduce,
        include_self=include_self,
    )

    if fallback_result:
        return fallback_result

    assert isinstance(self, TensorBox)
    assert "int" in str(index.get_dtype())

    ndim = len(self.get_size())
    if ndim == 0:
        self = view(self, [1])

    if isinstance(src, TensorBox) and len(src.get_size()) == 0:
        src = view(src, [1])

    if isinstance(index, TensorBox) and len(index.get_size()) == 0:
        index = view(index, [1])

    if index.get_numel() == 0:
        return self

    dim = _validate_dim(self, dim)

    self.realize()
    index_loader = index.make_loader()
    src_loader = src.make_loader() if isinstance(src, TensorBox) else None

    def output_indexer(idx):
        # self is captured from the end of the function, so it may have 0 dim
        shape = self.get_size()
        ndim = len(shape)
        indirect_idx = list(idx)
        indirect_idx[dim] = ops.indirect_indexing(
            index_loader(idx), 1 if ndim == 0 else shape[dim], wrap_neg=False
        )
        return indirect_idx

    def fn(idx):
        if src_loader:
            return src_loader(idx)
        else:
            # src is a scalar
            return ops.constant(src, self.get_dtype())

    def backend_reduce_str(reduce):
        if reduce == "sum":
            return "atomic_add"
        else:
            # TODO: Need to support more reduction type
            assert reduce is None
            return None

    if not include_self:
        # zero out the corresponding elements first
        zero_out = ir.Scatter(
            device=self.get_device(),
            dtype=self.get_dtype(),
            inner_fn=lambda index: ops.constant(0, self.get_dtype()),
            ranges=index.get_size(),
            output_indexer=output_indexer,
            scatter_mode=None,
        )
        buffer = ir.ComputedBuffer(
            name=None,
            layout=ir.MutationLayoutSHOULDREMOVE(self),
            data=zero_out,
        )
        buffer.name = V.graph.register_buffer(buffer)
        V.graph.register_operation(buffer)

    # self[index[i][j][k]][j][k] += src[i][j][k]  # if dim == 0
    # self[i][index[i][j][k]][k] += src[i][j][k]  # if dim == 1
    # self[i][j][index[i][j][k]] += src[i][j][k]  # if dim == 2
    scatter = ir.Scatter(
        device=self.get_device(),
        dtype=self.get_dtype(),
        inner_fn=fn,
        ranges=index.get_size(),
        output_indexer=output_indexer,
        scatter_mode=backend_reduce_str(reduce),
    )
    buffer = ir.ComputedBuffer(
        name=None,
        layout=ir.MutationLayoutSHOULDREMOVE(self),
        data=scatter,
    )
    buffer.name = V.graph.register_buffer(buffer)
    V.graph.register_operation(buffer)

    if ndim == 0:
        self = view(self, [])
    return self


def upsample_nearestnd(
    x,
    output_size,
    scales_x: tuple[Optional[float], ...],
    n: int = 2,
    exact: bool = False,
):
    x.realize_hint()  # elements are reused
    x_loader = x.make_loader()
    i_sizes = x.get_size()[-n:]
    batch = x.get_size()[:-n]
    i_sizes = [V.graph.sizevars.evaluate_static_shape(i) for i in i_sizes]

    assert len(scales_x) == n
    o_sizes = output_size

    inv_scales = [i / o for i, o in zip(i_sizes, o_sizes)]
    for i, scale in enumerate(scales_x):
        if scale is not None:
            inv_scales[i] = 1.0 / scale

    def scale_fn(x, scale, size):
        # Nearest Exact: input_index = round(scale * (output_index + 0.5) - 0.5)
        #                            = floor(scale * (output_index + 0.5))
        # Nearest: input_index = floor(scale * output_index)
        x = ops.index_expr(x, torch.float32)
        if exact:
            x = ops.add(x, ops.constant(0.5, torch.float32))
        x = ops.mul(x, ops.constant(scale, torch.float32))
        x = ops.to_dtype(x, torch.int32)
        return ops.indirect_indexing(x, size, check=False)

    def fn(idx):
        x = idx[-n:]
        b = idx[:-n]
        return x_loader(
            [*b, *[scale_fn(i, s, size) for i, s, size in zip(x, inv_scales, i_sizes)]]
        )

    return Pointwise.create(
        device=x.get_device(),
        dtype=x.get_dtype(),
        inner_fn=fn,
        ranges=[*batch, *o_sizes],
    )


@register_lowering(aten.upsample_nearest1d.default)
def upsample_nearest1d(x, output_size, scales: Optional[float] = None):
    return upsample_nearestnd(x, output_size, (scales,), n=1)


@register_lowering(aten._upsample_nearest_exact1d.default)
def _upsample_nearest_exact1d(x, output_size, scales: Optional[float] = None):
    return upsample_nearestnd(x, output_size, (scales,), n=1, exact=True)


@register_lowering(aten.upsample_nearest2d.default)
def upsample_nearest2d(
    x, output_size, scales_h: Optional[float] = None, scales_w: Optional[float] = None
):
    return upsample_nearestnd(x, output_size, (scales_h, scales_w), n=2)


@register_lowering(aten._upsample_nearest_exact2d.default)
def _upsample_nearest_exact2d(
    x, output_size, scales_h: Optional[float] = None, scales_w: Optional[float] = None
):
    return upsample_nearestnd(x, output_size, (scales_h, scales_w), n=2, exact=True)


@register_lowering(aten.upsample_nearest3d.default)
def upsample_nearest3d(
    x,
    output_size,
    scales_d: Optional[float] = None,
    scales_h: Optional[float] = None,
    scales_w: Optional[float] = None,
):
    return upsample_nearestnd(x, output_size, (scales_d, scales_h, scales_w), n=3)


@register_lowering(aten._upsample_nearest_exact3d.default)
def _upsample_nearest_exact3d(
    x,
    output_size,
    scales_d: Optional[float] = None,
    scales_h: Optional[float] = None,
    scales_w: Optional[float] = None,
):
    return upsample_nearestnd(
        x, output_size, (scales_d, scales_h, scales_w), n=3, exact=True
    )


def _create_constants(*args, dtype):
    return tuple(ops.constant(a, dtype) for a in args)


@register_lowering(prims.rev.default)
def rev(x, dims):
    # note - dims pre-canonicalized
    x_loader = x.make_loader()
    sizes = x.get_size()

    def loader(idx):
        idx = list(idx)
        assert len(idx) == len(sizes)
        for dim in dims:
            idx[dim] = (sizes[dim] - 1) - idx[dim]

        return x_loader(idx)

    return Pointwise.create(
        device=x.get_device(),
        dtype=x.get_dtype(),
        inner_fn=loader,
        ranges=sizes,
    )


def inplace_constant_pad_nd(
    x: TensorBox, padding: Sequence[int], fill_value: float
) -> Optional[TensorBox]:
    """
    This optimization changes the semantics of padding from 'clone'
    style to 'view' style.

    Thanks to functionalization, this change can still maintain numerical
    correctness.
    """

    def _padding_can_be_fused():
        """
        Conservatively check if padding can be fused with downstream op.
        1. if the downstream op is a sum, then there is little benefit to
           do inplace padding
        2. if the downstream op is a matmul, doing inplace padding can
           save membw.
        """
        current_node = V.graph.current_node
        if current_node is None:
            return True  # be conservative
        users = tuple(current_node.users)
        if len(users) == 1 and users[0].target in (
            aten.mm.default,
            aten.addmm.default,
        ):
            return False

        return True  # be conservative

    if _padding_can_be_fused():
        return None

    # Only handle 2D case for now
    if len(padding) != 4 or len(x.get_size()) != 2:
        return None

    # No harm to realize since we already know that
    # the op can not be fused into the single user.
    # It need to be realized later anyways.
    x.realize()

    # If x is a view (e.g. a SliceView), realizing it just realizing the
    # underlying storage. x itself is still a view.
    if (
        not isinstance(x, ir.TensorBox)
        or not isinstance(x.data, ir.StorageBox)
        or not (
            isinstance(x.data.data, ir.ComputedBuffer)
            or (
                config.can_inplace_pad_graph_input
                and isinstance(x.data.data, ir.InputBuffer)
            )
        )
        or not x.data.data.name
    ):
        return None
    x.freeze_layout()

    _, layout = ir.as_storage_and_layout(x)
    strides = layout.stride
    if strides[1] != 1:
        return None

    if padding[0] != 0 or padding[2] != 0 or padding[3] != 0:
        return None

    npad = padding[1]
    if npad == 0:
        return None

    stride0 = strides[0]
    rowsize = layout.size[1]

    if stride0 < rowsize + npad:
        return None

    bufname = x.data.data.name
    padded_size = [layout.size[0], layout.size[1] + npad]
    V.graph.buffer_to_padded_size[bufname] = padded_size
    resized_x = as_strided(
        x,
        padded_size,
        layout.stride,
        layout.offset,
    )

    sliced_x = slice_(resized_x, dim=1, start=rowsize, end=rowsize + npad)
    fill_(sliced_x, fill_value)

    counters["inductor"]["inplace_padding"] += 1
    return resized_x


@register_lowering(aten.constant_pad_nd, type_promotion_kind=None)
def constant_pad_nd(x, padding, fill_value=0):
    assert (len(padding) % 2) == 0
    if all(p == 0 for p in padding):
        return clone(x)

    if config.inplace_padding:
        out = inplace_constant_pad_nd(x, padding, fill_value)
        if out:
            return out
            # fall through if can not inplace the padding

    sizes = x.get_size()

    bounds = list(reversed(list(zip(padding[::2], padding[1::2]))))
    n = len(sizes) - len(bounds)

    # if padding is a complicated expression, hoist it
    bounds_precomp: list[tuple[sympy.Symbol, Any]] = []
    for l, h in bounds:
        bounds_precomp.append((V.graph.sizevars.lookup_precomputed_size(l), h))  # type: ignore[arg-type]

    output_size = list(sizes[:n])
    mask_sizes = []
    for (low, high), size in zip(bounds, sizes[n:]):
        mask_sizes.append(size)
        output_size.append(sympy.expand(size + low + high))
    assert len(output_size) == len(sizes)
    fill_value = dtype_to_type(x.get_dtype())(fill_value)

    def mask(index):
        mask = []
        for idx, (low, high), length in zip(index[n:], bounds, mask_sizes):
            if low != 0:
                mask.append(range_mask_low(idx, 0))
            if high != 0:
                mask.append(range_mask_high(idx, length))
        mask = functools.reduce(ops.and_, mask)
        return ops.masked(mask, lambda: x_loader(index), fill_value)

    def offset_fn(index):
        new_index = list(index[:n])
        for idx, (low, _high) in zip(index[n:], bounds_precomp):
            new_index.append(idx - low)
        assert len(new_index) == len(index)
        return mask(new_index)

    x_loader = x.make_loader()
    return Pointwise.create(
        device=x.get_device(),
        dtype=x.get_dtype(),
        inner_fn=offset_fn,
        ranges=output_size,
    )


def range_mask_low(i: sympy.Expr, low: Union[sympy.Expr, int]):
    return ops.ge(
        ops.index_expr(i, torch.int64),
        ops.index_expr(sympy.Integer(low), torch.int64),
    )


def range_mask_high(i: sympy.Expr, high: sympy.Expr):
    return ops.lt(
        ops.index_expr(i, torch.int64),
        ops.index_expr(high, torch.int64),
    )


def range_mask(i: sympy.Expr, high: sympy.Expr, low: sympy.Expr):
    return ops.and_(
        range_mask_low(i, low),
        range_mask_high(i, high),
    )


def constant_boundary_condition(
    x, fill_value, padding=None, pad_fill_value=1.0, dim=None
):
    h = x.get_size()[-dim:]
    x_loader = x.make_loader()
    padding_h = padding or [0] * dim

    def load(index):
        prefix = index[:-dim]
        ih = index[-dim:]

        mask = functools.reduce(
            ops.and_,
            [range_mask(ih[i], h[i] + padding_h[i], -padding_h[i]) for i in range(dim)],
        )
        return (
            ops.masked(
                mask,
                lambda: constant_boundary_condition(x, pad_fill_value, dim=dim)(
                    [*prefix, *ih]
                ),
                fill_value,
            )
            if padding
            else ops.masked(mask, lambda: x_loader([*prefix, *ih]), fill_value)
        )

    return load


def pooling_size(x, i, kernel_size, stride, padding, ceil_mode):
    x_out = FloorDiv(
        x + 2 * padding[i] - (kernel_size[i] - 1) + (stride[i] - 1), stride[i]
    )

    if ceil_mode:
        x_alt = FloorDiv(
            x + 2 * padding[i] - (kernel_size[i] - 1) + 2 * (stride[i] - 1), stride[i]
        )
        if V.graph.sizevars.size_hint((x_alt - 1) * stride[i] - x - padding[i]) >= 0:
            # Sliding windows must start within the input or left padding
            x_alt -= 1  # type: ignore[assignment]
            V.graph.sizevars.guard_leq(0, x_alt * stride[i] - x - padding[i])  # type: ignore[arg-type]
        if V.graph.sizevars.size_hint(x_out - x_alt) == 0:
            # ceil mode is actually a no-op, lets guard on that
            V.graph.sizevars.guard_equals(x_out, x_alt)
            ceil_mode = False
        else:
            x_out = x_alt
    return x_out, ceil_mode


def should_fallback_max_pool2d_with_indices(kernel_size, dilation):
    kernel_size = pad_listlike(kernel_size, 2)
    window_size = kernel_size[0] * kernel_size[1]
    return (window_size > 25) or any(d > 1 for d in dilation)


def max_pool2d_checks(
    x, kernel_size, stride, padding, dilation, *, assert_fallback=None
):
    if padding == 0:
        padding = [0, 0]
    if dilation == 1:
        dilation = [1, 1]
    if not stride:
        stride = kernel_size

    kernel_size = pad_listlike(kernel_size, 2)
    stride = pad_listlike(stride, 2)
    padding = pad_listlike(padding, 2)
    dilation = pad_listlike(dilation, 2)

    assert isinstance(x, TensorBox)
    assert len(kernel_size) == 2
    assert len(stride) == 2
    assert len(padding) == 2
    assert len(dilation) == 2
    assert len(x.get_size()) in (3, 4)

    use_fallback = should_fallback_max_pool2d_with_indices(kernel_size, dilation)
    if assert_fallback is not None:
        assert use_fallback == assert_fallback

    return kernel_size, stride, padding, dilation, use_fallback


@register_lowering(prims._low_memory_max_pool2d_with_offsets, type_promotion_kind=None)
def _low_memory_max_pool2d_with_offsets(
    x,
    kernel_size,
    stride,
    padding,
    dilation,
    ceil_mode=False,
):
    # assert we are not on a fallback path, the inductor decomp should have guaranteed this
    kernel_size, stride, padding, dilation, _ = max_pool2d_checks(
        x, kernel_size, stride, padding, dilation, assert_fallback=False
    )

    x.realize_hint()
    *batch, h, w = x.get_size()

    h_out, ceil_mode1 = pooling_size(h, 0, kernel_size, stride, padding, ceil_mode)
    w_out, ceil_mode2 = pooling_size(w, 1, kernel_size, stride, padding, ceil_mode)

    dtype = x.dtype
    min_value = (
        False
        if dtype is torch.bool
        else (float("-inf") if dtype.is_floating_point else torch.iinfo(dtype).min)
    )

    new_size = list(batch) + [h_out, w_out]
    if padding[0] or padding[1] or ceil_mode1 or ceil_mode2:
        x_loader = constant_boundary_condition(x, min_value, dim=2)
    else:
        x_loader = x.make_loader()

    def fn(idx, return_index):
        *prefix, bh, bw = idx
        maxval = None
        maxindex = None
        for h_inc, w_inc in itertools.product(
            range(kernel_size[0]), range(kernel_size[1])
        ):
            ih = bh * stride[0] + h_inc - padding[0]
            iw = bw * stride[1] + w_inc - padding[1]
            val = x_loader([*prefix, ih, iw])
            if return_index:
                index = ops.index_expr(h_inc * kernel_size[1] + w_inc, torch.int8)
                if maxindex is None:
                    maxindex = index
                else:
                    maxindex = ops.where(ops.gt(val, maxval), index, maxindex)
            if maxval is None:
                maxval = val
            else:
                maxval = ops.maximum(val, maxval)
        if return_index:
            return maxindex
        else:
            return maxval

    out = Pointwise.create(
        device=x.get_device(),
        dtype=x.get_dtype(),
        inner_fn=functools.partial(fn, return_index=False),
        ranges=new_size,
    )
    offsets = Pointwise.create(
        device=x.get_device(),
        dtype=torch.int8,
        inner_fn=functools.partial(fn, return_index=True),
        ranges=new_size,
    )
    return out, offsets


@register_lowering(
    prims._low_memory_max_pool2d_offsets_to_indices, type_promotion_kind=None
)
def _low_memory_max_pool2d_offsets_to_indices(
    offsets, kernel_width, input_width, stride, padding
):
    # TODO: Generalize to other max pooling flavors, and arbitrary dim

    offsets_loader = offsets.make_loader()

    def increments_to_index(h_inc, w_inc, bh, bw):
        w_in = ops.index_expr(input_width, torch.int64)
        hbase = ops.index_expr(bh * stride[0] - padding[0], torch.int64)
        wbase = ops.index_expr(bw * stride[1] - padding[1], torch.int64)
        ih = hbase + h_inc
        iw = wbase + w_inc
        return ih * w_in + iw

    def offsets_to_indices(idx):
        *prefix, bh, bw = idx
        offset = offsets_loader([*prefix, bh, bw])
        kw_const = ops.constant(kernel_width, torch.int32)
        h_inc = offset // kw_const
        w_inc = offset - (h_inc * kw_const)
        return increments_to_index(h_inc, w_inc, bh, bw)

    indices = Pointwise.create(
        device=offsets.get_device(),
        dtype=torch.int64,
        inner_fn=offsets_to_indices,
        ranges=offsets.get_size(),
    )
    return indices


# Fallback selected when we do not decompose to the low-memory path.
make_fallback(aten.max_pool2d_with_indices)


fallback_max_pool2d_with_indices_backward = fallback_handler(
    aten.max_pool2d_with_indices_backward.default,
    add_to_fallback_set=False,
)


@register_lowering(aten.max_pool2d_with_indices_backward, type_promotion_kind=None)
def max_pool2d_with_indices_backward(
    grad_output, x, kernel_size, stride, padding, dilation, ceil_mode, indices
):
    if padding == 0:
        padding = [0, 0]
    if dilation == 1:
        dilation = [1, 1]
    if not stride:
        stride = kernel_size

    assert isinstance(x, TensorBox)
    assert len(kernel_size) == 2
    assert len(stride) == 2
    assert len(padding) == 2
    assert len(dilation) == 2
    assert len(x.get_size()) in (3, 4)

    # we will read this many times, so make sure it is computed
    grad_output.realize_hint()
    gO_stride = grad_output.maybe_get_stride()
    x_stride: Optional[Sequence[Any]]
    if isinstance(x, TensorBox) and isinstance(x.data.data, Pointwise):  # type: ignore[attr-defined]
        data = x.data.data  # type: ignore[attr-defined]
        x_buffer = ir.ComputedBuffer(
            name=None,
            layout=ir.FlexibleLayout(
                device=data.get_device(),
                dtype=data.get_dtype(),
                size=data.get_size(),
            ),
            data=data,
        )
        x_buffer.decide_layout()
        x_stride = x_buffer.get_stride()
    else:
        x_stride = x.maybe_get_stride()

    is_channels_last = (x_stride is not None and x_stride[1] == 1) or (
        gO_stride is not None and gO_stride[1] == 1
    )
    if any(d != 1 for d in dilation):
        # dilation NYI
        return fallback_max_pool2d_with_indices_backward(
            grad_output, x, kernel_size, stride, padding, dilation, ceil_mode, indices
        )

    *_batch, _height, width = x.get_size()
    *_, pooled_height, pooled_width = grad_output.get_size()

    indices_loader = indices.make_loader()
    grad_loader = grad_output.make_loader()
    new_size = list(x.get_size())

    h_window_size = max(
        max(h // stride[0] - max(0, (h - kernel_size[0]) // stride[0]), 1)
        for h in range(kernel_size[0] * 2)
    )
    w_window_size = max(
        max(w // stride[1] - max(0, (w - kernel_size[1]) // stride[1]), 1)
        for w in range(kernel_size[1] * 2)
    )

    window_size = h_window_size * w_window_size

    if window_size > 25:
        # Kernel size too big. Results in hard-to-optimize Triton code. Use fallback.
        return fallback_max_pool2d_with_indices_backward(
            grad_output, x, kernel_size, stride, padding, dilation, ceil_mode, indices
        )

    indices_size = indices.get_size()

    def fn(idx):
        *prefix, h, w = idx
        index_test = ops.index_expr(h * width + w, torch.int32)
        h = h + padding[0]
        w = w + padding[1]
        phstart = ops.index_expr(
            FloorDiv(h - kernel_size[0] + stride[0], stride[0]), torch.int32
        )
        pwstart = ops.index_expr(
            FloorDiv(w - kernel_size[1] + stride[1], stride[1]), torch.int32
        )
        phend = ops.index_expr(FloorDiv(h, stride[0]) + 1, torch.int32)
        pwend = ops.index_expr(FloorDiv(w, stride[1]) + 1, torch.int32)

        phstart = ops.maximum(phstart, ops.constant(0, torch.int32))
        pwstart = ops.maximum(pwstart, ops.constant(0, torch.int32))
        phend = ops.minimum(phend, ops.index_expr(pooled_height, torch.int32))
        pwend = ops.minimum(pwend, ops.index_expr(pooled_width, torch.int32))

        gradient = None
        for ph_ in range(h_window_size):
            for pw_ in range(w_window_size):
                ph = ops.add(phstart, ops.constant(ph_, torch.int32))
                pw = ops.add(pwstart, ops.constant(pw_, torch.int32))
                grad_index = [
                    *prefix,
                    ops.indirect_indexing(
                        ops.minimum(ph, ops.sub(phend, ops.constant(1, torch.int32))),
                        indices_size[-2],
                        check=False,
                    ),
                    ops.indirect_indexing(
                        ops.minimum(pw, ops.sub(pwend, ops.constant(1, torch.int32))),
                        indices_size[-1],
                        check=False,
                    ),
                ]

                index_actual = indices_loader(grad_index)
                grad_part = grad_loader(grad_index)
                check = ops.eq(index_actual, index_test)

                if gradient is None:
                    # don't need mask for 0, 0
                    gradient = ops.where(
                        check, grad_part, ops.constant(0.0, torch.float32)
                    )
                else:
                    mask = ops.and_(
                        ops.and_(
                            ops.lt(ph, phend),
                            ops.lt(pw, pwend),
                        ),
                        check,
                    )
                    gradient = ops.where(mask, ops.add(gradient, grad_part), gradient)
        assert gradient is not None
        return gradient

    out = Pointwise.create(
        device=grad_output.get_device(),
        dtype=grad_output.get_dtype(),
        inner_fn=fn,
        ranges=new_size,
    )
    if is_channels_last:
        return ir.ExternKernel.require_channels_last(out)
    else:
        return out


def pad_adaptive_loader(x, pad_val=0.0):
    x_loader = x.make_loader()

    def load(prefix, increments, start_indices, end_indices):
        ih, iw = increments
        h_start_index, w_start_index = start_indices
        h_end_index, w_end_index = end_indices

        mask = ops.and_(
            ops.lt(
                ops.index_expr(h_start_index + ih, torch.int64),
                ops.index_expr(h_end_index, torch.int64),
            ),
            ops.lt(
                ops.index_expr(w_start_index + iw, torch.int64),
                ops.index_expr(w_end_index, torch.int64),
            ),
        )

        return ops.masked(
            mask,
            lambda: x_loader([*prefix, h_start_index + ih, w_start_index + iw]),
            pad_val,
        )

    return load


def compute_indices_adaptive_pooling(start_index, end_index, h_in, w_in, h_out, w_out):
    h_start_index = functools.partial(start_index, out_dim=h_out, inp_dim=h_in)
    h_end_index = functools.partial(end_index, out_dim=h_out, inp_dim=h_in)

    w_start_index = functools.partial(start_index, out_dim=w_out, inp_dim=w_in)
    w_end_index = functools.partial(end_index, out_dim=w_out, inp_dim=w_in)

    return h_start_index, h_end_index, w_start_index, w_end_index


def _adaptive_pooling_fn(
    start_index, end_index, kernel_maxes, in_sizes, out_sizes, pooling_fn
):
    h_in, w_in = in_sizes
    h_out, w_out = out_sizes

    (
        h_start_index_fn,
        h_end_index_fn,
        w_start_index_fn,
        w_end_index_fn,
    ) = compute_indices_adaptive_pooling(
        start_index, end_index, h_in, w_in, h_out, w_out
    )

    def fn(idx, loader):
        *prefix, bh, bw = idx

        h_start_index = h_start_index_fn(bh)
        h_end_index = h_end_index_fn(bh)

        w_start_index = w_start_index_fn(bw)
        w_end_index = w_end_index_fn(bw)

        result = None
        for ih, iw in itertools.product(range(kernel_maxes[0]), range(kernel_maxes[1])):
            val = loader(
                prefix,
                [ih, iw],
                [h_start_index, w_start_index],
                [h_end_index, w_end_index],
            )
            if result is None:
                result = val
            else:
                result = pooling_fn(val, result)
        return result

    return fn


def _adaptive_pooling_fn_with_idx(
    start_index, end_index, kernel_maxes, in_sizes, out_sizes, pooling_fn
):
    h_in, w_in = in_sizes
    h_out, w_out = out_sizes

    (
        h_start_index_fn,
        h_end_index_fn,
        w_start_index_fn,
        w_end_index_fn,
    ) = compute_indices_adaptive_pooling(
        start_index, end_index, h_in, w_in, h_out, w_out
    )

    def fn(idx, loader):
        *prefix, bh, bw = idx

        h_start_index = h_start_index_fn(bh)
        h_end_index = h_end_index_fn(bh)

        w_start_index = w_start_index_fn(bw)
        w_end_index = w_end_index_fn(bw)

        maxval = None
        maxindex = None
        for ih, iw in itertools.product(range(kernel_maxes[0]), range(kernel_maxes[1])):
            val = loader(
                prefix,
                [ih, iw],
                [h_start_index, w_start_index],
                [h_end_index, w_end_index],
            )

            index = ops.index_expr(
                (h_start_index + ih) * w_in + w_start_index + iw, torch.int64
            )

            if maxindex is None:
                maxindex = index
            else:
                maxindex = ops.where(ops.gt(val, maxval), index, maxindex)

            if maxval is None:
                maxval = val
            else:
                maxval = pooling_fn(val, maxval)

        return maxindex

    return fn


fallback_adaptive_avg_pool2d = fallback_handler(
    aten._adaptive_avg_pool2d.default, add_to_fallback_set=False
)


@register_lowering(aten._adaptive_avg_pool2d)
def _adaptive_avg_pool2d(x, output_size):
    if x.get_dtype() == torch.int64:
        # not supported in eager
        raise RuntimeError("'adaptive_avg_pool2d' not implemented for 'Long'")
    assert isinstance(x, TensorBox)
    assert len(output_size) == 2
    x.realize_hint()

    *batch, h_in, w_in = x.get_size()

    h_in = V.graph.sizevars.evaluate_static_shape(h_in)
    w_in = V.graph.sizevars.evaluate_static_shape(w_in)

    h_out, w_out = output_size

    # no-op if the same input and output
    if h_in == h_out and w_in == w_out:
        return clone(x)

    if h_out == 0 or w_out == 0:
        o_size = [*batch, h_out, w_out]
        return empty(o_size, dtype=x.get_dtype(), device=x.get_device())
    if h_in % h_out == 0 and w_in % w_out == 0:
        kernel_size = [h_in // h_out, w_in // w_out]
        return avg_pool2d(x, kernel_size)

    h_kernel_max = ceildiv((h_in + h_out - 1), h_out)
    w_kernel_max = ceildiv((w_in + w_out - 1), w_out)

    new_size = list(batch) + [h_out, w_out]
    dtype = x.get_dtype()

    window_size = h_kernel_max * w_kernel_max
    if window_size > 25:
        # Kernel size too big. Results in hard-to-optimize Triton code. Use fallback.
        return fallback_adaptive_avg_pool2d(x, output_size)

    def start_index(index, out_dim, inp_dim):
        return FloorDiv((index * inp_dim), out_dim)

    def end_index(index, out_dim, inp_dim):
        return FloorDiv((index + 1) * inp_dim + out_dim - 1, out_dim)

    fn_sum = _adaptive_pooling_fn(
        start_index=start_index,
        end_index=end_index,
        kernel_maxes=[h_kernel_max, w_kernel_max],
        in_sizes=[h_in, w_in],
        out_sizes=[h_out, w_out],
        pooling_fn=ops.add,
    )

    ones_loader = pad_adaptive_loader(ones_like(x))

    def fn(idx):
        return ops.truediv(
            fn_sum(idx, pad_adaptive_loader(x)), fn_sum(idx, ones_loader)
        )

    rv = Pointwise.create(
        device=x.get_device(),
        dtype=dtype,
        inner_fn=fn,
        ranges=new_size,
    )
    # TODO: should we force these to be realized?
    return rv


fallback_adaptive_max_pool2d = fallback_handler(
    aten.adaptive_max_pool2d.default, add_to_fallback_set=False
)


@register_lowering(aten.adaptive_max_pool2d)
def adaptive_max_pool2d(x, output_size):
    if x.get_dtype() == torch.int64:
        # not supported in eager
        raise RuntimeError("adaptive_max_pool2d not implemented for Long")
    assert isinstance(x, TensorBox)
    assert len(output_size) == 2
    x.realize_hint()

    *batch, h_in, w_in = x.get_size()

    h_in = V.graph.sizevars.evaluate_static_shape(h_in)
    w_in = V.graph.sizevars.evaluate_static_shape(w_in)

    h_out, w_out = output_size

    if h_out == 0 or w_out == 0:
        o_size = [*batch, h_out, w_out]
        return empty(o_size, dtype=x.get_dtype(), device=x.get_device()), empty(
            o_size, dtype=torch.int64, device=x.get_device()
        )

    if h_in % h_out == 0 and w_in % w_out == 0:
        # This is handled by a decomposition
        raise ValueError

    h_kernel_max = ceildiv((h_in + h_out - 1), h_out)
    w_kernel_max = ceildiv((w_in + w_out - 1), w_out)

    new_size = list(batch) + [h_out, w_out]
    dtype = x.get_dtype()

    window_size = h_kernel_max * w_kernel_max
    if window_size > 25:
        # Kernel size too big. Results in hard-to-optimize Triton code. Use fallback.
        return fallback_adaptive_max_pool2d(x, output_size)

    def start_index(index, out_dim, inp_dim):
        return FloorDiv((index * inp_dim), out_dim)

    def end_index(index, out_dim, inp_dim):
        return FloorDiv((index + 1) * inp_dim + out_dim - 1, out_dim)

    inner_func_max_val = _adaptive_pooling_fn(
        start_index=start_index,
        end_index=end_index,
        kernel_maxes=[h_kernel_max, w_kernel_max],
        in_sizes=[h_in, w_in],
        out_sizes=[h_out, w_out],
        pooling_fn=ops.maximum,
    )

    inner_func_max_idx = _adaptive_pooling_fn_with_idx(
        start_index=start_index,
        end_index=end_index,
        kernel_maxes=[h_kernel_max, w_kernel_max],
        in_sizes=[h_in, w_in],
        out_sizes=[h_out, w_out],
        pooling_fn=ops.maximum,
    )

    def inner_fn_max_val(idx):
        return inner_func_max_val(idx, pad_adaptive_loader(x, float("-inf")))

    def inner_fn_max_idx(idx):
        return inner_func_max_idx(idx, pad_adaptive_loader(x, float("-inf")))

    rv = Pointwise.create(
        device=x.get_device(),
        dtype=dtype,
        inner_fn=inner_fn_max_val,
        ranges=new_size,
    )
    ri = Pointwise.create(
        device=x.get_device(),
        dtype=torch.int64,
        inner_fn=inner_fn_max_idx,
        ranges=new_size,
    )
    return rv, ri


fallback_fractional_max_pool2d = fallback_handler(
    aten.fractional_max_pool2d.default, add_to_fallback_set=False
)


def _fractional_pooling_offsets(samples, in_sz, out_sz, kernel_sz, dim, ndims):
    out_sz = out_sz[dim]
    in_sz = in_sz[dim]
    kernel_sz = kernel_sz[dim]
    alpha = IntTrueDiv(in_sz - kernel_sz, out_sz - 1)
    samples_loader = samples.make_loader()

    def load(prefix, i):
        sample = samples_loader([*prefix, ndims - 1 - dim])
        i_expr = ops.index_expr(i, samples.get_dtype())
        alpha_expr = ops.index_expr(alpha, samples.get_dtype())
        seq_i = ops.trunc((i_expr + sample) * alpha_expr) - ops.trunc(
            sample * alpha_expr
        )
        seq_i = ops.to_dtype(seq_i, torch.int64)

        mask = ops.lt(
            i_expr,
            ops.index_expr(out_sz - 1, torch.int64),
        )
        return ops.where(mask, seq_i, ops.index_expr(in_sz - kernel_sz, torch.int64))

    return load


@register_lowering(aten.fractional_max_pool2d)
def fractional_max_pool2d(x, kernel_size, output_size, random_samples):
    x.realize_hint()
    *batch, inp_h, inp_w = x.get_size()
    kernel_h, kernel_w = kernel_size
    h_out, w_out = output_size

    if kernel_h * kernel_w >= 25:
        return fallback_fractional_max_pool2d(
            x, kernel_size, output_size, random_samples
        )

    gen_offsets_for_dim = functools.partial(
        _fractional_pooling_offsets,
        samples=random_samples,
        in_sz=[inp_h, inp_w],
        out_sz=output_size,
        kernel_sz=kernel_size,
        ndims=2,
    )

    h_index_fn = gen_offsets_for_dim(dim=0)
    w_index_fn = gen_offsets_for_dim(dim=1)
    x_loader = x.make_loader()

    def fn(idx, return_index):
        *prefix, bh, bw = idx

        h_start_index = ops.indirect_indexing(h_index_fn(prefix, bh), inp_h)
        w_start_index = ops.indirect_indexing(w_index_fn(prefix, bw), inp_w)

        maxval = None
        maxindex = None
        for ih, iw in itertools.product(range(kernel_size[0]), range(kernel_size[1])):
            val = x_loader([*prefix, h_start_index + ih, w_start_index + iw])
            if return_index:
                index = ops.index_expr(
                    (h_start_index + ih) * inp_w + w_start_index + iw, torch.int64
                )
                if maxindex is None:
                    maxindex = index
                else:
                    maxindex = ops.where(
                        ops.or_(ops.gt(val, maxval), ops.isnan(val)), index, maxindex
                    )
            if maxval is None:
                maxval = val
            else:
                maxval = ops.maximum(val, maxval)
        if return_index:
            return maxindex
        else:
            return maxval

    new_size = list(batch) + [h_out, w_out]
    rv = Pointwise.create(
        device=x.get_device(),
        dtype=x.get_dtype(),
        inner_fn=functools.partial(fn, return_index=False),
        ranges=new_size,
    )

    ri = Pointwise.create(
        device=x.get_device(),
        dtype=torch.int64,
        inner_fn=functools.partial(fn, return_index=True),
        ranges=new_size,
    )
    return rv, ri


@register_lowering(aten.upsample_nearest2d_backward.default)
def upsample_nearest2d_backward(
    x, output_size=None, input_size=None, scales_h=None, scales_w=None
):
    x.realize_hint()

    *_batch, inp_h, inp_w = x.get_size()
    inp_h = V.graph.sizevars.evaluate_static_shape(inp_h)
    inp_w = V.graph.sizevars.evaluate_static_shape(inp_w)

    *_batch, out_h, out_w = input_size

    if inp_h % out_h == 0 and inp_w % out_w == 0:
        return avg_pool2d(x, [inp_h // out_h, inp_w // out_w], divisor_override=1)

    h_kernel_max = ceildiv(inp_h, out_h)
    w_kernel_max = ceildiv(inp_w, out_w)

    def start_index(index, out_dim, inp_dim):
        return CeilDiv(index * inp_dim, sympy.sympify(out_dim))

    def end_index(index, out_dim, inp_dim):
        return start_index((index + 1), out_dim, inp_dim)

    fn_sum = _adaptive_pooling_fn(
        start_index=start_index,
        end_index=end_index,
        kernel_maxes=[h_kernel_max, w_kernel_max],
        in_sizes=[inp_h, inp_w],
        out_sizes=[out_h, out_w],
        pooling_fn=ops.add,
    )

    def fn(idx):
        return fn_sum(idx, pad_adaptive_loader(x))

    rv = Pointwise.create(
        device=x.get_device(),
        dtype=x.get_dtype(),
        inner_fn=fn,
        ranges=list(input_size),
    )

    return rv


fallback_avg_pool2d = fallback_handler(
    aten.avg_pool2d.default, add_to_fallback_set=False
)
fallback_avg_pool3d = fallback_handler(
    aten.avg_pool3d.default, add_to_fallback_set=False
)


@register_lowering(aten.avg_pool2d, type_promotion_kind=None)
def avg_pool2d(
    x,
    kernel_size,
    stride=(),
    padding=0,
    ceil_mode=False,
    count_include_pad=True,
    divisor_override=None,
):
    return _avg_poolnd(
        x,
        kernel_size,
        stride,
        padding,
        ceil_mode,
        count_include_pad,
        divisor_override,
        dim=2,
    )


@register_lowering(aten.avg_pool3d, type_promotion_kind=None)
def avg_pool3d(
    x,
    kernel_size,
    stride=(),
    padding=0,
    ceil_mode=False,
    count_include_pad=True,
    divisor_override=None,
):
    return _avg_poolnd(
        x,
        kernel_size,
        stride,
        padding,
        ceil_mode,
        count_include_pad,
        divisor_override,
        dim=3,
    )


def _avg_poolnd(
    x,
    kernel_size,
    stride,
    padding,
    ceil_mode,
    count_include_pad,
    divisor_override,
    dim,
):
    if not stride:
        stride = kernel_size
    if not padding:
        padding = [0] * dim
    kernel_size = pad_listlike(kernel_size, dim)
    stride = pad_listlike(stride, dim)
    padding = pad_listlike(padding, dim)

    assert isinstance(x, TensorBox)
    assert len(kernel_size) == dim
    assert len(stride) == dim
    assert len(padding) == dim
    assert len(x.get_size()) in (dim + 1, dim + 2)

    x.realize_hint()
    batch = x.get_size()[:-dim]
    h = x.get_size()[-dim:]

    h_out, ceil_modes = zip(
        *[
            pooling_size(h[i], i, kernel_size, stride, padding, ceil_mode)
            for i in range(dim)
        ]
    )

    if any(padding) or any(ceil_modes):
        x_loader = constant_boundary_condition(x, 0.0, dim=dim)
        had_padding = True
    else:
        x_loader = x.make_loader()
        had_padding = False

    new_size = list(batch) + list(h_out)
    dtype = x.get_dtype()

    window_size = functools.reduce(operator.mul, kernel_size)
    if window_size > 25:
        # Kernel size too big. Results in hard-to-optimize Triton code. Use fallback.
        if dim == 2:
            fallback = fallback_avg_pool2d
        elif dim == 3:
            fallback = fallback_avg_pool3d
        else:
            raise ValueError(f"Unknown dim: {dim}")

        return fallback(
            x,
            kernel_size,
            stride,
            padding,
            ceil_mode,
            count_include_pad,
            divisor_override,
        )

    def fn_sum(idx, loader):
        prefix = idx[:-dim]
        b = idx[-dim:]
        total = None
        for ih in itertools.product(*[range(kernel_size[i]) for i in range(dim)]):
            inp = [b[i] * stride[i] + ih[i] - padding[i] for i in range(dim)]
            val = loader([*prefix, *inp])
            if total is None:
                total = val
            else:
                total = ops.add(val, total)
        return total

    if not had_padding or divisor_override:
        divisor = divisor_override if divisor_override else window_size
        if dtype.is_floating_point:
            scale = 1 / divisor

            def fn(idx):
                return ops.mul(fn_sum(idx, x_loader), ops.constant(scale, dtype))

        else:

            def fn(idx):
                return ops.truediv(fn_sum(idx, x_loader), ops.constant(divisor, dtype))

    else:

        def fn(idx):
            bh = idx[-dim:]

            divide_factors = []
            for i in range(dim):
                hstart = bh[i] * stride[i] - padding[i]
                hend = sympy.Min(hstart + kernel_size[i], h[i] + padding[i])
                if not count_include_pad:
                    hstart = sympy.Max(hstart, 0)
                    hend = sympy.Min(hend, h[i])
                factor = ops.index_expr(hend - hstart, torch.int32)
                divide_factors.append(factor)
            divide_factor = functools.reduce(ops.mul, divide_factors)
            return ops.truediv(fn_sum(idx, x_loader), divide_factor)

    rv = Pointwise.create(
        device=x.get_device(),
        dtype=dtype,
        inner_fn=fn,
        ranges=new_size,
    )
    # TODO(jansel): should we force these to be realized?
    return rv


fallback_avg_pool2d_backward = fallback_handler(
    aten.avg_pool2d_backward.default, add_to_fallback_set=False
)


@register_lowering(aten.avg_pool2d_backward, type_promotion_kind=None)
def avg_pool2d_backward(
    grad_output,
    x,
    kernel_size,
    stride,
    padding,
    ceil_mode,
    count_include_pad,
    divisor_override=None,
):
    assert divisor_override is None or divisor_override != 0, "divisor must be not zero"
    if not stride:
        stride = kernel_size
    if not padding:
        padding = [0, 0]

    assert isinstance(grad_output, TensorBox)
    assert isinstance(x, TensorBox)
    assert len(kernel_size) == 2
    assert len(stride) == 2
    assert len(padding) == 2
    assert len(x.get_size()) in (3, 4)

    grad_output.realize_hint()  # we will read this many times, so make sure it is computed

    *_, height, width = x.get_size()

    _h_out, ceil_mode1 = pooling_size(
        height, 0, kernel_size, stride, padding, ceil_mode
    )
    _w_out, ceil_mode2 = pooling_size(width, 1, kernel_size, stride, padding, ceil_mode)

    grad_loader = grad_output.make_loader()

    had_padding = padding[0] or padding[1] or ceil_mode1 or ceil_mode2

    *_, pooled_height, pooled_width = grad_output.get_size()
    new_size = list(x.get_size())
    dtype = x.get_dtype()

    h_window_size = max(
        max(h // stride[0] - max(0, (h - kernel_size[0]) // stride[0]), 1)
        for h in range(kernel_size[0] * 2)
    )
    w_window_size = max(
        max(w // stride[1] - max(0, (w - kernel_size[1]) // stride[1]), 1)
        for w in range(kernel_size[1] * 2)
    )

    window_size = h_window_size * w_window_size
    if window_size > 25:
        # Kernel size too big. Results in hard-to-optimize Triton code. Use fallback.
        return fallback_avg_pool2d_backward(
            grad_output,
            x,
            kernel_size,
            stride,
            padding,
            ceil_mode,
            count_include_pad,
            divisor_override,
        )

    def compute_pool_size_without_padding(ph, pw):
        """
        This computes the scaling factor that we will divide an element
        by when `count_include_pad=False`
        """
        stride_h = ops.constant(stride[0], torch.int32)
        stride_w = ops.constant(stride[1], torch.int32)
        pad_h = ops.constant(padding[0], torch.int32)
        pad_w = ops.constant(padding[1], torch.int32)
        kernel_h = ops.constant(kernel_size[0], torch.int32)
        kernel_w = ops.constant(kernel_size[1], torch.int32)
        hstart = ops.sub(ops.mul(ph, stride_h), pad_h)
        wstart = ops.sub(ops.mul(pw, stride_w), pad_w)
        hend = ops.minimum(
            ops.add(hstart, kernel_h),
            ops.add(ops.index_expr(height, torch.int32), pad_h),
        )
        wend = ops.minimum(
            ops.add(wstart, kernel_w),
            ops.add(ops.index_expr(width, torch.int32), pad_w),
        )
        hstart = ops.maximum(hstart, ops.constant(0, torch.int32))
        wstart = ops.maximum(wstart, ops.constant(0, torch.int32))
        hend = ops.minimum(hend, ops.index_expr(height, torch.int32))
        wend = ops.minimum(wend, ops.index_expr(width, torch.int32))
        divide_factor = ops.mul(ops.sub(hend, hstart), ops.sub(wend, wstart))
        return divide_factor

    def fn(idx):
        *prefix, h, w = idx
        h = h + padding[0]
        w = w + padding[1]
        phstart = ops.index_expr(
            FloorDiv(h - kernel_size[0] + stride[0], stride[0]), torch.int32
        )
        pwstart = ops.index_expr(
            FloorDiv(w - kernel_size[1] + stride[1], stride[1]), torch.int32
        )
        phend = ops.index_expr(FloorDiv(h, stride[0]) + 1, torch.int32)
        pwend = ops.index_expr(FloorDiv(w, stride[1]) + 1, torch.int32)

        phstart = ops.maximum(phstart, ops.constant(0, torch.int32))
        pwstart = ops.maximum(pwstart, ops.constant(0, torch.int32))
        phend = ops.minimum(phend, ops.index_expr(pooled_height, torch.int32))
        pwend = ops.minimum(pwend, ops.index_expr(pooled_width, torch.int32))

        gradient = None
        for ph_ in range(h_window_size):
            for pw_ in range(w_window_size):
                ph = ops.add(phstart, ops.constant(ph_, torch.int32))
                pw = ops.add(pwstart, ops.constant(pw_, torch.int32))

                if divisor_override is not None:
                    scale = divisor_override
                elif count_include_pad or not had_padding:
                    scale = kernel_size[0] * kernel_size[1]
                else:
                    scale = compute_pool_size_without_padding(ph, pw)

                part = ops.truediv(
                    grad_loader(
                        [
                            *prefix,
                            ops.indirect_indexing(
                                ops.minimum(
                                    ph, ops.sub(phend, ops.constant(1, torch.int32))
                                ),
                                pooled_height,
                                check=False,
                            ),
                            ops.indirect_indexing(
                                ops.minimum(
                                    pw, ops.sub(pwend, ops.constant(1, torch.int32))
                                ),
                                pooled_width,
                                check=False,
                            ),
                        ]
                    ),
                    scale,
                )

                mask = ops.and_(
                    ops.lt(ph, phend),
                    ops.lt(pw, pwend),
                )
                if gradient is None:
                    gradient = ops.where(mask, part, ops.constant(0.0, torch.float32))
                else:
                    gradient = ops.where(mask, ops.add(gradient, part), gradient)
        assert gradient is not None
        return gradient

    rv = Pointwise.create(
        device=grad_output.get_device(),
        dtype=dtype,
        inner_fn=fn,
        ranges=new_size,
    )
    return rv


fallback_avg_pool3d_backward = fallback_handler(
    aten.avg_pool3d_backward.default, add_to_fallback_set=False
)


@register_lowering(aten.avg_pool3d_backward, type_promotion_kind=None)
def avg_pool3d_backward(
    grad_output,
    x,
    kernel_size,
    stride,
    padding,
    ceil_mode,
    count_include_pad,
    divisor_override=None,
):
    assert divisor_override is None or divisor_override != 0, "divisor must be not zero"
    if not stride:
        stride = kernel_size
    if not padding:
        padding = [0, 0, 0]

    assert isinstance(grad_output, TensorBox)
    assert isinstance(x, TensorBox)
    assert len(kernel_size) == 3
    assert len(stride) == 3
    assert len(padding) == 3
    assert len(x.get_size()) in (4, 5)

    grad_output.realize_hint()

    *_batch, depth, height, width = x.get_size()

    _d_out, ceil_mode_d = pooling_size(
        depth, 0, kernel_size, stride, padding, ceil_mode
    )
    _h_out, ceil_mode_h = pooling_size(
        height, 1, kernel_size, stride, padding, ceil_mode
    )
    _w_out, ceil_mode_w = pooling_size(
        width, 2, kernel_size, stride, padding, ceil_mode
    )

    grad_loader = grad_output.make_loader()
    had_padding = any(padding) or ceil_mode_d or ceil_mode_h or ceil_mode_w

    *_, pooled_depth, pooled_height, pooled_width = grad_output.get_size()
    new_size = list(x.get_size())
    dtype = x.get_dtype()

    d_window_size, h_window_size, w_window_size = (
        max(
            max(d // stride[i] - max(0, (d - kernel_size[i]) // stride[i]), 1)
            for d in range(kernel_size[i] * 2)
        )
        for i in range(3)
    )

    window_size = d_window_size * h_window_size * w_window_size
    if window_size > 125:
        # Kernel size too big. Results in hard-to-optimize Triton code.
        return fallback_avg_pool3d_backward(
            grad_output,
            x,
            kernel_size,
            stride,
            padding,
            ceil_mode,
            count_include_pad,
            divisor_override,
        )

    def compute_pool_size_without_padding(pd, ph, pw):
        stride_d, stride_h, stride_w = (ops.constant(s, torch.int32) for s in stride)
        pad_d, pad_h, pad_w = (ops.constant(p, torch.int32) for p in padding)
        kernel_d, kernel_h, kernel_w = (
            ops.constant(k, torch.int32) for k in kernel_size
        )

        dstart, hstart, wstart = (
            ops.sub(ops.mul(p, s), pad)
            for p, s, pad in zip(
                [pd, ph, pw], [stride_d, stride_h, stride_w], [pad_d, pad_h, pad_w]
            )
        )
        dend, hend, wend = (
            ops.minimum(
                ops.add(start, k), ops.add(ops.index_expr(dim, torch.int32), pad)
            )
            for start, k, dim, pad in zip(
                [dstart, hstart, wstart],
                [kernel_d, kernel_h, kernel_w],
                [depth, height, width],
                [pad_d, pad_h, pad_w],
            )
        )
        dstart, hstart, wstart = (
            ops.maximum(start, ops.constant(0, torch.int32))
            for start in [dstart, hstart, wstart]
        )
        dend, hend, wend = (
            ops.minimum(end, ops.index_expr(dim, torch.int32))
            for end, dim in zip([dend, hend, wend], [depth, height, width])
        )
        divide_factor = ops.mul(
            ops.mul(ops.sub(dend, dstart), ops.sub(hend, hstart)), ops.sub(wend, wstart)
        )
        return divide_factor

    def fn(idx):
        *prefix, d, h, w = idx
        d, h, w = (v + pad for v, pad in zip([d, h, w], padding))

        pdstart, phstart, pwstart = (
            ops.index_expr(FloorDiv(v - k + s, s), torch.int32)
            for v, k, s in zip([d, h, w], kernel_size, stride)
        )

        pdend, phend, pwend = (
            ops.index_expr(FloorDiv(v, s) + 1, torch.int32)
            for v, s in zip([d, h, w], stride)
        )

        pdstart, phstart, pwstart = (
            ops.maximum(pstart, ops.constant(0, torch.int32))
            for pstart in [pdstart, phstart, pwstart]
        )
        pdend, phend, pwend = (
            ops.minimum(pend, ops.index_expr(pooled_dim, torch.int32))
            for pend, pooled_dim in zip(
                [pdend, phend, pwend], [pooled_depth, pooled_height, pooled_width]
            )
        )

        gradient = None
        # Iterate over the 3D region to accumulate gradients
        for pd_ in range(d_window_size):
            for ph_ in range(h_window_size):
                for pw_ in range(w_window_size):
                    pd, ph, pw = (
                        ops.add(pstart, ops.constant(p_, torch.int32))
                        for pstart, p_ in zip(
                            [pdstart, phstart, pwstart], [pd_, ph_, pw_]
                        )
                    )

                    if divisor_override is not None:
                        scale = divisor_override
                    elif count_include_pad or not had_padding:
                        scale = kernel_size[0] * kernel_size[1] * kernel_size[2]
                    else:
                        scale = compute_pool_size_without_padding(pd, ph, pw)

                    part = ops.truediv(
                        grad_loader(
                            [
                                *prefix,
                                ops.indirect_indexing(
                                    ops.minimum(
                                        pd, ops.sub(pdend, ops.constant(1, torch.int32))
                                    ),
                                    pooled_depth,
                                    check=False,
                                ),
                                ops.indirect_indexing(
                                    ops.minimum(
                                        ph, ops.sub(phend, ops.constant(1, torch.int32))
                                    ),
                                    pooled_height,
                                    check=False,
                                ),
                                ops.indirect_indexing(
                                    ops.minimum(
                                        pw, ops.sub(pwend, ops.constant(1, torch.int32))
                                    ),
                                    pooled_width,
                                    check=False,
                                ),
                            ]
                        ),
                        scale,
                    )

                    mask = ops.and_(
                        ops.and_(ops.lt(pd, pdend), ops.lt(ph, phend)),
                        ops.lt(pw, pwend),
                    )
                    if gradient is None:
                        gradient = ops.where(
                            mask, part, ops.constant(0.0, torch.float32)
                        )
                    else:
                        gradient = ops.where(mask, ops.add(gradient, part), gradient)
        assert gradient is not None
        return gradient

    rv = Pointwise.create(
        device=grad_output.get_device(),
        dtype=dtype,
        inner_fn=fn,
        ranges=new_size,
    )
    return rv


def _validate_reduction_axis(x, axis):
    size = x.get_size()
    if isinstance(axis, int):
        axis = [axis]
    elif not axis:
        axis = range(len(size))
    if len(size) == 0:
        assert tuple(axis) in [(), (0,), (-1,)], f"invalid axis: {axis}"
        return []
    axis = list(axis)
    for i in range(len(axis)):
        if axis[i] < 0:
            axis[i] += len(size) if len(size) else 1
        assert 0 <= axis[i] < len(size) or (len(size) == 0 and axis[i] == 0)
    assert len(OrderedSet(axis)) == len(axis), "reduction axis not unique"
    return axis


def _make_reduction_inner(x, *, axis, keepdims, dtype, override_return_dtype):
    if dtype is not None:
        x = to_dtype(x, dtype)
    size = x.get_size()
    axis = OrderedSet[int](_validate_reduction_axis(x, axis))

    kept_sizes = []
    kept_idx = []
    reduced_sizes = []
    reduced_idx = []
    for i in range(len(size)):
        if i in axis:
            reduced_idx.append(i)
            reduced_sizes.append(size[i])
        else:
            kept_idx.append(i)
            kept_sizes.append(size[i])

    def loader(index, reduction_index):
        assert len(reduction_index) == len(reduced_idx)
        if keepdims:
            assert len(index) == len(size)
            index = [index[i] for i in kept_idx]
        assert len(index) == len(kept_idx)
        new_index = [None] * (len(index) + len(reduction_index))
        for idx, var in itertools.chain(
            zip(kept_idx, index), zip(reduced_idx, reduction_index)
        ):
            new_index[idx] = var
        return inner_loader(new_index)

    if keepdims:
        new_size = list(size)
        for i in reduced_idx:
            new_size[i] = sympy.S.One
    else:
        new_size = kept_sizes

    inner_loader = x.make_loader()
    return dict(
        device=x.get_device(),
        dst_dtype=override_return_dtype or x.get_dtype(),
        src_dtype=x.get_dtype(),
        inner_fn=loader,
        ranges=new_size,
        reduction_ranges=reduced_sizes,
    )


def make_reduction(reduction_type: str, override_return_dtype=None):
    def inner(x, axis=None, keepdims=False, *, dtype=None):
        kwargs = _make_reduction_inner(
            x,
            axis=axis,
            keepdims=keepdims,
            dtype=dtype,
            override_return_dtype=override_return_dtype,
        )
        result = Reduction.create(reduction_type=reduction_type, input_node=x, **kwargs)
        if isinstance(
            result.data.data, Reduction  # type: ignore[attr-defined]
        ):  # Only realize if reduction isn't unrolled
            result.realize()
        return result

    return inner


def _make_scan_inner(x, *, axis, dtype):
    if dtype is not None:
        x = to_dtype(x, dtype)
    axis = _validate_dim(x, axis)

    return dict(
        device=x.get_device(),
        dtypes=(x.get_dtype(),),
        inner_fns=(x.make_loader(),),
        size=x.get_size(),
        axis=axis,
    )


@register_lowering(aten.mean)
def mean(x, axis=None, keepdim=False, *, dtype=None):
    if dtype is not None:
        x = to_dtype(x, dtype)
    size = x.get_size()
    axis = _validate_reduction_axis(x, axis)
    # compute in higher-precision until end of mean lowering
    output_dtype = x.get_dtype()
    if output_dtype in (torch.float16, torch.bfloat16):
        x = to_dtype(x, torch.float)
    sum_result = sum_(x, axis, keepdim)
    denom = sympy_product(size[i] for i in axis)
    denom = ir.IndexingConstant(index=denom, dtype=x.get_dtype(), device=x.get_device())
    denom = ExpandView.create(denom, list(sum_result.get_size()))
    return to_dtype(div(sum_result, denom), output_dtype)


def var_mean_sum_(x, axis, correction, keepdim, return_mean):
    if correction is None:
        correction = 1

    size = x.get_size()
    axis = _validate_reduction_axis(x, axis)
    x_mean = mean(x, axis, keepdim=True)
    if return_mean:
        x_mean.realize()

    diffs = square(sub(x, x_mean))
    sum_result = sum_(diffs, axis, keepdim)

    denom = sympy_product(size[i] for i in axis)
    if correction:
        denom = sympy.Max(denom - correction, 0)
    denom = ir.IndexingConstant(index=denom, dtype=x.get_dtype(), device=x.get_device())
    denom = ExpandView.create(denom, list(sum_result.get_size()))
    x_var = div(sum_result, denom)
    if not return_mean:
        return (x_var,)

    x_mean = x_mean if keepdim else squeeze(x_mean, axis)
    return x_var, x_mean


def use_two_step_variance(x, axis, keepdim):
    # Instead of unrolling welford, just unroll the simpler two-step var
    axis = _validate_reduction_axis(x, axis)
    kwargs = _make_reduction_inner(
        x, axis=axis, keepdims=keepdim, dtype=None, override_return_dtype=None
    )

    ranges = kwargs["ranges"]
    reduction_numel = sympy_product(kwargs["reduction_ranges"])
    return (
        isinstance(reduction_numel, sympy.Integer)
        and int(reduction_numel) < config.unroll_reductions_threshold
        and sympy_product(ranges) != 1
    )


def var_mean_welford_(x, axis, *, correction, keepdim, return_mean):
    if correction is None:
        correction = 1

    kwargs = _make_reduction_inner(
        x, axis=axis, keepdims=keepdim, dtype=None, override_return_dtype=None
    )
    loader = kwargs.pop("inner_fn")
    kwargs.pop("dst_dtype")
    kwargs.pop("src_dtype")

    mean, m2, _ = ir.WelfordReduction.create(
        inner_fns=(loader,),
        reduction_type="welford_reduce",
        dtype=x.get_dtype(),
        **kwargs,
    )
    m2.realize()

    dtype = x.get_dtype()
    size = x.get_size()
    axis = _validate_reduction_axis(x, axis)
    rnumel = sympy_product(size[i] for i in axis)

    def get_constant_or_index_expr(x, dtype):
        if isinstance(x, sympy.Expr) and not x.is_number:
            return ops.to_dtype(ops.index_expr(x, torch.int64), dtype)
        return ops.constant(x, dtype)

    def scale_fn(data):
        c = get_constant_or_index_expr(correction, dtype)
        N = get_constant_or_index_expr(rnumel, dtype)
        zero = ops.constant(0, dtype)
        return data / ops.maximum(zero, N - c)

    var = make_pointwise(scale_fn)(m2)

    if return_mean:
        mean.realize()
        return var, mean
    return (var,)


def var_mean_helper_(x, *, axis, correction, keepdim, return_mean):
    out_dtype = x.get_dtype()
    compute_dtype = get_computation_dtype(out_dtype)
    x = to_dtype(x, compute_dtype, copy=False)
    kwargs = dict(
        x=x,
        axis=axis,
        correction=correction,
        keepdim=keepdim,
        return_mean=return_mean,
    )
    output = (
        var_mean_sum_(**kwargs)
        if use_two_step_variance(x, axis=axis, keepdim=keepdim)
        else var_mean_welford_(**kwargs)
    )
    output = tuple(to_dtype(x, out_dtype, copy=False) for x in output)
    return output[0] if not return_mean else output


@register_lowering([aten.var, prims.var])
def var_(x, axis=None, *, correction=None, keepdim=False):
    return var_mean_helper_(
        x, axis=axis, correction=correction, keepdim=keepdim, return_mean=False
    )


@register_lowering(aten.var_mean)
def var_mean(x, axis=None, *, correction=None, keepdim=False):
    return var_mean_helper_(
        x, axis=axis, correction=correction, keepdim=keepdim, return_mean=True
    )


def pow_recursive(x, y, dtype):
    if y < 0:
        return pow_recursive(ops.reciprocal(x), -y, dtype)
    if y == 0:
        return ops.constant(1, dtype)
    if y == 1:
        return x

    result = pow_recursive(x, y // 2, dtype)
    result = ops.mul(result, result)
    if (y % 2) == 1:
        result = ops.mul(result, x)
    return result


@make_pointwise
def pow_native(a, b):
    return ops.pow(a, b)


fallback_pow_tensor_tensor = fallback_handler(
    aten.pow.Tensor_Tensor, add_to_fallback_set=False
)
fallback_pow_scalar = fallback_handler(aten.pow.Scalar, add_to_fallback_set=False)
fallback_pow_tensor_scalar = fallback_handler(
    aten.pow.Tensor_Scalar, add_to_fallback_set=False
)


@register_lowering(aten.pow, broadcast=True)
def pow(a, b):
    if isinstance(b, float) and b == int(b):
        return pow(a, int(b))
    elif isinstance(b, float) and b == 0.5:
        return sqrt(a)
    elif isinstance(b, int) and b == 1:
        return clone(a)

    # Type promotion ensures all tensor arguments have the same type
    dtype = next(x.get_dtype() for x in (a, b) if isinstance(x, ir.TensorBox))
    is_integer_pow = is_integer_dtype(dtype)

    # Optimize away small fixed powers, or for integers avoid falling back to ATen
    embed_exponent = isinstance(b, int) and (
        -32 < b < 32 or (is_integer_pow and b >= 0)
    )
    if embed_exponent:
        loader = a.make_loader()

        def fn(idx):
            return pow_recursive(loader(idx), b, a.get_dtype())

        return Pointwise.create(
            device=a.get_device(),
            dtype=a.get_dtype(),
            inner_fn=fn,
            ranges=a.get_size(),
        )

    if isinstance(a, Number):
        if a == 1:
            return full_like(b, 1)
        if a == 2 and is_float_dtype(b.get_dtype()):
            return exp2(b)

    if is_integer_pow:
        # ops.pow doesn't work for integers
        if isinstance(a, Number):
            return fallback_pow_scalar(a, b)
        elif isinstance(b, Number):
            return fallback_pow_tensor_scalar(a, b)
        else:
            return fallback_pow_tensor_tensor(a, b)

    return pow_native(a, b)


def mutate_to(changed, val, unsafe_alias=False):
    if isinstance(changed, TensorBox):
        changed_data = changed.data
    else:
        changed_data = changed
    if isinstance(val, TensorBox):
        val = val.data

    if not isinstance(val, ir.StorageBox):
        # introduce a copy to handle views
        val = Pointwise.create(
            device=changed.get_device(),
            dtype=changed.get_dtype(),
            inner_fn=val.make_loader(),
            ranges=changed.get_size(),
        ).data
        assert isinstance(val, ir.StorageBox)

    if isinstance(changed_data, ir.StorageBox) and not (
        changed_data.is_input_buffer()
        # In AOTI, module parameters and buffers are not lifted as graph inputs
        or changed_data.is_module_buffer()
        or isinstance(changed_data.data, ir.NopKernel)
    ):
        # Fast path, just swing the data pointer
        val.realize()
        changed_data.data = val.data
        return changed

    ir.MutationLayoutSHOULDREMOVE.realize_into(
        val, changed_data, unsafe_alias=unsafe_alias
    )
    return changed


@register_lowering(aten.fill_)
def fill_(x, fill_value):
    return mutate_to(x, full_like(x, fill_value))


@register_lowering(aten.copy_, type_promotion_kind=None)
def copy_(dst, src, non_blocking=False):
    if dst is src:
        # dst.copy_(dst) can happen from the reinplacing pass
        return dst
    src = to_device(src, dst.get_device())
    src = to_dtype(src, dst.get_dtype())
    src = expand(src, dst.get_size())
    return mutate_to(dst, src)


@make_pointwise
def floordiv(a, b):
    return ops.floordiv(a, b)


@make_pointwise
def truncdiv(a, b):
    return ops.truncdiv(a, b)


@register_lowering(aten.div, broadcast=True)
def div_mode(a, b, rounding_mode=None):
    both_integer = is_integer_type(a) and is_integer_type(b)
    both_boolean = is_boolean_type(a) and is_boolean_type(b)

    # floordiv and truncdiv need special handling for integer tensors on Triton,
    # see the discussion at https://github.com/openai/triton/issues/605
    if rounding_mode == "floor":
        assert not both_boolean, "floordiv operands can not be boolean at the same time"
        return floordiv(a, b) if both_integer else floor(div(a, b))
    if rounding_mode == "trunc":
        assert not both_boolean, "truncdiv operands can not be boolean at the same time"
        return truncdiv(a, b) if both_integer else trunc(div(a, b))
    return div(a, b)


@register_lowering([aten.mul], broadcast=True)
def mul(a, b):
    both_bool = is_boolean_type(a) and is_boolean_type(b)
    if both_bool:
        return logical_and(a, b)
    else:
        fn = ops_wrapper(aten.mul.__name__)
        return make_pointwise(fn)(a, b)


def get_constant_value(x: ir.IRNode) -> Optional[ir.Constant]:
    """Try convert an arbitrary IR node into an ir.Constant value"""

    # First try unwrapping the IRNode to see if it is already an ir.Constant
    # Optional step, but avoids unnecessary inner_fn evaluation.
    if isinstance(x, ir.MutableBox):
        return get_constant_value(x.data)
    if isinstance(x, ir.BaseView):
        return get_constant_value(x.unwrap_view())
    if isinstance(x, ir.Constant):
        return x

    # If the unwrapped node is not an ir.Constant, try evaluating inner_fn
    # to see if the returned value is from an `ops.constant` call
    if not isinstance(x, ir.Loops):
        return None

    handler = torch._inductor.ops_handler.ExtractConstantsHandler(x.get_device())
    with V.set_ops_handler(handler), patch.object(
        ir.FlexibleLayout, "allow_indexing", True
    ):
        out = x.inner_fn(*x.inner_fn_args())

    assert isinstance(out, torch._inductor.virtualized.OpsValue)
    if isinstance(out.value, ir.Constant):
        return out.value
    return None


# NOTE: prims.div maps to a / b in C, so performs truncation division on
#   integer inputs and true division for floating and complex inputs.
@register_lowering([prims.div], broadcast=True)
def div_prim(a, b):
    is_integral = all(is_boolean_type(x) or is_integer_type(x) for x in [a, b])

    if is_integral:
        return truncdiv(a, b)

    if (divisor := get_constant_value(b)) is not None:
        # Replace divide by constant with multiply by reciprocal
        if divisor.value == 0:
            reciprocal = math.copysign(float("inf"), divisor.value)
        else:
            reciprocal = 1.0 / divisor.value
        return mul(a, reciprocal)

    def fn(*args):
        return ops.truediv(*args)

    return make_pointwise(fn)(a, b)


@register_lowering(
    [aten.true_divide, aten.div.Tensor],
    broadcast=True,
    type_promotion_kind=ELEMENTWISE_TYPE_PROMOTION_KIND.INT_TO_FLOAT,
)
def div(a, b):
    a, b = promote_constants(
        (a, b), type_promotion_kind=ELEMENTWISE_TYPE_PROMOTION_KIND.INT_TO_FLOAT
    )
    return div_prim(a, b)


@register_lowering([aten.fmod, prims.fmod], broadcast=True)
def fmod(a, b):
    is_integral = is_boolean_type(a) or is_integer_type(a)

    if is_integral:

        def fn(a, b):
            return ops.mod(a, b)

    else:

        def fn(a, b):
            return ops.fmod(a, b)

    return make_pointwise(fn)(a, b)


@register_lowering([aten.sum, prims.sum])
def sum_(x, axis=None, keepdims=False, *, dtype=None):
    if (
        is_integer_dtype(x.get_dtype()) or is_boolean_dtype(x.get_dtype())
    ) and dtype is None:
        dtype = torch.int64

    fn = make_reduction("sum", override_return_dtype=dtype)
    return fn(x, axis, keepdims, dtype=dtype)


fallback_cumsum = fallback_handler(aten.cumsum.default)
fallback_cumprod = fallback_handler(aten.cumprod.default)
fallback_logcumsumexp = fallback_handler(aten.logcumsumexp.default)
fallback_cummax = fallback_handler(aten.cummax.default)
fallback_cummin = fallback_handler(aten.cummin.default)


@register_lowering(aten.cumsum)
def cumsum(x, axis=None, dtype=None):
    if (
        is_integer_dtype(x.get_dtype()) or is_boolean_dtype(x.get_dtype())
    ) and dtype is None:
        dtype = torch.int64

    if len(x.get_size()) == 0:
        assert axis in [0, -1]
        dtype = dtype or x.get_dtype()
        return to_dtype(x, dtype, copy=True)

    def combine_fn(a_tuple, b_tuple):
        (a,) = a_tuple
        (b,) = b_tuple
        return (ops.add(a, b),)

    kwargs = _make_scan_inner(x, axis=axis, dtype=dtype)
    (result,) = ir.Scan.create(**kwargs, combine_fn=combine_fn)
    if result is None:
        return fallback_cumsum(x, dim=axis, dtype=dtype)
    return result


@register_lowering(aten.cumprod)
def cumprod(x, axis=None, dtype=None):
    if (
        is_integer_dtype(x.get_dtype()) or is_boolean_dtype(x.get_dtype())
    ) and dtype is None:
        dtype = torch.int64

    if len(x.get_size()) == 0:
        assert axis in [0, -1]
        dtype = dtype or x.get_dtype()
        return to_dtype(x, dtype, copy=True)

    def combine_fn(a_tuple, b_tuple):
        (a,) = a_tuple
        (b,) = b_tuple
        return (ops.mul(a, b),)

    kwargs = _make_scan_inner(x, axis=axis, dtype=dtype)
    (result,) = ir.Scan.create(**kwargs, combine_fn=combine_fn)
    if result is None:
        return fallback_cumprod(x, dim=axis, dtype=dtype)
    return result


@register_lowering(aten.logcumsumexp)
def logcumsumexp(x, dim):
    def log_add_exp_helper(a_tuple, b_tuple):
        (a,) = a_tuple
        (b,) = b_tuple
        min_v = ops.minimum(a, b)
        max_v = ops.maximum(a, b)
        mask = (min_v != max_v) | (~ops.isinf(min_v))
        return (ops.where(mask, ops.log1p(ops.exp(min_v - max_v)) + max_v, a),)

    dtype = x.get_dtype()
    if len(x.get_size()) == 0:
        assert dim in [0, -1]
        return clone(x)

    kwargs = _make_scan_inner(x, axis=dim, dtype=dtype)
    (result,) = ir.Scan.create(**kwargs, combine_fn=log_add_exp_helper)
    if result is None:
        return fallback_logcumsumexp(x, dim=dim)
    return result


@register_lowering(aten.cummax, type_promotion_kind=None)
def cummax(x, axis=None):
    if len(x.get_size()) == 0:
        assert axis in [0, -1]
        return clone(x), empty_like(x, dtype=torch.int64)

    dtype = x.get_dtype()
    combine_fn = ir.get_reduction_combine_fn(
        "argmax", dtype=dtype, arg_break_ties_left=False
    )

    kwargs = _make_scan_inner(x, axis=axis, dtype=dtype)
    kwargs["dtypes"] = (dtype, torch.int64)
    kwargs["inner_fns"] = (x.make_loader(), lambda _: "rindex")
    values, indices = ir.Scan.create(**kwargs, combine_fn=combine_fn)  # type: ignore[arg-type]
    if values is None:
        return fallback_cummax(x, dim=axis)
    return values, indices


@register_lowering(aten.cummin, type_promotion_kind=None)
def cummin(x, axis=None):
    if len(x.get_size()) == 0:
        assert axis in [0, -1]
        return clone(x), empty_like(x, dtype=torch.int64)

    dtype = x.get_dtype()
    combine_fn = ir.get_reduction_combine_fn(
        "argmin", dtype=dtype, arg_break_ties_left=False
    )

    kwargs = _make_scan_inner(x, axis=axis, dtype=dtype)
    kwargs["dtypes"] = (dtype, torch.int64)
    kwargs["inner_fns"] = (x.make_loader(), lambda _: "rindex")
    values, indices = ir.Scan.create(**kwargs, combine_fn=combine_fn)  # type: ignore[arg-type]
    if values is None:
        return fallback_cummin(x, dim=axis)
    return values, indices


@register_lowering(aten.prod)
def prod(x, axis=None, keepdims=False, *, dtype=None):
    if (
        is_integer_dtype(x.get_dtype()) or is_boolean_dtype(x.get_dtype())
    ) and dtype is None:
        dtype = torch.int64

    fn = make_reduction("prod", override_return_dtype=dtype)
    return fn(x, axis, keepdims, dtype=dtype)


@register_lowering(aten.any)
def reduce_any(x, dim=None, keepdim=False):
    x = to_dtype(x, torch.bool)
    return make_reduction("any")(x, axis=dim, keepdims=keepdim)


@register_lowering(aten.max, type_promotion_kind=None)
def reduce_max(x, dim=None, keepdim=False):
    if dim is not None:
        return (
            reduce_amax(x, axis=dim, keepdims=keepdim),
            reduce_argmax(x, axis=dim, keepdims=keepdim),
        )

    return reduce_amax(x, axis=None, keepdims=keepdim)


@register_lowering(aten.min, type_promotion_kind=None)
def reduce_min(x, dim=None, keepdim=False):
    if dim is not None:
        return (
            reduce_amin(x, axis=dim, keepdims=keepdim),
            reduce_argmin(x, axis=dim, keepdims=keepdim),
        )

    return reduce_amin(x, axis=None, keepdims=keepdim)


register_lowering(prims.xor_sum)(make_reduction("xor_sum"))
reduce_amax = register_lowering(aten.amax)(make_reduction("max"))
reduce_amin = register_lowering(aten.amin)(make_reduction("min"))
reduce_argmax = register_lowering(aten.argmax)(
    make_reduction("argmax", override_return_dtype=torch.int64)
)
reduce_argmin = register_lowering(aten.argmin)(
    make_reduction("argmin", override_return_dtype=torch.int64)
)

add = register_pointwise(
    aten.add, allow_alpha=True, override_fn_when_input_bool="logical_or"
)

sort_fallback = fallback_handler(aten.sort.stable, add_to_fallback_set=False)


@register_lowering(aten.sort.stable, type_promotion_kind=None)
def sort_stable(x, *, stable=None, dim=-1, descending=False):
    if stable is None:
        stable = False

    shape = x.get_size()
    device = x.get_device()
    dim = canonicalize_dim(len(shape), dim)
    if len(shape) == 0:
        return clone(x), _full(0, device, torch.int64, shape)

    dim_size = shape[dim] if len(shape) else 1
    if not V.graph.sizevars.statically_known_lt(dim_size, torch.iinfo(torch.int16).max):
        return sort_fallback(x, stable=stable, dim=dim, descending=descending)

    indices = iota(
        dim_size, start=0, step=1, dtype=torch.int16, device=device, requires_grad=False
    )
    view_shape = [1] * len(shape)
    if len(shape):
        view_shape[dim] = dim_size
    indices = view(indices, view_shape)
    indices = expand(indices, shape)

    values, indices = ir.Sort.create(
        device=device,
        dtypes=(x.dtype, indices.dtype),
        inner_fns=(x.make_loader(), indices.make_loader()),
        size=shape,
        axis=dim,
        stable=stable,
        descending=descending,
    )
    if values is None:
        return sort_fallback(x, stable=stable, dim=dim, descending=descending)

    assert indices is not None
    return values, to_dtype(indices, torch.int64)


@register_lowering(aten.sort.default, type_promotion_kind=None)
def sort(x, dim=-1, descending=False):
    return sort_stable(x, stable=False, dim=dim, descending=descending)


def register_pointwise_numeric(op, name=None, triton_fallback=None):
    return register_pointwise(
        op,
        name=name,
        type_promotion_kind=ELEMENTWISE_TYPE_PROMOTION_KIND.INT_TO_FLOAT,
        triton_fallback=triton_fallback,
    )


def register_pointwise_numeric_ldf64(op):
    return register_pointwise(
        op,
        type_promotion_kind=ELEMENTWISE_TYPE_PROMOTION_KIND.INT_TO_FLOAT,
        use_libdevice_for_f64=True,
    )


rsqrt = register_pointwise_numeric(aten.rsqrt)
exp = register_pointwise_numeric_ldf64(aten.exp)
exp2 = register_pointwise_numeric(aten.exp2)
expm1 = register_pointwise_numeric(aten.expm1)
relu = register_pointwise(aten.relu)
sigmoid = register_pointwise_numeric_ldf64(aten.sigmoid)
sqrt = register_pointwise_numeric_ldf64(aten.sqrt)
square = register_pointwise(aten.square)
sub = register_pointwise(aten.sub, allow_alpha=True)
register_pointwise_numeric_ldf64(aten.cos)
register_pointwise_numeric_ldf64(aten.sin)
abs = register_pointwise(aten.abs)
bitwise_and = register_pointwise(aten.bitwise_and)
bitwise_left_shift = register_pointwise(aten.bitwise_left_shift)
bitwise_not = register_pointwise(
    aten.bitwise_not, override_fn_when_input_bool="logical_not"
)
bitwise_or = register_pointwise(aten.bitwise_or)
bitwise_right_shift = register_pointwise(aten.bitwise_right_shift)
bitwise_xor = register_pointwise(aten.bitwise_xor)
register_pointwise_numeric(aten.lgamma)
erf = register_pointwise_numeric(aten.erf)
register_lowering(
    aten.special_erf, type_promotion_kind=ELEMENTWISE_TYPE_PROMOTION_KIND.INT_TO_FLOAT
)(erf)

register_pointwise_numeric(aten.log1p)
register_pointwise_numeric(aten.tan)
register_pointwise_numeric(aten.tanh)
register_pointwise_numeric_ldf64(aten.log)
logical_and = register_pointwise(
    aten.logical_and,
    type_promotion_kind=None,
    convert_input_to_bool=True,
    override_return_dtype=torch.bool,
)
logical_not = register_pointwise(
    aten.logical_not,
    type_promotion_kind=None,
    convert_input_to_bool=True,
    override_return_dtype=torch.bool,
)
logical_or = register_pointwise(
    aten.logical_or,
    type_promotion_kind=None,
    convert_input_to_bool=True,
    override_return_dtype=torch.bool,
)
logical_xor = register_pointwise(
    aten.logical_xor,
    type_promotion_kind=None,
    convert_input_to_bool=True,
    override_return_dtype=torch.bool,
)
maximum = register_pointwise(aten.maximum)
minimum = register_pointwise(aten.minimum)
register_lowering(aten.clamp_min)(maximum)
register_lowering(aten.clamp_max)(minimum)
neg = register_pointwise(aten.neg)
abs = register_pointwise(aten.abs)
reciprocal = register_pointwise_numeric(aten.reciprocal)
register_pointwise(aten.remainder)
sign = register_pointwise(aten.sign, override_fn_when_input_bool="identity")
register_pointwise(aten.ceil)
register_pointwise(aten.signbit, override_return_dtype=torch.bool)

register_lowering(aten._neg_view)(neg)

register_pointwise(aten.le, override_return_dtype=torch.bool)
register_pointwise(aten.lt, override_return_dtype=torch.bool)
register_pointwise(aten.ge, override_return_dtype=torch.bool)
gt = register_pointwise(aten.gt, override_return_dtype=torch.bool)
register_pointwise(aten.eq, override_return_dtype=torch.bool)
register_pointwise(aten.ne, override_return_dtype=torch.bool)

register_pointwise_numeric(aten.cosh)
register_pointwise_numeric(aten.sinh)
register_pointwise_numeric(aten.acos)
register_pointwise_numeric(aten.acosh)
register_pointwise_numeric(aten.asin)
register_pointwise_numeric(aten.asinh)
register_pointwise_numeric(aten.atan2)
register_pointwise_numeric(aten.atan)
register_pointwise_numeric(aten.atanh)
register_pointwise_numeric(aten.copysign)
register_pointwise_numeric(aten.erfc)
register_pointwise_numeric(aten.erfinv)
register_pointwise_numeric(aten.hypot)
register_pointwise_numeric(aten.log10)
register_pointwise_numeric(aten.log2)
register_pointwise_numeric(aten.nextafter)

from .codegen.common import BackendFeature, pointwise_overrides_data


def _get_pointwise_overrides(ns, name):
    data = pointwise_overrides_data[name]
    op = getattr(ns, data.name, None)
    if op is None:
        return

    def make_triton_fallback(op):
        if data.triton is None:
            return fallback_handler(op)

    if isinstance(op, torch._ops.OpOverloadPacket):
        for olname in op.overloads():
            ol = getattr(op, olname)
            yield ol, data.type_promotion_kind, make_triton_fallback(ol)
    else:
        yield op, data.type_promotion_kind, make_triton_fallback(op)


for name in pointwise_overrides_data:
    for op, type_promotion_kind, triton_fallback in _get_pointwise_overrides(
        aten, name
    ):
        register_pointwise(
            op,
            name=name,
            type_promotion_kind=type_promotion_kind,
            triton_fallback=triton_fallback,
        )

    for op, type_promotion_kind, triton_fallback in _get_pointwise_overrides(
        prims, name
    ):
        register_pointwise(
            op,
            name=name,
            type_promotion_kind=type_promotion_kind,
            triton_fallback=triton_fallback,
        )


foreach_add_list = register_foreach_pointwise(
    aten._foreach_add.List, add, allow_alpha=True
)
foreach_add_scalar = register_foreach_pointwise(
    aten._foreach_add.Scalar, add, allow_alpha=True
)
register_foreach_pointwise(aten._foreach_add.Tensor, add, allow_alpha=True)
foreach_mul_list = register_foreach_pointwise(aten._foreach_mul.List, mul)
register_foreach_pointwise(aten._foreach_mul.Tensor, mul)
foreach_mul_scalar = register_foreach_pointwise(aten._foreach_mul.Scalar, mul)
register_foreach_pointwise(aten._foreach_sub.List, sub)
register_foreach_pointwise(aten._foreach_sub.Scalar, sub)
register_foreach_pointwise(aten._foreach_neg.default, neg)
register_foreach_pointwise(aten._foreach_abs.default, abs)
register_foreach_pointwise(aten._foreach_pow.Scalar, pow)
register_foreach_pointwise(aten._foreach_pow.List, pow)
register_foreach_pointwise(aten._foreach_pow.ScalarAndTensor, pow)
foreach_div_list = register_foreach_pointwise(aten._foreach_div.List, div)
register_foreach_pointwise(aten._foreach_div.Tensor, div)
foreach_div_scalar = register_foreach_pointwise(aten._foreach_div.Scalar, div)
register_foreach_pointwise(aten._foreach_sqrt, sqrt)
register_foreach_pointwise(aten._foreach_rsqrt, rsqrt)
register_foreach_pointwise(aten._foreach_maximum.List, maximum)
register_foreach_pointwise(aten._foreach_maximum.Scalar, maximum)
register_foreach_pointwise(aten._foreach_minimum.List, minimum)
register_foreach_pointwise(aten._foreach_minimum.Scalar, minimum)
register_foreach_pointwise(aten._foreach_clamp_min.List, maximum)
register_foreach_pointwise(aten._foreach_clamp_min.Scalar, maximum)
register_foreach_pointwise(aten._foreach_clamp_max.List, minimum)
register_foreach_pointwise(aten._foreach_clamp_max.Scalar, minimum)
register_foreach_pointwise(aten._foreach_reciprocal, reciprocal)
register_foreach_pointwise(aten._foreach_sign, sign)
register_foreach_pointwise(aten._foreach_copy, copy)


# these are only encountered as outputs of the graph
# reinplacing epilogue copies improves compile time
# by removing extra buffers sent to the scheduler.
def register_foreach_inplace(aten_op, outplace_aten_op, outplace_op):
    inplaceable_foreach_ops[outplace_aten_op] = aten_op
    inplace_foreach_ops.add(aten_op)

    def fn(*args, **kwargs):
        results = outplace_op(*args, **kwargs)
        mut_results = []
        for arg, result in zip(args[0], results):
            mut_results.append(mutate_to(arg, result, unsafe_alias=True))

        return mut_results

    _register_foreach_lowering(aten_op, fn)


register_foreach_inplace(
    aten._foreach_add_.List, aten._foreach_add.List, foreach_add_list
)
register_foreach_inplace(
    aten._foreach_add_.Scalar, aten._foreach_add.Scalar, foreach_add_scalar
)
register_foreach_inplace(
    aten._foreach_mul_.List, aten._foreach_mul.List, foreach_mul_list
)
register_foreach_inplace(
    aten._foreach_mul_.Scalar, aten._foreach_mul.Scalar, foreach_mul_scalar
)
register_foreach_inplace(
    aten._foreach_div_.List, aten._foreach_div.List, foreach_div_list
)
register_foreach_inplace(
    aten._foreach_div_.Scalar, aten._foreach_div.Scalar, foreach_div_scalar
)


def register_inplace(aten_op, outplace_op):
    @register_lowering(aten_op, type_promotion_kind=None)
    def fn(*args, **kwargs):
        result = outplace_op(*args, **kwargs)
        result = to_dtype(result, args[0].get_dtype())
        return mutate_to(args[0], result)

    return fn


register_inplace(aten.add_, add)
register_inplace(aten.bitwise_and_, bitwise_and)
register_inplace(aten.bitwise_left_shift_, bitwise_left_shift)
register_inplace(aten.bitwise_not_, bitwise_not)
register_inplace(aten.bitwise_or_, bitwise_or)
register_inplace(aten.bitwise_right_shift_, bitwise_right_shift)
register_inplace(aten.bitwise_xor_, bitwise_xor)
register_inplace(aten.mul_, mul)
register_inplace(aten.div_.Tensor, div)
register_inplace(aten.div_.Tensor_mode, div_mode)
register_inplace(aten.logical_and_, logical_and)
register_inplace(aten.logical_not_, logical_not)
register_inplace(aten.logical_or_, logical_or)
register_inplace(aten.logical_xor_, logical_xor)
register_inplace(aten.sub_, sub)
register_inplace(aten.relu_, relu)
register_inplace(aten.sigmoid_, sigmoid)


register_lowering(aten.__and__)(bitwise_and)
register_lowering(aten.__lshift__)(bitwise_left_shift)
register_lowering(aten.__or__)(bitwise_or)
register_lowering(aten.__rshift__)(bitwise_right_shift)
register_lowering(aten.__xor__)(bitwise_xor)

register_inplace(aten.__iand__, aten.__and__)
register_inplace(aten.__ilshift__, aten.__lshift__)
register_inplace(aten.__ior__, aten.__or__)
register_inplace(aten.__irshift__, aten.__rshift__)
register_inplace(aten.__ixor__, aten.__xor__)


@register_lowering(aten.sym_constrain_range)
def sym_constrain_range(a, min=None, max=None):
    return None


@register_lowering(aten.sym_size.int)
def sym_size(a, dim):
    val = V.graph.current_node.meta["val"]
    # Note [Can val be an int?]
    # ~~~~~~~~~~~~~~~~~~~~~~~~~
    # In principle, someone could construct an FX graph where
    # a call to size/stride has a val that is a plain int (not
    # SymInt).  However, we will maintain the invariant that
    # this is not possible: if you are constructing an FX graph
    # where there is a call to size/stride that returns an
    # int, but you KNOW that int must always be a constant,
    # then you do not need trace that call at all (and just
    # constant propagate the integer as is.)
    assert isinstance(val, torch.SymInt)
    return val.node.expr


@register_lowering(aten.sym_stride.int)
def sym_stride(a, dim):
    val = V.graph.current_node.meta["val"]
    # See Note [Can val be an int?]
    assert isinstance(val, torch.SymInt)
    return val.node.expr


@register_lowering(aten.sym_numel)
def sym_numel(a):
    return a.get_numel()


for method, func in magic_methods.items():
    register_lowering(method_to_operator(method))(func)  # type: ignore[arg-type]


@register_lowering(torch.sym_sum)
def sym_sum(args):
    return sympy.Add(*args)


@register_lowering(aten._foobar)
def foobar(self, *args, **kwargs):
    raise NotImplementedError("Helpful for debugging")


@register_lowering(torch.ops._inductor_test.realize)
def _realize(x):
    x.realize()
    return clone(x)


@register_lowering(torch.ops.inductor.resize_storage_bytes_)
def resize_storage_bytes_(variable, new_size):
    variable.realize()
    ir.ResizeStorageBytes(variable, new_size)
    return variable


@register_lowering(torch.ops.aten.set_.source_Tensor)
def set__source_tensor(self, source_tensor):
    self.realize()
    source_tensor.realize()
    return TensorBox.create(ir.SetSourceTensorKernel(self, source_tensor))


if hasattr(torch.ops.fsdp, "copy_"):

    @register_lowering(torch.ops.fsdp.copy_.default)
    def fsdp_copy_(dst, src):
        if dst is src:
            # dst.copy_(dst) can happen from the reinplacing pass
            return dst
        src = to_device(src, dst.get_device())
        src = to_dtype(src, dst.get_dtype())
        src = expand(src, dst.get_size())
        return mutate_to(dst, src)


@register_lowering(torch.ops.aten.resize)
def resize(x, size, *, memory_format=None):
    assert isinstance(x, TensorBox)
    assert isinstance(size, (list, tuple))

    if memory_format is None:
        memory_format = torch.contiguous_format
    if memory_format == torch.preserve_format:
        raise RuntimeError(f"unsupported memory format: {memory_format}")

    if memory_format == torch.channels_last:
        assert len(size) == 4
    if memory_format == torch.channels_last_3d:
        assert len(size) == 5

    old_numel = x.get_numel()
    dtype = x.get_dtype()
    device = x.get_device_or_error()

    if isinstance(x.data, ir.BaseView):
        x.data = x.data.unwrap_view()

    if (
        torch.are_deterministic_algorithms_enabled()
        and torch.utils.deterministic.fill_uninitialized_memory  # type: ignore[attr-defined]
    ):
        if is_float_dtype(dtype):
            uninitalized_val = float("nan")
        elif is_integer_dtype(dtype):
            uninitalized_val = torch.iinfo(dtype).max
        else:
            uninitalized_val = True
    else:
        # using zero as that is what empty does
        uninitalized_val = 0.0

    if V.graph.sizevars.statically_known_equals(old_numel, 0):  # type: ignore[arg-type]
        return full(size, uninitalized_val, dtype=dtype, device=device)

    x_flat = as_strided(
        x,
        [
            old_numel,
        ],
        [
            1,
        ],
    )
    flat_loader = x_flat.make_loader()
    out_stride = ir.FlexibleLayout.stride_ordered_for_memory_format(size, memory_format)
    out_indexer = ir.FixedLayout(device, dtype, size, out_stride).make_indexer()

    def inner_fn(idx):
        flat_index = out_indexer(idx)
        flat_index_expr = ops.index_expr(flat_index, torch.int64)
        limit = ops.index_expr(old_numel, torch.int64)
        mask = ops.lt(flat_index_expr, limit)
        return ops.masked(mask, lambda: flat_loader([flat_index]), uninitalized_val)

    out = Pointwise.create(
        device=device, dtype=dtype, inner_fn=inner_fn, ranges=list(size)
    )
    return out


from torch._higher_order_ops.auto_functionalize import auto_functionalized


make_fallback(auto_functionalized)


@register_lowering(triton_kernel_wrapper_mutation)
def triton_kernel_wrap_(
    *,
    kernel_idx,
    constant_args_idx,
    grid,
    tma_descriptor_metadata,
    kwargs,
):
    from torch._higher_order_ops.triton_kernel_wrap import kernel_side_table

    constant_args = kernel_side_table.get_constant_args(constant_args_idx)
    ir.UserDefinedTritonKernel(
        kernel_idx=kernel_idx,
        grid=grid,
        tma_descriptor_metadata=tma_descriptor_metadata,
        kernel_args={**kwargs, **constant_args},
    )
    return {key: val for key, val in kwargs.items() if isinstance(val, TensorBox)}


@register_lowering(torch.ops.higher_order.cond)
def cond(pred, true_fn, false_fn, operands):
    if any(isinstance(x, IRNode) and is_triton(x) for x in [pred, *operands]):
        msg = "control flow operator: torch.cond."
        if stack_trace := V.graph.current_node.meta.get("stack_trace", None):
            msg = f"{msg} Found from : \n {stack_trace}"
        V.graph.disable_cudagraphs_reason = msg

    result = ir.Conditional.create(pred, true_fn, false_fn, operands)
    return list(map(TensorBox.create, result))


@register_lowering(torch.ops.higher_order.while_loop)
def while_loop(cond_fn, body_fn, carried_inputs, additional_inputs):
    if any(
        isinstance(x, IRNode) and is_triton(x)
        for x in carried_inputs + additional_inputs
    ):
        msg = "control flow operator: torch.while_loop."
        if stack_trace := V.graph.current_node.meta.get("stack_trace", None):
            msg = f"{msg} Found from : \n {stack_trace}"
        V.graph.disable_cudagraphs_reason = msg

    result = ir.WhileLoop.create(cond_fn, body_fn, carried_inputs, additional_inputs)
    return list(map(TensorBox.create, result))


@register_lowering(torch.ops.higher_order.invoke_subgraph, type_promotion_kind=None)
def invoke_subgraph(subgraph_fn: ir.Subgraph, identifier: str, operands):
    result = ir.InvokeSubgraph.create(subgraph_fn, operands)
    return list(map(TensorBox.create, result))


@register_lowering(associative_scan_op, type_promotion_kind=None)
<<<<<<< HEAD
def associative_scan(
    combine_fn: ir.Subgraph, xs, dim, additional_inputs: list[torch.Tensor]
):
=======
def associative_scan(combine_fn: ir.Subgraph, xs):
>>>>>>> 953e8093
    from .subgraph_lowering import InputDescriptor, lower_pointwise_subgraph

    # TODO: Implement lifted arguments for inductor
    if len(additional_inputs) > 0:
        raise RuntimeError(
            "Unable to generate code for associative_scan op, because there are lifted arguments"
        )

    subgraph_inputs = [
        InputDescriptor(dtype=x.get_dtype(), device=x.get_device())
        for x in itertools.chain(xs, xs)
    ]
    lowered_combine_fn = lower_pointwise_subgraph(combine_fn, subgraph_inputs)  # type: ignore[var-annotated]

    def wrapped_combine_fn(lhs, rhs):
        return lowered_combine_fn(
            *pytree.tree_leaves(lhs),
            *pytree.tree_leaves(rhs),
        )

    kwargs = _make_scan_inner(xs[0], axis=0, dtype=None)
    kwargs["dtypes"] = tuple(x.get_dtype() for x in xs)
    kwargs["inner_fns"] = tuple(x.make_loader() for x in xs)
    result = ir.Scan.create(
        combine_fn=wrapped_combine_fn,
        can_fallback_to_aten=False,
        **kwargs,
    )
    if result[0] is None:
        raise RuntimeError("Unable to generate code for associative_scan op")
    return result


@register_lowering(torch.ops.prims._sink_tokens.default)
def _sink_tokens(tokens):
    return None


@register_lowering(torch.ops.higher_order.with_effects, type_promotion_kind=None)
def with_effects(token, op, *args, **kwargs):
    result = ir.EffectfulKernel.create(op, *args, **kwargs)

    from torch._higher_order_ops.effects import get_effect_key

    effect_type = get_effect_key(op, args, kwargs)
    assert effect_type is not None
    effectful_kernel = V.graph.effectful_ops[effect_type]

    if result is None:
        return (effectful_kernel,)

    result = pytree.tree_map_only(ir.MultiOutput, TensorBox.create, result)
    if not isinstance(result, (list, tuple)):
        return (effectful_kernel, result)
    else:
        return (effectful_kernel, *result)


from .comm_lowering import register_comm_lowerings


register_comm_lowerings()

# populate lowerings defined in kernel/*
from . import kernel


import_submodule(kernel)

from . import quantized_lowerings


quantized_lowerings.register_quantized_ops()
quantized_lowerings.register_woq_mm_ops()

from . import mkldnn_lowerings


mkldnn_lowerings.register_onednn_fusion_ops()

from . import jagged_lowerings


jagged_lowerings.register_jagged_ops()<|MERGE_RESOLUTION|>--- conflicted
+++ resolved
@@ -6723,13 +6723,7 @@
 
 
 @register_lowering(associative_scan_op, type_promotion_kind=None)
-<<<<<<< HEAD
-def associative_scan(
-    combine_fn: ir.Subgraph, xs, dim, additional_inputs: list[torch.Tensor]
-):
-=======
-def associative_scan(combine_fn: ir.Subgraph, xs):
->>>>>>> 953e8093
+def associative_scan(combine_fn: ir.Subgraph, xs, additional_inputs: list[torch.Tensor]):
     from .subgraph_lowering import InputDescriptor, lower_pointwise_subgraph
 
     # TODO: Implement lifted arguments for inductor
