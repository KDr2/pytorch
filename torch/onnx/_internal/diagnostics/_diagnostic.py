"""Diagnostic components for PyTorch ONNX export."""

import contextlib
<<<<<<< HEAD
import inspect
from typing import Any, Optional, Tuple, TypeVar
=======
from typing import TypeVar
>>>>>>> fc0bf982

import torch
from torch.onnx._internal.diagnostics import infra

# This is a workaround for mypy not supporting Self from typing_extensions.
_ExportDiagnostic = TypeVar("_ExportDiagnostic", bound="ExportDiagnostic")


class ExportDiagnostic(infra.Diagnostic):
    """Base class for all export diagnostics.

    This class is used to represent all export diagnostics. It is a subclass of
    infra.Diagnostic, and adds additional methods to add more information to the
    diagnostic.
    """

    def __init__(
        self,
        rule: infra.Rule,
        level: infra.Level,
        message: str,
        **kwargs,
    ) -> None:
        super().__init__(rule, level, message, **kwargs)
        self._record_current_frame()

    def _record_current_frame(self) -> None:
        """Records the current frame as a source location."""
        stack = inspect.stack()

    def with_cpp_stack(self: _ExportDiagnostic) -> _ExportDiagnostic:
        # TODO: Implement this.
        # self.stacks.append(...)
        raise NotImplementedError()
        return self

    def with_python_stack(self: _ExportDiagnostic) -> _ExportDiagnostic:
        # TODO: Implement this.
        # self.stacks.append(...)
        raise NotImplementedError()
        return self

    def with_model_source_location(
        self: _ExportDiagnostic,
    ) -> _ExportDiagnostic:
        # TODO: Implement this.
        # self.locations.append(...)
        raise NotImplementedError()
        return self

    def with_export_source_location(
        self: _ExportDiagnostic,
    ) -> _ExportDiagnostic:
        # TODO: Implement this.
        # self.locations.append(...)
        raise NotImplementedError()
        return self


class ExportDiagnosticEngine(infra.DiagnosticEngine):
    """PyTorch ONNX Export diagnostic engine.

    The only purpose of creating this class instead of using the base class directly
    is to provide a background context for `diagnose` calls inside exporter.

    By design, one `torch.onnx.export` call should initialize one diagnostic context.
    All `diagnose` calls inside exporter should be made in the context of that export.
    However, since diagnostic context is currently being accessed via a global variable,
    there is no guarantee that the context is properly initialized. Therefore, we need
    to provide a default background context to fallback to, otherwise any invocation of
    exporter internals, e.g. unit tests, will fail due to missing diagnostic context.
    This can be removed once the pipeline for context to flow through the exporter is
    established.
    """

    _background_context: infra.DiagnosticContext

    def __init__(self) -> None:
        super().__init__()
        self._background_context = infra.DiagnosticContext(
            name="torch.onnx.export", version=torch.__version__, options=None
        )

    @property
    def background_context(self) -> infra.DiagnosticContext:
        return self._background_context

    def clear(self):
        super().clear()
        self._background_context._diagnostics.clear()

    def sarif_log(self):
        log = super().sarif_log()
        log.runs.append(self._background_context.sarif())
        return log


engine = ExportDiagnosticEngine()
context = engine.background_context


@contextlib.contextmanager
def create_export_diagnostic_context():
    """Create a diagnostic context for export.

    This is a workaround for code robustness since diagnostic context is accessed by
    export internals via global variable. See `ExportDiagnosticEngine` for more details.
    """
    global context
    context = engine.create_diagnostic_context("torch.onnx.export", torch.__version__)
    try:
        yield context
    finally:
        context = engine.background_context


def diagnose(
    rule: infra.Rule,
    level: infra.Level,
    message: str,
    **kwargs,
) -> ExportDiagnostic:
    """Creates a diagnostic and record it in the global diagnostic context.

    This is a wrapper around `context.record` that uses the global diagnostic context.
    """
    global context
    diagnostic = ExportDiagnostic(rule, level, message, **kwargs)
    context.add_diagnostic(diagnostic)
    return diagnostic<|MERGE_RESOLUTION|>--- conflicted
+++ resolved
@@ -1,12 +1,8 @@
 """Diagnostic components for PyTorch ONNX export."""
 
 import contextlib
-<<<<<<< HEAD
 import inspect
-from typing import Any, Optional, Tuple, TypeVar
-=======
 from typing import TypeVar
->>>>>>> fc0bf982
 
 import torch
 from torch.onnx._internal.diagnostics import infra
