--- conflicted
+++ resolved
@@ -12,11 +12,7 @@
 from typing import Any, TYPE_CHECKING
 
 import torch
-<<<<<<< HEAD
-from torch.utils import pytree
-=======
-import torch.utils.pytree.python as pytree
->>>>>>> 6eccd450
+import torch.utils.pytree as pytree
 
 
 if TYPE_CHECKING:
@@ -83,11 +79,7 @@
     if kwargs is None:
         kwargs = {}
     torch_module = exported_program.module()
-<<<<<<< HEAD
     torch_outputs = pytree.tree_iter(torch_module(*args, **kwargs))
-=======
-    torch_outputs, _ = pytree.tree_flatten(torch_module(*args, **kwargs))
->>>>>>> 6eccd450
     onnx_outputs = onnx_program(*args, **kwargs)
     results = []
     for torch_output, onnx_output, output_val in zip(
