--- conflicted
+++ resolved
@@ -1,16 +1,6 @@
-import functools
-from enum import Enum
-from typing import Callable, List, Optional, Tuple
-
 import torch
-import torch._prims.utils as utils
-import torch.nn.functional as F
 from torch import Tensor
 from torch._decomp import register_decomposition
-<<<<<<< HEAD
-from torch._prims.wrappers import out_wrapper
-from torch.utils._pytree import tree_flatten, tree_map
-=======
 from enum import Enum
 from typing import Tuple, Optional, List, Callable
 import torch.nn.functional as F
@@ -18,7 +8,6 @@
 from torch.utils._pytree import tree_map, tree_flatten
 import torch._prims_common as utils
 from torch._prims_common.wrappers import out_wrapper
->>>>>>> 8d0cbce0
 
 # None of these functions are publicly accessible; get at them
 # from torch._decomps
