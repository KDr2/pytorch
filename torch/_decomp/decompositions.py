import functools
import numbers
import operator
import sys
from enum import Enum
from functools import partial, reduce
from itertools import chain, product
from typing import Any, Callable, cast, Iterable, List, Optional, Tuple, Union

import torch
import torch._prims as prims
import torch._prims_common as utils
import torch.nn.functional as F
from torch import sym_float, sym_int, Tensor
from torch._decomp import register_decomposition
from torch._higher_order_ops.out_dtype import out_dtype
from torch._prims_common import IntLike, NumberType, TensorLike, TensorSequenceType
from torch._prims_common.wrappers import (
    _maybe_convert_to_dtype,
    _maybe_resize_out,
    _safe_copy_out,
    out_wrapper,
)
from torch.utils import _pytree as pytree
from torch.utils._pytree import tree_map

DispatchKey = torch._C.DispatchKey  # type: ignore[attr-defined]

# None of these functions are publicly accessible; get at them
# from torch._decomps
__all__: List[str] = []

aten = torch._ops.ops.aten


class Reduction(Enum):
    NONE = 0
    MEAN = 1
    SUM = 2


# This wraps a decomposition and performs various type promotion logic within it, depending on the strategy provided
# We're currently re-using ELEMENTWISE_TYPE_PROMOTION_KIND, although some of the usages are on non-elementwise ops
# Will need to validate the non-elementwise uses
def type_casts(
    f: Callable,
    type_promotion: utils.ELEMENTWISE_TYPE_PROMOTION_KIND,
    compute_dtype_only: bool = False,
):
    @functools.wraps(f)
    def inner(*args, **kwargs):
        flat_args = [
            x for x in pytree.arg_tree_leaves(*args, **kwargs) if isinstance(x, Tensor)
        ]
        computation_dtype, result_dtype = utils.elementwise_dtypes(
            *flat_args, type_promotion_kind=type_promotion
        )

        # TODO: pretty sure this is not quite right
        def increase_prec(x):
            if isinstance(x, Tensor):
                return x.to(computation_dtype)
            else:
                return x

        def decrease_prec(x):
            if isinstance(x, Tensor):
                return x.to(result_dtype)
            else:
                return x

        r = f(*tree_map(increase_prec, args), **tree_map(increase_prec, kwargs))
        if compute_dtype_only:
            return r
        else:
            return tree_map(decrease_prec, r)

    return inner


compute_only_pw_cast_for_opmath = partial(
    type_casts,
    type_promotion=utils.ELEMENTWISE_TYPE_PROMOTION_KIND.DEFAULT,
    compute_dtype_only=True,
)
pw_cast_for_opmath = partial(
    type_casts, type_promotion=utils.ELEMENTWISE_TYPE_PROMOTION_KIND.DEFAULT
)
pw_cast_for_int_to_real = partial(
    type_casts, type_promotion=utils.ELEMENTWISE_TYPE_PROMOTION_KIND.INT_TO_FLOAT
)


# This expands x until x.dim() == dim. Might be useful as an operator
def _unsqueeze_to_dim(x: Tensor, dim: int) -> Tensor:
    for _ in range(dim - x.dim()):
        x = x.unsqueeze(-1)
    return x


@register_decomposition(aten.tanh_backward)
@out_wrapper("grad_input")
@pw_cast_for_opmath
def tanh_backward(out_grad: Tensor, y: Tensor):
    return out_grad * (1 - y * y).conj_physical()


@register_decomposition(aten.sigmoid_backward)
@out_wrapper("grad_input")
@pw_cast_for_opmath
def sigmoid_backward(out_grad: Tensor, y: Tensor):
    return out_grad * (y * (1 - y)).conj_physical()


@register_decomposition(aten.softplus_backward)
@out_wrapper("grad_input")
@pw_cast_for_opmath
def softplus_backward(out_grad: Tensor, x: Tensor, beta: float, threshold: float):
    z = (x * beta).exp()
    return torch.where((x * beta) > threshold, out_grad, out_grad * z / (z + 1.0))


@register_decomposition(aten.elu_backward)
@out_wrapper("grad_input")
@pw_cast_for_opmath
def elu_backward(
    grad_output: Tensor,
    alpha: float,
    scale: float,
    input_scale: float,
    is_result: bool,
    self_or_result: Tensor,
):
    negcoef = alpha * scale
    poscoef = scale
    negiptcoef = input_scale
    if is_result:
        return torch.where(
            self_or_result <= 0,
            grad_output * negiptcoef * (self_or_result + negcoef),
            grad_output * poscoef,
        )
    else:
        return torch.where(
            self_or_result <= 0,
            grad_output * negiptcoef * negcoef * torch.exp(self_or_result * negiptcoef),
            grad_output * poscoef,
        )


@register_decomposition([aten.fill.Scalar])
def fill_scalar(self, value):
    return torch.full_like(self, value)


@register_decomposition([aten.fill.Tensor])
def fill_tensor(self, value: Tensor):
    torch._check(
        value.dim() == 0,
        lambda: f"fill only supports 0-dimension value tensor but got tensor with {value.dim()} dimensions",
    )
    return aten.copy(self, value)


@register_decomposition(aten.hardsigmoid)
@out_wrapper()
@pw_cast_for_opmath
def hardsigmoid(self: Tensor) -> Tensor:
    return torch.clamp(torch.clamp(self + 3, min=0), max=6) / 6


@register_decomposition(aten.hardsigmoid_backward)
@out_wrapper("grad_input")
@pw_cast_for_opmath
def hardsigmoid_backward(grad_output: Tensor, self: Tensor):
    return torch.where(
        (self > -3.0) & (self < 3.0),
        grad_output * (1.0 / 6.0),
        0.0,
    )


@register_decomposition(aten.hardtanh_backward)
@out_wrapper("grad_input")
def hardtanh_backward(
    grad_output: Tensor, self: Tensor, min_val: float, max_val: float
):
    return torch.where((self <= min_val) | (self >= max_val), 0.0, grad_output)


@register_decomposition(aten.hardswish)
@out_wrapper()
@pw_cast_for_opmath
def hardswish(self: Tensor) -> Tensor:
    return self * torch.clamp(torch.clamp(self + 3, min=0), max=6) / 6


@register_decomposition(aten.hardswish_backward)
@out_wrapper()
@pw_cast_for_opmath
def hardswish_backward(grad_output: Tensor, self: Tensor) -> Tensor:
    return torch.where(
        self < -3,
        0.0,
        torch.where(self <= 3, grad_output * ((self / 3) + 0.5), grad_output),
    )


@register_decomposition(aten.threshold_backward)
@out_wrapper("grad_input")
def threshold_backward(grad_output: Tensor, self: Tensor, threshold: float):
    return torch.where(self <= threshold, 0, grad_output)


@register_decomposition(aten.leaky_relu_backward)
@out_wrapper("grad_input")
@pw_cast_for_opmath
def leaky_relu_backward(
    grad_output: Tensor, self: Tensor, negative_slope: float, self_is_result: bool
):
    return torch.where(self > 0, grad_output, grad_output * negative_slope)


@register_decomposition(aten.gelu_backward)
@out_wrapper("grad_input")
@pw_cast_for_opmath
def gelu_backward(grad: Tensor, self: Tensor, approximate: str = "none"):
    M_SQRT2 = 1.41421356237309504880
    M_SQRT1_2 = 0.70710678118654752440
    M_2_SQRTPI = 1.12837916709551257390
    if approximate == "tanh":
        kBeta = M_SQRT2 * M_2_SQRTPI * 0.5
        kKappa = 0.044715
        x_sq = self * self
        x_cube = x_sq * self
        inner = kBeta * (self + kKappa * x_cube)
        tanh_inner = torch.tanh(inner)

        left = 0.5 * self
        right = 1 + tanh_inner

        left_derivative = 0.5 * right

        tanh_derivative = 1 - tanh_inner * tanh_inner
        inner_derivative = kBeta * (1 + 3 * kKappa * x_sq)
        right_derivative = left * tanh_derivative * inner_derivative

        return grad * (left_derivative + right_derivative)
    else:
        kAlpha = M_SQRT1_2
        kBeta = M_2_SQRTPI * M_SQRT1_2 * 0.5
        cdf = 0.5 * (1 + torch.erf(self * kAlpha))
        pdf = kBeta * torch.exp(self * self * -0.5)
        return grad * (cdf + self * pdf)


@register_decomposition(aten.mish_backward)
@pw_cast_for_opmath
def mish_backward(grad_output: Tensor, input: Tensor):
    input_tanh_softplus = torch.tanh(F.softplus(input))
    input_sigmoid = torch.sigmoid(input)
    out = input * input_sigmoid * (1 - input_tanh_softplus * input_tanh_softplus)
    return grad_output * (input_tanh_softplus + out)


@register_decomposition(aten.silu)
@out_wrapper()
@pw_cast_for_opmath
def silu(self: Tensor) -> Tensor:
    return self * torch.sigmoid(self)


@register_decomposition(aten.silu_backward)
@out_wrapper("grad_input")
@pw_cast_for_opmath
def silu_backward(grad_output: Tensor, self: Tensor) -> Tensor:
    sigmoid = 1 / (1 + torch.exp(-self))
    return grad_output * sigmoid * (1 + self * (1 - sigmoid))


@register_decomposition(aten._prelu_kernel)
def _prelu_kernel(self: Tensor, weight: Tensor) -> Tensor:
    return torch.where(self > 0, self, weight * self)


@register_decomposition(aten._prelu_kernel_backward)
def _prelu_kernel_backward(
    grad_output: Tensor,
    self: Tensor,
    weight: Tensor,
) -> Tuple[Tensor, Tensor]:
    input_grad = torch.where(self > 0, grad_output, weight * grad_output)
    weight_grad = torch.where(self > 0, 0.0, self * grad_output)
    return (input_grad, weight_grad)


@register_decomposition(aten.rrelu_with_noise)
@aten.rrelu_with_noise.default.py_impl(DispatchKey.AutogradCUDA)
@out_wrapper()
@pw_cast_for_opmath
def rrelu_with_noise(
    self: Tensor,
    noise: Tensor,
    lower: float = 0.125,
    upper: float = 0.3333333333333333,
    training: bool = False,
    generator: Optional[torch.Generator] = None,
) -> Tensor:
    assert generator is None
    if training:
        not_positive = self <= 0
        r = aten.uniform(self, lower, upper)
        output = torch.where(not_positive, self * r, self)
        noise.copy_(torch.where(not_positive, r, 1))
        return output
    else:
        negative_slope = (lower + upper) / 2
        return aten.leaky_relu(self, negative_slope)


@register_decomposition(aten.rrelu_with_noise_)
@aten.rrelu_with_noise_.default.py_impl(DispatchKey.AutogradCUDA)
@pw_cast_for_opmath
def rrelu_with_noise_(
    self: Tensor,
    noise: Tensor,
    lower: float,
    upper: float,
    training: bool = False,
    generator: Optional[torch.Generator] = None,
) -> Tensor:
    return self.copy_(rrelu_with_noise(self, noise, lower, upper, training, generator))


@register_decomposition(aten.rrelu_with_noise_backward)
@out_wrapper()
@pw_cast_for_opmath
def rrelu_with_noise_backward(
    grad_output: Tensor,
    self: Tensor,
    noise: Tensor,
    lower: float,
    upper: float,
    training: bool,
    self_is_result: bool,
) -> Tensor:
    if training and upper - lower > 1e-6:
        return grad_output.mul(noise)
    else:
        negative_slope = (lower + upper) / 2
        return aten.leaky_relu_backward(
            grad_output, self, negative_slope, self_is_result
        )


@register_decomposition(aten.log_sigmoid_backward)
@out_wrapper("grad_input")
@pw_cast_for_opmath
def log_sigmoid_backward(grad_output: Tensor, self: Tensor, buffer: Tensor) -> Tensor:
    in_negative = self < 0
    max_deriv = torch.where(in_negative, 1, 0)
    sign = torch.where(in_negative, 1, -1)
    z = torch.exp(-torch.abs(self))
    return grad_output * (max_deriv - sign * (z / (1 + z)))
    # CPU has a special formula that uses buffer, but disabled for convenience sake
    # return (max_deriv - sign * (buffer / (1 + buffer))) * grad_output


def apply_loss_reduction(loss: Tensor, reduction: int):
    if reduction == Reduction.MEAN.value:
        return torch.mean(loss)
    elif reduction == Reduction.SUM.value:
        return torch.sum(loss)
    else:
        return loss


def to_real_dtype(dtype: torch.dtype):
    if dtype == torch.complex32:
        return torch.float16
    elif dtype == torch.complex64:
        return torch.float32
    elif dtype == torch.complex128:
        return torch.float64


# TODO: None of these loss castings are quite correct, see
# https://github.com/pytorch/pytorch/issues/76870. Also, the ATen kernels
# perform the pointwise portion in opmath, but don't maintain it between the
# pointwise portion and the reduction


@register_decomposition(aten.mse_loss)
@out_wrapper()
@pw_cast_for_opmath
def mse_loss(
    self: Tensor, target: Tensor, reduction: int = Reduction.MEAN.value
) -> Tensor:
    loss = (self - target) ** 2
    return apply_loss_reduction(loss, reduction)


@register_decomposition(aten.mse_loss_backward)
@out_wrapper("grad_input")
@pw_cast_for_opmath
def mse_loss_backward(
    grad_output: Tensor, input: Tensor, target: Tensor, reduction: int
):
    norm = 2.0 / input.numel() if reduction == Reduction.MEAN.value else 2.0
    return norm * (input - target) * grad_output


@register_decomposition(aten.smooth_l1_loss)
@out_wrapper()
@pw_cast_for_opmath
def smooth_l1_loss(
    self: Tensor,
    target: Tensor,
    reduction: int = Reduction.MEAN.value,
    beta: float = 1.0,
):
    loss = (self - target).abs()
    loss = torch.where(loss < beta, 0.5 * loss**2 / beta, loss - 0.5 * beta)
    return apply_loss_reduction(loss, reduction)


@register_decomposition(aten.smooth_l1_loss_backward.default)
@pw_cast_for_opmath
def smooth_l1_loss_backward(
    grad_output: Tensor, self: Tensor, target: Tensor, reduction: int, beta: float
):
    norm = 1.0 / self.numel() if reduction == Reduction.MEAN.value else 1.0
    x = self - target
    abs_x = torch.abs(x)
    norm_grad = norm * grad_output
    return torch.where(
        abs_x < beta,
        norm_grad * x / beta,
        norm_grad * torch.sign(x),
    )


@register_decomposition(aten.smooth_l1_loss_backward.grad_input)
@pw_cast_for_opmath
def smooth_l1_loss_backward_out(
    grad_output: Tensor,
    self: Tensor,
    target: Tensor,
    reduction: int,
    beta: float,
    grad_input: Tensor,
):
    result = smooth_l1_loss_backward(grad_output, self, target, reduction, beta)
    _maybe_resize_out(grad_input, result.shape)
    return _safe_copy_out(copy_from=result, copy_to=grad_input, exact_dtype=True)


@register_decomposition(aten.huber_loss_backward.default)
@pw_cast_for_opmath
def huber_loss_backward(
    grad_output: Tensor, self: Tensor, target: Tensor, reduction: int, delta: float
):
    norm = 1.0 / self.numel() if reduction == Reduction.MEAN.value else 1.0
    x = self - target
    return torch.where(
        x < -delta,
        -norm * grad_output * delta,
        torch.where(x > delta, norm * grad_output * delta, norm * x * grad_output),
    )


# We cannot use @out_wrapper() here, because the output tensor is not named 'out', it's 'grad_input'
@register_decomposition(aten.huber_loss_backward.out)
@pw_cast_for_opmath
def huber_loss_backward_out(
    grad_output: Tensor,
    self: Tensor,
    target: Tensor,
    reduction: int,
    delta: float,
    grad_input: Tensor,
):
    result = huber_loss_backward(grad_output, self, target, reduction, delta)
    _maybe_resize_out(grad_input, result.shape)
    return _safe_copy_out(copy_from=result, copy_to=grad_input, exact_dtype=True)


def _nll_loss_backward(
    grad_output: Tensor,
    self: Tensor,
    target: Tensor,
    weight: Optional[Tensor],
    reduction: int,
    ignore_index: int,
    total_weight: Tensor,
) -> Tensor:
    channel_dim = 0 if self.dim() < 2 else 1
    if reduction == Reduction.MEAN.value:
        grad_output = grad_output / total_weight

    target = target.unsqueeze(channel_dim)
    safe_target = torch.where(target != ignore_index, target, 0)
    grad_input = torch.zeros_like(self)
    grad_input = torch.scatter(grad_input, channel_dim, safe_target, -1.0)

    if grad_input.dim() > grad_output.dim() > 0:
        grad_output = grad_output.unsqueeze(channel_dim)

    if weight is not None:
        new_shape = [1 for _ in range(self.dim())]
        new_shape[channel_dim] = weight.shape[0]
        weight = weight.reshape(new_shape)
        grad_output = grad_output * weight

    grad_output = torch.where(target != ignore_index, grad_output, 0)

    return grad_input * grad_output


@register_decomposition(aten.glu_backward)
@out_wrapper("grad_input")
@pw_cast_for_opmath
def glu_backward(grad_output: Tensor, self: Tensor, dim: int) -> Tensor:
    assert self.dim() > 0, "glu does not support 0-dimensional tensors"
    wrap_dim = utils.canonicalize_dim(self.dim(), dim)
    nIn = self.size(wrap_dim)
    assert (
        nIn % 2 == 0
    ), f"Halving dimension must be even, but dimension {wrap_dim} is size {nIn}"
    inputSize = nIn // 2
    firstHalf = self.narrow(wrap_dim, 0, inputSize)
    secondHalf = self.narrow(wrap_dim, inputSize, inputSize)
    gradInputFirstHalf = torch.sigmoid(secondHalf)
    gradInputSecondHalf = (
        (1.0 - gradInputFirstHalf) * gradInputFirstHalf * firstHalf * grad_output
    )
    gradInputFirstHalf = gradInputFirstHalf * grad_output
    return torch.cat([gradInputFirstHalf, gradInputSecondHalf], dim=wrap_dim)


@register_decomposition(aten.nll_loss_backward)
@out_wrapper("grad_input")
def nll_loss_backward(
    grad_output: Tensor,
    self: Tensor,
    target: Tensor,
    weight: Optional[Tensor],
    reduction: int,
    ignore_index: int,
    total_weight: Tensor,
) -> Tensor:
    assert 0 <= self.dim() <= 2, "input tensor should be 1D or 2D"
    assert (
        target.dim() <= 1
    ), "0D or 1D target tensor expected, multi-target not supported"

    no_batch_dim = self.dim() == 1 and target.dim() == 0
    assert no_batch_dim or (
        self.shape[0] == target.shape[0]
    ), f"size mismatch (got input: {self.shape}, target: {target.shape})"
    assert total_weight.numel() == 1, (
        "expected total_weight to be a single element tensor, got: ",
        f"{total_weight.shape} ({total_weight.numel()} elements)",
    )

    assert (
        weight is None or weight.numel() == self.shape[-1]
    ), "weight tensor should be defined either for all or no classes"

    if reduction == Reduction.NONE.value and self.dim() == 2:
        assert grad_output.dim() == 1 and grad_output.shape[0] == self.shape[0], (
            f"Expected a tensor of dimension 1 and tensor.size[0] == {self.shape[0]} but "
            f"got: dimension {grad_output.dim()} and tensor.size[0] == {grad_output.shape[0]}"
        )
    else:
        assert (
            grad_output.dim() <= 1 and grad_output.numel() == 1
        ), f"Expected a single element grad_output tensor, but got: {grad_output.shape}"

    return _nll_loss_backward(
        grad_output, self, target, weight, reduction, ignore_index, total_weight
    )


@register_decomposition(aten.nll_loss2d_backward)
@out_wrapper("grad_input")
def nll_loss2d_backward(
    grad_output: Tensor,
    self: Tensor,
    target: Tensor,
    weight: Optional[Tensor],
    reduction: int,
    ignore_index: int,
    total_weight: Tensor,
) -> Tensor:
    assert (
        self.dim() == 4
    ), f"only batches of spatial inputs supported (4D tensors), but got input of dimension: {self.dim()}"

    assert (
        target.dim() == 3
    ), f"only batches of spatial targets supported (3D tensors) but got targets of dimension: {target.dim()}"

    assert (
        self.shape[0] == target.shape[0]
        and self.shape[2] == target.shape[1]
        and self.shape[3] == target.shape[2]
    ), f"size mismatch (got input: {self.shape}, target: {target.shape}"

    assert total_weight.numel() == 1, (
        "expected total_weight to be a single element tensor, "
        f"got: {total_weight.shape} ( {total_weight.numel()}, elements)"
    )

    return _nll_loss_backward(
        grad_output, self, target, weight, reduction, ignore_index, total_weight
    )


@register_decomposition(aten.binary_cross_entropy)
@out_wrapper()
@pw_cast_for_opmath
def binary_cross_entropy(
    self: Tensor,
    target: Tensor,
    weight: Optional[Tensor] = None,
    reduction: int = Reduction.MEAN.value,
) -> Tensor:
    # We cannot currently model this without introducing data-dependent control flow
    # TORCH_CHECK(
    #     (input_val >= 0) && (input_val <= 1),
    #     "all elements of input should be between 0 and 1"
    # )
    loss = (target - 1) * torch.maximum(
        torch.log1p(-self), self.new_full((), -100)
    ) - target * torch.maximum(torch.log(self), self.new_full((), -100))
    if weight is not None:
        loss = loss * weight
    return apply_loss_reduction(loss, reduction)


@register_decomposition(aten.binary_cross_entropy_backward)
@out_wrapper("grad_input")
@pw_cast_for_opmath
def binary_cross_entropy_backward(
    grad_output: Tensor,
    self: Tensor,
    target: Tensor,
    weight: Optional[Tensor] = None,
    reduction: int = Reduction.MEAN.value,
) -> Tensor:
    EPSILON = 1e-12
    result = grad_output * (self - target) / torch.clamp(self * (1 - self), min=EPSILON)
    if weight is not None:
        result = result * weight
    if reduction == Reduction.MEAN.value:
        result = result / self.numel()
    return result


@register_decomposition(aten.soft_margin_loss)
@out_wrapper()
@pw_cast_for_opmath
def soft_margin_loss(
    input: Tensor,
    target: Tensor,
    reduction: int = Reduction.MEAN.value,
) -> Tensor:
    loss = torch.log1p(torch.exp(-input * target))
    return apply_loss_reduction(loss, reduction)


@register_decomposition(aten.soft_margin_loss_backward)
@out_wrapper("grad_input")
@pw_cast_for_opmath
def soft_margin_loss_backward(
    grad_output: Tensor,
    self: Tensor,
    target: Tensor,
    reduction: int = Reduction.MEAN.value,
) -> Tensor:
    grad_input = target * grad_output * (torch.sigmoid(target * self) - 1)
    if reduction == Reduction.MEAN.value:
        grad_input = grad_input / self.numel()
    return grad_input


@register_decomposition(aten.dist)
@out_wrapper()
def dist(input: Tensor, other: Tensor, p: float = 2):
    return aten.norm(input - other, p=p)


@register_decomposition(aten._euclidean_dist)
@out_wrapper()
def _euclidean_dist(x1: Tensor, x2: Tensor) -> Tensor:
    x1_norm = x1.pow(2).sum(-1, True)
    x1_pad = torch.ones_like(x1_norm, memory_format=torch.contiguous_format)
    x2_norm = x2.pow(2).sum(-1, True)
    x2_pad = torch.ones_like(x2_norm, memory_format=torch.contiguous_format)
    x1_ = torch.cat([x1.mul(-2), x1_norm, x1_pad], -1)
    x2_ = torch.cat([x2, x2_pad, x2_norm], -1)
    result = x1_.matmul(x2_.mT)
    return result.clamp_min(0).sqrt()


@register_decomposition(aten.slice_backward)
@out_wrapper()
def slice_backward(
    grad_output: Tensor,
    input_sizes: List[int],
    dim: int,
    start: int,
    end: int,
    step: int,
):
    grad_input = grad_output.new_zeros(input_sizes)
    return torch.slice_scatter(grad_input, grad_output, dim, start, end, step)


@register_decomposition(aten.slice.Tensor)
def slice_forward(
    # Tensor(a) self, int dim=0, SymInt? start=None, SymInt? end=None, SymInt step=1
    self: Tensor,
    dim: int = 0,
    start: Optional[int] = None,
    end: Optional[int] = None,
    step: int = 1,
):
    ndim = self.dim()
    if ndim == 0:
        raise RuntimeError("slice() cannot be applied to a 0-dim tensor.")
    dim = utils.canonicalize_dim(self.dim(), dim)
    sizes = list(self.size())
    strides = list(self.stride())

    if step <= 0:
        raise RuntimeError("slice step must be positive")

    start_val = start if start is not None else 0
    end_val = end if end is not None else sys.maxsize  # 2^63 – 1

    if start_val < 0:
        start_val += sizes[dim]

    if end_val < 0:
        end_val += sizes[dim]

    if start_val < 0:
        start_val = 0
    elif start_val > sizes[dim]:
        start_val = sizes[dim]

    if end_val < start_val:
        end_val = start_val
    elif end_val > sizes[dim]:
        end_val = sizes[dim]

    storage_offset = self.storage_offset() + start_val * strides[dim]
    len = end_val - start_val
    sizes[dim] = (len + step - 1) // step
    strides[dim] *= step

    if self.is_quantized:
        raise NotImplementedError(
            "Slice decomposition for quantized tensors aren't implemented"
        )
    else:
        return self.as_strided(sizes, strides, storage_offset)


@register_decomposition(aten.select_backward)
@out_wrapper()
def select_backward(grad_output: Tensor, input_sizes: List[int], dim: int, index: int):
    grad_input = grad_output.new_zeros(input_sizes)
    return torch.select_scatter(grad_input, grad_output, dim, index)


@register_decomposition(aten.diagonal_backward)
@out_wrapper()
def diagonal_backward(
    grad_output: Tensor, input_sizes: List[int], offset: int, dim1: int, dim2: int
):
    grad_input = grad_output.new_zeros(input_sizes)
    return torch.diagonal_scatter(grad_input, grad_output, offset, dim1, dim2)


def _cast_grad_to_input_dtype(
    grad_output: Tensor, grad_input: Tensor, input_dtype: torch.dtype
):
    if grad_output.dtype != input_dtype:
        grad_input = grad_input.to(input_dtype)
    return grad_input


@register_decomposition(aten._softmax_backward_data)
@out_wrapper("grad_input")
@compute_only_pw_cast_for_opmath
def _softmax_backward_data(
    grad_output: Tensor, output: Tensor, dim: int, input_dtype: torch.dtype
):
    new_grad_output = grad_output * output
    grad_input = new_grad_output - output * torch.sum(
        new_grad_output, dim=dim, keepdim=True
    )

    # CPU kernel doesn't respect input_dtype, but following check doesn't work for meta tensor
    # if grad_output.device == torch.device("cpu"):
    #     return grad_input.contiguous()

    return _cast_grad_to_input_dtype(grad_output, grad_input, input_dtype).contiguous()


@register_decomposition(aten._log_softmax_backward_data)
@out_wrapper()
@compute_only_pw_cast_for_opmath
def _log_softmax_backward_data(
    grad_output: Tensor, output: Tensor, dim: int, input_dtype: torch.dtype
):
    grad_input = grad_output - torch.exp(output) * torch.sum(
        grad_output, dim=dim, keepdim=True
    )
    return _cast_grad_to_input_dtype(grad_output, grad_input, input_dtype)


def _im2col_col2im_indices_along_dim(
    input_d, kernel_d, dilation_d, padding_d, stride_d, device
):
    """Utility function to implement im2col and col2im"""
    blocks_d = input_d + padding_d * 2 - dilation_d * (kernel_d - 1)

    arange_kw = partial(torch.arange, dtype=torch.int64, device=device)

    # Stride kernel over input and find starting indices along dim d
    blocks_d_indices = arange_kw(0, blocks_d, stride_d).unsqueeze(0)

    # Apply dilation on kernel and find its indices along dim d
    kernel_grid = arange_kw(0, kernel_d * dilation_d, dilation_d).unsqueeze(-1)

    # Broadcast and add kernel starting positions (indices) with
    # kernel_grid along dim d, to get block indices along dim d
    return blocks_d_indices + kernel_grid


@register_decomposition(aten.im2col)
@out_wrapper()
@pw_cast_for_opmath
def im2col(
    input: Tensor,
    kernel_size: List[int],
    dilation: List[int],
    padding: List[int],
    stride: List[int],
) -> Tensor:
    torch._check(len(kernel_size) == 2, lambda: "im2col(): only 2D kernel supported")
    torch._check(len(dilation) == 2, lambda: "im2col(): only 2D dilation supported")
    torch._check(len(padding) == 2, lambda: "im2col(): only 2D padding supported")
    torch._check(len(stride) == 2, lambda: "im2col(): only 2D stride supported")

    def check_positive(param, param_name, strict=True):
        cond = all(p > 0 for p in param) if strict else all(p >= 0 for p in param)
        torch._check(
            cond, lambda: "{param_name} should be greater {'than' zero, but got {param}"
        )

    check_positive(kernel_size, "kernel_size")
    check_positive(dilation, "dilation")
    check_positive(dilation, "padding", strict=False)
    check_positive(stride, "stride")

    shape = input.shape
    ndim = len(shape)
    torch._check(
        ndim in (3, 4) and all(d != 0 for d in shape[-3:]),
        lambda: "Expected 3D or 4D (batch mode) tensor for input with possible 0 batch size "
        f"and non-zero dimensions, but got: {tuple(shape)}",
    )
    output_size = tuple(
        1 + (out + 2 * pad - dil * (ker - 1) - 1) // st
        for out, pad, dil, ker, st in zip(
            shape[-2:], padding, dilation, kernel_size, stride
        )
    )
    torch._check(
        all(c > 0 for c in output_size),
        lambda: f"Given an input with spacial size {tuple(shape[-2:])}, "
        f"kernel_size={kernel_size}, dilation={dilation}, "
        f"padding={padding}, stride={stride}, "
        "the calculated shape of the array of sliding blocks "
        f"is {output_size}, but its components must be at least one.",
    )
    batched_input = ndim == 4
    if not batched_input:
        input = input.unsqueeze(0)

    batch_dim, channel_dim, input_h, input_w = input.shape

    stride_h, stride_w = stride
    padding_h, padding_w = padding
    dilation_h, dilation_w = dilation
    kernel_h, kernel_w = kernel_size

    blocks_row_indices = _im2col_col2im_indices_along_dim(
        input_h, kernel_h, dilation_h, padding_h, stride_h, input.device
    )
    blocks_col_indices = _im2col_col2im_indices_along_dim(
        input_w, kernel_w, dilation_w, padding_w, stride_w, input.device
    )

    # Note that F.pad takes (padding_left, padding_right, padding_top, padding_bottom)
    # ugh
    padded_input = F.pad(input, (padding_w, padding_w, padding_h, padding_h))

    blocks_row_indices = blocks_row_indices.unsqueeze(-1).unsqueeze(-1)
    output = padded_input[:, :, blocks_row_indices, blocks_col_indices]
    output = output.permute(0, 1, 2, 4, 3, 5)
    num_blocks_row = blocks_row_indices.size(1)
    num_blocks_col = blocks_col_indices.size(1)
    output = output.reshape(
        batch_dim, channel_dim * kernel_h * kernel_w, num_blocks_row * num_blocks_col
    )

    if not batched_input:
        output = output.squeeze(0)
    return output


@register_decomposition(aten.col2im)
@out_wrapper()
@pw_cast_for_opmath
def col2im(
    input: Tensor,
    output_size: List[int],
    kernel_size: List[int],
    dilation: List[int],
    padding: List[int],
    stride: List[int],
) -> Tensor:
    torch._check(len(output_size) == 2, lambda: "only 2D output_size supported")
    torch._check(len(kernel_size) == 2, lambda: "only 2D kernel supported")
    torch._check(len(dilation) == 2, lambda: "only 2D dilation supported")
    torch._check(len(padding) == 2, lambda: "only 2D padding supported")
    torch._check(len(stride) == 2, lambda: "only 2D stride supported")

    def check_positive(param, param_name, strict=True):
        cond = all(p > 0 for p in param) if strict else all(p >= 0 for p in param)
        torch._check(
            cond, lambda: "{param_name} should be greater than zero, but got {param}"
        )

    check_positive(kernel_size, "kernel_size")
    check_positive(dilation, "dilation")
    check_positive(padding, "padding", strict=False)
    check_positive(stride, "stride")
    check_positive(output_size, "output_size")

    shape = input.shape
    ndim = len(shape)
    torch._check(
        ndim in (2, 3) and all(d != 0 for d in shape[-2:]),
        lambda: "Expected 2D or 3D (batch mode) tensor for input with possible 0 batch size "
        f"and non-zero dimensions, but got: {tuple(shape)}",
    )
    prod_kernel_size = kernel_size[0] * kernel_size[1]
    torch._check(
        shape[-2] % prod_kernel_size == 0,
        lambda: "Expected size of input's first non-batch dimension to be divisible by the "
        f"product of kernel_size, but got input.shape[-2] = {shape[-2]} and "
        f"kernel_size={kernel_size}",
    )
    col = [
        1 + (out + 2 * pad - dil * (ker - 1) - 1) // st
        for out, pad, dil, ker, st in zip(
            output_size, padding, dilation, kernel_size, stride
        )
    ]
    L = col[0] * col[1]
    torch._check(
        shape[-1] == L,
        lambda: f"Given output_size={output_size}, kernel_size={kernel_size}, "
        f"dilation={dilation}, padding={padding}, stride={stride}, "
        f"expected input.size(-1) to be {L} but got {shape[-1]}.",
    )
    torch._check(
        L > 0,
        lambda: f"Given output_size={output_size}, kernel_size={kernel_size}, "
        f"dilation={dilation}, padding={padding}, stride={stride}, "
        f"expected input.size(-1) to be {L} but got {shape[-1]}.",
    )
    batched_input = ndim == 3
    if not batched_input:
        input = input.unsqueeze(0)

    shape = input.shape

    out_h, out_w = output_size
    stride_h, stride_w = stride
    padding_h, padding_w = padding
    dilation_h, dilation_w = dilation
    kernel_h, kernel_w = kernel_size

    # col2im is defined as the backwards of im2col, so we differentiate its decomposition by hand
    input = input.reshape([shape[0], shape[1] // prod_kernel_size] + kernel_size + col)
    input = input.permute(0, 1, 2, 4, 3, 5)

    indices_row = _im2col_col2im_indices_along_dim(
        out_h, kernel_h, dilation_h, padding_h, stride_h, input.device
    )
    indices_row = _unsqueeze_to_dim(indices_row, 4)
    indices_col = _im2col_col2im_indices_along_dim(
        out_w, kernel_w, dilation_w, padding_w, stride_w, input.device
    )

    output_padded_size = [o + 2 * p for o, p in zip(output_size, padding)]
    output = input.new_zeros(
        [shape[0], shape[1] // prod(kernel_size)] + output_padded_size
    )
    idx = (None, None, indices_row, indices_col)
    output = aten._unsafe_index_put(output, idx, input, accumulate=True)
    output = F.pad(output, (-padding_w, -padding_w, -padding_h, -padding_h))

    if not batched_input:
        output = output.squeeze(0)
    return output


@register_decomposition(aten.native_dropout_backward)
@out_wrapper()
def native_dropout_backward(grad_output: Tensor, mask: Tensor, scale: float):
    # According to the CUDA kernel implementation we should have this test;
    # but it seems to fail tests!
    # torch._check(mask.dtype == torch.bool, lambda: f"Mask should be Bool Scalar Type {mask.dtype}")

    # Mimicking CUDA kernel's behavior for output stride: output follow input's memory format
    # This different from TensorIterator's behavior
    r = (grad_output * (mask.type_as(grad_output) * scale)).clone(
        memory_format=utils.suggest_memory_format(grad_output)
    )
    return r


@register_decomposition(aten.unfold_backward)
@out_wrapper()
def unfold_backward(
    grad: Tensor, input_size: List[int], dimension: int, size: int, step: int
) -> Tensor:
    if len(input_size) == 0:
        return torch.squeeze_copy(grad, 0)
    dim = utils.canonicalize_dim(len(input_size), dimension)
    idx = torch.arange(input_size[dim], device=grad.device, dtype=torch.int32)
    idx = idx.unfold(0, size, step).flatten()
    grad = grad.movedim(-1, dim + 1).flatten(dim, dim + 1)
    # nb. At the moment this generates two kernels in triton
    # It could potentially be fused into one call to scatter_reduce,
    # in the case step <= size provided scatter_reduce generates 1 kernel
    grad_input = grad.new_zeros(input_size)
    index = (None,) * dim + (idx,)
    return aten._unsafe_index_put(grad_input, index, grad, accumulate=True).contiguous()


@register_decomposition(aten.logit_backward.default)
@pw_cast_for_opmath
def logit_backward(
    grad_output: Tensor, self: Tensor, eps: Optional[float] = None
) -> Tensor:
    if eps is not None:
        lo = eps
        hi = 1.0 - lo
        return torch.where(
            torch.logical_and(self >= lo, self <= hi),
            grad_output / (self * (1.0 - self)),
            0.0,
        )
    else:
        return torch.where(
            torch.logical_and(self >= 0.0, self <= 1.0),
            grad_output / (self * (1.0 - self)),
            self.new_full((), float("nan")),
        )


@register_decomposition(aten.dropout)
@aten.dropout.default.py_impl(DispatchKey.CompositeImplicitAutograd)
@aten.dropout.default.py_impl(DispatchKey.Autograd)
def dropout(input: Tensor, p: float, train: Optional[bool]):
    if train and p != 0:
        return aten.native_dropout(input, p, train)[0]
    else:
        return input.clone()


@register_decomposition(aten.native_dropout)
@out_wrapper("out0", "out1")
def native_dropout(input: Tensor, p: float, train: Optional[bool]):
    if train and p != 0:
        if p == 1:
            return (torch.zeros_like(input), torch.zeros_like(input, dtype=torch.bool))
        if not input.dtype.is_floating_point:
            raise RuntimeError(
                "result type Float can't be cast to the desired output type Long"
            )
        bool_mask = torch.rand_like(input) > p
        res = bool_mask * input * float(1.0 / (1.0 - p))
        return (res, bool_mask)
    else:
        return (input, torch.ones_like(input, dtype=torch.bool))


@register_decomposition(aten._softmax)
@out_wrapper()
def _softmax(x: Tensor, dim: int, half_to_float: bool):
    # eager softmax returns a contiguous tensor. Ensure that decomp also returns
    # a contiguous tensor.
    x = x.contiguous()
    if half_to_float:
        assert x.dtype == torch.half
    computation_dtype, result_dtype = utils.elementwise_dtypes(
        x, type_promotion_kind=utils.ELEMENTWISE_TYPE_PROMOTION_KIND.DEFAULT
    )
    x = x.to(computation_dtype)
    if x.numel() == 0:
        unnormalized = torch.exp(x)
    else:
        x_max = torch.amax(x, dim, keepdim=True)
        unnormalized = torch.exp(x - x_max)
    result = unnormalized / torch.sum(unnormalized, dim, keepdim=True)
    if not half_to_float:
        result = result.to(result_dtype)
    return result


@register_decomposition(aten._log_softmax)
@out_wrapper()
def _log_softmax(x: Tensor, dim: int, half_to_float: bool):
    # eager log_softmax returns a contiguous tensor. Ensure that decomp also
    # returns a contiguous tensor.
    x = x.contiguous()
    if half_to_float:
        assert x.dtype == torch.half
    computation_dtype, result_dtype = utils.elementwise_dtypes(
        x, type_promotion_kind=utils.ELEMENTWISE_TYPE_PROMOTION_KIND.DEFAULT
    )
    x = x.to(computation_dtype)
    if x.numel() == 0:
        shifted = x
    else:
        x_max = torch.amax(x, dim, keepdim=True)
        shifted = x - x_max
    shifted_logsumexp = torch.log(torch.sum(torch.exp(shifted), dim, keepdim=True))
    result = shifted - shifted_logsumexp
    if not half_to_float:
        result = result.to(result_dtype)
    return result


@register_decomposition(aten.embedding)
@out_wrapper()
def embedding(
    weight: Tensor,
    indices: Tensor,
    padding_idx: int = -1,
    scale_grad_by_freq: bool = False,
    sparse: bool = False,
) -> Tensor:
    assert weight.dim() == 2, "'weight' must be 2-D"
    # Nb. scale_grad_by_freq is not used in the forward
    if indices.ndim <= 1:
        # We need this one as weight[indices] calls item() in these cases
        out = weight.index_select(0, indices)
        if indices.ndim == 0:
            out = out.squeeze(0)
        return out
    else:
        return weight[indices]


@register_decomposition(aten.embedding_dense_backward)
@out_wrapper()
def embedding_dense_backward(
    grad_output: Tensor,
    indices: Tensor,
    num_weights: int,
    padding_idx: int,
    scale_grad_by_freq: bool,
):
    computation_dtype, result_dtype = utils.elementwise_dtypes(
        grad_output, type_promotion_kind=utils.ELEMENTWISE_TYPE_PROMOTION_KIND.DEFAULT
    )
    grad_output = grad_output.to(computation_dtype)
    indices = _maybe_convert_to_dtype(indices, torch.long)  # type: ignore[assignment]
    if scale_grad_by_freq:
        counts = indices.new_zeros((num_weights,))
        ones = torch.ones_like(indices)
        counts = aten._unsafe_index_put(counts, [indices], ones, accumulate=True)
        grad_weights_scale = counts[indices]
        grad_output = grad_output / grad_weights_scale.unsqueeze(-1)

    mask = _unsqueeze_to_dim(indices == padding_idx, grad_output.ndim)
    grad = grad_output.masked_fill(mask, 0)
    grad_weight = grad_output.new_zeros(
        (num_weights,) + grad_output.shape[indices.ndim :]
    )
    return aten._unsafe_index_put(grad_weight, [indices], grad, accumulate=True).to(
        result_dtype
    )


def prod(x: List[int]):
    r = 1
    for i in x:
        r *= i
    return r


def _pad_chunk(
    tensors: List[Tensor],
    dim: int,
    num_chunks: int,
) -> List[Tensor]:
    padded_tensors = []
    for tensor in tensors:
        tensor_size = tensor.size()
        pad_along_dim = (tensor_size[dim] + num_chunks - 1) // num_chunks * num_chunks
<<<<<<< HEAD
        padded_size = (
            tensor_size[:dim]
            + torch.Size(
                [
                    pad_along_dim,
                ]
            )
            + tensor_size[dim + 1 :]
        )
        if padded_size != tensor_size:
            padded_tensor = tensor.new_zeros(padded_size)
            padded_tensor.narrow(dim, 0, tensor_size[dim]).copy_(tensor)
            tensor = padded_tensor
=======
        if pad_along_dim != tensor_size[dim]:
            # Use aten.constant_pad_nd instead of copy_ for functionalization
            pad = [0] * 2 * (tensor.ndim - dim - 1) + [
                0,
                pad_along_dim - tensor_size[dim],
            ]
            tensor = aten.constant_pad_nd(tensor, pad, 0)
>>>>>>> aa51b3f3
        view_size = tensor_size[:dim] + torch.Size([num_chunks, -1])
        padded_tensors.append(tensor.view(view_size))
    return padded_tensors


<<<<<<< HEAD
=======
def have_same_ndims(tensors: List[Tensor]):
    ndim = tensors[0].ndim
    for tensor in tensors:
        if tensor.ndim != ndim:
            return False
    return True


def leading_dimension_matches(tensors: List[Tensor], dim: int):
    leading_dim_sizes = tensors[0].size()[:dim]
    for tensor in tensors:
        torch._check(
            tensor.size()[:dim] == leading_dim_sizes,
            lambda: "_chunk_cat expects same sizes of 0,...,dim-1 dimensions for all tensors",
        )


def _preprocess_chunk_cat_inputs(
    tensors: List[Tensor],
    dim: int,
    num_chunks: int,
):
    torch._check(num_chunks >= 1, lambda: "_chunk_cat expects positive num_chunks")
    torch._check(
        len(tensors) > 0, lambda: "_chunk_cat expects a non-empty input tensor list"
    )
    expected_dtype = tensors[0].dtype
    expected_device = tensors[0].device
    for tensor in tensors:
        torch._check(tensor.numel() > 0, lambda: "_chunk_cat expects non-empty tensor")
        torch._check(
            tensor.dtype == expected_dtype,
            lambda: "_chunk_cat expects all input tensors with the same dtype",
        )
        torch._check(
            tensor.device == expected_device,
            lambda: "_chunk_cat expects all inputs tensors on the same device",
        )
    if have_same_ndims(tensors):
        dim = utils.canonicalize_dim(tensors[0].dim(), dim)
    else:
        torch._check(
            dim >= 0,
            lambda: "_chunk_cat expects non-negative dim when input tensors have different ndims",
        )
        for tensor in tensors:
            torch._check(
                dim < tensor.ndim,
                lambda: "_chunk_cat expects dim < ndim for all input tensors",
            )
    leading_dimension_matches(tensors, dim)
    return dim


>>>>>>> aa51b3f3
@register_decomposition([aten._chunk_cat.default, aten._chunk_cat.out])
def _chunk_cat(
    tensors: List[Tensor],
    dim: int,
    num_chunks: int,
    out: Optional[Tensor] = None,
) -> Tensor:
<<<<<<< HEAD
=======
    dim = _preprocess_chunk_cat_inputs(tensors, dim, num_chunks)
>>>>>>> aa51b3f3
    padded_tensors = _pad_chunk(tensors, dim, num_chunks)
    if out is None:
        return torch.cat(padded_tensors, dim + 1)
    else:
        torch.cat(padded_tensors, dim + 1, out=out)
        return out


@register_decomposition(aten.split_with_sizes)
def split_with_sizes(
    self: Tensor, split_sizes: List[int], dim: int = 0
) -> List[Tensor]:
    # NB: Perform the check_is_size tests first so that the
    # sum test does not try to do a replacement
    for i in range(len(split_sizes)):
        torch._check_is_size(
            split_sizes[i],
            lambda: "split_with_sizes expects split_sizes have only non-negative entries",
        )
    torch._check_with(
        ValueError,
        sum(split_sizes) == self.shape[dim],
        lambda: f"Split sizes add up to {sum(split_sizes)} but got the tensor's size of {self.shape[dim]}",
    )
    num_splits = len(split_sizes)
    splits = []
    start_idx = 0

    # Avoid importing sympy at a module level
    from torch.fx.experimental.symbolic_shapes import expect_true

    for i in range(num_splits):
        length = split_sizes[i]
        # We know this is true thanks to the sum, but this assertion helps
        # out our internal reasoning
        expect_true(start_idx + length <= self.shape[dim])
        splits.append(self.narrow(dim, start_idx, length))
        start_idx += length
    return splits


# out_wrapper currently does not allow optional outputs
@register_decomposition(
    [aten.split_with_sizes_copy.default, aten.split_with_sizes_copy.out]
)
def split_with_sizes_copy(
    self: Tensor,
    split_sizes: List[int],
    dim: int = 0,
    out: Optional[List[Tensor]] = None,
) -> Optional[List[Tensor]]:
    splits = split_with_sizes(self, split_sizes, dim=dim)
    if out is None:
        return [s.clone(memory_format=torch.contiguous_format) for s in splits]
    else:
        for output, split in zip(out, splits):
            _maybe_resize_out(output, split.shape)
            _safe_copy_out(copy_from=split, copy_to=output, exact_dtype=True)
        return None


@register_decomposition(aten.unsafe_split.Tensor)
def unsafe_split(input: Tensor, split_size: int, dim: int = 0) -> Tuple[Tensor, ...]:
    return aten.split.Tensor(input, split_size, dim)


@register_decomposition(aten.unsafe_split_with_sizes.default)
def unsafe_split_with_sizes(
    input: Tensor, split_sizes: List[int], dim: int = 0
) -> Tuple[Tensor, ...]:
    return aten.split_with_sizes.default(input, split_sizes, dim)


@register_decomposition(aten.split.Tensor)
def split(self: Tensor, split_size: int, dim: int = 0) -> Tuple[Tensor, ...]:
    input_sizes = self.shape
    dim_size = input_sizes[dim]
    if split_size == 0:
        assert dim_size == 0
        return (self,)
    chunks = (dim_size + split_size - 1) // split_size

    # Avoid importing sympy at a module level
    from torch.fx.experimental.symbolic_shapes import guard_int

    chunks = guard_int(chunks)
    split_sizes = [split_size for i in range(chunks)]
    split_sizes[-1] = split_size - (split_size * chunks - dim_size)
    return torch.split(self, split_sizes, dim)


@aten.tensor_split.tensor_indices_or_sections.py_impl(
    DispatchKey.CompositeImplicitAutograd
)
def tensor_split_tensor_indices_or_sections_py_impl(
    self: Tensor,
    tensor_indices_or_sections: Tensor,
    dim: int = 0,
) -> Tuple[Tensor, ...]:
    assert tensor_indices_or_sections.device.type == "cpu"
    assert tensor_indices_or_sections.dtype == torch.int64
    split_dim = tensor_indices_or_sections.dim()
    torch._check(
        split_dim == 1 or split_dim == 0,
        lambda: "tensor_split expected tensor_indices_or_sections to be a zero-dimensional "
        f"or one-dimensional tensor, but got a tensor with {split_dim} dims",
    )
    if split_dim == 0:
        sections = tensor_indices_or_sections.item()
        assert isinstance(sections, IntLike)
        return self.tensor_split(sections, dim)
    else:
        indices = [i.item() for i in tensor_indices_or_sections]
        return self.tensor_split(indices, dim)


# TODO: this doesn't appear to have enough precision in bfloat16
@register_decomposition(aten.addmm)
@out_wrapper()
@pw_cast_for_opmath
def addmm(self: Tensor, mat1: Tensor, mat2: Tensor, beta: int = 1, alpha: int = 1):
    if not self.is_floating_point() and not self.is_complex():
        beta = int(beta)
        alpha = int(alpha)
    out = alpha * torch.mm(mat1, mat2)
    if beta == 0:
        return out

    # The output of aten.addmm is contiguous, we need to match this behavior in the decomposition.
    # The original implementation 'beta * self + out' would return a strided tensor if `self` is strided.
    # We thus use `out`, the output of torch.mm, which is always contiguous, as the first argument for addition.
    # This is relying on TensorIterator's behavior that it takes higher precedence on the stride of first input.
    # Alternative, we can write `(beta * self + out).contiguous()`, but it introduces another copy in some cases.
    # This implementation is not ideal, and we should revisit this when we have a better solution.
    return out + beta * self


@register_decomposition(aten._addmm_activation)
@out_wrapper()
@pw_cast_for_opmath
def _addmm_activation(
    self: Tensor,
    mat1: Tensor,
    mat2: Tensor,
    beta: int = 1,
    alpha: int = 1,
    use_gelu: bool = False,
):
    out = addmm(self, mat1, mat2, beta, alpha)
    if use_gelu:
        if self.is_cuda:
            return aten.gelu(out, approximate="tanh")
        else:
            return aten.gelu(out)
    return aten.relu(out)


@register_decomposition(aten.addmv)
@out_wrapper()
@pw_cast_for_opmath
def addmv(self: Tensor, mat1: Tensor, vec: Tensor, beta: int = 1, alpha: int = 1):
    if not self.is_floating_point() and not self.is_complex():
        beta = int(beta)
        alpha = int(alpha)
    out = alpha * torch.mv(mat1, vec)
    if beta == 0:
        return out
    return out + beta * self


@register_decomposition(aten.native_group_norm_backward.default)
@pw_cast_for_opmath
def native_group_norm_backward(
    grad_output: Tensor,
    input: Tensor,
    mean: Tensor,
    rstd: Tensor,
    gamma: Optional[Tensor],
    N: int,
    C: int,
    HxW: int,
    group: int,
    output_mask: List[bool],
) -> Tuple[Optional[Tensor], Optional[Tensor], Optional[Tensor]]:
    utils.check_same_device(
        grad_output, input, mean, rstd, allow_cpu_scalar_tensors=False
    )
    utils.check_same_shape(input, grad_output, allow_cpu_scalar_tensors=False)
    utils.check_same_shape(mean, rstd, allow_cpu_scalar_tensors=False)
    torch._check(
        input.numel() == N * C * HxW,
        lambda: f"Expect input to have { N * C * HxW} elements",
    )
    torch._check(
        mean.shape == (N, group),
        lambda: f"Expect mean to have shape ({N}, {group}, but got {mean.shape}",
    )
    torch._check(
        gamma is None or gamma.numel() == C,
        lambda: f"Expect gamma to have {C} elements but got {gamma.numel() if gamma is not None else -1}",
    )

    cpg, _rem = divmod(C, group)
    torch._check(
        _rem == 0,
        lambda: f"Expect number of channels {C} to be evenly-divisible by number of groups {group}",
    )

    # Compute Internal gradients
    ds = torch.mul(grad_output, input).view(N, C, HxW).sum(dim=[2])
    db = grad_output.view(N, C, HxW).sum(dim=[2])

    d_input: Optional[Tensor] = None
    d_gamma: Optional[Tensor] = None
    d_bias: Optional[Tensor] = None
    if output_mask[0]:
        s = 1.0 / (HxW * cpg)
        if gamma is not None:
            ds_val = torch.mul(ds, gamma.unsqueeze(0)).reshape(N, group, cpg).sum(2)
            db_val = torch.mul(db, gamma.unsqueeze(0)).reshape(N, group, cpg).sum(2)
            c1 = torch.mul(
                rstd.unsqueeze(-1),
                gamma.reshape(1, group, cpg),
            )
        else:
            ds_val = ds.reshape(N, group, cpg).sum(2)
            db_val = db.reshape(N, group, cpg).sum(2)
            c1 = torch.mul(
                rstd.unsqueeze(-1),
                torch.ones((1, group, cpg), device=rstd.device),
            )
        c2 = (db_val * mean - ds_val) * rstd * rstd * rstd * s
        c3 = -c2 * mean - db_val * rstd * s

        c1 = c1.unsqueeze(-1)
        c2 = _unsqueeze_to_dim(c2, 4)
        c3 = _unsqueeze_to_dim(c3, 4)
        d_input = (
            torch.mul(grad_output.reshape(N, group, cpg, HxW), c1)
            + torch.mul(input.reshape(N, group, cpg, HxW), c2)
            + c3
        )
        d_input = d_input.reshape(input.shape).to(input.dtype)
    if output_mask[1]:
        d_gamma = (
            (
                (ds.view(N, group, cpg) - db.view(N, group, cpg) * mean.unsqueeze(-1))
                * rstd.unsqueeze(-1)
            )
            .sum(dim=[0])
            .reshape(C)
        )
    if output_mask[2]:
        d_bias = db.sum(dim=[0])

    return (d_input, d_gamma, d_bias)


# out_wrapper currently does not allow optional outputs
@register_decomposition(aten.native_group_norm_backward.out)
def native_group_norm_backward_out(
    grad_output: Tensor,
    input: Tensor,
    mean: Tensor,
    rstd: Tensor,
    gamma: Optional[Tensor],
    N: int,
    C: int,
    HxW: int,
    group: int,
    output_mask: List[bool],
    *,
    out0: torch.Tensor,
    out1: torch.Tensor,
    out2: torch.Tensor,
) -> Tuple[Optional[Tensor], Optional[Tensor], Optional[Tensor]]:
    result = native_group_norm_backward(
        grad_output, input, mean, rstd, gamma, N, C, HxW, group, output_mask
    )
    grad_input = (out0, out1, out2)
    for i, r in enumerate(result):
        if r is not None:
            _maybe_resize_out(grad_input[i], r.shape)
            _safe_copy_out(copy_from=r, copy_to=grad_input[i], exact_dtype=True)

    return grad_input


def _maybe_cast(x: Optional[Tensor], dtype) -> Optional[Tensor]:
    if x is not None:
        return x.to(dtype)
    return x


# TODO: Take a closer look at the type promotion semantics
@register_decomposition(aten.native_layer_norm_backward.default)
def native_layer_norm_backward(
    grad_out: Tensor,
    input: Tensor,
    normalized_shape: List[int],
    mean: Tensor,
    rstd: Tensor,
    weight: Optional[Tensor],
    bias: Optional[Tensor],
    output_mask: List[bool],
) -> Tuple[Optional[Tensor], Optional[Tensor], Optional[Tensor]]:
    input_shape = input.shape
    input_ndim = input.dim()
    computation_dtype = utils.get_computation_dtype(input.dtype)
    grad_out_cast, input_cast, weight_cast, bias_cast = (
        x.to(computation_dtype).contiguous() if x is not None else x
        for x in (grad_out, input, weight, bias)
    )
    assert grad_out_cast is not None

    axis = input_ndim - len(normalized_shape)
    inner_dims = input_shape[axis:]
    outer_dims = input_shape[:axis]
    inner_dim_indices: List[int] = []
    outer_dim_indices: List[int] = []
    for i in range(input_ndim):
        if i >= axis:
            inner_dim_indices.append(i)
        else:
            outer_dim_indices.append(i)

    N = prod(inner_dims)  # type: ignore[arg-type]
    M = prod(outer_dims)  # type: ignore[arg-type]
    if M <= 0 or N <= 0:
        return (
            input.new_zeros(input_shape) if output_mask[0] else None,
            input.new_zeros(input_shape[axis:]) if output_mask[1] else None,
            input.new_zeros(input_shape[axis:]) if output_mask[2] else None,
        )
    mean = _unsqueeze_to_dim(mean, input_cast.dim())  # type: ignore[union-attr]
    rstd = _unsqueeze_to_dim(rstd, input_cast.dim())  # type: ignore[union-attr]
    x_hat = (input_cast - mean) * rstd
    if weight_cast is not None:
        grad_x_hat = grad_out_cast * weight_cast
    else:
        grad_x_hat = grad_out_cast
    a = grad_x_hat * N
    b = torch.sum(grad_x_hat, inner_dim_indices, True)
    c1 = torch.mul(grad_x_hat, x_hat)
    c2 = torch.sum(c1, inner_dim_indices, True)
    c3 = torch.mul(x_hat, c2)

    inner = a - b - c3
    d_input: Optional[Tensor] = None
    d_weight: Optional[Tensor] = None
    d_bias: Optional[Tensor] = None
    if output_mask[0]:
        d_input = (rstd / N) * inner

    if output_mask[1] and weight_cast is not None:
        if len(outer_dim_indices) > 0:
            d_weight = torch.sum(grad_out_cast * x_hat, outer_dim_indices, False)
        else:
            d_weight = grad_out_cast * x_hat

    if output_mask[2] and bias_cast is not None:
        if len(outer_dim_indices) > 0:
            d_bias = torch.sum(grad_out_cast, outer_dim_indices, False)
        else:
            d_bias = grad_out_cast.clone()

    return (
        _maybe_cast(d_input, input.dtype),
        _maybe_cast(d_weight, input.dtype),
        _maybe_cast(d_bias, input.dtype),
    )


# out_wrapper currently does not allow optional outputs
@register_decomposition(aten.native_layer_norm_backward.out)
def native_layer_norm_backward_out(
    grad_out: Tensor,
    input: Tensor,
    normalized_shape: List[int],
    mean: Tensor,
    rstd: Tensor,
    weight: Optional[Tensor],
    bias: Optional[Tensor],
    output_mask: List[bool],
    *,
    out0: torch.Tensor,
    out1: torch.Tensor,
    out2: torch.Tensor,
) -> Tuple[Optional[Tensor], Optional[Tensor], Optional[Tensor]]:
    result = native_layer_norm_backward(
        grad_out, input, normalized_shape, mean, rstd, weight, bias, output_mask
    )
    grad_input = (out0, out1, out2)
    for i, r in enumerate(result):
        if r is not None:
            _maybe_resize_out(grad_input[i], r.shape)
            _safe_copy_out(copy_from=r, copy_to=grad_input[i], exact_dtype=True)

    return grad_input


def native_batch_norm_helper(
    input: Tensor,
    weight: Optional[Tensor],
    bias: Optional[Tensor],
    running_mean: Optional[Tensor],
    running_var: Optional[Tensor],
    training: bool,
    momentum: float,
    eps: float,
    functional: bool,
) -> Tuple[Tensor, Tensor, Tensor, Optional[Tensor], Optional[Tensor]]:
    reduction_dims = [0] + list(range(2, input.dim()))
    computation_dtype = utils.get_computation_dtype(input.dtype)
    new_running_mean = running_mean
    new_running_var = running_var
    if training:
        computation_dtype = utils.get_computation_dtype(input.dtype)
        input_acc = input.to(dtype=computation_dtype)
        biased_var, mean = torch.var_mean(
            input_acc, dim=reduction_dims, correction=0, keepdim=True
        )
        rstd = torch.rsqrt(biased_var + eps)

        output = (input - mean) * rstd

        save_mean = torch.squeeze(mean, reduction_dims)
        save_rstd = torch.squeeze(rstd, reduction_dims)
        if running_mean is not None:
            new_running_mean = momentum * save_mean + (1 - momentum) * running_mean
            if not functional:
                running_mean.copy_(new_running_mean)
        if running_var is not None:
            n = input.numel() / input.shape[1]
            # This doesn't strictly match eager's numerics, which accumulates var sum and then directly applies the correction
            # But... that would require re-implementing var here, for negligible numerics gain on a tensor whose
            # numerics probably don't matter.
            squeezed_var = torch.squeeze(biased_var, reduction_dims)
            unbiased_var = squeezed_var * (n / (n - 1))
            new_running_var = momentum * unbiased_var + (1 - momentum) * running_var
            if not functional:
                running_var.copy_(new_running_var)
    else:
        assert running_mean is not None and running_var is not None
        running_mean = running_mean.to(dtype=computation_dtype, copy=True)
        new_running_mean = running_mean
        running_var = running_var.to(dtype=computation_dtype, copy=True)
        new_running_var = running_var
        mean = running_mean
        invstd = 1 / (torch.sqrt(running_var + eps))
        # Very annoying inconsistency where CPU and CUDA give different shapes
        if input.device.type != "cpu":
            save_mean = running_mean
            save_rstd = invstd
        else:
            save_mean = input.new_zeros((0,))
            save_rstd = input.new_zeros((0,))
        mean = _unsqueeze_to_dim(mean, input.dim() - 1)
        invstd = _unsqueeze_to_dim(invstd, input.dim() - 1)
        output = (input - mean) * invstd

    if weight is not None:
        weight = weight.flatten()
        weight = _unsqueeze_to_dim(weight, input.dim() - 1)
        output = output * weight

    if bias is not None:
        bias = bias.flatten()
        bias = _unsqueeze_to_dim(bias, input.dim() - 1)
        output = output + bias

    if input.device.type == "cpu":
        save_mean = save_mean.to(dtype=input.dtype)
        save_rstd = save_rstd.to(dtype=input.dtype)
    return (
        output.to(dtype=input.dtype),
        save_mean,
        save_rstd,
        new_running_mean,
        new_running_var,
    )


@register_decomposition(aten.native_batch_norm)
@out_wrapper("out", "save_mean", "save_invstd")
def native_batch_norm(
    input: Tensor,
    weight: Optional[Tensor],
    bias: Optional[Tensor],
    running_mean: Optional[Tensor],
    running_var: Optional[Tensor],
    training: bool,
    momentum: float,
    eps: float,
) -> Tuple[Tensor, Tensor, Tensor]:
    output, save_mean, save_rstd, _, _ = native_batch_norm_helper(
        input, weight, bias, running_mean, running_var, training, momentum, eps, False
    )
    return output, save_mean, save_rstd


# TODO: this decomposition is NOT here to stay. We would much prefer replacing native_batch_norm
# with our new correctly schema'd _native_batch_norm_legit and its variants, but
# we cannot do that immediately in the C++ because it would be forwards incompatible
# with some mobile use cases.
#
# Since this change is most impactful for aot autograd/functionalization, we simply
# register this decomposition on the Autograd key for the python dispatcher (which is
# currently only used by aot autograd/functionalization and no one else, really).
# In two weeks or so, we should remove this decomposition and phase out the current native_batch_norm
# to be _native_batch_norm_legit and have the right schema (stating that there are input mutations).
@aten.native_batch_norm.default.py_impl(DispatchKey.Autograd)
@aten.native_batch_norm.default.py_impl(DispatchKey.CompositeImplicitAutograd)
def native_batch_norm_decomposition(
    input: Tensor,
    weight: Optional[Tensor],
    bias: Optional[Tensor],
    running_mean: Optional[Tensor],
    running_var: Optional[Tensor],
    training: bool,
    momentum: float,
    eps: float,
) -> Tuple[Tensor, Tensor, Tensor]:
    if running_mean is None and running_var is None:
        return aten._native_batch_norm_legit(
            input, weight, bias, training, momentum, eps
        )
    if running_mean is None:
        raise RuntimeError(
            "running_mean is None, but running_var is provided. "
            "They should both be None or both be provided."
        )
    if running_var is None:
        raise RuntimeError(
            "running_var is None, but running_mean is provided. "
            "They should both be None or both be provided."
        )
    if training:
        # HACK: batch norm consolidation should clean this up so this op doesn't take in a training arg.
        return aten._native_batch_norm_legit(
            input, weight, bias, running_mean, running_var, training, momentum, eps
        )
    else:
        return aten._native_batch_norm_legit_no_training(
            input, weight, bias, running_mean, running_var, momentum, eps
        )


@aten.unsafe_chunk.default.py_impl(DispatchKey.CompositeImplicitAutograd)
def unsafe_chunk_py_impl(tensor, chunks, dim=0) -> List[Tensor]:
    dim_size = tensor.size(dim)
    split_size = (dim_size + chunks - 1) // chunks

    if split_size == 0 and dim_size == 0:
        split_sizes = [split_size for _ in chunks]
        split_sizes[chunks - 1] = split_size - (split_size * chunks - dim_size)
        return torch.ops.aten.unsafe_split_with_sizes.default(tensor, split_sizes, dim)
    return torch.ops.aten.unsafe_split.Tensor(tensor, split_size, dim)


@register_decomposition(aten._native_batch_norm_legit_no_training.default)
def _native_batch_norm_legit_no_training(
    input: Tensor,
    weight: Optional[Tensor],
    bias: Optional[Tensor],
    running_mean: Tensor,
    running_var: Tensor,
    momentum: float,
    eps: float,
) -> Tuple[Tensor, Tensor, Tensor]:
    return aten._native_batch_norm_legit.default(
        input,
        weight,
        bias,
        running_mean,
        running_var,
        False,  # training
        momentum,
        eps,
    )


@register_decomposition(aten._native_batch_norm_legit.default)
def _native_batch_norm_legit(
    input: Tensor,
    weight: Optional[Tensor],
    bias: Optional[Tensor],
    running_mean: Tensor,
    running_var: Tensor,
    training: bool,
    momentum: float,
    eps: float,
) -> Tuple[Tensor, Tensor, Tensor]:
    output, save_mean, save_rstd, _, _ = native_batch_norm_helper(
        input, weight, bias, running_mean, running_var, training, momentum, eps, False
    )
    return output, save_mean, save_rstd


@register_decomposition(aten._native_batch_norm_legit.no_stats)
def _native_batch_norm_legit_no_stats(
    input: Tensor,
    weight: Optional[Tensor],
    bias: Optional[Tensor],
    training: bool,
    momentum: float,
    eps: float,
) -> Tuple[Tensor, Tensor, Tensor]:
    output, save_mean, save_rstd, _, _ = native_batch_norm_helper(
        input, weight, bias, None, None, training, momentum, eps, False
    )
    return output, save_mean, save_rstd


@register_decomposition(aten._native_batch_norm_legit_functional.default)
def _native_batch_norm_legit_functional(
    input: Tensor,
    weight: Optional[Tensor],
    bias: Optional[Tensor],
    running_mean: Tensor,
    running_var: Tensor,
    training: bool,
    momentum: float,
    eps: float,
) -> Tuple[Tensor, Tensor, Tensor, Tensor, Tensor]:
    (
        output,
        save_mean,
        save_rstd,
        new_running_mean,
        new_running_var,
    ) = native_batch_norm_helper(
        input, weight, bias, running_mean, running_var, training, momentum, eps, True
    )
    assert new_running_mean is not None, "new_running_mean should not be None"
    assert new_running_var is not None, "new_running_var should not be None"
    return output, save_mean, save_rstd, new_running_mean, new_running_var


@register_decomposition(aten._fused_dropout)
@out_wrapper("out0", "out1")
@pw_cast_for_opmath
def _fused_dropout_decomposition(input, p, generator=None):
    assert generator is None
    mask = (torch.rand_like(input) < p).to(dtype=torch.uint8)
    res = mask.type_as(input) * input * (1.0 / p)
    return (res, mask)


def device_hint(tensor):
    if isinstance(tensor, torch._subclasses.FakeTensor):
        return tensor.fake_device
    else:
        return None


@register_decomposition(aten._to_copy)
@out_wrapper()
def _to_copy(
    x: Tensor,
    *,
    dtype: Optional[torch.dtype] = None,
    layout=None,
    device: Optional[torch.device] = None,
    pin_memory: bool = False,
    non_blocking: bool = False,
    memory_format: Optional[torch.memory_format] = None,
):
    assert not layout or layout == torch.strided, "TODO"
    assert not pin_memory, "TODO"
    if device is None and dtype is None and memory_format is None:
        return x.clone()
    dtype_converted = False
    common_device = device_hint(x)

    if device is not None and device != x.device:
        # avoid conversions on cpu
        if dtype is not None and device.type == "cpu":
            x = torch._prims.convert_element_type(x, dtype)
            dtype_converted = True
        x = torch._prims.device_put(x, device)

    if dtype is not None and not dtype_converted:
        x = torch._prims.convert_element_type(x, dtype)
        dtype_converted = True

    if memory_format is not None:  # no ref/prim for memory format
        return torch.clone(x, memory_format=memory_format)
    return x


# Questionable decompositions
# This is only valid if we're running the graph without autograd, such as if the backward pass has been traced.
# Note that this decomposition causes issues with in-place ops
@register_decomposition([aten.detach, aten.lift, aten.lift_fresh])
@out_wrapper()
def nop_decomposition(x):
    return aten.alias(x)


# Also register to the Autograd dispatch key, so this decomp can run above autograd.
# native_batch_norm needs to decompose into other ops before autograd.
@aten.cudnn_batch_norm.default.py_impl(DispatchKey.Autograd)
@register_decomposition(aten.cudnn_batch_norm)
@out_wrapper("out0", "out1", "out2", "out3")
def cudnn_batch_norm(
    input: Tensor,
    weight: Tensor,
    bias: Optional[Tensor],
    running_mean: Optional[Tensor],
    running_var: Optional[Tensor],
    training: bool,
    exponential_average_factor: float,
    epsilon: float,
):
    a, b, c = aten.native_batch_norm(
        input,
        weight,
        bias,
        running_mean,
        running_var,
        training,
        exponential_average_factor,
        epsilon,
    )
    # Cudnn return running mean and variance when training is True
    if training:
        return (a, b, c, input.new_zeros((0,), dtype=torch.uint8))
    return (
        a,
        weight.new_zeros((0,)),
        weight.new_zeros((0,)),
        input.new_zeros((0,), dtype=torch.uint8),
    )


def _broadcast_batch_norm_backward(x, broadcast_mask):
    for axis, mask in enumerate(broadcast_mask):
        if mask == 1 and not (axis < x.ndim and x.shape[axis] == broadcast_mask[axis]):
            x = x.unsqueeze(axis)
    return x


@register_decomposition(aten.native_batch_norm_backward.default)
def native_batch_norm_backward(
    grad_out: Tensor,
    input: Tensor,
    weight: Optional[Tensor],
    running_mean: Optional[Tensor],
    running_var: Optional[Tensor],
    save_mean: Optional[Tensor],
    save_invstd: Optional[Tensor],
    train: bool,
    eps: float,
    output_mask: List[bool],
) -> Tuple[Tensor, Optional[Tensor], Optional[Tensor]]:
    input_dtype = input.dtype
    if weight is not None:
        weight_dtype = weight.dtype
    else:
        weight_dtype = input_dtype
    computation_dtype = utils.get_computation_dtype(input.dtype)
    (
        grad_out_cast,
        input_cast,
        weight_cast,
        running_mean_cast,
        running_var_cast,
        save_mean_cast,
        save_invstd_cast,
    ) = (
        x.to(computation_dtype) if x is not None else x
        for x in (
            grad_out,
            input,
            weight,
            running_mean,
            running_var,
            save_mean,
            save_invstd,
        )
    )
    input_shape = input.shape
    input_rank = input.dim()
    assert input_rank >= 2, "rank of the input must be at least 2"

    axis = 1
    num_features = prod(list(input_shape)) / input_shape[axis]
    mean = save_mean_cast
    invstd = save_invstd_cast
    if train:
        assert save_mean_cast is not None and save_invstd_cast is not None
    else:
        assert running_mean_cast is not None and running_var_cast is not None
        mean = running_mean_cast
        invstd = torch.rsqrt(running_var_cast + eps)

    broadcast_mask: List[int] = [1] * input_rank
    broadcast_mask[axis] = input_shape[axis]

    reduction_axes: List[int] = []
    for i in range(input_rank):
        if i != axis:
            reduction_axes.append(i)

    mean = _broadcast_batch_norm_backward(mean, broadcast_mask)  # type: ignore[arg-type]
    norm = 1.0 / num_features
    grad_output_sum = torch.sum(grad_out_cast, reduction_axes)  # type: ignore[arg-type]
    dot_p = torch.sum(grad_out_cast * (input_cast - mean), reduction_axes)  # type: ignore[operator]

    grad_mean = _broadcast_batch_norm_backward(grad_output_sum * norm, broadcast_mask)
    proj_scale = _broadcast_batch_norm_backward(torch.mul(dot_p * norm, invstd * invstd), broadcast_mask)  # type: ignore[operator]

    if weight_cast is None:
        grad_scale = _broadcast_batch_norm_backward(invstd, broadcast_mask) * 1.0  # type: ignore[arg-type]
    else:
        grad_scale = _broadcast_batch_norm_backward(
            invstd * weight_cast, broadcast_mask
        )

    if train:
        proj = (input_cast - mean) * proj_scale  # type: ignore[operator]
        grad_input = ((grad_out_cast - proj) - grad_mean) * grad_scale
    else:
        grad_input = grad_out_cast * grad_scale

    if output_mask[1]:
        grad_weight = dot_p * invstd
    else:
        grad_weight = None  # "None" doesn't work with vjp, should use zeros for vjp

    if output_mask[2]:
        grad_bias = grad_output_sum
    else:
        grad_bias = None  # "None" doesn't work with vjp, should use zeros for vjp

    return (
        grad_input.to(input_dtype),
        _maybe_cast(grad_weight, weight_dtype),
        _maybe_cast(grad_bias, weight_dtype),
    )


# out_wrapper currently does not allow optional outputs
@register_decomposition(aten.native_batch_norm_backward.out)
def native_batch_norm_backward_out(
    grad_out: Tensor,
    input: Tensor,
    weight: Optional[Tensor],
    running_mean: Optional[Tensor],
    running_var: Optional[Tensor],
    save_mean: Optional[Tensor],
    save_invstd: Optional[Tensor],
    train: bool,
    eps: float,
    output_mask: List[bool],
    *,
    out0: torch.Tensor,
    out1: torch.Tensor,
    out2: torch.Tensor,
) -> Tuple[Tensor, Optional[Tensor], Optional[Tensor]]:
    result = native_batch_norm_backward(
        grad_out,
        input,
        weight,
        running_mean,
        running_var,
        save_mean,
        save_invstd,
        train,
        eps,
        output_mask,
    )
    grad_input = (out0, out1, out2)
    for i, r in enumerate(result):
        if r is not None:
            _maybe_resize_out(grad_input[i], r.shape)
            _safe_copy_out(copy_from=r, copy_to=grad_input[i], exact_dtype=True)

    return grad_input


@register_decomposition(aten.cudnn_batch_norm_backward)
@out_wrapper("out0", "out1", "out2")
def cudnn_batch_norm_backward(
    input: Tensor,
    grad_output: Tensor,
    weight: Tensor,
    running_mean: Optional[Tensor],
    running_var: Optional[Tensor],
    save_mean: Optional[Tensor],
    save_var: Optional[Tensor],
    epsilon: float,
    reserveSpace: Tensor,
):
    return aten.native_batch_norm_backward(
        grad_output,
        input,
        weight,
        running_mean,
        running_var,
        save_mean,
        save_var,
        True,
        epsilon,
        [True, True, True],
    )


@register_decomposition(aten._adaptive_avg_pool2d)
@out_wrapper()
@pw_cast_for_opmath
def adaptive_avg_pool2d(input: Tensor, output_size: Tuple[int, int]):
    # Preconditions
    device = input.device
    shape = input.shape
    ndim = len(shape)
    torch._check(
        ndim in (3, 4),
        lambda: f"adaptive_avg_pool2d(): Expected 3D or 4D tensor, but got {ndim}",
    )
    for d in input.shape[-2:]:
        torch._check(
            d != 0,
            lambda: "adaptive_avg_pool2d(): Expected input to have non-zero size for "
            f"non-batch dimensions, but input has shape {tuple(shape)}.",
        )

    # Optimisation (we should also do this in the kernel implementation)
    if shape[-2] % output_size[-2] == 0 and shape[-1] % output_size[-1] == 0:
        stride = tuple(i // o for i, o in zip(shape[-2:], output_size))
        kernel = tuple(
            i - (o - 1) * s for i, o, s in zip(shape[-2:], output_size, stride)
        )
        return torch.nn.functional.avg_pool2d(input, kernel, stride)

    def start_index(a, b, c):
        return torch.div(a * c, b, rounding_mode="trunc")

    def end_index(a, b, c):
        return torch.div((a + 1) * c + b - 1, b, rounding_mode="trunc")

    def compute_idx(in_size, out_size):
        orange = torch.arange(out_size, device=device, dtype=torch.int64)
        i0 = start_index(orange, out_size, in_size)
        # Let length = end_index - start_index, i.e. the length of the pooling kernels
        # length.max() can be computed analytically as follows:
        maxlength = in_size // out_size + 1
        in_size_mod = in_size % out_size
        # adaptive = True iff there are kernels with different lengths
        adaptive = not (in_size_mod == 0 or out_size % in_size_mod == 0)
        if adaptive:
            maxlength += 1
        elif in_size_mod == 0:
            maxlength -= 1

        range_max = torch.arange(maxlength, device=device, dtype=torch.int64)
        idx = i0.unsqueeze(-1) + range_max
        if adaptive:
            # Need to clamp to avoid accessing out-of-bounds memory
            # TODO make minimum accept scalars
            maxval = torch.scalar_tensor(
                in_size - 1, dtype=idx.dtype, device=idx.device
            )
            idx = torch.minimum(idx, maxval)

            # Compute the length
            i1 = end_index(orange, out_size, in_size)
            length = i1 - i0
        else:
            length = maxlength
        return idx, length, range_max, adaptive

    # length is not None if it's constant, otherwise we'll need to compute it
    idxh, length_h, range_max_h, adaptive_h = compute_idx(shape[-2], output_size[-2])
    idxw, length_w, range_max_w, adaptive_w = compute_idx(shape[-1], output_size[-1])

    vals = input[..., _unsqueeze_to_dim(idxh, 4), idxw]
    # Shortcut for the simpler case
    if not adaptive_h and not adaptive_w:
        return torch.mean(vals, dim=(-3, -1))

    def maybe_mask(vals, length, range_max, adaptive, dim):
        if isinstance(length, IntLike):
            return vals, length
        else:
            # zero-out the things we didn't really want to select
            assert dim < 0
            # hack
            mask = range_max >= length.unsqueeze(-1)
            if dim == -2:
                mask = _unsqueeze_to_dim(mask, 4)
            vals = torch.masked_fill(vals, mask, 0.0)
            # Compute the length of each window
            length = _unsqueeze_to_dim(length, -dim)
            return vals, length

    vals, length_h = maybe_mask(
        vals, length_h, range_max_h, adaptive=adaptive_h, dim=-2
    )
    vals, length_w = maybe_mask(
        vals, length_w, range_max_w, adaptive=adaptive_w, dim=-1
    )

    # We unroll the sum as we assume that the kernels are going to be small
    ret = None
    for i, j in product(range(vals.shape[-3]), range(vals.shape[-1])):
        if ret is None:
            ret = vals[..., i, :, j]
        else:
            ret = ret + vals[..., i, :, j]
    return ret / (length_h * length_w)


@register_decomposition(aten.index_add_)
def index_add_(
    x: TensorLike,
    dim: int,
    index: TensorLike,
    tensor: TensorLike,
    *,
    alpha: NumberType = 1,
):
    return _index_add(x, dim, index, tensor, inplace=True, alpha=alpha)


@register_decomposition(aten.index_add)
@out_wrapper()
def index_add(
    x: TensorLike,
    dim: int,
    index: TensorLike,
    tensor: TensorLike,
    *,
    alpha: NumberType = 1,
):
    return _index_add(x, dim, index, tensor, inplace=False, alpha=alpha)


def _index_add(
    x: TensorLike,
    dim: int,
    index: TensorLike,
    tensor: TensorLike,
    *,
    inplace: bool,
    alpha: NumberType = 1,
):
    dim = utils.canonicalize_dims(x.ndim, dim)
    torch._check(
        index.ndim <= 1,
        lambda: f"Index should have dimension 1 or 0 (got {index.ndim})",
    )
    index_size = index.size(0) if index.ndim == 1 else 1
    tensor_size = tensor.size(dim) if tensor.ndim > 0 else 1
    torch._check(
        tensor_size == index_size,
        lambda: f"Number of indices ({index_size}) should be equal to tensor.size(dim) ({tensor_size}), for {dim=}",
    )
    if alpha != 1:
        python_type = utils.dtype_to_type(x.dtype)
        torch._check(
            python_type == bool
            or utils.is_weakly_lesser_type(type(alpha), python_type),
            lambda: f"alpha argument of type {type(alpha)} cannot be safely cast to type {python_type}!",
        )
        tensor = tensor * alpha
    # Treat scalars as elements of \R^1
    zero_dim = x.ndim == 0
    x1 = x.unsqueeze(0) if zero_dim else x
    idx = (None,) * dim + (index,)
    index_put = aten.index_put_ if inplace else aten.index_put
    out = index_put(x1, idx, tensor, accumulate=True)
    if inplace:
        return x
    else:
        return out.squeeze(0) if zero_dim else out.contiguous()


@register_decomposition(aten.pad_sequence.default)
@aten.pad_sequence.default.py_impl(DispatchKey.CompositeImplicitAutograd)
def pad_sequence(sequences, batch_first=False, padding_value=0.0):
    torch._check(len(sequences) > 0, lambda: "received an empty list of sequences")
    sequences_size = len(sequences)
    max_size = sequences[0].size()
    trailing_dims = max_size[1:]
    max_len = max(x.size(0) for x in sequences)
    if batch_first:
        out_dims = (sequences_size, max_len)
    else:
        out_dims = (max_len, sequences_size)
    out_dims = out_dims + trailing_dims
    out = sequences[0].new_full(out_dims, padding_value)
    dim_paddings = (0, 0) * len(trailing_dims)
    for i in range(sequences_size):
        currseq = sequences[i]
        row = aten.constant_pad_nd(
            currseq, dim_paddings + (0, max_len - currseq.size(0)), padding_value
        )
        if batch_first:
            out = aten.select_scatter(out, row, dim=0, index=i)
        else:
            out = aten.select_scatter(out, row, dim=1, index=i)
    return out


@register_decomposition(aten.index_copy_)
def index_copy_(x: TensorLike, dim: int, index: TensorLike, tensor: TensorLike):
    return _index_copy(x, dim, index, tensor, inplace=True)


@register_decomposition(aten.index_copy)
@out_wrapper()
def index_copy(x: TensorLike, dim: int, index: TensorLike, tensor: TensorLike):
    return _index_copy(x, dim, index, tensor, inplace=False)


def _index_copy(
    x: TensorLike, dim: int, index: TensorLike, tensor: TensorLike, *, inplace: bool
):
    dim = utils.canonicalize_dims(x.ndim, dim)
    torch._check(
        index.ndim <= 1,
        lambda: f"Index should have dimension 1 or 0 (got {index.ndim})",
    )
    # Treat scalars as elements of \R^1
    zero_dim = x.ndim == 0
    x1 = x.unsqueeze(0) if zero_dim else x
    index = index.unsqueeze(0) if index.ndim == 0 else index
    idx = (None,) * dim + (index,)
    index_put = aten.index_put_ if inplace else aten.index_put
    out = index_put(x1, idx, tensor)
    if inplace:
        return x
    else:
        return out.squeeze(0) if zero_dim else out.contiguous()


# nb: Should use acc_t, not op_math
@register_decomposition(aten.log_sigmoid_forward)
@out_wrapper("output", "buffer")
@pw_cast_for_opmath
def log_sigmoid_forward(self: Tensor) -> Tuple[Tensor, Tensor]:
    min = torch.minimum(self.new_zeros(()), self)
    z = torch.exp(-torch.abs(self))
    if self.is_cuda:
        buffer = self.new_zeros((0,))
    else:
        buffer = z
    return min - torch.log1p(z), buffer


@register_decomposition(aten.uniform)
@out_wrapper()
def uniform(
    x: Tensor,
    low: Union[bool, int, float] = 0.0,
    high: Union[bool, int, float] = 1.0,
    generator: Optional[torch.Generator] = None,
):
    return prims._uniform_helper(
        x.shape,
        low=sym_float(low),
        high=sym_float(high),
        dtype=x.dtype,
        device=x.device,
        generator=generator,
    )


@register_decomposition(aten.uniform_)
def uniform_(self, low=0, high=1, generator=None):
    return self.copy_(uniform(self, low, high, generator))


# aten/src/ATen/native/UpSample.cpp compute_output_size
def upsample_compute_output_size(input_size, output_size, scale_factors):
    spatial_dimensions = len(input_size) - 2
    if output_size is not None:
        torch._check(
            scale_factors is None,
            lambda: "Must specify exactly one of output_size and scale_factors",
        )
        torch._check(len(output_size) == spatial_dimensions, lambda: "")
        return output_size
    if scale_factors is not None:
        # NB: this isn't necessary lol
        torch._check(
            output_size is None,
            lambda: "Must specify exactly one of output_size and scale_factors",
        )
        torch._check(len(scale_factors) == spatial_dimensions, lambda: "")
        output_size = []
        for i, s in enumerate(scale_factors):
            if int(s) == s:
                output_size.append(input_size[i + 2] * int(s))
            else:
                output_size.append(sym_int(input_size[i + 2] * s))
        return output_size
    torch._check(
        False, lambda: "Must specify exactly one of output_size and scale_factors"
    )


def get_scale_value(scales, idx):
    if scales is None:
        return None
    return scales[idx]


@register_decomposition(aten.upsample_nearest1d.vec)
@aten.upsample_nearest1d.vec.py_impl(DispatchKey.CompositeImplicitAutograd)
@aten.upsample_nearest1d.vec.py_impl(DispatchKey.Autograd)
def upsample_nearest1d_vec(input, output_size, scale_factors):
    osize = upsample_compute_output_size(input.size(), output_size, scale_factors)
    scale = get_scale_value(scale_factors, 0)

    return aten.upsample_nearest1d.default(input, osize, scale)


@register_decomposition(aten._upsample_nearest_exact1d.vec)
@aten._upsample_nearest_exact1d.vec.py_impl(DispatchKey.CompositeImplicitAutograd)
@aten._upsample_nearest_exact1d.vec.py_impl(DispatchKey.Autograd)
def _upsample_nearest_exact1d_vec(input, output_size, scale_factors):
    osize = upsample_compute_output_size(input.size(), output_size, scale_factors)
    scale = get_scale_value(scale_factors, 0)

    return aten._upsample_nearest_exact1d.default(input, osize, scale)


@register_decomposition(aten.upsample_nearest2d.vec)
@aten.upsample_nearest2d.vec.py_impl(DispatchKey.CompositeImplicitAutograd)
@aten.upsample_nearest2d.vec.py_impl(DispatchKey.Autograd)
def upsample_nearest2d_vec(input, output_size, scale_factors):
    osize = upsample_compute_output_size(input.size(), output_size, scale_factors)
    scale_h = get_scale_value(scale_factors, 0)
    scale_w = get_scale_value(scale_factors, 1)

    return aten.upsample_nearest2d.default(input, osize, scale_h, scale_w)


@register_decomposition(aten._upsample_nearest_exact2d.vec)
@aten._upsample_nearest_exact2d.vec.py_impl(DispatchKey.CompositeImplicitAutograd)
@aten._upsample_nearest_exact2d.vec.py_impl(DispatchKey.Autograd)
def _upsample_nearest_exact2d_vec(input, output_size, scale_factors):
    osize = upsample_compute_output_size(input.size(), output_size, scale_factors)
    scale_h = get_scale_value(scale_factors, 0)
    scale_w = get_scale_value(scale_factors, 1)

    return aten._upsample_nearest_exact2d.default(input, osize, scale_h, scale_w)


@register_decomposition(aten.upsample_nearest3d.vec)
@aten.upsample_nearest3d.vec.py_impl(DispatchKey.CompositeImplicitAutograd)
@aten.upsample_nearest3d.vec.py_impl(DispatchKey.Autograd)
def upsample_nearest3d_vec(input, output_size, scale_factors):
    osize = upsample_compute_output_size(input.size(), output_size, scale_factors)
    scale_d = get_scale_value(scale_factors, 0)
    scale_h = get_scale_value(scale_factors, 1)
    scale_w = get_scale_value(scale_factors, 2)

    return aten.upsample_nearest3d.default(input, osize, scale_d, scale_h, scale_w)


@register_decomposition(aten._upsample_nearest_exact3d.vec)
@aten._upsample_nearest_exact3d.vec.py_impl(DispatchKey.CompositeImplicitAutograd)
@aten._upsample_nearest_exact3d.vec.py_impl(DispatchKey.Autograd)
def _upsample_nearest_exact3d_vec(input, output_size, scale_factors):
    osize = upsample_compute_output_size(input.size(), output_size, scale_factors)
    scale_d = get_scale_value(scale_factors, 0)
    scale_h = get_scale_value(scale_factors, 1)
    scale_w = get_scale_value(scale_factors, 2)

    return aten._upsample_nearest_exact3d.default(
        input, osize, scale_d, scale_h, scale_w
    )


def _compute_upsample_nearest_indices(input, output_size, scales, exact=False):
    # For each dim in output_size, compute the set of input indices used
    # to produce the upsampled output.
    indices = []
    num_spatial_dims = len(output_size)
    offset = 0.5 if exact else 0.0

    for d in range(num_spatial_dims):
        # Math matches aten/src/ATen/native/cpu/UpSampleKernel.cpp
        #
        # Indices are computed as following:
        # scale = isize / osize
        # Case: exact=False
        # input_index = floor(output_index * scale)
        # Same as OpenCV INTER_NEAREST
        #
        # Case: exact=False
        # index_f32 = (output_index + 0.5) * scale - 0.5
        # input_index = round(index_f32)
        # Same as Pillow and Scikit-Image/Scipy ndi.zoom
        osize = output_size[d]
        isize = input.shape[-num_spatial_dims + d]
        scale = isize / (isize * scales[d]) if scales[d] is not None else isize / osize

        output_indices = torch.arange(osize, dtype=torch.float32, device=input.device)
        input_indices = ((output_indices + offset) * scale).to(torch.int64)
        for _ in range(num_spatial_dims - 1 - d):
            input_indices = input_indices.unsqueeze(-1)
        indices.append(input_indices)
    return tuple(indices)


@register_decomposition(aten.upsample_nearest1d.default)
@aten.upsample_nearest1d.default.py_impl(DispatchKey.Autograd)
@pw_cast_for_opmath
def upsample_nearest1d(
    input: Tensor,
    output_size: List[int],
    scales: Optional[float] = None,
) -> Tensor:
    (l_indices,) = _compute_upsample_nearest_indices(input, output_size, (scales,))
    return aten._unsafe_index(input, (None, None, l_indices))


@register_decomposition(aten._upsample_nearest_exact1d.default)
@aten._upsample_nearest_exact1d.default.py_impl(DispatchKey.Autograd)
@pw_cast_for_opmath
def _upsample_nearest_exact1d(
    input: Tensor,
    output_size: List[int],
    scales: Optional[float] = None,
) -> Tensor:
    (l_indices,) = _compute_upsample_nearest_indices(
        input, output_size, (scales,), exact=True
    )
    return aten._unsafe_index(input, (None, None, l_indices))


def _upsample_nearest2d_common(input, h_indices, w_indices):
    result = aten._unsafe_index(input, (None, None, h_indices, w_indices))

    # convert output to correct memory format, if necessary
    memory_format = utils.suggest_memory_format(input)

    # following "heuristic: only use channels_last path when it's faster than the contiguous path"
    _, n_channels, _, _ = input.shape
    if input.device.type == "cuda" and n_channels < 4:
        memory_format = torch.contiguous_format

    result = result.contiguous(memory_format=memory_format)
    return result


@register_decomposition(aten.upsample_nearest2d.default)
@aten.upsample_nearest2d.default.py_impl(DispatchKey.Autograd)
@pw_cast_for_opmath
def upsample_nearest2d(
    input: Tensor,
    output_size: List[int],
    scales_h: Optional[float] = None,
    scales_w: Optional[float] = None,
) -> Tensor:
    h_indices, w_indices = _compute_upsample_nearest_indices(
        input, output_size, (scales_h, scales_w)
    )
    return _upsample_nearest2d_common(input, h_indices, w_indices)


@register_decomposition(aten._upsample_nearest_exact2d.default)
@aten._upsample_nearest_exact2d.default.py_impl(DispatchKey.Autograd)
@pw_cast_for_opmath
def _upsample_nearest_exact2d(
    input: Tensor,
    output_size: List[int],
    scales_h: Optional[float] = None,
    scales_w: Optional[float] = None,
) -> Tensor:
    h_indices, w_indices = _compute_upsample_nearest_indices(
        input, output_size, (scales_h, scales_w), exact=True
    )
    return _upsample_nearest2d_common(input, h_indices, w_indices)


@register_decomposition(aten.upsample_nearest3d.default)
@aten.upsample_nearest3d.default.py_impl(DispatchKey.Autograd)
@pw_cast_for_opmath
def upsample_nearest3d(
    input: Tensor,
    output_size: List[int],
    scales_d: Optional[float] = None,
    scales_h: Optional[float] = None,
    scales_w: Optional[float] = None,
) -> Tensor:
    d_indices, h_indices, w_indices = _compute_upsample_nearest_indices(
        input, output_size, (scales_d, scales_h, scales_w)
    )
    result = aten._unsafe_index(input, (None, None, d_indices, h_indices, w_indices))

    return result


@register_decomposition(aten._upsample_nearest_exact3d.default)
@aten._upsample_nearest_exact3d.default.py_impl(DispatchKey.Autograd)
@pw_cast_for_opmath
def _upsample_nearest_exact3d(
    input: Tensor,
    output_size: List[int],
    scales_d: Optional[float] = None,
    scales_h: Optional[float] = None,
    scales_w: Optional[float] = None,
) -> Tensor:
    d_indices, h_indices, w_indices = _compute_upsample_nearest_indices(
        input, output_size, (scales_d, scales_h, scales_w), exact=True
    )
    result = aten._unsafe_index(input, (None, None, d_indices, h_indices, w_indices))

    return result


def gather_params(params, has_biases, has_projections):
    if has_biases and has_projections:
        group_size = 5
    elif has_biases:
        group_size = 4
    elif has_projections:
        group_size = 3
    else:
        group_size = 2

    assert len(params) % group_size == 0, len(params)
    return [
        tuple(params[i : i + group_size]) for i in range(0, len(params), group_size)
    ]


def params_hiddens(params, hiddens, i, bidirectional):
    if bidirectional:
        cur_params, cur_hidden = params[2 * i], hiddens[2 * i]
        bidir_params, bidir_hidden = params[2 * i + 1], hiddens[2 * i + 1]
    else:
        cur_params, cur_hidden = params[i], hiddens[i]
        bidir_params, bidir_hidden = None, None

    return cur_params, cur_hidden, bidir_params, bidir_hidden


def update_hidden_for_packed(cur_hidden, last_batch_size, batch_size, hiddens):
    assert last_batch_size > batch_size
    hiddens.append(cur_hidden.narrow(0, batch_size, last_batch_size - batch_size))
    return cur_hidden.narrow(0, 0, batch_size)


def update_hidden_for_packed_reverse(
    cur_hidden, last_batch_size, batch_size, inp_hidden
):
    if last_batch_size == batch_size:
        return cur_hidden
    assert last_batch_size < batch_size
    return torch.concat(
        (
            cur_hidden,
            inp_hidden.narrow(0, last_batch_size, batch_size - last_batch_size),
        )
    )


def one_layer_rnn_data(
    inp, hidden, params, has_biases, hidden_fn, batch_sizes, reverse=False
):
    ih_weight = params[0]
    hh_weight = params[1]
    ih_bias = params[2] if has_biases else None
    hh_bias = params[3] if has_biases else None

    step_output = []
    hiddens: List[torch.Tensor] = []

    last_batch_size = batch_sizes[-1] if reverse else batch_sizes[0]
    cur_hidden = hidden.narrow(0, 0, last_batch_size)
    split_inp = torch.split(inp, list(batch_sizes))
    if reverse:
        split_inp = split_inp[::-1]
    for inp in split_inp:
        i = inp.shape[0]

        if last_batch_size == i:
            pass  # don't update cur_hidden
        # this will only happen when reverse=False, since batch sizes are sorted largest -> smallest
        elif reverse:
            cur_hidden = update_hidden_for_packed_reverse(
                cur_hidden, last_batch_size, i, hidden
            )
        else:
            cur_hidden = update_hidden_for_packed(
                cur_hidden, last_batch_size, i, hiddens
            )

        cur_hidden = hidden_fn(inp, cur_hidden, ih_weight, ih_bias, hh_weight, hh_bias)
        last_batch_size = i
        step_output.append(cur_hidden)

    if reverse:
        step_output.reverse()
    else:
        hiddens.append(cur_hidden)
        hiddens.reverse()

    out = torch.cat(step_output, 0)
    hidden_out = torch.cat(hiddens, 0) if not reverse else cur_hidden
    return out, hidden_out


def rnn_cell(nonlinearity):
    def inner(i, cur_hidden, ih_weight, ih_bias, hh_weight, hh_bias):
        return nonlinearity(F.linear(cur_hidden, hh_weight, hh_bias) + i)

    return inner


def rnn_cell_data(nonlinearity):
    def inner(i, cur_hidden, ih_weight, ih_bias, hh_weight, hh_bias):
        i = F.linear(i, ih_weight, ih_bias)
        return nonlinearity(F.linear(cur_hidden, hh_weight, hh_bias) + i)

    return inner


def one_layer_rnn(inp, hidden, params, has_biases, hidden_fn, reverse=False):
    ih_weight = params[0]
    hh_weight = params[1]
    ih_bias = params[2] if has_biases else None
    hh_bias = params[3] if has_biases else None

    precomputed_input = F.linear(inp, ih_weight, ih_bias)
    precomputed_input = precomputed_input.flip(0) if reverse else precomputed_input
    cur_hidden = hidden.unsqueeze(0)
    step_output = []
    for i in precomputed_input:
        cur_hidden = hidden_fn(i, cur_hidden, ih_weight, ih_bias, hh_weight, hh_bias)
        step_output.append(cur_hidden)

    if reverse:
        step_output.reverse()

    out = torch.cat(step_output, 0)

    return out, cur_hidden.squeeze(0)


def mkldnn_one_layer_lstm(inp, hidden, params, has_biases, reverse=False):
    w0 = params[0]
    w1 = params[1]
    if has_biases:
        w2 = params[2]
        w3 = params[3]
    else:
        w2 = torch.zeros(w0.size())
        w3 = torch.zeros(w1.size())

    hx = hidden[0].unsqueeze(0)
    cx = hidden[1].unsqueeze(0)

    batch_sizes: List[int] = []
    mode = 2  # third_party/ideep/include/ideep/abstract_types.hpp: ideep::rnn_kind::LSTM = 2
    hidden_size = hx.size(2)
    num_layers = 1

    # _rnn_helper already handles bidirectional and batch_first so we hard-code them to False here
    bidirectional = False
    batch_first = False

    train = False
    # If batch_first, inp has been permuted in _rnn_helper. Convert to contiguous here.
    # Same as aten/src/ATen/native/mkldnn/RNN.cpp: mkldnn_rnn: input = input.contiguous();
    inp = inp.contiguous()
    hx = hx.contiguous()
    cx = cx.contiguous()
    outputs = torch.ops.aten.mkldnn_rnn_layer.default(
        inp,
        w0,
        w1,
        w2,
        w3,
        hx,
        cx,
        reverse,
        batch_sizes,
        mode,
        hidden_size,
        num_layers,
        has_biases,
        bidirectional,
        batch_first,
        train,
    )
    y, hy, cy = outputs[0], outputs[1], outputs[2]
    return y, (hy.squeeze(0), cy.squeeze(0))


def _rnn_helper(
    input,
    hidden,
    params,
    has_biases,
    num_layers,
    dropout,
    train,
    bidirectional,
    batch_first,
    layer_fn,
):
    input = input.transpose(0, 1) if batch_first else input
    final_hiddens = []

    for i in range(num_layers):
        cur_params, cur_hidden, bidir_params, bidir_hidden = params_hiddens(
            params, hidden, i, bidirectional
        )
        dropout = dropout if (train and num_layers < i - 1) else 0.0
        fwd_inp, fwd_hidden = layer_fn(input, cur_hidden, cur_params, has_biases)
        final_hiddens.append(fwd_hidden)

        if bidirectional:
            bwd_inp, bwd_hidden = layer_fn(
                input, bidir_hidden, bidir_params, has_biases, reverse=True
            )
            final_hiddens.append(bwd_hidden)

        if bidirectional:
            input = torch.cat([fwd_inp, bwd_inp], fwd_inp.dim() - 1)  # type: ignore[possibly-undefined]
        else:
            input = fwd_inp

        if dropout != 0 and train and i < num_layers - 1:
            input = torch.dropout(input, dropout, train=True)

    input = input.transpose(0, 1) if batch_first else input
    return input, final_hiddens


@register_decomposition(aten.rnn_tanh.input)
@aten.rnn_tanh.input.py_impl(DispatchKey.CompositeImplicitAutograd)
@aten.rnn_tanh.input.py_impl(DispatchKey.Autograd)
def rnn_tanh_input(
    input,
    hx,
    params,
    has_biases,
    num_layers,
    dropout,
    train,
    bidirectional,
    batch_first,
):
    hidden = hx.unbind(0)
    params = gather_params(params, has_biases, False)
    out, final_hiddens = _rnn_helper(
        input,
        hidden,
        params,
        has_biases,
        num_layers,
        dropout,
        train,
        bidirectional,
        batch_first,
        partial(one_layer_rnn, hidden_fn=rnn_cell(torch.tanh)),
    )
    return out, torch.stack(final_hiddens, 0)


@register_decomposition(aten.rnn_relu.input)
@aten.rnn_relu.input.py_impl(DispatchKey.CompositeImplicitAutograd)
@aten.rnn_relu.input.py_impl(DispatchKey.Autograd)
def rnn_relu_input(
    input,
    hx,
    params,
    has_biases,
    num_layers,
    dropout,
    train,
    bidirectional,
    batch_first,
):
    hidden = hx.unbind(0)
    params = gather_params(params, has_biases, False)
    out, final_hiddens = _rnn_helper(
        input,
        hidden,
        params,
        has_biases,
        num_layers,
        dropout,
        train,
        bidirectional,
        batch_first,
        partial(one_layer_rnn, hidden_fn=rnn_cell(torch.relu)),
    )
    return out, torch.stack(final_hiddens, 0)


@register_decomposition(aten.rnn_relu.data)
@aten.rnn_relu.data.py_impl(DispatchKey.CompositeImplicitAutograd)
@aten.rnn_relu.data.py_impl(DispatchKey.Autograd)
def rnn_relu_data(
    data,
    batch_sizes,
    hx,
    params,
    has_biases,
    num_layers,
    dropout,
    train,
    bidirectional,
):
    hidden = hx.unbind(0)
    params = gather_params(params, has_biases, False)
    out, final_hiddens = _rnn_helper(
        data,
        hidden,
        params,
        has_biases,
        num_layers,
        dropout,
        train,
        bidirectional,
        False,
        partial(
            one_layer_rnn_data,
            batch_sizes=batch_sizes,
            hidden_fn=rnn_cell_data(torch.relu),
        ),
    )
    return out, torch.stack(final_hiddens, 0)


@register_decomposition(aten.rnn_tanh.data)
@aten.rnn_tanh.data.py_impl(DispatchKey.CompositeImplicitAutograd)
@aten.rnn_tanh.data.py_impl(DispatchKey.Autograd)
def rnn_tanh_data(
    data,
    batch_sizes,
    hx,
    params,
    has_biases,
    num_layers,
    dropout,
    train,
    bidirectional,
):
    hidden = hx.unbind(0)
    params = gather_params(params, has_biases, False)
    out, final_hiddens = _rnn_helper(
        data,
        hidden,
        params,
        has_biases,
        num_layers,
        dropout,
        train,
        bidirectional,
        False,
        partial(
            one_layer_rnn_data,
            batch_sizes=batch_sizes,
            hidden_fn=rnn_cell_data(torch.tanh),
        ),
    )
    return out, torch.stack(final_hiddens, 0)


def lstm_cell(inp, hx, cx, hh_weight, hh_bias, hr_weight, chunk_dim):
    gates = F.linear(hx, hh_weight, hh_bias) + inp
    chunked_gates = gates.chunk(4, chunk_dim)
    in_gate = chunked_gates[0].sigmoid()
    forget_gate = chunked_gates[1].sigmoid()
    cell_gate = chunked_gates[2].tanh()
    out_gate = chunked_gates[3].sigmoid()
    cy = forget_gate * cx + (in_gate * cell_gate)
    hy = out_gate * cy.tanh()
    hy = hy if hr_weight is None else F.linear(hy, hr_weight, None)

    return hy, cy


def one_layer_lstm(inp, hidden, params, has_biases, reverse=False):
    ih_weight = params[0]
    hh_weight = params[1]
    ih_bias = params[2] if has_biases else None
    hh_bias = params[3] if has_biases else None
    hr_weight = (
        params[4] if len(params) == 5 else params[2] if len(params) == 3 else None
    )

    hx = hidden[0].unsqueeze(0)
    cx = hidden[1].unsqueeze(0)

    precomputed_input = F.linear(inp, ih_weight, ih_bias)
    precomputed_input = precomputed_input.flip(0) if reverse else precomputed_input
    step_output = []
    for inp in precomputed_input:
        hx, cx = lstm_cell(inp, hx, cx, hh_weight, hh_bias, hr_weight, chunk_dim=2)
        step_output.append(hx)

    if reverse:
        step_output.reverse()

    out = torch.cat(step_output, 0)

    return out, (hx.squeeze(1), cx.squeeze(1))


def one_layer_lstm_data(inp, hidden, params, has_biases, batch_sizes, reverse=False):
    ih_weight = params[0]
    hh_weight = params[1]
    ih_bias = params[2] if has_biases else None
    hh_bias = params[3] if has_biases else None
    hr_weight = (
        params[4] if len(params) == 5 else params[2] if len(params) == 3 else None
    )

    step_output = []
    hiddens = []

    last_batch_size = batch_sizes[-1] if reverse else batch_sizes[0]
    split_inp = torch.split(inp, list(batch_sizes))
    if reverse:
        split_inp = split_inp[::-1]

    orig_hx = hidden[0]
    orig_cx = hidden[1]
    hx, cx = orig_hx.narrow(0, 0, last_batch_size), orig_cx.narrow(
        0, 0, last_batch_size
    )

    for inp in split_inp:
        i = inp.shape[0]
        inp = F.linear(inp, ih_weight, ih_bias)

        # this will only happen when reverse=False, since batch sizes are sorted largest -> smallest
        if i < last_batch_size:
            hiddens.append(
                (
                    hx.narrow(0, i, last_batch_size - i),
                    cx.narrow(0, i, last_batch_size - i),
                )
            )
            hx, cx = hx.narrow(0, 0, i), cx.narrow(0, 0, i)

        # this will only happen when reverse=True
        if i > last_batch_size:
            hx = torch.concat(
                (hx, orig_hx.narrow(0, last_batch_size, i - last_batch_size)), 0
            )
            cx = torch.concat(
                (cx, orig_cx.narrow(0, last_batch_size, i - last_batch_size)), 0
            )

        hx, cx = lstm_cell(inp, hx, cx, hh_weight, hh_bias, hr_weight, chunk_dim=1)
        last_batch_size = i
        step_output.append(hx)

    if reverse:
        step_output.reverse()
        hidden_out = (hx, cx)
    else:
        hiddens.append((hx, cx))
        hiddens.reverse()
        hidden0, hidden1 = zip(*hiddens)
        hidden_out = torch.cat(hidden0, 0), torch.cat(hidden1, 0)

    out = torch.cat(step_output, 0)
    return out, hidden_out


def select_one_layer_lstm_function(input, hx, params):
    r"""Check whether we could use decompose lstm with mkldnn_rnn_layer.
    All the below conditions need to be met:
        * ``torch._C._get_mkldnn_enabled()`` returns ``True``.
        * All the input args are on CPU.
        * The dtypes of args are either torch.float or torch.bfloat16.
        * Inference.
        * ``has_projections`` returns ``False``.

    Args:
        * input: the input sequence to LSTM
        * hx: a tuple of the input hidden state and cell state ``(h_0, c_0)`` to LSTM
        * params: the weight and bias tensors of LSTM
    """

    def use_mkldnn(input, hx, params):
        if not torch._C._get_mkldnn_enabled():
            return False

        tensors = [input] + list(hx) + list(chain.from_iterable(params))
        devices = {t.device for t in tensors}
        if len(devices) != 1:
            return False

        device = devices.pop()
        if device != torch.device("cpu"):
            return False
        # With autocast, possible to have mixed dtype here
        dtypes = {t.dtype for t in tensors}
        for dtype in dtypes:
            if dtype not in [torch.float, torch.bfloat16]:
                return False

        if input.requires_grad:
            return False

        has_projections = hx[0].size(2) != hx[1].size(2)
        if has_projections:
            return False

        return True

    # mkldnn_one_layer_lstm does not depend on seq_len while one_layer_lstm
    # will expand over the seq_len dim
    if use_mkldnn(input, hx, params):
        return mkldnn_one_layer_lstm
    else:
        return one_layer_lstm


@register_decomposition(aten.lstm.input)
@aten.lstm.input.py_impl(DispatchKey.CompositeImplicitAutograd)
@aten.lstm.input.py_impl(DispatchKey.Autograd)
def lstm_impl(
    input,
    hx,
    params,
    has_biases,
    num_layers,
    dropout,
    train,
    bidirectional,
    batch_first,
):
    assert len(hx) == 2, "lstm expects two hidden states"
    params = gather_params(params, has_biases, hx[0].size(2) != hx[1].size(2))
    hidden = list(zip(hx[0], hx[1]))
    layer_fn = select_one_layer_lstm_function(input, hx, params)
    out, final_hiddens = _rnn_helper(
        input,
        hidden,
        params,
        has_biases,
        num_layers,
        dropout,
        train,
        bidirectional,
        batch_first,
        layer_fn,
    )
    final_hiddens = list(zip(*final_hiddens))
    return out, torch.stack(final_hiddens[0], 0), torch.stack(final_hiddens[1], 0)


@register_decomposition(aten.lstm.data)
@aten.lstm.data.py_impl(DispatchKey.CompositeImplicitAutograd)
@aten.lstm.data.py_impl(DispatchKey.Autograd)
def lstm_data_impl(
    data,
    batch_sizes,
    hx,
    params,
    has_biases,
    num_layers,
    dropout,
    train,
    bidirectional,
):
    assert len(hx) == 2, "lstm expects two hidden states"
    params = gather_params(params, has_biases, hx[0].size(2) != hx[1].size(2))
    hidden = list(zip(hx[0], hx[1]))
    out, final_hiddens = _rnn_helper(
        data,
        hidden,
        params,
        has_biases,
        num_layers,
        dropout,
        train,
        bidirectional,
        False,
        partial(one_layer_lstm_data, batch_sizes=batch_sizes),
    )
    final_hiddens = list(zip(*final_hiddens))
    return out, torch.stack(final_hiddens[0], 0), torch.stack(final_hiddens[1], 0)


def gru_cell(inp, cur_hidden, ih_weight, ih_bias, hh_weight, hh_bias):
    chunked_igates = inp.chunk(3, 1)
    chunked_hgates = F.linear(cur_hidden, hh_weight, hh_bias).chunk(3, 2)
    reset_gate = (chunked_hgates[0] + chunked_igates[0]).sigmoid()
    input_gate = (chunked_hgates[1] + chunked_igates[1]).sigmoid()
    new_gate = (chunked_igates[2] + (chunked_hgates[2] * reset_gate)).tanh()
    return (cur_hidden - new_gate) * input_gate + new_gate


def gru_cell_data(inp, cur_hidden, ih_weight, ih_bias, hh_weight, hh_bias):
    chunked_igates = F.linear(inp, ih_weight, ih_bias).chunk(3, 1)
    chunked_hgates = F.linear(cur_hidden, hh_weight, hh_bias).chunk(3, 1)
    reset_gate = (chunked_hgates[0] + chunked_igates[0]).sigmoid()
    input_gate = (chunked_hgates[1] + chunked_igates[1]).sigmoid()
    new_gate = (chunked_igates[2] + (chunked_hgates[2] * reset_gate)).tanh()
    return (cur_hidden - new_gate) * input_gate + new_gate


@register_decomposition(aten.gru.data)
@aten.gru.data.py_impl(DispatchKey.CompositeImplicitAutograd)
@aten.gru.data.py_impl(DispatchKey.Autograd)
def gru_impl_data(
    data,
    batch_sizes,
    hx,
    params,
    has_biases,
    num_layers,
    dropout,
    train,
    bidirectional,
):
    params = gather_params(params, has_biases, False)
    out, final_hiddens = _rnn_helper(
        data,
        hx.unbind(0),
        params,
        has_biases,
        num_layers,
        dropout,
        train,
        bidirectional,
        False,
        partial(one_layer_rnn_data, batch_sizes=batch_sizes, hidden_fn=gru_cell_data),
    )
    return out, torch.stack(final_hiddens, 0)


@register_decomposition(aten.gru.input)
@aten.gru.input.py_impl(DispatchKey.CompositeImplicitAutograd)
@aten.gru.input.py_impl(DispatchKey.Autograd)
def gru_impl(
    input,
    hx,
    params,
    has_biases,
    num_layers,
    dropout,
    train,
    bidirectional,
    batch_first,
):
    params = gather_params(params, has_biases, False)
    out, final_hiddens = _rnn_helper(
        input,
        hx.unbind(0),
        params,
        has_biases,
        num_layers,
        dropout,
        train,
        bidirectional,
        batch_first,
        partial(one_layer_rnn, hidden_fn=gru_cell),
    )
    return out, torch.stack(final_hiddens, 0)


@register_decomposition(aten._upsample_bilinear2d_aa.vec)
@aten._upsample_bilinear2d_aa.vec.py_impl(DispatchKey.CompositeImplicitAutograd)
@aten._upsample_bilinear2d_aa.vec.py_impl(DispatchKey.Autograd)
def upsample_bilinear2d_aa_vec(input, output_size, align_corners, scale_factors):
    osize = upsample_compute_output_size(input.size(), output_size, scale_factors)
    scale_h = get_scale_value(scale_factors, 0)
    scale_w = get_scale_value(scale_factors, 1)
    return torch.ops.aten._upsample_bilinear2d_aa(
        input, osize, align_corners, scale_h, scale_w
    )


@register_decomposition(aten._upsample_bicubic2d_aa.vec)
@aten._upsample_bicubic2d_aa.vec.py_impl(DispatchKey.CompositeImplicitAutograd)
@aten._upsample_bicubic2d_aa.vec.py_impl(DispatchKey.Autograd)
def upsample_bicubic2d_aa_vec(input, output_size, align_corners, scale_factors):
    osize = upsample_compute_output_size(input.size(), output_size, scale_factors)
    scale_h = get_scale_value(scale_factors, 0)
    scale_w = get_scale_value(scale_factors, 1)
    return torch.ops.aten._upsample_bicubic2d_aa(
        input, osize, align_corners, scale_h, scale_w
    )


@register_decomposition(aten.upsample_bilinear2d.vec)
@register_decomposition(aten.upsample_trilinear3d.vec)
@aten.upsample_linear1d.vec.py_impl(DispatchKey.CompositeImplicitAutograd)
@aten.upsample_linear1d.vec.py_impl(DispatchKey.Autograd)
@aten.upsample_bilinear2d.vec.py_impl(DispatchKey.CompositeImplicitAutograd)
@aten.upsample_bilinear2d.vec.py_impl(DispatchKey.Autograd)
@aten.upsample_trilinear3d.vec.py_impl(DispatchKey.CompositeImplicitAutograd)
@aten.upsample_trilinear3d.vec.py_impl(DispatchKey.Autograd)
def _upsample_linear_vec(input, output_size, align_corners, scale_factors):
    osize = upsample_compute_output_size(input.size(), output_size, scale_factors)
    scales = scale_factors if scale_factors else [None] * len(osize)
    return _upsample_linear(input, osize, align_corners, scales)


@register_decomposition([aten.upsample_linear1d.default, aten.upsample_linear1d.out])
@out_wrapper()
def upsample_linear1d(
    input: Tensor,
    output_size: List[int],
    align_corners: bool,
    scales_w: Optional[float] = None,
) -> Tensor:
    return _upsample_linear(input, output_size, align_corners, [scales_w])


@register_decomposition(
    [aten.upsample_bilinear2d.default, aten.upsample_bilinear2d.out]
)
@aten.upsample_bilinear2d.default.py_impl(DispatchKey.Autograd)
@out_wrapper()
def upsample_bilinear2d(
    input: Tensor,
    output_size: List[int],
    align_corners: bool,
    scales_h: Optional[float] = None,
    scales_w: Optional[float] = None,
) -> Tensor:
    return _upsample_linear(input, output_size, align_corners, [scales_h, scales_w])


@register_decomposition(
    [aten.upsample_trilinear3d.default, aten.upsample_trilinear3d.out]
)
@out_wrapper()
def upsample_trilinear3d(
    input: Tensor,
    output_size: List[int],
    align_corners: bool,
    scales_d: Optional[float] = None,
    scales_h: Optional[float] = None,
    scales_w: Optional[float] = None,
) -> Tensor:
    return _upsample_linear(
        input, output_size, align_corners, [scales_d, scales_h, scales_w]
    )


def _compute_scale(in_size, out_size, align_corners, scale=None):
    if align_corners:
        return (in_size - 1.0) / (out_size - 1.0) if out_size > 1 else 0
    else:
        return 1.0 / scale if scale is not None and scale > 0 else in_size / out_size


def _compute_source_index(scale, dst_index, align_corners):
    if align_corners:
        return scale * dst_index
    else:
        return scale * (dst_index + 0.5) - 0.5


@pw_cast_for_opmath
def _upsample_linear(
    input: Tensor,
    output_size: List[int],
    align_corners: bool,
    scales: List[Optional[float]],
) -> Tensor:
    # get dimensions of original image
    n_batch, n_channels = input.shape[:2]
    inp_sizes = input.shape[2:]
    n_dims = len(inp_sizes)

    _, dtype = utils.elementwise_dtypes(
        input,
        type_promotion_kind=utils.ELEMENTWISE_TYPE_PROMOTION_KIND.INT_TO_FLOAT,
    )

    def get_values(inp_size, out_size, scales, nsqueeze):
        # First Calculate scaling factor
        scale_factor = _compute_scale(inp_size, out_size, align_corners, scales)
        # We have to create arange with int64 dtype and use .to in order to avoid
        # additional kernels creation in inductor and get a perf slowdown
        i = torch.arange(out_size, device=input.device).to(dtype=dtype)

        x_f32 = _compute_source_index(scale_factor, i, align_corners).clamp(min=0.0)
        x_f32 = x_f32.reshape(x_f32.shape[0], *[1] * (nsqueeze))
        x = x_f32.to(torch.int64)
        xp1 = (x + 1).clamp(max=inp_size - 1)
        return x_f32, x, xp1

    values = [
        get_values(inp_size, out_size, scales, n_dims - 1 - i)
        for i, (inp_size, out_size, scales) in enumerate(
            zip(inp_sizes, output_size, scales)
        )
    ]
    xs_f32, xs, xp1s = list(zip(*values))

    vs = []
    for a in product(*[[0, 1]] * n_dims):
        idx = [None, None] + [xs[k] if a[k] == 0 else xp1s[k] for k in range(n_dims)]
        v = aten._unsafe_index(input, idx)
        v = _maybe_convert_to_dtype(v, dtype)
        vs.append(v)

    for i in reversed(range(n_dims)):
        xscale = (xs_f32[i] - xs[i]).clamp(0.0, 1.0).to(dtype)
        vs = [
            # x1 * (1 - alpha) + x2 * alpha == x1 + (x2 - x1) * alpha
            v1 + torch.mul(v2 - v1, xscale)
            for v1, v2 in zip(vs[::2], vs[1::2])
        ]

    assert len(vs) == 1
    result = vs[0]

    # convert output to correct memory format, if necessary
    memory_format = utils.suggest_memory_format(input)

    # following "heuristic: only use channels_last path when it's faster than the contiguous path"
    if input.device.type == "cuda" and n_channels < 16:
        memory_format = torch.contiguous_format

    assert isinstance(result, torch.Tensor)

    result = result.contiguous(memory_format=memory_format)

    if not input.is_floating_point():
        result = result.round()

    return result


# We should be applying decompositions after all transformations
@register_decomposition(aten.is_same_size.default)
def is_same_size(a: Tensor, b: Tensor) -> bool:
    return a.shape == b.shape


@register_decomposition([aten._reshape_alias, aten._unsafe_view])
@out_wrapper()
def _reshape_alias(x, shape, *args):
    return aten.view(x, shape)


@register_decomposition([aten._unsafe_index])
def _index(x, indices):
    return aten.index(x, indices)


def _nll_loss_forward(
    self: Tensor,
    target: Tensor,
    weight: Optional[Tensor],
    reduction: int,
    ignore_index: int,
) -> Tuple[Tensor, Tensor]:
    # self can be [N, C] or [C]
    # target can be [N] or []

    n_dims = self.dim()
    channel_dim = 1
    if n_dims < 2:
        channel_dim = 0

    if weight is not None:
        if n_dims > 1:
            shape = [
                1,
            ] * n_dims
            shape[channel_dim] = weight.shape[0]
            w = weight.view(shape)
        else:
            w = weight
        self = self * w
    safe_target = torch.where(target != ignore_index, target, 0)
    safe_target_ = safe_target.unsqueeze(channel_dim)
    # target can be [N, 1] or [1]

    result = -torch.gather(self, channel_dim, safe_target_).squeeze(channel_dim)

    result = torch.where(target != ignore_index, result, 0)

    if reduction == Reduction.NONE.value and n_dims > 1:
        total_weight = self.new_full((), 0.0)
        return result, total_weight

    if weight is not None:
        w = w.expand(self.shape)
        wsum = torch.gather(w, channel_dim, safe_target_).squeeze(channel_dim)
        wsum = torch.where(target != ignore_index, wsum, 0)
        total_weight = wsum.sum()
    else:
        total_weight = (target != ignore_index).sum().to(self)

    if reduction == Reduction.SUM.value:
        result = result.sum()
    elif reduction == Reduction.MEAN.value:
        result = result.sum() / total_weight

    return result, total_weight


@register_decomposition(aten.nll_loss_forward)
@out_wrapper("output", "total_weight")
def nll_loss_forward(
    self: Tensor,
    target: Tensor,
    weight: Optional[Tensor],
    reduction: int,
    ignore_index: int,
) -> Tuple[Tensor, Tensor]:
    assert self.dim() > 0 and self.dim() <= 2, "input tensor should be 1D or 2D"
    assert (
        target.dim() <= 1
    ), "0D or 1D target tensor expected, multi-target not supported"

    no_batch_dim = self.dim() == 1 and target.dim() == 0
    assert no_batch_dim or (
        self.shape[0] == target.shape[0]
    ), f"size mismatch (got input: {self.shape}, target: {target.shape})"

    n_classes = self.shape[-1]

    assert weight is None or (
        weight.dim() == 1 and weight.numel() == n_classes
    ), f"weight tensor should be defined either for all {n_classes} classes or no classes but got weight tensor of shape: {weight.shape}"  # noqa: B950

    return _nll_loss_forward(self, target, weight, reduction, ignore_index)


@register_decomposition(aten.nll_loss2d_forward)
@out_wrapper("output", "total_weight")
def nll_loss2d_forward(
    self: Tensor,
    target: Tensor,
    weight: Optional[Tensor],
    reduction: int,
    ignore_index: int,
) -> Tuple[Tensor, Tensor]:
    return _nll_loss_forward(self, target, weight, reduction, ignore_index)


# These are adapted from aten/src/ATen/native/UpSample.h, wich is based on
# https://en.wikipedia.org/wiki/Bicubic_interpolation#Bicubic_convolution_algorithm
def _upsample_cubic_convolution1(x: Tensor, A: float) -> Tensor:
    return ((A + 2) * x - (A + 3)) * x * x + 1


def _upsample_cubic_convolution2(x: Tensor, A: float) -> Tensor:
    return ((A * x - 5 * A) * x + 8 * A) * x - 4 * A


def _upsample_get_cubic_coefficients(t: Tensor) -> TensorSequenceType:
    A = -0.75
    return (
        _upsample_cubic_convolution2(t + 1.0, A),
        _upsample_cubic_convolution1(t, A),
        _upsample_cubic_convolution1(1.0 - t, A),
        _upsample_cubic_convolution2(2.0 - t, A),
    )


def _upsample_cubic_interp1d(coeffs: TensorSequenceType, ts: Tensor) -> Tensor:
    coeffs2 = _upsample_get_cubic_coefficients(ts)
    return _sum_tensors(c1 * c2 for (c1, c2) in zip(coeffs, coeffs2))


# Need this instead of just sum() to keep mypy happy
def _sum_tensors(ts: Iterable[Tensor]) -> Tensor:
    return reduce(torch.add, ts)


def _linspace_from_neg_one(
    num_steps: int, align_corners: bool, dtype: torch.dtype, device: torch.device
):
    if num_steps <= 1:
        return torch.tensor(0, device=device, dtype=dtype)

    a = ((num_steps - 1) / num_steps) if not align_corners else 1
    return torch.linspace(-a, a, steps=num_steps, device=device, dtype=dtype)


def _make_base_grid_4d(theta: Tensor, h: int, w: int, align_corners: bool):
    dtype = theta.dtype
    device = theta.device

    # Using padding and summation generates a single kernel vs using torch.stack where 3 kernels generated
    # corresponding to each individual tensor: grid_x, grid_y, grid_one
    grid_x = _linspace_from_neg_one(w, align_corners, dtype, device).view(1, w, 1)
    grid_y = _linspace_from_neg_one(h, align_corners, dtype, device).view(h, 1, 1)
    grid_one = torch.ones((1, 1, 1), dtype=dtype, device=device)

    # this is just a temporary hack and we should use torch.stack here once #104480 is merged
    grid_x = torch.nn.functional.pad(grid_x, pad=(0, 2), mode="constant", value=0)
    grid_y = torch.nn.functional.pad(grid_y, pad=(1, 1), mode="constant", value=0)
    grid_one = torch.nn.functional.pad(grid_one, pad=(2, 0), mode="constant", value=0)
    return grid_x + grid_y + grid_one


def _make_base_grid_5d(theta: Tensor, d: int, h: int, w: int, align_corners: bool):
    dtype = theta.dtype
    device = theta.device

    grid_x = _linspace_from_neg_one(w, align_corners, dtype, device).view(1, 1, w, 1)
    grid_y = _linspace_from_neg_one(h, align_corners, dtype, device).view(1, h, 1, 1)
    grid_z = _linspace_from_neg_one(d, align_corners, dtype, device).view(d, 1, 1, 1)
    grid_one = torch.ones((1, 1, 1, 1), dtype=dtype, device=device)

    # this is just a temporary hack and we should use torch.stack here once #104480 is merged
    grid_x = torch.nn.functional.pad(grid_x, pad=(0, 3), mode="constant", value=0)
    grid_y = torch.nn.functional.pad(grid_y, pad=(1, 2), mode="constant", value=0)
    grid_z = torch.nn.functional.pad(grid_z, pad=(2, 1), mode="constant", value=0)
    grid_one = torch.nn.functional.pad(grid_one, pad=(3, 0), mode="constant", value=0)
    return grid_x + grid_y + grid_z + grid_one


def _affine_grid_generator_4d(theta: Tensor, size: List[int], align_corners: bool):
    n, _, h, w = size
    base_grid = _make_base_grid_4d(theta, h, w, align_corners=align_corners)
    # base_grid shape is (h, w, 3) and theta shape is (n, 2, 3)
    # We do manually a matrix multiplication which is faster than mm()
    # (h * w, 3, 1) * (n, 1, 3, 2) -> (n, h * w, 2)
    grid = (base_grid.view(-1, 3, 1) * theta.mT.unsqueeze(1)).sum(-2)
    return grid.view(n, h, w, 2)


def _affine_grid_generator_5d(theta: Tensor, size: List[int], align_corners: bool):
    n, _, d, h, w = size
    base_grid = _make_base_grid_5d(theta, d, h, w, align_corners=align_corners)
    # base_grid shape is (d, h, w, 4) and theta shape is (n, 3, 4)
    # We do manually a matrix multiplication which is faster than mm()
    # (d * h * w, 4, 1) * (n, 1, 4, 3) -> (n, h * w, 3)
    grid = (base_grid.view(-1, 4, 1) * theta.mT.unsqueeze(1)).sum(-2)
    return grid.view(n, d, h, w, 3)


@register_decomposition(aten.affine_grid_generator)
@out_wrapper()
@pw_cast_for_opmath
def affine_grid_generator(theta: Tensor, size: List[int], align_corners: bool):
    torch._check(
        len(size) in (4, 5),
        lambda: "affine_grid_generator needs 4d (spatial) or 5d (volumetric) inputs.",
    )
    if len(size) == 4:
        return _affine_grid_generator_4d(theta, size, align_corners=align_corners)
    else:
        return _affine_grid_generator_5d(theta, size, align_corners=align_corners)


def _grid_sampler_2d(
    a: Tensor,
    grid: Tensor,
    interpolation_mode: int = 0,
    padding_mode: int = 0,
    align_corners: bool = False,
    _expand_grid: bool = True,
) -> Tensor:
    # This method is a copy of grid_sampler_2d implementation and introduced with additional arg _expand_grid to
    # optionally expand the input grid for performance reasons.
    # Experimenting locally it was found that compiled CUDA code is accelerated by ~5x
    # and CPU code by ~2x on bicubic mode, if we expand the grid from (N, H, W, 2) into (N, C, H, W, 2)
    # However, this leads to a slowdown around ~0.8x on CPU bilinear mode, channels first.
    # Thus we apply this hack to not expand the grid for this case.

    torch._check(
        interpolation_mode in (0, 1, 2),
        lambda: f"Invalid interpolation mode {interpolation_mode}",
    )
    torch._check(
        padding_mode in (0, 1, 2), lambda: f"Invalid padding mode {padding_mode}"
    )

    def unnormalize(coords: Tensor, size: int) -> Tensor:
        # Rescale coordinates from [-1, 1] to:
        #   [0, size - 1] if align_corners is True
        #   [-.5, size -.5] if align_corners is False
        mul = (size * 0.5 - 0.5) if align_corners else (size * 0.5)
        ofs = size * 0.5 - 0.5
        return coords * mul + ofs

    # Reflects coordinates until they fall between low and high (inclusive).
    # The bounds are passed as twice their value so that half-integer values
    # can be represented as ints.
    def reflect_coordinates(coords: Tensor, twice_low: int, twice_high: int) -> Tensor:
        if twice_low == twice_high:
            return torch.zeros_like(coords)
        coords_min = twice_low / 2
        coords_span = (twice_high - twice_low) / 2
        coords2 = (coords - coords_min).abs()
        extra = torch.fmod(coords2, coords_span)
        flips = (coords2 / coords_span).floor().to(dtype=torch.int8)
        return torch.where(
            flips & 1 == 0, extra + coords_min, coords_span + coords_min - extra
        )

    def compute_coordinates(coords: Tensor, size: int) -> Tensor:
        if padding_mode == 0:  # Zero
            return coords
        elif padding_mode == 1:  # Borders
            return torch.clamp(coords, 0, size - 1)
        else:  # padding_mode == 2, Reflection
            if align_corners:
                coords_reflected = reflect_coordinates(coords, 0, 2 * (size - 1))
            else:
                coords_reflected = reflect_coordinates(coords, -1, 2 * size - 1)
            return torch.clamp(coords_reflected, 0, size - 1)

    def compute_source_index(coords: Tensor, size: int) -> Tensor:
        coords_un = unnormalize(coords, size)
        return compute_coordinates(coords_un, size)

    N, C, iH, iW = a.shape
    _, oH, oW, two = grid.shape
    assert two == 2

    if _expand_grid:
        # Let's expand grid to [N, C, oH, oW, 2]
        # This allows to generate a single triton cuda kernel instead of two kernels.
        # Two kernels are due source indices, weights have shape (N, 1, oH, oW), xnumel=N*oH*oW
        # and output has shape (N, C, oH, oW), xnumel=N*C*oH*oW
        # Expanding grid to (N, C, oH, oW, two) unifies xnumel to N*C*oH*oW
        grid = grid.view(N, 1, oH, oW, two).expand(N, C, oH, oW, 2)

    def in_bounds_cond(xs: Tensor, ys: Tensor) -> Tensor:
        return torch.logical_and(
            0 <= xs, torch.logical_and(xs < iW, torch.logical_and(0 <= ys, ys < iH))
        )

    N_idx = torch.arange(N, device=a.device).view(N, 1, 1, 1)
    C_idx = torch.arange(C, device=a.device).view(1, C, 1, 1)

    def clip(xs: Tensor, ys: Tensor, ws: Tensor) -> TensorSequenceType:
        cond = in_bounds_cond(xs, ys)
        # To clip to inside valid coordinates, we map the coordinates
        # to (x, y) = (0, 0) and also set the weight to 0
        # We also change the shape of the tensor to the appropriate one for
        # broadcasting with N_idx, C_idx for the purposes of advanced indexing
        c = C if _expand_grid else 1
        return tuple(
            torch.where(cond, t, 0).view(N, c, oH, oW)
            for t in (xs.to(dtype=torch.int64), ys.to(dtype=torch.int64), ws)
        )

    def get_summand(ix: Tensor, iy: Tensor, w) -> Tensor:
        # Perform clipping, index into input tensor and multiply by weight
        idx_x, idx_y, w_ = clip(ix, iy, w)
        return a[N_idx, C_idx, idx_y, idx_x] * w_

    x = grid[..., 0]
    y = grid[..., 1]

    if interpolation_mode == 0:  # Bilinear
        ix = compute_source_index(x, iW)
        iy = compute_source_index(y, iH)

        ix_nw, iy_nw = ix.floor(), iy.floor()
        ix_ne, iy_ne = ix_nw + 1, iy_nw
        ix_sw, iy_sw = ix_nw, iy_nw + 1
        ix_se, iy_se = ix_ne, iy_sw

        w_nw = (ix_se - ix) * (iy_se - iy)
        w_ne = (ix - ix_sw) * (iy_sw - iy)
        w_sw = (ix_ne - ix) * (iy - iy_ne)
        w_se = (ix - ix_nw) * (iy - iy_nw)

        return _sum_tensors(
            get_summand(ix, iy, w)
            for (ix, iy, w) in (
                (ix_nw, iy_nw, w_nw),
                (ix_ne, iy_ne, w_ne),
                (ix_sw, iy_sw, w_sw),
                (ix_se, iy_se, w_se),
            )
        )
    elif interpolation_mode == 1:  # Nearest
        ix = compute_source_index(x, iW)
        iy = compute_source_index(y, iH)

        ix_nearest = ix.round()
        iy_nearest = iy.round()

        return get_summand(ix_nearest, iy_nearest, 1)
    else:  # interpolation_mode == 2, Bicubic
        ix = unnormalize(x, iW)
        iy = unnormalize(y, iH)

        ix_nw = ix.floor()
        iy_nw = iy.floor()

        tx = ix - ix_nw
        ty = iy - iy_nw

        if not _expand_grid:
            tx = tx.unsqueeze(1)
            ty = ty.unsqueeze(1)

        def get_value_bounded(ix: Tensor, iy: Tensor) -> Tensor:
            x = compute_coordinates(ix, iW)
            y = compute_coordinates(iy, iH)
            return get_summand(x, y, 1)

        def get_coeff(ofs: int) -> Tensor:
            iy_ofs = iy_nw + (ofs - 1)
            cs = (
                get_value_bounded(ix_nw - 1, iy_ofs),
                get_value_bounded(ix_nw, iy_ofs),
                get_value_bounded(ix_nw + 1, iy_ofs),
                get_value_bounded(ix_nw + 2, iy_ofs),
            )
            return _upsample_cubic_interp1d(cs, tx)

        coeffs = tuple(get_coeff(ofs) for ofs in range(4))
        return _upsample_cubic_interp1d(coeffs, ty)


@register_decomposition(aten.grid_sampler_2d)
@out_wrapper()
@pw_cast_for_opmath
def grid_sampler_2d(
    a: Tensor,
    grid: Tensor,
    interpolation_mode: int = 0,
    padding_mode: int = 0,
    align_corners: bool = False,
) -> Tensor:
    return _grid_sampler_2d(
        a,
        grid=grid,
        interpolation_mode=interpolation_mode,
        padding_mode=padding_mode,
        align_corners=align_corners,
    )


@register_decomposition(aten.mv)
@out_wrapper()
@pw_cast_for_opmath
def mv(self, vec):
    torch._check(
        self.dim() == 2 and vec.dim() == 1,
        lambda: f"matrix @ vector expected, got {self.dim()}, {vec.dim()}",
    )
    torch._check(
        self.size(1) == vec.size(0),
        lambda: f"size mismatch, got input ({self.size(0)}x{self.size(1)}), vec ({vec.size(0)})",
    )
    return (self * vec).sum(dim=1)


@register_decomposition(aten.binary_cross_entropy_with_logits)
@out_wrapper()
def binary_cross_entropy_with_logits(
    self, target, weight=None, pos_weight=None, reduction=Reduction.MEAN.value
):
    if pos_weight is not None:
        log_weight = (pos_weight - 1) * target + 1
        loss = (1 - target) * self - (log_weight * F.logsigmoid(self))
    else:
        loss = (1 - target) * self - F.logsigmoid(self)

    if weight is not None:
        loss = loss * weight

    return apply_loss_reduction(loss, reduction)


def should_fold(tensor1: torch.Tensor, tensor2: torch.Tensor, is_out: bool) -> bool:
    # For comments of the logic of this function see eager in /native/LinearAlgebra.cpp

    t1, t2 = (tensor1, tensor2) if tensor1.ndim >= tensor2.ndim else (tensor2, tensor1)

    from torch.fx.experimental.symbolic_shapes import guard_size_oblivious

    if not (t1.ndim >= 3 and t2.ndim <= 2):
        return False
    if t2.requires_grad and not is_out:
        return True
    if tensor1.ndim == 2:
        return False
    if guard_size_oblivious(t1.numel() == 0):
        return True

    t1_shape = t1.shape
    t1_stride = t1.stride()
    return all(
        st1 == st2 * s2
        for (st1, st2, s2) in zip(t1_stride[:-2], t1_stride[1:-1], t1_shape[1:-1])
    )


@aten.matmul.default.py_impl(DispatchKey.CompositeImplicitAutograd)
@out_wrapper(pass_is_out=True)
def matmul(tensor1, tensor2, *, is_out=False):
    dim_tensor1 = tensor1.dim()
    dim_tensor2 = tensor2.dim()
    assert dim_tensor1 != 0 and dim_tensor2 != 0
    if dim_tensor1 == 1 and dim_tensor2 == 1:
        return torch.dot(tensor1, tensor2)
    elif dim_tensor1 == 2 and dim_tensor2 == 1:
        return torch.mv(tensor1, tensor2)
    elif dim_tensor1 == 1 and dim_tensor2 == 2:
        return torch.squeeze(torch.mm(torch.unsqueeze(tensor1, 0), tensor2), 0)
    elif dim_tensor1 == 2 and dim_tensor2 == 2:
        return torch.mm(tensor1, tensor2)
    elif should_fold(tensor1, tensor2, is_out):
        # dim_tensor1 >=3 && (dim_tensor2 == 1 || dim_tensor2 == 2) ||
        # dim_tensor2 >=3 && (dim_tensor1 == 1 || dim_tensor1 == 2)
        # and some condition on the strides is fulfilled

        # optimization: use mm instead of bmm by folding the batch of the larger tensor
        # into its leading matrix dimension
        transpose = dim_tensor2 > dim_tensor1
        t1 = tensor2.mT if transpose else tensor1
        t2 = (
            tensor2 if not transpose else (tensor1.t() if dim_tensor1 == 2 else tensor1)
        )
        # Invariant: t1.dim() >= 3 && (t2.dim() == 1 || t2.dim() == 2)
        #            and t1 and t2 are matmul-compatible

        # Why not t1.view(-1, sizes_1[-1])?
        # If the last dim is 0, then view(-1, 0) won't work because the -1 becomes ambiguous.
        # This can happen in e.g. [3, 5, 0] @ [0, 0].
        sizes_1 = t1.shape
        output_shape = list(sizes_1[:-1])
        folded_dim1 = reduce(operator.mul, output_shape)

        # Readjust output_shape if we are multiplying by a matrix
        t2_is_matrix = t2.dim() == 2
        if t2_is_matrix:
            output_shape.append(t2.shape[1])

        # This will almost always be a view.
        # It may not be a view if t2->requires_grad(). See should_fold in aten/ for an explanation
        t1_folded = t1.reshape(folded_dim1, sizes_1[-1])
        if t2_is_matrix:
            # This copies if we perform a 2D @ 3D and the first tensor requires_grad
            # See should_fold native/LinearAlgebra.cpp for why.
            output = t1_folded.mm(t2).view(output_shape)
            return output.mT.contiguous() if transpose else output
        else:
            return t1_folded.mv(t2).view(output_shape)

    elif dim_tensor1 >= 1 and dim_tensor2 >= 1:
        # We are multiplying b1 x n x m1 by x2 x m2 x p (where b1 can be a list);
        # we track m1 vs m2 separately even though they must match for nicer error messages
        n = tensor1.size(-2) if dim_tensor1 > 1 else 1
        m1 = tensor1.size(-1)
        batch_tensor1 = tensor1.shape[:-2]
        m2 = tensor2.size(-2) if dim_tensor2 > 1 else tensor2.size(-1)
        p = tensor2.size(-1) if dim_tensor2 > 1 else 1

        batch_tensor2: List[int] = []
        # TODO: handling of slice
        for i in range(dim_tensor2 - 2):
            batch_tensor2.append(tensor2.size(i))

        # Same optimization for the gradients as that in should_fold
        # If we're going to broadcast, we force it to go through the should_fold branch
        if (
            dim_tensor1 == 3
            and dim_tensor2 == 3
            and batch_tensor1[0] != batch_tensor2[0]
        ):
            if batch_tensor1[0] == 1 and tensor1.requires_grad:
                return matmul(tensor1.squeeze(0), tensor2)
            if batch_tensor2[0] == 1 and tensor2.requires_grad:
                return matmul(tensor1, tensor2.squeeze(0))

        # expand the batch portion (i.e. cut off matrix dimensions and expand rest)
        expand_batch_portion = list(
            torch.broadcast_shapes(batch_tensor1, batch_tensor2)
        )

        tensor1_expand_size = expand_batch_portion + [n, m1]

        expand_batch_product = prod(expand_batch_portion)

        # HACK: We need reshape with symint support
        tensor1_expanded = tensor1.expand(tensor1_expand_size).reshape(
            expand_batch_product, n, m1
        )

        vector_rhs = dim_tensor2 == 1
        if vector_rhs:
            tensor2_expand_size = expand_batch_portion + [m2]
            tensor2_expanded = (
                tensor2.expand(tensor2_expand_size)
                .reshape(expand_batch_product, m2)
                .unsqueeze(2)
            )
        else:
            tensor2_expand_size = expand_batch_portion + [m2, p]
            tensor2_expanded = tensor2.expand(tensor2_expand_size).reshape(
                expand_batch_product, m2, p
            )

        output_shape = expand_batch_portion
        if dim_tensor1 > 1:
            output_shape.append(n)

        if dim_tensor2 > 1:
            output_shape.append(p)

        if vector_rhs:
            return tensor1_expanded.bmm(tensor2_expanded).squeeze(-1).view(output_shape)
        else:
            return tensor1_expanded.bmm(tensor2_expanded).view(output_shape)
    else:
        torch._check(False, lambda: "both arguments to matmul need to be at least 1D")


@register_decomposition(aten.upsample_bicubic2d.default)
@pw_cast_for_opmath
def upsample_bicubic2d_default(
    a: Tensor,
    output_size: Tuple[int, int],
    align_corners: bool,
    scale_h: Optional[float] = None,
    scale_w: Optional[float] = None,
) -> Tensor:
    N, C, iH, iW = a.shape
    oH, oW = output_size

    def compute_scale(in_size, out_size, align_corners, scale=None):
        if align_corners:
            return (in_size - 1) / (out_size - 1) if out_size > 1 else 0
        else:
            return 1 / scale if scale is not None and scale > 0 else in_size / out_size

    def compute_source_index(scale, dst_index, align_corners):
        if align_corners:
            return scale * dst_index
        else:
            return scale * (dst_index + 0.5) - 0.5

    height_scale = compute_scale(iH, oH, align_corners, scale_h)
    width_scale = compute_scale(iW, oW, align_corners, scale_w)

    N_idx = torch.arange(N, device=a.device).view(N, 1, 1, 1)
    C_idx = torch.arange(C, device=a.device).view(1, C, 1, 1)
    out_y = torch.arange(oH, device=a.device).view((1, 1, oH, 1))
    out_x = torch.arange(oW, device=a.device).view((1, 1, 1, oW))

    real_x = compute_source_index(width_scale, out_x, align_corners)
    in_x = real_x.floor()
    t_x = real_x - in_x
    ix = in_x.to(dtype=torch.int64)

    real_y = compute_source_index(height_scale, out_y, align_corners)
    in_y = real_y.floor()
    t_y = real_y - in_y
    iy = in_y.to(dtype=torch.int64)

    iys_ofs = (iy - 1, iy, iy + 1, iy + 2)
    ixs_ofs = (ix - 1, ix, ix + 1, ix + 2)

    def load_bounded(ys, xs):
        y_idx = torch.clamp(ys, 0, iH - 1)
        x_idx = torch.clamp(xs, 0, iW - 1)
        return aten._unsafe_index(a, [N_idx, C_idx, y_idx, x_idx])

    def get_x_interp(y):
        coeffs_x = tuple(load_bounded(y, x_ofs) for x_ofs in ixs_ofs)
        return _upsample_cubic_interp1d(coeffs_x, t_x)

    coeffs_y = tuple(get_x_interp(y_ofs) for y_ofs in iys_ofs)
    result = _upsample_cubic_interp1d(coeffs_y, t_y)

    # convert output to correct memory format, if necessary
    memory_format = utils.suggest_memory_format(a)
    result = result.contiguous(memory_format=memory_format)
    return result


@register_decomposition(aten.upsample_bicubic2d.vec)
@aten.upsample_bicubic2d.vec.py_impl(DispatchKey.CompositeImplicitAutograd)
@aten.upsample_bicubic2d.vec.py_impl(DispatchKey.Autograd)
@out_wrapper()
@pw_cast_for_opmath
def upsample_bicubic2d_vec(
    a: Tensor,
    output_size: Optional[Tuple[int, int]],
    align_corners: bool,
    scale_factors: Optional[Tuple[float, float]] = None,
) -> Tensor:
    torch._check(
        bool(output_size) + bool(scale_factors) == 1,
        lambda: "Must specify exactly one of output_size and scale_factors.",
    )
    if output_size is None:
        assert scale_factors is not None
        output_size = cast(
            Tuple[int, int],
            tuple(
                sym_int(sym_float(w) * scale)
                for w, scale in zip(a.shape[2:], scale_factors)
            ),
        )
    scale_h, scale_w = scale_factors if scale_factors else (None, None)
    return upsample_bicubic2d_default(a, output_size, align_corners, scale_h, scale_w)


@register_decomposition(aten.reflection_pad1d)
@register_decomposition(aten.reflection_pad2d)
@register_decomposition(aten.reflection_pad3d)
@pw_cast_for_opmath
@out_wrapper()
def _reflection_pad(a: Tensor, padding: Tuple[int, ...]) -> Tensor:
    def idx(left, middle, right):
        dim_idx = torch.arange(-left, middle + right, device=a.device)
        return middle - 1 - (middle - 1 - dim_idx.abs()).abs()

    return _reflection_or_replication_pad(
        a,
        padding,
        idx,
    )


@register_decomposition(aten.replication_pad1d)
@register_decomposition(aten.replication_pad2d)
@register_decomposition(aten.replication_pad3d)
@pw_cast_for_opmath
@out_wrapper()
def _replication_pad(a: Tensor, padding: Tuple[int, ...]) -> Tensor:
    def idx(left, middle, right):
        dim_idx = torch.arange(-left, middle + right, device=a.device)
        return torch.clamp(dim_idx, 0, middle - 1)

    return _reflection_or_replication_pad(
        a,
        padding,
        idx,
    )


def _reflection_or_replication_pad(
    a: Tensor,
    padding: Tuple[int, ...],
    idx_fn: Callable[[int, int, int], Tensor],
) -> Tensor:
    dim = len(padding) // 2
    torch._check(
        a.dim() in (dim + 1, dim + 2),
        lambda: f"reflection_pad{dim}d requires {dim + 1}D or {dim + 2}D input",
    )
    inp_shape = a.shape[-dim:]
    nc_dim = a.dim() - dim

    padding_left = [padding[2 * (dim - 1 - i)] for i in range(dim)]
    padding_right = [padding[2 * (dim - 1 - i) + 1] for i in range(dim)]

    result = a
    for i in range(dim):
        idx: List[Any] = [None] * result.dim()
        idx[i + nc_dim] = idx_fn(padding_left[i], inp_shape[i], padding_right[i])
        result = aten._unsafe_index(result, idx)

    # convert output to correct memory format, if necessary
    memory_format = utils.suggest_memory_format(result)
    result = result.contiguous(memory_format=memory_format)
    return result


@register_decomposition(aten.aminmax)
@out_wrapper("min", "max")
def aminmax(self, *, dim=None, keepdim=False):
    amin = torch.amin(self, dim=dim, keepdim=keepdim)
    amax = torch.amax(self, dim=dim, keepdim=keepdim)
    return amin, amax


@register_decomposition(aten.nansum)
@out_wrapper()
def nansum(self, dim=None, keepdim=False, *, dtype=None):
    return aten.sum(torch.where(torch.isnan(self), 0, self), dim, keepdim, dtype=dtype)


@register_decomposition([aten.arange.default, aten.arange.out])
@out_wrapper()
def arange_default(
    end: NumberType,
    *,
    dtype: Optional[torch.dtype] = None,
    layout: torch.layout = torch.strided,
    device: Optional[torch.device] = None,
    pin_memory: bool = False,
):
    return aten.arange.start_step(
        0, end, 1, dtype=dtype, layout=layout, device=device, pin_memory=pin_memory
    )


@register_decomposition([aten.arange.start])
def arange_start(
    start: NumberType,
    end: NumberType,
    *,
    dtype: Optional[torch.dtype] = None,
    layout: torch.layout = torch.strided,
    device: Optional[torch.device] = None,
    pin_memory: bool = False,
):
    return aten.arange.start_step(
        start, end, 1, dtype=dtype, layout=layout, device=device, pin_memory=pin_memory
    )


@register_decomposition(out_dtype)
def out_dtype_decomp(*args, **kwargs):
    from torch._higher_order_ops.out_dtype import out_dtype_dense

    return out_dtype_dense(*args, **kwargs)


@register_decomposition(aten.multi_margin_loss)
@aten.multi_margin_loss.default.py_impl(DispatchKey.Autograd)
@out_wrapper()
def multi_margin_loss(
    input: Tensor,
    target: Tensor,
    p: NumberType = 1,
    margin: NumberType = 1,
    weight: Optional[Tensor] = None,
    reduction: int = Reduction.MEAN.value,
) -> Tensor:
    input = torch.atleast_2d(input)
    target = torch.atleast_1d(target)
    nframe = input.shape[0]
    dim = input.shape[1]
    torch._check(p == 1 or p == 2, lambda: "only p == 1 and p == 2 supported")
    torch._check(
        input.ndim == 2 and dim != 0,
        lambda: f"Expected non-empty vector or matrix with optional 0-dim batch size, but got: {input.shape}",
    )
    torch._check(
        target.ndim == 1 and target.numel() == nframe,
        lambda: f"inconsistent target size, expected {nframe} but got {target.shape}",
    )
    if weight is not None:
        weight = torch.atleast_1d(weight)
        torch._check(
            weight.ndim == 1 and weight.numel() == dim,  # type: ignore[union-attr]
            lambda: f"inconsistent weight size, expected {dim} but got {weight.shape}",  # type: ignore[union-attr]
        )
    target = target.unsqueeze(1)
    u = torch.gather(input, dim=1, index=target)
    z = margin - u + input
    z = z.clamp_min(0)
    z = z if p == 1 else z * z
    if weight is not None:
        z = z * weight[target]
    idx = torch.arange(dim, device=input.device)
    z = torch.where(idx != target, z, 0)
    if reduction == Reduction.MEAN.value:
        return z.mean()
    elif reduction == Reduction.SUM.value:
        return z.sum() / z.shape[1]
    else:
        return z.mean(dim=1)


@register_decomposition(aten.multilabel_margin_loss_forward)
@aten.multilabel_margin_loss_forward.default.py_impl(DispatchKey.Autograd)
@out_wrapper("output", "is_target")
def multilabel_margin_loss_forward(
    input: Tensor,
    target: Tensor,
    reduction: int,
) -> Tuple[Tensor, Tensor]:
    orig_input_shape = input.shape
    orig_target_shape = target.shape
    input = torch.atleast_2d(input)
    target = torch.atleast_2d(target)
    dim = input.shape[1]
    torch._check(
        len(orig_input_shape) <= 2 and dim != 0,
        lambda: f"Expected non-empty vector or matrix with optional 0-dim batch size, but got: {orig_input_shape}",
    )
    torch._check(
        len(orig_target_shape) <= 2 and orig_target_shape == orig_input_shape,
        lambda: f"inconsistent target size: {orig_target_shape} for input of size: {orig_input_shape}",
    )
    # ignores labels after the first -1, detects when -1 is not present
    idx = torch.arange(dim, device=target.device)
    is_end = target == -1
    end_idx = torch.amin(torch.where(is_end, idx, dim), dim=-1, keepdim=True)
    # target indices
    target_mask = idx < end_idx
    # masks target to be able to use gather, which doesn't allow -1
    tidx0 = torch.where(target_mask, target, 0)
    u = torch.gather(input, dim=-1, index=tidx0)
    # is_target
    tidx1 = torch.where(target_mask, target, -1)
    is_target = torch.any(idx == tidx1.unsqueeze(dim=-1), dim=1)
    # loss
    z = 1.0 - u.T.unsqueeze(dim=-1) + input
    z = z.clamp_min(0)
    z = z / dim
    # masks loss
    z = torch.where(is_target, 0, z)
    # reduction
    if reduction == Reduction.MEAN.value:
        z = z.sum(dim=(0, -1)).mean()
    elif reduction == Reduction.SUM.value:
        z = z.sum()
    else:
        z = z.sum(dim=(0, -1))
    # result
    is_target = is_target.to(input.dtype).reshape(orig_target_shape)
    return z, is_target


# scaled_dot_product_attention used to be decomposed in pre-autograd, given that
# it calls _scaled_dot_product_attention_math and
# _scaled_dot_product_attention_math only has a CompositeImplicitAutograd
# kernel. As a result it's decomposed into ops with finer granularity.
# However recent PRs (#103826 #105131 #115913) added new logic in
# scaled_dot_product_attention and now it calls
# _scaled_dot_product_flash_attention_for_cpu in export path. This results
# in _scaled_dot_product_flash_attention_for_cpu showing up in export result.
# This decomposition ensures scaled_dot_product_attention is still decomposed
# the same way as before, i.e., going through
# _scaled_dot_product_attention_math. Notice that this decomp rule should be
# excluded by inductor.
@register_decomposition(aten._scaled_dot_product_flash_attention_for_cpu.default)
def scaled_dot_product_flash_attention_for_cpu(
    query: Tensor,
    key: Tensor,
    value: Tensor,
    dropout_p: float = 0.0,
    is_causal: bool = False,
    *,
    attn_mask: Optional[Tensor] = None,
    scale: Optional[float] = None,
) -> Tuple[Tensor, Tensor]:
    dtype = query.dtype
    torch._check(
        torch.is_floating_point(query),
        lambda: f"query must be FP32, FP64, BF16, FP16 but got {query.dtype}",
    )
    torch._check(
        query.dim() == 4 and key.dim() == 4 and value.dim() == 4,
        lambda: f"q, k, v must be a 4 dimensional tensor, got {query.dim()}, {key.dim()}, {value.dim()}",
    )
    torch._check(
        dropout_p == 0.0, lambda: f"dropout probability must be zero, got {dropout_p}"
    )
    torch._check(
        query.shape[3] == value.shape[3] and key.shape[3] == value.shape[3],
        lambda: "q, k, v should have the same head size",
    )

    output, attn = aten._scaled_dot_product_attention_math.default(
        query,
        key,
        value,
        attn_mask=attn_mask,
        dropout_p=dropout_p,
        is_causal=is_causal,
        dropout_mask=None,
        scale=scale,
    )
    # Why this change?
    # In pre-dispatch export scaled_dot_product_attention is executed via
    # * flash_attention.
    # flash_attention allocates output tensor as (N, L, H, E)
    #   it then transposes that to get (N, H, L, E) which is supposed to be the return
    # tensor dim for scaled_dot_product_attention
    # assume x: [N, H, L, E] is the output sdpa
    # In MHA code, this output is then permuted via (2, 0, 1, 3) to get
    # (L, N, H, E) dim tensor
    # x = x.permute(2, 0, 1, 3).contiguous() and the viewed via
    # x = x.view(L * N, H * E)
    # During pre autograd dispatch call to contiguous is not traced because
    # flash_attention output after the x.permute is already contiguous
    # on which the view is valid
    # However, during 2nd stage export, post-dispatch, we run _match variant
    # instead of flash* to get the decomposition. _match variant returns
    # x: [N, H, L, E] applying x.permute(2, 0, 1, 3) returns
    # x: [L, N, H, E] and without converting this to contiguous tensor
    # subsequent view is not valid and the export fails
    # solution is to maintain the return tensor view from the decomp to be
    # exactly same as *flash* variant.
    # flash variants output is contiguous as [N, L, H, E]
    # _match variant out is contiguous as [N, H, L, E]
    # out = out.transpose(1, 2).contiguous gets output as contiguous
    # in [N, L, H, E].
    # Subsrequent transpose(1, 2) then returns a view on which
    # aforementioned code snippet, as showm below, is valid
    # x = x.permute(2, 0, 1, 3).contiguous() and the viewed via
    # x = x.view(L * N, H * E)

    # Really the invariant you want to maintain is:
    # pre-dispatch op-output and its decomposed representation must
    # return tensor with same view and dims
    output = output.transpose(1, 2).contiguous(memory_format=torch.contiguous_format)
    return (output.transpose(1, 2), attn)


def register_inplace(aten_op, outplace_op):
    @register_decomposition(aten_op)
    def inplace_op(*args, **kwargs):
        out = outplace_op(*args, **kwargs)
        return args[0].copy_(out)

    return inplace_op


@register_decomposition([aten.baddbmm])
@out_wrapper()
@pw_cast_for_opmath
def baddbmm(self, batch1, batch2, beta=1, alpha=1):
    if not self.is_floating_point() and not self.is_complex():
        beta = int(beta)
        alpha = int(alpha)
    result = torch.bmm(batch1, batch2)
    if not isinstance(alpha, numbers.Number) or alpha != 1:
        result = result * alpha
    if beta == 0:
        return result
    if not isinstance(beta, numbers.Number) or beta != 1:
        self = self * beta
    return self + result


@register_decomposition(aten.floor_divide)
@out_wrapper()
def floor_divide(self, other):
    return torch.div(self, other, rounding_mode="floor")


@register_decomposition(aten.sym_numel)
def sym_numel(t):
    return functools.reduce(operator.mul, t.shape, 1)


@register_decomposition([aten.sum.default, aten.sum.out])
def sum_default(
    self: Tensor,
    *,
    dtype: Optional[torch.dtype] = None,
    out: Optional[Tensor] = None,
) -> Tensor:
    if out is None:
        return aten.sum.dim_IntList(self, [], dtype=dtype)
    else:
        return aten.sum.IntList_out(self, [], dtype=dtype, out=out)


@register_decomposition([aten.squeeze.default, aten.squeeze.dim])
def squeeze_default(self: Tensor, dim: Optional[int] = None):
    if dim is None:
        return aten.squeeze.dims(self, list(range(self.dim())))
    else:
        return aten.squeeze.dims(self, [dim])


@register_decomposition(torch.ops.aten._weight_norm_interface)
def _weight_norm_interface(x, y, dim=0):
    # https://github.com/pytorch/pytorch/blob/852f8526c52190125446adc9a6ecbcc28fb66182/aten/src/ATen/native/WeightNorm.cpp#L58
    keep_dim = tuple(i for i in range(len(x.shape)) if i != dim)
    norm = x.norm(2, keep_dim, keepdim=True)
    return x * (y / norm), norm


@register_decomposition(aten.isin)
@out_wrapper()
def isin(elements, test_elements, *, assume_unique=False, invert=False):
    # handle when either elements or test_elements are Scalars (they can't both be)
    if not isinstance(elements, torch.Tensor):
        elements = torch.tensor(elements, device=test_elements.device)
    if not isinstance(test_elements, torch.Tensor):
        test_elements = torch.tensor(test_elements, device=elements.device)

    if test_elements.numel() < 10.0 * pow(elements.numel(), 0.145):
        return isin_default(elements, test_elements, invert=invert)
    else:
        return isin_sorting(
            elements, test_elements, assume_unique=assume_unique, invert=invert
        )


def isin_default(elements, test_elements, *, invert=False):
    if elements.numel() == 0:
        return torch.empty_like(elements, dtype=torch.bool)

    x = elements.view(*elements.shape, *((1,) * test_elements.ndim))
    if not invert:
        cmp = x == test_elements
    else:
        cmp = x != test_elements
    dim = tuple(range(-1, -test_elements.ndim - 1, -1))
    return cmp.any(dim=dim)


def isin_sorting(elements, test_elements, *, assume_unique=False, invert=False):
    elements_flat = elements.flatten()
    test_elements_flat = test_elements.flatten()
    if assume_unique:
        # This is the same as the aten implementation. For
        # assume_unique=False, we cannot use unique() here, so we use a
        # version with searchsorted instead.
        all_elements = torch.cat([elements_flat, test_elements_flat])
        sorted_elements, sorted_order = torch.sort(all_elements, stable=True)

        duplicate_mask = sorted_elements[1:] == sorted_elements[:-1]
        duplicate_mask = torch.constant_pad_nd(duplicate_mask, [0, 1], False)

        if invert:
            duplicate_mask = duplicate_mask.logical_not()

        mask = torch.empty_like(duplicate_mask)
        mask = mask.index_copy(0, sorted_order, duplicate_mask)

        return mask[0 : elements.numel()]
    else:
        sorted_test_elements, _ = torch.sort(test_elements_flat)
        idx = torch.searchsorted(sorted_test_elements, elements_flat)
        test_idx = torch.where(idx < sorted_test_elements.numel(), idx, 0)
        cmp = sorted_test_elements[test_idx] == elements_flat
        cmp = cmp.logical_not() if invert else cmp
        return cmp.reshape(elements.shape)


@register_decomposition(aten.take)
@out_wrapper()
def take(self, index):
    flattened = self.reshape(-1)
    return flattened[index]


register_inplace(aten.addbmm_, aten.addbmm)
register_inplace(aten.addmm_, aten.addmm)
register_inplace(aten.addmv_, aten.addmv)
register_inplace(aten.baddbmm_, aten.baddbmm)
register_inplace(aten.fill_, aten.fill)
register_inplace(aten.gelu_, aten.gelu)
register_inplace(aten.hardswish_, aten.hardswish)
register_inplace(aten.hardtanh_, aten.hardtanh)
register_inplace(aten.hardsigmoid_, aten.hardsigmoid)
register_inplace(aten.__iand__, aten.__and__)
register_inplace(aten.__ilshift__, aten.__lshift__)
register_inplace(aten.index_put_, aten.index_put)
register_inplace(aten.index_reduce_, aten.index_reduce)
register_inplace(aten.__ior__, aten.__or__)
register_inplace(aten.__irshift__, aten.__rshift__)
register_inplace(aten.__ixor__, aten.__xor__)
register_inplace(aten.leaky_relu_, aten.leaky_relu)
register_inplace(aten.logit_, aten.logit)
register_inplace(aten.relu_, aten.relu)
register_inplace(aten.renorm_, aten.renorm)
register_inplace(aten.round_, aten.round)
register_inplace(aten.scatter_, aten.scatter)
register_inplace(aten.scatter_add_, aten.scatter_add)
register_inplace(aten.scatter_reduce_, aten.scatter_reduce)
register_inplace(aten.silu_, aten.silu)<|MERGE_RESOLUTION|>--- conflicted
+++ resolved
@@ -1221,21 +1221,6 @@
     for tensor in tensors:
         tensor_size = tensor.size()
         pad_along_dim = (tensor_size[dim] + num_chunks - 1) // num_chunks * num_chunks
-<<<<<<< HEAD
-        padded_size = (
-            tensor_size[:dim]
-            + torch.Size(
-                [
-                    pad_along_dim,
-                ]
-            )
-            + tensor_size[dim + 1 :]
-        )
-        if padded_size != tensor_size:
-            padded_tensor = tensor.new_zeros(padded_size)
-            padded_tensor.narrow(dim, 0, tensor_size[dim]).copy_(tensor)
-            tensor = padded_tensor
-=======
         if pad_along_dim != tensor_size[dim]:
             # Use aten.constant_pad_nd instead of copy_ for functionalization
             pad = [0] * 2 * (tensor.ndim - dim - 1) + [
@@ -1243,14 +1228,11 @@
                 pad_along_dim - tensor_size[dim],
             ]
             tensor = aten.constant_pad_nd(tensor, pad, 0)
->>>>>>> aa51b3f3
         view_size = tensor_size[:dim] + torch.Size([num_chunks, -1])
         padded_tensors.append(tensor.view(view_size))
     return padded_tensors
 
 
-<<<<<<< HEAD
-=======
 def have_same_ndims(tensors: List[Tensor]):
     ndim = tensors[0].ndim
     for tensor in tensors:
@@ -1305,7 +1287,6 @@
     return dim
 
 
->>>>>>> aa51b3f3
 @register_decomposition([aten._chunk_cat.default, aten._chunk_cat.out])
 def _chunk_cat(
     tensors: List[Tensor],
@@ -1313,10 +1294,7 @@
     num_chunks: int,
     out: Optional[Tensor] = None,
 ) -> Tensor:
-<<<<<<< HEAD
-=======
     dim = _preprocess_chunk_cat_inputs(tensors, dim, num_chunks)
->>>>>>> aa51b3f3
     padded_tensors = _pad_chunk(tensors, dim, num_chunks)
     if out is None:
         return torch.cat(padded_tensors, dim + 1)
