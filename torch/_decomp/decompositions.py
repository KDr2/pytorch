--- conflicted
+++ resolved
@@ -4032,7 +4032,7 @@
 def _reflection_pad(a: Tensor, padding: Tuple[int, ...]) -> Tensor:
     def idx(left, middle, right):
         dim_idx = torch.arange(-left, middle + right, device=a.device)
-        return middle - (middle - dim_idx.abs()).abs()
+        return middle - 1 - (middle - 1 - dim_idx.abs()).abs()
 
     return _reflection_or_replication_pad(
         a,
@@ -4076,11 +4076,6 @@
 
     result = a
     for i in range(dim):
-<<<<<<< HEAD
-=======
-        dim_idx = torch.arange(-padding_left[i], inp_shape[i] + padding_right[i])
-        dim_idx = inp_shape[i] - 1 - (inp_shape[i] - 1 - dim_idx.abs()).abs()
->>>>>>> 4943f4eb
         idx: List[Any] = [None] * result.dim()
         idx[i + nc_dim] = idx_fn(padding_left[i], inp_shape[i], padding_right[i])
         result = aten._unsafe_index(result, idx)
