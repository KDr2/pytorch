import inspect
from collections import defaultdict
from functools import wraps
from itertools import chain
from typing import Callable, Dict, List, Sequence, Union

import torch
import torch.library
from torch._ops import HigherOrderOperator, OpOverload, OpOverloadPacket
from torch._prims_common import CustomOutParamAnnotation
from torch.utils import _pytree as pytree

__all__ = [
    "decomposition_table",
    "pre_autograd_decomposition_table",
    "meta_table",
    "register_decomposition",
    "get_decompositions",
    "core_aten_decompositions",
]


# TODO: relax key type here; torch registrations should be possible to; but
# right now this type is accurate
global_decomposition_table: Dict[
    str, Dict[torch._ops.OperatorBase, Callable]
] = defaultdict(dict)

decomposition_table = global_decomposition_table["post_autograd"]
pre_autograd_decomposition_table = global_decomposition_table["pre_autograd"]
meta_table = global_decomposition_table["meta"]


def _add_op_to_registry(registry, op, fn):
    """
    This is an internal API for adding an op to the decomposition table.

    If op is OpOverload, it will be added to the registry directly.
    If op is OpOverloadPacket, all the valid op_overloads in the packet will be added to the registry.
    """
    overloads: List[Union[torch._ops.OperatorBase]] = []
    if isinstance(op, HigherOrderOperator):
        # There's no concept of overloads for HigherOrderOperator
        registry[op] = fn
        return
    elif isinstance(op, OpOverload):
        overloads.append(op)
    else:
        assert isinstance(op, OpOverloadPacket)
        for ol in op.overloads():
            overloads.append(getattr(op, ol))

    for op_overload in overloads:
        if op_overload in registry:
            raise RuntimeError(f"duplicate registrations for {op_overload}")
        # TorchScript dumps a bunch of extra nonsense overloads
        # which don't have corresponding dispatcher entries, we need
        # to filter those out, e.g aten.add.float_int
        if torch._C._dispatch_has_kernel(op_overload.name()):
            registry[op_overload] = fn


def _convert_out_params(f):
    out_annotation = f.__annotations__.get("out")

    # If there are no out params, do not wrap the function.
    if not out_annotation:
        return f

    # Hack to detect when out is a Tuple. There seems to be no pretty way of doing this
    if getattr(out_annotation, "__origin__", None) is tuple:
        sig = inspect.signature(f)
        out_names = sig.return_annotation._fields
        # If out is a tuple, we need to register a function that unpacks all the out
        # elements as this is what native_functions.yaml expects

        @wraps(f)
        def _fn(*args, **kwargs):
            out_kwargs = tuple(kwargs.pop(o, None) for o in out_names)
            # Either all of the out kwargs are set or none of them
            is_none = out_kwargs[0] is None
            assert all((o is None) == is_none for o in out_kwargs)
            return f(*args, **kwargs, out=None if is_none else out_kwargs)

        out_params = [
            inspect.Parameter(
                o,
                kind=inspect.Parameter.KEYWORD_ONLY,
                default=None,
                annotation=t,
            )
            for o, t in zip(out_names, out_annotation.__args__)
        ]
        # Drop the out parameter and concatenate the new kwargs in the signature
        params = chain((v for k, v in sig.parameters.items() if k != "out"), out_params)
        _fn.__signature__ = inspect.Signature(  # type: ignore[attr-defined]
            parameters=params, return_annotation=sig.return_annotation  # type: ignore[arg-type]
        )
        # Drop the out parameter and concatenate the new kwargs in the annotations
        _fn.__annotations__ = {k: v for k, v in f.__annotations__.items() if k != "out"}
        for o in out_params:
            _fn.__annotations__[o.name] = o.annotation

        # Propagate that this function is wrapped by `out_wrapper`
        _fn._torch_decompositions_out_wrapper = f._torch_decompositions_out_wrapper  # type: ignore[attr-defined]

        return _fn

    # Alternatively, there may be a single tensor out parameter with a name
    # other than "out". This will need special treatment and is indicated by an
    # annotation, which we will remove here so it is not exposed after wrapping.
    custom_out_param_name = f.__annotations__.pop(CustomOutParamAnnotation, None)
    if custom_out_param_name:

        @wraps(f)
        def _fn(*args, **kwargs):
            out_kwarg = kwargs.pop(custom_out_param_name, None)
            return f(*args, **kwargs, out=out_kwarg)

        out_param = inspect.Parameter(
            custom_out_param_name,
            kind=inspect.Parameter.KEYWORD_ONLY,
            default=None,
            annotation=out_annotation,
        )

        # Drop the out parameter and concatenate the new kwarg in the signature
        sig = inspect.signature(f)
        params = chain(
            (v for k, v in sig.parameters.items() if k != "out"), (out_param,)
        )
        _fn.__signature__ = inspect.Signature(  # type: ignore[attr-defined]
            parameters=params, return_annotation=sig.return_annotation  # type: ignore[arg-type]
        )

        # Drop the out parameter and concatenate the new kwargs in the annotations
        _fn.__annotations__ = {k: v for k, v in f.__annotations__.items() if k != "out"}
        _fn.__annotations__[out_param.name] = out_param.annotation

        return _fn

    return f


def register_decomposition(
    aten_op, registry=None, *, type="post_autograd", unsafe=False
):
    """
    A decorator to register a function as a decomposition to the Python
    decomposition table.  Use it like this::

        @register_decomposition(torch.ops.aten.clamp_min)
        def clamp_min(x):
            return torch.clamp(self, min=min)

    If you are writing a new decomposition, consider contributing it
    directly to PyTorch in torch._decomp.decompositions.

    This API is experimental; we are almost certainly going to extend
    the API when we make decompositions eligible for use in transforms (e.g.,
    autograd) and not just backend tracing, where we then need to know if a
    decomposition can be used to simulate a transform.

    By default, we also will register it to the Meta key of dispatcher,
    and replace the c++ Meta implementation if there is already one.

    unsafe kwarg is for reuse of this function for registering non-function
    things
    """

    assert type in {"post_autograd", "pre_autograd", "meta"}

    def decomposition_decorator(fn: Callable) -> Callable:
        if not unsafe:
            fn = _convert_out_params(fn)

        nonlocal registry
        if registry is None:
            registry = global_decomposition_table[type]

        def register(op):
            _add_op_to_registry(registry, op, fn)

        # To handle allowing multiple aten_ops at once
        pytree.tree_map_(register, aten_op)
        return fn

    return decomposition_decorator


def get_decompositions(
    aten_ops: Sequence[Union[torch._ops.OperatorBase, OpOverloadPacket]],
    type: str = "post_autograd",
) -> Dict[torch._ops.OperatorBase, Callable]:
    """
    Retrieve a dictionary of decompositions corresponding to the list of
    operator overloads and overload packets passed as input.  Overload
    packets will include all decomposed overloads in the packet.  If there is
    no decomposition for a requested operator, it is silently ignored.

    This API is experimental; we are almost certainly going to give an alternate,
    more recommended formulation, where a user provides the set of operators
    they know how to implement, and we provide decompositions for everything
    not in this set.
    """
    assert type in {"post_autograd", "pre_autograd", "meta"}

    registry = global_decomposition_table[type]
    packets_to_overloads = defaultdict(list)
    for opo in registry:
        if isinstance(opo, (OpOverload, OpOverloadPacket)):
            packets_to_overloads[opo.overloadpacket].append(opo)
    decompositions: Dict[torch._ops.OperatorBase, Callable] = {}
    for op in aten_ops:
        if isinstance(op, OpOverloadPacket) and op in packets_to_overloads:
            for op_overload in packets_to_overloads[op]:
                decompositions[op_overload] = registry[op_overload]
        elif isinstance(op, (torch._ops.OperatorBase)) and op in registry:
            decompositions[op] = registry[op]
    return decompositions


def remove_decompositions(
    decompositions: Dict[torch._ops.OperatorBase, Callable],
    aten_ops: Sequence[Union[OpOverload, OpOverloadPacket]],
) -> None:
    """
    Given a dictionary of decompositions obtained from get_decompositions(), removes
    operators associated with a list of operator overloads and overload packets passed
    as input. If the decomposition dictionary does not contain a decomposition that is
    specified to be removed, it is silently ignored.
    """
    for op in aten_ops:
        if isinstance(op, OpOverloadPacket):
            for overload_name in op.overloads():
                opo = getattr(op, overload_name)
                decompositions.pop(opo, None)
        elif isinstance(op, OpOverload):
            decompositions.pop(op, None)


# populate the table
import torch._decomp.decompositions
import torch._refs


# See NOTE [Core ATen Ops]
#
# list was copied from torch/_inductor/decomposition.py
# excluding decompositions that results in prim ops
# Resulting opset of decomposition is core aten ops
def core_aten_decompositions() -> Dict[torch._ops.OperatorBase, Callable]:
    aten = torch.ops.aten
    return get_decompositions(
        [
            aten.addcdiv,
            aten.addcdiv_,
            aten.addcmul,
            aten.addcmul_,
            aten.addr,
            aten.affine_grid_generator,
            aten.all,
            aten.aminmax,
            aten.arange.default,
            aten.arange.start,
            aten.avg_pool2d_backward,
            aten.baddbmm,
            aten.binary_cross_entropy,
            aten.binary_cross_entropy_backward,
            aten.binary_cross_entropy_with_logits,
            aten.celu,
            aten.celu_,
            aten.clamp_max,
            aten.clamp_min,
            aten.col2im,
            aten.count_nonzero,
            aten.cudnn_batch_norm,
            aten.cudnn_batch_norm_backward,
            aten.deg2rad,
            aten.deg2rad_,
            aten.detach,
            aten.diag_embed,
            aten.diagonal_backward,
            aten.dot,
            aten.vdot,
            aten.elu,
            aten.elu_,
            aten.elu_backward,
            aten._embedding_bag,
            aten.embedding_dense_backward,
            aten.empty_like,
            aten._euclidean_dist.default,
            aten.expand_as,
            aten.eye,
            aten.fill,
            aten.fill_,
            aten.floor_divide,
            aten.frac,
            aten.frac_,
            aten._fused_moving_avg_obs_fq_helper,
            aten.gelu_,
            aten.gelu_backward,
            aten.glu,
            aten.glu_backward,
            aten.hardshrink,
            aten.hardsigmoid,
            aten.hardsigmoid_,
            aten.hardsigmoid_backward,
            aten.hardswish,
            aten.hardswish_,
            aten.hardswish_backward,
            aten.hardtanh_,
            aten.hardtanh_backward,
            aten.heaviside,
            aten.heaviside_,
            aten.huber_loss,
            aten.huber_loss_backward,
            aten.im2col,
            aten.index_add,
            aten.index_add_,
            aten.index_copy,
            aten.index_copy_,
            aten.index_fill,
            aten.index_fill_,
            aten.isneginf,
            aten.isposinf,
            aten.l1_loss,
            aten.leaky_relu_,
            aten.leaky_relu_backward,
            aten.lerp,
            aten.lerp_,
            aten.linspace,
            aten.logaddexp,
            aten.logaddexp2,
            aten.logit,
            aten.logit_,
            aten.logit_backward,
            aten.log_sigmoid_backward,
            aten.log_sigmoid_forward,
            aten._log_softmax_backward_data,
            aten.logspace,
            aten.logsumexp.default,
            aten.masked_fill,
            aten.masked_fill_,
            aten.mish,
            aten.mish_,
            aten.mse_loss,
            aten.mse_loss_backward,
            aten.multi_margin_loss,
            aten.multilabel_margin_loss_forward,
            aten.mv,
            aten.mvlgamma,
            aten.mvlgamma_,
            aten.nansum,
            aten.nan_to_num,
            aten.nan_to_num_,
            aten.narrow,
            aten.native_batch_norm_backward,
            aten.native_dropout_backward,
            aten.native_group_norm_backward,
            aten.native_layer_norm_backward,
            aten.new_empty,
            aten.new_full,
            aten.new_ones,
            aten.new_zeros,
            aten.nll_loss_backward,
            aten.nll_loss_forward,
            aten.norm,
            aten.ones,
            aten.ones_like,
            aten._prelu_kernel,
            aten._prelu_kernel_backward,
            aten._reshape_alias,
            aten.rad2deg,
            aten.rad2deg_,
            aten.reflection_pad1d,
            aten.reflection_pad2d,
            aten.reflection_pad3d,
<<<<<<< HEAD
            aten.reflection_pad3d_backward,
            aten.replication_pad1d,
            aten.replication_pad2d,
            aten.replication_pad3d,
=======
>>>>>>> c7e335da
            aten.renorm,
            aten.renorm_,
            aten.replication_pad2d,
            aten.rot90,
            aten.rrelu_with_noise,
            aten.rrelu_with_noise_,
            aten.rsub.Scalar,
            aten.rsub.Tensor,
            aten._scaled_dot_product_flash_attention.default,
            aten.select_backward,
            aten.select_scatter,
            aten.sgn,
            aten.sgn_,
            aten.sigmoid_backward,
            aten.silu,
            aten.silu_,
            aten.silu_backward,
            aten.sinc,
            aten.sinc_,
            aten.slice_backward,
            aten.smooth_l1_loss,
            aten.smooth_l1_loss_backward,
            aten.soft_margin_loss,
            aten.soft_margin_loss_backward,
            aten._softmax_backward_data,
            aten.softplus,
            aten.softplus_backward,
            aten.softshrink,
            aten.special_entr,
            aten.special_log_ndtr,
            aten.special_xlog1py,
            aten.split.Tensor,
            aten.squeeze.default,
            aten.squeeze.dim,
            aten.std,
            aten.std_mean,
            aten.stack,
            aten.sum.default,
            aten.sum.out,
            aten.t,
            aten.tanh_backward,
            aten.threshold,
            aten.threshold_,
            aten.threshold_backward,
            aten.trace,
            aten.transpose.int,
            aten.tril,
            aten.tril_,
            aten.triu,
            aten.triu_,
            aten.unbind,
            aten.unfold_backward,
            aten.unfold_copy,
            aten._unsafe_index,
            aten.unsafe_split.Tensor,
            aten.unsafe_split_with_sizes,
            aten._unsafe_view,
            aten.upsample_bilinear2d,
            aten.upsample_nearest2d_backward,
            aten.view_as_complex,
            aten.xlogy,
            aten.xlogy_,
            aten.zero,
            aten.zero_,
            aten.zeros,
            aten.zeros_like,
            aten._weight_norm_interface,
        ]
    )<|MERGE_RESOLUTION|>--- conflicted
+++ resolved
@@ -376,13 +376,9 @@
             aten.reflection_pad1d,
             aten.reflection_pad2d,
             aten.reflection_pad3d,
-<<<<<<< HEAD
-            aten.reflection_pad3d_backward,
             aten.replication_pad1d,
             aten.replication_pad2d,
             aten.replication_pad3d,
-=======
->>>>>>> c7e335da
             aten.renorm,
             aten.renorm_,
             aten.replication_pad2d,
