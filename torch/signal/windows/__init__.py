<<<<<<< HEAD
import warnings

from .windows import (
    bartlett,
    blackman,
    cosine,
    exponential,
    gaussian,
    hamming,
    hann,
)
=======
from .windows import cosine, exponential, gaussian, kaiser
>>>>>>> 4c20c050


__all__ = [
    'bartlett',
    'blackman',
    'cosine',
    'exponential',
    'gaussian',
<<<<<<< HEAD
    'hamming',
    'hann',
=======
    'kaiser',
>>>>>>> 4c20c050
]<|MERGE_RESOLUTION|>--- conflicted
+++ resolved
@@ -1,6 +1,3 @@
-<<<<<<< HEAD
-import warnings
-
 from .windows import (
     bartlett,
     blackman,
@@ -9,10 +6,8 @@
     gaussian,
     hamming,
     hann,
+    kaiser,
 )
-=======
-from .windows import cosine, exponential, gaussian, kaiser
->>>>>>> 4c20c050
 
 
 __all__ = [
@@ -21,10 +16,7 @@
     'cosine',
     'exponential',
     'gaussian',
-<<<<<<< HEAD
     'hamming',
     'hann',
-=======
     'kaiser',
->>>>>>> 4c20c050
 ]