--- conflicted
+++ resolved
@@ -4,7 +4,6 @@
 from bisect import bisect_right
 from collections import Counter
 from functools import partial
-<<<<<<< HEAD
 from typing import (
     Any,
     Callable,
@@ -19,9 +18,6 @@
     TypedDict,
     Union,
 )
-=======
-from typing import Optional, Sequence
->>>>>>> 23e71ffd
 from weakref import ref
 
 from torch import inf, Tensor
@@ -97,11 +93,7 @@
         # Following https://github.com/pytorch/pytorch/issues/20124
         # We would like to ensure that `lr_scheduler.step()` is called after
         # `optimizer.step()`
-<<<<<<< HEAD
         def patch_track_step_called(opt: Optimizer):
-=======
-        def patch_track_step_called(opt):
->>>>>>> 23e71ffd
             if hasattr(opt.step, "_wrapped_by_lr_sched"):
                 # we've already patched
                 return opt.step
@@ -109,7 +101,6 @@
             def wrap_step(step_fn):
                 opt_ref = ref(self.optimizer)
                 func = step_fn.__func__
-<<<<<<< HEAD
 
                 def wrapper(*args, **kwargs):
                     opt = opt_ref()
@@ -120,18 +111,6 @@
                 return wrapper
 
             opt.step = wrap_step(opt.step)  # type: ignore[method-assign]
-=======
-
-                def wrapper(*args, **kwargs):
-                    opt = opt_ref()
-                    opt._opt_called = True
-                    return func.__get__(opt, opt.__class__)(*args, **kwargs)
-
-                wrapper._wrapped_by_lr_sched = True
-                return wrapper
-
-            opt.step = wrap_step(opt.step)
->>>>>>> 23e71ffd
 
         patch_track_step_called(self.optimizer)
         self.verbose = _check_verbose_deprecated_warning(verbose)
@@ -228,11 +207,7 @@
             param_group, lr = data
             if isinstance(param_group["lr"], Tensor):
                 lr_val = lr.item() if isinstance(lr, Tensor) else lr
-<<<<<<< HEAD
                 param_group["lr"].fill_(lr_val)
-=======
-                param_group["lr"].fill_(lr)
->>>>>>> 23e71ffd
             else:
                 param_group["lr"] = lr
 
