--- conflicted
+++ resolved
@@ -92,11 +92,8 @@
         assert planner is not None
         metadata = storage_reader.read_metadata()
         planner.set_up_planner(state_dict, metadata, distW.is_coordinator)
-<<<<<<< HEAD
         storage_reader.set_up_storage_reader(metadata, distW.is_coordinator)
-=======
-        storage_reader.init(metadata, distW.is_coordinator)
->>>>>>> 5f09f76b
+
 
         local_plan = planner.create_local_plan()
         local_plan = storage_reader.prepare_local_plan(local_plan)
