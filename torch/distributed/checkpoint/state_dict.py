--- conflicted
+++ resolved
@@ -139,17 +139,10 @@
 
 @dataclass
 class _StateDictInfo(StateDictOptions):
-<<<<<<< HEAD
-    fqn_param_mapping: Dict[Union[str, torch.Tensor], Union[FQNS_T, torch.Tensor]] = (
-        field(default_factory=dict)
-    )
-    shared_params_mapping: Dict[
-=======
     fqn_param_mapping: dict[
         Union[str, torch.Tensor], Union[FQNS_T, torch.Tensor]
     ] = field(default_factory=dict)
     shared_params_mapping: dict[
->>>>>>> 92a3af4a
         Union[str, torch.Tensor], Union[FQNS_T, torch.Tensor]
     ] = field(default_factory=dict)
     submodule_prefixes: set[str] = field(default_factory=set)
