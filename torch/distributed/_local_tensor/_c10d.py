--- conflicted
+++ resolved
@@ -333,16 +333,11 @@
 
         # For each rank in the group, gather from their input tensor
         for i, rank_i in enumerate(group_ranks):
-<<<<<<< HEAD
-            # pyrefly: ignore  # missing-attribute
-            output_tensors[i].copy_(input_tensor._local_tensors[rank_i])
-=======
             # allgather object happens to create pure tensor, so we special case it here
             source_tensor = input_tensor
             if isinstance(input_tensor, LocalTensor):
                 source_tensor = input_tensor._local_tensors[rank_i]
             output_tensors[i].copy_(source_tensor)
->>>>>>> 538c1184
 
     work = FakeWork()
     work_so = Work.boxed(work)
