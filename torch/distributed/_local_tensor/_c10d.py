import functools
import math
import operator
from collections.abc import Callable, Sequence
from datetime import timedelta

import torch
from torch._C import ScriptObject
from torch._C._distributed_c10d import FakeWork, PythonCallbackWork
from torch.distributed._mesh_layout import _MeshLayout
from torch.distributed.distributed_c10d import (
    _check_op,
    _get_default_group,
    _resolve_process_group,
    ProcessGroup,
    ReduceOp,
    Work,
)


# NOTE: Most of the c10d collectives often take a Tensor[] (or Tensor[][])
# when you would expect Tensor (or Tensor[]).  In fact, there will only ever
# be one Tensor in this case; the old signature was to support dispatching a
# collective on multiple devices (ala DataParallel) but we don't support that
# API anymore.  Note that we are not 100% consistent about this; some more
# modern collectives like _allgather_base_ got rid of the unnecessary list.
# When in doubt, consult the code that dispatches to the collective on the PG
# in distributed_c10d.py e.g., work = group.allgather([tensor_list], [tensor],
# opts) indicates its always a list.


def _gcd_list(numbers: Sequence[int]) -> int:
    return 0 if not numbers else functools.reduce(math.gcd, numbers)


def _indices_to_layout(indices: list[int]) -> tuple[tuple[int, ...], tuple[int, ...]]:
    # Base case: A single index represents a point, not a dimension.
    if len(indices) <= 1:
        return (), ()

    # The smallest stride is likely the GCD of the differences between consecutive indices.
    # For a sorted, unique list, all differences will be positive.
    diffs = [indices[i] - indices[i - 1] for i in range(1, len(indices))]
    last_stride = _gcd_list(diffs)

    assert last_stride != 0, (
        # This case should not be reached if indices are unique and sorted.
        "Cannot determine stride; indices may not be unique."
    )

    # Identify the starting index of each "row" in the last dimension.
    # An index starts a new row if the preceding index (index - stride) is not present.
    indices_set = set(indices)
    higher_dim_indices = [indices[0]]
    for index in indices[1:]:
        if (index - last_stride) not in indices_set:
            higher_dim_indices.append(index)

    # From the number of rows, we can deduce the shape of the last dimension.
    assert len(indices) % len(higher_dim_indices) == 0, (
        "Indices do not form a regular grid. "
        f"Found {len(higher_dim_indices)} subgroups for {len(indices)} total elements."
    )
    last_shape = len(indices) // len(higher_dim_indices)

    # Recurse on the higher-dimensional indices (the start of each row).
    higher_shapes, higher_strides = _indices_to_layout(higher_dim_indices)

    # Combine the results from the recursion with the current dimension's results.
    final_shapes = higher_shapes + (last_shape,)
    final_strides = higher_strides + (last_stride,)

    return final_shapes, final_strides


def _prepare_collective_groups(
    process_group_so: ScriptObject | ProcessGroup,
) -> tuple[list[int], list[int], int]:
    process_group = (
        ProcessGroup.unbox(process_group_so)
        if isinstance(process_group_so, ScriptObject)
        else process_group_so
    )

    ranks = torch.distributed.get_process_group_ranks(process_group)
    assert ranks
    # TODO: We can handle permutations but the layout inference algorithm will
    # lose the permutation so we will have to reapply it
    assert ranks == sorted(ranks), ranks
    offset = ranks[0]
    ranks = [r - offset for r in ranks]

    shape, strides = _indices_to_layout(ranks)
    layout = _MeshLayout(shape, strides)

    global_pg = _get_default_group()
    group_offsets = layout.complement(global_pg.size()).all_ranks_from_zero()

    return ranks, group_offsets, offset


# NB: There are two flavors of the collectives: regular and functional. Regular collectives
# allocate outputs to write the result to, accept process group and support async ops (return
# work object). Functional collectives expect the implementation to allocate outputs, accept
# process group name that must be resolved and do not support async ops (return output).
def _local_functional_all_gather_into_tensor(
    tensor: torch.Tensor, group_size: int, group_name: str
) -> torch.Tensor:
    # "all_gather_into_tensor(Tensor input, int group_size, str group_name) -> Tensor"
    from . import LocalTensor

    ranks, group_offsets, offset = _prepare_collective_groups(
        _resolve_process_group(group_name)
    )

    assert isinstance(tensor, LocalTensor), "Input tensor must be a LocalTensor"
    output_local_tensors: dict[int, torch.Tensor] = {}

    for group_offset in group_offsets:
        group_ranks = [group_offset + r for r in ranks]

        group_tensors = []
        for rank in group_ranks:
            group_tensors.append(tensor._local_tensors[rank])

        gathered_tensor = torch.cat(group_tensors, dim=0)

        for rank in group_ranks:
            output_local_tensors[rank] = gathered_tensor.clone()

    # pyrefly: ignore [bad-argument-type, bad-argument-count]
    output = LocalTensor(output_local_tensors)

    return output


def _local_functional_reduce_scatter_tensor(
    tensor: torch.Tensor, reduce_op: str, group_size: int, group_name: str
) -> torch.Tensor:
    #  "reduce_scatter_tensor(Tensor input, str reduce_op, int group_size, str group_name) -> Tensor"
    from . import _zero_sized_like, LocalTensor

    ranks, group_offsets, offset = _prepare_collective_groups(
        _resolve_process_group(group_name)
    )

    assert isinstance(tensor, LocalTensor), "Input tensor must be a LocalTensor"
    output_local_tensors: dict[int, torch.Tensor] = {}

    for group_offset in group_offsets:
        group_ranks = [group_offset + r for r in ranks]

        group_tensors = []
        for rank in group_ranks:
            group_tensors.append(tensor._local_tensors[rank])

        reduced_tensor = _local_reduce(reduce_op, group_tensors)

        scattered_tensor = torch.split(
            reduced_tensor,
            reduced_tensor.size(0) // len(group_ranks),
            dim=0,
        )

        for i, rank in enumerate(group_ranks):
            if i < len(scattered_tensor):
                output_local_tensors[rank] = scattered_tensor[i].clone()
            else:
                output_local_tensors[rank] = _zero_sized_like(reduced_tensor, 0)

    # pyrefly: ignore [bad-argument-type, bad-argument-count]
    output = LocalTensor(output_local_tensors)

    return output


def _local_functional_shard_dim_alltoall(
    tensor: torch.Tensor, gather_dim: int, shard_dim: int, group_name: str
) -> torch.Tensor:
    # "shard_dim_alltoall(Tensor input, int gather_dim, int shard_dim, str group_name) -> Tensor"
    from . import _zero_sized_like, LocalTensor

    ranks, group_offsets, offset = _prepare_collective_groups(
        _resolve_process_group(group_name)
    )

    assert isinstance(tensor, LocalTensor), "Input tensor must be a LocalTensor"
    output_local_tensors: dict[int, torch.Tensor] = {}

    for group_offset in group_offsets:
        group_ranks = [group_offset + r for r in ranks]

        group_tensors = []
        for rank in group_ranks:
            group_tensors.append(tensor._local_tensors[rank])

        gathered_tensor = torch.cat(group_tensors, dim=gather_dim)

        split_tensor = torch.split(
            gathered_tensor,
            gathered_tensor.size(shard_dim) // len(group_ranks),
            dim=shard_dim,
        )

        for i, rank in enumerate(group_ranks):
            if i < len(split_tensor):
                output_local_tensors[rank] = split_tensor[i].clone()
            else:
                output_local_tensors[rank] = _zero_sized_like(
                    gathered_tensor, shard_dim
                )

    # pyrefly: ignore [bad-argument-type, bad-argument-count]
    output = LocalTensor(output_local_tensors)

    return output


<<<<<<< HEAD
=======
def _local_functional_all_to_all_single(
    tensor: torch.Tensor,
    output_split_sizes: list[torch.SymInt],
    input_split_sizes: list[torch.SymInt],
    group_name: str,
) -> torch.Tensor:
    # "all_to_all_single(Tensor input, SymInt[] output_split_sizes, SymInt[] input_split_sizes, str group_name) -> Tensor"
    from . import LocalIntNode, LocalTensor

    ranks, group_offsets, offset = _prepare_collective_groups(
        _resolve_process_group(group_name)
    )

    assert isinstance(tensor, LocalTensor), "Input tensor must be a LocalTensor"

    split_local_sizes: dict[int, list[int]] = {}
    for input_split_size in input_split_sizes:
        if isinstance(input_split_size, torch.SymInt) and isinstance(
            input_split_size.node, LocalIntNode
        ):
            local_ints = dict(input_split_size.node._local_ints.items())
        else:
            local_ints = {rank: int(input_split_size) for rank in tensor._local_tensors}
        for rank, split_size in local_ints.items():
            if rank not in split_local_sizes:
                split_local_sizes[rank] = []
            split_local_sizes[rank].append(split_size)

    split_local_tensors: dict[int, list[torch.Tensor]] = {}

    for rank, split_sizes in split_local_sizes.items():
        split_local_tensors[rank] = list(
            torch.split(tensor._local_tensors[rank], split_sizes)
        )

    output_local_tensors: dict[int, torch.Tensor] = {}

    for group_offset in group_offsets:
        group_ranks = [group_offset + r for r in ranks]

        for i, dst in enumerate(group_ranks):
            splits = []
            for j, src in enumerate(group_ranks):
                splits.append(split_local_tensors[src][i])
            output_local_tensors[dst] = torch.cat(splits)

    # pyrefly: ignore [bad-argument-type, bad-argument-count]
    output = LocalTensor(output_local_tensors)

    return output


def _local_functional_wait_tensor(tensor: torch.Tensor) -> torch.Tensor:
    # "wait_tensor(Tensor input) -> Tensor"
    from . import LocalTensor

    assert isinstance(tensor, LocalTensor), "Input tensor must be a LocalTensor"

    return tensor


>>>>>>> 3cd98b42
def _local_broadcast_(
    tensors: list[torch.Tensor],
    process_group_so: ScriptObject,
    root_rank: int,
    root_tensor: int,
    async_op: bool = True,
    timeout: int = -1,
) -> tuple[list[torch.Tensor], ScriptObject]:
    # "broadcast_(Tensor[] tensors, __torch__.torch.classes.c10d.ProcessGroup process_group, "
    # "int root_rank, int root_tensor, bool async_op=True, int timeout=-1) -> (Tensor[], __torch__.torch.classes.c10d.Work)"
    from . import LocalTensor

    assert len(tensors) == 1
    assert root_tensor == 0
    tensor = tensors[0]

    ranks, group_offsets, offset = _prepare_collective_groups(process_group_so)

    # We're going to assume SPMD where for every rank group the root_rank is
    # the same relative to others
    relative_root_rank = root_rank - offset

    assert isinstance(tensor, LocalTensor), "Input tensor must be a LocalTensor"

    for group_offset in group_offsets:
        # For the tensors in this group [group_offset + r for r in ranks]
        # perform the broadcast on them
        group_ranks = [group_offset + r for r in ranks]
        source_rank = group_offset + relative_root_rank
        source_tensor = tensor._local_tensors[source_rank]

        # Broadcast the source tensor to all ranks in this group
        for rank in group_ranks:
            if source_rank != rank:
                tensor._local_tensors[rank].copy_(source_tensor)

    work = FakeWork()
    work_so = Work.boxed(work)
    return (tensors, work_so)


def _local_reduce(
    reduce_op: ReduceOp | str,
    tensors: list[torch.Tensor],
) -> torch.Tensor:
    if reduce_op == ReduceOp.SUM or reduce_op == "sum":
        op = operator.add
    elif reduce_op == ReduceOp.AVG or reduce_op == "avg":
        op = None
    elif reduce_op == ReduceOp.PRODUCT or reduce_op == "product":
        op = operator.mul
    elif reduce_op == ReduceOp.MIN or reduce_op == "min":
        op = torch.minimum
    elif reduce_op == ReduceOp.MAX or reduce_op == "max":
        op = torch.maximum
    elif reduce_op == ReduceOp.BAND or reduce_op == "band":
        op = torch.bitwise_and
    elif reduce_op == ReduceOp.BOR or reduce_op == "bor":
        op = torch.bitwise_or
    elif reduce_op == ReduceOp.BXOR or reduce_op == "bxor":
        op = torch.bitwise_xor
    elif reduce_op == ReduceOp.PREMUL_SUM or reduce_op == "premul_sum":
        raise NotImplementedError("PREMUL_SUM: need to add binding for scaling factor")
    else:
        raise NotImplementedError(f"ReduceOp {reduce_op} not implemented")

    if reduce_op == ReduceOp.AVG or reduce_op == "avg":
        return functools.reduce(operator.add, tensors) / len(tensors)
    else:
        assert op is not None
        return functools.reduce(op, tensors)


def _local_all_reduce_(
    tensors: list[torch.Tensor],
    process_group_so: ScriptObject,
    reduce_op_so: ScriptObject,
    sparse_indices: torch.Tensor | None = None,
    async_op: bool = True,
    timeout: int = -1,
) -> tuple[list[torch.Tensor], ScriptObject]:
    # "allreduce_(Tensor[] tensors, __torch__.torch.classes.c10d.ProcessGroup process_group, "
    # "__torch__.torch.classes.c10d.ReduceOp reduce_op, Tensor? sparse_indices, bool async_op=True, "
    # "int timeout=-1) -> (Tensor[], __torch__.torch.classes.c10d.Work)");
    from . import LocalTensor

    assert len(tensors) == 1
    tensor = tensors[0]
    reduce_op = reduce_op_so.op()  # type: ignore[attr-defined]

    ranks, group_offsets, _offset = _prepare_collective_groups(process_group_so)

    assert isinstance(tensor, LocalTensor), "Input tensor must be a LocalTensor"

    for group_offset in group_offsets:
        # For the tensors in this group [group_offset + r for r in ranks]
        # perform the allreduce on them
        group_ranks = [group_offset + r for r in ranks]

        # Collect tensors from the specified ranks in this group
        group_tensors = []
        for rank in group_ranks:
            group_tensors.append(tensor._local_tensors[rank])

        # Perform the reduction operation
        reduced_tensor = _local_reduce(reduce_op, group_tensors)

        # Update all tensors in the group with the reduced result
        for rank in group_ranks:
            tensor._local_tensors[rank].copy_(reduced_tensor)

    work = FakeWork()
    work_so = Work.boxed(work)
    return (tensors, work_so)


def _local_allreduce_coalesced_(
    tensors: list[torch.Tensor],
    process_group_so: ScriptObject,
    reduce_op_so: ScriptObject,
    async_op: bool = True,
    timeout: int = -1,
) -> ScriptObject:
    # "allreduce_coalesced_(Tensor[] tensors, __torch__.torch.classes.c10d.ProcessGroup process_group, "
    # "__torch__.torch.classes.c10d.ReduceOp reduce_op, bool async_op=True, int timeout=-1) -> __torch__.torch.classes.c10d.Work"
    from . import LocalTensor

    reduce_op = reduce_op_so.op()  # type: ignore[attr-defined]
    ranks, group_offsets, _offset = _prepare_collective_groups(process_group_so)

    for group_offset in group_offsets:
        # For the tensors in this group [group_offset + r for r in ranks]
        # perform the allreduce on all tensors together
        group_ranks = [group_offset + r for r in ranks]

        # For each tensor, perform the reduction operation
        for tensor in tensors:
            assert isinstance(tensor, LocalTensor), "Input tensor must be a LocalTensor"
            # Collect tensors from the specified ranks in this group
            group_tensors = []
            for rank in group_ranks:
                group_tensors.append(tensor._local_tensors[rank])

            # Perform the reduction operation
            reduced_tensor = _local_reduce(reduce_op, group_tensors)

            # Update all tensors in the group with the reduced result
            for rank in group_ranks:
                tensor._local_tensors[rank].copy_(reduced_tensor)

    work = FakeWork()
    work_so = Work.boxed(work)
    return work_so


def _local_reduce_scatter_tensor_coalesced_(
    output_tensors: list[torch.Tensor],
    input_tensors: list[torch.Tensor],
    process_group_so: ScriptObject,
    reduce_op_so: ScriptObject,
    async_op: bool = True,
    timeout: int = -1,
) -> ScriptObject:
    # "reduce_scatter_tensor_coalesced_(Tensor[] outputs, Tensor[] inputs, "
    # "__torch__.torch.classes.c10d.ProcessGroup process_group, "
    # "__torch__.torch.classes.c10d.ReduceOp reduce_op, bool async_op=True, "
    # "int timeout=-1) -> __torch__.torch.classes.c10d.Work"

    from . import LocalTensor

    reduce_op = reduce_op_so.op()  # type: ignore[attr-defined]
    ranks, group_offsets, _offset = _prepare_collective_groups(process_group_so)

    for group_offset in group_offsets:
        # For the tensors in this group [group_offset + r for r in ranks]
        # perform the allreduce on all tensors together
        group_ranks = [group_offset + r for r in ranks]

        # For each tensor, perform the reduction operation
        for input_tensor, output_tensor in zip(input_tensors, output_tensors):
            assert isinstance(input_tensor, LocalTensor), (
                "Input tensor must be a LocalTensor"
            )
            assert isinstance(output_tensor, LocalTensor), (
                "Output tensor must be a LocalTensor"
            )
            # Collect tensors from the specified ranks in this group
            group_inputs = []
            for rank in group_ranks:
                group_inputs.append(input_tensor._local_tensors[rank])

            # Perform the reduction operation
            reduced_input = _local_reduce(reduce_op, group_inputs)

            reduced_input_splits = torch.split(
                reduced_input, reduced_input.size(0) // len(group_ranks), dim=0
            )

            # Update all tensors in the group with the reduced result
            for i, rank in enumerate(group_ranks):
                output_tensor._local_tensors[rank].copy_(reduced_input_splits[i])

    work = FakeWork()
    work_so = Work.boxed(work)
    return work_so


def _local_all_gather_(
    output_tensors: list[list[torch.Tensor]],
    input_tensors: list[torch.Tensor],
    process_group_so: ScriptObject,
    async_op: bool = True,
    timeout: int = -1,
) -> tuple[list[list[torch.Tensor]], ScriptObject]:
    # "allgather_(Tensor[][] output_tensors, Tensor[] input_tensors, "
    # "__torch__.torch.classes.c10d.ProcessGroup process_group, bool async_op=True, "
    # "int timeout=-1) -> (Tensor[][], __torch__.torch.classes.c10d.Work)");

    from . import LocalTensor

    assert len(output_tensors) == 1
    assert len(input_tensors) == 1

    input_tensor = input_tensors[0]
    # pyrefly: ignore [bad-assignment]
    output_tensors = output_tensors[0]

    ranks, group_offsets, _offset = _prepare_collective_groups(process_group_so)

    for i in range(len(output_tensors)):
        assert isinstance(output_tensors[i], LocalTensor), (
            "Output tensor must be a LocalTensor"
        )

    for group_offset in group_offsets:
        # For the tensors in this group [group_offset + r for r in ranks]
        # perform the all_gather on them
        group_ranks = [group_offset + r for r in ranks]

        # For each rank in the group, gather from their input tensor
        for i, rank_i in enumerate(group_ranks):
            # allgather object happens to create pure tensor, so we special case it here
            source_tensor = input_tensor
            if isinstance(input_tensor, LocalTensor):
                source_tensor = input_tensor._local_tensors[rank_i]
            # pyrefly: ignore [missing-attribute]
            output_tensors[i].copy_(source_tensor)

    work = FakeWork()
    work_so = Work.boxed(work)
    # pyrefly: ignore [bad-return]
    return ([output_tensors], work_so)


def _local_allgather_into_tensor_coalesced_(
    output_tensors: list[torch.Tensor],
    input_tensors: list[torch.Tensor],
    process_group_so: ScriptObject,
    async_op: bool = True,
) -> ScriptObject:
    # "allgather_into_tensor_coalesced_(Tensor[] outputs, Tensor[] inputs, "
    # "__torch__.torch.classes.c10d.ProcessGroup process_group, bool async_op=True) "
    # "-> __torch__.torch.classes.c10d.Work"
    from . import LocalTensor

    ranks, group_offsets, _offset = _prepare_collective_groups(process_group_so)

    # Each output tensor should be sized to hold all gathered inputs
    # outputs[i] will contain all inputs[i] from all ranks
    assert len(output_tensors) == len(input_tensors), (
        f"Number of outputs ({len(output_tensors)}) must match number of inputs ({len(input_tensors)})"
    )

    for group_offset in group_offsets:
        # For the tensors in this group [group_offset + r for r in ranks]
        # perform the allgather_into_tensor on them
        group_ranks = [group_offset + r for r in ranks]

        # For each input/output pair
        for input_tensor, output_tensor in zip(input_tensors, output_tensors):
            assert isinstance(input_tensor, LocalTensor), (
                "Input tensor must be a LocalTensor"
            )
            assert isinstance(output_tensor, LocalTensor), (
                "Output tensor must be a LocalTensor"
            )
            # Gather input_tensor from all ranks into output_tensor
            # The output should be a concatenation of all inputs along the first dimension
            gathered_tensors = []
            for rank in group_ranks:
                gathered_tensors.append(input_tensor._local_tensors[rank])

            # Concatenate along first dimension and copy to output
            if gathered_tensors:
                concatenated = torch.cat(gathered_tensors, dim=0)
                for rank in group_ranks:
                    output_tensor._local_tensors[rank].copy_(concatenated)

    work = FakeWork()
    work_so = Work.boxed(work)
    return work_so


def _local_gather_(
    output_tensors: list[list[torch.Tensor]],
    input_tensors: list[torch.Tensor],
    process_group_so: ScriptObject,
    root_rank: int,
    async_op: bool = True,
    timeout: int = -1,
) -> ScriptObject:
    # "gather_(Tensor[][] output_tensors, Tensor[] input_tensors, "
    # "__torch__.torch.classes.c10d.ProcessGroup process_group, int root_rank, "
    # "bool async_op=True, int timeout=-1) -> __torch__.torch.classes.c10d.Work"
    raise NotImplementedError(
        "LocalTensor does not support MPMD operations like gather "
        "(only root rank receives data). Use SPMD collective operations like allgather instead."
    )


def _local_scatter_(
    output_tensors: list[torch.Tensor],
    input_tensors: list[list[torch.Tensor]],
    process_group_so: ScriptObject,
    root_rank: int,
    async_op: bool = True,
    timeout: int = -1,
) -> tuple[list[torch.Tensor], ScriptObject]:
    # "scatter_(Tensor[] output_tensors, Tensor[][] input_tensors, "
    # "__torch__.torch.classes.c10d.ProcessGroup process_group, int root_rank, "
    # "bool async_op=True, int timeout=-1) -> (Tensor[], __torch__.torch.classes.c10d.Work)");

    from . import LocalTensor

    assert len(output_tensors) == 1
    assert len(input_tensors) == 1
    output_tensor = output_tensors[0]
    # pyrefly: ignore [bad-assignment]
    input_tensors = input_tensors[0]

    ranks, group_offsets, offset = _prepare_collective_groups(process_group_so)

    # We're going to assume SPMD where for every rank group the root_rank is
    # the same relative to others
    relative_root_rank = root_rank - offset

    assert isinstance(output_tensor, LocalTensor), "Output tensor must be a LocalTensor"
    assert len(ranks) == len(input_tensors), (ranks, input_tensors)

    for group_offset in group_offsets:
        # For the tensors in this group [group_offset + r for r in ranks]
        # perform the scatter on them
        group_ranks = [group_offset + r for r in ranks]

        # Root rank scatters its input tensors to all ranks in this group
        for i, rank in enumerate(group_ranks):
            input_tensor = input_tensors[i]
            assert isinstance(input_tensor, LocalTensor)
            # Each rank i gets the i-th input tensor from the root
            source_tensor = input_tensor._local_tensors[
                group_offset + relative_root_rank
            ]
            output_tensor._local_tensors[rank].copy_(source_tensor)

    work = FakeWork()
    work_so = Work.boxed(work)
    return (output_tensors, work_so)


def _local_alltoall_(
    output_tensors: list[torch.Tensor],
    input_tensors: list[torch.Tensor],
    process_group_so: ScriptObject,
    async_op: bool = True,
    timeout: int = -1,
) -> tuple[list[torch.Tensor], ScriptObject]:
    # "alltoall_(Tensor[] output_tensors, Tensor[] input_tensors, "
    # "__torch__.torch.classes.c10d.ProcessGroup process_group, bool async_op=True, "
    # "int timeout=-1) -> (Tensor[], __torch__.torch.classes.c10d.Work)";

    from . import LocalTensor

    ranks, group_offsets, _offset = _prepare_collective_groups(process_group_so)

    assert len(input_tensors) == len(output_tensors) == len(ranks), (
        f"Number of input tensors ({len(input_tensors)}), "
        f"output tensors ({len(output_tensors)}), and ranks ({len(ranks)}) must match"
    )

    for group_offset in group_offsets:
        # For the tensors in this group [group_offset + r for r in ranks]
        # perform the alltoall on them
        group_ranks = [group_offset + r for r in ranks]

        # In alltoall, rank i sends input_tensors[j] to rank j and receives into output_tensors[i] from rank j
        for i, rank_i in enumerate(group_ranks):
            output_tensor = output_tensors[i]
            assert isinstance(output_tensor, LocalTensor), (
                "Output tensor must be a LocalTensor"
            )
            for j, rank_j in enumerate(group_ranks):
                input_tensor = input_tensors[j]
                assert isinstance(input_tensor, LocalTensor), (
                    "Input tensor must be a LocalTensor"
                )
                # Rank i's j-th input tensor goes to rank j's i-th output tensor
                source_tensor = input_tensor._local_tensors[rank_i]
                output_tensor._local_tensors[rank_j].copy_(source_tensor)

    work = FakeWork()
    work_so = Work.boxed(work)
    return (output_tensors, work_so)


def _local_alltoall_base_(
    output_tensor: torch.Tensor,
    input_tensor: torch.Tensor,
    process_group_so: ScriptObject,
    output_split_sizes: list[int],
    input_split_sizes: list[int],
    async_op: bool = True,
    timeout: int = -1,
) -> ScriptObject:
    # "alltoall_base_(Tensor output, Tensor input, __torch__.torch.classes.c10d.ProcessGroup process_group, "
    # "int[] output_split_sizes, int[] input_split_sizes, bool async_op=True, int timeout=-1) -> __torch__.torch.classes.c10d.Work";

    from . import LocalTensor

    ranks, group_offsets, _offset = _prepare_collective_groups(process_group_so)

    assert isinstance(input_tensor, LocalTensor), "Input tensor must be a LocalTensor"
    assert isinstance(output_tensor, LocalTensor), "Output tensor must be a LocalTensor"
    # Convert split sizes to lists if they aren't already
    if output_split_sizes is not None:
        output_split_sizes = list(output_split_sizes)
    if input_split_sizes is not None:
        input_split_sizes = list(input_split_sizes)

    for group_offset in group_offsets:
        # For the tensors in this group [group_offset + r for r in ranks]
        # perform the alltoall_base on them
        group_ranks = [group_offset + r for r in ranks]

        for i, rank_i in enumerate(group_ranks):
            # Split input tensor from rank_i according to input_split_sizes
            rank_tensor = input_tensor._local_tensors[rank_i]

            if input_split_sizes is not None and len(input_split_sizes) > 0:
                # Split the input tensor
                input_splits = torch.split(rank_tensor, input_split_sizes, dim=0)
            else:
                # No split sizes specified, split evenly
                split_size = rank_tensor.size(0) // len(group_ranks)
                input_splits = torch.split(rank_tensor, split_size, dim=0)

            # Send each split to the corresponding rank
            for j, rank_j in enumerate(group_ranks):
                if j < len(input_splits):
                    split_tensor = input_splits[j]

                    # Determine where to place this split in the output tensor
                    if output_split_sizes is not None and len(output_split_sizes) > 0:
                        # Calculate offset based on output split sizes
                        output_offset = sum(output_split_sizes[:i]) if i > 0 else 0
                        end_offset = (
                            output_offset + output_split_sizes[i]
                            if i < len(output_split_sizes)
                            else output_tensor._local_tensors[rank_j].size(0)
                        )
                    else:
                        # No output split sizes, use even splits
                        split_size = output_tensor._local_tensors[rank_j].size(
                            0
                        ) // len(group_ranks)
                        output_offset = i * split_size
                        end_offset = min(
                            (i + 1) * split_size,
                            output_tensor._local_tensors[rank_j].size(0),
                        )

                    # Copy the split to the appropriate section of the output tensor
                    output_section = output_tensor._local_tensors[rank_j][
                        output_offset:end_offset
                    ]
                    if output_section.numel() > 0:
                        # Reshape split_tensor to match output_section if necessary
                        if split_tensor.size() != output_section.size():
                            split_tensor = split_tensor.view(output_section.size())
                        output_section.copy_(split_tensor)

    work = FakeWork()
    work_so = Work.boxed(work)
    return work_so


def _local_barrier(
    tensor: torch.Tensor,
    process_group_so: ScriptObject,
    device_ids: list[int],
    async_op: bool = True,
    timeout: int = -1,
) -> ScriptObject:
    # "barrier(Tensor tensor, __torch__.torch.classes.c10d.ProcessGroup process_group, "
    # "int[] device_ids, bool async_op=True, int timeout=-1) -> __torch__.torch.classes.c10d.Work";

    from . import LocalTensor

    # Barrier is a synchronization primitive - in local simulation,
    # we don't need to do any actual work since all "ranks" are in the same process
    # Just validate that the tensor is a LocalTensor
    assert isinstance(tensor, LocalTensor)

    # In a real distributed setting, barrier would synchronize all processes
    # In local simulation, this is essentially a no-op since all ranks are local
    work = FakeWork()
    work_so = Work.boxed(work)
    return work_so


def _local_monitored_barrier_(
    tensor: torch.Tensor,
    process_group_so: ScriptObject,
    device_ids: list[int],
    timeout: int,
    wait_all_ranks: bool,
) -> None:
    # "monitored_barrier_(Tensor tensor, __torch__.torch.classes.c10d.ProcessGroup process_group, "
    # "int[] device_ids, int timeout, bool wait_all_ranks) -> ()";

    from . import LocalTensor

    # Monitored barrier is a synchronization primitive with monitoring - in local simulation,
    # we don't need to do any actual work since all "ranks" are in the same process
    # Just validate that the tensor is a LocalTensor
    assert isinstance(tensor, LocalTensor)

    # In a real distributed setting, monitored barrier would synchronize all processes
    # and provide monitoring capabilities. In local simulation, this is essentially a no-op
    # since all ranks are local and no actual synchronization is needed
    return


def _local_send(
    tensors: list[torch.Tensor],
    process_group_so: ScriptObject,
    dst: int,
    tag: int,
) -> ScriptObject:
    # "send(Tensor[] tensors, __torch__.torch.classes.c10d.ProcessGroup process_group, "
    # "int dst, int tag) -> __torch__.torch.classes.c10d.Work";

    from . import LocalRunnerMode, LocalTensor

    assert len(tensors) == 1
    tensor = tensors[0]

    assert isinstance(tensor, LocalTensor), "Input tensor must be a Tensor"
    src = int(tensor.__src_rank__)

    LocalRunnerMode.current()._signal_send(src, dst, tensor._local_tensors[src])

    work = FakeWork()
    work_so = Work.boxed(work)
    return work_so


def _local_recv_(
    tensors: list[torch.Tensor],
    process_group_so: ScriptObject,
    src: int,
    tag: int,
) -> ScriptObject:
    # "recv_(Tensor[] tensors, __torch__.torch.classes.c10d.ProcessGroup process_group, "
    # "int src, int tag) -> __torch__.torch.classes.c10d.Work";
    from . import LocalRunnerMode, LocalTensor

    assert len(tensors) == 1
    tensor = tensors[0]

    assert isinstance(tensor, LocalTensor), "Input tensor must be a Tensor"
    dst = int(tensor.__src_rank__)

    def _recv_and_store(timeout: timedelta) -> bool:
        def _wait_and_store(obj: object) -> None:
            assert isinstance(obj, torch.Tensor), "Expected to receive a Tensor"
            assert isinstance(tensor, LocalTensor), "Input tensor must be a Tensor"
            tensor._local_tensors[dst] = obj

        LocalRunnerMode.current()._wait_recv(src, dst, _wait_and_store)
        return True

    work = PythonCallbackWork(_recv_and_store)
    work_so = Work.boxed(work)
    return work_so


def _local_recv_any_source_(
    tensors: list[torch.Tensor], process_group_so: ScriptObject, tag: int
) -> ScriptObject:
    # "recv_any_source_(Tensor[] tensors, __torch__.torch.classes.c10d.ProcessGroup process_group, "
    # "int tag) -> __torch__.torch.classes.c10d.Work";

    return _local_recv_(tensors, process_group_so, -1, tag)


def _attach_rank(tensor: torch.Tensor, rank: int) -> torch.Tensor:
    """
    Attaches rank as an attribute to given tensor so that the send or recv implementation
    knows which rank initiates the operation (note under local tensor mode ).
    """
    from torch.distributed.tensor import DTensor

    if isinstance(tensor, DTensor):
        tensor = tensor._local_tensor

    tensor.__src_rank__ = rank  # type: ignore[attr-defined]
    return tensor


def local_p2p_op(
    dst: torch.SymInt,
    tensor: torch.Tensor,
    op: Callable[[torch.Tensor, int], Work | None],
) -> Work | None | list[Work | None]:
    """
    Runs a point-to-point (P2P) operation for all combinations of source and destination ranks.
    """
    _check_op(op)

    from . import LocalIntNode

    assert isinstance(dst.node, LocalIntNode), (
        "Expected 'dst' to be a LocalIntNode where the value is the destination rank and key is the source rank"
    )

    w = []
    for s, d in dst.node._local_ints.items():
        tensor = _attach_rank(tensor, s)
        w.append(op(tensor, d))
    return w


def wait_all(work: Work | None | list[Work | None]) -> None:
    """
    Waits for all work objects in the input to complete.

    A single Work object, None, or a list of Work objects (possibly containing None).
    If None, does nothing. If a single Work, waits for it to complete. If a list, waits
    for each non-None Work in the list to complete.
    """

    if work is None:
        return
    if isinstance(work, Work):
        work = [work]
    for w in work:
        if w is None:
            continue
        w.wait()<|MERGE_RESOLUTION|>--- conflicted
+++ resolved
@@ -216,8 +216,6 @@
     return output
 
 
-<<<<<<< HEAD
-=======
 def _local_functional_all_to_all_single(
     tensor: torch.Tensor,
     output_split_sizes: list[torch.SymInt],
@@ -279,7 +277,6 @@
     return tensor
 
 
->>>>>>> 3cd98b42
 def _local_broadcast_(
     tensors: list[torch.Tensor],
     process_group_so: ScriptObject,
@@ -487,6 +484,82 @@
     return work_so
 
 
+def _local_allgather_base_(
+    output_tensor: torch.Tensor,
+    input_tensor: torch.Tensor,
+    process_group_so: ScriptObject,
+    async_op: bool = True,
+    timeout: int = -1,
+) -> tuple[torch.Tensor, ScriptObject]:
+    # "_allgather_base_(Tensor output_tensor, Tensor input_tensor, __torch__.torch.classes.c10d.ProcessGroup
+    # process_group, bool async_op=True, int timeout=-1) -> (Tensor, __torch__.torch.classes.c10d.Work)");
+    from . import LocalTensor
+
+    ranks, group_offsets, _offset = _prepare_collective_groups(process_group_so)
+
+    assert isinstance(output_tensor, LocalTensor), "Output tensor must be a LocalTensor"
+    assert isinstance(input_tensor, LocalTensor), "Input tensor must be a LocalTensor"
+
+    for group_offset in group_offsets:
+        group_ranks = [group_offset + r for r in ranks]
+
+        gathered_tensors = []
+        for rank_i in group_ranks:
+            gathered_tensors.append(input_tensor._local_tensors[rank_i])
+
+        gathered_tensor = torch.cat(gathered_tensors, dim=0)
+
+        for rank_i in group_ranks:
+            output_tensor._local_tensors[rank_i].copy_(gathered_tensor)
+
+    work = FakeWork()
+    work_so = Work.boxed(work)
+    return output_tensor, work_so
+
+
+def _local_reduce_scatter_base_(  # type: ignore[no-untyped-def]
+    output_tensor: torch.Tensor,
+    input_tensor: torch.Tensor,
+    process_group_so: ScriptObject,
+    reduce_op_so: ScriptObject,
+    async_op: bool = True,
+    timeout: int = -1,
+) -> tuple[torch.Tensor, ScriptObject]:
+    # "_reduce_scatter_base_(Tensor output_tensor, Tensor input_tensor,
+    # __torch__.torch.classes.c10d.ProcessGroup process_group, __torch__.torch.classes.c10d.ReduceOp reduce_op,
+    # bool async_op=True, int timeout=-1) -> (Tensor, __torch__.torch.classes.c10d.Work)"
+
+    from . import LocalTensor
+
+    reduce_op = reduce_op_so.op()  # type: ignore[attr-defined]
+    ranks, group_offsets, _offset = _prepare_collective_groups(process_group_so)
+
+    assert isinstance(output_tensor, LocalTensor), "Output tensor must be a LocalTensor"
+    assert isinstance(input_tensor, LocalTensor), "Input tensor must be a LocalTensor"
+
+    for group_offset in group_offsets:
+        group_ranks = [group_offset + r for r in ranks]
+
+        gathered_tensors = []
+        for rank_i in group_ranks:
+            gathered_tensors.append(input_tensor._local_tensors[rank_i])
+
+        reduced_tensor = _local_reduce(reduce_op, gathered_tensors)
+
+        scattered_tensor = torch.split(
+            reduced_tensor,
+            reduced_tensor.size(0) // len(group_ranks),
+            dim=0,
+        )
+
+        for i, rank_i in enumerate(group_ranks):
+            output_tensor._local_tensors[rank_i].copy_(scattered_tensor[i].clone())
+
+    work = FakeWork()
+    work_so = Work.boxed(work)
+    return output_tensor, work_so
+
+
 def _local_all_gather_(
     output_tensors: list[list[torch.Tensor]],
     input_tensors: list[torch.Tensor],
