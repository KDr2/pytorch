--- conflicted
+++ resolved
@@ -5,17 +5,13 @@
 import torch
 import torch.nn as nn
 
-<<<<<<< HEAD
-from torch.distributed._composable_state import _get_module_state, _State
-from ._fsdp_common import TrainingState
-from ._fsdp_param import FSDPParam
-=======
 from torch.distributed._composable_state import (
     _get_module_state,
     _insert_module_state,
     _State,
 )
->>>>>>> e8cb85f4
+from ._fsdp_common import TrainingState
+from ._fsdp_param import FSDPParam
 
 from ._fsdp_param_group import FSDPParamGroup
 
@@ -32,6 +28,12 @@
 
         # Attributes only used on the root state:
         self._all_state_refs: List[weakref.ReferenceType[FSDPState]] = []
+
+    # Define a separate init since `__init__` is called in the contract
+    def init(self, module: nn.Module, device: torch.device) -> None:
+        _insert_module_state(module, self)
+        self._module = module
+        self._device = device
 
     def _root_pre_forward(
         self, module: nn.Module, args: Tuple[Any, ...], kwargs: Dict[str, Any]
@@ -74,12 +76,6 @@
             if module in module_to_fsdp_param_group:
                 module_to_fsdp_param_group[module]._module_fqn = module_name
 
-    # Define a separate init since `__init__` is called in the contract
-    def init(self, module: nn.Module, device: torch.device) -> None:
-        _insert_module_state(module, self)
-        self._module = module
-        self._device = device
-
 
 def _get_module_fsdp_state(module: nn.Module) -> Optional[FSDPState]:
     state = _get_module_state(module)
