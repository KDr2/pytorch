--- conflicted
+++ resolved
@@ -12,14 +12,8 @@
     foreach_all_gather,
     foreach_all_gather_copy_out,
 )
-
-<<<<<<< HEAD
-from ._fsdp_common import FSDPMeshInfo, HSDPMeshInfo, ParamModuleInfo, TrainingState
-from ._fsdp_param import FSDPParam, ShardedState
-=======
-from ._fsdp_common import FSDPMeshInfo, TrainingState
+from ._fsdp_common import FSDPMeshInfo, HSDPMeshInfo, TrainingState
 from ._fsdp_param import FSDPParam, ParamModuleInfo, ShardedState
->>>>>>> 3ecc1afb
 
 
 class FSDPParamGroup:
