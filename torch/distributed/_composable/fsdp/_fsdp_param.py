--- conflicted
+++ resolved
@@ -129,14 +129,7 @@
     _sharded_post_forward_param: Optional[nn.Parameter]  # ND
     _unsharded_param: nn.Parameter  # ND
     unsharded_accumulated_grad: Optional[torch.Tensor]  # ND
-<<<<<<< HEAD
-    _global_placements: Tuple[Placement, ...]
-    _global_size: torch.Size
-    _global_stride: Tuple[int, ...]
-    all_gather_outputs: List[torch.Tensor]  # 1D
-=======
     _sharding_spec: DTensorSpec
->>>>>>> f2d7f235
     # DTensor attributes (only defined for DTensor `param`):
     _tp_spec: DTensorSpec
     all_gather_outputs: List[torch.Tensor]  # 1D
@@ -206,32 +199,19 @@
                     "FSDP requires the DP and TP mesh to have the same parent mesh but got: \n"
                     f"DP's global mesh: {dp_global_mesh}\nTP's global mesh: {tp_global_mesh}"
                 )
-            self._global_mesh = dp_global_mesh
+
+            name_dims_error = "FSDP requires named DeviceMesh dims for ND parallelism"
+            assert dp_mesh.mesh_dim_names is not None, name_dims_error
+            assert tp_mesh.mesh_dim_names is not None, name_dims_error
+
+            submesh_names = dp_mesh.mesh_dim_names + tp_mesh.mesh_dim_names
+            self._spmd_mesh = dp_global_mesh[submesh_names]
             if len(self._tp_spec.placements) != 1:
                 raise NotImplementedError(
                     f"FSDP only supports 1D TP, not {self._tp_spec.placements}"
                 )
-            global_placements: List[Placement] = [Replicate(), Replicate()]
-            global_dp_mesh_dim = _mesh_resources.get_parent_mesh_dim(dp_mesh)
-            global_tp_mesh_dim = _mesh_resources.get_parent_mesh_dim(tp_mesh)
-            assert global_dp_mesh_dim is not None  # mypy
-            assert global_tp_mesh_dim is not None  # mypy
-            # for PP, DP, TP case, dp mesh dim would be 1, tp mesh dim would be 2
-            # DP/TP would only live in the inner most 2-3 dims (HSDP + TP would be 3)
-            dp_tp_mesh_ndim = dp_mesh.ndim + tp_mesh.ndim
-            outer_mesh_ndim = self._global_mesh.ndim - dp_tp_mesh_ndim
-            if self._global_mesh.ndim > dp_tp_mesh_ndim:
-                global_dp_mesh_dim = global_dp_mesh_dim - outer_mesh_ndim
-                global_tp_mesh_dim = global_tp_mesh_dim - outer_mesh_ndim
 
             # TODO: Hard code FSDP + TP; need to support HSDP + TP
-<<<<<<< HEAD
-            global_placements[global_dp_mesh_dim] = Shard(0)
-            global_placements[global_tp_mesh_dim] = self._tp_spec.placements[0]
-            self._global_placements = tuple(global_placements)
-            self._global_size = param.size()
-            self._global_stride = param.stride()
-=======
             self._spmd_placements: Tuple[Placement, ...] = (
                 Shard(0),
                 self._tp_spec.placements[0],
@@ -242,18 +222,12 @@
                 self._spmd_placements,
                 tensor_meta=self._tp_spec.tensor_meta,
             )
->>>>>>> f2d7f235
             param_data = cast(DTensor, param)._local_tensor
         else:
-            self._global_mesh = self.mesh_info.mesh
+            self._spmd_mesh = self.mesh_info.mesh
             if isinstance(self.mesh_info, HSDPMeshInfo):
-                self._global_placements = (Replicate(), Shard(0))
+                self._spmd_placements = (Replicate(), Shard(0))
             else:
-<<<<<<< HEAD
-                self._global_placements = (Shard(0),)
-            self._global_size = param.size()
-            self._global_stride = param.stride()
-=======
                 self._spmd_placements = (Shard(0),)
             self._sharding_spec = DTensorSpec(
                 self._spmd_mesh,
@@ -264,7 +238,6 @@
                     param.dtype,
                 ),
             )
->>>>>>> f2d7f235
             param_data = param
         self._orig_size = param_data.size()
         self._contiguous_orig_stride = make_contiguous_strides_for(self._orig_size)
@@ -498,14 +471,7 @@
             )
         return _from_local_no_grad(
             tensor,
-<<<<<<< HEAD
-            self._global_mesh,
-            self._global_placements,
-            self._global_size,
-            self._global_stride,
-=======
             self._sharding_spec,
->>>>>>> f2d7f235
         )
 
     def to_sharded_post_forward_dtensor(self, tensor: torch.Tensor) -> DTensor:
