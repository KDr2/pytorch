--- conflicted
+++ resolved
@@ -48,19 +48,7 @@
         )
 
     state = fully_shard.state(module)
-<<<<<<< HEAD
-    _insert_module_state(module, state)
-    state._module = module
-    state._device = device
-    state._pre_forward_hook_handle = state._module.register_forward_pre_hook(
-        state._pre_forward, prepend=True, with_kwargs=True
-    )
-    state._post_forward_hook_handle = state._module.register_forward_hook(
-        state._post_forward, prepend=False
-    )
-=======
     state.init(module, device)
->>>>>>> eef94396
 
     managed_modules = _get_managed_modules(module)
     params, buffers = _get_managed_states(managed_modules)
