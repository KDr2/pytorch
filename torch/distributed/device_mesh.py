# mypy: allow-untyped-defs
# Copyright (c) Meta Platforms, Inc. and affiliates
import inspect
import logging
import os
import threading
import warnings
from collections.abc import Iterator
from itertools import zip_longest
from typing import Optional, TYPE_CHECKING, Union
from typing_extensions import get_overloads, overload

import torch
from torch.distributed import is_available
from torch.distributed._mesh_layout import _MeshLayout
from torch.distributed._pycute import is_int, suffix_product
from torch.utils._typing_utils import not_none


__all__ = ["init_device_mesh", "DeviceMesh"]


if not is_available():
    import sys

    # We need to create the stubs when distributed is not available.
    # Otherwise, we would fail the doc tests (```./.ci/pytorch/docs-test.sh```),
    # since it would try to import ``torch.distributed.device_mesh`` or
    # ``torch.distributed.init_device_mesh`` but cannot find them.

    class _DeviceMeshStub:
        pass

    def _init_device_mesh_stub():
        pass

    sys.modules["torch.distributed.device_mesh"].DeviceMesh = _DeviceMeshStub  # type: ignore[attr-defined]
    sys.modules[
        "torch.distributed.device_mesh"
    ].init_device_mesh = _init_device_mesh_stub  # type: ignore[attr-defined]


else:
    from torch._C._distributed_c10d import Backend as C10dBackend
    from torch.distributed.distributed_c10d import (
        _get_default_group,
        _resolve_process_group,
        get_backend,
        get_process_group_ranks,
        get_rank,
        get_world_size,
        init_process_group,
        is_initialized,
        new_group,
        ProcessGroup,
        split_group,
    )

    logger = logging.getLogger(__name__)

    # only import numpy typing when type checking
    if TYPE_CHECKING:
        try:
            from numpy.typing import ArrayLike
        except ImportError:
            logger.warning(
                "DeviceMesh requires numpy >= 1.21 to be installed for type checking"
            )

    BackendConfig = tuple[Optional[str], Optional[C10dBackend.Options]]
    torch.serialization.add_safe_globals([_MeshLayout])

    class _MeshEnv(threading.local):
        def __init__(self) -> None:
            self.mesh_stack: list[DeviceMesh] = []

        def get_current_mesh(self) -> "DeviceMesh":
            if len(self.mesh_stack) == 0:
                raise RuntimeError("No device mesh is currently active!")
            return self.mesh_stack[-1]

        # TODO: to remove it once we move all use cases into new API.
        def get_root_mesh(self, device_mesh: "DeviceMesh") -> "DeviceMesh":
            # If a mesh could not be found in the child_to_root_mapping, it is a root mesh itself.
            # A root mesh is not created through slicing.
            # We considers the root mesh of a root mesh is itself.
            # We keep this function for backward compatibility.
            warnings.warn(
                "This get_root_mesh API will be deprecated soon."
                "Please use `get_root_mesh` inside DeviceMesh instead."
            )
            if not device_mesh:
                return device_mesh
            return device_mesh._get_root_mesh()

        @staticmethod
        def num_devices_per_host(device_type: str) -> int:
            return _get_device_handle(device_type).device_count()

        @staticmethod
        def num_hosts(device_type: str) -> int:
            # ProcessGroup can't tell us this info so we have to infer it, assume
            # homogeneous hardware for now
            return get_world_size() // _MeshEnv.num_devices_per_host(device_type)

        # TODO: to remove it once we move all use cases into new API.
        # We keep this API for backward compatibility.
        def _get_all_submeshes(
            self, device_mesh: "DeviceMesh", mesh_dim_name: str
        ) -> list["DeviceMesh"]:
            warnings.warn(
                "This _get_all_submeshes API will be deprecated soon."
                "Please use `_get_all_submeshes` inside DeviceMesh instead."
            )
            return device_mesh._get_all_submeshes(mesh_dim_name)

    _mesh_resources: _MeshEnv = _MeshEnv()

    def _get_device_handle(device_type: str = "cuda"):
        """
        Get the module corresponding to the device_type which is cuda or cuda-like device.
        For example, when the device_type is cuda, the module `torch.cuda` is returned.
        Return None when there is no corresponding module for device_type, otherwise
        return the corresponding module.
        """
        return getattr(torch, device_type, None)

    class DeviceMesh:
        """
        DeviceMesh represents a mesh of devices, where layout of devices could be
        represented as a n-d dimension array, and each value of the n-d dimensional
        array is the global id of the default process group ranks.

        DeviceMesh could be used to setup the N dimensional device connections across the cluster,
        and manage the ProcessGroups for N dimensional parallelisms. Communications could happen on
        each dimension of the DeviceMesh separately. DeviceMesh respects the device that user selects
        already (i.e. if user call `torch.cuda.set_device` before the DeviceMesh initialization),
        and will select/set the device for the current process if user does not set the device
        beforehand. Note that manual device selection should happen BEFORE the DeviceMesh initialization.

        DeviceMesh can also be used as a context manager when using together with DTensor APIs.

        .. note::
            DeviceMesh follows SPMD programming model, which means the same PyTorch Python program
            is running on all processes/ranks in the cluster. Therefore, users need to make sure the
            `mesh` array (which describes the layout of devices) should be identical across all ranks.
            Inconsistent `mesh` will lead to silent hang.

        Args:
            device_type (str): The device type of the mesh. Currently supports: "cpu", "cuda/cuda-like".
            mesh (ndarray): A multi-dimensional array or an integer tensor describing the layout
                of devices, where the IDs are global IDs of the default process group.
            _rank (int): (experimental/internal)
                The global rank of the current process. If not provided, it will
                be inferred from the default process group.

        Returns:
            DeviceMesh: A :class:`DeviceMesh` object representing the device layout.

        The following program runs on each process/rank in an SPMD manner. In this example, we have 2
        hosts with 4 GPUs each.
        A reduction over the first dimension of mesh will reduce across
        columns (0, 4), .. and (3, 7), a reduction over the second dimension
        of mesh reduces across rows (0, 1, 2, 3) and (4, 5, 6, 7).

        Example::

            >>> # xdoctest: +SKIP("no rank")
            >>> from torch.distributed.device_mesh import DeviceMesh
            >>>
            >>> # Initialize device mesh as (2, 4) to represent the topology
            >>> # of cross-host(dim 0), and within-host (dim 1).
            >>> mesh = DeviceMesh(device_type="cuda", mesh=[[0, 1, 2, 3],[4, 5, 6, 7]])
        """

        _device_type: str
        _rank_map: torch.Tensor
        _mesh_dim_names: Optional[tuple[str, ...]]
        _layout: _MeshLayout
        _root_mesh: Optional["DeviceMesh"] = None
        # Record flatten mesh name to its flattened mesh in root mesh.
        _flatten_mapping: dict[str, "DeviceMesh"]

        # This is the only public (legacy) constructor. It forwards to the private one.
        @overload
        def __init__(
            self,
            device_type: str,
            mesh: Union[torch.Tensor, "ArrayLike"],
            *,
            mesh_dim_names: Optional[tuple[str, ...]] = None,
            backend_override: Optional[tuple[BackendConfig, ...]] = None,
            _init_backend: bool = True,
            _rank: Optional[int] = None,
        ) -> None:
            if isinstance(mesh, torch.Tensor) and mesh.device.type != "cpu":
                raise ValueError(f"`mesh` must be a CPU tensor, got {mesh}")
            mesh_tensor = (
                mesh.detach().to(dtype=torch.int).contiguous()
                if isinstance(mesh, torch.Tensor)
                else torch.tensor(mesh, device="cpu", dtype=torch.int)
            )
            layout = _MeshLayout(mesh_tensor.size(), mesh_tensor.stride())
            rank_map = mesh_tensor.flatten()
            DeviceMesh.__init__(
                self,
                _device_type=device_type,
                _layout=layout,
                _rank_map=rank_map,
                _mesh_dim_names=mesh_dim_names,
                _backend_override=backend_override,
                _init_backend=_init_backend,
                _rank=_rank,
            )

        # This is the core private constructor. All args are thus underscore-prefixed,
        # and also keyword-only to avoid this overload triggering by mistake.
        @overload
        def __init__(
            self,
            *,
            _device_type: str,
            _layout: _MeshLayout,
            _rank_map: torch.Tensor,
            _mesh_dim_names: Optional[tuple[str, ...]] = None,
            _root_mesh: Optional["DeviceMesh"] = None,
            _backend_override: Optional[tuple[BackendConfig, ...]] = None,
            _init_backend: bool = True,
            _rank: Optional[int] = None,
        ) -> None:
            assert _layout.check_non_overlap(), (
                "Please use a non-overlapping layout when creating a DeviceMesh."
            )
            assert _rank_map.ndim == 1, (
                "The global rank permutation must be 1-dimensional"
            )
            assert _rank_map.is_contiguous(), (
                "The global rank permutation must be contiguous"
            )
            assert _rank_map.numel() >= _layout.cosize(), (
                "The global rank permutation must be large enough for the layout: "
                f"got {_rank_map.numel()}, "
                f"expected >= {'*'.join(f'{s}' for s in _layout.top_level_sizes)}"
            )

            self._device_type = _device_type
            self._layout = _layout
            self._rank_map = _rank_map
            self._mesh_dim_names = tuple(_mesh_dim_names) if _mesh_dim_names else None
            self._root_mesh = _root_mesh

            if _backend_override is None:
                _backend_override = ((None, None),) * len(self._layout)
            elif len(_backend_override) != len(self._layout):
                raise ValueError(
                    f"backend_override should have the same length as the number of mesh dimensions, "
                    f"but got {len(_backend_override)} and {len(self._layout)}."
                )

            # Skip process group initialization if xla device or init backend is False
            # TODO(yeounoh) implement DeviceMesh backend and register XLA backend.
            self._thread_id = None
            if _device_type != "xla":
                # always try to create default (world) pg, even if it is not initialized
                # already. The world pg is used for device mesh identity (rank) on each
                # process (we need to know if the current global rank is in the mesh or not).
                if _init_backend:
                    self._setup_world_group_and_device()
                    self._dim_group_names = self._init_process_groups(
                        self._layout,
                        self._global_rank_permutation,
                        self._mesh_dim_names,
                        _backend_override,
                    )

                if is_initialized() and get_backend() == "threaded":
                    # pyrefly: ignore  # bad-assignment
                    self._thread_id = threading.get_ident()

                if _rank is None:
                    _rank = get_rank()

                # calculate the coordinates of the current global rank on the mesh
                rank_coords = (self.mesh == _rank).nonzero()
                assert rank_coords.size(0) in (0, 1)
                self._coordinate_on_dim: Optional[list[int]] = (
                    rank_coords[0].tolist() if rank_coords.size(0) > 0 else None
                )

            # private field to pre-generate DeviceMesh's hash
            self._flatten_mesh_list = tuple(self.mesh.flatten().tolist())
            # Initialize instance-specific flatten mapping
            self._flatten_mapping = {}

        # This is the actual constructor entry-point which dispatches to the overloads.
        def __init__(self, *args, **kwargs) -> None:
            mismatches: list[tuple[str, str]] = []
            for func in get_overloads(DeviceMesh.__init__):
                sig = inspect.signature(func)
                try:
                    sig.bind(self, *args, **kwargs)
                except TypeError as e:
                    mismatches.append((f"{sig!s}", f"{e!s}"))
                    continue
                func(self, *args, **kwargs)
                return
            raise TypeError(
                f"{args=} and {kwargs=} didn't match any overload:\n"
                + "\n".join(f"- overload {s}: {e}" for s, e in mismatches)
            )

        @property
        def device_type(self) -> str:
            """Returns the device type of the mesh."""
            return self._device_type

        @property
        def mesh(self) -> torch.Tensor:
            """Returns the tensor representing the layout of devices."""
            full_mesh = self._layout.remap_to_tensor(self._rank_map)
            if full_mesh.size(0) == 1:
                return full_mesh[0]
            my_coords = (full_mesh == get_rank()).nonzero()
            if my_coords.size(0) > 0:
                return full_mesh[my_coords[0, 0]]
            raise RuntimeError(
                "In order to get the mesh Tensor of a DeviceMesh it needs to "
                "either have all its original dimensions (e.g., no slicing) "
                "or it needs to contain the local rank"
            )

        @property
        def mesh_dim_names(self) -> Optional[tuple[str, ...]]:
            """Returns the names of mesh dimensions."""
            return self._mesh_dim_names

        def _setup_world_group_and_device(self):
            default_initialized = is_initialized()
            # TODO: think about how to allow pg options to be passed to world group
            # or mesh dimension groups
            if not default_initialized:
                init_process_group()

            world_size = get_world_size()
            if self._layout.numel() > world_size:
                raise RuntimeError(
                    f"Mesh should not be bigger than default world size {world_size}, but found {self._layout.numel()} ranks!"
                )

            # ONLY set the device if the current device is not initialized, if user already
            # set the device before DeviceMesh init, we respect the user's choice.
            device_handle = _get_device_handle(self._device_type)
            if device_handle and not device_handle.is_initialized():
                # auto set the cuda/cuda-like device only if user has not set it, if there's LOCAL_RANK
                # env variable from launchers, we use it to set the device.
                if "LOCAL_RANK" in os.environ:
                    local_rank = int(os.environ["LOCAL_RANK"])
                    logger.info(
                        "Setting default device for the current process based on LOCAL_RANK=%s",
                        local_rank,
                    )
                    device_handle.set_device(local_rank)
                else:
                    warnings.warn(
                        "It seems like you did not set/select the default device for the current process before the DeviceMesh "
                        "initialization or use a launcher (i.e. torchrun) which populates `LOCAL_RANK` environment variable. "
                        "It is recommended to set the current device for the process BEFORE the DeviceMesh initialization so that "
                        "the underlying communicator (i.e. NCCL) can be initialized properly. "
                        "Given that the current process has no default device selected, DeviceMesh will use a heuristic to set the "
                        "device_id via `global_rank % num_devices_per_host`, assuming homogeneous hardware cluster. "
                    )
                    # heuristic to set the current cuda/cuda-like device base on num of gpu devices available in each host
                    # NOTE: This device selection would only work for homogeneous hardware.
                    num_devices_per_host = device_handle.device_count()
                    if (
                        world_size > num_devices_per_host
                        and world_size % num_devices_per_host != 0
                    ):
                        raise RuntimeError(
                            f"DeviceMesh only support homogeneous hardware, but found "
                            f"{world_size} ranks and {num_devices_per_host} {self._device_type} devices!"
                        )
                    device_handle.set_device(get_rank() % num_devices_per_host)

            return _get_default_group()

        @staticmethod
        def _init_process_groups(
            layout: _MeshLayout,
            global_rank_permutation: torch.Tensor,
            mesh_dim_names: Optional[tuple[str, ...]],
            backend_override: tuple[BackendConfig, ...],
        ):
            # group_name associated with each mesh dimension, each
            # mesh dimension should have one sub-group per rank
            #
            dim_group_names: list[str] = []
            default_group = _get_default_group()

            if (
                len(layout) == 1
                and layout.numel() == get_world_size()
                and backend_override[0] == (None, None)
            ):
                # Append the default pg to the first dim groups only if the default pg is compatible with `self._device_type`.
                # Otherwise, create new pg.
                ranks = list(range(get_world_size()))
                dim_group = (
                    new_group(
                        backend="cpu:gloo,cuda:nccl",
                        ranks=ranks,
                        group_desc="mesh_default",
                    )
                    if torch.cuda.is_available()
                    and get_backend(default_group) == "gloo"
                    else default_group
                )
                dim_group_names.append(dim_group.group_name)
            else:
                # create sub pgs base on the mesh argument specified
                for dim in range(len(layout)):
                    # swap the current dim to the last dim
                    # then reshape to flatten out other dims
                    pg_ranks_by_dim = (
<<<<<<< HEAD
                        layout[dim].nest().remap_to_tensor(global_rank_permutation)
=======
                        self._layout[dim].nest().remap_to_tensor(self._rank_map)
>>>>>>> 36cf9afe
                    )
                    backend, pg_options = backend_override[dim]
                    # We need to explicitly pass in timeout when specified in option, otherwise
                    # the default timeout will be used to override the timeout set in option.
                    # TODO: remove this once we have fixed inside c10d level.
                    timeout = pg_options._timeout if pg_options else None

                    # If we have a 2D mesh with mesh_dim_names ("dp", "tp"), the group description
                    # of the subgroups would be `mesh_dim_dp` and `mesh_name_tp`.
                    # If the mesh doesn't not have a mesh_dim_names, then the group description of the
                    # subgroup would be `mesh_dim_0` and `mesh_dim_1`.
                    group_desc = (
                        f"mesh_{mesh_dim_names[dim]}"
                        if mesh_dim_names
                        else f"mesh_dim_{dim}"
                    )

                    # If bound_device_id exists, it means the nccl communicator has been eagerly initialized
                    # so that we can use `split_group` to create subgroups through `ncclCommSplit`.
                    # In this case, we only need to make one API call (`split_group``) for the subgroup creation
                    # for each mesh dimension. In a 2 * 4 mesh, we only need to make 2 API calls per ranks to create
                    # all the subgroups.
                    # Otherwise, we need to make more than one API call (`new_group`) for subgroup creations. The
                    # numbers of API calls are equal to the number of subgroups for each mesh dimension. In a 2 * 4
                    # mesh, we need to make 2 + 4 = 6 API calls per ranks to create all the subgroups.
                    dim_group = None
                    has_split_group = False
                    if (
                        (
                            bound_device_id := getattr(
                                default_group, "bound_device_id", None
                            )
                        )
                        is not None
                        and torch.cuda.is_available()
                        and (
                            backend is None
                            or default_group._get_backend(torch.device("cuda")).name()
                            == backend
                        )
                    ):
                        dim_group = split_group(
                            parent_pg=default_group,
                            timeout=timeout,
                            pg_options=pg_options,
                            split_ranks=pg_ranks_by_dim.tolist(),
                            group_desc=group_desc,
                        )
                        has_split_group = True

                    # If the subgroup has been already created through `split_group`, we simply loop over `pg_ranks_by_dim`
                    # and append the `group_name` to the `dim_group_names` list when the current rank is in the subgroup.
                    # Otherwise, we use `new_group` instead of `split_group` to create subgroups by looping over `pg_ranks_by_dim`
                    # along with appending information to the `dim_group_names` list whenever necessary.
                    for dim_mesh in pg_ranks_by_dim:
                        subgroup_ranks = dim_mesh.tolist()

                        # We temporarily revert the reuse subgroup, since it breaks two internal tests.
                        # Temporarily reverting to resolve test timeout while root-causing.
                        # TODO: Add two tests to cover internal tests scenarios and re-enable reuse subgroup if exists.
                        # pyrefly: ignore  # unbound-name
                        if bound_device_id is None or not has_split_group:
                            dim_group = new_group(
                                ranks=subgroup_ranks,
                                timeout=timeout,
                                backend=backend,
                                pg_options=pg_options,
                                group_desc=group_desc,
                            )

                        # only add to dim_groups if the current rank in the subgroup
                        if get_rank() in subgroup_ranks:
                            if len(dim_group_names) > dim:
                                raise RuntimeError(
                                    f"Each device mesh dimension should get only one process group, but got {get_rank()} "
                                    f"in {subgroup_ranks}!"
                                )
                            dim_group_names.append(dim_group.group_name)  # type: ignore[union-attr]
            return dim_group_names

        def _get_root_mesh(self) -> "DeviceMesh":
            return self._root_mesh if self._root_mesh else self

        def __enter__(self) -> "DeviceMesh":
            # set this mesh as the current mesh in mesh env
            _mesh_resources.mesh_stack.append(self)
            return self

        # pyre-fixme[2]: Parameter must be annotated.
        def __exit__(self, exc_type, exc_value, exc_traceback) -> None:
            # pop this mesh from mesh env
            _mesh_resources.mesh_stack.pop()

        def __repr__(self) -> str:
            device_mesh_repr = (
                f"({', '.join(f'{k}={v}' for k, v in zip(self._mesh_dim_names, self._layout.top_level_sizes))})"
                if self._mesh_dim_names
                else f"{self._layout.top_level_sizes}"
            )
            device_mesh_repr = f"DeviceMesh({device_mesh_repr}, '{self.device_type}', stride={self._layout.strides}"
            # We only print the mesh tensor if the debug mode is turned on.
            if os.environ.get("TORCH_DISTRIBUTED_DEBUG", "") == "DETAIL":
                device_mesh_repr += f", Mesh: {self.mesh.tolist()}"
            return f"{device_mesh_repr})"

        def __hash__(self):
            # lazily compute hash
            self._hash = getattr(self, "_hash", None)
            if not self._hash:
                self._hash = hash(
                    (
                        self._flatten_mesh_list,
                        self._layout,
                        self._device_type,
                        self._mesh_dim_names,
                        self._thread_id,
                        self._root_mesh,
                    )
                )
            return self._hash

        def __eq__(self, other: object) -> bool:
            if self is other:
                return True
            if not isinstance(other, DeviceMesh):
                return False
            return (
                self._flatten_mesh_list == other._flatten_mesh_list
                and self._layout == other._layout
                and self._device_type == other._device_type
                and self._mesh_dim_names == other._mesh_dim_names
                and self._thread_id == other._thread_id
                and self._root_mesh == other._root_mesh
            )

        def __getitem__(
            self, mesh_dim_names: Union[str, tuple[str, ...]]
        ) -> "DeviceMesh":
            """
            Slice the current DeviceMesh based on the mesh_dim_names given to create a submesh.
            The submesh created consists of the dimensions and the communicators indicated by
            ``mesh_dim_names``

            Args:
                mesh_dim_names (Union[str, Tuple[str]]): the name or the tuple of names of the
                mesh dimension of the DeviceMesh to create the submesh for.
            Returns:
                A :class:`DeviceMesh` object

            The following program runs on each process/rank in an SPMD manner in a world size of 8.
            In the first example:
                Calling mesh_2d["tp"] on rank 0, 1, 2, 3 returns a 1D submesh of DeviceMesh:([0, 1, 2, 3]).
                Calling mesh_2d["tp"] on rank 4, 5, 6, 7 returns a 1D submesh of  DeviceMesh:([4, 5, 6, 7]).
                Calling mesh_2d["dp"] on rank 0, 4 returns a 1D submesh of  DeviceMesh:([0, 4]).
                Calling mesh_2d["dp"] on rank 1, 5 returns a 1D submesh of  DeviceMesh:([1, 5]).
                Calling mesh_2d["dp"] on rank 2, 6 returns a 1D submesh of  DeviceMesh:([2, 6]).
                Calling mesh_2d["dp"] on rank 3, 7 returns a 1D submesh of  DeviceMesh:([3, 7]).

            In the second example:
                Calling mesh_3d["dp", "cp"] on rank 0, 1, 4, 5 returns a 2D submesh of DeviceMesh:([[0, 1], [4, 5]]).
                Calling mesh_3d["dp", "cp"] on rank 2, 3, 6, 7 returns a 2D submesh of DeviceMesh:([[2, 3], [6, 7]]).
                Calling mesh_3d["cp", "dp"] on rank 0, 1, 4, 5 returns a 2D submesh of DeviceMesh:([[0, 4], [1, 5]]).
                Calling mesh_3d["cp", "dp"] on rank 2, 3, 6, 7 returns a 2D submesh of DeviceMesh:([[2, 6], [3, 7]]).

            Example::

                >>> # xdoctest: +SKIP("no rank")
                >>> from torch.distributed.device_mesh import DeviceMesh
                >>>
                >>> # Initialize a 2D device mesh as (2, 4) to represent the topology
                >>> # of cross-host(dim 0), and within-host (dim 1).
                >>> mesh_2d = init_device_mesh(device_type="cuda", (2,4), mesh_dim_names=("dp", "tp"))
                >>> tp_mesh = mesh_2d["tp"]
                >>> dp_mesh = mesh_2d["dp"]
                >>>
                >>> # Initialize a 3D mesh.
                >>> mesh_3d = init_device_mesh(device_type="cuda", (2,2,2), mesh_dim_names=("dp", "pp", "cp"))
                >>> # The order of the mesh_dim_names provided deteremines the order of dimensions in the submesh.
                >>> dp_cp_mesh = mesh_3d["dp", "cp"]
                >>> cp_dp_mesh = mesh_3d["cp", "dp"]
            """
            if not self._mesh_dim_names:
                raise RuntimeError("Cannot slice a DeviceMesh without mesh_dim_names!")

            mesh_dim_names = (
                (mesh_dim_names,) if isinstance(mesh_dim_names, str) else mesh_dim_names
            )

            if mesh_dim_names == self._mesh_dim_names:
                return self
            else:
                sliced_mesh_layout = self._get_slice_mesh_layout(mesh_dim_names)
                # When using FakeTensorMode to trace the model, `_create_sub_mesh()` will
                # fail as it will require a real tensor to manipulate.
                # `unset_fake_temporarily()` will allow us to materialize the tensors
                # within `_create_sub_mesh`, which should not affect modling.
                #
                # Note that this should be orthogonal to torch.compile(). But whether
                # we can compile device_mesh `slicing` (no graph break) is not verified
                # yet and need a follow-up,
                # TODO: compiler + device_mesh slicing.
                with torch._subclasses.fake_tensor.unset_fake_temporarily():
                    submesh = self._create_sub_mesh(sliced_mesh_layout, mesh_dim_names)
                return submesh

        def get_group(self, mesh_dim: Optional[Union[int, str]] = None) -> ProcessGroup:
            """
            Returns the single ProcessGroup specified by mesh_dim, or, if mesh_dim is not specified and the
            DeviceMesh is 1-dimensional, returns the only ProcessGroup in the mesh.

            Args:
                mesh_dim (str/int, optional): it can be the name of the mesh dimension or the index
                of the mesh dimension. Default is None.

            Returns:
                A :class:`ProcessGroup` object.
            """
            if not hasattr(self, "_dim_group_names"):
                raise RuntimeError("DeviceMesh process groups not initialized!")

            if len(self._layout) > 1 and mesh_dim is None:
                raise RuntimeError(
                    f"Found the DeviceMesh have {len(self._layout)} dimensions",
                    "Optional kwarg `mesh_dim` needs to be specified when device_mesh.ndim > 1.",
                    "If you want to get the list of all the ProcessGroups in the DeviceMesh,"
                    "please use `get_all_groups()` instead.",
                )

            # Quick return if the current device_mesh is a 1D mesh.
            if len(self._layout) == 1 and mesh_dim is None:
                return not_none(_resolve_process_group(self._dim_group_names[0]))

            root_mesh = self._get_root_mesh()
            root_to_flatten_mapping = root_mesh._flatten_mapping
            if root_to_flatten_mapping and mesh_dim in root_to_flatten_mapping.keys():
                dim_group_name = root_to_flatten_mapping[
                    mesh_dim  # type: ignore[index]
                ]._dim_group_names[0]
                return not_none(_resolve_process_group(dim_group_name))
            else:
                mesh_dim = (
                    self._get_mesh_dim_by_name(mesh_dim)
                    if isinstance(mesh_dim, str)
                    else mesh_dim
                )
                assert isinstance(mesh_dim, int)
                return not_none(_resolve_process_group(self._dim_group_names[mesh_dim]))

        def get_all_groups(self) -> list[ProcessGroup]:
            """
            Returns a list of ProcessGroups for all mesh dimensions.

            Returns:
                A list of :class:`ProcessGroup` object.
            """
            return [self.get_group(i) for i in range(len(self._layout))]

        def _create_sub_mesh(
            self,
            layout: _MeshLayout,
            submesh_dim_names: tuple[str, ...],
        ) -> "DeviceMesh":
            root_mesh = self._get_root_mesh()
            slice_dim_group_name = []
            for name in submesh_dim_names:
                if name in not_none(self._mesh_dim_names):
                    slice_dim_group_name.append(
                        self._dim_group_names[  # type: ignore[has-type]
                            not_none(self._mesh_dim_names).index(name)
                        ]
                    )
                else:
                    # If device_mesh is not root_mesh, we already throw error in _get_slice_mesh_layout
                    # Since we will deprecate the slicing of flattened dim_name from root mesh soon,
                    # we don't want to optimize the code furthermore.
                    flatten_mesh = self._flatten_mapping[name]
                    slice_dim_group_name.append(
                        flatten_mesh._dim_group_names[  # type: ignore[has-type]
                            not_none(flatten_mesh._mesh_dim_names).index(name)
                        ]
                    )
            res_submesh = DeviceMesh(
                _device_type=self._device_type,
                _layout=layout,
                _rank_map=root_mesh._rank_map,
                _mesh_dim_names=submesh_dim_names,
                _root_mesh=root_mesh,
                _init_backend=False,
            )
            res_submesh._dim_group_names = slice_dim_group_name
            return res_submesh

        def _create_flatten_mesh(
            self,
            mesh_dim_name: Optional[str] = None,
            backend_override: BackendConfig = (None, None),
        ) -> "DeviceMesh":
            root_mesh = self._get_root_mesh()

            if not mesh_dim_name:
                mesh_dim_name = "_".join(not_none(self._mesh_dim_names))

            # Flatten a 1D device mesh into its original mesh_dim_name will return itself.
            if self.ndim == 1 and mesh_dim_name in not_none(self._mesh_dim_names):
                return self

            # Check whether the mesh_dim_name for flattened mesh is valid.
            invalid_dim_names = not_none(root_mesh._mesh_dim_names)
            if mesh_dim_name in invalid_dim_names:
                raise ValueError(
                    f"{mesh_dim_name} already exists for submesh of the {root_mesh}. ",
                    f"The mesh_dim_names of submesh and flattened mesh are {invalid_dim_names}. "
                    f"Please specify another valid mesh_dim_name.",
                )

            flattened_mesh_layout = self._layout.coalesce()
            if len(flattened_mesh_layout) > 1:
                flattened_mesh_layout = flattened_mesh_layout.nest()
            # Quick return if the flatten mesh has been created before.
            if mesh_dim_name in root_mesh._flatten_mapping:
                if (
                    flattened_mesh_layout
                    == root_mesh._flatten_mapping[mesh_dim_name]._layout
                ):
                    return root_mesh._flatten_mapping[mesh_dim_name]
                else:
                    raise ValueError(
                        f"Flatten mesh with mesh_dim_name {mesh_dim_name} has been created before, "
                        f"Please specify another valid mesh_dim_name."
                    )

            res_flattened_mesh = DeviceMesh(
                _device_type=root_mesh._device_type,
                _layout=flattened_mesh_layout,
                _rank_map=root_mesh._rank_map,
                _mesh_dim_names=(mesh_dim_name,),
                _root_mesh=root_mesh,
                _backend_override=(backend_override,),
            )
            root_mesh._flatten_mapping[mesh_dim_name] = res_flattened_mesh

            return res_flattened_mesh

        def _get_root_mesh_dim(self) -> Optional[int]:
            """
            Returns the index of the mesh dim in the root mesh.
            The device_mesh passed in needs to be sliced out from the root mesh
            or submesh of the root mesh.
            """
            root_mesh = self._get_root_mesh()
            child_mesh_dim_names = self._mesh_dim_names
            if root_mesh and child_mesh_dim_names:
                assert len(child_mesh_dim_names) == 1, (
                    "The submesh can only be a 1D mesh."
                )
                child_mesh_dim_name = child_mesh_dim_names[0]
                return root_mesh._get_mesh_dim_by_name(child_mesh_dim_name)
            return None

        def _get_mesh_dim_by_name(self, mesh_dim_name: str) -> int:
            if self._mesh_dim_names is None or len(self._mesh_dim_names) == 0:
                raise KeyError(
                    "No `mesh_dim_names` found.",
                )
            if mesh_dim_name not in self._mesh_dim_names:
                raise KeyError(
                    f"Mesh dimension '{mesh_dim_name}' does not exist.",
                    f"Available mesh dimensions are: mesh_dim_names={self._mesh_dim_names}",
                )
            return not_none(self._mesh_dim_names.index(mesh_dim_name))

        def _get_slice_mesh_layout(
            self, mesh_dim_names: tuple[str, ...]
        ) -> _MeshLayout:
            """
            Validate whether the mesh_dim_names is valid for slicing the given device_mesh.
            If valid, return dim indexes of the slice mesh in the device mesh.
            """
            slice_from_root = True
            if self != self._get_root_mesh():
                warnings.warn(
                    "You are attempting to slice a submesh from another submesh. While we support this operation, "
                    "it is users' responsibility to ensure that the submesh is consistently sliced across all ranks. "
                    "If not, this may result in some ranks receiving the submesh while others encounter errors."
                )
                slice_from_root = False

            # The slice mesh_dim_names should consist either the current device_mesh's mesh_dim_names
            # or its flattened mesh's mesh_dim_names if it's root_mesh.
            flatten_name_to_root_layout = (
                {
                    key: mesh._layout
                    for key, mesh in self._get_root_mesh()._flatten_mapping.items()
                }
                if slice_from_root
                else {}
            )
            valid_mesh_dim_names = [
                *not_none(self._mesh_dim_names),
                *flatten_name_to_root_layout,
            ]

            if not all(
                mesh_dim_name in valid_mesh_dim_names
                for mesh_dim_name in mesh_dim_names
            ):
                raise KeyError(
                    f"Invalid mesh_dim_names {mesh_dim_names} specified. "
                    f"Valid mesh_dim_names are {valid_mesh_dim_names}."
                )

            layout_sliced = []
            for name in mesh_dim_names:
                if name in not_none(self._mesh_dim_names):
                    layout_sliced.append(
                        self._layout[not_none(self._mesh_dim_names).index(name)]
                    )
                elif name in flatten_name_to_root_layout:
                    warnings.warn(
                        "Slicing a flattened dim from root mesh will be deprecated in PT 2.11. "
                        "Users need to bookkeep the flattened mesh directly. "
                    )
                    layout_sliced.append(flatten_name_to_root_layout[name])

            sliced_sizes = tuple(l.sizes for l in layout_sliced)
            sliced_strides = tuple(l.strides for l in layout_sliced)

            # The check below is from DeviceMesh's implementation before adopting CuTe layout for internal
            # bookkeeping and it can be removed but we need to define what is the expected behavior.
            # TODO: Remove the below check and define the expected behavior.
            # Validate the order of the slice mesh dim indices.
            # This needs to be in ascending order.
            pre_stride = -1
            for stride in reversed(sliced_strides):
                # Note that with CuTe layout, we can support slicing flattened non-contiguous mesh dims with no problem.
                # But this will make this behavior complicated so we decided to not support it for now.
                if not is_int(stride):
                    raise NotImplementedError(
                        "Currently, this only allows slicing out a contiguous flattened dim."
                    )
                if stride < pre_stride:
                    raise KeyError(
                        f"Invalid mesh_dim_names {mesh_dim_names} specified. "
                        "Mesh dim indices should be in ascending order."
                    )
                pre_stride = stride

            # When users sliced dim_names outside from current mesh, we will check whether
            # there is layout overlap.
            # TODO: Eventually we will just directly throw error here because
            # we will deprecate the slicing of flattened dim_name from root mesh.
            layout_sliced = _MeshLayout(sliced_sizes, sliced_strides)
            if not layout_sliced.check_non_overlap():
                raise RuntimeError(
                    f"Slicing overlapping dim_names {mesh_dim_names} is not allowed."
                )

            return layout_sliced

        # TODO: to make this use case by other components public API in the future.
        def _get_all_submeshes(self, mesh_dim_name: str) -> list["DeviceMesh"]:
            """
            Return all the submeshes of a given mesh dimension of the device mesh.
            """
            mesh_dim = self._get_mesh_dim_by_name(mesh_dim_name)
            layout = self._layout[mesh_dim]
            pg_ranks_by_dim = layout.remap_to_tensor(self._rank_map)
            cur_rank = self.get_rank()
            res_submeshes = []
            for mesh_1d in pg_ranks_by_dim:
                submesh = DeviceMesh(
                    self._device_type,
                    mesh_1d,
                    mesh_dim_names=(mesh_dim_name,),
                    _init_backend=False,
                )
                submesh._dim_group_names = (  # type: ignore[has-type]
                    [self._dim_group_names[mesh_dim]]  # type: ignore[has-type]
                    if cur_rank in mesh_1d
                    else []
                )
                res_submeshes.append(submesh)

            return res_submeshes

        @staticmethod
        def from_group(
            group: Union[ProcessGroup, list[ProcessGroup]],
            device_type: str,
            mesh: Optional[Union[torch.Tensor, "ArrayLike"]] = None,
            *,
            mesh_dim_names: Optional[tuple[str, ...]] = None,
        ) -> "DeviceMesh":
            """
            Constructs a :class:`DeviceMesh` with ``device_type`` from an
            existing :class:`ProcessGroup` or a list of existing :class:`ProcessGroup`.

            The constructed device mesh has number of dimensions equal to the
            number of groups passed. For example, if a single process group is passed in,
            the resulted DeviceMesh is a 1D mesh. If a list of 2 process groups is passed in,
            the resulted DeviceMesh is a 2D mesh.

            If more than one group is passed, then the ``mesh`` and ``mesh_dim_names`` arguments
            are required. The order of the process groups passed in determines the topology of
            the mesh. For example, the first process group will be the 0th dimension of the DeviceMesh.
            The `mesh` tensor passed in must have the same number of dimensions as the number of process
            groups passed in, and the order of the dimensions in the `mesh` tensor must match the order
            in the process groups passed in.

            Args:
                group (ProcessGroup or list[ProcessGroup]): the existing ProcessGroup
                    or a list of existing ProcessGroups.
                device_type (str): The device type of the mesh. Currently supports: "cpu",
                    "cuda/cuda-like". Passing in a device type with a GPU index, such as "cuda:0",
                    is not allowed.
                mesh (torch.Tensor or ArrayLike, optional): A multi-dimensional array or an
                    integer tensor describing the layout of devices, where the IDs are global IDs
                    of the default process group. Default is None.
                mesh_dim_names (tuple[str], optional): A tuple of mesh dimension names to assign
                    to each dimension of the multi-dimensional array describing the layout of devices.
                    Its length must match the length of `mesh_shape`. Each string in `mesh_dim_names`
                    must be unique. Default is None.

            Returns:
                DeviceMesh: A :class:`DeviceMesh` object representing the device layout.
            """

            # 1D scenario
            if isinstance(group, ProcessGroup):
                group_ranks = get_process_group_ranks(group)
                if (
                    isinstance(mesh, torch.Tensor) and mesh.tolist() != group_ranks
                ) or (
                    mesh is not None
                    and not isinstance(mesh, torch.Tensor)
                    and mesh != group_ranks
                ):
                    raise ValueError(
                        f"Invalid mesh {str(mesh)} for ProcessGroup with ranks {group_ranks}"
                    )
                mesh = torch.tensor(group_ranks, device="cpu", dtype=torch.int)
                device_mesh = DeviceMesh(
                    device_type,
                    mesh,
                    mesh_dim_names=mesh_dim_names,
                    _init_backend=False,
                )
                device_mesh._dim_group_names = [group.group_name]
                return device_mesh

            # nD scenario
            groups = list(group)
            if len(groups) == 0:
                raise ValueError("Expects at least one ProcessGroup to be passed")
            if mesh is None:
                raise ValueError("Must pass mesh if passing multiple ProcessGroups")
            if mesh_dim_names is None:
                raise ValueError(
                    "Must pass mesh_dim_names if passing multiple ProcessGroups"
                )
            # When init a DeviceMesh with multiple ProcessGroups directly, we need to make sure
            # the mesh tensor is contiguous. Otherwise, the layout we inferred from the mesh tensor
            # will have larger span than the actual tensor. This is just internal implementation detail
            # and does not affect user facing behavior.
            mesh = (
                mesh.detach().to(dtype=torch.int, device="cpu")
                if isinstance(mesh, torch.Tensor)
                else torch.tensor(mesh, device="cpu", dtype=torch.int)
            )
            if mesh.ndim != len(groups):
                raise ValueError(
                    "Expects mesh with ndim equal to number of ProcessGroups but got "
                    f"mesh {mesh.tolist()} and {len(groups)} ProcessGroups"
                )
            device_mesh = DeviceMesh(
                device_type, mesh, mesh_dim_names=mesh_dim_names, _init_backend=False
            )
            device_mesh._dim_group_names = [group.group_name for group in groups]
            return device_mesh

        def size(self, mesh_dim: Optional[int] = None) -> int:
            if mesh_dim is not None:
                return self._layout[mesh_dim].numel()
            return self._layout.numel()

        @property
        def ndim(self) -> int:
            return len(self._layout)

        @property
        def shape(self) -> tuple[int, ...]:
            return self._layout.top_level_sizes

        def get_rank(self) -> int:
            """
            Returns the current global rank.
            """
            return get_rank()

        def get_local_rank(self, mesh_dim: Optional[Union[int, str]] = None) -> int:
            """
            Returns the local rank of the given mesh_dim of the DeviceMesh.

            Args:
                mesh_dim (str/int, optional): it can be the name of the mesh dimension or the index
                of the mesh dimension. Default is None.

            Returns:
                An integer denotes the local rank.

            The following program runs on each process/rank in an SPMD manner. In this example, we have 2
            hosts with 4 GPUs each.
            Calling mesh_2d.get_local_rank(mesh_dim=0) on rank 0, 1, 2, 3 would return 0.
            Calling mesh_2d.get_local_rank(mesh_dim=0) on rank 4, 5, 6, 7 would return 1.
            Calling mesh_2d.get_local_rank(mesh_dim=1) on rank 0, 4 would return 0.
            Calling mesh_2d.get_local_rank(mesh_dim=1) on rank 1, 5 would return 1.
            Calling mesh_2d.get_local_rank(mesh_dim=1) on rank 2, 6 would return 2.
            Calling mesh_2d.get_local_rank(mesh_dim=1) on rank 3, 7 would return 3.

            Example::

                >>> # xdoctest: +SKIP("no rank")
                >>> from torch.distributed.device_mesh import DeviceMesh
                >>>
                >>> # Initialize device mesh as (2, 4) to represent the topology
                >>> # of cross-host(dim 0), and within-host (dim 1).
                >>> mesh = DeviceMesh(device_type="cuda", mesh=[[0, 1, 2, 3],[4, 5, 6, 7]])
            """
            if self.ndim > 1 and mesh_dim is None:
                raise RuntimeError(
                    f"Found the DeviceMesh have {len(self._layout)} dimensions",
                    "Optional kwarg `mesh_dim` needs to be specified when device_mesh.ndim > 1.",
                )
            elif mesh_dim is None:
                mesh_dim = 0

            mesh_dim_group = not_none(self.get_group(mesh_dim))
            assert isinstance(mesh_dim_group, ProcessGroup), (
                "We expect ProcessGroup before calling `get_rank`!"
            )
            return not_none(get_rank(mesh_dim_group))

        def get_coordinate(self) -> Optional[list[int]]:
            """
            Return the relative indices of this rank relative to all
            dimensions of the mesh. If this rank is not part of the mesh, return None.
            """
            return self._coordinate_on_dim if self._coordinate_on_dim else None

        def _flatten(
            self,
            mesh_dim_name: Optional[str] = None,
            backend_override: Union[
                None, str, C10dBackend.Options, tuple[str, C10dBackend.Options]
            ] = None,
        ) -> "DeviceMesh":
            """
            Returns a 1D DeviceMesh by flattening the current DeviceMesh.

            If no mesh_dim_name is provided, the default is a string concatenating the mesh_dim_names of the
            given submesh with each mesh_dim_name separated by "_". For example, if we have a 3D mesh
            DeviceMesh([[[0, 1], [2, 3]], [[4, 5], [6, 7]]], mesh_dim_names=("dp", "cp", "tp")), calling
            mesh_3d["dp", "cp"]._flatten() will create a 1D submesh DeviceMesh([0, 2, 4, 6], mesh_dim_names=("dp_cp",))
            on rank 0, 2, 4, 6 and a 1D submesh DeviceMesh([1, 3, 5, 7], mesh_dim_names=("dp_cp",)) on rank 1, 3, 5, 7.

            After the flattened dimension is created, to access the flattened dimension in mesh_3d, one can use the
            existing slicing method to obtain the flattened mesh through calling mesh_3d["dp_cp"].
            """
            if not self._mesh_dim_names:
                raise RuntimeError(
                    "Cannot flatten a DeviceMesh without mesh_dim_names!"
                )

            if backend_override is not None:
                (backend_override_tuple,) = _normalize_backend_override(
                    {0: backend_override}, 1
                )
            else:
                backend_override_tuple = (None, None)

            return self._create_flatten_mesh(mesh_dim_name, backend_override_tuple)

        def _create_unflatten_mesh(
            self,
            dim: int,
            mesh_sizes: tuple[int, ...],
            mesh_dim_names: tuple[str, ...],
            backend_override: tuple[
                tuple[Optional[str], Optional[C10dBackend.Options]], ...
            ] = ((None, None),),
        ) -> "DeviceMesh":
            inner_layout = _MeshLayout(tuple(mesh_sizes), suffix_product(mesh_sizes))

            if inner_layout.numel() != self._layout[dim].numel():
                raise ValueError(
                    f"The product of {mesh_sizes=} is {inner_layout.numel()}, "
                    f"but the original dimension at dim={dim} has size {self._layout[dim].numel()}. "
                    f"These must be equal for unflatten to work correctly."
                )

            partial_layout = self._layout[dim].composition(inner_layout)
            unflattened_layout = self._layout.splice(dim, dim + 1, partial_layout)
            unflattened_mesh_dim_names = list(not_none(self.mesh_dim_names))
            unflattened_mesh_dim_names[dim : dim + 1] = list(mesh_dim_names)

            root_mesh = self._get_root_mesh()
            res_mesh = DeviceMesh(
                _device_type=self.device_type,
                _layout=unflattened_layout,
                _rank_map=root_mesh._rank_map,
                _mesh_dim_names=tuple(unflattened_mesh_dim_names),
                _root_mesh=root_mesh,
                _init_backend=False,
            )

            # If original mesh has initiated its backend, we need to initialize the backend
            # of unflatten dims as well.
            # TODO: To make backend init more efficient with cute layout representation and support
            # per dim backend init.
            if hasattr(self, "_dim_group_names"):
                dim_group_names = self._dim_group_names.copy()
                dim_group_names[dim : dim + 1] = self._init_process_groups(
                    partial_layout,
                    root_mesh._global_rank_permutation,
                    mesh_dim_names,
                    backend_override,
                )
<<<<<<< HEAD
=======
                unflatten_submesh = DeviceMesh(
                    _device_type=self.device_type,
                    _layout=unflatten_layout,
                    _rank_map=root_mesh._rank_map,
                    _mesh_dim_names=mesh_dim_names,
                    _backend_override=backend_override,
                )
                dim_group_names = []
                for idx in range(0, res_mesh.ndim):
                    if idx < dim:
                        dim_group_names.append(self._dim_group_names[idx])
                    elif idx >= dim + unflatten_length:
                        dim_group_names.append(
                            self._dim_group_names[idx - unflatten_length + 1]
                        )
                    else:
                        dim_group_names.append(
                            unflatten_submesh._dim_group_names[idx - dim]
                        )
>>>>>>> 36cf9afe
                res_mesh._dim_group_names = dim_group_names

            return res_mesh

        def _unflatten(
            self,
            dim: Union[int, str],
            mesh_sizes: tuple[int, ...],
            mesh_dim_names: tuple[str, ...],
            backend_override: Optional[
                dict[
                    str,
                    Union[str, C10dBackend.Options, tuple[str, C10dBackend.Options]],
                ]
            ] = None,
        ) -> "DeviceMesh":
            """
            Returns a DeviceMesh by unflatten the current DeviceMesh.

            This api can be used to unflatten a N-D DeviceMesh into N-1+len(mesh_sizes)-D meshes or submeshes.
            The dim is the dimension to be unflattened which can be either a string or an integer.

            The mesh_sizes is a tuple which specifies the shape of the mesh unflatten into for the given dim.
            The mesh_dim_names is a list of strings which specifies the names of the dimensions of the mesh unflatten into.
            Its length must match the length of mesh_sizes.

            For example, if we have a 1D mesh DeviceMesh([0, 1, 2, 3, 4, 5, 6, 7], mesh_dim_names=("world")),
            calling mesh_1d._unflatten(0, (2, 2, 4), ["dp", "pp", "tp"]) will create a 3D mesh
            DeviceMesh([[[0, 1], [2, 3]], [[4, 5], [6, 7]]], mesh_dim_names=("dp", "cp", "tp")).

            Note that after calling the unflatten, there is no access to the unflattened dimension in mesh_1d, one can only
            use the newly unflattened mesh to slice out the unflattened mesh dims.
            """
            if isinstance(dim, int) and dim >= self.ndim:
                raise ValueError(
                    f"dim {dim} specified in `_unflatten` is out of range {self.ndim}"
                )
            elif isinstance(dim, str) and dim in not_none(self.mesh_dim_names):
                raise ValueError(
                    f"dim {dim} specified in `_unflatten` is not in {self.mesh_dim_names}"
                )

            if len(mesh_sizes) != len(mesh_dim_names):
                raise RuntimeError(
                    "mesh_dim_names must have same length as mesh_sizes in _unflatten!"
                )

            if isinstance(dim, str):
                dim = not_none(self.mesh_dim_names).index(dim)

            if backend_override is not None:
                backend_override_tuple = tuple(
                    _normalize_backend_override(
                        backend_override,  # type: ignore[arg-type]
                        len(mesh_sizes),
                        mesh_dim_names,
                    )
                )
            else:
                backend_override_tuple = ((None, None),) * len(mesh_dim_names)

            return self._create_unflatten_mesh(
                dim,
                mesh_sizes,
                mesh_dim_names,
                backend_override_tuple,
            )

    def _normalize_backend_override(
        backend_override: dict[
            Union[int, str],
            Union[str, C10dBackend.Options, tuple[str, C10dBackend.Options]],
        ],
        ndim: int,
        mesh_dim_names: Optional[tuple[str, ...]] = None,
    ) -> Iterator[BackendConfig]:
        if mesh_dim_names is None:
            mesh_dim_names = ()
        for dim_idx, dim_name in zip_longest(range(ndim), mesh_dim_names):
            if dim_name is not None and dim_name in backend_override:
                if dim_idx in backend_override:
                    raise RuntimeError(
                        f"Found redundant dim index {dim_idx} and "
                        f"name {dim_name} in backend_override"
                    )
                val = backend_override.pop(dim_name)
            elif dim_idx in backend_override:
                val = backend_override.pop(dim_idx)
            else:
                yield (None, None)
                continue

            if isinstance(val, str):
                yield (val, None)
            elif isinstance(val, C10dBackend.Options):
                yield (None, val)
            else:
                yield val

        if backend_override:
            raise RuntimeError(
                f"Found invalid keys in backend_override: got {list(backend_override.keys())}, "
                f"expected integers in range [0, {ndim}) or one of {mesh_dim_names}"
            )

    def init_device_mesh(
        device_type: str,
        mesh_shape: tuple[int, ...],
        *,
        mesh_dim_names: Optional[tuple[str, ...]] = None,
        backend_override: Optional[
            dict[
                Union[int, str],
                Union[str, C10dBackend.Options, tuple[str, C10dBackend.Options]],
            ]
        ] = None,
    ) -> DeviceMesh:
        """
        Initializes a `DeviceMesh` based on `device_type`, `mesh_shape`, and `mesh_dim_names` parameters.

        This creates a DeviceMesh with an n-dimensional array layout, where `n` is the length of `mesh_shape`.
        If `mesh_dim_names` is provided, each dimension is labeled as `mesh_dim_names[i]`.

        .. note::
            `init_device_mesh` follows SPMD programming model, meaning the same PyTorch Python program
            runs on all processes/ranks in the cluster. Ensure `mesh_shape` (the dimensions of the nD array
            describing device layout) is identical across all ranks. Inconsistent `mesh_shape` may lead to hanging.

        .. note::
            If no process group is found, init_device_mesh will initialize distributed process group/groups
            required for distributed communications behind the scene.

        Args:
            device_type (str): The device type of the mesh. Currently supports: "cpu", "cuda/cuda-like", "xpu".
                Passing in a device type with a GPU index, such as "cuda:0", is not allowed.
            mesh_shape (Tuple[int]): A tuple defining the dimensions of the multi-dimensional array
                describing the layout of devices.
            mesh_dim_names (Tuple[str], optional): A tuple of mesh dimension names to assign to each dimension
                of the multi-dimensional array describing the layout of devices. Its length must match the length
                of `mesh_shape`. Each string in `mesh_dim_names` must be unique.
            backend_override (Dict[int | str, tuple[str, Options] | str | Options], optional): Overrides for some or all of
                the ProcessGroups that will be created for each mesh dimension. Each key can be either the index of a
                dimension or its name (if mesh_dim_names is provided). Each value can be a tuple containing the name
                of the backend and its options, or just one of these two components (in which case the other will be
                set to its default value).

        Returns:
            DeviceMesh: A :class:`DeviceMesh` object representing the device layout.

        Example::

            >>> # xdoctest: +SKIP("no rank")
            >>> from torch.distributed.device_mesh import init_device_mesh
            >>>
            >>> mesh_1d = init_device_mesh("cuda", mesh_shape=(8,))
            >>> mesh_2d = init_device_mesh("cuda", mesh_shape=(2, 8), mesh_dim_names=("dp", "tp"))

        """
        if mesh_dim_names is not None:
            if len(set(mesh_dim_names)) != len(mesh_dim_names):
                raise RuntimeError(
                    "Each mesh_dim_name must be unique.",
                    f"Found repeated mesh_dim_name in mesh_dim_names {mesh_dim_names}",
                )

            if len(mesh_shape) != len(mesh_dim_names):
                raise RuntimeError(
                    "mesh_shape and mesh_dim_names should have same length!",
                    f"Found len(mesh_dim_names): {len(mesh_dim_names)} and len(mesh_shape):{len(mesh_shape)}.",
                )

        if backend_override is not None:
            backend_override_tuple = tuple(
                _normalize_backend_override(
                    backend_override, len(mesh_shape), mesh_dim_names
                )
            )
        else:
            backend_override_tuple = None

        # assume valid device types are all letters
        if device_type and not device_type.isalpha():
            raise RuntimeError(
                f"Device type with index is not supported but got {device_type}. ",
                "If you maintained a 'torch.device' object, it's recommended to pass in 'device.type'.",
            )

        layout = _MeshLayout(tuple(mesh_shape), suffix_product(mesh_shape))
        # Always initialize the (identity) permutation on CPU, regardless of what the
        # external device type has been set to be (e.g. meta)
        with torch.device("cpu"):
            rank_map = torch.arange(layout.numel(), dtype=torch.int)
        device_mesh = DeviceMesh(
            _device_type=device_type,
            _layout=layout,
            _rank_map=rank_map,
            _mesh_dim_names=mesh_dim_names,
            _backend_override=backend_override_tuple,
        )

        return device_mesh<|MERGE_RESOLUTION|>--- conflicted
+++ resolved
@@ -268,7 +268,7 @@
                     self._setup_world_group_and_device()
                     self._dim_group_names = self._init_process_groups(
                         self._layout,
-                        self._global_rank_permutation,
+                        self._rank_map,
                         self._mesh_dim_names,
                         _backend_override,
                     )
@@ -387,10 +387,10 @@
         @staticmethod
         def _init_process_groups(
             layout: _MeshLayout,
-            global_rank_permutation: torch.Tensor,
+            rank_map: torch.Tensor,
             mesh_dim_names: Optional[tuple[str, ...]],
             backend_override: tuple[BackendConfig, ...],
-        ):
+        ) -> list[str]:
             # group_name associated with each mesh dimension, each
             # mesh dimension should have one sub-group per rank
             #
@@ -421,13 +421,7 @@
                 for dim in range(len(layout)):
                     # swap the current dim to the last dim
                     # then reshape to flatten out other dims
-                    pg_ranks_by_dim = (
-<<<<<<< HEAD
-                        layout[dim].nest().remap_to_tensor(global_rank_permutation)
-=======
-                        self._layout[dim].nest().remap_to_tensor(self._rank_map)
->>>>>>> 36cf9afe
-                    )
+                    pg_ranks_by_dim = layout[dim].nest().remap_to_tensor(rank_map)
                     backend, pg_options = backend_override[dim]
                     # We need to explicitly pass in timeout when specified in option, otherwise
                     # the default timeout will be used to override the timeout set in option.
@@ -1150,32 +1144,10 @@
                 dim_group_names = self._dim_group_names.copy()
                 dim_group_names[dim : dim + 1] = self._init_process_groups(
                     partial_layout,
-                    root_mesh._global_rank_permutation,
+                    root_mesh._rank_map,
                     mesh_dim_names,
                     backend_override,
                 )
-<<<<<<< HEAD
-=======
-                unflatten_submesh = DeviceMesh(
-                    _device_type=self.device_type,
-                    _layout=unflatten_layout,
-                    _rank_map=root_mesh._rank_map,
-                    _mesh_dim_names=mesh_dim_names,
-                    _backend_override=backend_override,
-                )
-                dim_group_names = []
-                for idx in range(0, res_mesh.ndim):
-                    if idx < dim:
-                        dim_group_names.append(self._dim_group_names[idx])
-                    elif idx >= dim + unflatten_length:
-                        dim_group_names.append(
-                            self._dim_group_names[idx - unflatten_length + 1]
-                        )
-                    else:
-                        dim_group_names.append(
-                            unflatten_submesh._dim_group_names[idx - dim]
-                        )
->>>>>>> 36cf9afe
                 res_mesh._dim_group_names = dim_group_names
 
             return res_mesh
