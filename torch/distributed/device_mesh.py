--- conflicted
+++ resolved
@@ -379,11 +379,7 @@
             rank_map: torch.Tensor,
             dim_name: str,
             backend_override: BackendConfig,
-<<<<<<< HEAD
-        ) -> GroupName:
-=======
         ) -> GroupName | None:
->>>>>>> f8745424
             # Generate a 2D global mesh tensor for the current dim for PG creation.
             pg_ranks_by_dim = sub_layout.nest().remap_to_tensor(rank_map)
             backend, pg_options = backend_override
@@ -452,17 +448,6 @@
             # Otherwise, we use `new_group` instead of `split_group` to create subgroups by looping over `pg_ranks_by_dim`
             # along with appending information to the `dim_group_names` list whenever necessary.
             pg_name = None
-            found_my_rank = False
-
-            # We want a consistent naming scheme across ranks so the output
-            # graphs are the same on each rank. To do this we'll always report
-            # the name of the first created group and if that's not our rank's
-            # name then we'll add an alias.
-            #
-            # Couldn't we just tell c10d to use the same name on every rank? In
-            # theory yes, but for consistency we want to create ALL groups (even
-            # ones that don't contain our rank) and there's checks to ensure
-            # that we don't duplicate names.
             for dim_mesh in pg_ranks_by_dim:
                 subgroup_ranks = dim_mesh.tolist()
                 dim_group = new_group(
@@ -471,26 +456,16 @@
                     backend=backend,
                     pg_options=pg_options,
                     group_desc=group_desc,
-                    always_return_group_name=True,
-                )
-                if pg_name is None:
-                    pg_name = "group_" + dim_group.group_name
+                )
 
                 # only add to dim_groups if the current rank in the subgroup
                 if get_rank() in subgroup_ranks:
-                    if found_my_rank:
+                    if pg_name is not None:
                         raise RuntimeError(
                             f"Each device mesh dimension should get only one process group, but got {get_rank()} "
                             f"in {subgroup_ranks}!"
                         )
-                    found_my_rank = True
-                    if pg_name != dim_group.group_name:
-                        torch._C._distributed_c10d._register_process_group_alias(
-                            pg_name, dim_group.group_name
-                        )
-
-            if not pg_name:
-                raise RuntimeError(f"Rank {get_rank()} not present in DeviceMesh")
+                    pg_name = dim_group.group_name
             return pg_name
 
         @staticmethod
@@ -979,7 +954,7 @@
                     mesh_dim_names=mesh_dim_names,
                     _init_backend=False,
                 )
-                device_mesh._dim_group_names = [group._group_name_alias or group.group_name]
+                device_mesh._dim_group_names = [group.group_name]
                 return device_mesh
 
             # nD scenario
@@ -1009,7 +984,7 @@
             device_mesh = DeviceMesh(
                 device_type, mesh, mesh_dim_names=mesh_dim_names, _init_backend=False
             )
-            device_mesh._dim_group_names = [group._group_name_alias or group.group_name for group in groups]
+            device_mesh._dim_group_names = [group.group_name for group in groups]
             return device_mesh
 
         def size(self, mesh_dim: int | None = None) -> int:
