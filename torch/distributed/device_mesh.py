# mypy: allow-untyped-defs
# Copyright (c) Meta Platforms, Inc. and affiliates
import logging
import math
import os
import threading
import warnings
from collections.abc import Iterator
from itertools import zip_longest
from typing import Optional, TYPE_CHECKING, Union

import torch
from torch.distributed import is_available
from torch.distributed._mesh_layout import _MeshLayout
from torch.distributed._pycute import is_int
from torch.utils._typing_utils import not_none


__all__ = ["init_device_mesh", "DeviceMesh"]


if not is_available():
    import sys

    # We need to create the stubs when distributed is not available.
    # Otherwise, we would fail the doc tests (```./.ci/pytorch/docs-test.sh```),
    # since it would try to import ``torch.distributed.device_mesh`` or
    # ``torch.distributed.init_device_mesh`` but cannot find them.

    class _DeviceMeshStub:
        pass

    def _init_device_mesh_stub():
        pass

    sys.modules["torch.distributed.device_mesh"].DeviceMesh = _DeviceMeshStub  # type: ignore[attr-defined]
    sys.modules[
        "torch.distributed.device_mesh"
    ].init_device_mesh = _init_device_mesh_stub  # type: ignore[attr-defined]


else:
    from torch._C._distributed_c10d import Backend as C10dBackend
    from torch.distributed.distributed_c10d import (
        _get_default_group,
        _resolve_process_group,
        get_backend,
        get_process_group_ranks,
        get_rank,
        get_world_size,
        init_process_group,
        is_initialized,
        new_group,
        ProcessGroup,
        split_group,
    )

    logger = logging.getLogger(__name__)

    # only import numpy typing when type checking
    if TYPE_CHECKING:
        try:
            from numpy.typing import ArrayLike
        except ImportError:
            logger.warning(
                "DeviceMesh requires numpy >= 1.21 to be installed for type checking"
            )

    BackendConfig = tuple[Optional[str], Optional[C10dBackend.Options]]
    torch.serialization.add_safe_globals([_MeshLayout])

    class _MeshEnv(threading.local):
        def __init__(self) -> None:
            self.mesh_stack: list[DeviceMesh] = []

        def get_current_mesh(self) -> "DeviceMesh":
            if len(self.mesh_stack) == 0:
                raise RuntimeError("No device mesh is currently active!")
            return self.mesh_stack[-1]

        # TODO: to remove it once we move all use cases into new API.
        def get_root_mesh(self, device_mesh: "DeviceMesh") -> "DeviceMesh":
            # If a mesh could not be found in the child_to_root_mapping, it is a root mesh itself.
            # A root mesh is not created through slicing.
            # We considers the root mesh of a root mesh is itself.
            # We keep this function for backward compatibility.
            warnings.warn(
                "This get_root_mesh API will be deprecated soon."
                "Please use `get_root_mesh` inside DeviceMesh instead."
            )
            if not device_mesh:
                return device_mesh
            return device_mesh._get_root_mesh()

        @staticmethod
        def num_devices_per_host(device_type: str) -> int:
            return _get_device_handle(device_type).device_count()

        @staticmethod
        def num_hosts(device_type: str) -> int:
            # ProcessGroup can't tell us this info so we have to infer it, assume
            # homogeneous hardware for now
            return get_world_size() // _MeshEnv.num_devices_per_host(device_type)

        # TODO: to remove it once we move all use cases into new API.
        # We keep this API for backward compatibility.
        def _get_all_submeshes(
            self, device_mesh: "DeviceMesh", mesh_dim_name: str
        ) -> list["DeviceMesh"]:
            warnings.warn(
                "This _get_all_submeshes API will be deprecated soon."
                "Please use `_get_all_submeshes` inside DeviceMesh instead."
            )
            return device_mesh._get_all_submeshes(mesh_dim_name)

    _mesh_resources: _MeshEnv = _MeshEnv()

    def _get_device_handle(device_type: str = "cuda"):
        """
        Get the module corresponding to the device_type which is cuda or cuda-like device.
        For example, when the device_type is cuda, the module `torch.cuda` is returned.
        Return None when there is no corresponding module for device_type, otherwise
        return the corresponding module.
        """
        return getattr(torch, device_type, None)

    class DeviceMesh:
        """
        DeviceMesh represents a mesh of devices, where layout of devices could be
        represented as a n-d dimension array, and each value of the n-d dimensional
        array is the global id of the default process group ranks.

        DeviceMesh could be used to setup the N dimensional device connections across the cluster,
        and manage the ProcessGroups for N dimensional parallelisms. Communications could happen on
        each dimension of the DeviceMesh separately. DeviceMesh respects the device that user selects
        already (i.e. if user call `torch.cuda.set_device` before the DeviceMesh initialization),
        and will select/set the device for the current process if user does not set the device
        beforehand. Note that manual device selection should happen BEFORE the DeviceMesh initialization.

        DeviceMesh can also be used as a context manager when using together with DTensor APIs.

        .. note::
            DeviceMesh follows SPMD programming model, which means the same PyTorch Python program
            is running on all processes/ranks in the cluster. Therefore, users need to make sure the
            `mesh` array (which describes the layout of devices) should be identical across all ranks.
            Inconsistent `mesh` will lead to silent hang.

        Args:
            device_type (str): The device type of the mesh. Currently supports: "cpu", "cuda/cuda-like".
            mesh (ndarray): A multi-dimensional array or an integer tensor describing the layout
                of devices, where the IDs are global IDs of the default process group.
            _rank (int): (experimental/internal)
                The global rank of the current process. If not provided, it will
                be inferred from the default process group.

        Returns:
            DeviceMesh: A :class:`DeviceMesh` object representing the device layout.

        The following program runs on each process/rank in an SPMD manner. In this example, we have 2
        hosts with 4 GPUs each.
        A reduction over the first dimension of mesh will reduce across
        columns (0, 4), .. and (3, 7), a reduction over the second dimension
        of mesh reduces across rows (0, 1, 2, 3) and (4, 5, 6, 7).

        Example::

            >>> # xdoctest: +SKIP("no rank")
            >>> from torch.distributed.device_mesh import DeviceMesh
            >>>
            >>> # Initialize device mesh as (2, 4) to represent the topology
            >>> # of cross-host(dim 0), and within-host (dim 1).
            >>> mesh = DeviceMesh(device_type="cuda", mesh=[[0, 1, 2, 3],[4, 5, 6, 7]])
        """

        _device_type: str
        _global_rank_permutation: torch.Tensor
        _mesh_dim_names: Optional[tuple[str, ...]]
        _layout: _MeshLayout
        _root_mesh: Optional["DeviceMesh"] = None
        # Record flatten mesh name to its flattened mesh in root mesh.
        _flatten_mapping: dict[str, "DeviceMesh"]

        def __init__(
            self,
            device_type: str,
            mesh: Union[torch.Tensor, "ArrayLike"],
            *,
            mesh_dim_names: Optional[tuple[str, ...]] = None,
            backend_override: Optional[tuple[BackendConfig, ...]] = None,
            _init_backend: bool = True,
            _rank: Optional[int] = None,
            _layout: Optional[_MeshLayout] = None,
            _root_mesh: Optional["DeviceMesh"] = None,
        ) -> None:
            self._device_type = device_type
            if isinstance(mesh, torch.Tensor) and mesh.device.type != "cpu":
                raise ValueError(f"`mesh` must be a CPU tensor, got {mesh}")
            mesh_tensor = (
                mesh.detach().to(dtype=torch.int).contiguous()
                if isinstance(mesh, torch.Tensor)
                else torch.tensor(mesh, device="cpu", dtype=torch.int)
            )
            self._global_rank_permutation = (
                _root_mesh._global_rank_permutation
                if _root_mesh is not None
                else mesh_tensor.flatten()
            )
            self._mesh_dim_names = tuple(mesh_dim_names) if mesh_dim_names else None
            # Internal bookkeeping for the device mesh.
            self._layout = (
                _layout
                if _layout
                else _MeshLayout(mesh_tensor.size(), mesh_tensor.stride())
            )
            self._root_mesh = _root_mesh
            assert self._layout.check_non_overlap(), (
                "Please use a non-overlapping layout when creating a DeviceMesh."
            )
            # Because we still need to support slicing of flattened dim from root mesh, so we don't check stride here.
<<<<<<< HEAD
            assert self._layout.top_level_sizes == mesh_tensor.size(), (
=======
            assert self._layout.top_level_sizes == self.mesh.size(), (
>>>>>>> 69b05913
                "Please use a valid layout when creating a DeviceMesh."
                f"The layout {self._layout} is not consistent with the mesh size {mesh_tensor.size()}."
            )

<<<<<<< HEAD
            if backend_override is None:
                backend_override = ((None, None),) * len(self._layout)
            elif len(backend_override) != len(self._layout):
                raise ValueError(
                    f"backend_override should have the same length as the number of mesh dimensions, "
                    f"but got {len(backend_override)} and {len(self._layout)}."
                )
=======
            # private field to pre-generate DeviceMesh's hash
            self._flatten_mesh_list = tuple(self.mesh.flatten().tolist())
            self._thread_id = None
            # Initialize instance-specific flatten mapping
            self._flatten_mapping = {}
>>>>>>> 69b05913

            # Skip process group initialization if xla device or init backend is False
            # TODO(yeounoh) implement DeviceMesh backend and register XLA backend.
            self._thread_id = None
            if device_type != "xla":
                # always try to create default (world) pg, even if it is not initialized
                # already. The world pg is used for device mesh identity (rank) on each
                # process (we need to know if the current global rank is in the mesh or not).
                if _init_backend:
                    self._setup_world_group_and_device()
                    self._init_process_groups(backend_override)

                if is_initialized() and get_backend() == "threaded":
                    # pyrefly: ignore  # bad-assignment
                    self._thread_id = threading.get_ident()

                if _rank is None:
                    _rank = get_rank()

                # calculate the coordinates of the current global rank on the mesh
                rank_coords = (self.mesh == _rank).nonzero()
                assert rank_coords.size(0) in (0, 1)
                self._coordinate_on_dim: Optional[list[int]] = (
                    rank_coords[0].tolist() if rank_coords.size(0) > 0 else None
                )

            # private field to pre-generate DeviceMesh's hash
            self._flatten_mesh_list = tuple(self.mesh.flatten().tolist())

        @property
        def device_type(self) -> str:
            """Returns the device type of the mesh."""
            return self._device_type

        @property
        def mesh(self) -> torch.Tensor:
            """Returns the tensor representing the layout of devices."""
            full_mesh = self._layout.remap_to_tensor(self._global_rank_permutation)
            my_coords = (full_mesh == get_rank()).nonzero()
            if my_coords.size(0) > 0:
                return full_mesh[my_coords[0, 0]]
            if full_mesh.size(0) == 1:
                return full_mesh[0]
            return full_mesh.new_empty((0,) * full_mesh.ndim)

        @property
        def mesh_dim_names(self) -> Optional[tuple[str, ...]]:
            """Returns the names of mesh dimensions."""
            return self._mesh_dim_names

        def _setup_world_group_and_device(self):
            default_initialized = is_initialized()
            # TODO: think about how to allow pg options to be passed to world group
            # or mesh dimension groups
            if not default_initialized:
                init_process_group()

            world_size = get_world_size()
            if self._layout.numel() > world_size:
                raise RuntimeError(
                    f"Mesh should not be bigger than default world size {world_size}, but found {self._layout.numel()} ranks!"
                )

            # ONLY set the device if the current device is not initialized, if user already
            # set the device before DeviceMesh init, we respect the user's choice.
            device_handle = _get_device_handle(self._device_type)
            if device_handle and not device_handle.is_initialized():
                # auto set the cuda/cuda-like device only if user has not set it, if there's LOCAL_RANK
                # env variable from launchers, we use it to set the device.
                if "LOCAL_RANK" in os.environ:
                    local_rank = int(os.environ["LOCAL_RANK"])
                    logger.info(
                        "Setting default device for the current process based on LOCAL_RANK=%s",
                        local_rank,
                    )
                    device_handle.set_device(local_rank)
                else:
                    warnings.warn(
                        "It seems like you did not set/select the default device for the current process before the DeviceMesh "
                        "initialization or use a launcher (i.e. torchrun) which populates `LOCAL_RANK` environment variable. "
                        "It is recommended to set the current device for the process BEFORE the DeviceMesh initialization so that "
                        "the underlying communicator (i.e. NCCL) can be initialized properly. "
                        "Given that the current process has no default device selected, DeviceMesh will use a heuristic to set the "
                        "device_id via `global_rank % num_devices_per_host`, assuming homogeneous hardware cluster. "
                    )
                    # heuristic to set the current cuda/cuda-like device base on num of gpu devices available in each host
                    # NOTE: This device selection would only work for homogeneous hardware.
                    num_devices_per_host = device_handle.device_count()
                    if (
                        world_size > num_devices_per_host
                        and world_size % num_devices_per_host != 0
                    ):
                        raise RuntimeError(
                            f"DeviceMesh only support homogeneous hardware, but found "
                            f"{world_size} ranks and {num_devices_per_host} {self._device_type} devices!"
                        )
                    device_handle.set_device(get_rank() % num_devices_per_host)

            return _get_default_group()

        def _init_process_groups(
            self,
            backend_override: tuple[BackendConfig, ...],
        ):
            # group_name associated with each mesh dimension, each
            # mesh dimension should have one sub-group per rank
            #
            dim_group_names: list[str] = []
            default_group = _get_default_group()

            if (
                len(self._layout) == 1
                and self._layout.numel() == get_world_size()
                and backend_override[0] == (None, None)
            ):
                # Append the default pg to the first dim groups only if the default pg is compatible with `self._device_type`.
                # Otherwise, create new pg.
                ranks = list(range(get_world_size()))
                dim_group = (
                    new_group(
                        backend="cpu:gloo,cuda:nccl",
                        ranks=ranks,
                        group_desc="mesh_default",
                    )
                    if torch.cuda.is_available()
                    and get_backend(default_group) == "gloo"
                    else default_group
                )
                dim_group_names.append(dim_group.group_name)
            else:
                # create sub pgs base on the mesh argument specified
                for dim in range(len(self._layout)):
                    # swap the current dim to the last dim
                    # then reshape to flatten out other dims
                    pg_ranks_by_dim = (
                        self._layout[dim]
                        .nest()
                        .remap_to_tensor(self._global_rank_permutation)
                    )
                    backend, pg_options = backend_override[dim]
                    # We need to explicitly pass in timeout when specified in option, otherwise
                    # the default timeout will be used to override the timeout set in option.
                    # TODO: remove this once we have fixed inside c10d level.
                    timeout = pg_options._timeout if pg_options else None

                    # If we have a 2D mesh with mesh_dim_names ("dp", "tp"), the group description
                    # of the subgroups would be `mesh_dim_dp` and `mesh_name_tp`.
                    # If the mesh doesn't not have a mesh_dim_names, then the group description of the
                    # subgroup would be `mesh_dim_0` and `mesh_dim_1`.
                    group_desc = (
                        f"mesh_{self._mesh_dim_names[dim]}"
                        if self._mesh_dim_names
                        else f"mesh_dim_{dim}"
                    )

                    # If bound_device_id exists, it means the nccl communicator has been eagerly initialized
                    # so that we can use `split_group` to create subgroups through `ncclCommSplit`.
                    # In this case, we only need to make one API call (`split_group``) for the subgroup creation
                    # for each mesh dimension. In a 2 * 4 mesh, we only need to make 2 API calls per ranks to create
                    # all the subgroups.
                    # Otherwise, we need to make more than one API call (`new_group`) for subgroup creations. The
                    # numbers of API calls are equal to the number of subgroups for each mesh dimension. In a 2 * 4
                    # mesh, we need to make 2 + 4 = 6 API calls per ranks to create all the subgroups.
                    dim_group = None
                    has_split_group = False
                    if (
                        (
                            bound_device_id := getattr(
                                default_group, "bound_device_id", None
                            )
                        )
                        is not None
                        and torch.cuda.is_available()
                        and (
                            backend is None
                            or default_group._get_backend(torch.device("cuda")).name()
                            == backend
                        )
                    ):
                        dim_group = split_group(
                            parent_pg=default_group,
                            timeout=timeout,
                            pg_options=pg_options,
                            split_ranks=pg_ranks_by_dim.tolist(),
                            group_desc=group_desc,
                        )
                        has_split_group = True

                    # If the subgroup has been already created through `split_group`, we simply loop over `pg_ranks_by_dim`
                    # and append the `group_name` to the `dim_group_names` list when the current rank is in the subgroup.
                    # Otherwise, we use `new_group` instead of `split_group` to create subgroups by looping over `pg_ranks_by_dim`
                    # along with appending information to the `dim_group_names` list whenever necessary.
                    for dim_mesh in pg_ranks_by_dim:
                        subgroup_ranks = dim_mesh.tolist()

                        # We temporarily revert the reuse subgroup, since it breaks two internal tests.
                        # Temporarily reverting to resolve test timeout while root-causing.
                        # TODO: Add two tests to cover internal tests scenarios and re-enable reuse subgroup if exists.
                        # pyrefly: ignore  # unbound-name
                        if bound_device_id is None or not has_split_group:
                            dim_group = new_group(
                                ranks=subgroup_ranks,
                                timeout=timeout,
                                backend=backend,
                                pg_options=pg_options,
                                group_desc=group_desc,
                            )

                        # only add to dim_groups if the current rank in the subgroup
                        if self.get_rank() in subgroup_ranks:
                            if len(dim_group_names) > dim:
                                raise RuntimeError(
                                    f"Each device mesh dimension should get only one process group, but got {self.get_rank()} "
                                    f"in {subgroup_ranks}!"
                                )
                            dim_group_names.append(dim_group.group_name)  # type: ignore[union-attr]
            self._dim_group_names = dim_group_names

        def _get_root_mesh(self) -> "DeviceMesh":
            return self._root_mesh if self._root_mesh else self

        def __enter__(self) -> "DeviceMesh":
            # set this mesh as the current mesh in mesh env
            _mesh_resources.mesh_stack.append(self)
            return self

        # pyre-fixme[2]: Parameter must be annotated.
        def __exit__(self, exc_type, exc_value, exc_traceback) -> None:
            # pop this mesh from mesh env
            _mesh_resources.mesh_stack.pop()

        def __repr__(self) -> str:
            device_mesh_repr = (
                f"({', '.join(f'{k}={v}' for k, v in zip(self._mesh_dim_names, self._layout.top_level_sizes))})"
                if self._mesh_dim_names
                else f"{self._layout.top_level_sizes}"
            )
            device_mesh_repr = f"DeviceMesh({device_mesh_repr}, '{self.device_type}', stride={self._layout.strides}"
            # We only print the mesh tensor if the debug mode is turned on.
            if os.environ.get("TORCH_DISTRIBUTED_DEBUG", "") == "DETAIL":
                device_mesh_repr += f", Mesh: {self.mesh.tolist()}"
            return f"{device_mesh_repr})"

        def __hash__(self):
            # lazily compute hash
            self._hash = getattr(self, "_hash", None)
            if not self._hash:
                self._hash = hash(
                    (
                        self._flatten_mesh_list,
                        self._layout.sizes,
                        self._layout.strides,
                        self._device_type,
                        self._mesh_dim_names,
                        self._thread_id,
                        self._root_mesh,
                    )
                )
            return self._hash

        def __eq__(self, other: object) -> bool:
            if self is other:
                return True
            if not isinstance(other, DeviceMesh):
                return False
            return (
                self._flatten_mesh_list == other._flatten_mesh_list
                and self._layout.sizes == other._layout.sizes
                and self._layout.strides == other._layout.strides
                and self._device_type == other._device_type
                and self._mesh_dim_names == other._mesh_dim_names
                and self._thread_id == other._thread_id
                and self._root_mesh == other._root_mesh
            )

        def __getitem__(
            self, mesh_dim_names: Union[str, tuple[str, ...]]
        ) -> "DeviceMesh":
            """
            Slice the current DeviceMesh based on the mesh_dim_names given to create a submesh.
            The submesh created consists of the dimensions and the communicators indicated by
            ``mesh_dim_names``

            Args:
                mesh_dim_names (Union[str, Tuple[str]]): the name or the tuple of names of the
                mesh dimension of the DeviceMesh to create the submesh for.
            Returns:
                A :class:`DeviceMesh` object

            The following program runs on each process/rank in an SPMD manner in a world size of 8.
            In the first example:
                Calling mesh_2d["tp"] on rank 0, 1, 2, 3 returns a 1D submesh of DeviceMesh:([0, 1, 2, 3]).
                Calling mesh_2d["tp"] on rank 4, 5, 6, 7 returns a 1D submesh of  DeviceMesh:([4, 5, 6, 7]).
                Calling mesh_2d["dp"] on rank 0, 4 returns a 1D submesh of  DeviceMesh:([0, 4]).
                Calling mesh_2d["dp"] on rank 1, 5 returns a 1D submesh of  DeviceMesh:([1, 5]).
                Calling mesh_2d["dp"] on rank 2, 6 returns a 1D submesh of  DeviceMesh:([2, 6]).
                Calling mesh_2d["dp"] on rank 3, 7 returns a 1D submesh of  DeviceMesh:([3, 7]).

            In the second example:
                Calling mesh_3d["dp", "cp"] on rank 0, 1, 4, 5 returns a 2D submesh of DeviceMesh:([[0, 1], [4, 5]]).
                Calling mesh_3d["dp", "cp"] on rank 2, 3, 6, 7 returns a 2D submesh of DeviceMesh:([[2, 3], [6, 7]]).
                Calling mesh_3d["cp", "dp"] on rank 0, 1, 4, 5 returns a 2D submesh of DeviceMesh:([[0, 4], [1, 5]]).
                Calling mesh_3d["cp", "dp"] on rank 2, 3, 6, 7 returns a 2D submesh of DeviceMesh:([[2, 6], [3, 7]]).

            Example::

                >>> # xdoctest: +SKIP("no rank")
                >>> from torch.distributed.device_mesh import DeviceMesh
                >>>
                >>> # Initialize a 2D device mesh as (2, 4) to represent the topology
                >>> # of cross-host(dim 0), and within-host (dim 1).
                >>> mesh_2d = init_device_mesh(device_type="cuda", (2,4), mesh_dim_names=("dp", "tp"))
                >>> tp_mesh = mesh_2d["tp"]
                >>> dp_mesh = mesh_2d["dp"]
                >>>
                >>> # Initialize a 3D mesh.
                >>> mesh_3d = init_device_mesh(device_type="cuda", (2,2,2), mesh_dim_names=("dp", "pp", "cp"))
                >>> # The order of the mesh_dim_names provided deteremines the order of dimensions in the submesh.
                >>> dp_cp_mesh = mesh_3d["dp", "cp"]
                >>> cp_dp_mesh = mesh_3d["cp", "dp"]
            """
            if not self._mesh_dim_names:
                raise RuntimeError("Cannot slice a DeviceMesh without mesh_dim_names!")

            mesh_dim_names = (
                (mesh_dim_names,) if isinstance(mesh_dim_names, str) else mesh_dim_names
            )

            if mesh_dim_names == self._mesh_dim_names:
                return self
            else:
                sliced_mesh_layout = self._get_slice_mesh_layout(mesh_dim_names)
                # When using FakeTensorMode to trace the model, `_create_sub_mesh()` will
                # fail as it will require a real tensor to manipulate.
                # `unset_fake_temporarily()` will allow us to materialize the tensors
                # within `_create_sub_mesh`, which should not affect modling.
                #
                # Note that this should be orthogonal to torch.compile(). But whether
                # we can compile device_mesh `slicing` (no graph break) is not verified
                # yet and need a follow-up,
                # TODO: compiler + device_mesh slicing.
                with torch._subclasses.fake_tensor.unset_fake_temporarily():
                    submesh = self._create_sub_mesh(sliced_mesh_layout, mesh_dim_names)
                return submesh

        def get_group(self, mesh_dim: Optional[Union[int, str]] = None) -> ProcessGroup:
            """
            Returns the single ProcessGroup specified by mesh_dim, or, if mesh_dim is not specified and the
            DeviceMesh is 1-dimensional, returns the only ProcessGroup in the mesh.

            Args:
                mesh_dim (str/int, optional): it can be the name of the mesh dimension or the index
                of the mesh dimension. Default is None.

            Returns:
                A :class:`ProcessGroup` object.
            """
            if not hasattr(self, "_dim_group_names"):
                raise RuntimeError("DeviceMesh process groups not initialized!")

            if len(self._layout) > 1 and mesh_dim is None:
                raise RuntimeError(
                    f"Found the DeviceMesh have {len(self._layout)} dimensions",
                    "Optional kwarg `mesh_dim` needs to be specified when device_mesh.ndim > 1.",
                    "If you want to get the list of all the ProcessGroups in the DeviceMesh,"
                    "please use `get_all_groups()` instead.",
                )

            # Quick return if the current device_mesh is a 1D mesh.
            if len(self._layout) == 1 and mesh_dim is None:
                return not_none(_resolve_process_group(self._dim_group_names[0]))

            root_mesh = self._get_root_mesh()
            root_to_flatten_mapping = root_mesh._flatten_mapping
            if root_to_flatten_mapping and mesh_dim in root_to_flatten_mapping.keys():
                dim_group_name = root_to_flatten_mapping[
                    mesh_dim  # type: ignore[index]
                ]._dim_group_names[0]
                return not_none(_resolve_process_group(dim_group_name))
            else:
                mesh_dim = (
                    self._get_mesh_dim_by_name(mesh_dim)
                    if isinstance(mesh_dim, str)
                    else mesh_dim
                )
                assert isinstance(mesh_dim, int)
                return not_none(_resolve_process_group(self._dim_group_names[mesh_dim]))

        def get_all_groups(self) -> list[ProcessGroup]:
            """
            Returns a list of ProcessGroups for all mesh dimensions.

            Returns:
                A list of :class:`ProcessGroup` object.
            """
            return [self.get_group(i) for i in range(len(self._layout))]

        def _create_sub_mesh(
            self,
            layout: _MeshLayout,
            submesh_dim_names: tuple[str, ...],
        ) -> "DeviceMesh":
            root_mesh = self._get_root_mesh()
            slice_dim_group_name = []
            for name in submesh_dim_names:
                if name in not_none(self._mesh_dim_names):
                    slice_dim_group_name.append(
                        self._dim_group_names[  # type: ignore[has-type]
                            not_none(self._mesh_dim_names).index(name)
                        ]
                    )
                else:
                    # If device_mesh is not root_mesh, we already throw error in _get_slice_mesh_layout
                    # Since we will deprecate the slicing of flattened dim_name from root mesh soon,
                    # we don't want to optimize the code furthermore.
                    flatten_mesh = self._flatten_mapping[name]
                    slice_dim_group_name.append(
                        flatten_mesh._dim_group_names[  # type: ignore[has-type]
                            not_none(flatten_mesh._mesh_dim_names).index(name)
                        ]
                    )
            cur_rank = self.get_rank()
            pg_ranks_by_dim = layout.remap_to_tensor(
                root_mesh._global_rank_permutation,
            )
            res_submesh = DeviceMesh._create_mesh_from_ranks(
                self._device_type,
                pg_ranks_by_dim,
                cur_rank,
                submesh_dim_names,
                _init_backend=False,
                _layout=layout,
                _root_mesh=root_mesh,
            )
            res_submesh._dim_group_names = slice_dim_group_name
            return res_submesh

        def _create_flatten_mesh(
            self,
            mesh_dim_name: Optional[str] = None,
            backend_override: BackendConfig = (None, None),
        ) -> "DeviceMesh":
            root_mesh = self._get_root_mesh()

            if not mesh_dim_name:
                mesh_dim_name = "_".join(not_none(self._mesh_dim_names))

            # Flatten a 1D device mesh into its original mesh_dim_name will return itself.
            if self.ndim == 1 and mesh_dim_name in not_none(self._mesh_dim_names):
                return self

            # Check whether the mesh_dim_name for flattened mesh is valid.
            invalid_dim_names = not_none(root_mesh._mesh_dim_names)
            if mesh_dim_name in invalid_dim_names:
                raise ValueError(
                    f"{mesh_dim_name} already exists for submesh of the {root_mesh}. ",
                    f"The mesh_dim_names of submesh and flattened mesh are {invalid_dim_names}. "
                    f"Please specify another valid mesh_dim_name.",
                )

            flattened_mesh_layout = self._layout.coalesce()
            if len(flattened_mesh_layout) > 1:
                flattened_mesh_layout = flattened_mesh_layout.nest()
            # Quick return if the flatten mesh has been created before.
            if mesh_dim_name in root_mesh._flatten_mapping:
                if (
                    flattened_mesh_layout
                    == root_mesh._flatten_mapping[mesh_dim_name]._layout
                ):
                    return root_mesh._flatten_mapping[mesh_dim_name]
                else:
                    raise ValueError(
                        f"Flatten mesh with mesh_dim_name {mesh_dim_name} has been created before, "
                        f"Please specify another valid mesh_dim_name."
                    )

            cur_rank = root_mesh.get_rank()
            # Due to the limitation of ProcessGroup api, we need to start from root mesh so that all ranks call the
            # new_group api to avoid potential hang.
            pg_ranks_by_dim = flattened_mesh_layout.remap_to_tensor(
                root_mesh._global_rank_permutation,
            )
            res_flattened_mesh = DeviceMesh._create_mesh_from_ranks(
                root_mesh._device_type,
                pg_ranks_by_dim.flatten(
                    start_dim=1
                ),  # this is needed for flatten non-contiguous mesh dims.
                cur_rank,
                (mesh_dim_name,),
                (backend_override,),
                _layout=flattened_mesh_layout,
                _root_mesh=root_mesh,
            )
            root_mesh._flatten_mapping[mesh_dim_name] = res_flattened_mesh

            return res_flattened_mesh

        def _get_root_mesh_dim(self) -> Optional[int]:
            """
            Returns the index of the mesh dim in the root mesh.
            The device_mesh passed in needs to be sliced out from the root mesh
            or submesh of the root mesh.
            """
            root_mesh = self._get_root_mesh()
            child_mesh_dim_names = self._mesh_dim_names
            if root_mesh and child_mesh_dim_names:
                assert len(child_mesh_dim_names) == 1, (
                    "The submesh can only be a 1D mesh."
                )
                child_mesh_dim_name = child_mesh_dim_names[0]
                return root_mesh._get_mesh_dim_by_name(child_mesh_dim_name)
            return None

        def _get_mesh_dim_by_name(self, mesh_dim_name: str) -> int:
            if self._mesh_dim_names is None or len(self._mesh_dim_names) == 0:
                raise KeyError(
                    "No `mesh_dim_names` found.",
                )
            if mesh_dim_name not in self._mesh_dim_names:
                raise KeyError(
                    f"Mesh dimension '{mesh_dim_name}' does not exist.",
                    f"Available mesh dimensions are: mesh_dim_names={self._mesh_dim_names}",
                )
            return not_none(self._mesh_dim_names.index(mesh_dim_name))

        def _get_slice_mesh_layout(
            self, mesh_dim_names: tuple[str, ...]
        ) -> _MeshLayout:
            """
            Validate whether the mesh_dim_names is valid for slicing the given device_mesh.
            If valid, return dim indexes of the slice mesh in the device mesh.
            """
            slice_from_root = True
            if self != self._get_root_mesh():
                warnings.warn(
                    "You are attempting to slice a submesh from another submesh. While we support this operation, "
                    "it is users' responsibility to ensure that the submesh is consistently sliced across all ranks. "
                    "If not, this may result in some ranks receiving the submesh while others encounter errors."
                )
                slice_from_root = False

            # The slice mesh_dim_names should consist either the current device_mesh's mesh_dim_names
            # or its flattened mesh's mesh_dim_names if it's root_mesh.
            flatten_name_to_root_layout = (
                {
                    key: mesh._layout
                    for key, mesh in self._get_root_mesh()._flatten_mapping.items()
                }
                if slice_from_root
                else {}
            )
            valid_mesh_dim_names = [
                *not_none(self._mesh_dim_names),
                *flatten_name_to_root_layout,
            ]

            if not all(
                mesh_dim_name in valid_mesh_dim_names
                for mesh_dim_name in mesh_dim_names
            ):
                raise KeyError(
                    f"Invalid mesh_dim_names {mesh_dim_names} specified. "
                    f"Valid mesh_dim_names are {valid_mesh_dim_names}."
                )

            layout_sliced = []
            for name in mesh_dim_names:
                if name in not_none(self._mesh_dim_names):
                    layout_sliced.append(
                        self._layout[not_none(self._mesh_dim_names).index(name)]
                    )
                elif name in flatten_name_to_root_layout:
                    warnings.warn(
                        "Slicing a flattened dim from root mesh will be deprecated in PT 2.11. "
                        "Users need to bookkeep the flattened mesh directly. "
                    )
                    layout_sliced.append(flatten_name_to_root_layout[name])

            sliced_sizes = tuple(l.sizes for l in layout_sliced)
            sliced_strides = tuple(l.strides for l in layout_sliced)

            # The check below is from DeviceMesh's implementation before adopting CuTe layout for internal
            # bookkeeping and it can be removed but we need to define what is the expected behavior.
            # TODO: Remove the below check and define the expected behavior.
            # Validate the order of the slice mesh dim indices.
            # This needs to be in ascending order.
            pre_stride = -1
            for stride in reversed(sliced_strides):
                # Note that with CuTe layout, we can support slicing flattened non-contiguous mesh dims with no problem.
                # But this will make this behavior complicated so we decided to not support it for now.
                if not is_int(stride):
                    raise NotImplementedError(
                        "Currently, this only allows slicing out a contiguous flattened dim."
                    )
                if stride < pre_stride:
                    raise KeyError(
                        f"Invalid mesh_dim_names {mesh_dim_names} specified. "
                        "Mesh dim indices should be in ascending order."
                    )
                pre_stride = stride

            # When users sliced dim_names outside from current mesh, we will check whether
            # there is layout overlap.
            # TODO: Eventually we will just directly throw error here because
            # we will deprecate the slicing of flattened dim_name from root mesh.
            layout_sliced = _MeshLayout(sliced_sizes, sliced_strides)
            if not layout_sliced.check_non_overlap():
                raise RuntimeError(
                    f"Slicing overlapping dim_names {mesh_dim_names} is not allowed."
                )

            return layout_sliced

        # TODO: to make this use case by other components public API in the future.
        def _get_all_submeshes(self, mesh_dim_name: str) -> list["DeviceMesh"]:
            """
            Return all the submeshes of a given mesh dimension of the device mesh.
            """
            mesh_dim = self._get_mesh_dim_by_name(mesh_dim_name)
            layout = self._layout[mesh_dim]
            pg_ranks_by_dim = layout.remap_to_tensor(
                self._global_rank_permutation,
            )
            cur_rank = self.get_rank()
            res_submeshes = []
            for mesh_1d in pg_ranks_by_dim:
                submesh = DeviceMesh(
                    self._device_type,
                    mesh_1d,
                    mesh_dim_names=(mesh_dim_name,),
                    _init_backend=False,
                )
                submesh._dim_group_names = (  # type: ignore[has-type]
                    [self._dim_group_names[mesh_dim]]  # type: ignore[has-type]
                    if cur_rank in mesh_1d
                    else []
                )
                res_submeshes.append(submesh)

            return res_submeshes

        @staticmethod
        def _create_mesh_from_ranks(
            device_type: str,
            pg_ranks_by_dim: torch.Tensor,
            cur_rank: int,
            mesh_dim_names: tuple[str, ...],
            backend_override: Optional[tuple[BackendConfig, ...]] = None,
            _init_backend: bool = True,
            _layout: Optional[_MeshLayout] = None,
            _root_mesh: Optional["DeviceMesh"] = None,
        ) -> "DeviceMesh":
            """
            Helper method to create a DeviceMesh from tensor `pg_ranks_by_dim`. This is due to
            the constraint of ProcessGroup API that all ranks have to call the PG creation API
            even if the rank is not in that PG.
            We will create a potentially very large number of DeviceMesh objects
            (e.g., on 1024 GPUs with TP=2, this could be up to 512 DeviceMeshes), only to throw
            them all away except when the mesh contains the current rank.

            #TODO: Further refactor this method once we relax the ProcessGroup API constraint.

            Args:
                device_type: The device type of the mesh.
                pg_ranks_by_dim: all ranks within the worlds organized by dimensions.
                cur_rank: The current global rank in the mesh.
                mesh_dim_names: Mesh dimension names.
                backend_override: Optional backend override for the mesh.
                _init_backend: Whether to initialize the backend of the mesh.
                _layout: Optional layout for the mesh.

            Returns:
                The DeviceMesh containing the current rank.
            """
            res_mesh = None
            for mesh_nd in pg_ranks_by_dim:
                mesh = DeviceMesh(
                    device_type,
                    mesh_nd,
                    mesh_dim_names=mesh_dim_names,
                    backend_override=backend_override,
                    _init_backend=_init_backend,
                    _layout=_layout,
                    _root_mesh=_root_mesh,
                )
                if cur_rank in mesh_nd:
                    res_mesh = mesh
            if res_mesh is None:
                raise RuntimeError(
                    f"Current rank {cur_rank} not found in any mesh, "
                    f"input {pg_ranks_by_dim} does not contain all ranks in the world"
                )
            return res_mesh

        @staticmethod
        def from_group(
            group: Union[ProcessGroup, list[ProcessGroup]],
            device_type: str,
            mesh: Optional[Union[torch.Tensor, "ArrayLike"]] = None,
            *,
            mesh_dim_names: Optional[tuple[str, ...]] = None,
        ) -> "DeviceMesh":
            """
            Constructs a :class:`DeviceMesh` with ``device_type`` from an
            existing :class:`ProcessGroup` or a list of existing :class:`ProcessGroup`.

            The constructed device mesh has number of dimensions equal to the
            number of groups passed. For example, if a single process group is passed in,
            the resulted DeviceMesh is a 1D mesh. If a list of 2 process groups is passed in,
            the resulted DeviceMesh is a 2D mesh.

            If more than one group is passed, then the ``mesh`` and ``mesh_dim_names`` arguments
            are required. The order of the process groups passed in determines the topology of
            the mesh. For example, the first process group will be the 0th dimension of the DeviceMesh.
            The `mesh` tensor passed in must have the same number of dimensions as the number of process
            groups passed in, and the order of the dimensions in the `mesh` tensor must match the order
            in the process groups passed in.

            Args:
                group (ProcessGroup or list[ProcessGroup]): the existing ProcessGroup
                    or a list of existing ProcessGroups.
                device_type (str): The device type of the mesh. Currently supports: "cpu",
                    "cuda/cuda-like". Passing in a device type with a GPU index, such as "cuda:0",
                    is not allowed.
                mesh (torch.Tensor or ArrayLike, optional): A multi-dimensional array or an
                    integer tensor describing the layout of devices, where the IDs are global IDs
                    of the default process group. Default is None.
                mesh_dim_names (tuple[str], optional): A tuple of mesh dimension names to assign
                    to each dimension of the multi-dimensional array describing the layout of devices.
                    Its length must match the length of `mesh_shape`. Each string in `mesh_dim_names`
                    must be unique. Default is None.

            Returns:
                DeviceMesh: A :class:`DeviceMesh` object representing the device layout.
            """

            # 1D scenario
            if isinstance(group, ProcessGroup):
                group_ranks = get_process_group_ranks(group)
                if (
                    isinstance(mesh, torch.Tensor) and mesh.tolist() != group_ranks
                ) or (
                    mesh is not None
                    and not isinstance(mesh, torch.Tensor)
                    and mesh != group_ranks
                ):
                    raise ValueError(
                        f"Invalid mesh {str(mesh)} for ProcessGroup with ranks {group_ranks}"
                    )
                mesh = torch.tensor(group_ranks, device="cpu", dtype=torch.int)
                device_mesh = DeviceMesh(
                    device_type,
                    mesh,
                    mesh_dim_names=mesh_dim_names,
                    _init_backend=False,
                )
                device_mesh._dim_group_names = [group.group_name]
                return device_mesh

            # nD scenario
            groups = list(group)
            if len(groups) == 0:
                raise ValueError("Expects at least one ProcessGroup to be passed")
            if mesh is None:
                raise ValueError("Must pass mesh if passing multiple ProcessGroups")
            if mesh_dim_names is None:
                raise ValueError(
                    "Must pass mesh_dim_names if passing multiple ProcessGroups"
                )
            # When init a DeviceMesh with multiple ProcessGroups directly, we need to make sure
            # the mesh tensor is contiguous. Otherwise, the layout we inferred from the mesh tensor
            # will have larger span than the actual tensor. This is just internal implementation detail
            # and does not affect user facing behavior.
            mesh = (
                mesh.detach().to(dtype=torch.int, device="cpu")
                if isinstance(mesh, torch.Tensor)
                else torch.tensor(mesh, device="cpu", dtype=torch.int)
            )
            if mesh.ndim != len(groups):
                raise ValueError(
                    "Expects mesh with ndim equal to number of ProcessGroups but got "
                    f"mesh {mesh.tolist()} and {len(groups)} ProcessGroups"
                )
            device_mesh = DeviceMesh(
                device_type, mesh, mesh_dim_names=mesh_dim_names, _init_backend=False
            )
            device_mesh._dim_group_names = [group.group_name for group in groups]
            return device_mesh

        def size(self, mesh_dim: Optional[int] = None) -> int:
            if mesh_dim is not None:
                return self._layout[mesh_dim].numel()
            return self._layout.numel()

        @property
        def ndim(self) -> int:
            return len(self._layout)

        @property
        def shape(self) -> tuple[int, ...]:
            return self._layout.top_level_sizes

        def get_rank(self) -> int:
            """
            Returns the current global rank.
            """
            return get_rank()

        def get_local_rank(self, mesh_dim: Optional[Union[int, str]] = None) -> int:
            """
            Returns the local rank of the given mesh_dim of the DeviceMesh.

            Args:
                mesh_dim (str/int, optional): it can be the name of the mesh dimension or the index
                of the mesh dimension. Default is None.

            Returns:
                An integer denotes the local rank.

            The following program runs on each process/rank in an SPMD manner. In this example, we have 2
            hosts with 4 GPUs each.
            Calling mesh_2d.get_local_rank(mesh_dim=0) on rank 0, 1, 2, 3 would return 0.
            Calling mesh_2d.get_local_rank(mesh_dim=0) on rank 4, 5, 6, 7 would return 1.
            Calling mesh_2d.get_local_rank(mesh_dim=1) on rank 0, 4 would return 0.
            Calling mesh_2d.get_local_rank(mesh_dim=1) on rank 1, 5 would return 1.
            Calling mesh_2d.get_local_rank(mesh_dim=1) on rank 2, 6 would return 2.
            Calling mesh_2d.get_local_rank(mesh_dim=1) on rank 3, 7 would return 3.

            Example::

                >>> # xdoctest: +SKIP("no rank")
                >>> from torch.distributed.device_mesh import DeviceMesh
                >>>
                >>> # Initialize device mesh as (2, 4) to represent the topology
                >>> # of cross-host(dim 0), and within-host (dim 1).
                >>> mesh = DeviceMesh(device_type="cuda", mesh=[[0, 1, 2, 3],[4, 5, 6, 7]])
            """
            if self.ndim > 1 and mesh_dim is None:
                raise RuntimeError(
                    f"Found the DeviceMesh have {len(self._layout)} dimensions",
                    "Optional kwarg `mesh_dim` needs to be specified when device_mesh.ndim > 1.",
                )
            elif mesh_dim is None:
                mesh_dim = 0

            mesh_dim_group = not_none(self.get_group(mesh_dim))
            assert isinstance(mesh_dim_group, ProcessGroup), (
                "We expect ProcessGroup before calling `get_rank`!"
            )
            return not_none(get_rank(mesh_dim_group))

        def get_coordinate(self) -> Optional[list[int]]:
            """
            Return the relative indices of this rank relative to all
            dimensions of the mesh. If this rank is not part of the mesh, return None.
            """
            return self._coordinate_on_dim if self._coordinate_on_dim else None

        def _flatten(
            self,
            mesh_dim_name: Optional[str] = None,
            backend_override: Union[
                None, str, C10dBackend.Options, tuple[str, C10dBackend.Options]
            ] = None,
        ) -> "DeviceMesh":
            """
            Returns a 1D DeviceMesh by flattening the current DeviceMesh.

            If no mesh_dim_name is provided, the default is a string concatenating the mesh_dim_names of the
            given submesh with each mesh_dim_name separated by "_". For example, if we have a 3D mesh
            DeviceMesh([[[0, 1], [2, 3]], [[4, 5], [6, 7]]], mesh_dim_names=("dp", "cp", "tp")), calling
            mesh_3d["dp", "cp"]._flatten() will create a 1D submesh DeviceMesh([0, 2, 4, 6], mesh_dim_names=("dp_cp",))
            on rank 0, 2, 4, 6 and a 1D submesh DeviceMesh([1, 3, 5, 7], mesh_dim_names=("dp_cp",)) on rank 1, 3, 5, 7.

            After the flattened dimension is created, to access the flattened dimension in mesh_3d, one can use the
            existing slicing method to obtain the flattened mesh through calling mesh_3d["dp_cp"].
            """
            if not self._mesh_dim_names:
                raise RuntimeError(
                    "Cannot flatten a DeviceMesh without mesh_dim_names!"
                )

            if backend_override is not None:
                (backend_override_tuple,) = _normalize_backend_override(
                    {0: backend_override}, 1
                )
            else:
                backend_override_tuple = (None, None)

            return self._create_flatten_mesh(mesh_dim_name, backend_override_tuple)

        def _create_unflatten_mesh(
            self,
            dim: int,
            mesh_sizes: tuple[int, ...],
            mesh_dim_names: tuple[str, ...],
            backend_override: tuple[
                tuple[Optional[str], Optional[C10dBackend.Options]], ...
            ] = ((None, None),),
        ) -> "DeviceMesh":
            root_mesh = self._get_root_mesh()
            cur_rank = self.get_rank()
            unflattened_layout = self._layout.unflatten(dim, mesh_sizes)
            pg_ranks_by_dim = unflattened_layout.remap_to_tensor(
                root_mesh._global_rank_permutation,
            )
            unflattened_mesh_dim_names = list(not_none(self.mesh_dim_names))
            unflattened_mesh_dim_names[dim : dim + 1] = list(mesh_dim_names)
            res_mesh = DeviceMesh._create_mesh_from_ranks(
                self.device_type,
                pg_ranks_by_dim,
                cur_rank,
                tuple(unflattened_mesh_dim_names),
                _init_backend=False,
                _layout=unflattened_layout,
                _root_mesh=root_mesh,
            )

            # If original mesh has initiated its backend, we need to initialize the backend
            # of unflatten dims as well.
            # TODO: To make backend init more efficient with cute layout representation and support
            # per dim backend init.
            if hasattr(self, "_dim_group_names"):
                unflatten_length = len(mesh_sizes)
                unflatten_layout = _MeshLayout(
                    tuple(unflattened_layout.sizes[dim : dim + unflatten_length]),  # type: ignore[index]
                    tuple(unflattened_layout.strides[dim : dim + unflatten_length]),  # type: ignore[index]
                )
                unflatten_pg_ranks_by_dim = unflatten_layout.remap_to_tensor(
                    root_mesh._global_rank_permutation,
                )
                unflatten_submesh = DeviceMesh._create_mesh_from_ranks(
                    self.device_type,
                    unflatten_pg_ranks_by_dim,
                    cur_rank,
                    mesh_dim_names,
                    backend_override=backend_override,
                )
                dim_group_names = []
                for idx in range(0, res_mesh.ndim):
                    if idx < dim:
                        dim_group_names.append(self._dim_group_names[idx])
                    elif idx >= dim + unflatten_length:
                        dim_group_names.append(
                            self._dim_group_names[idx - unflatten_length + 1]
                        )
                    else:
                        dim_group_names.append(
                            unflatten_submesh._dim_group_names[idx - dim]
                        )
                res_mesh._dim_group_names = dim_group_names

            return res_mesh

        def _unflatten(
            self,
            dim: Union[int, str],
            mesh_sizes: tuple[int, ...],
            mesh_dim_names: tuple[str, ...],
            backend_override: Optional[
                dict[
                    str,
                    Union[str, C10dBackend.Options, tuple[str, C10dBackend.Options]],
                ]
            ] = None,
        ) -> "DeviceMesh":
            """
            Returns a DeviceMesh by unflatten the current DeviceMesh.

            This api can be used to unflatten a N-D DeviceMesh into N-1+len(mesh_sizes)-D meshes or submeshes.
            The dim is the dimension to be unflattened which can be either a string or an integer.

            The mesh_sizes is a tuple which specifies the shape of the mesh unflatten into for the given dim.
            The mesh_dim_names is a list of strings which specifies the names of the dimensions of the mesh unflatten into.
            Its length must match the length of mesh_sizes.

            For example, if we have a 1D mesh DeviceMesh([0, 1, 2, 3, 4, 5, 6, 7], mesh_dim_names=("world")),
            calling mesh_1d._unflatten(0, (2, 2, 4), ["dp", "pp", "tp"]) will create a 3D mesh
            DeviceMesh([[[0, 1], [2, 3]], [[4, 5], [6, 7]]], mesh_dim_names=("dp", "cp", "tp")).

            Note that after calling the unflatten, there is no access to the unflattened dimension in mesh_1d, one can only
            use the newly unflattened mesh to slice out the unflattened mesh dims.
            """
            if isinstance(dim, int) and dim >= self.ndim:
                raise ValueError(
                    f"dim {dim} specified in `_unflatten` is out of range {self.ndim}"
                )
            elif isinstance(dim, str) and dim in not_none(self.mesh_dim_names):
                raise ValueError(
                    f"dim {dim} specified in `_unflatten` is not in {self.mesh_dim_names}"
                )

            if len(mesh_sizes) != len(mesh_dim_names):
                raise RuntimeError(
                    "mesh_dim_names must have same length as mesh_sizes in _unflatten!"
                )

            if isinstance(dim, str):
                dim = not_none(self.mesh_dim_names).index(dim)

            if backend_override is not None:
                backend_override_tuple = tuple(
                    _normalize_backend_override(
                        backend_override,  # type: ignore[arg-type]
                        len(mesh_sizes),
                        mesh_dim_names,
                    )
                )
            else:
                backend_override_tuple = ((None, None),) * len(mesh_dim_names)

            return self._create_unflatten_mesh(
                dim,
                mesh_sizes,
                mesh_dim_names,
                backend_override_tuple,
            )

    def _normalize_backend_override(
        backend_override: dict[
            Union[int, str],
            Union[str, C10dBackend.Options, tuple[str, C10dBackend.Options]],
        ],
        ndim: int,
        mesh_dim_names: Optional[tuple[str, ...]] = None,
    ) -> Iterator[BackendConfig]:
        if mesh_dim_names is None:
            mesh_dim_names = ()
        for dim_idx, dim_name in zip_longest(range(ndim), mesh_dim_names):
            if dim_name is not None and dim_name in backend_override:
                if dim_idx in backend_override:
                    raise RuntimeError(
                        f"Found redundant dim index {dim_idx} and "
                        f"name {dim_name} in backend_override"
                    )
                val = backend_override.pop(dim_name)
            elif dim_idx in backend_override:
                val = backend_override.pop(dim_idx)
            else:
                yield (None, None)
                continue

            if isinstance(val, str):
                yield (val, None)
            elif isinstance(val, C10dBackend.Options):
                yield (None, val)
            else:
                yield val

        if backend_override:
            raise RuntimeError(
                f"Found invalid keys in backend_override: got {list(backend_override.keys())}, "
                f"expected integers in range [0, {ndim}) or one of {mesh_dim_names}"
            )

    def init_device_mesh(
        device_type: str,
        mesh_shape: tuple[int, ...],
        *,
        mesh_dim_names: Optional[tuple[str, ...]] = None,
        backend_override: Optional[
            dict[
                Union[int, str],
                Union[str, C10dBackend.Options, tuple[str, C10dBackend.Options]],
            ]
        ] = None,
    ) -> DeviceMesh:
        """
        Initializes a `DeviceMesh` based on `device_type`, `mesh_shape`, and `mesh_dim_names` parameters.

        This creates a DeviceMesh with an n-dimensional array layout, where `n` is the length of `mesh_shape`.
        If `mesh_dim_names` is provided, each dimension is labeled as `mesh_dim_names[i]`.

        .. note::
            `init_device_mesh` follows SPMD programming model, meaning the same PyTorch Python program
            runs on all processes/ranks in the cluster. Ensure `mesh_shape` (the dimensions of the nD array
            describing device layout) is identical across all ranks. Inconsistent `mesh_shape` may lead to hanging.

        .. note::
            If no process group is found, init_device_mesh will initialize distributed process group/groups
            required for distributed communications behind the scene.

        Args:
            device_type (str): The device type of the mesh. Currently supports: "cpu", "cuda/cuda-like", "xpu".
                Passing in a device type with a GPU index, such as "cuda:0", is not allowed.
            mesh_shape (Tuple[int]): A tuple defining the dimensions of the multi-dimensional array
                describing the layout of devices.
            mesh_dim_names (Tuple[str], optional): A tuple of mesh dimension names to assign to each dimension
                of the multi-dimensional array describing the layout of devices. Its length must match the length
                of `mesh_shape`. Each string in `mesh_dim_names` must be unique.
            backend_override (Dict[int | str, tuple[str, Options] | str | Options], optional): Overrides for some or all of
                the ProcessGroups that will be created for each mesh dimension. Each key can be either the index of a
                dimension or its name (if mesh_dim_names is provided). Each value can be a tuple containing the name
                of the backend and its options, or just one of these two components (in which case the other will be
                set to its default value).

        Returns:
            DeviceMesh: A :class:`DeviceMesh` object representing the device layout.

        Example::

            >>> # xdoctest: +SKIP("no rank")
            >>> from torch.distributed.device_mesh import init_device_mesh
            >>>
            >>> mesh_1d = init_device_mesh("cuda", mesh_shape=(8,))
            >>> mesh_2d = init_device_mesh("cuda", mesh_shape=(2, 8), mesh_dim_names=("dp", "tp"))

        """
        if mesh_dim_names is not None:
            if len(set(mesh_dim_names)) != len(mesh_dim_names):
                raise RuntimeError(
                    "Each mesh_dim_name must be unique.",
                    f"Found repeated mesh_dim_name in mesh_dim_names {mesh_dim_names}",
                )

            if len(mesh_shape) != len(mesh_dim_names):
                raise RuntimeError(
                    "mesh_shape and mesh_dim_names should have same length!",
                    f"Found len(mesh_dim_names): {len(mesh_dim_names)} and len(mesh_shape):{len(mesh_shape)}.",
                )

        if backend_override is not None:
            backend_override_tuple = tuple(
                _normalize_backend_override(
                    backend_override, len(mesh_shape), mesh_dim_names
                )
            )
        else:
            backend_override_tuple = None

        # assume valid device types are all letters
        if device_type and not device_type.isalpha():
            raise RuntimeError(
                f"Device type with index is not supported but got {device_type}. ",
                "If you maintained a 'torch.device' object, it's recommended to pass in 'device.type'.",
            )

        # Always initialize the mesh's tensor on CPU, regardless of what the
        # external device type has been set to be (e.g. meta)
        with torch.device("cpu"):
            mesh = torch.arange(math.prod(mesh_shape), dtype=torch.int).view(mesh_shape)
        device_mesh = DeviceMesh(
            device_type=device_type,
            mesh=mesh,
            mesh_dim_names=mesh_dim_names,
            backend_override=backend_override_tuple,
        )

        return device_mesh<|MERGE_RESOLUTION|>--- conflicted
+++ resolved
@@ -173,7 +173,7 @@
         """
 
         _device_type: str
-        _global_rank_permutation: torch.Tensor
+        _rank_map: torch.Tensor
         _mesh_dim_names: Optional[tuple[str, ...]]
         _layout: _MeshLayout
         _root_mesh: Optional["DeviceMesh"] = None
@@ -200,8 +200,8 @@
                 if isinstance(mesh, torch.Tensor)
                 else torch.tensor(mesh, device="cpu", dtype=torch.int)
             )
-            self._global_rank_permutation = (
-                _root_mesh._global_rank_permutation
+            self._rank_map = (
+                _root_mesh._rank_map
                 if _root_mesh is not None
                 else mesh_tensor.flatten()
             )
@@ -217,16 +217,11 @@
                 "Please use a non-overlapping layout when creating a DeviceMesh."
             )
             # Because we still need to support slicing of flattened dim from root mesh, so we don't check stride here.
-<<<<<<< HEAD
             assert self._layout.top_level_sizes == mesh_tensor.size(), (
-=======
-            assert self._layout.top_level_sizes == self.mesh.size(), (
->>>>>>> 69b05913
                 "Please use a valid layout when creating a DeviceMesh."
                 f"The layout {self._layout} is not consistent with the mesh size {mesh_tensor.size()}."
             )
 
-<<<<<<< HEAD
             if backend_override is None:
                 backend_override = ((None, None),) * len(self._layout)
             elif len(backend_override) != len(self._layout):
@@ -234,13 +229,6 @@
                     f"backend_override should have the same length as the number of mesh dimensions, "
                     f"but got {len(backend_override)} and {len(self._layout)}."
                 )
-=======
-            # private field to pre-generate DeviceMesh's hash
-            self._flatten_mesh_list = tuple(self.mesh.flatten().tolist())
-            self._thread_id = None
-            # Initialize instance-specific flatten mapping
-            self._flatten_mapping = {}
->>>>>>> 69b05913
 
             # Skip process group initialization if xla device or init backend is False
             # TODO(yeounoh) implement DeviceMesh backend and register XLA backend.
@@ -269,6 +257,8 @@
 
             # private field to pre-generate DeviceMesh's hash
             self._flatten_mesh_list = tuple(self.mesh.flatten().tolist())
+            # Initialize instance-specific flatten mapping
+            self._flatten_mapping = {}
 
         @property
         def device_type(self) -> str:
@@ -278,13 +268,17 @@
         @property
         def mesh(self) -> torch.Tensor:
             """Returns the tensor representing the layout of devices."""
-            full_mesh = self._layout.remap_to_tensor(self._global_rank_permutation)
+            full_mesh = self._layout.remap_to_tensor(self._rank_map)
+            if full_mesh.size(0) == 1:
+                return full_mesh[0]
             my_coords = (full_mesh == get_rank()).nonzero()
             if my_coords.size(0) > 0:
                 return full_mesh[my_coords[0, 0]]
-            if full_mesh.size(0) == 1:
-                return full_mesh[0]
-            return full_mesh.new_empty((0,) * full_mesh.ndim)
+            raise RuntimeError(
+                "In order to get the mesh Tensor of a DeviceMesh it needs to "
+                "either have all its original dimensions (e.g., no slicing) "
+                "or it needs to contain the local rank"
+            )
 
         @property
         def mesh_dim_names(self) -> Optional[tuple[str, ...]]:
@@ -376,9 +370,7 @@
                     # swap the current dim to the last dim
                     # then reshape to flatten out other dims
                     pg_ranks_by_dim = (
-                        self._layout[dim]
-                        .nest()
-                        .remap_to_tensor(self._global_rank_permutation)
+                        self._layout[dim].nest().remap_to_tensor(self._rank_map)
                     )
                     backend, pg_options = backend_override[dim]
                     # We need to explicitly pass in timeout when specified in option, otherwise
@@ -491,8 +483,7 @@
                 self._hash = hash(
                     (
                         self._flatten_mesh_list,
-                        self._layout.sizes,
-                        self._layout.strides,
+                        self._layout,
                         self._device_type,
                         self._mesh_dim_names,
                         self._thread_id,
@@ -508,8 +499,7 @@
                 return False
             return (
                 self._flatten_mesh_list == other._flatten_mesh_list
-                and self._layout.sizes == other._layout.sizes
-                and self._layout.strides == other._layout.strides
+                and self._layout == other._layout
                 and self._device_type == other._device_type
                 and self._mesh_dim_names == other._mesh_dim_names
                 and self._thread_id == other._thread_id
@@ -663,9 +653,7 @@
                         ]
                     )
             cur_rank = self.get_rank()
-            pg_ranks_by_dim = layout.remap_to_tensor(
-                root_mesh._global_rank_permutation,
-            )
+            pg_ranks_by_dim = layout.remap_to_tensor(root_mesh._rank_map)
             res_submesh = DeviceMesh._create_mesh_from_ranks(
                 self._device_type,
                 pg_ranks_by_dim,
@@ -720,9 +708,7 @@
             cur_rank = root_mesh.get_rank()
             # Due to the limitation of ProcessGroup api, we need to start from root mesh so that all ranks call the
             # new_group api to avoid potential hang.
-            pg_ranks_by_dim = flattened_mesh_layout.remap_to_tensor(
-                root_mesh._global_rank_permutation,
-            )
+            pg_ranks_by_dim = flattened_mesh_layout.remap_to_tensor(root_mesh._rank_map)
             res_flattened_mesh = DeviceMesh._create_mesh_from_ranks(
                 root_mesh._device_type,
                 pg_ranks_by_dim.flatten(
@@ -861,9 +847,7 @@
             """
             mesh_dim = self._get_mesh_dim_by_name(mesh_dim_name)
             layout = self._layout[mesh_dim]
-            pg_ranks_by_dim = layout.remap_to_tensor(
-                self._global_rank_permutation,
-            )
+            pg_ranks_by_dim = layout.remap_to_tensor(self._rank_map)
             cur_rank = self.get_rank()
             res_submeshes = []
             for mesh_1d in pg_ranks_by_dim:
@@ -1144,9 +1128,7 @@
             root_mesh = self._get_root_mesh()
             cur_rank = self.get_rank()
             unflattened_layout = self._layout.unflatten(dim, mesh_sizes)
-            pg_ranks_by_dim = unflattened_layout.remap_to_tensor(
-                root_mesh._global_rank_permutation,
-            )
+            pg_ranks_by_dim = unflattened_layout.remap_to_tensor(root_mesh._rank_map)
             unflattened_mesh_dim_names = list(not_none(self.mesh_dim_names))
             unflattened_mesh_dim_names[dim : dim + 1] = list(mesh_dim_names)
             res_mesh = DeviceMesh._create_mesh_from_ranks(
@@ -1170,7 +1152,7 @@
                     tuple(unflattened_layout.strides[dim : dim + unflatten_length]),  # type: ignore[index]
                 )
                 unflatten_pg_ranks_by_dim = unflatten_layout.remap_to_tensor(
-                    root_mesh._global_rank_permutation,
+                    root_mesh._rank_map
                 )
                 unflatten_submesh = DeviceMesh._create_mesh_from_ranks(
                     self.device_type,
