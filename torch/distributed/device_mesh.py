--- conflicted
+++ resolved
@@ -379,7 +379,7 @@
             rank_map: torch.Tensor,
             dim_name: str,
             backend_override: BackendConfig,
-        ) -> _GroupName | None:
+        ) -> _GroupName:
             # Generate a 2D global mesh tensor for the current dim for PG creation.
             pg_ranks_by_dim = sub_layout.nest().remap_to_tensor(rank_map)
             backend, pg_options = backend_override
@@ -479,7 +479,6 @@
                             f"Each device mesh dimension should get only one process group, but got {get_rank()} "
                             f"in {subgroup_ranks}!"
                         )
-<<<<<<< HEAD
                     found_my_rank = True
                     if pg_name != dim_group.group_name:
                         torch._C._distributed_c10d._register_process_group_alias(
@@ -488,9 +487,6 @@
 
             if not pg_name:
                 raise RuntimeError(f"Rank {get_rank()} not present in DeviceMesh")
-=======
-                    pg_name = dim_group.group_name
->>>>>>> 164a441f
             return pg_name
 
         @staticmethod
