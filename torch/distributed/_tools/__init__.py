--- conflicted
+++ resolved
@@ -1,9 +1,4 @@
+from .fsdp2_mem_tracker import FSDPMemTracker
 from .mem_tracker import MemTracker
 from .memory_tracker import MemoryTracker
-<<<<<<< HEAD
-from .mod_tracker import ModTracker
-from .mem_tracker import MemTracker
-from .fsdp2_mem_tracker import FSDPMemTracker
-=======
-from .mod_tracker import ModTracker
->>>>>>> 94dc3253
+from .mod_tracker import ModTracker