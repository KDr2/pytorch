# mypy: allow-untyped-defs
import inspect
import itertools
from collections.abc import Callable, Sequence
from dataclasses import dataclass, field
from enum import auto, Enum
from typing import Any, cast, Optional

import torch
import torch.nn as nn
from torch._prims_common import make_contiguous_strides_for
from torch.distributed._functional_collectives import AsyncCollectiveTensor
from torch.distributed.device_mesh import DeviceMesh
from torch.distributed.tensor import DTensor, Replicate, Shard
from torch.distributed.tensor._dtensor_spec import DTensorSpec, TensorMeta
from torch.distributed.tensor.placement_types import _StridedShard, Placement

from ._fsdp_api import CPUOffloadPolicy, MixedPrecisionPolicy, OffloadPolicy
from ._fsdp_common import (
    _chunk_with_empty,
    _from_local_no_grad,
    _get_dim_chunked_size,
    _raise_assert_with_print,
    _to_dtype_if_needed,
    compiled_autograd_enabled,
    FSDPMeshInfo,
    HSDPMeshInfo,
)


"""
[Note: FSDP tensors]
FSDP considers the following tensors:
- Original parameter: parameter passed to :class:`FSDPParam`, i.e. the one
  on the module when applying FSDP
- Sharded parameter: sharding the original parameter on dim-0 (or a
  user-specified dim) as a DTensor over the main mesh
- All-gather inputs: the ``torch.Tensor`` or ``Tensor`` s passed to all-gather,
  derived from the sharded parameter
- All-gather output: the ``torch.Tensor`` or ``Tensor`` s resulting from
  all-gathering the all-gather inputs
- Unsharded parameter: parameter used for forward/backward computation, derived
  from the all-gather output; autograd leaf

We define these tensors to describe the general framework that can accommodate
extensions, where:
- all-gather-inputs = pre-all-gather-transform(sharded-parameter)
- unsharded-parameter = post-all-gather-transform(all-gather-outputs)

For the default ``torch.Tensor`` case, there is only one all-gather input, and
it shares the same underlying tensor data as the sharded parameter, meaning
that they can be thought of as the same tensors. The same applies for the
all-gather output and unsharded parameter. For non-``torch.Tensor`` extensions,
these equivalences may no longer hold due to the pre/post-all-gather
transforms, and some may have multiple all-gather inputs/outputs (e.g.
quantized data and scales).

[Note: FSDP and autograd]
FSDP dynamically frees and allocates the unsharded parameter. Since autograd
can pack a reference to it or a view to save for backward, we use storage
resizing to implement the freeing/allocation since that preserves the aliasing.
This implies that we construct the unsharded parameter object once and write to
it in-place thereafter. For the default ``torch.Tensor` original parameter
case, the all-gather output and unsharded parameter share the same
data, so we use storage resizing on the all-gather output.
"""

lib = torch.library.Library("fsdp", "FRAGMENT")  # noqa: TOR901

lib.define("copy_(Tensor(a!) tensor, Tensor data) -> ()")


@torch.library.impl(lib, "copy_", "Meta")
@torch.library.impl(lib, "copy_", "CUDA")
@torch.library.impl(lib, "copy_", "XPU")
@torch.library.impl(lib, "copy_", "HPU")
@torch.library.impl(lib, "copy_", "CPU")
@torch.library.impl(lib, "copy_", "MTIA")
def copy_(tensor, data):
    tensor.copy_(data)


"""
[Note: Avoiding functionalization for fsdp.copy_ and inductor.resize_storage_bytes_]

Currently we don't functionalize `fsdp.copy_` op or `inductor.resize_storage_bytes_` op
(i.e. they show up as a mutation op in the middle of the AOT joint graph).

Reason:
Traceable FSDP2 compiled autograd BWD graph have the following traits:
(1) Two inputs of the graph were aliased to each other (one from hook closed-over tensors, one from FWD saved tensors).
(2) One of them is mutated (copy_ and resize_ to handle the all-gathered param).
(3) They are both subclasses.
The combination of these traits is not supported by AOTAutograd (it's difficult to reason about subclass aliasing).
So this doesn't work at all for Traceable FSDP2.

The compromise we use is to avoid functionalization for the FSDP2 copy_ and resize_ ops.
This avoids the problem above, because from AOTAutograd point-of-view there are no mutations
that functionalization needs to handle. (Although we need to be careful not to DCE those mutable ops.)

We can avoid this functionalization because:
(1) The nn.Parameter is never used before its .copy_() is called in eager code (i.e. no alias of it is created),
so it's safe to call .copy_() in the middle of the graph to update its content and start using the nn.Parameter downstream.
(2) We always re-allocate the buffer for nn.Parameter to store the AllGather output and to be used in downstream user ops.
So calling resize-to-0 in the middle of the graph to free nn.Parameter memory after use should always be okay
(since we always allocate anew next time we need it, we strictly don't need to keep the old tensor storage around anymore).

Q: Wouldn't the extra resize_ and copy_ ops hurt both memory usage and performance?
A: Yes it would. As an optimization, we have an Inductor post-grad FX pass to remove those resize_ and copy_ ops
for unsharded params that have this pattern: resize_(full) -> copy_ -> resize_(0).

TODO:
Now that we are maintaining the invariant of "no aliased + mutated graph inputs" in both the forward and backward,
it is now more feasible to functionalize all of the mutable FSDP ops. Some of the pros and cons are:

Cons (of functionalizing those ops):
(1) By not functionalizing them as we are today, we are making it more likely that they will run at the "correct" time
in the generated code. If we start to functionalize them, we will need to make sure that Inductor reinplaces them
in a way where it properly moves the mutations back to exactly where they should have run, or we risk suffering worse
peak memory than eager. (We probably already need to do something similar in Inductor's reinplacing for copy_:
https://github.com/pytorch/pytorch/issues/135305#issuecomment-2334888089)

Pros (of functionalizing):
(1) Better safety, we don't need to worry about the graph passes in inductor/partitioning handling input mutations
mid-graph quite as much (to be fair we've already done some amount of auditing, but we might have to do some more).
(2) Better perf: each mutation midway through the graph prevents Inductor from pattern matching across it.
But maybe there are few enough mutations induced by FSDP for this to matter.
"""


@torch.library.impl(lib, "copy_", "Functionalize")
def copy__functionalize(tensor, data):
    torch._sync(tensor)
    torch._sync(data)
    tensor_inner = torch._from_functional_tensor(tensor)
    data_inner = torch._from_functional_tensor(data)
    with torch._C._ExcludeDispatchKeyGuard(
        torch._C.DispatchKeySet(torch._C.DispatchKey.Functionalize)
    ):
        torch.ops.fsdp.copy_.default(tensor_inner, data_inner)


torch.fx.node.has_side_effect(torch.ops.fsdp.copy_.default)


class ShardedState(Enum):
    """
    - ``SHARDED``: The sharded parameter is registered to the module. It is the
      only contributor to parameter memory.
    - ``SHARDED_POST_FORWARD``: The unsharded parameter is resharded to a
      smaller world size. Since this data should not be used for computation,
      we do not register it to the module. Users should reshard the module
      before any in-place modifications. Both it and the sharded parameter
      contribute to parameter memory.
    - ``UNSHARDED``: The unsharded parameter is registered to the module. Both
      it and the sharded parameter contribute to parameter memory.
    """

    SHARDED = auto()
    SHARDED_POST_FORWARD = auto()
    UNSHARDED = auto()


@dataclass
class ParamModuleInfo:
    """
    For a parameter, this stores the module and the parameter name to be able
    to do a parameter swap via ``setattr(module, param_name, ...)`` or to get
    the parameter via ``getattr(module, param_name)``. We additionally save
    shared modules and shared parameter names to update them accordingly.
    """

    # Parameter names are unprefixed, e.g. "weight", not "lin.weight"
    module: nn.Module
    param_name: str
    shared_modules: list[nn.Module] = field(default_factory=list)
    shared_param_names: list[str] = field(default_factory=list)


@dataclass
class ExtensionsData:
    # User-defined metadata passed from pre to post-all-gather
    all_gather_metadata: Optional[Any] = None
    # Save the all-gather input sizes to unflatten the all-gather outputs to ND
    all_gather_input_sizes: Sequence[torch.Size] = ()  # ND

    def clear(self):
        self.all_gather_metadata = None
        self.all_gather_input_sizes = ()


class FSDPParam:
    """
    This class manages a parameter with FSDP or FSDP variants applied,
    implementing dim-0 per-parameter sharding.
    """

    orig_dtype: torch.dtype
    param_dtype: Optional[torch.dtype]
    reduce_dtype: Optional[torch.dtype]
    _orig_size: torch.Size  # ND
    sharded_size: torch.Size  # ND
    contiguous_sharded_stride: tuple[int, ...]
    padded_sharded_param_size: torch.Size  # ND
    sharded_post_forward_size: torch.Size  # ND
    contiguous_sharded_post_forward_stride: tuple[int, ...]
    _sharded_param_data: torch.Tensor  # 1D
    sharded_param: nn.Parameter  # ND
    _sharded_post_forward_param_data: Optional[torch.Tensor]  # 1D
    _sharded_post_forward_param: Optional[nn.Parameter]  # ND
    _unsharded_param: nn.Parameter  # ND
    unsharded_accumulated_grad: Optional[torch.Tensor]  # ND
    _sharding_spec: DTensorSpec
    # DTensor attributes (only defined for DTensor `param`):
    _tp_spec: DTensorSpec
    all_gather_outputs: list[torch.Tensor]  # 1D
    # All-gather extension attributes
    _extensions_data: ExtensionsData
    _unsharded_inner_tensors: list[torch.Tensor]

    def __init__(
        self,
        param: nn.Parameter,
        module_info: ParamModuleInfo,
        mesh_info: FSDPMeshInfo,
        post_forward_mesh_info: Optional[FSDPMeshInfo],
        device: torch.device,
        shard_placement_fn: Optional[Callable[[nn.Parameter], Optional[Shard]]],
        mp_policy: MixedPrecisionPolicy,
        offload_policy: OffloadPolicy,
    ):
        self._module_info: ParamModuleInfo = module_info
        self.mesh_info = mesh_info
        self.post_forward_mesh_info = post_forward_mesh_info
        # pyrefly: ignore  # read-only
        self.device = device
        self.mp_policy = mp_policy
        self.offload_to_cpu: bool = isinstance(offload_policy, CPUOffloadPolicy)
        self.pin_memory = (
            self.offload_to_cpu and cast(CPUOffloadPolicy, offload_policy).pin_memory
        )
        self.grad_offload_event: Optional[torch.Event] = None
        self._init_sharded_param(param, device, shard_placement_fn)
        if self.post_forward_mesh_info:
            self._init_sharded_post_forward_param_metadata(param)
        self._init_extensions()
        self.all_gather_outputs: list[torch.Tensor] = []
        self.unsharded_accumulated_grad = None
        self._param_fqn: Optional[str] = None  # prefixed from root module
        # TODO: Remove this padding logic once DTensor pads the local tensor:
        # https://github.com/pytorch/pytorch/issues/113045
        self._post_load_hook_handle = (
            module_info.module.register_load_state_dict_post_hook(
                lambda *args, **kwargs: self.reset_sharded_param()
            )
        )

    @torch.no_grad()
    def _init_sharded_param(
        self,
        param: nn.Parameter,
        device: torch.device,
        shard_placement_fn: Optional[Callable],
    ):
        if param.device != device and param.device.type != "meta":
            raise AssertionError(
                f"Expects the parameter to already be moved to device {device} but got {param.device}"
            )
        if not param.is_contiguous():
            raise NotImplementedError(
                f"FSDP does not support non-contiguous parameters yet: {param.shape=} {param.stride()=}"
            )
        fsdp_placement = shard_placement_fn(param) if shard_placement_fn else None
        if fsdp_placement is None:
            fsdp_placement = Shard(0)
        elif fsdp_placement.dim < 0:
            fsdp_placement = Shard(fsdp_placement.dim + param.ndim)
        if not isinstance(fsdp_placement, Shard):
            raise AssertionError(
                f"Expected Shard, got {type(fsdp_placement)}: {fsdp_placement}"
            )
        self.fsdp_placement = fsdp_placement
        shard_dim = fsdp_placement.dim
        # TODO: Replace the sharded DTensor parameter construction logic with
        # `distribute_tensor` after https://github.com/pytorch/pytorch/issues/116101
        # TODO: Simplify the following sharded parameter padding logic after
        # https://github.com/pytorch/pytorch/issues/113045
        self.is_dtensor = isinstance(param, DTensor)
        if self.is_dtensor:
            self._tp_spec = cast(DTensor, param)._spec
            dp_mesh, tp_mesh = (self.mesh_info.mesh, self._tp_spec.mesh)
<<<<<<< HEAD
            self._spmd_mesh = DeviceMesh._concatenate([dp_mesh, tp_mesh])
=======
            dp_global_mesh = _mesh_resources.get_root_mesh(dp_mesh)
            tp_global_mesh = _mesh_resources.get_root_mesh(tp_mesh)
            if dp_global_mesh != tp_global_mesh or (
                dp_global_mesh is None or tp_global_mesh is None
            ):
                raise AssertionError(
                    "FSDP requires the DP and model parallel TP/EP mesh to have the same parent mesh but got: \n"
                    f"DP's global mesh: {dp_global_mesh}\nTP/EP's global mesh: {tp_global_mesh}"
                )
            name_dims_error = "FSDP requires named DeviceMesh dims for ND parallelism"
            if dp_mesh.mesh_dim_names is None:
                raise AssertionError(name_dims_error)
            if tp_mesh.mesh_dim_names is None:
                raise AssertionError(name_dims_error)
            submesh_names = dp_mesh.mesh_dim_names + tp_mesh.mesh_dim_names
            self._spmd_mesh = dp_global_mesh[submesh_names]
>>>>>>> baf793c5
            if len(self._tp_spec.placements) > 2:
                raise NotImplementedError(
                    f"FSDP only supports 1D TP/EP or 2D EP+TP, not {self._tp_spec.placements}"
                )
            split_factor = self._tp_spec.num_shards_map[shard_dim]
            if not (2 <= self._spmd_mesh.ndim <= 4):
                raise AssertionError(
                    "_spmd_mesh.ndim can only be 2 (FSDP+TP/EP), 3 (FSDP+EP+TP, HSDP+TP/EP), "
                    f"or 4 (HSDP+EP+TP) but got {self._spmd_mesh.ndim}."
                )
            self._spmd_placements: tuple[Placement, ...]
            dp_shard_tp_placement = (
                (
                    _StridedShard(shard_dim, split_factor=split_factor)
                    if split_factor > 1
                    else fsdp_placement
                ),
                *self._tp_spec.placements,
            )
            if dp_mesh.ndim == 1:  # FSDP
                self._spmd_placements = dp_shard_tp_placement
            else:  # HSDP
                if self.mesh_info.replicate_mesh_dim != 0:
                    raise AssertionError(
                        f"Expected replicate_mesh_dim to be 0, got {self.mesh_info.replicate_mesh_dim}"
                    )
                self._spmd_placements = (Replicate(),) + dp_shard_tp_placement
            self._sharding_spec = DTensorSpec(
                self._spmd_mesh,
                self._spmd_placements,
                tensor_meta=self._tp_spec.tensor_meta,
            )
            param_data = cast(DTensor, param)._local_tensor
        else:
            self._spmd_mesh = self.mesh_info.mesh
            if isinstance(self.mesh_info, HSDPMeshInfo):
                self._spmd_placements = (Replicate(), fsdp_placement)
            else:
                self._spmd_placements = (fsdp_placement,)
            self._sharding_spec = DTensorSpec(
                self._spmd_mesh,
                self._spmd_placements,
                tensor_meta=TensorMeta(param.size(), param.stride(), param.dtype),
            )
            param_data = param
        if not param_data.is_contiguous():
            raise AssertionError(
                f"Expected contiguous tensor, got {param_data.shape=} {param_data.stride()=}"
            )
        shard_dim = fsdp_placement.dim
        if shard_dim >= param_data.ndim:
            raise AssertionError(
                f"Shard dim {shard_dim} is invalid for {param_data.ndim}D tensor: {param.shape}"
            )
        self._orig_size = param_data.size()
        self._contiguous_orig_stride = make_contiguous_strides_for(self._orig_size)
        shard_rank = self.mesh_info.shard_mesh_rank
        shard_world_size = self.mesh_info.shard_mesh_size
        if shard_dim > 0 and param_data.size(shard_dim) % shard_world_size != 0:
            # If sharding on nonzero dim, require even sharding for now because
            # the uneven sharding (1) requires extra copies before/after FSDP
            # collectives and (2) introduces extra complexity to handle padding
            # and unpadding
            raise NotImplementedError(
                f"FSDP does not support uneven sharding on dim {shard_dim}: "
                f"{param_data.size()} (world size: {shard_world_size})"
            )
        chunks = _chunk_with_empty(param_data, shard_world_size, dim=shard_dim)
        sharded_param = chunks[shard_rank]
        self.sharded_size = _get_dim_chunked_size(
            sharded_param, param_data.size(), dim=shard_dim
        )
        self.contiguous_sharded_stride = make_contiguous_strides_for(self.sharded_size)
        padded_sharded_size = chunks[0].size()  # 0th always padded
        self.padded_sharded_param_size = padded_sharded_size
        # Pre-pad the sharded parameter to avoid padding before all-gather
        padded_sharded_param = param_data.new_zeros(padded_sharded_size)
        if sharded_param.numel() > 0:
            padded_sharded_param.narrow(
                dim=shard_dim, start=0, length=sharded_param.size(shard_dim)
            ).copy_(sharded_param)
        if self.offload_to_cpu and not padded_sharded_param.is_meta:
            padded_sharded_param = padded_sharded_param.cpu()
            if self.pin_memory:
                padded_sharded_param = padded_sharded_param.pin_memory()
        self._sharded_param_data = padded_sharded_param.view(-1)
        length = sharded_param.size(shard_dim) if sharded_param.numel() > 0 else 0
        sharded_param = padded_sharded_param.narrow(
            dim=shard_dim, start=0, length=length
        )
        if not sharded_param.is_contiguous():
            raise AssertionError(
                f"Expected contiguous tensor with {self.fsdp_placement=}"
            )
        self.sharded_param = nn.Parameter(self.to_sharded_dtensor(sharded_param))
        self.sharded_param.requires_grad_(param.requires_grad)
        # Let `param_data` be freed normally when its ref count reaches 0 when
        # the `fully_shard` call returns to allow provided parameters to alias
        self._setattr_on_modules(self.sharded_param)
        self.sharded_state = ShardedState.SHARDED

    def _init_sharded_post_forward_param_metadata(self, param: torch.Tensor) -> None:
        mesh_info = self.post_forward_mesh_info
        if mesh_info is None:
            raise AssertionError("Expected post_forward_mesh_info to not be None")
        param_data = param._local_tensor if isinstance(param, DTensor) else param
        chunks = _chunk_with_empty(param_data, mesh_info.shard_mesh_size, dim=0)
        self.sharded_post_forward_size = _get_dim_chunked_size(
            chunks[mesh_info.shard_mesh_rank],
            param_data.size(),
            dim=self.fsdp_placement.dim,
        )
        self.contiguous_sharded_post_forward_stride = make_contiguous_strides_for(
            self.sharded_post_forward_size
        )

    def init_dtype_attrs(self, mp_policy: MixedPrecisionPolicy):
        param_dtype, reduce_dtype = (mp_policy.param_dtype, mp_policy.reduce_dtype)
        self.orig_dtype = self.sharded_param.dtype
        # Clamp `reduce_dtype` to `None` if no casting is required: since
        # gradients are computed in `param_dtype`, if `reduce_dtype` matches,
        # then we do not need extra casting
        if reduce_dtype == param_dtype:
            reduce_dtype = None
        # Clamp `param_dtype` to `None` if no casting is required
        if param_dtype == self.orig_dtype:
            param_dtype = None
        self.param_dtype = param_dtype
        self.reduce_dtype = reduce_dtype
        # None indicates that the mixed precision is not enabled

    def _init_extensions(self) -> None:
        inner_tensor = self._sharded_local_tensor
        has_fsdp_pre_all_gather = hasattr(inner_tensor, "fsdp_pre_all_gather")
        has_fsdp_post_all_gather = hasattr(inner_tensor, "fsdp_post_all_gather")
        if has_fsdp_pre_all_gather != has_fsdp_post_all_gather:
            raise AssertionError(
                "Both fsdp_pre_all_gather and fsdp_post_all_gather should be defined "
                f"if using all-gather extensions: {inner_tensor}"
            )
        if has_fsdp_pre_all_gather:
            self._extensions_data = ExtensionsData()
        self._unsharded_inner_tensors: list[torch.Tensor] = []

    def init_all_gather_outputs(
        self,
        all_gather_input_numels: list[int],
        all_gather_input_dtypes: list[torch.dtype],
        world_size: int,
        device: torch.device,
        force_recreate: bool = False,
    ):
        if not force_recreate and len(self.all_gather_outputs) > 0:
            return  # already initialized
        self.all_gather_outputs = [
            torch.empty(torch.Size([numel * world_size]), dtype=dtype, device=device)
            for numel, dtype in zip(all_gather_input_numels, all_gather_input_dtypes)
        ]

    def init_unsharded_param(self):
        """
        [Note: Invariants for torch.compile Traceable FSDP2]
        1. Under compile, we always re-populate the content of `self._unsharded_param`
           per AllGather using the slow path.
        2. Under compile, we always recreate `self.all_gather_outputs` per AllGather.
           This is to ensure the buffer creation is internal to the graph and
           avoid `self.all_gather_outputs` being captured as a graph input.
        3. Under compile, at the end of `free_unsharded_param()`, we always clean up
           `self.all_gather_outputs` and `self._unsharded_inner_tensors`,
           to avoid them being captured as graph output.

        With these invariants, only these tensors will be inputs to the graph:
        - Sharded parameters
        - Placeholders for the `self._unsharded_param` nn.Parameter
        """
        if not compiled_autograd_enabled() and hasattr(
            self, "_unsharded_param"
        ):  # after the 1st all-gather
            inner_tensor = self._sharded_local_tensor
            if not hasattr(inner_tensor, "fsdp_post_all_gather"):
                return  # already initialized
            for tensor in self._unsharded_inner_tensors:
                alloc_storage(tensor)
            all_gather_outputs = self._unflatten_all_gather_outputs()
            inner_tensor.fsdp_post_all_gather(
                all_gather_outputs,
                self._extensions_data.all_gather_metadata,
                self.param_dtype or self.orig_dtype,
                out=self._unsharded_param,
            )
            self._extensions_data.clear()
            return
        inner_tensor = self._sharded_local_tensor
        if not compiled_autograd_enabled() and hasattr(
            inner_tensor, "fsdp_post_all_gather"
        ):
            all_gather_outputs = self._unflatten_all_gather_outputs()
            (
                unsharded_tensor,
                self._unsharded_inner_tensors,
            ) = inner_tensor.fsdp_post_all_gather(
                all_gather_outputs,
                self._extensions_data.all_gather_metadata,
                self.param_dtype or self.orig_dtype,
            )
            self._extensions_data.clear()
        else:
            # For the default path (no post-all-gather), the all-gather output
            # gives the unsharded parameter data directly
            if len(self.all_gather_outputs) != 1:
                raise AssertionError(
                    f"Expected 1 all_gather_output, got {len(self.all_gather_outputs)}"
                )
            unsharded_tensor = self.all_gather_outputs[0]
        unsharded_param = torch.as_strided(
            unsharded_tensor,
            self._orig_size,
            self._contiguous_orig_stride,
            storage_offset=0,
        )
        if self.is_dtensor:
            unsharded_param = _from_local_no_grad(unsharded_param, self._tp_spec)
        if hasattr(self, "_unsharded_param"):
            if not compiled_autograd_enabled():
                raise AssertionError("Expected compiled_autograd to be enabled")
            with (
                torch.no_grad(),
                torch.autograd._unsafe_preserve_version_counter(self._unsharded_param),
            ):
                # NOTE: Under compile, if an unsharded param goes through
                # resize_(full) -> copy_ -> resize_(0) pattern, we will remove those
                # resize_ and copy_ ops in a compiler graph pass
                # `remove_fsdp2_unsharded_param_graph_input_usage` to recover performance.
                self._unsharded_param.untyped_storage().resize_(
                    self._unsharded_param.numel() * self._unsharded_param.itemsize
                )
                torch.ops.fsdp.copy_(self._unsharded_param, unsharded_param)
        else:
            self._unsharded_param = nn.Parameter(
                unsharded_param, requires_grad=self.sharded_param.requires_grad
            )

    def _unflatten_all_gather_outputs(self) -> tuple[torch.Tensor, ...]:
        return tuple(
            t.view(-1, *s[1:])
            for t, s in zip(
                self.all_gather_outputs, self._extensions_data.all_gather_input_sizes
            )
        )

    def to_sharded(self) -> None:
        self._setattr_on_modules(self.sharded_param)
        self.free_unsharded_param()
        self.sharded_state = ShardedState.SHARDED

    def to_sharded_post_forward(self) -> None:
        if self.is_dtensor:
            raise NotImplementedError(
                "Resharding to smaller mesh with TP is not supported yet"
            )
        self._assert_in_states(ShardedState.UNSHARDED)
        if self.post_forward_mesh_info is None:
            raise AssertionError("Expected post_forward_mesh_info to not be None")
        if len(self.all_gather_outputs) != 1:
            raise AssertionError(
                f"Expected 1 all_gather_output, got {len(self.all_gather_outputs)}"
            )
        shard_world_size = self.post_forward_mesh_info.shard_mesh_size
        if (numel := self.all_gather_outputs[0].numel()) % shard_world_size != 0:
            _raise_assert_with_print(
                f"All-gather output size ({numel}) must be divisible by the shard "
                f"world size ({shard_world_size})"
            )
        shard_rank = self.post_forward_mesh_info.shard_mesh_rank
        # pyrefly: ignore  # unbound-name
        sharded_numel = numel // shard_world_size
        self._sharded_post_forward_param_data = (
            self.all_gather_outputs[0].narrow(
                0, sharded_numel * shard_rank, sharded_numel
            )
        ).clone()  # clone to be able to free all-gather output
        sharded_post_forward_tensor = torch.as_strided(
            self._sharded_post_forward_param_data,
            size=self.sharded_post_forward_size,
            stride=self.contiguous_sharded_post_forward_stride,
            storage_offset=0,
        )
        self._sharded_post_forward_param = nn.Parameter(
            self.to_sharded_post_forward_dtensor(sharded_post_forward_tensor)
        )
        self._setattr_on_modules(self._sharded_post_forward_param)
        self.free_unsharded_param()
        self.sharded_state = ShardedState.SHARDED_POST_FORWARD

    def to_unsharded(self) -> None:
        # Assume that the data has been allocated and all-gathered
        set_requires_grad_if_needed(self.sharded_param, self._unsharded_param)
        self._setattr_on_modules(self._unsharded_param)
        if self.sharded_state == ShardedState.SHARDED_POST_FORWARD:
            # The data is allocated in the default stream via the post-forward
            # reshard and must be kept alive for the next all-gather copy-in.
            # Since we call this method after the copy-out, the data's lifetime
            # is ensured without further synchronization.
            self._sharded_post_forward_param = None
            self._sharded_post_forward_param_data = None  # free
        self.sharded_state = ShardedState.UNSHARDED

    def _setattr_on_modules(self, param: nn.Parameter) -> None:
        unsafe_setattr_param(
            self._module_info.module, self._module_info.param_name, param
        )
        for shared_module, shared_param_name in zip(
            self._module_info.shared_modules, self._module_info.shared_param_names
        ):
            unsafe_setattr_param(shared_module, shared_param_name, param)

    def to_sharded_dtensor(self, tensor: torch.Tensor) -> DTensor:
        """
        Converts a local tensor representing either the sharded parameter or
        sharded gradient to DTensor.
        """
        if tensor.shape != self.sharded_size:
            _raise_assert_with_print(
                f"Expects size {self.sharded_size} but got {tensor.shape}"
            )
        return _from_local_no_grad(
            tensor,
            self._sharding_spec,
        )

    def to_sharded_post_forward_dtensor(self, tensor: torch.Tensor) -> DTensor:
        if tensor.shape != self.sharded_post_forward_size:
            _raise_assert_with_print(
                f"Expects size {self.sharded_post_forward_size} but got {tensor.shape}"
            )
        if not isinstance(self.post_forward_mesh_info, HSDPMeshInfo):
            raise AssertionError(
                f"Expected HSDPMeshInfo, got {type(self.post_forward_mesh_info)}"
            )
        # TODO: Prefer this DTensor to be read-only and generalize the
        # placement once we support TP.
        post_forward_sharding_spec = DTensorSpec(
            self.post_forward_mesh_info.mesh,
            (Replicate(), Shard(0)),
            tensor_meta=self._sharding_spec.tensor_meta,
        )
        return _from_local_no_grad(tensor, post_forward_sharding_spec)

    def to_accumulated_grad_if_needed(self) -> None:
        # Access `_unsharded_param` to bypass the sharded state check since we
        # prefer to reshard before upcasting the gradient to save memory
        if (
            self.reduce_dtype is None
            or self._unsharded_param.grad is None
            or self._unsharded_param.grad.dtype == self.reduce_dtype
        ):
            return
        unsharded_grad = self._unsharded_param.grad
        self._unsharded_param.grad = None
        self.unsharded_accumulated_grad = unsharded_grad.to(self.reduce_dtype)

    def accumulate_unsharded_grad_if_needed(self) -> None:
        if (
            self.unsharded_accumulated_grad is not None
            and self.unsharded_param.grad is not None
        ):
            self.unsharded_accumulated_grad += self.unsharded_param.grad
            self.unsharded_param.grad = None

    def alloc_all_gather_outputs(self) -> None:
        for tensor in self.all_gather_outputs:
            alloc_storage(tensor)

    def free_unsharded_param(self) -> None:
        if compiled_autograd_enabled():
            """
            Assumptions under compile:
            - `self._unsharded_param` is NOT an alias of `self.all_gather_outputs`.
            Instead, we resize `self._unsharded_param` storage size to full and then
            explicitly *copy* the data from `self.all_gather_outputs` to `self._unsharded_param`
            in `init_unsharded_param()`. (For full-graph FSDP2 case, we will then remove
            the resize_ and copy_ ops in a compiler graph pass to recover performance.)
            - `self.all_gather_outputs` and `self._unsharded_inner_tensors` are NOT
            graph inputs. They are created within the graph and is guaranteed to be freed
            by the end of the graph. They don't leak outside of the graph.
            """
            self._unsharded_param.untyped_storage().resize_(0)
            self.all_gather_outputs = []
            self._unsharded_inner_tensors = []
        else:
            for tensor in itertools.chain(
                self.all_gather_outputs, self._unsharded_inner_tensors
            ):
                free_storage(tensor)

    @property
    def all_gather_inputs(self) -> list[torch.Tensor]:  # 1D
        self._assert_in_states(ShardedState.SHARDED, ShardedState.SHARDED_POST_FORWARD)
        if self.sharded_state == ShardedState.SHARDED:
            if not compiled_autograd_enabled() and hasattr(
                self._sharded_local_tensor, "fsdp_pre_all_gather"
            ):
                sharded_local_tensor = self._sharded_local_tensor
                if self.offload_to_cpu:
                    sharded_local_tensor = sharded_local_tensor.to(
                        self.device, non_blocking=True
                    )
                pre_all_gather_signature = inspect.signature(
                    # pyrefly: ignore  # missing-attribute
                    sharded_local_tensor.fsdp_pre_all_gather
                )
                num_fn_params = len(pre_all_gather_signature.parameters)
                # Old signature only passes mesh; keep for BC for now
                if num_fn_params not in (1, 5):
                    raise AssertionError(
                        f"Invalid fsdp_pre_all_gather: {pre_all_gather_signature}\n"
                        "Expects fsdp_pre_all_gather(self, mesh: DeviceMesh, "
                        "outer_size: torch.Size, outer_stride: tuple[int, ...], "
                        "module: nn.Module, mp_policy: MixedPrecisionPolicy)"
                    )
                if num_fn_params == 1:
                    (
                        all_gather_inputs,
                        self._extensions_data.all_gather_metadata,
                        # pyrefly: ignore  # missing-attribute
                    ) = sharded_local_tensor.fsdp_pre_all_gather(
                        self.shard_mesh_from_root
                    )
                else:
                    (
                        all_gather_inputs,
                        self._extensions_data.all_gather_metadata,
                        # pyrefly: ignore  # missing-attribute
                    ) = sharded_local_tensor.fsdp_pre_all_gather(
                        self.shard_mesh_from_root,
                        self._orig_size,
                        self._contiguous_orig_stride,
                        self._module_info.module,
                        self.mp_policy,
                    )
                    if (
                        sharded_local_tensor.size() != self.padded_sharded_param_size
                        and any(
                            all_gather_input.size() != self.padded_sharded_param_size
                            for all_gather_input in all_gather_inputs
                        )
                    ):
                        # NOTE: Since this error can only be raised on the
                        # ranks that have padding, this can manifest as a NCCL
                        # watchdog timeout, as the other ranks will not error.
                        raise AssertionError(
                            "When a parameter is unevenly sharded by FSDP "
                            f"(orig size={self._orig_size}, FSDP world size={self.mesh_info.mesh.size()}), "
                            "fsdp_pre_all_gather must return all-gather inputs with the padded sharded size "
                            f"{self.padded_sharded_param_size} but got {[t.size() for t in all_gather_inputs]}"
                        )
                self._extensions_data.all_gather_input_sizes = [
                    t.size() for t in all_gather_inputs
                ]
                return [t.view(-1) for t in all_gather_inputs]
            sharded_param_data = self._sharded_param_data
            if self.offload_to_cpu:
                sharded_param_data = sharded_param_data.to(
                    self.device, non_blocking=True
                )
            return [_to_dtype_if_needed(sharded_param_data, self.param_dtype)]
        elif self.sharded_state == ShardedState.SHARDED_POST_FORWARD:
            if not compiled_autograd_enabled() and hasattr(
                self._sharded_local_tensor, "fsdp_pre_all_gather"
            ):
                raise NotImplementedError
            all_gather_input = _to_dtype_if_needed(
                cast(torch.Tensor, self._sharded_post_forward_param_data),
                self.param_dtype,
            )
            return [all_gather_input]
        return [torch.empty(0)]  # mypy

    @property
    def unsharded_param(self) -> nn.Parameter:  # ND
        return self._unsharded_param

    @property
    def unsharded_grad_data(self) -> torch.Tensor:
        grad = self.unsharded_param.grad
        if grad is None:
            raise AssertionError("Expects unsharded_param.grad to not be None")
        return self._get_grad_inner_tensor(grad)

    @property
    def unsharded_accumulated_grad_data(self) -> torch.Tensor:
        grad = self.unsharded_accumulated_grad
        if grad is None:
            raise AssertionError("Expects unsharded_accumulated_grad to not be None")
        return self._get_grad_inner_tensor(grad)

    def _get_grad_inner_tensor(self, grad: torch.Tensor) -> torch.Tensor:
        if self.is_dtensor:
            if isinstance(grad, AsyncCollectiveTensor):
                grad = grad.wait()
            if not isinstance(grad, DTensor):
                raise AssertionError(f"Expected DTensor, got {type(grad)}")
            placements = self._tp_spec.placements
            if placements != grad.placements:
                if len(self._tp_spec.placements) != len(grad.placements):
                    raise AssertionError(
                        f"Expected same placement length: {self._tp_spec=} {grad.placements=}"
                    )
                grad = grad.redistribute(placements=placements)
            grad = grad._local_tensor
        return grad

    @property
    def _sharded_local_tensor(self) -> torch.Tensor:
        return cast(DTensor, self.sharded_param)._local_tensor

    @property
    def shard_mesh(self):
        mesh = self.mesh_info.mesh
        if mesh.ndim == 1:
            return mesh
        elif mesh.ndim == 2:
            if mesh.mesh_dim_names is None:
                raise AssertionError("Expected mesh_dim_names to not be None")
            return mesh[mesh.mesh_dim_names[-1]]
        raise ValueError(f"Invalid mesh: {mesh}")

    @property
    def shard_mesh_from_root(self):
        mesh = self.mesh_info.mesh

        if mesh.ndim == 1:
            return mesh
        else:
            if mesh.mesh_dim_names is None:
                raise AssertionError("Expected mesh_dim_names to not be None")
            shard_dim_name = mesh.mesh_dim_names[-1]

            root_mesh = mesh._get_root_mesh()
            return root_mesh[shard_dim_name]

    def _assert_in_states(self, *states: ShardedState) -> None:
        if self.sharded_state not in states:
            _raise_assert_with_print(
                f"Expects to be in one of {states}, not {self.sharded_state}"
            )

    def reset_sharded_param(self):
        # For ops like `nn.Module._apply` or `load_state_dict(assign=True)`
        # that change the sharded parameter tensor, we may need to re-pad the
        # sharded local tensor and re-save the reference.
        module_info = self._module_info
        new_param = getattr(module_info.module, module_info.param_name)
        if new_param is not self.sharded_param:
            if torch.__future__.get_swap_module_params_on_conversion():
                raise AssertionError(
                    f"Expects swap_tensors to preserve object but got {new_param} "
                    f"instead of {self.sharded_param}"
                )
            self.sharded_param = new_param
        # pyrefly: ignore  # missing-attribute
        local_tensor = new_param._local_tensor
        if local_tensor.is_meta:
            return
        updated_local_tensor = False
        # local_tensor can be padded twice
        # 1st time in fully_shard(model)
        # 2nd time in model(input) lazy_init
        # 2nd time should be no-op if parameters remain unchanged
        # 2nd time shouldn't be no-op if people call model.load_state_dict(...) before lazy_init
        # this makes it possible for trainer to call `sd = model.state_dict()` before the training loop
        # and use `sd` without calling .state_dict() per iteration
        same_local_tensor = False
        # TODO: need to support tensor subclass
        if type(self._sharded_param_data) is torch.Tensor:
            same_local_tensor = (
                # when sharding param with shape (1, ...) over 2 ranks
                # local_tensor on rank 1 can be size 0, data_ptr() can be 0
                self._sharded_param_data.untyped_storage().data_ptr() > 0
                and self._sharded_param_data.untyped_storage().data_ptr()
                == local_tensor.untyped_storage().data_ptr()
            )
        padded_sharded_size = self.padded_sharded_param_size
        shard_dim = self.fsdp_placement.dim
        length = local_tensor.size(shard_dim) if local_tensor.numel() > 0 else 0
        if local_tensor.size() != padded_sharded_size and not same_local_tensor:
            if shard_dim != 0:
                raise AssertionError(
                    f"Shard({shard_dim}) requires even sharding: {local_tensor.size()=}"
                )
            padded_local_tensor = local_tensor.new_zeros(padded_sharded_size)
            padded_local_tensor.narrow(dim=shard_dim, start=0, length=length).copy_(
                local_tensor
            )
            local_tensor = padded_local_tensor
            updated_local_tensor = True
        if self.pin_memory and not local_tensor.is_pinned():
            local_tensor = local_tensor.cpu().pin_memory()
            updated_local_tensor = True
        if not same_local_tensor:
            self._sharded_param_data = local_tensor.view(-1)
        if not isinstance(self.sharded_param, DTensor):
            raise AssertionError(f"Expected DTensor, got {type(self.sharded_param)}")
        if updated_local_tensor:
            # Only change the local tensor object if needed
            self.sharded_param._local_tensor = local_tensor.narrow(
                dim=shard_dim, start=0, length=length
            )
            if not self.sharded_param._local_tensor.is_contiguous():
                raise AssertionError(
                    "Expected sharded_param._local_tensor to be contiguous"
                )
        self._sharding_spec = self.sharded_param._spec

    def __repr__(self):
        return f"FSDPParam(fqn={self._param_fqn}, orig_size={self._orig_size})"


def alloc_storage(tensor: torch.Tensor) -> None:
    size = tensor.numel() * tensor.itemsize
    if (storage := tensor.untyped_storage()).size() != size:
        storage.resize_(size)


def free_storage(tensor: torch.Tensor) -> None:
    if (storage := tensor.untyped_storage()).size() != 0:
        storage.resize_(0)


# NOTE: These bypass `nn.Module.__setattr__` checks, which incur non-trivial
# CPU overhead, if the module did not override it. For FSDP, we know we do not
# need those checks when transitioning between sharded/unsharded parameters.
def unsafe_setattr_param(
    module: nn.Module, param_name: str, param: nn.Parameter
) -> None:
    if getattr(module.__setattr__, "__func__", None) is nn.Module.__setattr__:
        module._parameters[param_name] = param
    else:  # slow path
        setattr(module, param_name, param)


def set_requires_grad_if_needed(
    src_tensor: torch.Tensor, dst_tensor: torch.Tensor
) -> None:
    # Only call `requires_grad_` if needed to avoid the Python <> C++ context
    # switch overhead
    if src_tensor.requires_grad != dst_tensor.requires_grad:
        dst_tensor.requires_grad_(src_tensor.requires_grad)<|MERGE_RESOLUTION|>--- conflicted
+++ resolved
@@ -289,26 +289,7 @@
         if self.is_dtensor:
             self._tp_spec = cast(DTensor, param)._spec
             dp_mesh, tp_mesh = (self.mesh_info.mesh, self._tp_spec.mesh)
-<<<<<<< HEAD
             self._spmd_mesh = DeviceMesh._concatenate([dp_mesh, tp_mesh])
-=======
-            dp_global_mesh = _mesh_resources.get_root_mesh(dp_mesh)
-            tp_global_mesh = _mesh_resources.get_root_mesh(tp_mesh)
-            if dp_global_mesh != tp_global_mesh or (
-                dp_global_mesh is None or tp_global_mesh is None
-            ):
-                raise AssertionError(
-                    "FSDP requires the DP and model parallel TP/EP mesh to have the same parent mesh but got: \n"
-                    f"DP's global mesh: {dp_global_mesh}\nTP/EP's global mesh: {tp_global_mesh}"
-                )
-            name_dims_error = "FSDP requires named DeviceMesh dims for ND parallelism"
-            if dp_mesh.mesh_dim_names is None:
-                raise AssertionError(name_dims_error)
-            if tp_mesh.mesh_dim_names is None:
-                raise AssertionError(name_dims_error)
-            submesh_names = dp_mesh.mesh_dim_names + tp_mesh.mesh_dim_names
-            self._spmd_mesh = dp_global_mesh[submesh_names]
->>>>>>> baf793c5
             if len(self._tp_spec.placements) > 2:
                 raise NotImplementedError(
                     f"FSDP only supports 1D TP/EP or 2D EP+TP, not {self._tp_spec.placements}"
