import collections
import itertools
import os
import warnings
from typing import (
    Any,
    Callable,
    Deque,
    Dict,
    Generator,
    Iterable,
    Iterator,
    List,
    no_type_check,
    Optional,
    Set,
    Tuple,
    Union,
)

import torch
import torch.distributed as dist
import torch.distributed.fsdp._exec_order_utils as exec_order_utils
import torch.distributed.fsdp._traversal_utils as traversal_utils
import torch.distributed.fsdp.fully_sharded_data_parallel as fsdp_file
import torch.nn as nn
from torch.distributed._tensor import DeviceMesh, mesh_resources
from torch.distributed.algorithms._comm_hooks import default_hooks
from torch.distributed.distributed_c10d import _get_default_group
from torch.distributed.fsdp._common_utils import (
    _FSDPDeviceHandle,
    _FSDPState,
    _get_module_fsdp_state,
    _is_fsdp_flattened,
    _named_parameters_with_duplicates,
    clean_tensor_name,
    TrainingState,
)
<<<<<<< HEAD
from torch.distributed.fsdp._flat_param import (
    _FSDP_USE_FULL_PREC_IN_EVAL,
    FlatParameter,
    FlatParamHandle,
    HandleShardingStrategy,
)
=======
from torch.distributed.fsdp._fsdp_extensions import _set_fsdp_extensions
>>>>>>> 51a8c166
from torch.distributed.fsdp._limiter_utils import _FreeEventQueue
from torch.distributed.fsdp.api import (
    BackwardPrefetch,
    CPUOffload,
    FullOptimStateDictConfig,
    FullStateDictConfig,
    MixedPrecision,
    ShardingStrategy,
    StateDictConfig,
    StateDictType,
)
from torch.distributed.fsdp.wrap import _Policy
from torch.distributed.tensor.parallel.fsdp import DTensorExtensions
from torch.distributed.utils import _sync_params_and_buffers
from torch.utils.hooks import RemovableHandle

_TORCHDISTX_AVAIL = True
try:
    from torchdistx import deferred_init, fake  # type: ignore[import]
except ImportError:
    _TORCHDISTX_AVAIL = False

PARAM_BROADCAST_BUCKET_SIZE = int(250 * 1024 * 1024)
FSDP_SYNCED = "_fsdp_synced"
# Specification of process groups for hybrid sharding strategies.
HybridShardProcessGroupType = Tuple[dist.ProcessGroup, dist.ProcessGroup]
# Overall specification of process group.
ProcessGroupType = Optional[Union[dist.ProcessGroup, HybridShardProcessGroupType]]


# TODO (awgu): Refactor this later
SHARDING_STRATEGY_MAP = {
    ShardingStrategy.NO_SHARD: HandleShardingStrategy.NO_SHARD,
    ShardingStrategy.FULL_SHARD: HandleShardingStrategy.FULL_SHARD,
    ShardingStrategy.SHARD_GRAD_OP: HandleShardingStrategy.SHARD_GRAD_OP,
    ShardingStrategy.HYBRID_SHARD: HandleShardingStrategy.HYBRID_SHARD,
    ShardingStrategy._HYBRID_SHARD_ZERO2: HandleShardingStrategy._HYBRID_SHARD_ZERO2,
}
HYBRID_SHARDING_STRATEGIES = [
    ShardingStrategy.HYBRID_SHARD,
    ShardingStrategy._HYBRID_SHARD_ZERO2,
]
NO_RESHARD_AFTER_FORWARD_STRATEGIES = (
    ShardingStrategy.SHARD_GRAD_OP,
    ShardingStrategy._HYBRID_SHARD_ZERO2,
)


# NOTE: Since non-self attributes cannot be type annotated, several attributes
# on `state` are defined first as local variables before being assigned.


@no_type_check
def _init_process_group_state(
    state: _FSDPState,
    process_group: ProcessGroupType,
    sharding_strategy: ShardingStrategy,
    policy: Optional[_Policy],
    device_mesh: Optional[DeviceMesh] = None,
) -> _FSDPState:
    if process_group is not None and device_mesh is not None:
        raise ValueError(
            "Cannot pass both process_group and device_mesh at the "
            "same time. Please just pass only one of them."
        )
    is_hybrid_strategy = sharding_strategy in HYBRID_SHARDING_STRATEGIES
    if is_hybrid_strategy:
        if process_group is None and policy is None and device_mesh is None:
            # Raise an error here, since this is manual wrapping with no process group
            # passed in, there is no way to ensure all wrapped FSDP instances use the same
            # process groups.
            raise ValueError(
                f"Manual wrapping with {sharding_strategy}",
                "requires explicit specification of process group or device_mesh.",
            )
        else:
            state = _init_process_group_state_for_hybrid_shard(
                state, process_group, device_mesh
            )
    else:
        if device_mesh:
            state._device_mesh = device_mesh
            state.process_group = device_mesh.get_dim_groups(mesh_dim=0)
        else:
            state.process_group = (
                process_group if process_group is not None else _get_default_group()
            )

    state.rank = state.process_group.rank()
    state.world_size = state.process_group.size()
    data_parallel_world_size = state.world_size
    if is_hybrid_strategy:
        data_parallel_world_size *= state._inter_node_pg.size()
    state._gradient_predivide_factor = (
        default_hooks.DefaultState._get_gradient_predivide_factor(
            data_parallel_world_size
        )
    )
    state._gradient_postdivide_factor = (
        data_parallel_world_size / state._gradient_predivide_factor
    )
    return state


@no_type_check
def _init_process_group_state_for_hybrid_shard(
    state: _FSDPState,
    process_group: ProcessGroupType,
    device_mesh: DeviceMesh,
) -> _FSDPState:
    if device_mesh:
        if _is_valid_hybrid_shard_device_mesh(device_mesh):
            state._device_mesh = device_mesh
            # We currently only allow _inter_node_pg to be the outermost dimension, and the
            # process_group(intra_node) to be the innermost dimension.
            state._inter_node_pg = device_mesh.get_dim_groups(mesh_dim=0)
            state.process_group = device_mesh.get_dim_groups(mesh_dim=1)
        else:
            raise ValueError(
                "Expected device_mesh to have ndim=2 "
                f"but got {len(device_mesh.get_dim_groups())}"
            )
    elif process_group is None:
        default_group = _get_default_group()
        intra_node_group, inter_node_group = _init_intra_and_inter_node_groups(
            default_group, state._device_handle.device_count()
        )
        # we shard across intra-node
        state.process_group = intra_node_group
        # save _inter_node_pg to allreduce across.
        state._inter_node_pg = inter_node_group
    else:
        # Check type and assign state.process_group and state._inter_node_pg.
        if _is_valid_hybrid_shard_pg_type(process_group):
            # Assuming that user passed in as intra node group and inter node group
            # as documented.
            state.process_group, state._inter_node_pg = process_group
        else:
            raise ValueError(
                "Expected process_group to be passed in as either None or "
                f"Tuple[dist.ProcessGroup, dist.ProcessGroup] but got {type(process_group)}"
            )
    # Create state for allreduce
    state._inter_node_state = _get_default_comm_hook_state(
        process_group=state._inter_node_pg,
    )
    return state


@no_type_check
def _is_valid_hybrid_shard_pg_type(process_group: Any) -> bool:
    return (
        isinstance(process_group, tuple)
        and len(process_group) == 2
        and all(isinstance(pg, dist.ProcessGroup) for pg in process_group)
    )


@no_type_check
def _is_valid_hybrid_shard_device_mesh(device_mesh: DeviceMesh) -> bool:
    parent_mesh = mesh_resources.get_parent_mesh(device_mesh)
    if parent_mesh is not None:
        raise RuntimeError(
            f"Found device_mesh {device_mesh} passed in has a parent device_mesh {parent_mesh}.",
            "Hybrid sharding + TP is not supported yet.",
        )
    return isinstance(device_mesh, DeviceMesh) and device_mesh.ndim == 2


@no_type_check
def _init_intra_node_process_group(num_devices_per_node: int) -> dist.ProcessGroup:
    """
    Returns a process group across the current node.
    For example, given each row is a distinct node:
    0 1 2 3 4 5 6 7 8
    9 10 11 12 13 14 15
    This API would return an intra-node subgroup across
    [0, 7] or [8, 15] depending on the process's rank.
    For example, rank 3 would get [0, 7].
    """
    intra_node_subgroup, _ = dist.new_subgroups(num_devices_per_node)
    return intra_node_subgroup


@no_type_check
def _init_inter_node_process_group(
    global_process_group: dist.ProcessGroup,
    num_devices_per_node: int,
) -> dist.ProcessGroup:
    """
    Returns an inter-node process group where each contained rank has
    the same local rank. For example, given each row is a distinct node:
    0 1 2 3 4 5 6 7 8
    9 10 11 12 13 14 15
    This API would return inter-node process group {0, 8}, {1, 9}, {2, 10}, and so forth
    depending on the process's rank. For example, rank 1 would get {1, 9}, rank 5
    would get {5, 13}.
    """
    # the inter-node pg that is returned
    inter_node_pg = None
    sharding_backend = dist.get_backend(global_process_group)
    world_size = dist.get_world_size(global_process_group)
    # Assuming fully homogeneous setup
    num_nodes = world_size // num_devices_per_node
    my_local_rank = dist.get_rank(global_process_group) % num_devices_per_node
    for local_rank in range(num_devices_per_node):
        ranks_for_inter_group = [
            local_rank + (i * num_devices_per_node) for i in range(num_nodes)
        ]
        # every rank always needs to call dist.new_group
        grp = dist.new_group(ranks=ranks_for_inter_group, backend=sharding_backend)
        if local_rank == my_local_rank:
            inter_node_pg = grp

    assert (
        inter_node_pg is not None
    ), f"{my_local_rank} expected to assign inter-node pg, but did not"
    return inter_node_pg


def _init_intra_and_inter_node_groups(
    global_process_group: dist.ProcessGroup,
    num_devices_per_node: int,
) -> Tuple[dist.ProcessGroup, dist.ProcessGroup]:
    """
    Initializes intra and inter-node process groups and returns the ones corresponding
    to this process's rank.
    This function can be used to initialize process groups for ``HYBRID_SHARD`` or
    ``_HYBRID_SHARD_ZERO2`` in FSDP.
    This function assumes each node has an equal number of CUDA-enabled devices.
    Returns:
        Tuple[dist.ProcessGroup, dist.ProcessGroup]: Intra and inter-node process group.
    """
    return (
        _init_intra_node_process_group(num_devices_per_node),
        _init_inter_node_process_group(global_process_group, num_devices_per_node),
    )


@no_type_check
def _init_ignored_module_states(
    state: _FSDPState,
    module: nn.Module,
    ignored_modules: Optional[Iterable[torch.nn.Module]],
    ignored_states: Union[
        Optional[Iterable[torch.nn.Parameter]], Optional[Iterable[torch.nn.Module]]
    ] = None,
) -> _FSDPState:
    if ignored_modules is not None and ignored_states is not None:
        raise ValueError(
            "Cannot pass both ignored_modules and ignored_states at the "
            "same time. Please just pass ignored_states."
        )
    ignored_parameters = None
    passed_as_ignored_states = ignored_states is not None
    if passed_as_ignored_states:
        ignored_states_list = list(ignored_states)
        _check_ignored_states(ignored_states_list, True)
    else:
        ignored_states_list = []
        _check_ignored_states(
            list(ignored_modules) if ignored_modules is not None else [], False
        )
    if len(ignored_states_list) > 0:
        if isinstance(ignored_states_list[0], nn.Parameter):
            ignored_parameters = ignored_states_list
        else:
            ignored_modules = ignored_states_list
    state._ignored_modules = _get_ignored_modules(module, ignored_modules)
    state._ignored_params = _get_ignored_params(
        module,
        state._ignored_modules,
        ignored_parameters,
    )
    state._ignored_buffer_names = _get_ignored_buffer_names(
        module,
        state._ignored_modules,
    )
    # TODO: FSDP's contract for buffers is not well-defined. They are
    # implicitly ignored for most functionality since they are not sharded;
    # however, FSDP still imposes some semantics on buffers (e.g. buffer mixed
    # precision). We should formalize this contract and decide if we need to
    # compute and store `_ignored_buffers`.
    return state


def _check_ignored_states(
    ignored_states: List[Any], passed_as_ignored_states: bool
) -> None:
    """
    Checks that the ignored states are uniformly parameters or uniformly
    modules. We may remove this check in the future if we permit mixing.
    """
    if len(ignored_states) == 0:
        return
    if passed_as_ignored_states:
        all_params = all(isinstance(state, nn.Parameter) for state in ignored_states)
        all_modules = all(isinstance(state, nn.Module) for state in ignored_states)
        if not all_params and not all_modules:
            # Sort for consistent ordering for unit test regex matching
            sorted_types = sorted(
                {type(state) for state in ignored_states}, key=lambda x: repr(x)
            )
            raise ValueError(
                "ignored_states expects all nn.Parameter or all nn.Module list "
                f"elements but got types {sorted_types}"
            )
    else:
        if not all(isinstance(state, nn.Module) for state in ignored_states):
            sorted_types = sorted(
                {type(state) for state in ignored_states}, key=lambda x: repr(x)
            )
            raise ValueError(
                "ignored_modules expects nn.Module list elements but got "
                f"types {sorted_types}"
            )


@no_type_check
def _init_device_handle(
    state: _FSDPState,
    module: nn.Module,
    ignored_params: Set[nn.Parameter],
    device_id: Optional[Union[int, torch.device]],
) -> _FSDPState:
    """
    Determines device handle used for initializing FSDP. If a device is specified by ``device_id``,
    then returns device handle corresponds to that device type. Otherwise, If the
    module is already on a non-CPU device, then the device type is that non-CPU device type.
    If the module is on CPU or meta, then the device type is the current cuda device.

    This method will be called once ignored paramters was determined, as the device handle maybe needed
    for other initialization.
    """
    determined_device = None
    if device_id is not None:
        determined_device = (
            device_id
            if isinstance(device_id, torch.device)
            else torch.device(device_id)
        )
    if determined_device is None:
        for param in _get_orig_params(module, ignored_params):
            if param.device.type in {"cpu", "meta"}:
                continue
            if determined_device is None:
                determined_device = param.device
            else:
                if param.device.type != determined_device.type:
                    raise RuntimeError(
                        f"FSDP does not support modules with different device types "
                        f"but got params on {determined_device.type} and {param.device.type}"
                    )
        determined_device = determined_device or torch.device(
            "cuda", torch.cuda.current_device()
        )

    state._device_handle = _FSDPDeviceHandle.from_device(determined_device)
    return state


@no_type_check
def _init_buffer_state(
    state: _FSDPState,
    module: nn.Module,
) -> _FSDPState:
    state._buffer_names = _get_buffer_names(module)
    # Save a mapping from clean fully-qualified buffer name (starting from
    # `module`) to its original dtype for restoring that dtype during model
    # checkpointing when buffer mixed precision is enabled. The names should
    # be clean since the casting happens in a `summon_full_params()` context.
    _buffer_name_to_orig_dtype: Dict[str, torch.dtype] = {}
    for buffer_name, buffer in module.named_buffers():
        buffer_name = clean_tensor_name(buffer_name)
        _buffer_name_to_orig_dtype[buffer_name] = buffer.dtype
    state._buffer_name_to_orig_dtype = _buffer_name_to_orig_dtype
    return state


@no_type_check
def _init_core_state(
    state: _FSDPState,
    sharding_strategy: Optional[ShardingStrategy],
    mixed_precision: Optional[MixedPrecision],
    cpu_offload: Optional[CPUOffload],
    limit_all_gathers: bool,
    use_orig_params: bool,
    backward_prefetch_limit: int,
    forward_prefetch_limit: int,
) -> _FSDPState:
    # We clamp the strategy to `NO_SHARD` for world size of 1 since they are
    # currently functionally equivalent. This may change if/when we integrate
    # FSDP with MoE.
    if state.world_size == 1:
        if sharding_strategy != ShardingStrategy.NO_SHARD:
            warnings.warn(
                "FSDP is switching to use `NO_SHARD` instead of "
                f"{sharding_strategy or ShardingStrategy.FULL_SHARD} since "
                "the world size is 1."
            )
        sharding_strategy = ShardingStrategy.NO_SHARD
    state.sharding_strategy = sharding_strategy or ShardingStrategy.FULL_SHARD
    state.mixed_precision = mixed_precision or MixedPrecision()
    if mixed_precision is not None:
        torch._C._log_api_usage_once(
            f"torch.distributed.fsdp.mixed_precision.{str(state.mixed_precision)}"
        )
    state._use_full_prec_in_eval = (
        os.environ.get(_FSDP_USE_FULL_PREC_IN_EVAL, "") == "1"
    )
    state.cpu_offload = cpu_offload or CPUOffload()
    state.limit_all_gathers = limit_all_gathers
    state._use_orig_params = use_orig_params
    state.training_state = TrainingState.IDLE
    state._is_root = None
    state._free_event_queue = _FreeEventQueue()
    state._debug_level = dist.get_debug_level()
    state._exec_order_data = exec_order_utils._ExecOrderData(
        state._debug_level,
        backward_prefetch_limit,
        forward_prefetch_limit,
    )
    # Mapping from fully sharded module to the handles it is responsible to
    # unshard and reshard (see [Note: Fully Sharded Module])
    _fully_sharded_module_to_handle: Dict[nn.Module, FlatParamHandle] = dict()
    state._fully_sharded_module_to_handle = _fully_sharded_module_to_handle
    # Invariant: `state.params` contains exactly the `FlatParameter`s of the
    # handles in `state._handle`
    _handle: FlatParamHandle = None
    state._handle = _handle
    params: List[FlatParameter] = []
    state.params = params
    return state


@no_type_check
def _init_runtime_state(
    state: _FSDPState,
) -> _FSDPState:
    _root_pre_forward_handles: List[RemovableHandle] = []
    state._root_pre_forward_handles = _root_pre_forward_handles
    _pre_forward_handles: List[RemovableHandle] = []
    state._pre_forward_handles = _pre_forward_handles
    _post_forward_handles: List[RemovableHandle] = []
    state._post_forward_handles = _post_forward_handles
    state._sync_gradients = True
    state._comm_hook = None
    state._comm_hook_state = None
    # Used to prevent running the pre-backward hook multiple times
    return state


@no_type_check
def _init_prefetching_state(
    state: _FSDPState,
    backward_prefetch: BackwardPrefetch,
    forward_prefetch: bool,
) -> _FSDPState:
    state.backward_prefetch = backward_prefetch
    state.forward_prefetch = forward_prefetch
    # The data structures use tuples of handles to generalize over the case
    # where a module's forward involves multiple handles.
    return state


@no_type_check
def _init_extension(state: _FSDPState, device_mesh: DeviceMesh = None) -> _FSDPState:
    # TODO: we need to add additional check once we support FSDP + PiPPy.
    # This check is currently sufficient, since we only support FSDP + TP.
    if device_mesh:
        state._enable_extension = (
            mesh_resources.get_parent_mesh(state._device_mesh) is not None
        )

        if state._enable_extension:
            try:
                _set_fsdp_extensions(DTensorExtensions())
            except BaseException as e:
                warnings.warn(
                    "PyTorch doesn't have TensorFlattener extension point available"
                    "2D parallelism won't work with FSDP"
                    f"exception: {e}"
                )
    return state


@no_type_check
def _init_state_dict_state(state: _FSDPState) -> _FSDPState:
    state._state_dict_type = StateDictType.FULL_STATE_DICT
    state_dict_config: StateDictConfig = FullStateDictConfig()
    state._optim_state_dict_config = FullOptimStateDictConfig()
    state._state_dict_config = state_dict_config
    unshard_params_ctx: Dict[nn.Module, Generator] = {}
    state._unshard_params_ctx = unshard_params_ctx

    return state


@no_type_check
def _init_param_handle_from_module(
    state: _FSDPState,
    fully_sharded_module: nn.Module,
    device_id: Optional[Union[int, torch.device]],
    param_init_fn: Optional[Callable[[nn.Module], None]],
    sync_module_states: bool,
) -> _FSDPState:
    """
    Initializes a ``FlatParamHandle`` from a module ``fully_sharded_module``.
    """
    _check_single_device_module(fully_sharded_module, state._ignored_params, device_id)
    device_from_device_id = _get_device_from_device_id(device_id, state.rank)
    is_meta_module, is_torchdistX_deferred_init = _need_to_materialize_module(
        fully_sharded_module, state._ignored_params, state._ignored_modules
    )
    # Materialize the module if needed
    if (is_meta_module or is_torchdistX_deferred_init) and param_init_fn is not None:
        _materialize_with_param_init_fn(
            fully_sharded_module, param_init_fn, state._ignored_modules
        )
    elif is_meta_module:
        _materialize_meta_module(
            fully_sharded_module, device_id, state._ignored_modules
        )
    elif is_torchdistX_deferred_init:
        deferred_init.materialize_module(
            fully_sharded_module,
            check_fn=lambda submodule: _get_module_fsdp_state(submodule) is None
            and submodule not in state._ignored_modules,
        )

    ignored_buffers = {
        buffer
        for ignored_module in state._ignored_modules
        for buffer in ignored_module.buffers()
    }

    _move_module_to_device(
        fully_sharded_module,
        state._ignored_params,
        ignored_buffers,
        device_from_device_id,
    )
    state.compute_device = _get_compute_device(
        fully_sharded_module,
        state._ignored_params,
        device_from_device_id,
        state.rank,
    )

    managed_params = list(_get_orig_params(fully_sharded_module, state._ignored_params))
    if sync_module_states:
        _sync_module_params_and_buffers(
            fully_sharded_module, managed_params, state.process_group
        )
        if state.sharding_strategy in HYBRID_SHARDING_STRATEGIES:
            _sync_module_params_and_buffers(
                fully_sharded_module, managed_params, state._inter_node_pg
            )
    _init_param_handle_from_params(state, managed_params, fully_sharded_module)
    return state


@no_type_check
def _init_param_handle_from_params(
    state: _FSDPState,
    params: List[nn.Parameter],
    fully_sharded_module: nn.Module,
):
    if len(params) == 0:
        return
    handle = FlatParamHandle(
        params,
        fully_sharded_module,
        state.compute_device,
        SHARDING_STRATEGY_MAP[state.sharding_strategy],
        state.cpu_offload.offload_params,
        state.mixed_precision.param_dtype,
        state.mixed_precision.reduce_dtype,
        state.mixed_precision.keep_low_precision_grads,
        state.process_group,
        state._use_orig_params,
    )
    handle.shard()
    assert not state._handle
    state.params.append(handle.flat_param)
    state._handle = handle
    state._fully_sharded_module_to_handle[handle._fully_sharded_module] = handle
    cpu_device = torch.device("cpu")
    if state.cpu_offload.offload_params and handle.flat_param.device != cpu_device:
        handle.flat_param_to(cpu_device)


def _get_ignored_modules(
    root_module: nn.Module,
    _ignored_modules: Optional[Iterable[torch.nn.Module]],
) -> Set[nn.Module]:
    """
    Checks that ``_ignored_modules`` is an iterable of ``nn.Module`` s without
    any FSDP instances, and returns the modules contained in their module
    subtrees as a :class:`set`. Nested FSDP instances are excluded, but their
    already-computed ignored modules are included.

    ``_ignored_modules`` represents the argument passed by the user to FSDP.
    """
    msg_prefix = "`ignored_modules` should be an iterable of `torch.nn.Module`s "
    try:
        ignored_root_modules = (
            set(_ignored_modules) if _ignored_modules is not None else set()
        )
    except TypeError as e:
        raise TypeError(msg_prefix + f"but got {type(_ignored_modules)}") from e
    for module in ignored_root_modules:
        if not isinstance(module, torch.nn.Module):
            raise TypeError(msg_prefix + f"but got an iterable with {type(module)}")
        if _get_module_fsdp_state(module):
            # TODO: We may relax this by taking the FSDP instance's wrapped
            # module to provide more flexibility to the user.
            raise ValueError("`ignored_modules` should not include FSDP modules")
    # Treat modules that cannot compose with `fully_shard` as ignored modules,
    # meaning that their subtrees are ignored
    for module in root_module.modules():
        if not traversal_utils._composable(module):
            ignored_root_modules.add(module)
    # NOTE: Even if `ignored_root_modules` is empty, do not return early so
    # that this FSDP instance can get any ignored modules from its children.

    # Include child modules and exclude nested FSDP modules themselves
    ignored_modules = {
        child
        for module in ignored_root_modules
        for child in module.modules()
        if not isinstance(child, fsdp_file.FullyShardedDataParallel)
    }
    if root_module in ignored_modules:
        warnings.warn(
            "Trying to ignore the top-level module passed into the FSDP "
            "constructor itself will result in all parameters being "
            f"ignored and is not well-supported: {module}"
        )
    # Include nested FSDP modules' ignored modules
    for submodule in root_module.modules():
        optional_fsdp_state = _get_module_fsdp_state(submodule)
        if optional_fsdp_state is not None:
            assert hasattr(optional_fsdp_state, "_ignored_modules")
            ignored_modules.update(optional_fsdp_state._ignored_modules)
    return ignored_modules


def _get_ignored_params(
    root_module: torch.nn.Module,
    ignored_modules: Set[torch.nn.Module],
    ignored_parameters: Optional[Iterable[torch.nn.Parameter]] = None,
) -> Set[torch.nn.Parameter]:
    """
    Returns the parameters of the modules in ``ignored_modules`` and
    the parameters in ``ignored_parameters``, excluding any :class:`FlatParameter` s.
    """
    all_ignored_params: Set[torch.nn.Parameter] = set()

    params_in_ignored_modules = {
        p for m in ignored_modules for p in m.parameters() if not _is_fsdp_flattened(p)
    }

    all_ignored_params.update(params_in_ignored_modules)

    if ignored_parameters is not None:
        params_in_ignored_parameters = {
            p for p in ignored_parameters if not _is_fsdp_flattened(p)
        }
        all_ignored_params.update(params_in_ignored_parameters)

    # Always include nested FSDP modules' ignored parameters
    for submodule in root_module.modules():
        optional_fsdp_state = _get_module_fsdp_state(submodule)
        if optional_fsdp_state is not None:
            assert hasattr(optional_fsdp_state, "_ignored_params")
            all_ignored_params.update(optional_fsdp_state._ignored_params)

    return all_ignored_params


def _get_ignored_buffer_names(
    root_module: torch.nn.Module,
    ignored_modules: Set[torch.nn.Module],
) -> Set[str]:
    """
    Returns the cleaned buffer FQNs in ``ignored_modules``
    """
    all_ignored_buffer_names: Set[str] = set()

    buffers_in_ignored_modules = {
        buffer for m in ignored_modules for buffer in m.buffers()
    }

    all_ignored_buffer_names.update(
        {
            clean_tensor_name(buffer_name)
            for buffer_name, buffer in root_module.named_buffers()
            if buffer in buffers_in_ignored_modules
        }
    )

    # Always include nested FSDP modules' ignored buffer names
    for submodule in root_module.modules():
        optional_fsdp_state = _get_module_fsdp_state(submodule)
        if optional_fsdp_state is not None:
            assert hasattr(optional_fsdp_state, "_ignored_buffer_names")
            all_ignored_buffer_names.update(optional_fsdp_state._ignored_buffer_names)

    return all_ignored_buffer_names


def _get_buffer_names(root_module: nn.Module) -> Set[str]:
    """
    Returns the fully prefixed names of all buffers in the module hierarchy
    rooted at ``root_module`` as a class:`set`.
    """
    return {
        clean_tensor_name(buffer_name) for buffer_name, _ in root_module.named_buffers()
    }


def _check_single_device_module(
    module: nn.Module,
    ignored_params: Set[nn.Parameter],
    device_id: Optional[Union[int, torch.device]],
) -> None:
    """
    Raises an error if ``module`` has original parameters on multiple devices,
    ignoring the parameters in ``ignored_params``. Thus, after this method, the
    module must be either fully on the CPU or fully on a non-CPU device.
    """
    devices = {param.device for param in _get_orig_params(module, ignored_params)}
    # We allow module to be partially on CPU and partially on GPU if device_id is not
    # None, since the device_id arg will result in the CPU portion being moved to
    # GPU. This is useful in cases where part of the module may be parallelized
    # by another algorithm and may already be on GPU. We'd like to enforce device_id
    # to not be None, otherwise we'd flatten parameters in a mixed module which is
    # not supported.
    if len(devices) == 2 and torch.device("cpu") in devices:
        if device_id is None:
            raise RuntimeError(
                "To support a module with both CPU and GPU params, "
                "please pass in device_id argument."
            )
    elif len(devices) > 1:
        raise RuntimeError(
            f"FSDP only supports single device modules but got params on {devices}"
        )


def _get_device_from_device_id(
    device_id: Optional[Union[int, torch.device]],
    rank: int,
) -> Optional[torch.device]:
    """
    Processes ``device_id`` and returns either the corresponding device or
    ``None`` if ``device_id`` is ``None``.
    """
    if device_id is None:
        return None
    device = (
        device_id if isinstance(device_id, torch.device) else torch.device(device_id)
    )
    if device == torch.device("cuda"):
        warnings.warn(
            f"FSDP got the argument `device_id` {device_id} on rank "
            f"{rank}, which does not have an explicit index. "
            f"FSDP will use the current device {torch.cuda.current_device()}. "
            "If this is incorrect, please explicitly call `torch.cuda.set_device()` "
            "before FSDP initialization or pass in the explicit device "
            "index as the `device_id` argument."
        )
        device = torch.device("cuda", torch.cuda.current_device())
    return device


def _need_to_materialize_module(
    module: nn.Module,
    ignored_params: Set[nn.Parameter],
    ignored_modules: Set[nn.Module],
) -> Tuple[bool, bool]:
    """
    Returns if ``module`` has parameters on meta device and if ``module`` is
    using torchdistX deferred initialization. At most of the returned bools can
    be ``True``. If either is ``True``, then ``module`` needs to be
    materialized.
    """
    managed_params = list(_get_orig_params(module, ignored_params))
    is_meta_module = any(param.is_meta for param in managed_params)
    # TODO: We need to establish a contract for FSDP and buffers. For now, we
    # skip checking for meta buffers from ignored modules. We should consider
    # refactoring the initialization holistically to avoid so many traversals.
    for submodule in module.modules():
        if submodule in ignored_modules:
            continue
        for buf in submodule.buffers(recurse=False):
            is_meta_module |= buf.is_meta
    is_torchdistX_deferred_init = (
        not is_meta_module
        and _TORCHDISTX_AVAIL
        and any(fake.is_fake(param) for param in managed_params)
    )
    return is_meta_module, is_torchdistX_deferred_init


def _materialize_with_param_init_fn(
    root_module: nn.Module,
    param_init_fn: Callable[[nn.Module], None],
    ignored_modules: Set[nn.Module],
) -> None:
    if not callable(param_init_fn):
        raise ValueError(
            f"Expected {param_init_fn} to be callable but got {type(param_init_fn)}"
        )
    modules_to_materialize = _get_modules_to_materialize(root_module, ignored_modules)
    for module in modules_to_materialize:
        param_init_fn(module)


def _materialize_meta_module(
    root_module: nn.Module,
    device_from_device_id: Optional[torch.device],
    ignored_modules: Set[nn.Module],
):
    # Run default meta device initialization
    materialization_device = device_from_device_id or torch.device(
        torch.cuda.current_device()
    )
    modules_to_materialize = _get_modules_to_materialize(root_module, ignored_modules)
    try:
        # Assume that each module's `reset_parameters()` only initializes its
        # own parameters and not those of its children
        with torch.no_grad():
            for module in modules_to_materialize:
                # As a contract to the user, only call `reset_parameters()` if
                # the module has directly managed parameters/buffers
                module_state_iter = itertools.chain(
                    module.parameters(recurse=False), module.buffers(recurse=False)
                )
                has_module_states = len(list(module_state_iter)) > 0
                if has_module_states:
                    module.to_empty(device=materialization_device, recurse=False)
                    module.reset_parameters()  # type: ignore[operator]
    except BaseException as e:
        warnings.warn(
            "Unable to call `reset_parameters()` for module on meta "
            f"device with error {str(e)}. Please ensure that your module of"
            f"type {type(module)} implements a `reset_parameters()` method."
        )
        raise e


def _get_modules_to_materialize(
    root_module: nn.Module, ignored_modules: Set[nn.Module]
) -> List[nn.Module]:
    # Run BFS to collect the modules to materialize via `reset_parameters()`,
    # stopping at any module with FSDP already applied or at ignored modules.
    modules_to_materialize: List[nn.Module] = []
    queue = collections.deque([root_module])
    visited_modules: Set[nn.Module] = {root_module}
    while queue:
        module = queue.popleft()
        modules_to_materialize.append(module)
        for child_module in module.children():
            if (
                child_module not in visited_modules
                and _get_module_fsdp_state(child_module) is None
                and child_module not in ignored_modules
            ):
                visited_modules.add(child_module)
                queue.append(child_module)
    return modules_to_materialize


def _move_module_to_device(
    module: nn.Module,
    ignored_params: Set[nn.Parameter],
    ignored_buffers: Set[torch.Tensor],
    device_from_device_id: Optional[torch.device],
) -> None:
    """
    Moves ``module`` depending on ``device_from_device_id`` and its current
    device. This includes moving ignored modules' parameters.

    - If ``device_from_device_id`` is not ``None``, then this moves
    ``module`` to the device.
    - If ``device_from_device_id`` is ``None``, then this does not move
    ``module`` but warns the user if it is on CPU.

    Precondition: ``_check_single_device_module()``.
    """
    cpu_device = torch.device("cpu")
    if device_from_device_id is not None:
        # BFS from `module` without traversing any nested FSDP instances to
        # collect the parameters/buffers that have not yet been managed
        queue: Deque[nn.Module] = collections.deque()
        queue.append(module)
        params: List[nn.Parameter] = []
        buffers: List[torch.Tensor] = []
        while queue:
            curr_module = queue.popleft()
            # NOTE: We include a check to only move parameters/buffers that are
            # on CPU device. If they are on a CUDA device different from the
            # one specified by `device_id`, then this does NOT move them. This
            # is so that we can raise an error in `_get_compute_device()`.
            params.extend(
                param
                for param in curr_module.parameters(recurse=False)
                if param.device == cpu_device
            )
            buffers.extend(
                buffer
                for buffer in curr_module.buffers(recurse=False)
                if buffer.device == cpu_device
            )
            for submodule in curr_module.children():
                if not isinstance(submodule, fsdp_file.FullyShardedDataParallel):
                    queue.append(submodule)
        params_to_move = [p for p in params if p not in ignored_params]
        bufs_to_move = [p for p in buffers if p not in ignored_buffers]
        _move_states_to_device(params_to_move, bufs_to_move, device_from_device_id)
        return
    param = next(_get_orig_params(module, ignored_params), None)
    if param is not None and param.device == cpu_device:
        _warn_cpu_init()


def _move_states_to_device(
    params: List[nn.Parameter],
    buffers: List[torch.Tensor],
    device_from_device_id: Optional[torch.device],
) -> None:
    """
    Precondition: ``_check_single_device_module()`` and module's parameters and
    buffers have been materialized if needed.
    """
    if len(params) == 0 and len(buffers) == 0:
        return
    if len(params) > 0:
        current_device = params[0].device
    elif len(buffers) > 0:
        current_device = buffers[0].device
    cpu_device = torch.device("cpu")
    if device_from_device_id is not None:
        # Move the parameters and buffers like the `.data` code path in
        # `nn.Module._apply()`, which underlies `nn.Module.to()`
        for param in params:
            with torch.no_grad():
                param.data = param.to(device_from_device_id)
                if param.grad is not None:
                    param.grad.data = param.grad.to(device_from_device_id)
        for buffer in buffers:
            buffer.data = buffer.to(device_from_device_id)
    elif current_device == cpu_device:
        _warn_cpu_init()


def _warn_cpu_init():
    warnings.warn(
        "The passed-in `module` is on CPU and will thus have FSDP's sharding "
        "initialization run on CPU, which may be slower than on GPU. We "
        "recommend passing in the `device_id` argument for FSDP to move "
        "`module` to GPU for the sharding initialization. `module` must also "
        "be on GPU device to work with the `sync_module_states=True` flag "
        "since that requires GPU communication."
    )


def _get_compute_device(
    module: nn.Module,
    ignored_params: Set[nn.Parameter],
    device_from_device_id: Optional[torch.device],
    rank: int,
) -> torch.device:
    """
    Determines and returns this FSDP instance's compute device. If a device is
    specified by ``device_id``, then returns that device. Otherwise, If the
    module is already on a non-CPU device, then the compute device is that non-CPU
    device. If the module is on CPU, then the compute device is the current
    device.

    Since this method should be called after materializing the module, any
    non-CPU device should not be meta device. For now, the compute device is
    always a CUDA GPU device with its explicit index.

    Precondition: ``_check_single_device_module()`` and
    ``_move_module_to_device()``.
    """
    param = next(_get_orig_params(module, ignored_params), None)
    if param is not None and param.device.type != "cpu":
        compute_device = param.device  # Determined by model param placement
    else:
        if device_from_device_id is not None and device_from_device_id.type != "cuda":
            compute_device = device_from_device_id  # Determined by custom backend
        else:
            compute_device = torch.device("cuda", torch.cuda.current_device())
    if device_from_device_id is not None and compute_device != device_from_device_id:
        raise ValueError(
            f"Inconsistent compute device and `device_id` on rank {rank}: "
            f"{compute_device} vs {device_from_device_id}"
        )
    return compute_device


# TODO: See how to deprecate!
def _sync_module_params_and_buffers(
    module: nn.Module,
    params: List[nn.Parameter],
    process_group: dist.ProcessGroup,
) -> None:
    """
    Synchronizes module states (i.e. parameters ``params`` and all
    not-yet-synced buffers) by broadcasting from rank 0 to all ranks.

    Precondition: ``sync_module_states == True`` and ``self.process_group`` has
    been set.
    """
    module_states: List[torch.Tensor] = []
    for buffer in module.buffers():
        # Avoid re-synchronizing buffers in case of nested wrapping
        if not getattr(buffer, FSDP_SYNCED, False):
            setattr(buffer, FSDP_SYNCED, True)
            module_states.append(buffer.detach())
    module_states.extend(param.detach() for param in params)
    _check_module_states_for_sync_module_states(module_states)
    _sync_params_and_buffers(
        process_group,
        module_states,
        PARAM_BROADCAST_BUCKET_SIZE,
        src=0,
    )


def _sync_module_states(
    params: List[nn.Parameter],
    buffers: List[torch.Tensor],
    process_group: dist.ProcessGroup,
) -> None:
    # Assumes that each call to this method passes in disjoint `params` and
    # and `buffers` across calls, so there is no chance of re-synchronizing
    params_and_buffers = [param.detach() for param in params] + [
        buffer.detach() for buffer in buffers
    ]
    _check_module_states_for_sync_module_states(params_and_buffers)
    _sync_params_and_buffers(
        process_group,
        params_and_buffers,
        PARAM_BROADCAST_BUCKET_SIZE,
        src=0,
    )


def _check_module_states_for_sync_module_states(
    module_states: List[torch.Tensor],
) -> None:
    if module_states and any(
        tensor.device == torch.device("cpu") for tensor in module_states
    ):
        raise ValueError(
            "The module has CPU parameters or buffers when `sync_module_states=True`, "
            "which requires them to be on GPU. Please specify the `device_id` argument "
            "or move the module to GPU before passing it to FSDP."
        )


def _get_orig_params(
    module: nn.Module,
    ignored_params: Set[nn.Parameter],
) -> Iterator[nn.Parameter]:
    """
    Returns an iterator over the original parameters in ``module``, ignoring
    the parameters in ``ignored_params``, any ``FlatParameter`` s (which may be
    present due to nested FSDP wrapping), and any original parameters already
    flattened (only relevant when ``use_orig_params=True``).
    """
    param_gen = module.parameters()
    try:
        while True:
            param = next(param_gen)
            if param not in ignored_params and not _is_fsdp_flattened(param):
                yield param
    except StopIteration:
        pass


def _check_orig_params_flattened(
    fsdp_module,
    ignored_params: Set[nn.Parameter],
) -> None:
    """
    Checks that all original parameters have been flattened and hence made
    invisible to ``named_parameters()`` for the module hierarchy rooted at
    ``fsdp_module``. This should be called as a sanity check after flattening
    the wrapped module's parameters.
    """
    for param_name, param in _named_parameters_with_duplicates(fsdp_module):
        if param not in ignored_params and not _is_fsdp_flattened(param):
            raise RuntimeError(
                f"Found an unflattened parameter: {param_name}; "
                f"{param.size()} {param.__class__}"
            )


def _get_default_comm_hook(sharding_strategy: ShardingStrategy):
    return (
        default_hooks.allreduce_hook
        if sharding_strategy == ShardingStrategy.NO_SHARD
        else default_hooks.reduce_scatter_hook
    )


def _get_default_comm_hook_state(
    process_group: dist.ProcessGroup,
) -> default_hooks.DefaultState:
    return default_hooks.DefaultState(process_group=process_group)<|MERGE_RESOLUTION|>--- conflicted
+++ resolved
@@ -36,16 +36,13 @@
     clean_tensor_name,
     TrainingState,
 )
-<<<<<<< HEAD
 from torch.distributed.fsdp._flat_param import (
     _FSDP_USE_FULL_PREC_IN_EVAL,
     FlatParameter,
     FlatParamHandle,
     HandleShardingStrategy,
 )
-=======
 from torch.distributed.fsdp._fsdp_extensions import _set_fsdp_extensions
->>>>>>> 51a8c166
 from torch.distributed.fsdp._limiter_utils import _FreeEventQueue
 from torch.distributed.fsdp.api import (
     BackwardPrefetch,
