--- conflicted
+++ resolved
@@ -1,8 +1,3 @@
-<<<<<<< HEAD
-import traceback
-from collections import OrderedDict
-=======
->>>>>>> a15855c3
 import dataclasses
 import traceback
 from collections import OrderedDict
