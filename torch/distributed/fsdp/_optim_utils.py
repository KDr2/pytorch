import copy
import functools
import logging
import warnings
from contextlib import ExitStack
from dataclasses import dataclass, field
from typing import (
    Any,
    cast,
    Dict,
    Iterable,
    Iterator,
    List,
    NamedTuple,
    no_type_check,
    Optional,
    Sequence,
    Set,
    Tuple,
    Union,
)

import torch
import torch.distributed as dist
import torch.distributed.fsdp._traversal_utils as traversal_utils
import torch.nn as nn
from torch.distributed._shard.sharded_tensor import ShardedTensor
from torch.distributed._tensor import DTensor, Replicate
from torch.distributed.distributed_c10d import _get_pg_default_device
from torch.distributed.fsdp._common_utils import (
    _apply_to_modules,
    _FSDPState,
    _get_module_fsdp_state_if_fully_sharded_module,
    _get_param_to_fqns,
    _module_handle,
    _named_parameters_with_duplicates,
    clean_tensor_name,
)
from torch.distributed.fsdp._debug_utils import SimpleProfiler
from torch.distributed.fsdp._flat_param import FlatParameter, FlatParamHandle
from torch.distributed.fsdp._fsdp_extensions import (
    _ext_chunk_dtensor,
    _ext_chunk_tensor,
)
from torch.distributed.fsdp._runtime_utils import (
    _lazy_init,
    _reset_flat_param_grad_info_if_needed,
)
<<<<<<< HEAD
from torch.distributed.fsdp._shard_utils import _gather_state_dict
from torch.distributed.fsdp.api import ShardingStrategy
=======
from torch.distributed.fsdp.api import (
    ShardingStrategy,
    StateDictSettings,
    StateDictType,
)
>>>>>>> b3308c48
from torch.utils._pytree import tree_map_only


logger = logging.getLogger(__name__)


@dataclass
class FSDPParamInfo:
    state: _FSDPState
    handle: FlatParamHandle
    param_indices: Dict[str, int]
    param_requires_grad: List[bool]


def sorted_items(dictionary: Dict[str, Any]) -> Iterator[Tuple[str, Any]]:
    keys = sorted(dictionary.keys())
    for k in keys:
        yield k, dictionary[k]


@dataclass
class _ConsolidatedOptimState:
    """
    This holds the consolidated optimizer state on the target rank. Positive-
    dimension tensor state is communicated across ranks, while zero-dimension
    tensor state and non-tensor state is taken directly from the target rank.

    PyTorch version 1.12 moved to using zero-dimension tensors for scalar
    values, but user implemented optimizers may still use float (i.e. a
    non-tensor). Thus, we support both and handle them identically.

    Attributes:
        tensor_state (Dict[str, torch.Tensor]): Mapping from positive-dimension
            tensor state name to the unsharded flat tensor representing the
            state.
        zero_dim_tensor_state (Dict[str, torch.Tensor]): Mapping from zero-
            dimension tensor state name to its value.
        non_tensor_state (Dict[str, Any]): Mapping from non-tensor state
            name to its value.
    """

    tensor_state: Dict[str, torch.Tensor] = field(default_factory=dict)
    zero_dim_tensor_state: Dict[str, torch.Tensor] = field(default_factory=dict)
    non_tensor_state: Dict[str, Any] = field(default_factory=dict)


class _PosDimTensorInfo(NamedTuple):
    """
    Meatadata for positive-dimension tensors used internally for
    :meth:`scatter_full_optim_state_dict`.

    Attributes:
        shape (torch.Size): Sharded tensor shape (which is equal to the
            unsharded tensor shape if the tensor is optimizer state for a
            non-FSDP parameter and is hence not sharded).
        dtype (torch.dtype): Data type of the tensor.
    """

    shape: torch.Size
    dtype: torch.dtype


class _OptimStateKey(NamedTuple):
    """
    This represents an optimizer state key that may be used commonly across
    ranks. It is based on the unflattened parameter names rather than parameter
    IDs to make it independent of each rank's own optimizer construction.
    """

    unflat_param_names: Tuple[str, ...]
    is_fsdp_managed: bool


def _unflatten_optim_state(
    fsdp_param_info: FSDPParamInfo,
    flat_param_state: Dict[str, Any],
    to_save: bool,
    shard_state: bool,
    cpu_offload: bool,
) -> List[Dict[str, Any]]:
    """
    Unflattens the optimizer state, consisting of the "state" part and the
    "param_groups" part. Unflattening the "state" part involves consolidating
    the state on the target rank and remapping from flattened to unflattened
    parameter IDs, and the "param_groups" part only involves remapping from
    flattened to unflattened parameter IDs.

    Args:
        fsdp_param_info (FSDPParamInfo): The FSDP state, the handle, and a
            mapping from FQN to original parameter index.
        flat_param_state (Dict[str, Any]): Entry for the flat parameter in the
            "state" part of the optimizer state dict.
        to_save (bool): Whether to save the state on this rank.

    Returns:
        List[Dict[str, Any]]: A :class:`list` holding the entries in the
        "state" part of the optimizer state dict corresponding to the
        unflattened parameters comprising the flat parameter if on the target
        rank or an empty :class:`list` otherwise. The final optimizer state
        dict will need to map these entries using the proper unflattened
        parameter IDs.
    """
    assert (
        not shard_state or to_save
    ), "If ``shard_state`` is True, ``to_save`` has to be True."
    consolidated_state = _communicate_optim_state(
        fsdp_param_info,
        flat_param_state,
    )
    if to_save:
        unflat_param_state = _unflatten_communicated_optim_state(
            fsdp_param_info,
            consolidated_state,
            shard_state,
        )
        for optim_state in unflat_param_state:
            # We can't use .items() below cuz we'd run into a concurrent modification error
            if cpu_offload:
                for key in list(optim_state.keys()):
                    state = optim_state[key]
                    if not isinstance(state, torch.Tensor):
                        continue
                    optim_state[key] = state.cpu()
        return unflat_param_state
    else:
        return []


def _is_zero_dim_tensor(x: Any) -> bool:
    return torch.is_tensor(x) and x.dim() == 0


def _communicate_optim_state(
    fsdp_param_info: FSDPParamInfo,
    flat_param_state: Dict[str, Any],
) -> _ConsolidatedOptimState:
    """
    Communicates the optimizer state for a flat parameter across ranks. All
    ranks will hold the entire non-sharded optimizer state on GPU.

    If ``N`` is the number of tensor optimizer states in the optimizer state
    dict, then the communication complexity is 0 if ``N = 0`` and ``N + 1``
    otherwise (where the plus 1 comes from all-gathering the padding per rank).

    Args:
        fsdp_param_info (FSDPParamInfo): The FSDP state, the handle, and a
            mapping from FQN to original parameter index.
        flat_param_state (Dict[str, Any]): The entry in the "state" part of the
            optimizer state dict corresponding to the flat parameter.

    Returns:
        ConsolidatedOptimState: Consolidated optimizer state for the target
        flat parameter.
    """
    fsdp_state = fsdp_param_info.state
    flat_param = fsdp_param_info.handle.flat_param
    state = _ConsolidatedOptimState()
    tensor_state, zero_dim_tensor_state, non_tensor_state = (
        state.tensor_state,
        state.zero_dim_tensor_state,
        state.non_tensor_state,
    )

    for state_name, value in sorted_items(flat_param_state):
        # Positive-dimension tensor state: communicate across ranks
        if torch.is_tensor(value) and value.dim() > 0:
            # If the parameter is not sharded, then neither is the
            # positive-dimension tensor state, so no need to communicate it --
            # we take the target rank's value
            if (
                fsdp_state.world_size == 1
                or fsdp_state.sharding_strategy == ShardingStrategy.NO_SHARD
            ):
                tensor_state[state_name] = value
                continue
            assert (
                fsdp_state.compute_device is not None
            ), "compute_device has not been initialized"
            if value.device.type != fsdp_state.compute_device.type:
                value = value.to(fsdp_state.compute_device)
            # Assume that positive-dimension tensor optimizer state
            # has the same shape as the sharded flat parameter
            buffer_size = flat_param._full_param_padded.size()  # type: ignore[attr-defined]
            tensor_buffer = value.new_zeros(*buffer_size)
            dist.all_gather_into_tensor(
                tensor_buffer, value, group=fsdp_state.process_group
            )
            fsdp_state._device_handle.synchronize()
            unpadded_numel = cast(
                nn.Parameter, flat_param._unpadded_unsharded_size
            ).numel()
            tensor_state[state_name] = tensor_buffer[:unpadded_numel]
        # Zero-dimension tensor state and non-tensor state: take this rank's
        # value directly
        else:
            if _is_zero_dim_tensor(value):
                zero_dim_tensor_state[state_name] = value.detach().clone()
            else:
                non_tensor_state[state_name] = value
    return state


def _unflatten_communicated_optim_state(
    fsdp_param_info: FSDPParamInfo,
    state: _ConsolidatedOptimState,
    shard_state: bool,
) -> List[Dict[str, Any]]:
    """
    Unflattens the communicated optimizer state (given by ``tensor_state``,
    ``non_tensor_state``, and ``zero_dim_tensor_state``) for a single flat
    parameter. This should only be called on the target rank.

    Args:
        fsdp_param_info (FSDPParamInfo): The FSDP state, the handle, and a
            mapping from FQN to original parameter index.
        state (_ConsolidatedOptimState): Consolidated optimizer state.

    Returns:
        List[Dict[str, Any]]: A :class:`list` holding the entries in the
        "state" part of the optimizer state dict corresponding to the
        unflattened parameters comprising the flat parameter. The final
        optimizer state dict will need to map these entries using the proper
        unflattened parameter IDs.
    """
    fsdp_state = fsdp_param_info.state
    handle = fsdp_param_info.handle
    flat_param = handle.flat_param
    unflat_param_state: List[Dict[str, Any]] = []
    flat_param_views: Dict[str, Iterator] = {}
    num_unflat_params = flat_param._num_params
    tensor_state, zero_dim_tensor_state, non_tensor_state = (
        state.tensor_state,
        state.zero_dim_tensor_state,
        state.non_tensor_state,
    )

    for _ in range(num_unflat_params):
        unflat_state_param = {}
        # Add positive-dimension tensor state: unflatten with views
        for state_name, flat_tensor in sorted_items(tensor_state):
            views_generated = state_name in flat_param_views
            if not views_generated:
                views = handle._get_unflat_views(flat_tensor)
                flat_param_views[state_name] = views
            else:
                views = flat_param_views[state_name]
            optim_state: Union[torch.Tensor, ShardedTensor, DTensor] = next(views)
            if shard_state:
                osd_config = fsdp_state._optim_state_dict_config
                if getattr(osd_config, "_use_dtensor", False):
                    assert fsdp_state._device_mesh is not None
                    optim_state = _ext_chunk_dtensor(
                        optim_state, fsdp_state.rank, fsdp_state._device_mesh
                    )
                else:
                    assert fsdp_state.process_group is not None
                    optim_state = _ext_chunk_tensor(
                        optim_state,
                        fsdp_state.rank,
                        fsdp_state.world_size,
                        fsdp_state._device_handle.device_count(),
                        fsdp_state.process_group,
                    )
            unflat_state_param[state_name] = optim_state

        # Add zero-dimension tensor state: take the target rank's value
        for state_name, zero_dim_tensor in sorted_items(zero_dim_tensor_state):
            unflat_state_param[state_name] = zero_dim_tensor
        # Add non-tensor state: take the target rank's value
        for state_name, non_tensor in sorted_items(non_tensor_state):
            unflat_state_param[state_name] = non_tensor
        unflat_param_state.append(unflat_state_param)
    return unflat_param_state


def _broadcast_processed_state(
    fsdp_state: _FSDPState,
    optim_state: Dict[str, Any],
    group: Optional[dist.ProcessGroup],
) -> Dict[str, Any]:
    objects: List[Any] = [None]
    if fsdp_state.rank == 0:
        objects[0] = tree_map_only(
            torch.Tensor,
            lambda v: v.cpu() if v.dim() == 0 else _PosDimTensorInfo(v.shape, v.dtype),
            optim_state,
        )
    dist.broadcast_object_list(objects, src=0, group=group)
    if fsdp_state.rank == 0:
        return optim_state
    else:
        return objects[0]


def _broadcast_state(
    fsdp_state: _FSDPState, state: Any, group: Optional[dist.ProcessGroup]
) -> Any:
    if fsdp_state.rank == 0:
        if not isinstance(state, torch.Tensor) or state.dim() == 0:
            return state
        tensor = state.to(fsdp_state.compute_device)
    else:
        if isinstance(state, torch.Tensor):
            assert state.dim() == 0, (
                "For non-zero ranks, a tensor state should have zero dimension, "
                "but got the state with shape {state.shape()}."
            )
            return state
        elif not isinstance(state, _PosDimTensorInfo):
            return state
        tensor = torch.zeros(
            state.shape, dtype=state.dtype, device=fsdp_state.compute_device
        )
    dist.broadcast(tensor, src=0, group=group)
    return tensor


def _shard_orig_param_state(
    fsdp_param_info: FSDPParamInfo,
    fqn: str,
    optim_state: Dict[str, Any],
) -> Dict[str, Any]:
    """
    Shard the optimizer state for the original parameter with the name ``fqn``.
    This API should only be used when ``use_orig_params`` is True.
    """
    if not optim_state:
        return {}
    fsdp_state = fsdp_param_info.state
    flat_param = fsdp_param_info.handle.flat_param
    param_idx = fsdp_param_info.param_indices[fqn]
    shard_param_info = flat_param._shard_param_infos[param_idx]  # type: ignore[attr-defined]
    optim_state = _gather_state_dict(
        optim_state, pg=fsdp_state.process_group, device=fsdp_state.compute_device
    )
    if not shard_param_info.in_shard:
        return {}
    # Flatten and shard the state.
    new_optim_state: Dict[str, Any] = {}
    intra_param_start_idx = shard_param_info.intra_param_start_idx
    intra_param_end_idx = shard_param_info.intra_param_end_idx
    for state_name, value in optim_state.items():
        if (
            torch.is_tensor(value)
            and value.dim() > 0
            and fsdp_state.sharding_strategy != ShardingStrategy.NO_SHARD
        ):
            value = value.flatten()[intra_param_start_idx : intra_param_end_idx + 1]  # type: ignore[operator]
        new_optim_state[state_name] = value
    return new_optim_state


def _flatten_optim_state_dict(
    optim_state_dict: Dict[str, Any],
    model: nn.Module,
    use_orig_params: bool = False,
    optim: Optional[torch.optim.Optimizer] = None,
    rank0_only: bool = False,
    group: Optional[dist.ProcessGroup] = None,
) -> Dict[str, Any]:
    """
    Flattens the full optimizer state dict, still keying by unflattened parameter
    names.

    If ``use_orig_params`` is True, each rank will have all FSDP-managed
    parameters but some of these parameters may be empty due to the sharding.
    For a regular optim.Optimizer, states for those empty parameters will
    not be initialized. So, when aggregating the FQNs across ranks, no assert
    will be raised on a rank even if it does not have all the states -- it is
    valid and FSDP know how to aggregate them. However, FSDP has to ignore
    handling those parameters that are not managed by FSDP and do not exist on
    the local rank -- it is managed by other parallelism and FSDP does not
    know ho to handle/aggregate them.

    Note that ``_flatten_tensor_optim_state`` does not need ``optim`` to
    flatten/shard the state. However, NamedOptimizer and KeyedOptimizer require
    all the states even if the corresponding parameters are empty. To this end,
    ``optim`` will be used to to get the initial state of the empty parameters.
    ``optim`` should only be non-None if the ``optim` is KeyedOptimizer or
    NamedOptimizer.

    Returns:
        Dict[str, Any]: The flattened optimizer state dict.
    """
    SimpleProfiler.reset()

    unflat_osd = optim_state_dict
    if "state" not in unflat_osd and not rank0_only:
        raise ValueError(
            '`optim_state_dict` must have the keys "state"'
            "to be a valid optimizer state dict"
        )
    param_to_fqns = _get_param_to_fqns(model)
    fqn_to_fsdp_param_info = _get_fqn_to_fsdp_param_info(model)
    fsdp_state = next(iter(fqn_to_fsdp_param_info.values())).state

    # Broadcast unflat_osd without non-scalar tensor if rank0_only is True.
    if rank0_only:
        unflat_osd = _broadcast_processed_state(fsdp_state, unflat_osd, group=group)

    # Construct the "state" part
    flat_osd_state: Dict[Union[_OptimStateKey, str], Any] = {}
    unflat_osd_state = unflat_osd["state"]
    all_state_keys = set(unflat_osd_state.keys())

    for param, fqns in param_to_fqns.items():
        fqn = fqns[0]
        if fqn not in unflat_osd_state:
            continue
        all_state_keys.difference_update(fqns)

        if rank0_only:
            for fqn in fqns:
                if not unflat_osd_state[fqn]:
                    continue
                for state_name in unflat_osd_state[fqn].keys():
                    unflat_osd_state[fqn][state_name] = _broadcast_state(
                        fsdp_state, unflat_osd_state[fqn][state_name], group=group
                    )
            fqn = fqns[0]
        if fqn in fqn_to_fsdp_param_info:
            fsdp_param_info = fqn_to_fsdp_param_info[fqn]
            if use_orig_params:
                with SimpleProfiler.profile(SimpleProfiler.Type.RESHARDING):
                    flat_state = _shard_orig_param_state(
                        fsdp_param_info,
                        fqn,
                        unflat_osd_state[fqn],
                    )
            else:
                flat_state = _flatten_optim_state(
                    fsdp_param_info,
                    unflat_osd_state,
                    fqns,
                )
            key = _OptimStateKey(tuple(fqns), True)
            # Only include non-empty states since as expected by
            # `torch.optim.Optimizer` s unless the optimizer is KeyedOptimizer
            # or NamedOptimizer.
            if flat_state:
                flat_osd_state[key] = flat_state
            elif use_orig_params:
                assert (
                    len(fqns) == 1
                ), f"use_orig_params is True but there are multiple FQNs, {fqns}."
                if optim is not None:  # NamedOptimizer or KeyedOptimizer case.
                    state = optim.state.get(param, None)  # type: ignore[call-overload]
                    if state is not None:
                        flat_osd_state[key] = copy.deepcopy(state)
                    else:
                        warnings.warn(
                            f"optim_state[{key}] is not on rank{fsdp_state.rank}."
                        )

            else:
                raise RuntimeError(
                    f"The state of {key} is empty. This should happen when "
                    "use_orig_params=True."
                )
        else:  # do not flatten non-FSDP parameters' states
            assert len(fqns) == 1
            key = _OptimStateKey(tuple(fqns), False)
            flat_osd_state[key] = copy.copy(unflat_osd_state[fqn])

        if rank0_only:
            for fqn in fqns:
                if not unflat_osd_state[fqn]:
                    continue
                for state_name, param_state in list(unflat_osd_state[fqn].items()):
                    if fsdp_state.rank > 0:
                        # Deference the tensor so that PyTorch can collect the memory.
                        del unflat_osd_state[fqn][state_name]
                    else:
                        # Move the tensor in the original osd back to CPU to make the
                        # original osd unaffected.
                        unflat_osd_state[fqn][state_name] = unflat_osd_state[fqn][
                            state_name
                        ].cpu()

    # Handle user-defined state, states that are not associated with parameters.
    for key in all_state_keys:
        user_state = unflat_osd_state[key]
        if isinstance(user_state, torch.Tensor) and rank0_only and use_orig_params:
            user_state = _broadcast_state(fsdp_state, user_state, group=group)
        flat_osd_state[key] = copy.copy(user_state)

    SimpleProfiler.dump_and_reset("FSDP _flatten_optim_state_dict() profiling: ")
    # Construct the "param_groups" part -- copy as is since it will be
    # rekeyed later according to the target rank's optimizer
    # Only copy param_groups if it exists in unflat_osd
    if "param_groups" in unflat_osd:
        flat_osd_param_groups = copy.deepcopy(unflat_osd["param_groups"])
        return {"state": flat_osd_state, "param_groups": flat_osd_param_groups}
    else:
        return {"state": flat_osd_state}


def _flatten_optim_state(
    fsdp_param_info: FSDPParamInfo,
    unflat_osd_state: Dict[str, Dict[str, Any]],
    unflat_param_names: List[str],
) -> Dict[str, Any]:
    """
    Flattens the optimizer state in ``full_optim_state_dict`` for a single
    flat parameter in ``fsdp_param_info`` corresponding to the unflattened
    parameter names in ``unflat_param_names``.

    Args:
        fsdp_param_info (FSDPParamInfo): The FSDP state, the handle, and a
            mapping from FQN to original parameter index.
        unflat_osd_state (Dict[str, Dict[str, Any]]): The "state" part of the
            optimizer state dict corresponding to the unflattened parameters.
        unflat_param_names (List[str]): A :class:`list` of unflattened
            parameter names corresponding to the flat parameter ``flat_param``.

    Returns:
        Dict[str, Any]: A :class:`dict` mapping state names to their values for
        a particular flat parameter. The sharded optimizer state dict's "state"
        part will map a key to this returned value.
    """
    fsdp_state = fsdp_param_info.state
    handle = fsdp_param_info.handle
    flat_param = handle.flat_param
    num_unflat_params = len(unflat_param_names)
    assert num_unflat_params > 0, (
        "Expects at least one unflattened parameter corresponding to the "
        "flat parameter"
    )
    unflat_param_shapes = flat_param._shapes
    num_unflat_param_shapes = len(unflat_param_shapes)
    assert (
        num_unflat_params == num_unflat_param_shapes
    ), f"Expects {num_unflat_params} shapes but got {num_unflat_param_shapes}"

    # Check if these unflattened parameters have any optimizer state
    has_state = [
        bool(unflat_param_name in unflat_osd_state)
        for unflat_param_name in unflat_param_names
    ]
    # If none of the unflattened parameters comprising this flat parameter have
    # any state, then we do not want an entry in the optimizer state dict
    if not any(has_state):
        return {}  # no need to flatten any state
    # There may still be some unflattened parameters with state and some
    # without
    unflat_param_states = [
        _gather_state_dict(
            unflat_osd_state[unflat_param_name],
            pg=fsdp_state.process_group,
            device=fsdp_state.compute_device,
        )
        if unflat_param_name in unflat_osd_state
        else None
        for unflat_param_name in unflat_param_names
    ]
    # Check that the unflattened parameters have the same state names
    state_names = None
    for unflat_param_state in unflat_param_states:
        if unflat_param_state is None:
            continue
        if state_names is None:
            state_names = set(unflat_param_state.keys())
        else:
            if state_names != set(unflat_param_state.keys()):
                raise ValueError(
                    "Differing optimizer state names for the unflattened "
                    f"parameters: {unflat_param_names}"
                )
    assert state_names is not None

    # Flatten the state
    flat_state: Dict[str, Any] = {}
    for state_name in state_names:
        state_values = [
            unflat_param_state[state_name] if unflat_param_state is not None else None
            for unflat_param_state in unflat_param_states
        ]
        non_none_state_values = [v for v in state_values if v is not None]
        # If all ranks have None, this is a None value
        if not non_none_state_values:
            flat_state[state_name] = None
            continue
        are_pos_dim_tensors = are_zero_dim_tensors = are_non_tensors = True
        for v in non_none_state_values:
            are_pos_dim_tensors &= torch.is_tensor(v) and v.dim() > 0
            are_zero_dim_tensors &= _is_zero_dim_tensor(v)
            are_non_tensors &= not torch.is_tensor(v)
        types = {type(v) for v in non_none_state_values}
        if len(types) != 1 or not (
            are_pos_dim_tensors or are_zero_dim_tensors or are_non_tensors
        ):
            raise ValueError(
                f"Differing optimizer state types for state {state_name}, "
                f"values {non_none_state_values}, and unflattened parameter "
                f"names {unflat_param_names}"
            )
        if are_pos_dim_tensors:
            flat_tensor = _flatten_tensor_optim_state(
                state_name,
                state_values,
                unflat_param_names,
                unflat_param_shapes,
                handle,
            )
            # Shard the flattened tensor immediately to minimize max memory
            # usage
            if (
                fsdp_state.world_size != 1
                and fsdp_state.sharding_strategy != ShardingStrategy.NO_SHARD
            ):
                sharded_flat_tensor, _ = FlatParamHandle._get_shard(
                    flat_tensor,
                    fsdp_state.rank,
                    fsdp_state.world_size,
                )
            else:
                sharded_flat_tensor = flat_tensor
            flat_state[state_name] = sharded_flat_tensor
        elif are_zero_dim_tensors:
            flat_state[state_name] = _flatten_zero_dim_tensor_optim_state(
                state_name,
                state_values,
                unflat_param_names,
            )
        else:
            assert are_non_tensors
            flat_state[state_name] = _flatten_non_tensor_optim_state(
                state_name,
                state_values,
                unflat_param_names,
            )

    return flat_state


def _flatten_tensor_optim_state(
    state_name: str,
    pos_dim_tensors: List[torch.Tensor],
    unflat_param_names: List[str],
    unflat_param_shapes: Sequence[torch.Size],
    handle: FlatParamHandle,
) -> torch.Tensor:
    """
    Flattens the positive-dimension tensor optimizer state given by the values
    ``tensors`` for the state ``state_name`` for a single flat parameter
    from ``handle`` corresponding to the unflattened parameter names
    ``unflat_param_names`` and unflatted parameter shapes
    ``unflat_param_shapes``. This flattens each unflattened parameter's tensor
    state into one tensor.

    NOTE: We use zero tensors for any unflattened parameters without state
    since some value is required to fill those entries. This assumes that the
    zero tensor is mathematically equivalent to having no state, which is true
    for Adam's "exp_avg" and "exp_avg_sq" but may not be true for all
    optimizers.

    Args:
        state_name (str): Optimizer state name.
        pos_dim_tensors (List[torch.Tensor]): Positive-dimension tensor
            optimizer state values for the unflattened parameters corresponding
            to the single flat parameter.
        unflat_param_names (List[str]): A :class:`list` of unflattened
            parameter names corresponding to the single flat parameter.
        unflat_param_shapes (List[torch.Size]): Unflattened parameter shapes
            corresponding to the single flat parameter.
        handle (FlatParamHandle): The flat parameter's handle.

    Returns:
        torch.Tensor: A flat tensor containing the optimizer state
        corresponding to ``state_name`` constructed by concatenating the
        unflattened parameter tensor states in ``pos_dim_tensors`` (using zero
        tensors for any unflattened parameters without the state).
    """
    flat_param = handle.flat_param
    non_none_tensors = [t for t in pos_dim_tensors if t is not None]
    # Check that all are tensors with the same dtype
    dtypes = {t.dtype for t in non_none_tensors}
    if len(dtypes) != 1:
        raise ValueError(
            "All unflattened parameters comprising a single flat "
            "parameter must have positive-dimension tensor state with the "
            f"same dtype but got dtypes {dtypes} for state {state_name} and "
            f"unflattened parameter names {unflat_param_names}"
        )
    dtype = next(iter(dtypes))
    # Check that each tensor state matches its parameter's shape
    for tensor, shape in zip(pos_dim_tensors, unflat_param_shapes):
        if tensor is None and len(shape) == 0:
            raise ValueError("Flattening a zero-dimension parameter is not supported")
        elif tensor is not None and tensor.shape != shape:
            raise ValueError(
                "Tensor optimizer state does not have same shape as its "
                f"parameter: {tensor.shape} {shape}"
            )
    # Flatten the tensor states: we do not need to add any right-hand-side
    # padding since the flat optimizer state tensor is sharded via
    # `_get_shard()`, which pads the shard as needed (just like for the flat
    # parameter)
    cpu_device = torch.device("cpu")
    tensors_to_flatten = [
        torch.flatten(state_value.to(cpu_device))
        if state_value is not None
        else torch.flatten(
            torch.zeros(
                size=shape,
                dtype=dtype,
                device=cpu_device,
            )
        )
        for state_value, shape in zip(pos_dim_tensors, unflat_param_shapes)
    ]
    flat_tensor = handle.flatten_tensors(tensors_to_flatten, handle._aligned_numel)
    flat_param_shape = flat_param._unpadded_unsharded_size  # type: ignore[attr-defined]
    assert flat_tensor.shape == flat_param_shape, (
        f"tensor optim state: {flat_tensor.shape} "
        f"flat parameter: {flat_param_shape}"
    )
    return flat_tensor


def _flatten_zero_dim_tensor_optim_state(
    state_name: str,
    zero_dim_tensors: List[torch.Tensor],
    unflat_param_names: List[str],
) -> torch.Tensor:
    """
    Flattens the zero-dimension tensor optimizer state given by the values
    ``zero_dim_tensors`` for the state ``state_name`` for a single flat
    parameter corresponding to the unflattened parameter names
    ``unflat_param_names`` by enforcing that all tensors are the same and using
    that common value.

    NOTE: The requirement that the tensors are the same across all unflattened
    parameters comprising the flat parameter is needed to maintain the
    invariant that FSDP performs the same computation as its non-sharded
    equivalent. This means that none of the unflattened parameters can be
    missing this state since imposing a value may differ from having no value.
    For example, for Adam's "step", no value means maximum bias correction,
    while having some positive value means less bias correction.

    Args:
        state_name (str): Optimizer state name.
        zero_dim_tensors (List[torch.Tensor]): Zero-dimension optimizer state
            for the unflattened parameters corresponding to the single
            flat parameter.
        unflat_param_names (List[str]): A :class:`list` of unflattened
            parameter names corresponding to the single flat parameter.

    Returns:
        torch.Tensor: A zero-dimensional tensor giving the value of the state
        ``state_name`` for all unflattened parameters corresponding to the
        names ``unflat_param_names``.
    """
    non_none_tensors = [t for t in zero_dim_tensors if t is not None]
    # Enforce that all have the same value and dtype
    values_set = {t.item() if t is not None else None for t in zero_dim_tensors}
    dtypes = {t.dtype if t is not None else None for t in zero_dim_tensors}
    if (
        len(non_none_tensors) != len(zero_dim_tensors)
        or len(values_set) != 1
        or len(dtypes) != 1
    ):
        raise ValueError(
            "All unflattened parameters comprising a single flat "
            "parameter must have scalar state with the same value and dtype "
            f"but got values {values_set} and dtypes {dtypes} for state "
            f"{state_name} and unflattened parameter names "
            f"{unflat_param_names}"
        )
    value = next(iter(values_set))
    dtype = next(iter(dtypes))
    return torch.tensor(value, dtype=dtype, device=torch.device("cpu"))


def _flatten_non_tensor_optim_state(
    state_name: str,
    non_tensors: List[Any],
    unflat_param_names: List[str],
) -> Any:
    """
    Flattens the non-tensor optimizer state given by the values ``non_tensors``
    for the state ``state_name`` for a single flat parameter corresponding
    to the unflattened parameter names ``unflat_param_names`` by enforcing that
    all values are the same and using that common value.

    See the note in :func:`_flatten_zero_dim_tensor_optim_state`.

    Args:
        state_name (str): Optimizer state name.
        non_tensors (List[Any]): Non-tensor optimizer state for the unflattened
            parameters corresponding to the single flat parameter.
        unflat_param_names (List[str]): A :class:`list` of unflattened
            parameter names corresponding to the single flat parameter.

    Returns:
        Any: A non-tensor giving the value of the state ``state_name`` for all
        unflattened parameters corresponding to the names
        ``unflat_param_names``.
    """
    non_none_non_tensors = [nt for nt in non_tensors if nt is not None]
    # Enforce that all have the same value (same type already checked)
    non_tensor_set = set(non_tensors)
    if len(non_none_non_tensors) != len(non_tensors) or len(non_tensor_set) != 1:
        raise ValueError(
            "All unflattened parameters comprising a single flat "
            "parameter must have scalar state with the same value and dtype "
            f"but got values {non_tensor_set} for state {state_name} and  "
            f"unflattened parameter names {unflat_param_names}"
        )
    non_tensor = next(iter(non_tensor_set))
    return non_tensor


def _rekey_sharded_optim_state_dict(
    sharded_osd: Dict[str, Any],
    model: nn.Module,
    optim: torch.optim.Optimizer,
    optim_input: Optional[
        Union[
            List[Dict[str, Any]],
            Iterable[nn.Parameter],
        ]
    ],
    using_optim_input: bool,
    is_named_optimizer: bool = False,
) -> Dict[str, Any]:
    """
    Rekeys the optimizer state dict from unflattened parameter names to flat
    parameter IDs according to the calling rank's ``optim``, which may be
    different across ranks. In particular, the unflattened parameter names are
    represented as :class:`_OptimStateKey` s.
    """
    param_to_fqns = _get_param_to_fqns(model)
    flat_param_to_fqn = _get_flat_param_to_fqn(model)
    param_to_param_key: Dict[nn.Parameter, Union[int, str]] = cast(
        Dict[nn.Parameter, Union[int, str]],
        (
            _get_param_to_param_id_from_optim_input(model, optim_input)
            if using_optim_input
            else _get_param_to_param_key(
                optim, model, is_named_optimizer, param_to_fqns, flat_param_to_fqn
            )
        ),
    )
    # All parameter keys in `param_to_param_key` should be in
    # `param_to_fqns` -- strict inequality follows when not all parameters are
    # passed to the optimizer
    assert len(param_to_param_key) <= len(param_to_fqns)

    unflat_param_names_to_flat_param_key: Dict[
        Tuple[str, ...], Union[int, str]
    ] = {}  # for "state"
    unflat_param_name_to_flat_param_key: Dict[
        str, Union[int, str]
    ] = {}  # for "param_groups"
    for param, unflat_param_names in param_to_fqns.items():
        if param not in param_to_param_key:
            # This parameter was not passed to the optimizer
            continue
        flat_param_key = param_to_param_key[param]
        unflat_param_names_to_flat_param_key[tuple(unflat_param_names)] = flat_param_key
        for unflat_param_name in unflat_param_names:
            unflat_param_name_to_flat_param_key[unflat_param_name] = flat_param_key

    sharded_osd_state = sharded_osd["state"]
    rekeyed_osd_state: Dict[Union[str, int], Any] = {}
    for key, param_state in sharded_osd_state.items():
        if isinstance(key, str):
            rekeyed_osd_state[key] = param_state
            continue
        flat_param_key = unflat_param_names_to_flat_param_key.get(
            key.unflat_param_names, key.unflat_param_names
        )
        rekeyed_osd_state[flat_param_key] = param_state

    # Only process param_groups if it exists in sharded_osd
    if "param_groups" in sharded_osd:
        rekeyed_osd_param_groups: List[Dict[str, Any]] = []
        for unflat_param_group in sharded_osd["param_groups"]:
            flat_param_group = copy.deepcopy(unflat_param_group)
            flat_param_keys = sorted(
                {
                    unflat_param_name_to_flat_param_key[unflat_param_name]
                    for unflat_param_name in unflat_param_group["params"]
                }
            )
            flat_param_group["params"] = flat_param_keys
            rekeyed_osd_param_groups.append(flat_param_group)
        return {"state": rekeyed_osd_state, "param_groups": rekeyed_osd_param_groups}
    else:
        return {"state": rekeyed_osd_state}


def _get_param_id_to_param_from_optim_input(
    model: nn.Module,
    optim_input: Optional[
        Union[
            List[Dict[str, Any]],
            Iterable[nn.Parameter],
        ]
    ] = None,
) -> Dict[int, nn.Parameter]:
    """
    Constructs a mapping from parameter IDs to parameters. This may be used
    both for models with ``FlatParameter`` s and without.

    NOTE: This method is only preserved for backward compatibility. The method
    :meth:`_get_param_key_to_param` is the preferred code path that does not
    rely on ``optim_input``.

    NOTE: We critically assume that, whether the optimizer input is a list of
    parameters or a list of parameter groups, :class:`torch.optim.Optimizer`
    enumerates the parameter IDs in order. In other words, for a parameter list
    input, the parameter IDs should be in that list order, and for a parameter
    groups input, the parameter IDs should be in order within each parameter
    group and in order across parameter groups.

    Args:
        model (nn.Module): Model whose parameters are passed into the
            optimizer.
        optim_input (Optional[Union[List[Dict[str, Any]],
        Iterable[nn.Parameter]]]): Input passed into the optimizer
            representing either a :class:`list` of parameter groups or an
            iterable of parameters; if ``None``, then this method assumes the
            input was ``model.parameters()``. (Default: ``None``)

    Returns:
        List[nn.Parameter]: Mapping from parameter IDs to parameters,
        where the parameter ID is implicitly the index in the :class:`list`.
    """
    # Assume the standard case of passing `model.parameters()` to the optimizer
    # if `optim_input` is not specified
    if optim_input is None:
        return dict(enumerate(model.parameters()))
    try:
        params = cast(List[nn.Parameter], list(optim_input))
    except TypeError as e:
        raise TypeError(
            "Optimizer input should be an iterable of Tensors or dicts, "
            f"but got {optim_input}"
        ) from e
    if len(params) == 0:
        raise ValueError("Optimizer input should not be empty")

    # Check if the optimizer input represents tensors or parameter groups
    all_tensors = True
    all_dicts = True
    for param in params:
        all_tensors &= isinstance(param, torch.Tensor)
        all_dicts &= isinstance(param, dict)
    if not all_tensors and not all_dicts:
        raise TypeError("Optimizer input should be an iterable of Tensors or dicts")
    if all_tensors:
        return dict(enumerate(params))
    assert all_dicts
    param_id_to_param: List[nn.Parameter] = []
    for param_group in params:
        has_params_key = "params" in param_group  # type: ignore[operator]
        assert has_params_key, (
            'A parameter group should map "params" to a list of the '
            "parameters in the group"
        )
        for param in param_group["params"]:  # type: ignore[index]
            # Implicitly map `flat_param_id` (current length of the list) to
            # `param`
            param_id_to_param.append(param)
    return dict(enumerate(param_id_to_param))


def _get_flat_param_to_fqn(model: torch.nn.Module) -> Dict[FlatParameter, str]:
    """
    Constructs a mapping from ``FlatParameter`` to a cleaned (devoid of prefixes
    from wrappers) fully qualified name (FQN). Note that this FQN is "non-canonical"
    because ``FlatParameter``  s do not come from the original module but are
    registered only after FSDP has been applied. This function returns the FSDP-given
    name for the ``FlatParameter`` (usually module._flat_param) as opposed to the
    canonical FQNs returned for ``FlatParameter`` s in ``_common_utils._get_param_to_fqns(...)``).

    Consequently, this function will only return a non-empty mapping if FSDP was
    applied with ``use_orig_params=False`` as, otherwise, the original parameters
    are used within the module and there would be no ``FlatParameter`` s in the module.

    """

    def module_fn(module, prefix, tree_level, flat_param_to_fqn):
        for param_name, param in _named_parameters_with_duplicates(
            module, recurse=False
        ):
            if not isinstance(param, FlatParameter):
                continue
            fqn = clean_tensor_name(prefix + param_name)
            flat_param_to_fqn[param] = fqn

    def return_fn(flat_param_to_fqn):
        return flat_param_to_fqn

    flat_param_to_fqn_ret: Dict[FlatParameter, str] = {}
    return _apply_to_modules(
        model,
        module_fn,
        return_fn,
        [fqn for fqn, _ in _named_parameters_with_duplicates(model)],
        flat_param_to_fqn_ret,
    )


def _get_param_key_to_param(
    optim: torch.optim.Optimizer,
    model: Optional[nn.Module] = None,
    is_named_optimizer: bool = False,
    param_to_fqns: Optional[Dict[nn.Parameter, List[str]]] = None,
    flat_param_to_fqn: Optional[Dict[FlatParameter, str]] = None,
) -> Dict[Union[int, str], nn.Parameter]:
    """
    Constructs a mapping from parameter keys to parameters. For the regular
    optimizers, the keys are parameter IDs. For NamedOptimizer, the keys
    are FQNs. This API may be used both for models with ``FlatParameter`` s and
    without.
    """
    clean_fqn_to_curr_fqn: Dict[str, str] = {}
    if is_named_optimizer:
        assert (
            param_to_fqns is not None and flat_param_to_fqn is not None
        ), "The optimizer is a NamedOptimizer, `param_to_fqns` must not be None."
        assert model is not None
        for key, _ in _named_parameters_with_duplicates(model):
            clean_fqn_to_curr_fqn[clean_tensor_name(key)] = key

    param_key_to_param: Dict[Union[str, int], nn.Parameter] = {}
    pid = 0
    for param_group in optim.param_groups:
        if is_named_optimizer:
            for param in param_group["params"]:
                assert flat_param_to_fqn is not None
                if param in flat_param_to_fqn:
                    # FlatParameter case
                    key = flat_param_to_fqn[param]
                else:
                    assert param_to_fqns is not None
                    # use_orig_params case
                    assert len(param_to_fqns[param]) == 1
                    key = param_to_fqns[param][0]
                try:
                    key = clean_fqn_to_curr_fqn[key]
                except KeyError as e:
                    raise KeyError(
                        f"Can't find {key} from {list(clean_fqn_to_curr_fqn.keys())}."
                    ) from e
                param_key_to_param[key] = param
        else:
            for param in param_group["params"]:
                param_key_to_param[pid] = param
                pid += 1

    return param_key_to_param


def _get_param_to_param_key(
    optim: torch.optim.Optimizer,
    model: Optional[nn.Module] = None,
    is_named_optimizer: bool = False,
    param_to_fqns: Optional[Dict[nn.Parameter, List[str]]] = None,
    flat_param_to_fqn: Optional[Dict[FlatParameter, str]] = None,
) -> Dict[nn.Parameter, Union[int, str]]:
    """
    Constructs the inverse mapping of :func:`_get_param_key_to_param`. This API
    only supports the case where `optim` is a regular optimizer, not NamedOptimizer.
    So the parameter keys will be parameter ids.
    """
    param_id_to_param = _get_param_key_to_param(
        optim, model, is_named_optimizer, param_to_fqns, flat_param_to_fqn
    )
    return {param: param_id for param_id, param in param_id_to_param.items()}


def _get_param_to_param_id_from_optim_input(
    model: nn.Module,
    optim_input: Optional[
        Union[
            List[Dict[str, Any]],
            Iterable[nn.Parameter],
        ]
    ] = None,
) -> Dict[nn.Parameter, int]:
    """Constructs the inverse mapping of :func:`_get_param_id_to_param_from_optim_input`."""
    param_id_to_param = _get_param_id_to_param_from_optim_input(model, optim_input)
    return {param: param_id for param_id, param in param_id_to_param.items()}


def _check_missing_keys_on_rank(
    r0_optim_state_keys: List[_OptimStateKey],
    optim_state_key_to_param_key: Dict[_OptimStateKey, Union[str, int]],
    param_key_to_param: Dict[Union[str, int], nn.Parameter],
    group: Optional[dist.ProcessGroup],
) -> None:
    # Ensure that all ranks have at least the optimizer states needed by
    # rank 0's optimizer
    missing_keys: List[_OptimStateKey] = []
    for r0_optim_state_key in r0_optim_state_keys:
        if r0_optim_state_key not in optim_state_key_to_param_key:
            # A parameter from rank 0's optimizer does not exist for this
            # rank's optimizer
            missing_keys.append(r0_optim_state_key)
            continue
        param_key = optim_state_key_to_param_key[r0_optim_state_key]
        if isinstance(param_key, int):
            assert param_key >= 0 and param_key < len(
                param_key_to_param
            ), "Check the `param_key_to_param` construction"
    # We cannot use FSDPState.compute_device as this API is a global view.
    device = _get_pg_default_device(group)
    num_missing = torch.tensor([len(missing_keys)], dtype=torch.int32, device=device)
    dist.all_reduce(num_missing, group=group)
    if num_missing.item() > 0:
        obj_list = [None for _ in range(dist.get_world_size(group))]
        dist.all_gather_object(obj_list, missing_keys, group=group)
        error_msg = (
            "FSDP currently requires each rank to have at least the "
            "optimizer states needed by rank 0's optimizer but some ranks "
            "are missing some of those states"
        )
        for rank, keys in enumerate(obj_list):
            keys = cast(List[_OptimStateKey], keys)
            if len(keys) > 0:
                error_msg += (
                    f"\nRank {rank} is missing states for the parameters: "
                    f"{[key.unflat_param_names for key in keys]}"
                )
        raise RuntimeError(error_msg)


def _map_param_key_to_optim_keys(
    optim_state_dict: Dict[str, Any],
    group: Optional[dist.ProcessGroup],
    param_key_to_param: Dict[Union[int, str], nn.Parameter],
    param_to_fqns: Dict[nn.Parameter, List[str]],
    fqn_to_fsdp_param_info: Dict[str, FSDPParamInfo],
    merge_keys: bool = False,
) -> Tuple[List[_OptimStateKey], Dict[_OptimStateKey, Union[int, str]]]:
    """
    Construct the local mapping between the ``_OptimStateKey`` and parameter keys
    and all the ``_OptimStateKey`` across ranks. If ``merge_keys`` is False, rank0
    must contain all the ``_OptimStateKey``, an exception will be raised otherwise.
    Note that ``merge_keys`` should equal to ``use_orig_params``.
    """
    rank = dist.get_rank(group)
    optim_state_key_to_param_key: Dict[_OptimStateKey, Union[int, str]] = {}  # local
    all_optim_state_keys: List[_OptimStateKey] = []

    for param_key, param in param_key_to_param.items():
        # Do not include parameters without state to avoid empty mappings
        # just like in normal `torch.optim.Optimizer.state_dict()`
        if param_key not in optim_state_dict["state"]:
            continue
        fqns = param_to_fqns[param]
        is_fsdp_managed = isinstance(param, FlatParameter)
        if is_fsdp_managed:
            assert fqns[0] in fqn_to_fsdp_param_info, (
                fqns[0],
                list(fqn_to_fsdp_param_info.keys()),
            )
        is_fsdp_managed = fqns[0] in fqn_to_fsdp_param_info
        optim_state_key = _OptimStateKey(
            unflat_param_names=tuple(fqns),
            is_fsdp_managed=is_fsdp_managed,
        )
        if rank == 0 or merge_keys:
            all_optim_state_keys.append(optim_state_key)
        optim_state_key_to_param_key[optim_state_key] = param_key

    if merge_keys:
        all_keys: List[List[_OptimStateKey]] = [
            [] for _ in range(dist.get_world_size(group))
        ]
        dist.all_gather_object(all_keys, all_optim_state_keys, group=group)
        merge_all_optim_state_keys = [
            key for local_keys in all_keys for key in local_keys
        ]
        all_optim_state_keys = sorted(set(merge_all_optim_state_keys))
    else:
        key_obj_list: List[Optional[List[_OptimStateKey]]] = (
            [all_optim_state_keys] if rank == 0 else [None]
        )
        dist.broadcast_object_list(key_obj_list, src=0, group=group)
        assert key_obj_list[0] is not None
        all_optim_state_keys = key_obj_list[0]
        _check_missing_keys_on_rank(
            all_optim_state_keys,
            optim_state_key_to_param_key,
            param_key_to_param,
            group,
        )

    return all_optim_state_keys, optim_state_key_to_param_key


def _unflatten_param_groups(
    state_dict: Dict[str, Any],
    param_key_to_param: Dict[Union[int, str], nn.Parameter],
    param_to_fqns: Dict[nn.Parameter, List[str]],
) -> List[Dict[str, Any]]:
    param_groups: List[Dict[str, Any]] = []
    for flat_param_group in state_dict["param_groups"]:
        unflat_param_group = copy.deepcopy(flat_param_group)
        param_group_params = [
            param_key_to_param[flat_param_key]
            for flat_param_key in flat_param_group["params"]
        ]
        nested_unflat_param_names = [
            param_to_fqns[param] for param in param_group_params
        ]
        unflat_param_group["params"] = [
            unflat_param_name
            for unflat_param_names in nested_unflat_param_names
            for unflat_param_name in unflat_param_names
        ]  # flatten the list of lists
        param_groups.append(unflat_param_group)
    return param_groups


def _is_named_optimizer(optim_state_dict: Dict[str, Any]) -> bool:
    """
    Returns whether the state_dict is from a NamedOptimizer.
    This function checks that the keys in the state_dict['state'] are strings
    (which usually are FQNs) versus integers (which usually refer to param_ids
    from a vanilla torch.optim.Optimizer).
    """
    state = optim_state_dict.get("state", None)
    if not state:
        # If we cannot find a state, assume it is not NamedOptimizer as
        # NamedOptimizer has eager initialization.
        return False
    try:
        key = next(iter(state.keys()))
    except Exception as e:
        raise Exception(optim_state_dict) from e
    return isinstance(key, str)


@dataclass
class StateInfo:
    # The key of these dictionaries are the state name, e.g., `exp_avg`.
    tensors: Dict[str, _PosDimTensorInfo]
    scalar_tensors: Dict[str, torch.Tensor]
    non_tensors: Dict[str, Any]


def _allgather_state_info(
    fsdp_state: _FSDPState,
    input_states: Dict[str, Any],
) -> List[Dict[str, StateInfo]]:
    """
    Given the ``input_states``, allgather StateInfo for each state. The function
    uses all_gather_object to gather StateInfo so no GPU tensors are sent.
    """

    processed_state_dict: Dict[str, StateInfo] = {}
    gathered_state_info: List[Dict[str, StateInfo]] = [
        {} for _ in range(fsdp_state.world_size)
    ]

    for fqn, optim_state in input_states.items():
        # Allgather the scalar tensor state, non-tensor states and tensors metadata.
        processed_state = StateInfo({}, {}, {})
        for state_name, value in sorted_items(optim_state):
            if torch.is_tensor(value):
                if value.dim() == 0:
                    # Ensure that `step` is on CPU.
                    processed_state.scalar_tensors[state_name] = value.cpu()
                else:
                    processed_state.tensors[state_name] = _PosDimTensorInfo(
                        value.shape, value.dtype
                    )
            else:
                processed_state.non_tensors[state_name] = value
        processed_state_dict[fqn] = processed_state
    dist.all_gather_object(
        gathered_state_info,
        processed_state_dict,
        group=fsdp_state.process_group,
    )
    return gathered_state_info


def _convert_all_state_info(
    fsdp_param_info: FSDPParamInfo,
    gathered_state_info: List[Dict[str, StateInfo]],
    input_states: Dict[str, Any],
    output_states: Dict[str, Dict[str, Any]],
) -> Tuple[Optional[torch.dtype], Dict[str, List[Optional[torch.Tensor]]]]:
    """
    Given the ``gathered_state_info`` and ``input_states``, the API converted
    the StateInfo into the original state if the state is not a non-scalar
    tensor. For a multi-dimensional tensor, the local state will be stored in
    ``state_buffer`` in a correct order for later allgather purpose.
    """

    state_buffers: Dict[str, List[Optional[torch.Tensor]]] = {}

    for fqn, gathered_state in output_states.items():
        state_info = [s[fqn] for s in gathered_state_info]
        all_tensor_states = sorted(
            {n for state in state_info for n in state.tensors.keys()}
        )
        empty_ranks: Set[int] = set()
        dtype: Optional[torch.dtype] = None
        # First check all the non-scalar states and get the information of
        # states on each rank.
        for state_name in all_tensor_states:
            numels = []
            _empty_ranks: Set[int] = set()
            for rank, object_state in enumerate(state_info):
                numels.append(0)
                info = object_state.tensors.get(state_name, None)
                if info is not None:
                    numels[-1] = info.shape.numel()
                    if not dtype:
                        dtype = info.dtype
                    else:
                        assert dtype == info.dtype
                if numels[-1] == 0:
                    _empty_ranks.add(rank)

            assert not empty_ranks or empty_ranks == _empty_ranks
            empty_ranks = _empty_ranks
            if state_name not in state_buffers:
                state_buffers[state_name] = [
                    None for _ in fsdp_param_info.param_indices
                ]
            local_state = input_states[fqn].get(state_name, None)
            # N.B. We need to move the state to compute_device. The reason is
            # not yet clear and we need to figure out why the state may be on a
            # different device.
            if local_state is not None:
                local_state = local_state.to(fsdp_param_info.state.compute_device)
            state_buffers[state_name][fsdp_param_info.param_indices[fqn]] = local_state

        # Restoring the scalar and non-tensor states. If the corresponding
        # non-scalar states do not exist on the rank, we also skip the scalar
        # non-tensor states on that rank.
        for rank, object_state in enumerate(state_info):
            if rank in empty_ranks:
                continue
            for name, non_tensor_value in object_state.non_tensors.items():
                curr_non_tensor_value = gathered_state.get(name, None)
                assert (
                    curr_non_tensor_value is None
                    or curr_non_tensor_value == non_tensor_value
                ), f"Different ranks have different values for {name}."
                gathered_state[name] = non_tensor_value

            for name, scalar_tensor_value in object_state.scalar_tensors.items():
                curr_scalar_tensor_value = gathered_state.get(name, None)
                assert curr_scalar_tensor_value is None or torch.equal(
                    scalar_tensor_value, curr_scalar_tensor_value
                ), f"Different ranks have different values for {name}."
                gathered_state[name] = scalar_tensor_value

    return dtype, state_buffers


def _unflatten_orig_param_states(
    fsdp_param_info: FSDPParamInfo,
    output_states: Dict[str, Dict[str, Any]],
    state_name: str,
    shard_state: bool,
    to_save: bool,
    cpu_offload: bool,
) -> None:
    """
    Given a output state dict, ``output_states``, which the keys are FQNs to the
    original parameters (not FlatParameters nor parmeter ID), and the values
    are gathered states, unflatten the states to the original dimensions.

    This function performs the unflattening process in-place.
    """
    if not to_save:
        return
    flat_param = fsdp_param_info.handle.flat_param
    fsdp_state = fsdp_param_info.state
    for fqn, gathered_state in output_states.items():
        value = gathered_state[state_name]
        param_idx = fsdp_param_info.param_indices[fqn]

        # TODO: This solution is not general and only apply to PTD TP solution.
        if isinstance(value, DTensor):
            placement = value.placements[0]
            # If gathered state is a DTensor and its TP placement is not Replicate(), we need to
            # gather the tensor on its TP dimension before chunking them into DTensor again.
            if placement != Replicate():
                placement_dim = placement.dim  # type: ignore[attr-defined]
                value_local = value.redistribute(placements=(Replicate(),))
                reshape_size = list(flat_param._shapes[param_idx])
                reshape_size[placement_dim] *= 2
                reshape_size = torch.Size(reshape_size)
                value = value.reshape(reshape_size)
            # If gathered state is a replicate DTensor, we directly reshape it.
            else:
                value = value.reshape(flat_param._shapes[param_idx])
        else:
            # If gathered state is a tensor, we directly reshape it into unflatten state.
            value = value.reshape(flat_param._shapes[param_idx])

        if shard_state:
            osd_config = fsdp_state._optim_state_dict_config
            if getattr(osd_config, "_use_dtensor", False):
                assert fsdp_state._device_mesh is not None
                value = _ext_chunk_dtensor(
                    value, fsdp_state.rank, fsdp_state._device_mesh
                )
            else:
                assert fsdp_state.process_group is not None
                value = _ext_chunk_tensor(
                    value,
                    fsdp_state.rank,
                    fsdp_state.world_size,
                    fsdp_state._device_handle.device_count(),
                    fsdp_state.process_group,
                )
        elif not cpu_offload:
            with SimpleProfiler.profile("clone"):
                value = value.detach().clone()

        if cpu_offload:
            with SimpleProfiler.profile(SimpleProfiler.Type.D2H):
                value = value.cpu()
        gathered_state[state_name] = value


def _allgather_orig_param_states(
    fsdp_param_info: FSDPParamInfo,
    gathered_state_info: List[Dict[str, StateInfo]],
    input_states: Dict[str, Any],
    shard_state: bool,
    to_save: bool,
    cpu_offload: bool,
) -> Dict[str, Dict[str, Any]]:
    """
    Given the ``gathered_state_info`` and ``input_states``, the API allgathers
    all tensor states and restore non-tensor states from ``gathered_state_info``.
    """
    fsdp_state = fsdp_param_info.state
    if fsdp_state.rank == 0:
        logger.warning(
            "CUDA Memory Summary before calling to _allgather_orig_param_states %s",
            torch.cuda.memory_summary(),
        )

    output_states: Dict[str, Dict[str, Any]] = {fqn: {} for fqn in input_states.keys()}

    dtype, state_buffers = _convert_all_state_info(
        fsdp_param_info, gathered_state_info, input_states, output_states
    )

    if len(state_buffers) == 0:
        return output_states

    has_state_params: List[bool] = [
        True if fqn in output_states else False
        for fqn, idx in fsdp_param_info.param_indices.items()
    ]

    # Loop through the ``state_buffers`` and construct the flattened, concatenated,
    # sharded states. The size of the constructed state will be the same size as
    # flat_param (also sharded).
    # Then we perform an allgather_into_tensor to get the full flat_param state.
    # The full flat_param state is the result of concatenation of multiple states
    # the order of of flat_param._fqns.
    # The final step is to split the flat_param state into original param states
    # and return the result.
    flat_param = fsdp_param_info.handle.flat_param
    empty_func = functools.partial(
        torch.empty, dtype=dtype, device=fsdp_state.compute_device
    )
    gathered_tensor = empty_func(flat_param._padded_unsharded_size)
    # Synchronize can be slow but this will be easier for us to debug.
    torch.cuda.synchronize()
    for state_name, buffers in state_buffers.items():
        local_buffers: List[torch.Tensor] = []
        begin = fsdp_state.rank * flat_param._sharded_size.numel()
        # End is inclusive.
        end = begin + flat_param._sharded_size.numel() - 1
        # param_idx corresponds to the parameter index in the FlatParameter.
        mem_offset, param_idx = 0, 0
        for numel, is_padding in zip(
            flat_param._numels_with_padding, flat_param._is_padding_mask
        ):
            frozen_and_no_state = not is_padding and (
                not fsdp_param_info.param_requires_grad[param_idx]
                and not has_state_params[param_idx]
            )

            if is_padding or frozen_and_no_state:
                # This memory range is a padding or the param is frozen and does
                # not require gradient. For the later case, we treat it as a
                # padding and add empty values to the local_buffers.

                padding_begin, padding_end = mem_offset, mem_offset + numel - 1
                if padding_begin <= begin <= padding_end:
                    # The range is an align padding before the first parameter in
                    # the shard. The shard includes parts of this align padding.
                    padding_len = (
                        padding_end - begin + 1
                        if end >= padding_end
                        else end - begin + 1
                    )
                elif padding_begin <= end <= padding_end:
                    # The range is an align padding after the last parameter in
                    # the shard. The shard includes parts of this align padding.
                    padding_len = (
                        end - padding_begin + 1
                        if begin <= padding_begin
                        else end - begin + 1
                    )
                elif begin < padding_begin <= padding_end < end:
                    # The range is an align padding that is completely in the
                    # shard.
                    padding_len = numel
                else:
                    padding_len = 0
                if padding_len:
                    local_buffers.append(empty_func(padding_len))

            if not is_padding:
                # This memory range is a parameter in FlatParameter. So there
                # should be an corresponding state in the optimizer unless the
                # parameter is frozen, which we treat it as a padding above.

                # We need to check if this rank owns the buffer. If this is None:
                # 1.) the rank does not own any part of the original parameter.
                #     As a result, there is no corresponding optimizer state on
                #     the rank as well.
                # 2.) the parameter is frozen AND no optimizer state for the
                #     parameter. If a parameter is frozen, there can still be
                #     optimizer state if the parameter is not frozen in the
                #     previous steps.
                if buffers[param_idx] is not None:
                    local_buffers.append(cast(torch.Tensor, buffers[param_idx]))
                param_idx += 1

            mem_offset += numel

        shard_numel_padded = flat_param._sharded_size.numel() - (
            sum(t.numel() for t in local_buffers)
        )

        assert flat_param._shard_numel_padded == shard_numel_padded, (
            "Manually calculated _sharded_numel_padded is incorrect. "
            f"_shard_numel_padded={flat_param._shard_numel_padded}, "
            f"shard_numel_padded={shard_numel_padded}, "
            f"_sharded_size.numel={flat_param._sharded_size.numel()}, "
            f"_numels_with_padding={flat_param._numels_with_padding}, "
            f"begin={begin}, end={end},"
        )
        if shard_numel_padded > 0:
            # Add right-handed padding.
            local_buffers.append(empty_func(shard_numel_padded))
        local_shard = torch.cat(local_buffers)
        assert local_shard.numel() * fsdp_state.world_size == gathered_tensor.numel(), (
            "The size of local shard times the world size should equal to the "
            "gathered tensor size. The inconsistency may be from a bug of "
            "FlatParameter's metadata or the reconstruction logic in optimizer "
            "state dict."
        )
        torch.cuda.synchronize()
        with SimpleProfiler.profile(SimpleProfiler.Type.ALLGATHER):
            dist.all_gather_into_tensor(
                gathered_tensor, local_shard, group=fsdp_state.process_group
            )
            # Synchronize can be slow but this will be easier for us to debug.
            torch.cuda.synchronize()

        unpadded_tensor = gathered_tensor[: flat_param._unpadded_unsharded_size.numel()]
        flat_param_handle = fsdp_param_info.handle
        orig_states = flat_param_handle._get_unflat_views_aligned(unpadded_tensor)
        assert len(orig_states) == len(fsdp_param_info.param_indices), (
            "The number of parameters from FlatParameter is not consistent to "
            "the number of states used by optimizer state dict reconstruction "
            "logic."
        )
        for fqn, idx in fsdp_param_info.param_indices.items():
            if fsdp_param_info.param_requires_grad[idx] or fqn in output_states:
                output_states[fqn][state_name] = orig_states[idx]

        _unflatten_orig_param_states(
            fsdp_param_info,
            output_states,
            state_name,
            shard_state,
            to_save,
            cpu_offload,
        )

    del gathered_tensor
    return output_states


def _gather_all_orig_param_state(
    fsdp_param_info: FSDPParamInfo,
    input_states: Dict[str, Any],
    shard_state: bool,
    to_save: bool,
    cpu_offload: bool,
) -> Dict[str, Any]:
    """
    Given a optimizer state dict, ``input_states``, which the keys are FQNs to the
    original parameters (not FlatParameters nor parmeter ID), gather all the
    states and unflatten them to the original dimensions. Note that all the
    params referred by the ``input_states`` must be managed by FSDP.
    """
    fsdp_state = fsdp_param_info.state
    if (
        fsdp_state.world_size == 1
        or fsdp_state.sharding_strategy == ShardingStrategy.NO_SHARD
    ):
        return input_states if to_save else {}

    with SimpleProfiler.profile(SimpleProfiler.Type.RESHARDING):
        with SimpleProfiler.profile(SimpleProfiler.Type.ALLGATHER_OBJ):
            gathered_state_info = _allgather_state_info(fsdp_state, input_states)
        output_states = _allgather_orig_param_states(
            fsdp_param_info,
            gathered_state_info,
            input_states,
            shard_state,
            to_save,
            cpu_offload,
        )
    if to_save:
        for key, idx in fsdp_param_info.param_indices.items():
            if key in output_states:
                continue
            if not fsdp_param_info.param_requires_grad[idx]:
                continue

            raise RuntimeError(
                f"{key} is not in the output state. "
                "The FSDPParamInfo has the param keys "
                f"{sorted(fsdp_param_info.param_indices.keys())} while "
                "the output_states has the param keys "
                f"{sorted(output_states.keys())}."
            )
        return output_states
    else:
        return {}


def _convert_state_with_orig_params(
    all_optim_state_keys: List[_OptimStateKey],
    optim_state_key_to_param_key: Dict[_OptimStateKey, Union[int, str]],
    fqn_to_fsdp_param_info: Dict[str, FSDPParamInfo],
    optim_state_dict: Dict[Union[str, int], Any],
    to_save: bool,
    shard_state: bool,
    cpu_offload: bool = True,
) -> Dict[str, Any]:
    fsdp_osd_state: Dict[str, Any] = {}
    # This variable is used to deduplicate the FSDPParamInfo as one FSDPParamInfo
    # usually corresponds to multiple parameters. We could not use FSDPParamInfo
    # as the key because FSDPParamInfo is not hashable. As a result, we fall back
    # to `id(FSDPParamInfo)`, which the type is an integer.
    all_states: Dict[int, Dict[str, Any]] = {}
    # Iterate in rank 0's flat parameter ID order to ensure aligned all-gathers
    # across ranks
    for optim_state_key in all_optim_state_keys:
        param_key: Union[str, int, None] = optim_state_key_to_param_key.get(
            optim_state_key, None
        )

        if param_key is None and not optim_state_key.is_fsdp_managed:
            continue

        if optim_state_key.is_fsdp_managed:
            fqn = optim_state_key.unflat_param_names[0]
            fsdp_param_info = fqn_to_fsdp_param_info.get(fqn, None)
            if fsdp_param_info is None:
                # This can happen if the not all FSDP instances have all the
                # parameters. This can happen with FSDP + some MPMD style
                # parallelism.

                # TODO: it is unclear if we need to do the same check with
                # non-FSDP managed keys.
                continue
            state = {} if param_key is None else optim_state_dict[param_key]
            if id(fsdp_param_info) not in all_states:
                all_states[id(fsdp_param_info)] = {}
            all_states[id(fsdp_param_info)][fqn] = state

        elif to_save:
            assert len(optim_state_key.unflat_param_names) == 1
            unflat_param_name = optim_state_key.unflat_param_names[0]
            with SimpleProfiler.profile("none_fsdp_managed_copy"):
                param_key = cast(Union[str, int], param_key)
                fsdp_osd_state[unflat_param_name] = copy.copy(
                    optim_state_dict[param_key]
                )
                if cpu_offload:
                    for state_name, value in sorted_items(
                        fsdp_osd_state[unflat_param_name]
                    ):
                        if not torch.is_tensor(value):
                            continue
                        fsdp_osd_state[unflat_param_name][state_name] = value.cpu()

    # Instead of gathering the state of each parameter individually, we perform
    # the gathering  all at once to speed up the process.
    for _all_states in all_states.values():
        fqn = next(iter(_all_states.keys()))
        fsdp_param_info = fqn_to_fsdp_param_info[fqn]
        assert len(fsdp_param_info.param_requires_grad) > 0, (
            "With use_orig_params, FSDPParamInfo should have requires_grad "
            "information. However, the length is zero."
        )
        for key, idx in fsdp_param_info.param_indices.items():
            if key in _all_states:
                continue
            if not fsdp_param_info.param_requires_grad[idx]:
                continue
            raise RuntimeError(
                f"{key} is not in the optimizer state. "
                "The FSDPParamInfo has the param keys "
                f"{sorted(fsdp_param_info.param_indices.keys())} while "
                "the optimizer has the param keys "
                f"{sorted(_all_states.keys())}."
            )
        fsdp_osd_state.update(
            _gather_all_orig_param_state(
                fsdp_param_info,
                _all_states,
                shard_state,
                to_save,
                cpu_offload,
            )
        )

    return fsdp_osd_state


def _convert_state_with_flat_params(
    all_optim_state_keys: List[_OptimStateKey],
    optim_state_key_to_param_key: Dict[_OptimStateKey, Union[int, str]],
    fqn_to_fsdp_param_info: Dict[str, FSDPParamInfo],
    optim_state_dict: Dict[Union[str, int], Any],
    to_save: bool,
    shard_state: bool,
    cpu_offload: bool = True,
) -> Dict[str, Any]:
    fsdp_osd_state: Dict[str, Any] = {}
    # Iterate in rank 0's flat parameter ID order to ensure aligned all-gathers
    # across ranks
    for optim_state_key in all_optim_state_keys:
        param_key: Union[str, int, None] = optim_state_key_to_param_key.get(
            optim_state_key, None
        )

        assert param_key is not None, (
            "If use_orig_params is False, we must be able to find the "
            f"corresponding param id. {optim_state_key} {param_key}"
        )

        if optim_state_key.is_fsdp_managed:
            # If there are multiple unflat_param_names (not use_orig_params),
            # they share the same FSDPParamInfo. So the first unflat_param_name
            # is sufficient to fetch the FSDPParamInfo.
            fqn = optim_state_key.unflat_param_names[0]
            fsdp_param_info = fqn_to_fsdp_param_info[fqn]
            unflat_state = _unflatten_optim_state(
                fsdp_param_info,
                optim_state_dict[param_key],
                to_save,
                shard_state,
                cpu_offload,
            )
            if to_save:
                assert len(unflat_state) == len(optim_state_key.unflat_param_names)
                for unflat_param_name, unflat_param_state in zip(
                    optim_state_key.unflat_param_names,
                    unflat_state,
                ):
                    fsdp_osd_state[unflat_param_name] = unflat_param_state
        elif to_save:
            assert len(optim_state_key.unflat_param_names) == 1
            unflat_param_name = optim_state_key.unflat_param_names[0]
            fsdp_osd_state[unflat_param_name] = copy.copy(optim_state_dict[param_key])
            if cpu_offload:
                for state_name, value in sorted_items(
                    fsdp_osd_state[unflat_param_name]
                ):
                    if not torch.is_tensor(value):
                        continue
                    fsdp_osd_state[unflat_param_name][state_name] = value.cpu()

    return fsdp_osd_state


@torch.no_grad()
def _optim_state_dict(
    model: nn.Module,
    optim: torch.optim.Optimizer,
    optim_state_dict: Dict[str, Any],
    optim_input: Optional[
        Union[
            List[Dict[str, Any]],
            Iterable[nn.Parameter],
        ]
    ],
    rank0_only: bool,
    shard_state: bool,
    group: Optional[dist.ProcessGroup],
    using_optim_input: bool,
    use_orig_params: bool = False,
    cpu_offload: bool = True,
) -> Dict[str, Any]:
    """
    Consolidates the optimizer state and returns it as a :class:`dict`
    following the convention of :meth:`torch.optim.Optimizer.state_dict`,
    i.e. with keys ``"state"`` and ``"param_groups"``.
    The flat parameters in ``FSDP`` modules contained in ``model`` are mapped
    back to their unflattened parameters.

    Parameter keys are not well-defined. For a regular optimizer, the optimizer
    state_dict contains a mapping from parameter IDs to parameter states.
    Parameter IDs are the order of parameters in ``optim.param_groups()`` across
    all the groups. This API also allows user to pass ``optim_input`` for the
    mapping between parameters and parameter IDs. Using ``optim_input`` is being
    deprecated.

    If the optimizer is a ``NamedOptimizer``, the optimizer state_dict does not
    contain parameter IDs mapping but a mapping from parameter FQNs to parameter
    states. This API finds the mapping from FQNs to parameters if the optimizer
    is a ``NamedOptimizer``.

    If ``use_orig_params`` is True, each rank will have all FSDP-managed
    parameters but some of these parameters may be empty due to the sharding.
    For a regular optim.Optimizer, states for those empty parameters will
    not be initialized. So, when aggregating the FQNs across ranks, no assert
    will be raised on a rank even if it does not have all the states -- it is
    valid and FSDP knows how to aggregate them. However, FSDP has to ignore
    handling those parameters that are not managed by FSDP and do not exist on
    the local rank -- those are managed by other parallelisms and FSDP does not
    know how to handle/aggregate them.

    Args:
        model (nn.Module): Root module (which may or may not be a
            :class:`FullyShardedDataParallel` instance) whose parameters
            were passed into the optimizer ``optim``.
        optim (torch.optim.Optimizer): Optimizer for ``model`` 's
            parameters.
        rank0_only (bool): If ``True``, saves the populated :class:`dict`
            only on rank 0; if ``False``, saves it on all ranks. (Default:
            ``True``)
        shard_state (bool): If ``True``, shard and distribute all
            non-zero-dimension states.

    Returns:
        Dict[str, Any]: A :class:`dict` containing the optimizer state for
        ``model`` 's original unflattened parameters and including keys
        "state" and "param_groups" following the convention of
        :meth:`torch.optim.Optimizer.state_dict`. If ``rank0_only=False``,
        then nonzero ranks return an empty :class:`dict`.
    """
    SimpleProfiler.reset()
    cm = ExitStack()
    cm.enter_context(SimpleProfiler.profile(SimpleProfiler.Type.ALL))
    _reset_flat_param_grad_info_if_needed(traversal_utils._get_fsdp_handles(model))
    to_save = not rank0_only or dist.get_rank(group) == 0 or shard_state

    with SimpleProfiler.profile("preprocessing"):
        param_to_fqns = _get_param_to_fqns(model)
        flat_param_to_fqn = _get_flat_param_to_fqn(model)
        is_named_optimizer = _is_named_optimizer(optim_state_dict)

        param_key_to_param = cast(
            Dict[Union[int, str], nn.Parameter],
            (
                _get_param_id_to_param_from_optim_input(model, optim_input)
                if using_optim_input
                else _get_param_key_to_param(
                    optim, model, is_named_optimizer, param_to_fqns, flat_param_to_fqn
                )
            ),
        )
        fqn_to_fsdp_param_info = _get_fqn_to_fsdp_param_info(model)

    with SimpleProfiler.profile("preprocessing_with_comm"):
        (
            all_optim_state_keys,
            optim_state_key_to_param_key,
        ) = _map_param_key_to_optim_keys(
            optim_state_dict,
            group,
            param_key_to_param,
            param_to_fqns,
            fqn_to_fsdp_param_info,
            merge_keys=use_orig_params,
        )

    with SimpleProfiler.profile("state_converting"):
        convert_fn = (
            _convert_state_with_orig_params
            if use_orig_params
            else _convert_state_with_flat_params
        )
        fsdp_osd_state = convert_fn(
            all_optim_state_keys,
            optim_state_key_to_param_key,
            fqn_to_fsdp_param_info,
            optim_state_dict["state"],
            to_save,
            shard_state,
            cpu_offload,
        )

    # At this point, communication is complete and ranks can return early if nothing
    # will be saved on that rank.
    if not to_save:
        return {}

    fsdp_osd: Dict[str, Any] = {"state": fsdp_osd_state}

    flat_param_fqns = set(flat_param_to_fqn.values())
    for key, value in optim_state_dict["state"].items():
        if key in fsdp_osd_state:
            continue
        if key in flat_param_fqns:
            continue
        if key in param_key_to_param:
            continue
        # This key is not recognized by FSDP. It may be a user-defined state
        # or some parameters state that FSDP is unable to map from
        # ``optim.param_groups``.
        warnings.warn(
            f"Found a optim state, {key}, that FSDP cannot process. FSDP "
            "will directly copy everything to the returned state_dict. In "
            "most cases, this is a user-defined state that is not "
            "associated with any particular parameter. Another possible "
            "case is this state is managed by TorchRec. Otherwise, there may "
            " be a mismatched assumption of optim_state_dict of this mode."
        )
        fsdp_osd_state[key] = value

    if "param_groups" in optim_state_dict:
        fsdp_osd["param_groups"] = _unflatten_param_groups(
            optim_state_dict, param_key_to_param, param_to_fqns
        )

    cm.close()
    SimpleProfiler.dump_and_reset("FSDP _optim_state_dict() profiling: ")

    return fsdp_osd


def _get_fqn_to_fsdp_param_info(model: nn.Module) -> Dict[str, FSDPParamInfo]:
    """
    Construct the mapping from a param's fqn to its corresponding ``FSDPParamInfo``
    if the param is managed by FSDP. Shared parameters, or original parameters that
    are shared across multiple nn.Modules, are required to belong to one and only
    one FSDP instance and thus correspond to one ``FlatParameter``. Within the one
    ``FlatParameter``, ``FlatParameter._fqns`` only stores the first FQN of a shared
    parameter. Thus, the keys in the mapping are guaranteed to map to unique parameters.
    """

    def module_fn(module, prefix, tree_level, fqn_to_param_info):
        fsdp_state = _get_module_fsdp_state_if_fully_sharded_module(module)
        if fsdp_state is None:
            return
        _lazy_init(fsdp_state, module)
        handle = _module_handle(fsdp_state, module)
        if not handle:
            return
        flat_param = handle.flat_param
        fsdp_param_info = FSDPParamInfo(fsdp_state, handle, {}, [])
        # NOTE: `idx` indexes into the data structures *without* padding
        # elements
        for idx, local_fqn in enumerate(flat_param._fqns):
            fqn = clean_tensor_name(prefix + local_fqn)
            if fqn in fqn_to_param_info:
                assert fqn_to_param_info[fqn].handle.flat_param is flat_param, fqn
            fqn_to_param_info[fqn] = fsdp_param_info
            fsdp_param_info.param_indices[fqn] = idx
            if flat_param._params is not None:
                fsdp_param_info.param_requires_grad.append(
                    flat_param._params[idx].requires_grad
                )

    def return_fn(fqn_to_param_info):
        return fqn_to_param_info

    fqn_to_param_info: Dict[str, FSDPParamInfo] = {}
    # FlatParameter._fqns stores the local fqn, starting from the root of the
    # FSDP. Using _apply_to_modules() with model (may not be the FSDP root
    # module) allows us to construct the global fqn.
    return _apply_to_modules(
        model,
        module_fn,
        return_fn,
        [fqn for fqn, _ in _named_parameters_with_duplicates(model)],
        fqn_to_param_info,
    )


@no_type_check
def _set_optim_use_dtensor(
    module: nn.Module,
    state_dict_settings: StateDictSettings,
) -> None:
    # If device_mesh is passed in when initalizing FSDP, we automatically turn the
    # _use_dtensor flag to be true for ShardedOptimStateDictConfig() if state_dict_type
    # has to be set to SHARDED_STATE_DICT.
    if getattr(module, "device_mesh", None):
        state_dict_type = state_dict_settings.state_dict_type
        if state_dict_type == StateDictType.LOCAL_STATE_DICT:
            raise RuntimeError(
                "Found state_dict_type LOCAL_STATE_DICT.",
                "DeviceMesh is not compatible with LOCAL_STATE_DICT.",
                "Please set state_dict_type to SHARDED_STATE_DICT to get DTensor state_dict.",
            )
        elif state_dict_type == StateDictType.FULL_STATE_DICT:
            logger.warning(
                "Found both state_dict_type FULL_STATE_DICT and device_mesh. "  # noqa: G004
                "Please set state_dict_type to SHARDED_STATE_DICT to get DTensor state_dict."
            )
        else:
            state_dict_settings.optim_state_dict_config._use_dtensor = True<|MERGE_RESOLUTION|>--- conflicted
+++ resolved
@@ -26,6 +26,7 @@
 import torch.nn as nn
 from torch.distributed._shard.sharded_tensor import ShardedTensor
 from torch.distributed._tensor import DTensor, Replicate
+from torch.distributed.checkpoint._state_dict_utils import _gather_state_dict
 from torch.distributed.distributed_c10d import _get_pg_default_device
 from torch.distributed.fsdp._common_utils import (
     _apply_to_modules,
@@ -46,16 +47,11 @@
     _lazy_init,
     _reset_flat_param_grad_info_if_needed,
 )
-<<<<<<< HEAD
-from torch.distributed.fsdp._shard_utils import _gather_state_dict
-from torch.distributed.fsdp.api import ShardingStrategy
-=======
 from torch.distributed.fsdp.api import (
     ShardingStrategy,
     StateDictSettings,
     StateDictType,
 )
->>>>>>> b3308c48
 from torch.utils._pytree import tree_map_only
 
 
@@ -308,7 +304,10 @@
                 if getattr(osd_config, "_use_dtensor", False):
                     assert fsdp_state._device_mesh is not None
                     optim_state = _ext_chunk_dtensor(
-                        optim_state, fsdp_state.rank, fsdp_state._device_mesh
+                        optim_state,
+                        fsdp_state.rank,
+                        fsdp_state._device_mesh,
+                        fsdp_state._fsdp_extension,
                     )
                 else:
                     assert fsdp_state.process_group is not None
@@ -318,6 +317,7 @@
                         fsdp_state.world_size,
                         fsdp_state._device_handle.device_count(),
                         fsdp_state.process_group,
+                        fsdp_state._fsdp_extension,
                     )
             unflat_state_param[state_name] = optim_state
 
@@ -1464,7 +1464,10 @@
             if getattr(osd_config, "_use_dtensor", False):
                 assert fsdp_state._device_mesh is not None
                 value = _ext_chunk_dtensor(
-                    value, fsdp_state.rank, fsdp_state._device_mesh
+                    value,
+                    fsdp_state.rank,
+                    fsdp_state._device_mesh,
+                    fsdp_state._fsdp_extension,
                 )
             else:
                 assert fsdp_state.process_group is not None
@@ -1474,6 +1477,7 @@
                     fsdp_state.world_size,
                     fsdp_state._device_handle.device_count(),
                     fsdp_state.process_group,
+                    fsdp_state._fsdp_extension,
                 )
         elif not cpu_offload:
             with SimpleProfiler.profile("clone"):
