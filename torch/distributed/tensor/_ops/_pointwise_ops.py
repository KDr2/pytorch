--- conflicted
+++ resolved
@@ -292,14 +292,7 @@
     aten.logit.out,
     aten.logit_.default,
     aten.masked_fill.Scalar,
-<<<<<<< HEAD
-=======
     aten.masked_fill_.Scalar,
-    aten.maximum.default,
-    aten.maximum.out,
-    aten.minimum.default,
-    aten.minimum.out,
->>>>>>> d5c99e5d
     aten.mul.out,
     aten.mvlgamma.default,
     aten.mvlgamma.out,
@@ -572,24 +565,16 @@
                 else:
                     out_placements.append(Shard(new_shard_dim))
             elif isinstance(placement, Partial):
-<<<<<<< HEAD
-                # Check if this partial type should be preserved (for ops like max/min)
+                # Check if this partial type should be preserved
                 if preserve_partial is not None and placement.is_partial(
                     preserve_partial
                 ):
                     out_placements.append(placement)
-                # Existing linearity handling for sum/avg
-                elif linearity > 0 and (
+                # note that only partial-sum and partial-avg are supported for linearity
+                elif linearity >= 0 and (
                     placement.is_partial("sum") or placement.is_partial("avg")
                 ):
-=======
-                # note that only partial-sum and partial-avg are supported for linearity
-                partial_supports_linearity = placement.is_partial(
-                    "sum"
-                ) or placement.is_partial("avg")
-                if linearity >= 0 and partial_supports_linearity:
                     # propagate the partial placement
->>>>>>> d5c99e5d
                     out_placements.append(placement)
                 else:
                     # clear the partial placement if op does not support linearity
