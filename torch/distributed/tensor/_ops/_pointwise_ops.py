# Copyright (c) Meta Platforms, Inc. and affiliates
from collections.abc import Sequence
from typing import cast

import torch
from torch.distributed.tensor._dtensor_spec import DTensorSpec
from torch.distributed.tensor._op_schema import (
    OpSchema,
    OpSpec,
    OpStrategy,
    RuntimeSchemaInfo,
    StrategyType,
    TupleStrategy,
)
from torch.distributed.tensor._ops._math_ops import _NormPartial
from torch.distributed.tensor._ops.registration import register_op_strategy
from torch.distributed.tensor._ops.utils import (
    generate_redistribute_costs,
    infer_broadcast_dims_map,
    map_placements_after_broadcast,
    normalize_dim,
)
from torch.distributed.tensor.placement_types import (
    _StridedShard,
    Partial,
    Placement,
    Replicate,
    Shard,
)
from torch.types import _Number
from torch.utils._typing_utils import not_none


aten = torch.ops.aten
# leave the remaining pointwise_ops list here for convenience,
# Below ops are some pointwise ops that are yet to be supported,
# they might not be a complete list.
# pointwise_ops = [
#     "fake_quantize_per_channel_affine",
#     "fake_quantize_per_tensor_affine",
#     "floor_divide",  # floor_divide is deprecated
#     "frexp",  # multiple output pointwise op, need to add support
#     "gradient",  #  need investigation on this op
#     "imag",  # complex data type only
#     "quantized_batch_norm",
#     "quantized_max_pool1d",
#     "quantized_max_pool2d",
#     "real",  # complex data type only
# ]


pointwise_ops = [
    # please keep the entries below alphabetically sorted
    aten.__ilshift__.Scalar,
    aten.__ilshift__.Tensor,
    aten.__irshift__.Scalar,
    aten.__irshift__.Tensor,
    aten.__lshift__.Scalar,
    aten.__lshift__.Tensor,
    aten.__rshift__.Scalar,
    aten.__rshift__.Tensor,
    aten._conj.default,
    aten.abs.default,
    aten.abs.out,
    aten.abs_.default,
    aten.acos.default,
    aten.acos.out,
    aten.acos_.default,
    aten.acosh.default,
    aten.acosh.out,
    aten.acosh_.default,
    aten.add.Scalar,
    aten.add.out,
    aten.add_.Scalar,
    aten.addcdiv.default,
    aten.addcdiv.out,
    aten.addcdiv_.default,
    aten.addcmul.default,
    aten.addcmul.out,
    aten.addcmul_.default,
    aten.angle.default,
    aten.angle.out,
    aten.asin.default,
    aten.asin.out,
    aten.asin_.default,
    aten.asinh.default,
    aten.asinh.out,
    aten.asinh_.default,
    aten.atan.default,
    aten.atan.out,
    aten.atan2.default,
    aten.atan2.out,
    aten.atan2_.default,
    aten.atan_.default,
    aten.atanh.default,
    aten.atanh.out,
    aten.atanh_.default,
    aten.bitwise_and.Scalar,
    aten.bitwise_and.Scalar_Tensor,
    aten.bitwise_and.Scalar_out,
    aten.bitwise_and.Tensor,
    aten.bitwise_and.Tensor_out,
    aten.bitwise_and_.Scalar,
    aten.bitwise_and_.Tensor,
    aten.bitwise_left_shift.Scalar_Tensor,
    aten.bitwise_left_shift.Tensor,
    aten.bitwise_left_shift.Tensor_Scalar,
    aten.bitwise_left_shift.Tensor_Scalar_out,
    aten.bitwise_left_shift.Tensor_out,
    aten.bitwise_left_shift_.Tensor,
    aten.bitwise_left_shift_.Tensor_Scalar,
    aten.bitwise_not.default,
    aten.bitwise_not.out,
    aten.bitwise_not_.default,
    aten.bitwise_or.Scalar,
    aten.bitwise_or.Scalar_Tensor,
    aten.bitwise_or.Scalar_out,
    aten.bitwise_or.Tensor,
    aten.bitwise_or.Tensor_out,
    aten.bitwise_or_.Scalar,
    aten.bitwise_or_.Tensor,
    aten.bitwise_right_shift.Scalar_Tensor,
    aten.bitwise_right_shift.Tensor,
    aten.bitwise_right_shift.Tensor_Scalar,
    aten.bitwise_right_shift.Tensor_Scalar_out,
    aten.bitwise_right_shift.Tensor_out,
    aten.bitwise_right_shift_.Tensor,
    aten.bitwise_right_shift_.Tensor_Scalar,
    aten.bitwise_xor.Scalar,
    aten.bitwise_xor.Scalar_Tensor,
    aten.bitwise_xor.Scalar_out,
    aten.bitwise_xor.Tensor,
    aten.bitwise_xor.Tensor_out,
    aten.bitwise_xor_.Scalar,
    aten.bitwise_xor_.Tensor,
    aten.ceil.default,
    aten.ceil.out,
    aten.ceil_.default,
    aten.clamp.default,
    aten.clamp.Tensor,
    aten.clamp.out,
    aten.clamp_.default,
    aten.clamp_.Tensor,
    aten.clamp_min.default,
    aten.clamp_min.Tensor,
    aten.clamp_max.default,
    aten.clamp_max.Tensor,
    aten.clip.default,
    aten.clip.out,
    aten.clip_.default,
    aten.conj_physical.default,
    aten.conj_physical.out,
    aten.conj_physical_.default,
    aten.copysign.Scalar,
    aten.copysign.Scalar_out,
    aten.copysign.Tensor,
    aten.copysign.out,
    aten.copysign_.Scalar,
    aten.copysign_.Tensor,
    aten.cos.default,
    aten.cos.out,
    aten.cos_.default,
    aten.cosh.default,
    aten.cosh.out,
    aten.cosh_.default,
    aten.deg2rad.default,
    aten.deg2rad.out,
    aten.deg2rad_.default,
    aten.digamma.default,
    aten.digamma.out,
    aten.digamma_.default,
    aten.div.Tensor,
    aten.div.Tensor_mode,
    aten.div.out,
    aten.div.out_mode,
    aten.div_.Tensor,
    aten.div_.Tensor_mode,
    aten.eq.Tensor,
    aten.eq.Tensor_out,
    aten.eq.Scalar,
    aten.eq.Scalar_out,
    aten.erf.default,
    aten.erf.out,
    aten.erf_.default,
    aten.erfc.default,
    aten.erfc.out,
    aten.erfc_.default,
    aten.erfinv.default,
    aten.erfinv.out,
    aten.erfinv_.default,
    aten.exp.default,
    aten.exp.out,
    aten.exp2.default,
    aten.exp2.out,
    aten.exp2_.default,
    aten.exp_.default,
    aten.expm1.default,
    aten.expm1.out,
    aten.expm1_.default,
    aten.float_power.Scalar,
    aten.float_power.Scalar_out,
    aten.float_power.Tensor_Scalar,
    aten.float_power.Tensor_Scalar_out,
    aten.float_power.Tensor_Tensor,
    aten.float_power.Tensor_Tensor_out,
    aten.float_power_.Scalar,
    aten.float_power_.Tensor,
    aten.floor.default,
    aten.floor.out,
    aten.floor_.default,
    aten.fmod.Scalar,
    aten.fmod.Scalar_out,
    aten.fmod.Tensor,
    aten.fmod.Tensor_out,
    aten.fmod_.Scalar,
    aten.fmod_.Tensor,
    aten.frac.default,
    aten.frac.out,
    aten.frac_.default,
    aten.ge.Scalar,
    aten.ge.Tensor,
    aten.gelu.default,
    aten.gt.Tensor,
    aten.gt.Tensor_out,
    aten.gt.Scalar,
    aten.gt.Scalar_out,
    aten.gt.Scalar,
    aten.gt.Tensor,
    aten.hypot.default,
    aten.hypot.out,
    aten.hypot_.default,
    aten.i0.default,
    aten.i0.out,
    aten.i0_.default,
    aten.igamma.default,
    aten.igamma.out,
    aten.igamma_.default,
    aten.igammac.default,
    aten.igammac.out,
    aten.igammac_.default,
    aten.isinf.default,
    aten.isnan.default,
    aten.isneginf.default,
    aten.isneginf.out,
    aten.isposinf.default,
    aten.isposinf.out,
    aten.ldexp.default,
    aten.ldexp.out,
    aten.ldexp_.default,
    aten.lt.Tensor,
    aten.lt.Tensor_out,
    aten.lt.Scalar,
    aten.lt.Scalar_out,
    aten.le.Scalar,
    aten.le.Tensor,
    aten.lerp.Scalar,
    aten.lerp.Scalar_out,
    aten.lerp.Tensor,
    aten.lerp.Tensor_out,
    aten.lerp_.Scalar,
    aten.lerp_.Tensor,
    aten.lgamma.default,
    aten.lgamma.out,
    aten.lgamma_.default,
    aten.log.default,
    aten.log.out,
    aten.log10.default,
    aten.log10.out,
    aten.log10_.default,
    aten.log1p.default,
    aten.log1p.out,
    aten.log1p_.default,
    aten.log2.default,
    aten.log2.out,
    aten.log2_.default,
    aten.log_.default,
    aten.logaddexp.default,
    aten.logaddexp.out,
    aten.logaddexp2.default,
    aten.logaddexp2.out,
    aten.logical_and.default,
    aten.logical_and.out,
    aten.logical_and_.default,
    aten.logical_not.default,
    aten.logical_not.out,
    aten.logical_not_.default,
    aten.logical_or.default,
    aten.logical_or.out,
    aten.logical_or_.default,
    aten.logical_xor.default,
    aten.logical_xor.out,
    aten.logical_xor_.default,
    aten.logit.default,
    aten.logit.out,
    aten.logit_.default,
    aten.masked_fill.Scalar,
    aten.masked_fill_.Scalar,
    aten.mul.out,
    aten.mvlgamma.default,
    aten.mvlgamma.out,
    aten.mvlgamma_.default,
    aten.native_dropout_backward.default,
    aten.native_dropout_backward.out,
    aten.nan_to_num.default,
    aten.nan_to_num.out,
    aten.nan_to_num_.default,
    aten.ne.Scalar,
    aten.neg.default,
    aten.neg.out,
    aten.neg_.default,
    aten.nextafter.default,
    aten.nextafter.out,
    aten.nextafter_.default,
    aten.polygamma.default,
    aten.polygamma.out,
    aten.polygamma_.default,
    aten.positive.default,
    aten.pow.Scalar,
    aten.pow.Scalar_out,
    aten.pow.Tensor_Scalar,
    aten.pow.Tensor_Scalar_out,
    aten.pow.Tensor_Tensor,
    aten.pow.Tensor_Tensor_out,
    aten.pow_.Scalar,
    aten.pow_.Tensor,
    aten.reciprocal.default,
    aten.reciprocal.out,
    aten.reciprocal_.default,
    aten.rad2deg.default,
    aten.rad2deg.out,
    aten.rad2deg_.default,
    aten.relu.default,
    aten.relu_.default,
    aten.remainder.Scalar,
    aten.remainder.Scalar_Tensor,
    aten.remainder.Scalar_out,
    aten.remainder.Tensor,
    aten.remainder.Tensor_out,
    aten.remainder_.Scalar,
    aten.remainder_.Tensor,
    aten.round.decimals,
    aten.round.decimals_out,
    aten.round.default,
    aten.round.out,
    aten.round_.decimals,
    aten.round_.default,
    aten.rsqrt.default,
    aten.rsqrt.out,
    aten.rsqrt_.default,
    aten.rsub.Scalar,
    aten.sgn.default,
    aten.sgn.out,
    aten.sgn_.default,
    aten.sigmoid.default,
    aten.sigmoid.out,
    aten.sigmoid_.default,
    aten.sign.default,
    aten.sign.out,
    aten.sign_.default,
    aten.signbit.default,
    aten.signbit.out,
    aten.silu.default,
    aten.silu.out,
    aten.sin.default,
    aten.sin.out,
    aten.sin_.default,
    aten.sinc.default,
    aten.sinc.out,
    aten.sinc_.default,
    aten.sinh.default,
    aten.sinh.out,
    aten.sinh_.default,
    aten.sqrt.default,
    aten.sqrt.out,
    aten.sqrt_.default,
    aten.square.default,
    aten.square.out,
    aten.square_.default,
    aten.sub.Scalar,
    aten.sub.out,
    aten.sub_.Scalar,
    aten.tan.default,
    aten.tan.out,
    aten.tan_.default,
    aten.tanh.default,
    aten.tanh.out,
    aten.tanh_.default,
    aten.true_divide.Tensor,
    aten.trunc.default,
    aten.trunc.out,
    aten.trunc_.default,
    aten.where.self,
    aten.where.self_out,
    aten.xlogy.OutScalar_Self,
    aten.xlogy.OutScalar_Other,
    aten.xlogy.OutTensor,
    aten.xlogy.Scalar_Other,
    aten.xlogy.Scalar_Self,
    aten.xlogy.Tensor,
    aten.xlogy_.Scalar_Other,
    aten.xlogy_.Tensor,
    # backward point-wise ops
    # please keep the entries below alphabetically sorted
    aten.gelu_backward.default,
    aten.sigmoid_backward.default,
    aten.silu_backward.default,
    aten.tanh_backward.default,
    aten.threshold_backward.default,
]

# the linear pointwise ops map, key is op, value is the type of linearity
linear_pointwise_ops = {
    aten.to.dtype: 0,
    aten.add.Tensor: 1,
    aten.add_.Tensor: 1,
    aten.sub.Tensor: 1,
    aten.sub_.Tensor: 1,
    aten.div.Scalar: 0,
    aten.div_.Scalar: 0,
    aten.mul.Scalar: 0,
    aten.mul_.Scalar: 0,
    aten.mul.Tensor: 2,
    aten.mul_.Tensor: 2,
    aten.copy_.default: 1,
}

# Ops that preserve specific Partial types through the operation.
# For example, torch.maximum preserves Partial("max") because
# max(max(a), max(b)) == max(a, b).
partial_preserving_ops: dict[torch._ops.OpOverload, str] = {
    aten.maximum.default: "max",
    aten.maximum.out: "max",
    aten.minimum.default: "min",
    aten.minimum.out: "min",
}


def pointwise_strategy(
    op_schema: OpSchema,
    linearity: int = -1,
    preserve_partial: str | None = None,
) -> OpStrategy:
    followed_strategy_index = -1
    max_shards = -1
    max_ndim = -1

    if op_schema.is_inplace_op():
        # inplace op should follow the first arg strategy
        followed_strategy = op_schema.args_schema[0]
        followed_strategy_index = 0
    elif op_schema.is_out_variant_op():
        # out variant op should follow the out kwarg strategy
        followed_strategy = op_schema.kwargs_schema["out"]
        # out variant is technically a kwarg for the strategy to follow so it does not
        # have an "index", we set it to a reasonably large number just to indicate it's
        # not a valid index
        followed_strategy_index = 100
    else:
        # normal pointwise op, we choose to follow the arg with
        # the max shards in case operands needs reshard
        # in case of multiple operands with max shard, we take
        # the one with the max number of dimensions
        for idx, arg_strategy in enumerate(op_schema.args_schema):
            if not isinstance(arg_strategy, OpStrategy):
                continue

            arg_max_shards = arg_strategy.max_num_shards()
            arg_max_ndim = arg_strategy.ndim
            if (arg_max_shards > max_shards) or (
                arg_max_shards == max_shards and arg_max_ndim > max_ndim
            ):
                followed_strategy_index = idx
                max_shards = arg_max_shards
                max_ndim = arg_max_ndim

        followed_strategy = op_schema.args_schema[followed_strategy_index]

    assert isinstance(followed_strategy, OpStrategy), (
        f"no strategy to follow for {op_schema}!"
    )
    return common_pointwise_strategy(
        op_schema.op,
        op_schema.args_schema,
        followed_strategy,
        followed_strategy_index,
        linearity,
        preserve_partial=preserve_partial,
    )


def linear_pointwise_strategy(op_schema: OpSchema) -> StrategyType:
    """
    Linear pointwise operators can propagate pending reductions.
    For example, c = add(a, b); if a is pending sum, then c will be
    pending sum as well without any communication overhead.

    Note that:
    1. Only unary and binary operations are supported, out variant
      ops are not supported.
    2. There're multiple types of linearity, refer to the doc of
      common_pointwise_strategy for more details.
    """
    linearity_type = linear_pointwise_ops.get(op_schema.op, -1)
    return pointwise_strategy(op_schema, linearity=linearity_type)


def partial_preserving_pointwise_strategy(op_schema: OpSchema) -> StrategyType:
    """
    Strategy for pointwise ops that preserve specific Partial types.

    For example, torch.maximum preserves Partial("max") placements because
    max(max(a), max(b)) == max(a, b). Similarly, torch.minimum preserves
    Partial("min") placements.
    """
    preserve_partial = partial_preserving_ops.get(op_schema.op)
    return pointwise_strategy(op_schema, preserve_partial=preserve_partial)


def common_pointwise_strategy(
    op,
    args_schema: Sequence[object],
    followed_strategy: OpStrategy,
    followed_strategy_index: int,
    linearity: int = -1,
    scalar_tensor_idx: int | None = None,
    preserve_partial: str | None = None,
) -> OpStrategy:
    """
    Common strategy for pointwise operations.

    Args:
        args_schema: Input arguments schema
        followed_strategy: Strategy to follow for output placement
        followed_strategy_index: Index of the strategy being followed
        linearity: depending on the operator, we support different types of linearity
            -1: the operation does not support linearity
            0: the unary operation that supports linearity, output propagates partial.
            1: the binary operation supports add linearity, where it requires every operand
                to be partial, output propagates partial.
            2: the binary operation supports multiplicative linearity, where it requires
                the primary operand to be partial, and the other operands to be replicate,
                output propagates partial.
        scalar_tensor_idx: Index of the Replicate scalar tensor for which we allow the mesh
            to be different from the mesh of followed_strategy
        preserve_partial: If set, Partial placements with this reduce_op will be preserved
            through the operation (e.g., "max" for torch.maximum, "min" for torch.minimum).
    """
    # handle broadcasting
    common_shape = torch.broadcast_shapes(
        *[arg.shape for arg in args_schema if isinstance(arg, OpStrategy)]
    )
    pointwise_strategy = OpStrategy([])

    for op_spec in followed_strategy.strategies:
        spec_to_follow = op_spec.output_spec

        out_placements: list[Placement] = []
        for placement in spec_to_follow.placements:
            if isinstance(placement, Shard | _StridedShard):
                shard_dim = normalize_dim(placement.dim, len(spec_to_follow.shape))
                common_ndim = len(common_shape)
                new_shard_dim = common_ndim - len(spec_to_follow.shape) + shard_dim
                if isinstance(placement, _StridedShard):
                    out_placements.append(
                        _StridedShard(
                            new_shard_dim, split_factor=placement.split_factor
                        )
                    )
                else:
                    out_placements.append(Shard(new_shard_dim))
            elif isinstance(placement, Partial):
                safe_avoid_redistribution = False
                is_scalar_arg = False
                is_non_neg_scalar = False
                if op in (
                    norm_partial_avoidable_redistribute_ops | redistribute_partial_ops
                ):
                    is_scalar_arg = isinstance(args_schema[1], _Number)
                    is_non_neg_scalar = (
                        is_scalar_arg
                        and args_schema[1] >= 0  # pyre-ignore[unsupported-operation]
                    )

                if isinstance(placement, _NormPartial):
                    if (
                        op in norm_partial_avoidable_redistribute_ops
                        and is_non_neg_scalar
                    ):
                        safe_avoid_redistribution = True

                elif isinstance(placement, Partial):
                    if op not in redistribute_partial_ops or not is_scalar_arg:
                        safe_avoid_redistribution = True

                # Check if this partial type should be preserved
                if preserve_partial is not None and placement.is_partial(
                    preserve_partial
                ):
                    out_placements.append(placement)
                # note that only partial-sum and partial-avg are supported for linearity
                elif (
                    linearity >= 0
                    and (placement.is_partial("sum") or placement.is_partial("avg"))
                    and safe_avoid_redistribution
                ):
                    # propagate the partial placement
                    out_placements.append(placement)
                else:
                    # clear the partial placement if op does not support linearity
                    # by default we just replicate the partial, need to see if this
                    # is optimal for all cases
                    out_placements.append(Replicate())
            else:
                out_placements.append(placement)

        input_specs: list[DTensorSpec] = []
        redistribute_costs: list[list[float]] = []
        for input_idx, input_arg in enumerate(args_schema):
            if isinstance(input_arg, OpStrategy):
                input_arg_spec = input_arg.strategies[0].output_spec

                # sanity check that all args that follow the same strategy
                # are on the same DeviceMesh
                if input_arg.mesh != followed_strategy.mesh:
                    # For the scalar tensor arg in fused ops, do not follow followed_strategy;
                    # instead, let the input mesh and the Replicate placements propagate through.
                    if input_idx == scalar_tensor_idx:
                        assert all(p == Replicate() for p in input_arg_spec.placements)
                        input_arg_target_spec = DTensorSpec(
                            mesh=input_arg.mesh,
                            placements=input_arg_spec.placements,
                            tensor_meta=input_arg_spec.tensor_meta,
                        )
                        input_specs.append(input_arg_target_spec)
                        redistribute_costs.append(
                            generate_redistribute_costs(
                                input_arg, input_arg_target_spec
                            )
                        )
                        continue
                    else:
                        raise ValueError(
                            f"Could not run pointwise computation across different mesh: "
                            f"Found {input_arg.mesh} and {followed_strategy.mesh}!"
                        )

                # every arg follow the out_placements, but need to handle broadcasting
                input_arg_dims_map = infer_broadcast_dims_map(
                    common_shape, input_arg_spec.shape
                )

                # Determine if this input should convert Partial to Replicate based on linearity
                should_convert_partial = (
                    linearity == 2
                    and input_idx
                    != followed_strategy_index  # Don't convert the "followed" strategy
                )

                # For preserve_partial ops, check if non-followed input has incompatible
                # Partial type. If so, it must be redistributed to Replicate first.
                if (
                    preserve_partial is not None
                    and input_idx != followed_strategy_index
                ):
                    for out_p, in_p in zip(out_placements, input_arg_spec.placements):
                        if (
                            isinstance(out_p, Partial)
                            and isinstance(in_p, Partial)
                            and out_p != in_p
                        ):
                            should_convert_partial = True
                            break

                input_target_placements = map_placements_after_broadcast(
                    tuple(out_placements),
                    common_shape,
                    input_arg_dims_map,
                    partial_to_replicate=should_convert_partial,
                )

                input_arg_target_spec = DTensorSpec(
                    mesh=followed_strategy.mesh,
                    placements=input_target_placements,
                    tensor_meta=input_arg_spec.tensor_meta,
                )
                input_specs.append(input_arg_target_spec)
                redistribute_costs.append(
                    generate_redistribute_costs(input_arg, input_arg_target_spec)
                )

        pointwise_strategy.strategies.append(
            OpSpec(
                output_specs=DTensorSpec(
                    mesh=followed_strategy.mesh,
                    placements=tuple(out_placements),
                ),
                input_specs=input_specs,
                redistribute_cost=redistribute_costs,
            )
        )
    return pointwise_strategy


<<<<<<< HEAD
redistribute_partial_ops = [
    aten.add.Tensor,
    aten.add_.Tensor,
    aten.sub.Tensor,
    aten.sub_.Tensor,
]
=======
redistribute_partial_ops = {aten.add.Tensor, aten.add_.Tensor}
>>>>>>> 022fbd61

norm_partial_avoidable_redistribute_ops = {
    aten.div.Scalar,
    aten.div_.Scalar,
    aten.mul.Scalar,
    aten.mul_.Scalar,
}

for op in linear_pointwise_ops:
    if op in norm_partial_avoidable_redistribute_ops:
        register_op_strategy(
            op, schema_info=RuntimeSchemaInfo(1, static_kwargkey=["out"])
        )(linear_pointwise_strategy)
    else:
        register_op_strategy(
            op, schema_info=RuntimeSchemaInfo(static_kwargkey=["out"])
        )(linear_pointwise_strategy)

for op in partial_preserving_ops:
    register_op_strategy(op, schema_info=RuntimeSchemaInfo(static_kwargkey=["out"]))(
        partial_preserving_pointwise_strategy
    )

for op in pointwise_ops:
    register_op_strategy(op, schema_info=RuntimeSchemaInfo(static_kwargkey=["out"]))(
        pointwise_strategy
    )


# TODO: add all for_each ops
for_each_ops = [
    aten._foreach_abs.default,
    aten._foreach_abs_.default,
    aten._foreach_addcdiv_.Scalar,
    aten._foreach_addcdiv_.ScalarList,
    aten._foreach_addcdiv_.Tensor,
    aten._foreach_addcmul.Scalar,
    aten._foreach_addcmul_.Scalar,
    aten._foreach_addcmul_.ScalarList,
    aten._foreach_addcmul_.Tensor,
    aten._foreach_clamp_max_.Scalar,
    aten._foreach_clamp_min_.Scalar,
    aten._foreach_div_.List,
    aten._foreach_div_.Scalar,
    aten._foreach_div_.ScalarList,
    aten._foreach_div_.Tensor,
    aten._foreach_div.List,
    aten._foreach_div.Scalar,
    aten._foreach_div.ScalarList,
    aten._foreach_div.Tensor,
    aten._foreach_lerp_.Scalar,
    aten._foreach_maximum_.List,
    aten._foreach_mul.Scalar,
    aten._foreach_mul.ScalarList,
    aten._foreach_mul.Tensor,
    aten._foreach_mul.List,
    aten._foreach_mul_.Scalar,
    aten._foreach_mul_.ScalarList,
    aten._foreach_mul_.Tensor,
    aten._foreach_mul_.List,
    aten._foreach_pow.List,
    aten._foreach_pow.ScalarList,
    aten._foreach_neg.default,
    aten._foreach_neg_.default,
    aten._foreach_reciprocal_.default,
    aten._foreach_sub.Scalar,
    aten._foreach_sub_.Scalar,
    aten._foreach_sub.List,
    aten._foreach_sub_.List,
    aten._foreach_sub.ScalarList,
    aten._foreach_sub_.ScalarList,
    aten._foreach_sqrt.default,
    aten._foreach_sqrt_.default,
    aten._foreach_zero_.default,
    aten._foreach_exp.default,
    aten._foreach_exp_.default,
    aten._foreach_cos.default,
    aten._foreach_cos_.default,
    aten._foreach_log.default,
    aten._foreach_log_.default,
    aten._amp_foreach_non_finite_check_and_unscale_.default,
]

for_each_linearity_ops = [
    aten._foreach_add.Scalar,
    aten._foreach_add_.Scalar,
    aten._foreach_add_.ScalarList,
    aten._foreach_add.List,
    aten._foreach_add_.List,
]


def list_pointwise_strategy(
    op_schema: OpSchema, linearity: bool = False
) -> StrategyType:
    """
    Apply the pointwise strategy to the zipped arguments. For example, if we
    run a foreach add of two lists l1 and l2, then we apply the pointwise
    strategy on each pair (l1[i], l2[i]). If the first argument is a list but
    the second (or later) one is a tensor, then we broadcast the tensor by
    replicating it into a list with the length of the first argument.

    Args:
        mesh (DeviceMesh): device mesh for pointwise ops
        op_schema (OpSchema): schema of the operator to generate strategy for
        linearity (bool): specify whether op(a) + op(b) = op(a + b)

    Returns:
        OpStrategy: generated strategy
    """

    def args_tuple_strategies(
        args_schema: tuple[object, ...],
    ) -> list[TupleStrategy | None]:
        first_arg = args_schema[0]
        assert isinstance(first_arg, TupleStrategy)
        strategy_len = len(first_arg.children)
        tuple_strategies: list[TupleStrategy | None] = []
        for arg_idx, arg in enumerate(args_schema):
            if isinstance(arg, TupleStrategy):
                # every tuple strategy should have the same length
                assert len(arg.children) == strategy_len
                tuple_strategies.append(arg)
            elif isinstance(arg, OpStrategy):
                if arg_idx > 0:  # implicitly broadcast
                    tuple_strategies.append(
                        TupleStrategy([arg for _ in range(strategy_len)])
                    )
                else:
                    raise RuntimeError(
                        f"list op only supports tuple strategy! {op_schema}"
                    )
            else:
                # insert None as placeholder so that the idx of arg is kept
                tuple_strategies.append(None)
        return tuple_strategies

    args_strategies = args_tuple_strategies(op_schema.args_schema)
    follow_strategy: TupleStrategy = not_none(args_strategies[0])
    list_strategy: list[OpStrategy] = []

    for child_idx, child_strtgy in enumerate(follow_strategy.children):
        assert isinstance(child_strtgy, OpStrategy)
        args_schema: list[OpStrategy | None] = [
            cast(OpStrategy, arg_strategy.children[child_idx]) if arg_strategy else None
            for arg_strategy in args_strategies
        ]
        pointwise_strategy: OpStrategy = common_pointwise_strategy(
            op_schema.op,
            args_schema,
            child_strtgy,
            linearity,
            scalar_tensor_idx=(
                _FUSED_OP_SCALAR_IDX if op_schema.op in fused_ops else None
            ),
        )
        list_strategy.append(pointwise_strategy)
    return TupleStrategy(list_strategy)


def list_linear_pointwise_strategy(op_schema: OpSchema) -> StrategyType:
    """
    for each list op stratgy that supports linearity
    """
    return list_pointwise_strategy(op_schema, linearity=True)


for op in for_each_ops:
    register_op_strategy(op, schema_info=RuntimeSchemaInfo(needs_pytree=True))(
        list_pointwise_strategy
    )

for op in for_each_linearity_ops:
    register_op_strategy(op, schema_info=RuntimeSchemaInfo(needs_pytree=True))(
        list_linear_pointwise_strategy
    )

fused_ops = [
    aten._fused_adam_.default,
    aten._fused_adam.default,
    aten._fused_adam.tensor_lr,
    aten._fused_adam_.tensor_lr,
    aten._fused_adamw_.default,
    aten._fused_adamw.default,
    aten._fused_adamw.tensor_lr,
    aten._fused_adamw_.tensor_lr,
]


# The state_steps arg of fused adam / adamw is a Replicate scalar tensor, which will be put on
# the compute_mesh of an op across all parameter groups, even when not all parameter groups
# are on the same device mesh. This idx will help avoid hitting exceptions or unnecessary
# redistribute during sharding propagation.
_FUSED_OP_SCALAR_IDX = 5

for op in fused_ops:
    register_op_strategy(op, schema_info=RuntimeSchemaInfo(needs_pytree=True))(
        list_pointwise_strategy
    )<|MERGE_RESOLUTION|>--- conflicted
+++ resolved
@@ -701,16 +701,12 @@
     return pointwise_strategy
 
 
-<<<<<<< HEAD
-redistribute_partial_ops = [
+redistribute_partial_ops = {
     aten.add.Tensor,
     aten.add_.Tensor,
     aten.sub.Tensor,
     aten.sub_.Tensor,
-]
-=======
-redistribute_partial_ops = {aten.add.Tensor, aten.add_.Tensor}
->>>>>>> 022fbd61
+}
 
 norm_partial_avoidable_redistribute_ops = {
     aten.div.Scalar,
