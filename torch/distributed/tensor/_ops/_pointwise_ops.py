--- conflicted
+++ resolved
@@ -19,6 +19,7 @@
     register_op_strategy,
     register_single_dim_strategy,
 )
+from torch.distributed.tensor._ops.single_dim_strategy import _ShardingPlaceholder
 from torch.distributed.tensor._ops.utils import (
     generate_redistribute_costs,
     infer_broadcast_dims_map,
@@ -26,11 +27,7 @@
     normalize_dim,
 )
 from torch.distributed.tensor.placement_types import (
-<<<<<<< HEAD
-    _ShardingPlaceholder,
-=======
     _StridedShard,
->>>>>>> 23bc1d26
     Partial,
     Placement,
     Replicate,
@@ -511,7 +508,18 @@
     return pointwise_strategy(op_schema, linearity=linearity_type)
 
 
-<<<<<<< HEAD
+def partial_preserving_pointwise_strategy(op_schema: OpSchema) -> StrategyType:
+    """
+    Strategy for pointwise ops that preserve specific Partial types.
+
+    For example, torch.maximum preserves Partial("max") placements because
+    max(max(a), max(b)) == max(a, b). Similarly, torch.minimum preserves
+    Partial("min") placements.
+    """
+    preserve_partial = partial_preserving_ops.get(op_schema.op)
+    return pointwise_strategy(op_schema, preserve_partial=preserve_partial)
+
+
 def single_mesh_dim_pointwise_strategy(
     op: OpOverload,
     args_schema: ArgsType,
@@ -579,18 +587,6 @@
 
     # TODO: handle scalar_tensor_idx
     return placements_list
-=======
-def partial_preserving_pointwise_strategy(op_schema: OpSchema) -> StrategyType:
-    """
-    Strategy for pointwise ops that preserve specific Partial types.
-
-    For example, torch.maximum preserves Partial("max") placements because
-    max(max(a), max(b)) == max(a, b). Similarly, torch.minimum preserves
-    Partial("min") placements.
-    """
-    preserve_partial = partial_preserving_ops.get(op_schema.op)
-    return pointwise_strategy(op_schema, preserve_partial=preserve_partial)
->>>>>>> 23bc1d26
 
 
 def common_pointwise_strategy(
