# Copyright (c) Meta Platforms, Inc. and affiliates
from collections.abc import Sequence
from typing import cast

import torch
from torch.distributed.tensor._dtensor_spec import DTensorSpec
from torch.distributed.tensor._op_schema import (
    OpSchema,
    OpSpec,
    OpStrategy,
    RuntimeSchemaInfo,
    StrategyType,
    TupleStrategy,
)
from torch.distributed.tensor._ops._math_ops import _NormPartial
from torch.distributed.tensor._ops.registration import register_op_strategy
from torch.distributed.tensor._ops.utils import (
    generate_redistribute_costs,
    infer_broadcast_dims_map,
    map_placements_after_broadcast,
    normalize_dim,
)
from torch.distributed.tensor.placement_types import (
    _StridedShard,
    Partial,
    Placement,
    Replicate,
    Shard,
)
from torch.types import _Number
from torch.utils._typing_utils import not_none


aten = torch.ops.aten
# leave the remaining pointwise_ops list here for convenience,
# Below ops are some pointwise ops that are yet to be supported,
# they might not be a complete list.
# pointwise_ops = [
#     "fake_quantize_per_channel_affine",
#     "fake_quantize_per_tensor_affine",
#     "floor_divide",  # floor_divide is deprecated
#     "frexp",  # multiple output pointwise op, need to add support
#     "gradient",  #  need investigation on this op
#     "imag",  # complex data type only
#     "quantized_batch_norm",
#     "quantized_max_pool1d",
#     "quantized_max_pool2d",
#     "real",  # complex data type only
# ]


pointwise_ops = [
    # please keep the entries below alphabetically sorted
    aten.__ilshift__.Scalar,
    aten.__ilshift__.Tensor,
    aten.__irshift__.Scalar,
    aten.__irshift__.Tensor,
    aten.__lshift__.Scalar,
    aten.__lshift__.Tensor,
    aten.__rshift__.Scalar,
    aten.__rshift__.Tensor,
    aten._conj.default,
    aten.abs.default,
    aten.abs.out,
    aten.abs_.default,
    aten.acos.default,
    aten.acos.out,
    aten.acos_.default,
    aten.acosh.default,
    aten.acosh.out,
    aten.acosh_.default,
    aten.add.Scalar,
    aten.add.out,
    aten.add_.Scalar,
    aten.addcdiv.default,
    aten.addcdiv.out,
    aten.addcdiv_.default,
    aten.addcmul.default,
    aten.addcmul.out,
    aten.addcmul_.default,
    aten.angle.default,
    aten.angle.out,
    aten.asin.default,
    aten.asin.out,
    aten.asin_.default,
    aten.asinh.default,
    aten.asinh.out,
    aten.asinh_.default,
    aten.atan.default,
    aten.atan.out,
    aten.atan2.default,
    aten.atan2.out,
    aten.atan2_.default,
    aten.atan_.default,
    aten.atanh.default,
    aten.atanh.out,
    aten.atanh_.default,
    aten.bitwise_and.Scalar,
    aten.bitwise_and.Scalar_Tensor,
    aten.bitwise_and.Scalar_out,
    aten.bitwise_and.Tensor,
    aten.bitwise_and.Tensor_out,
    aten.bitwise_and_.Scalar,
    aten.bitwise_and_.Tensor,
    aten.bitwise_left_shift.Scalar_Tensor,
    aten.bitwise_left_shift.Tensor,
    aten.bitwise_left_shift.Tensor_Scalar,
    aten.bitwise_left_shift.Tensor_Scalar_out,
    aten.bitwise_left_shift.Tensor_out,
    aten.bitwise_left_shift_.Tensor,
    aten.bitwise_left_shift_.Tensor_Scalar,
    aten.bitwise_not.default,
    aten.bitwise_not.out,
    aten.bitwise_not_.default,
    aten.bitwise_or.Scalar,
    aten.bitwise_or.Scalar_Tensor,
    aten.bitwise_or.Scalar_out,
    aten.bitwise_or.Tensor,
    aten.bitwise_or.Tensor_out,
    aten.bitwise_or_.Scalar,
    aten.bitwise_or_.Tensor,
    aten.bitwise_right_shift.Scalar_Tensor,
    aten.bitwise_right_shift.Tensor,
    aten.bitwise_right_shift.Tensor_Scalar,
    aten.bitwise_right_shift.Tensor_Scalar_out,
    aten.bitwise_right_shift.Tensor_out,
    aten.bitwise_right_shift_.Tensor,
    aten.bitwise_right_shift_.Tensor_Scalar,
    aten.bitwise_xor.Scalar,
    aten.bitwise_xor.Scalar_Tensor,
    aten.bitwise_xor.Scalar_out,
    aten.bitwise_xor.Tensor,
    aten.bitwise_xor.Tensor_out,
    aten.bitwise_xor_.Scalar,
    aten.bitwise_xor_.Tensor,
    aten.ceil.default,
    aten.ceil.out,
    aten.ceil_.default,
    aten.clamp.default,
    aten.clamp.Tensor,
    aten.clamp.out,
    aten.clamp_.default,
    aten.clamp_.Tensor,
    aten.clamp_min.default,
    aten.clamp_min.Tensor,
    aten.clamp_max.default,
    aten.clamp_max.Tensor,
    aten.clip.default,
    aten.clip.out,
    aten.clip_.default,
    aten.conj_physical.default,
    aten.conj_physical.out,
    aten.conj_physical_.default,
    aten.copysign.Scalar,
    aten.copysign.Scalar_out,
    aten.copysign.Tensor,
    aten.copysign.out,
    aten.copysign_.Scalar,
    aten.copysign_.Tensor,
    aten.cos.default,
    aten.cos.out,
    aten.cos_.default,
    aten.cosh.default,
    aten.cosh.out,
    aten.cosh_.default,
    aten.deg2rad.default,
    aten.deg2rad.out,
    aten.deg2rad_.default,
    aten.digamma.default,
    aten.digamma.out,
    aten.digamma_.default,
    aten.div.Tensor,
    aten.div.Tensor_mode,
    aten.div.out,
    aten.div.out_mode,
    aten.div_.Tensor,
    aten.div_.Tensor_mode,
    aten.eq.Tensor,
    aten.eq.Tensor_out,
    aten.eq.Scalar,
    aten.eq.Scalar_out,
    aten.erf.default,
    aten.erf.out,
    aten.erf_.default,
    aten.erfc.default,
    aten.erfc.out,
    aten.erfc_.default,
    aten.erfinv.default,
    aten.erfinv.out,
    aten.erfinv_.default,
    aten.exp.default,
    aten.exp.out,
    aten.exp2.default,
    aten.exp2.out,
    aten.exp2_.default,
    aten.exp_.default,
    aten.expm1.default,
    aten.expm1.out,
    aten.expm1_.default,
    aten.float_power.Scalar,
    aten.float_power.Scalar_out,
    aten.float_power.Tensor_Scalar,
    aten.float_power.Tensor_Scalar_out,
    aten.float_power.Tensor_Tensor,
    aten.float_power.Tensor_Tensor_out,
    aten.float_power_.Scalar,
    aten.float_power_.Tensor,
    aten.floor.default,
    aten.floor.out,
    aten.floor_.default,
    aten.fmod.Scalar,
    aten.fmod.Scalar_out,
    aten.fmod.Tensor,
    aten.fmod.Tensor_out,
    aten.fmod_.Scalar,
    aten.fmod_.Tensor,
    aten.frac.default,
    aten.frac.out,
    aten.frac_.default,
    aten.ge.Scalar,
    aten.ge.Tensor,
    aten.gelu.default,
    aten.gt.Tensor,
    aten.gt.Tensor_out,
    aten.gt.Scalar,
    aten.gt.Scalar_out,
    aten.gt.Scalar,
    aten.gt.Tensor,
    aten.hypot.default,
    aten.hypot.out,
    aten.hypot_.default,
    aten.i0.default,
    aten.i0.out,
    aten.i0_.default,
    aten.igamma.default,
    aten.igamma.out,
    aten.igamma_.default,
    aten.igammac.default,
    aten.igammac.out,
    aten.igammac_.default,
    aten.isinf.default,
    aten.isnan.default,
    aten.isneginf.default,
    aten.isneginf.out,
    aten.isposinf.default,
    aten.isposinf.out,
    aten.ldexp.default,
    aten.ldexp.out,
    aten.ldexp_.default,
    aten.lt.Tensor,
    aten.lt.Tensor_out,
    aten.lt.Scalar,
    aten.lt.Scalar_out,
    aten.le.Scalar,
    aten.le.Tensor,
    aten.lerp.Scalar,
    aten.lerp.Scalar_out,
    aten.lerp.Tensor,
    aten.lerp.Tensor_out,
    aten.lerp_.Scalar,
    aten.lerp_.Tensor,
    aten.lgamma.default,
    aten.lgamma.out,
    aten.lgamma_.default,
    aten.log.default,
    aten.log.out,
    aten.log10.default,
    aten.log10.out,
    aten.log10_.default,
    aten.log1p.default,
    aten.log1p.out,
    aten.log1p_.default,
    aten.log2.default,
    aten.log2.out,
    aten.log2_.default,
    aten.log_.default,
    aten.logaddexp.default,
    aten.logaddexp.out,
    aten.logaddexp2.default,
    aten.logaddexp2.out,
    aten.logical_and.default,
    aten.logical_and.out,
    aten.logical_and_.default,
    aten.logical_not.default,
    aten.logical_not.out,
    aten.logical_not_.default,
    aten.logical_or.default,
    aten.logical_or.out,
    aten.logical_or_.default,
    aten.logical_xor.default,
    aten.logical_xor.out,
    aten.logical_xor_.default,
    aten.logit.default,
    aten.logit.out,
    aten.logit_.default,
    aten.masked_fill.Scalar,
    aten.masked_fill_.Scalar,
    aten.mul.out,
    aten.mvlgamma.default,
    aten.mvlgamma.out,
    aten.mvlgamma_.default,
    aten.native_dropout_backward.default,
    aten.native_dropout_backward.out,
    aten.nan_to_num.default,
    aten.nan_to_num.out,
    aten.nan_to_num_.default,
    aten.ne.Scalar,
    aten.neg.default,
    aten.neg.out,
    aten.neg_.default,
    aten.nextafter.default,
    aten.nextafter.out,
    aten.nextafter_.default,
    aten.polygamma.default,
    aten.polygamma.out,
    aten.polygamma_.default,
    aten.positive.default,
    aten.pow.Scalar,
    aten.pow.Scalar_out,
    aten.pow.Tensor_Scalar,
    aten.pow.Tensor_Scalar_out,
    aten.pow.Tensor_Tensor,
    aten.pow.Tensor_Tensor_out,
    aten.pow_.Scalar,
    aten.pow_.Tensor,
    aten.reciprocal.default,
    aten.reciprocal.out,
    aten.reciprocal_.default,
    aten.rad2deg.default,
    aten.rad2deg.out,
    aten.rad2deg_.default,
    aten.relu.default,
    aten.relu_.default,
    aten.remainder.Scalar,
    aten.remainder.Scalar_Tensor,
    aten.remainder.Scalar_out,
    aten.remainder.Tensor,
    aten.remainder.Tensor_out,
    aten.remainder_.Scalar,
    aten.remainder_.Tensor,
    aten.round.decimals,
    aten.round.decimals_out,
    aten.round.default,
    aten.round.out,
    aten.round_.decimals,
    aten.round_.default,
    aten.rsqrt.default,
    aten.rsqrt.out,
    aten.rsqrt_.default,
    aten.rsub.Scalar,
    aten.sgn.default,
    aten.sgn.out,
    aten.sgn_.default,
    aten.sigmoid.default,
    aten.sigmoid.out,
    aten.sigmoid_.default,
    aten.sign.default,
    aten.sign.out,
    aten.sign_.default,
    aten.signbit.default,
    aten.signbit.out,
    aten.silu.default,
    aten.silu.out,
    aten.sin.default,
    aten.sin.out,
    aten.sin_.default,
    aten.sinc.default,
    aten.sinc.out,
    aten.sinc_.default,
    aten.sinh.default,
    aten.sinh.out,
    aten.sinh_.default,
    aten.sqrt.default,
    aten.sqrt.out,
    aten.sqrt_.default,
    aten.square.default,
    aten.square.out,
    aten.square_.default,
    aten.sub.Scalar,
    aten.sub.out,
    aten.sub_.Scalar,
    aten.tan.default,
    aten.tan.out,
    aten.tan_.default,
    aten.tanh.default,
    aten.tanh.out,
    aten.tanh_.default,
    aten.true_divide.Tensor,
    aten.trunc.default,
    aten.trunc.out,
    aten.trunc_.default,
    aten.where.self,
    aten.where.self_out,
    aten.xlogy.OutScalar_Self,
    aten.xlogy.OutScalar_Other,
    aten.xlogy.OutTensor,
    aten.xlogy.Scalar_Other,
    aten.xlogy.Scalar_Self,
    aten.xlogy.Tensor,
    aten.xlogy_.Scalar_Other,
    aten.xlogy_.Tensor,
    # backward point-wise ops
    # please keep the entries below alphabetically sorted
    aten.gelu_backward.default,
    aten.sigmoid_backward.default,
    aten.silu_backward.default,
    aten.tanh_backward.default,
    aten.threshold_backward.default,
]

# the linear pointwise ops map, key is op, value is the type of linearity
linear_pointwise_ops = {
    aten.to.dtype: 0,
    aten.add.Tensor: 1,
    aten.add_.Tensor: 1,
    aten.sub.Tensor: 1,
    aten.sub_.Tensor: 1,
    aten.div.Scalar: 0,
    aten.div_.Scalar: 0,
    aten.mul.Scalar: 0,
    aten.mul_.Scalar: 0,
    aten.mul.Tensor: 2,
    aten.mul_.Tensor: 2,
    aten.copy_.default: 1,
}

# Ops that preserve specific Partial types through the operation.
# For example, torch.maximum preserves Partial("max") because
# max(max(a), max(b)) == max(a, b).
partial_preserving_ops: dict[torch._ops.OpOverload, str] = {
    aten.maximum.default: "max",
    aten.maximum.out: "max",
    aten.minimum.default: "min",
    aten.minimum.out: "min",
}


def pointwise_strategy(
    op_schema: OpSchema,
    linearity: int = -1,
    preserve_partial: str | None = None,
) -> OpStrategy:
    followed_strategy_index = -1
    max_shards = -1
    max_ndim = -1

    if op_schema.is_inplace_op():
        # inplace op should follow the first arg strategy
        followed_strategy = op_schema.args_schema[0]
        followed_strategy_index = 0
    elif op_schema.is_out_variant_op():
        # out variant op should follow the out kwarg strategy
        followed_strategy = op_schema.kwargs_schema["out"]
        # out variant is technically a kwarg for the strategy to follow so it does not
        # have an "index", we set it to a reasonably large number just to indicate it's
        # not a valid index
        followed_strategy_index = 100
    else:
        # normal pointwise op, we choose to follow the arg with
        # the max shards in case operands needs reshard
        # in case of multiple operands with max shard, we take
        # the one with the max number of dimensions
        for idx, arg_strategy in enumerate(op_schema.args_schema):
            if not isinstance(arg_strategy, OpStrategy):
                continue

            arg_max_shards = arg_strategy.max_num_shards()
            arg_max_ndim = arg_strategy.ndim
            if (arg_max_shards > max_shards) or (
                arg_max_shards == max_shards and arg_max_ndim > max_ndim
            ):
                followed_strategy_index = idx
                max_shards = arg_max_shards
                max_ndim = arg_max_ndim

        followed_strategy = op_schema.args_schema[followed_strategy_index]

    assert isinstance(followed_strategy, OpStrategy), (
        f"no strategy to follow for {op_schema}!"
    )
    return common_pointwise_strategy(
        op_schema.op,
        op_schema.args_schema,
        followed_strategy,
        followed_strategy_index,
        linearity,
        preserve_partial=preserve_partial,
    )


def linear_pointwise_strategy(op_schema: OpSchema) -> StrategyType:
    """
    Linear pointwise operators can propagate pending reductions.
    For example, c = add(a, b); if a is pending sum, then c will be
    pending sum as well without any communication overhead.

    Note that:
    1. Only unary and binary operations are supported, out variant
      ops are not supported.
    2. There're multiple types of linearity, refer to the doc of
      common_pointwise_strategy for more details.
    """
    linearity_type = linear_pointwise_ops.get(op_schema.op, -1)
    return pointwise_strategy(op_schema, linearity=linearity_type)


def partial_preserving_pointwise_strategy(op_schema: OpSchema) -> StrategyType:
    """
    Strategy for pointwise ops that preserve specific Partial types.

    For example, torch.maximum preserves Partial("max") placements because
    max(max(a), max(b)) == max(a, b). Similarly, torch.minimum preserves
    Partial("min") placements.
    """
    preserve_partial = partial_preserving_ops.get(op_schema.op)
    return pointwise_strategy(op_schema, preserve_partial=preserve_partial)


def common_pointwise_strategy(
    op,
    args_schema: Sequence[object],
    followed_strategy: OpStrategy,
    followed_strategy_index: int,
    linearity: int = -1,
    scalar_tensor_idx: int | None = None,
    preserve_partial: str | None = None,
) -> OpStrategy:
    """
    Common strategy for pointwise operations.

    Args:
        args_schema: Input arguments schema
        followed_strategy: Strategy to follow for output placement
        followed_strategy_index: Index of the strategy being followed
        linearity: depending on the operator, we support different types of linearity
            -1: the operation does not support linearity
            0: the unary operation that supports linearity, output propagates partial.
            1: the binary operation supports add linearity, where it requires every operand
                to be partial, output propagates partial.
            2: the binary operation supports multiplicative linearity, where it requires
                the primary operand to be partial, and the other operands to be replicate,
                output propagates partial.
        scalar_tensor_idx: Index of the Replicate scalar tensor for which we allow the mesh
            to be different from the mesh of followed_strategy
        preserve_partial: If set, Partial placements with this reduce_op will be preserved
            through the operation (e.g., "max" for torch.maximum, "min" for torch.minimum).
    """
    # handle broadcasting
    common_shape = torch.broadcast_shapes(
        *[arg.shape for arg in args_schema if isinstance(arg, OpStrategy)]
    )
    pointwise_strategy = OpStrategy([])

    for op_spec in followed_strategy.strategies:
        spec_to_follow = op_spec.output_spec

        out_placements: list[Placement] = []
        for placement in spec_to_follow.placements:
            if isinstance(placement, Shard | _StridedShard):
                shard_dim = normalize_dim(placement.dim, len(spec_to_follow.shape))
                common_ndim = len(common_shape)
                new_shard_dim = common_ndim - len(spec_to_follow.shape) + shard_dim
                if isinstance(placement, _StridedShard):
                    out_placements.append(
                        _StridedShard(
                            new_shard_dim, split_factor=placement.split_factor
                        )
                    )
                else:
                    out_placements.append(Shard(new_shard_dim))
            elif isinstance(placement, Partial):
                is_scalar_arg = any(isinstance(arg, _Number) for arg in args_schema)
                propagate_partial = False

                # ordering matters here since NormPartial is a subclass of Partial
                if isinstance(placement, _NormPartial):
                    # explanation for args_schema[1] >= 0 can be found in summary
                    # https://github.com/pytorch/pytorch/pull/170035
                    propagate_partial = (
                        op in norm_partial_avoidable_redistribute_ops
                        and args_schema[1] >= 0  # pyre-ignore[unsupported-operation]
                    )

                elif isinstance(placement, Partial):
                    propagate_partial = not (
                        op in p_sum_scalar_redistribute_ops and is_scalar_arg
                    )

                # Check if this partial type should be preserved
                if preserve_partial is not None and placement.is_partial(
                    preserve_partial
                ):
                    out_placements.append(placement)
                # note that only partial-sum and partial-avg are supported for linearity
                elif (
                    linearity >= 0
                    and (placement.is_partial("sum") or placement.is_partial("avg"))
                    and propagate_partial
                ):
                    # propagate the partial placement
                    out_placements.append(placement)
                else:
                    # clear the partial placement if op does not support linearity
                    # by default we just replicate the partial, need to see if this
                    # is optimal for all cases
                    out_placements.append(Replicate())
            else:
                out_placements.append(placement)

        input_specs: list[DTensorSpec] = []
        redistribute_costs: list[list[float]] = []
        for input_idx, input_arg in enumerate(args_schema):
            if isinstance(input_arg, OpStrategy):
                input_arg_spec = input_arg.strategies[0].output_spec

                # sanity check that all args that follow the same strategy
                # are on the same DeviceMesh
                if input_arg.mesh != followed_strategy.mesh:
                    # For the scalar tensor arg in fused ops, do not follow followed_strategy;
                    # instead, let the input mesh and the Replicate placements propagate through.
                    if input_idx == scalar_tensor_idx:
                        assert all(p == Replicate() for p in input_arg_spec.placements)
                        input_arg_target_spec = DTensorSpec(
                            mesh=input_arg.mesh,
                            placements=input_arg_spec.placements,
                            tensor_meta=input_arg_spec.tensor_meta,
                        )
                        input_specs.append(input_arg_target_spec)
                        redistribute_costs.append(
                            generate_redistribute_costs(
                                input_arg, input_arg_target_spec
                            )
                        )
                        continue
                    else:
                        raise ValueError(
                            f"Could not run pointwise computation across different mesh: "
                            f"Found {input_arg.mesh} and {followed_strategy.mesh}!"
                        )

                # every arg follow the out_placements, but need to handle broadcasting
                input_arg_dims_map = infer_broadcast_dims_map(
                    common_shape, input_arg_spec.shape
                )

                # Determine if this input should convert Partial to Replicate based on linearity
                should_convert_partial = (
                    linearity == 2
                    and input_idx
                    != followed_strategy_index  # Don't convert the "followed" strategy
                )

                # For preserve_partial ops, check if non-followed input has incompatible
                # Partial type. If so, it must be redistributed to Replicate first.
                if (
                    preserve_partial is not None
                    and input_idx != followed_strategy_index
                ):
                    for out_p, in_p in zip(out_placements, input_arg_spec.placements):
                        if (
                            isinstance(out_p, Partial)
                            and isinstance(in_p, Partial)
                            and out_p != in_p
                        ):
                            should_convert_partial = True
                            break

                input_target_placements = map_placements_after_broadcast(
                    tuple(out_placements),
                    common_shape,
                    input_arg_dims_map,
                    partial_to_replicate=should_convert_partial,
                )

                input_arg_target_spec = DTensorSpec(
                    mesh=followed_strategy.mesh,
                    placements=input_target_placements,
                    tensor_meta=input_arg_spec.tensor_meta,
                )
                input_specs.append(input_arg_target_spec)
                redistribute_costs.append(
                    generate_redistribute_costs(input_arg, input_arg_target_spec)
                )

        pointwise_strategy.strategies.append(
            OpSpec(
                output_specs=DTensorSpec(
                    mesh=followed_strategy.mesh,
                    placements=tuple(out_placements),
                ),
                input_specs=input_specs,
                redistribute_cost=redistribute_costs,
            )
        )
    return pointwise_strategy


<<<<<<< HEAD
redistribute_partial_ops = {
    aten.add.Tensor,
    aten.add_.Tensor,
    aten.sub.Tensor,
    aten.sub_.Tensor,
}
=======
p_sum_scalar_redistribute_ops = {aten.add.Tensor, aten.add_.Tensor}
>>>>>>> 263d7827

norm_partial_avoidable_redistribute_ops = {
    aten.div.Scalar,
    aten.div_.Scalar,
    aten.mul.Scalar,
    aten.mul_.Scalar,
}

for op in linear_pointwise_ops:
    if op in norm_partial_avoidable_redistribute_ops:
        register_op_strategy(
            op, schema_info=RuntimeSchemaInfo(1, static_kwargkey=["out"])
        )(linear_pointwise_strategy)
    else:
        register_op_strategy(
            op, schema_info=RuntimeSchemaInfo(static_kwargkey=["out"])
        )(linear_pointwise_strategy)

for op in partial_preserving_ops:
    register_op_strategy(op, schema_info=RuntimeSchemaInfo(static_kwargkey=["out"]))(
        partial_preserving_pointwise_strategy
    )

for op in pointwise_ops:
    register_op_strategy(op, schema_info=RuntimeSchemaInfo(static_kwargkey=["out"]))(
        pointwise_strategy
    )


# TODO: add all for_each ops
for_each_ops = [
    aten._foreach_abs.default,
    aten._foreach_abs_.default,
    aten._foreach_addcdiv_.Scalar,
    aten._foreach_addcdiv_.ScalarList,
    aten._foreach_addcdiv_.Tensor,
    aten._foreach_addcmul.Scalar,
    aten._foreach_addcmul_.Scalar,
    aten._foreach_addcmul_.ScalarList,
    aten._foreach_addcmul_.Tensor,
    aten._foreach_clamp_max_.Scalar,
    aten._foreach_clamp_min_.Scalar,
    aten._foreach_div_.List,
    aten._foreach_div_.Scalar,
    aten._foreach_div_.ScalarList,
    aten._foreach_div_.Tensor,
    aten._foreach_div.List,
    aten._foreach_div.Scalar,
    aten._foreach_div.ScalarList,
    aten._foreach_div.Tensor,
    aten._foreach_lerp_.Scalar,
    aten._foreach_maximum_.List,
    aten._foreach_mul.Scalar,
    aten._foreach_mul.ScalarList,
    aten._foreach_mul.Tensor,
    aten._foreach_mul.List,
    aten._foreach_mul_.Scalar,
    aten._foreach_mul_.ScalarList,
    aten._foreach_mul_.Tensor,
    aten._foreach_mul_.List,
    aten._foreach_pow.List,
    aten._foreach_pow.ScalarList,
    aten._foreach_neg.default,
    aten._foreach_neg_.default,
    aten._foreach_reciprocal_.default,
    aten._foreach_sub.Scalar,
    aten._foreach_sub_.Scalar,
    aten._foreach_sub.List,
    aten._foreach_sub_.List,
    aten._foreach_sub.ScalarList,
    aten._foreach_sub_.ScalarList,
    aten._foreach_sqrt.default,
    aten._foreach_sqrt_.default,
    aten._foreach_zero_.default,
    aten._foreach_exp.default,
    aten._foreach_exp_.default,
    aten._foreach_cos.default,
    aten._foreach_cos_.default,
    aten._foreach_log.default,
    aten._foreach_log_.default,
    aten._amp_foreach_non_finite_check_and_unscale_.default,
]

for_each_linearity_ops = [
    aten._foreach_add.Scalar,
    aten._foreach_add_.Scalar,
    aten._foreach_add_.ScalarList,
    aten._foreach_add.List,
    aten._foreach_add_.List,
]


def list_pointwise_strategy(
    op_schema: OpSchema, linearity: bool = False
) -> StrategyType:
    """
    Apply the pointwise strategy to the zipped arguments. For example, if we
    run a foreach add of two lists l1 and l2, then we apply the pointwise
    strategy on each pair (l1[i], l2[i]). If the first argument is a list but
    the second (or later) one is a tensor, then we broadcast the tensor by
    replicating it into a list with the length of the first argument.

    Args:
        mesh (DeviceMesh): device mesh for pointwise ops
        op_schema (OpSchema): schema of the operator to generate strategy for
        linearity (bool): specify whether op(a) + op(b) = op(a + b)

    Returns:
        OpStrategy: generated strategy
    """

    def args_tuple_strategies(
        args_schema: tuple[object, ...],
    ) -> list[TupleStrategy | None]:
        first_arg = args_schema[0]
        assert isinstance(first_arg, TupleStrategy)
        strategy_len = len(first_arg.children)
        tuple_strategies: list[TupleStrategy | None] = []
        for arg_idx, arg in enumerate(args_schema):
            if isinstance(arg, TupleStrategy):
                # every tuple strategy should have the same length
                assert len(arg.children) == strategy_len
                tuple_strategies.append(arg)
            elif isinstance(arg, OpStrategy):
                if arg_idx > 0:  # implicitly broadcast
                    tuple_strategies.append(
                        TupleStrategy([arg for _ in range(strategy_len)])
                    )
                else:
                    raise RuntimeError(
                        f"list op only supports tuple strategy! {op_schema}"
                    )
            else:
                # insert None as placeholder so that the idx of arg is kept
                tuple_strategies.append(None)
        return tuple_strategies

    args_strategies = args_tuple_strategies(op_schema.args_schema)
    follow_strategy: TupleStrategy = not_none(args_strategies[0])
    list_strategy: list[OpStrategy] = []

    for child_idx, child_strtgy in enumerate(follow_strategy.children):
        assert isinstance(child_strtgy, OpStrategy)
        args_schema: list[OpStrategy | None] = [
            cast(OpStrategy, arg_strategy.children[child_idx]) if arg_strategy else None
            for arg_strategy in args_strategies
        ]
        pointwise_strategy: OpStrategy = common_pointwise_strategy(
            op_schema.op,
            args_schema,
            child_strtgy,
            linearity,
            scalar_tensor_idx=(
                _FUSED_OP_SCALAR_IDX if op_schema.op in fused_ops else None
            ),
        )
        list_strategy.append(pointwise_strategy)
    return TupleStrategy(list_strategy)


def list_linear_pointwise_strategy(op_schema: OpSchema) -> StrategyType:
    """
    for each list op stratgy that supports linearity
    """
    return list_pointwise_strategy(op_schema, linearity=True)


for op in for_each_ops:
    register_op_strategy(op, schema_info=RuntimeSchemaInfo(needs_pytree=True))(
        list_pointwise_strategy
    )

for op in for_each_linearity_ops:
    register_op_strategy(op, schema_info=RuntimeSchemaInfo(needs_pytree=True))(
        list_linear_pointwise_strategy
    )

fused_ops = [
    aten._fused_adam_.default,
    aten._fused_adam.default,
    aten._fused_adam.tensor_lr,
    aten._fused_adam_.tensor_lr,
    aten._fused_adamw_.default,
    aten._fused_adamw.default,
    aten._fused_adamw.tensor_lr,
    aten._fused_adamw_.tensor_lr,
]


# The state_steps arg of fused adam / adamw is a Replicate scalar tensor, which will be put on
# the compute_mesh of an op across all parameter groups, even when not all parameter groups
# are on the same device mesh. This idx will help avoid hitting exceptions or unnecessary
# redistribute during sharding propagation.
_FUSED_OP_SCALAR_IDX = 5

for op in fused_ops:
    register_op_strategy(op, schema_info=RuntimeSchemaInfo(needs_pytree=True))(
        list_pointwise_strategy
    )<|MERGE_RESOLUTION|>--- conflicted
+++ resolved
@@ -695,16 +695,12 @@
     return pointwise_strategy
 
 
-<<<<<<< HEAD
-redistribute_partial_ops = {
+p_sum_scalar_redistribute_ops = {
     aten.add.Tensor,
     aten.add_.Tensor,
     aten.sub.Tensor,
     aten.sub_.Tensor,
 }
-=======
-p_sum_scalar_redistribute_ops = {aten.add.Tensor, aten.add_.Tensor}
->>>>>>> 263d7827
 
 norm_partial_avoidable_redistribute_ops = {
     aten.div.Scalar,
