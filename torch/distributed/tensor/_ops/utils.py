# mypy: allow-untyped-defs
# Copyright (c) Meta Platforms, Inc. and affiliates
import functools
import itertools
import operator
from collections.abc import Callable, Iterable, Sequence
<<<<<<< HEAD
from typing import cast, Optional, Union
=======
from typing import cast, Optional, TypeAlias, TypeVar, Union
>>>>>>> 6edf2aa8

import torch
from torch._prims_common import DimsSequenceType, DimsType
from torch.distributed.tensor._collective_utils import redistribute_cost
from torch.distributed.tensor._dtensor_spec import DTensorSpec
from torch.distributed.tensor._op_schema import (
    OpSchema,
    OpSpec,
    OpStrategy,
    PlacementList,
    StrategyType,
)
from torch.distributed.tensor.device_mesh import DeviceMesh
from torch.distributed.tensor.placement_types import (
    Partial,
    Placement,
    Replicate,
    Shard,
)


<<<<<<< HEAD
=======
# convenient wrapper to register sharding propagation rules
def register_prop_rule(
    op: Union[torch._ops.OpOverload, list[torch._ops.OpOverload]],
    schema_info: Optional[RuntimeSchemaInfo] = None,
) -> Callable[
    [Callable[[OpSchema], OutputSharding]], Callable[[OpSchema], OutputSharding]
]:
    def wrapper(
        impl: Callable[[OpSchema], OutputSharding],
    ) -> Callable[[OpSchema], OutputSharding]:
        overloads = op if isinstance(op, list) else [op]
        for overload in overloads:
            DTensor._op_dispatcher.sharding_propagator.register_sharding_prop_rule(
                overload, impl, schema_info
            )
        return impl

    return wrapper


# Note:
# using TypeVar here allows the registration decorator to preserve the specific type info of the wrapped strategy,
# while hardcoding the typing on the wrapper (e.g. Callable[[OpSchema], StrategyType]) would mean mypy would treat
# the return value of the wrapped strategy as always being a `StrategyType` even if it were a derived class like
# MyStrategyType(StrategyType).
_OpSchemaT = TypeVar("_OpSchemaT", bound=OpSchema)
_StrategyTypeT = TypeVar("_StrategyTypeT", bound=StrategyType)
_ShardingStrategyFunc: TypeAlias = Callable[[_OpSchemaT], _StrategyTypeT]


def register_op_strategy(
    op: Union[torch._ops.OpOverload, list[torch._ops.OpOverload]],
    schema_info: Optional[RuntimeSchemaInfo] = None,
) -> Callable[[_ShardingStrategyFunc], _ShardingStrategyFunc]:
    # For every ATen op that accepts any args in this list,
    # the arg itself can impact the strides (and potentially the sharding strategy)
    # of the output tensor.
    # thus, we will detect ATen schemas with any of these args and ensure
    # that they get specialized here.
    arg_names_that_require_specializing_cache_strategy = [
        "memory_format",
    ]

    def wrapper(impl: _ShardingStrategyFunc) -> _ShardingStrategyFunc:
        if isinstance(op, list):
            overloads = op
        else:
            overloads = [op]

        for overload in overloads:
            curr_schema_info = None
            if schema_info is None:
                specialized_args = [
                    a.name
                    for a in overload._schema.arguments
                    if a.name in arg_names_that_require_specializing_cache_strategy
                ]
                if any(specialized_args):
                    curr_schema_info = RuntimeSchemaInfo(
                        static_kwargkey=specialized_args
                    )
            else:
                curr_schema_info = schema_info
            DTensor._op_dispatcher.sharding_propagator.register_op_strategy(
                overload, impl, curr_schema_info
            )
        return impl

    return wrapper


>>>>>>> 6edf2aa8
def replicate_op_strategy(op_schema: OpSchema) -> StrategyType:
    """
    Fallback strategy all use Replication()
    """
    inputs_strategy = op_schema.args_strategy
    # TODO(zpcore): handle kwarg_inputs_strategy
    # kwarg_inputs_strategy = op_schema.kwargs_schema
    output_type = [str(ret.type) for ret in op_schema.op._schema.returns]
    output_len = output_type.count("Tensor")
    # TODO(zpcore): Confirm if view op can be handle properly or not. Prevent
    # handling view ops until confirmed.
    if op_schema.op.is_view:
        raise RuntimeError(
            "fallback strategy is unable to handle view ops until confirmed"
        )
    if "List[Tensor]" in output_type:
        raise RuntimeError(
            "fallback strategy is unable to handle ops with List[Tensor] output "
            "because size of the list may depend on the op's input value"
        )

    mesh = inputs_strategy[0].mesh

    dim_sharding: PlacementList = [Replicate()] * (output_len + len(inputs_strategy))
    single_dim_placement = [dim_sharding]
    return expand_to_full_mesh_op_strategy(
        mesh, op_schema, single_dim_placement, input_index=output_len
    )


def as_list(
    x: Union[list[object], object],
    # pyre-fixme[11]: Annotation `immutable_list` is not defined as a type.
) -> Union[list[object], torch.fx.immutable_collections.immutable_list]:  # type: ignore[valid-type]
    # During tracing, `aten.sum.dim_IntList` uses `immutable_list` for its args,
    # which is an object but treated as a list by the tracer. Therefore, keep
    # `immutable_list` intact here as well.
    if type(x) is list or isinstance(x, torch.fx.immutable_collections.immutable_list):
        return x
    else:
        return [x]


def normalize_dim(dim: int, ndim: int) -> int:
    return dim if dim >= 0 else dim + ndim


def normalize_dims(dims: DimsType, ndim: int) -> DimsSequenceType:
    """Normalize a dim or a sequence of dims, so that they are all positive."""
    if isinstance(dims, int):
        dims = (normalize_dim(dims, ndim),)
    elif isinstance(dims, list):
        dims = [normalize_dim(dim, ndim) for dim in dims]
    elif isinstance(dims, tuple):
        dims = tuple(normalize_dim(dim, ndim) for dim in dims)
    return dims


def prod(xs: Iterable[int]) -> int:
    return functools.reduce(operator.mul, xs, 1)


def is_tensor_shardable(shape: Sequence[int], spec: DTensorSpec) -> bool:
    """Check if the spec matches these criteria:
    * any Shard placements in spec refer to valid tensor dims
    * no empty local tensors (uneven sharding OK, as long as last rank has >0 size)
    """
    # number of shards in each tensor dimension
    shards_map = [1] * len(shape)
    for i, placement in enumerate(spec.placements):
        if placement.is_shard():
            shard_dim = cast(Shard, placement).dim
            if shard_dim >= len(shape):
                return False
            shards_map[shard_dim] *= spec.mesh.size(i)

    for i, dim_size in enumerate(shape):
        # TODO: maybe we should determine is_shardable based on
        #       whether it's evenly sharded or not
        if shards_map[i] > 1 and dim_size < shards_map[i]:
            return False

    return True


def is_tensor_evenly_shardable(shape: Sequence[int], spec: DTensorSpec) -> bool:
    """Check if the shape is evenly shardable according to the spec."""
    # number of shards in each tensor dimension
    shards_map = [1] * len(shape)
    for i, placement in enumerate(spec.placements):
        if placement.is_shard():
            shard_dim = cast(Shard, placement).dim
            shards_map[shard_dim] *= spec.mesh.size(i)

    for i, dim_size in enumerate(shape):
        if shards_map[i] > 1 and (dim_size % shards_map[i] != 0):
            return False

    return True


def is_tensor_evenly_shardable_on_dim(
    shape: Sequence[int], spec: DTensorSpec, dim: int
) -> bool:
    """Check if the shape is evenly shardable according to the spec on dim."""
    dim = normalize_dim(dim, len(shape))

    num_shards = 1
    for i, placement in enumerate(spec.placements):
        if placement.is_shard():
            shard_dim = cast(Shard, placement).dim
            if shard_dim == dim:
                num_shards *= spec.mesh.size(i)

    return shape[dim] % num_shards == 0


def is_tensor_dim_sharded(spec: DTensorSpec, dim: int) -> bool:
    """Return True if tensor dim is sharded."""
    return any(p.is_shard(dim) for p in spec.placements)


def is_tensor_partial(spec: DTensorSpec) -> bool:
    """Return True if tensor is partial on the mesh."""
    return any(p.is_partial() for p in spec.placements)


def infer_broadcast_dims_map(
    common_shape: torch.Size, input_shape: torch.Size
) -> list[int]:
    # infer the broadcast dims map, where it maps from the common shape dim to the input shape dim
    # this is aligned with the broadcast semantics
    # e.g. if common_shape = [1, 2, 3, 4] and input_shape = [2, 3, 4],
    # broadcast_dims_map will be [-1, 0, 1, 2]
    # meaning that dim 0 in the output has no mapping to the input, and dim 1 in the output maps to dim 0 in the input
    common_ndim = len(common_shape)
    input_ndim = len(input_shape)
    broadcast_dims_map = [-1] * common_ndim
    for idx in range(-1, -1 - input_ndim, -1):
        if input_shape[idx] == common_shape[idx]:
            broadcast_dims_map[common_ndim + idx] = input_ndim + idx
    return broadcast_dims_map


def map_placements_after_broadcast(
    placements: tuple[Placement, ...],
    shape: torch.Size,
    broadcast_dims_map: list[int],
    partial_to_replicate: bool = False,
) -> tuple[Placement, ...]:
    """Map each placement based on the output shape after broadcast."""
    new_placements: list[Placement] = []
    for placement in placements:
        if isinstance(placement, Partial):
            if partial_to_replicate:
                # map the partial placement to replicate
                new_placements.append(Replicate())
            else:
                new_placements.append(placement)
        elif isinstance(placement, Replicate):
            new_placements.append(placement)
        else:
            assert isinstance(placement, Shard)
            shard_dim = normalize_dim(placement.dim, len(shape))
            new_shard_dim = broadcast_dims_map[shard_dim]
            if new_shard_dim != -1:
                # there's a map from the common shape shard dim to
                # the input shape shard dim before broadcasting,
                # use that instead
                new_placements.append(Shard(new_shard_dim))
            else:
                # there's no map between common shape shard dim and
                # the input shape shard dim before broadcasting,
                # in this case it means implicit broadcasting happen
                # in this dim, so we can just mark it as replicate
                # and implicit broadcast will broadcast automatically
                # to the sharded shape
                new_placements.append(Replicate())

    return tuple(new_placements)


def generate_redistribute_costs(
    src_strategy: OpStrategy, dst_spec: DTensorSpec
) -> list[float]:
    """Generates one row in the 'redistribute_costs' matrix in an OpSpec
    The length of the returned list will match the number of strategies in 'src_strategy'.

    Each value in the row is the cost of redistributing from a particular src_strategy to dst_spec.
    """
    redistribute_costs: list[float] = [
        redistribute_cost(strat.output_spec, dst_spec)
        for strat in src_strategy.strategies
    ]

    return redistribute_costs


def expand_to_full_mesh_op_strategy(
    mesh: DeviceMesh,
    op_schema: OpSchema,
    single_mesh_dim_strategies: list[PlacementList],
    *,
    input_index: int = 1,
    inplace_op: bool = False,
    is_valid_strategy_cb: Optional[
        Callable[[list[DTensorSpec], tuple[Optional[DTensorSpec], ...]], bool]
    ] = None,
) -> OpStrategy:
    """
    Convenience function to allow writing a sharding strategy considering only a single mesh dimension,
    and have it expanded combinatorically to all mesh dimensions.

    Args:
        mesh (DeviceMesh): the device mesh to expand the strategy to
        op_schema (OpSchema): the op schema
        single_mesh_dim_strategies (list[PlacementList]): the sharding strategies to expand. The outer list is over
            different strategies.  The inner PlacementList is over the outputs and inputs of the op. If input_index is 1,
            a PlacementList looks like [output_placement, input_placement1, input_placement2, ...].
        input_index: the number of outputs of the op, defaults to 1
        inplace_op: whether the op is inplace or not, defaults to False
        is_valid_strategy_cb: a callback function to filter out invalid sharding rules, defaults to None.

    Example: Let's say `my_op(tensor_x, tensor_y) - > output_tensor`  can support sharding or replicating tensor_x,
    but always requires tensor_y to be replicated.  We can specify these valid combinations ignoring mesh dims.
    Then, we can rely on `expand_to_full_mesh_op_strategy` to create every possible combination of these shardings
    over multiple mesh dimensions, filtering out any combinations that are invalid based on the actual mesh dim size.

        single_mesh_dim_strategies = [
            # first strategy: return output sharded on first dim, shard tensor_x on its first dim, replicate tensor_y
            [Shard(0), Shard(0), Replicate()]
            # second strategy: replicate output, and both inputs
            [Replicate(), Replicate(), Replicate()]
        ]
    """
    # Expand the single_mesh_dim_strategies to full mesh dim strategies.
    all_mesh_dim_strategies = [single_mesh_dim_strategies] * mesh.ndim

    strategy_combs = itertools.product(*all_mesh_dim_strategies)

    all_strategies = []
    for strategy_comb in strategy_combs:
        spec_list: list[Optional[DTensorSpec]] = []
        for specs in zip(*strategy_comb):
            if specs[0] is not None:
                # TODO: we should fill in tensor_meta here.  If nothing else, it helps the filter strategy callback
                # pyrefly: ignore [bad-argument-type]
                spec_list.append(DTensorSpec(mesh, specs))
            else:
                spec_list.append(None)

        input_specs: list[DTensorSpec] = [
            s for s in spec_list[input_index:] if isinstance(s, DTensorSpec)
        ]

        input_args_strategy = op_schema.args_strategy
        assert len(input_specs) == len(input_args_strategy)
        self_spec = input_args_strategy[0].strategies[0].output_spec

        if inplace_op and self_spec.placements != input_specs[0].placements:
            # if it's inplace op, we would only allow the OpSpec to be added when the
            # input_spec matches the first argument's runtime sharding, otherwise we skip
            continue

        output_specs: tuple[Optional[DTensorSpec], ...]
        if input_index > 1:
            output_specs = tuple(spec_list[:input_index])
        else:
            if spec_list[0] is not None:
                output_specs = spec_list[0]  # type: ignore[assignment]
            else:
                raise RuntimeError("output spec is None")

        # check all inputs are shardable
        if not all(
            is_tensor_shardable(inp.shape, s)
            for inp, s in zip(input_args_strategy, input_specs)
        ):
            continue

        # perform additional op-specific filtering
        if is_valid_strategy_cb is not None:
            if not is_valid_strategy_cb(input_specs, output_specs):
                continue

        redistribute_cost = [
            generate_redistribute_costs(input_strategy, input_spec)
            for input_strategy, input_spec in zip(input_args_strategy, input_specs)
        ]

        strategy = OpSpec(
            output_specs=output_specs,
            input_specs=input_specs,
            redistribute_cost=redistribute_cost,
        )
        all_strategies.append(strategy)
    return OpStrategy(all_strategies)


def shift_shard_dims_after_insert(
    placements: Sequence[Placement], insert_dim: int = 0
) -> Sequence[Placement]:
    normalized_placements: list[Placement] = []
    for placement in placements:
        if isinstance(placement, Shard) and placement.dim >= insert_dim:
            normalized_placements.append(Shard(placement.dim + 1))
        else:
            normalized_placements.append(placement)
    return normalized_placements


def shift_shard_dims_after_remove(
    placements: Sequence[Placement], remove_dim: int = 0
) -> Sequence[Placement]:
    normalized_placements: list[Placement] = []
    for placement in placements:
        if isinstance(placement, Shard) and placement.dim > remove_dim:
            normalized_placements.append(Shard(placement.dim - 1))
        else:
            normalized_placements.append(placement)
    return normalized_placements<|MERGE_RESOLUTION|>--- conflicted
+++ resolved
@@ -4,11 +4,7 @@
 import itertools
 import operator
 from collections.abc import Callable, Iterable, Sequence
-<<<<<<< HEAD
 from typing import cast, Optional, Union
-=======
-from typing import cast, Optional, TypeAlias, TypeVar, Union
->>>>>>> 6edf2aa8
 
 import torch
 from torch._prims_common import DimsSequenceType, DimsType
@@ -30,80 +26,6 @@
 )
 
 
-<<<<<<< HEAD
-=======
-# convenient wrapper to register sharding propagation rules
-def register_prop_rule(
-    op: Union[torch._ops.OpOverload, list[torch._ops.OpOverload]],
-    schema_info: Optional[RuntimeSchemaInfo] = None,
-) -> Callable[
-    [Callable[[OpSchema], OutputSharding]], Callable[[OpSchema], OutputSharding]
-]:
-    def wrapper(
-        impl: Callable[[OpSchema], OutputSharding],
-    ) -> Callable[[OpSchema], OutputSharding]:
-        overloads = op if isinstance(op, list) else [op]
-        for overload in overloads:
-            DTensor._op_dispatcher.sharding_propagator.register_sharding_prop_rule(
-                overload, impl, schema_info
-            )
-        return impl
-
-    return wrapper
-
-
-# Note:
-# using TypeVar here allows the registration decorator to preserve the specific type info of the wrapped strategy,
-# while hardcoding the typing on the wrapper (e.g. Callable[[OpSchema], StrategyType]) would mean mypy would treat
-# the return value of the wrapped strategy as always being a `StrategyType` even if it were a derived class like
-# MyStrategyType(StrategyType).
-_OpSchemaT = TypeVar("_OpSchemaT", bound=OpSchema)
-_StrategyTypeT = TypeVar("_StrategyTypeT", bound=StrategyType)
-_ShardingStrategyFunc: TypeAlias = Callable[[_OpSchemaT], _StrategyTypeT]
-
-
-def register_op_strategy(
-    op: Union[torch._ops.OpOverload, list[torch._ops.OpOverload]],
-    schema_info: Optional[RuntimeSchemaInfo] = None,
-) -> Callable[[_ShardingStrategyFunc], _ShardingStrategyFunc]:
-    # For every ATen op that accepts any args in this list,
-    # the arg itself can impact the strides (and potentially the sharding strategy)
-    # of the output tensor.
-    # thus, we will detect ATen schemas with any of these args and ensure
-    # that they get specialized here.
-    arg_names_that_require_specializing_cache_strategy = [
-        "memory_format",
-    ]
-
-    def wrapper(impl: _ShardingStrategyFunc) -> _ShardingStrategyFunc:
-        if isinstance(op, list):
-            overloads = op
-        else:
-            overloads = [op]
-
-        for overload in overloads:
-            curr_schema_info = None
-            if schema_info is None:
-                specialized_args = [
-                    a.name
-                    for a in overload._schema.arguments
-                    if a.name in arg_names_that_require_specializing_cache_strategy
-                ]
-                if any(specialized_args):
-                    curr_schema_info = RuntimeSchemaInfo(
-                        static_kwargkey=specialized_args
-                    )
-            else:
-                curr_schema_info = schema_info
-            DTensor._op_dispatcher.sharding_propagator.register_op_strategy(
-                overload, impl, curr_schema_info
-            )
-        return impl
-
-    return wrapper
-
-
->>>>>>> 6edf2aa8
 def replicate_op_strategy(op_schema: OpSchema) -> StrategyType:
     """
     Fallback strategy all use Replication()
