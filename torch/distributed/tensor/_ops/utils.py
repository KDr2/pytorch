# mypy: allow-untyped-defs
# Copyright (c) Meta Platforms, Inc. and affiliates
import functools
import heapq
import itertools
import logging
import operator
from collections import defaultdict
from collections.abc import Callable, Iterable, Sequence
<<<<<<< HEAD
from typing import Any, cast, Optional, Union
=======
from typing import cast
>>>>>>> b15a85eb

import torch
from torch._ops import OpOverload
from torch._prims_common import DimsSequenceType, DimsType
from torch.distributed.tensor._collective_utils import redistribute_cost
from torch.distributed.tensor._dtensor_spec import DTensorSpec
from torch.distributed.tensor._op_schema import (
    ArgsType,
    KwargsType,
    OpSchema,
    OpSpec,
    OpStrategy,
    PlacementList,
    StrategyType,
    TupleStrategy,
)
from torch.distributed.tensor.device_mesh import DeviceMesh
from torch.distributed.tensor.placement_types import (
<<<<<<< HEAD
    _ShardingPlaceholder,
=======
>>>>>>> b15a85eb
    _StridedShard,
    Partial,
    Placement,
    Replicate,
    Shard,
)


logger = logging.getLogger(__name__)


def _args_schema_with_tensor_meta(
    args_schema: ArgsType, kwargs_schema: KwargsType
) -> tuple[ArgsType, KwargsType]:
    """
    Replace DTensorSpec with TensorMeta in args_schema, for use with single-dim strategies
    """

    def spec_to_strategy(spec: object) -> object:
        if isinstance(spec, DTensorSpec):
            return spec.tensor_meta
        elif (
            isinstance(spec, (list, tuple))
            and len(spec) > 0
            and isinstance(spec[0], DTensorSpec)
        ):
            raise NotImplementedError("Tuples!")
            #     # tensor list create tuple strategy
            #     tuple_strategy = [spec_to_strategy(s) for s in spec]
            #     tuple_strategy = cast(Sequence[StrategyType], tuple_strategy)
            #     return TupleStrategy(
            #         tuple(tuple_strategy) if isinstance(spec, tuple) else tuple_strategy
            #     )
        else:
            return spec

    args_op_strategy = tuple([spec_to_strategy(a) for a in args_schema])

    kwargs_op_strategy = {k: spec_to_strategy(v) for k, v in kwargs_schema.items()}

    return args_op_strategy, kwargs_op_strategy


def _cost_helper(src_placements, dst_placements, mesh, tensor_meta):
    current_spec = DTensorSpec(
        mesh,
        src_placements,
        tensor_meta=tensor_meta,
    )
    new_spec = DTensorSpec(
        mesh,
        dst_placements,
        tensor_meta=tensor_meta,
    )
    return redistribute_cost(current_spec, new_spec)


def _find_lowest_cost_sharding(
    mesh: DeviceMesh,
    op_schema: OpSchema,
    single_dim_strategy: Callable[
        [OpOverload, ArgsType, KwargsType], list[list[Placement | _ShardingPlaceholder]]
    ],
) -> StrategyType:
    """
    Find the lowest cost sharding for the given op_schema.

    This solves the runtime complexity problem of using _expand_single_dim_strategy_to_mesh by avoiding enumerating
    the product of the single dim strategy over all the mesh dims and then searching the enumerated list for the min
    cost.  Instead, it starts from the input placements and expands a search from there, starting by checking if
    the input placements already describe a legal placement on all mesh dims, and then if not, iterating by taking
    the lowest-cost redistributions in priority-queue order.

    Initial state:
        input placements are in the pq with redistribute cost 0

    Loop over pq:
        pop the lowest cost state from the pq
        if it's a match for any of our single-dim strategies, return it
            - a match is computed by checking each mesh-dim exactly matches one of the single-dim strategies
        else, add all possible next states to the pq
            - next states are computed by taking the current state and redistributing exactly one input tensor
            - each possible next state is added to the pq with the cost of the redistribution
            - next states seen before are not added to the pq

    """
    # Get the arguments schema and prepare for strategy computation
    args_schema, kwargs_schema = _args_schema_with_tensor_meta(
        op_schema.args_schema, op_schema.kwargs_schema
    )

    # Generate single-dim strategies with placeholders
    single_dim_strategies_with_placeholders = single_dim_strategy(
        op_schema.op, args_schema, kwargs_schema
    )

    # Expand placeholders to get concrete strategies for one mesh dimension
    unique_input_placements = _get_unique_placements(op_schema)
    expanded_strategies_over_one_mesh_dim = _fill_single_dim_strategy_placeholders(
        unique_input_placements, single_dim_strategies_with_placeholders
    )

    # we only consider redistributing to the types of shardings allowed by the expanded rules for each input
    def is_sharding(p: Placement):
        return isinstance(p, (Shard, _StridedShard))

    allowed_sharding_per_input = defaultdict(set)
    for strategy in expanded_strategies_over_one_mesh_dim:
        for input_idx in range(len(strategy) - 1):
            p = strategy[1 + input_idx]
            if is_sharding(p):
                allowed_sharding_per_input[input_idx].add(p)

    logger.debug("Allowed sharding per input idx: %s", allowed_sharding_per_input)

    # Extract input DTensorSpecs from op_schema.args_schema
    input_specs = [
        spec for spec in op_schema.args_schema if isinstance(spec, DTensorSpec)
    ]
    assert len(input_specs) > 0, "broken input"
    # Build src_strategies wrapping input specs for redistribute cost computation
    src_strategies = [OpStrategy([OpSpec(spec)]) for spec in input_specs]

    # Priority queue: (cost, counter, input_placements_tuple)
    # input_placements_tuple is a tuple of placements tuples, one per input tensor
    # Each input's placements tuple has one placement per mesh dimension
    counter: int = 0
    pq: list[tuple[float, int, tuple[tuple[Placement, ...], ...]]] = []
    visited: set[tuple[tuple[Placement, ...], ...]] = set()

    # Start from the current input placements (cost 0 since no redistribution needed)
    initial_input_placements = tuple(spec.placements for spec in input_specs)
    heapq.heappush(pq, (0.0, counter, initial_input_placements))
    counter += 1

    # Explore priority queue to find the first valid strategy
    while pq:
        cost, counter_, input_placements_tuple = heapq.heappop(pq)
        logger.debug(
            "Checking counter=%d cost=%f input_placements_tuple=%s",
            counter_,
            cost,
            input_placements_tuple,
        )

        # Check if current input placements match one of the single-dim strategies for each mesh dim
        # For each mesh dim, we check if the input placements at that dim match any strategy
        selected_output_placements = []
        is_match = True

        for mesh_dim in range(mesh.ndim):
            # Get input placements for this mesh dimension
            input_placements_for_dim = tuple(
                placements[mesh_dim] for placements in input_placements_tuple
            )

            # Check if this matches any single-dim strategy
            match_found = False
            for strategy in expanded_strategies_over_one_mesh_dim:
                # strategy is [output_placement, input1_placement, input2_placement, ...]
                strategy_input_placements = tuple(strategy[1:])
                if strategy_input_placements == input_placements_for_dim:
                    # Found a match for this mesh dim
                    selected_output_placements.append(strategy[0])
                    match_found = True
                    break

            if not match_found:
                is_match = False
                break

        if is_match:
            # All mesh dims matched! Create the result DTensorSpec
            output_placements_tuple = tuple(selected_output_placements)

            # Build input specs from current placements
            arg_specs = [
                DTensorSpec(mesh, placements, tensor_meta=input_spec.tensor_meta)
                for placements, input_spec in zip(input_placements_tuple, input_specs)
            ]

            # Compute redistribute costs from original input specs to required arg_specs
            redistribute_costs = [
                generate_redistribute_costs(src_strategy, arg_spec)
                for src_strategy, arg_spec in zip(src_strategies, arg_specs)
            ]

            # Create and return the first valid OpSpec found
            op_spec = OpSpec(
                output_specs=DTensorSpec(
                    mesh, output_placements_tuple, tensor_meta=None
                ),
                input_specs=arg_specs,
                redistribute_cost=redistribute_costs,
            )

            exhaustive = len(expanded_strategies_over_one_mesh_dim) ** mesh.ndim
            logger.debug(
                "returning cost=%f %s, counter=%d, exhaustive=%d",
                cost,
                op_spec,
                counter,
                exhaustive,
            )
            return OpStrategy([op_spec])

        def can_chunk(placements: tuple[Placement, ...]) -> bool:
            return any(isinstance(p, Replicate) for p in placements)

        def can_allgather(placements: tuple[Placement, ...]) -> bool:
            return any(is_sharding(p) for p in placements)

        # if we can chunk any more, we chunk
        if any(can_chunk(placements) for placements in input_placements_tuple):
            for input_idx in range(len(input_placements_tuple)):
                for mesh_dim in range(mesh.ndim):
                    # if we can chunk, we chunk
                    if isinstance(
                        input_placements_tuple[input_idx][mesh_dim], Replicate
                    ):
                        # copy and convert to list to mutate just this mesh-dim's placements
                        new_input_placements = [
                            list(input_placement)
                            for input_placement in input_placements_tuple
                        ]
                        for sharding in allowed_sharding_per_input[input_idx]:
                            new_input_placements[input_idx][mesh_dim] = sharding
                            new_input_placements_tuple = tuple(
                                tuple(p) for p in new_input_placements
                            )
                            if new_input_placements_tuple in visited:
                                continue
                            new_total_cost = cost + _cost_helper(
                                input_placements_tuple[input_idx],
                                new_input_placements_tuple[input_idx],
                                mesh,
                                input_specs[input_idx].tensor_meta,
                            )
                            visited.add(new_input_placements_tuple)
                            logger.debug(
                                "Pushing chunk (%s) for input %d, mesh_dim %d: "
                                "new_total_cost=%6.2f new_input_placements_tuple=%s, counter=%d",
                                str(sharding),
                                input_idx,
                                mesh_dim,
                                new_total_cost,
                                new_input_placements_tuple,
                                counter,
                            )
                            heapq.heappush(
                                pq,
                                (
                                    new_total_cost,
                                    counter,
                                    new_input_placements_tuple,
                                ),
                            )
                            counter += 1

        # if not, we try all2all
        # TODO

        # if not all2all we try allgather or reducescatter
        # TODO reducescatter
        elif any(can_allgather(placements) for placements in input_placements_tuple):
            for input_idx in range(len(input_placements_tuple)):
                for mesh_dim in range(mesh.ndim):
                    if is_sharding(input_placements_tuple[input_idx][mesh_dim]):
                        new_input_placements = [
                            list(input_placement)
                            for input_placement in input_placements_tuple
                        ]
                        new_input_placements[input_idx][mesh_dim] = Replicate()
                        new_input_placements_tuple = tuple(
                            tuple(p) for p in new_input_placements
                        )
                        if new_input_placements_tuple in visited:
                            continue
                        new_total_cost = cost + _cost_helper(
                            input_placements_tuple[input_idx],
                            new_input_placements_tuple[input_idx],
                            mesh,
                            input_specs[input_idx].tensor_meta,
                        )
                        visited.add(new_input_placements_tuple)
                        logger.debug(
                            "Pushing allgather for input %d, mesh_dim %d: "
                            "new_total_cost=%6.2f new_input_placements_tuple=%s, counter=%d",
                            input_idx,
                            mesh_dim,
                            new_total_cost,
                            new_input_placements_tuple,
                            counter,
                        )
                        heapq.heappush(
                            pq,
                            (
                                new_total_cost,
                                counter,
                                new_input_placements_tuple,
                            ),
                        )
                        counter += 1

        # finally, we try allreduce
        # TODO

    # If we get here, no valid strategy was found - this should not happen
    raise AssertionError(
        f"No valid strategy found for op_schema {op_schema}. "
        f"Explored {len(visited)} strategy combinations."
    )


# TODO delete mesh arg?
def _fill_single_dim_strategy_placeholders(
    unique_input_placements: set[Placement],
    single_dim_strategies_with_placeholders: list[
        list[Placement | _ShardingPlaceholder]
    ],
) -> list[list[Placement]]:
    """
    Replace any _ShardingPlaceholder with the specific Sharding types used by the inputs in op_schema.
    Supports implicit replication.

    Example:
    single_dim_strategies_with_placeholders = [[Partial(), _ShardingPlaceholder(1), _ShardingPlaceholder(0)]]
    input0: Shard(0)
    input1: StridedShard(1, split_factor=2)
    returns: [
       [Partial(), Shard(1), Shard(0)],
       [Partial(), StridedShard(1, split_factor=2), StridedShard(0, split_factor=2)],
       [Replicate(), Replicate(), Replicate()]
    ]
    """
    # TODO avoid taking num_inputs this way; make it an explicit arg? or a separate util for adding the replicate
    # placement
    num_inputs = len(single_dim_strategies_with_placeholders[0]) - 1
    shard_builders: dict[str, Callable[[int], Placement]] = {}
    for placement in unique_input_placements:
        if isinstance(placement, _StridedShard):
            key = f"StridedShard(sf={placement.split_factor})"
            if key not in shard_builders:
                sf = placement.split_factor
                shard_builders[key] = lambda tensor_dim: _StridedShard(
                    tensor_dim, split_factor=sf
                )
        elif isinstance(placement, Shard):
            key = "Shard()"
            if key not in shard_builders:
                shard_builders[key] = lambda tensor_dim: Shard(tensor_dim)

    # if any of the placements is a placeholder, we need to expand the strategy
    # to all possible combinations of placements
    expanded_strategies_over_one_mesh_dim: list[list[Placement]] = []
    for s in single_dim_strategies_with_placeholders:
        if any(isinstance(p, _ShardingPlaceholder) for p in s):
            for shard_builder in shard_builders.values():
                expanded_strategy: list[Placement] = []
                for maybe_placeholder in s:
                    if isinstance(maybe_placeholder, _ShardingPlaceholder):
                        # we combine the tensor dim to shard from the placeholder
                        # with other metadata (e.g. split_factor) from the sharding class
                        expanded_strategy.append(shard_builder(maybe_placeholder.dim))
                    else:
                        assert isinstance(maybe_placeholder, Placement)
                        expanded_strategy.append(maybe_placeholder)
                expanded_strategies_over_one_mesh_dim.append(expanded_strategy)
        else:
            assert all(isinstance(p, Placement) for p in s)
            expanded_strategies_over_one_mesh_dim.append(cast(list[Placement], (s)))

    # implicitly allow replicating output, all inputs
    # TODO: op_schema.args_spec is empty in this case, but op_schema.args_schema isn't.  What's the difference?
    expanded_strategies_over_one_mesh_dim.append([Replicate()] * (1 + num_inputs))

    return expanded_strategies_over_one_mesh_dim


def _get_unique_placements(op_schema: OpSchema) -> set[Placement]:
    unique_placements = set()

    def _update_placements(obj: Any):
        if isinstance(obj, DTensorSpec):
            unique_placements.update(obj.placements)
        elif isinstance(obj, OpStrategy):
            assert len(obj.strategies) == 1
            unique_placements.update(obj.strategies[0].output_spec.placements)
        elif isinstance(obj, TupleStrategy):
            for child in obj.children:
                _update_placements(child)

    for obj in op_schema.args_schema:
        _update_placements(obj)

    return unique_placements


def _expand_single_dim_strategy_to_mesh(
    mesh: DeviceMesh,
    op_schema: OpSchema,
    single_dim_strategy: Callable[
        [OpOverload, ArgsType, KwargsType], list[list[Placement | _ShardingPlaceholder]]
    ],
) -> Callable[[OpOverload, ArgsType, KwargsType], StrategyType]:
    """
    Expands the single_mesh_dim impl across all mesh dims, and expands ShardingPlacholder into all
    sharding types used by inputs.

    This supports functional correctness but will generate all possible combinations, which is prohibitively expensive
    for larger numbers of mesh dimensions.

    The expanded_strategy function accesses both the args_schema/kwargs_schema, which contains TensorMeta in place of
    tensor arguments, but also the op_schema which contains OpStrategy in place of Tensor args.
    """
    unique_input_placements = _get_unique_placements(op_schema)

    def expanded_strategy(
        op: OpOverload, args_schema: ArgsType, kwargs_schema: KwargsType
    ) -> StrategyType:
        # Note: op_schema vs [args_schema, kwargs_schema]
        # -----------------------------------------------
        # Inside `expanded_strategy function we purposefully have access to 2 similar structures.
        # 1) (op, args_schema, kwargs_schema): This is all the single_dim_strategy is allowed to see.
        # importantly, it does not contain information about input placements or meshes - just TensorMeta.
        # 2) op_schema - captured from the parent scope, this contains the input placement and mesh info, needed
        # to actually perform expansion.

        # Note: Trees vs Flat Lists
        # -------------------------
        # op_schema.args_schema may contain a TupleStrategy with child strategies for List[Tensor] inputs.
        # args_schema has corresponding TupleStrategy, but with TensorSpec in place of child strategies.
        # CURRENTLY: single_dim_strategy will return a flat list of Placements for each strategy, where any
        # input tuple strategies have been inlined.  I'm not sure if we want to keep doing this, or preserve a pytree
        # structure here.  I'm following the convention in the current DTensor sharding strategies for now.
        # Inside expanded_strategy, we need to carefully align the OpStrategies / Specs from op_schema which are _not_
        # flattened, with the flat Placement list returned from single_dim strategy.
        strategies_over_one_mesh_dim = single_dim_strategy(
            op, args_schema, kwargs_schema
        )
        expanded_strategies_over_one_mesh_dim = _fill_single_dim_strategy_placeholders(
            unique_input_placements, strategies_over_one_mesh_dim
        )

        # TODO: identify differences between this and 'expand_' util
        all_mesh_dim_strategies = [expanded_strategies_over_one_mesh_dim] * mesh.ndim

        # TODO: needs_pytree=True in cat op is not enough to make op_schema.args_strategy unflatten, why?
        # src_strategies = list(op_schema.args_strategy)
        src_strategies = []
        for obj in op_schema.args_schema:
            if isinstance(obj, OpStrategy):
                src_strategies.append(obj)
            elif isinstance(obj, TupleStrategy):
                src_strategies.extend(obj.children)

        all_combinations = itertools.product(*all_mesh_dim_strategies)
        all_strategies = []
        for nd_placements in all_combinations:
            # nd_placements is ([placements mesh_dim 0], [placements mesh_dim 1], ...)
            # where placements is [out, in0, in1, ...]
            # spec_list is inverted, [DTensorSpec0, 1, ...] where each spec has placements for all mesh dims
            spec_list = [
                DTensorSpec(mesh, tuple(placements))
                for placements in zip(*nd_placements)
            ]
            arg_specs = spec_list[1:]
            assert len(src_strategies) == len(arg_specs), (
                f"{len(src_strategies)=}, {len(arg_specs)=}, "
                "if src_strategies is empty, check needs_pytree in op registration"
            )

            # TODO replace isinstance with inheritance or util
            # Note: since we don't look at mesh dims inside single_dim_strategies, we can't tell if tensors are
            # 'shardable' instead, we filter out unshardable strategies after mesh expansion.
            # TODO: make this more robust after adding _ShardingPlaceholder, allowing us to say inside a single_dim_strategy
            # whether we care about even-sharding or other specific properties
            valid = True
            for i, (src_strategy, arg_spec) in enumerate(
                zip(src_strategies, arg_specs)
            ):
                if any(
                    isinstance(p, (Shard, _StridedShard)) for p in arg_spec.placements
                ):
                    # TODO(whc) it doesn't seem safe to me to allow_unbacked_sharding=True,
                    # but it's what we did in matrix_ops so i added it for now to pass
                    # TestDTensorCompile.test_dtensor_matmul_zero_size_shards
                    if not is_tensor_shardable(
                        src_strategy.shape, arg_spec, allow_unbacked_sharding=True
                    ):
                        logger.debug(
                            "expand skipping unshardable %s: arg %d spec %s",
                            nd_placements,
                            i,
                            arg_spec,
                        )
                        valid = False
                        break
            if valid:
                all_strategies.append(
                    OpSpec(
                        output_specs=spec_list[0],
                        input_specs=spec_list[1:],
                        redistribute_cost=[
                            generate_redistribute_costs(src_strategy, arg_spec)
                            for (src_strategy, arg_spec) in zip(
                                src_strategies, arg_specs
                            )
                        ],
                    )
                )
        return OpStrategy(all_strategies)

    return expanded_strategy


def replicate_op_strategy(op_schema: OpSchema) -> StrategyType:
    """
    Fallback strategy all use Replication()
    """
    args_strategy = op_schema.args_strategy
    kwargs_strategy = op_schema.kwargs_strategy
    inputs_strategy = args_strategy + kwargs_strategy

    output_type = [str(ret.type) for ret in op_schema.op._schema.returns]
    output_len = output_type.count("Tensor")
    # TODO(zpcore): Confirm if view op can be handle properly or not. Prevent
    # handling view ops until confirmed.
    if op_schema.op.is_view:
        raise RuntimeError(
            "fallback strategy is unable to handle view ops until confirmed"
        )
    if "List[Tensor]" in output_type:
        raise RuntimeError(
            "fallback strategy is unable to handle ops with List[Tensor] output "
            "because size of the list may depend on the op's input value"
        )

    mesh = inputs_strategy[0].mesh

    dim_sharding: PlacementList = [Replicate()] * (output_len + len(inputs_strategy))
    single_dim_placement = [dim_sharding]
    return expand_to_full_mesh_op_strategy(
        mesh, op_schema, single_dim_placement, input_index=output_len
    )


def as_list(
    x: list[object] | object,
    # pyre-fixme[11]: Annotation `immutable_list` is not defined as a type.
) -> list[object] | torch.fx.immutable_collections.immutable_list:  # type: ignore[valid-type]
    # During tracing, `aten.sum.dim_IntList` uses `immutable_list` for its args,
    # which is an object but treated as a list by the tracer. Therefore, keep
    # `immutable_list` intact here as well.
    if type(x) is list or isinstance(x, torch.fx.immutable_collections.immutable_list):
        return x
    else:
        return [x]


def normalize_dim(dim: int, ndim: int) -> int:
    return dim if dim >= 0 else dim + ndim


def normalize_dims(dims: DimsType, ndim: int) -> DimsSequenceType:
    """Normalize a dim or a sequence of dims, so that they are all positive."""
    if isinstance(dims, int):
        dims = (normalize_dim(dims, ndim),)
    elif isinstance(dims, list):
        dims = [normalize_dim(dim, ndim) for dim in dims]
    elif isinstance(dims, tuple):
        dims = tuple(normalize_dim(dim, ndim) for dim in dims)
    return dims


def prod(xs: Iterable[int]) -> int:
    return functools.reduce(operator.mul, xs, 1)


def is_tensor_shardable(
    shape: Sequence[int],
    spec: DTensorSpec,
    allow_unbacked_sharding: bool | None = None,
) -> bool:
    """
    Check if the shape is shardable according to the spec.

    allow_unbacked_sharding: determines the fallback value if unbacked shapes are involved,
    and the queried shape properties are not statically known.

    e.g. when asking if u0 is shardable on num_shards, and u0 has generic bounds [0, inf],
    the behavior of allow_unbacked_sharding is:

        None: will data-dependent error
        True: assumes shardability; we return True, allowing zero-size shards at runtime when u0 < num_shards.
        False: returns False, and lower-bounding u0, e.g. torch._check(u0 >= num_shards), is needed to enable sharding.
    """
    from torch.fx.experimental.symbolic_shapes import guard_or_false, guard_or_true

    assert allow_unbacked_sharding in [None, True, False]
    guard_fn = {
        None: bool,
        True: guard_or_false,
        False: guard_or_true,
    }[allow_unbacked_sharding]

    # number of shards in each tensor dimension
    shards_map = [1] * len(shape)
    for i, placement in enumerate(spec.placements):
        if placement.is_shard():
            shard_dim = cast(Shard, placement).dim
            if shard_dim >= len(shape):
                return False
            shards_map[shard_dim] *= spec.mesh.size(i)

    for i, dim_size in enumerate(shape):
        # TODO: maybe we should determine is_shardable based on
        #       whether it's evenly sharded or not
        if shards_map[i] > 1 and guard_fn(dim_size < shards_map[i]):
            return False

    return True


def is_tensor_evenly_shardable(shape: Sequence[int], spec: DTensorSpec) -> bool:
    """Check if the shape is evenly shardable according to the spec."""
    # number of shards in each tensor dimension
    shards_map = [1] * len(shape)
    for i, placement in enumerate(spec.placements):
        if placement.is_shard():
            shard_dim = cast(Shard, placement).dim
            shards_map[shard_dim] *= spec.mesh.size(i)

    for i, dim_size in enumerate(shape):
        if shards_map[i] > 1 and (dim_size % shards_map[i] != 0):
            return False

    return True


def is_tensor_evenly_shardable_on_dim(
    shape: Sequence[int], spec: DTensorSpec, dim: int
) -> bool:
    """Check if the shape is evenly shardable according to the spec on dim."""
    dim = normalize_dim(dim, len(shape))

    num_shards = 1
    for i, placement in enumerate(spec.placements):
        if placement.is_shard():
            shard_dim = cast(Shard, placement).dim
            if shard_dim == dim:
                num_shards *= spec.mesh.size(i)

    return shape[dim] % num_shards == 0


def is_tensor_dim_sharded(spec: DTensorSpec, dim: int) -> bool:
    """Return True if tensor dim is sharded."""
    return any(p.is_shard(dim) for p in spec.placements)


def is_tensor_partial(spec: DTensorSpec) -> bool:
    """Return True if tensor is partial on the mesh."""
    return any(p.is_partial() for p in spec.placements)


def infer_broadcast_dims_map(
    common_shape: torch.Size, input_shape: torch.Size
) -> list[int]:
    # infer the broadcast dims map, where it maps from the common shape dim to the input shape dim
    # this is aligned with the broadcast semantics
    # e.g. if common_shape = [1, 2, 3, 4] and input_shape = [2, 3, 4],
    # broadcast_dims_map will be [-1, 0, 1, 2]
    # meaning that dim 0 in the output has no mapping to the input, and dim 1 in the output maps to dim 0 in the input
    common_ndim = len(common_shape)
    input_ndim = len(input_shape)
    broadcast_dims_map = [-1] * common_ndim
    for idx in range(-1, -1 - input_ndim, -1):
        if input_shape[idx] == common_shape[idx]:
            broadcast_dims_map[common_ndim + idx] = input_ndim + idx
    return broadcast_dims_map


def map_placements_after_broadcast(
    placements: tuple[Placement, ...],
    shape: torch.Size,
    broadcast_dims_map: list[int],
    partial_to_replicate: bool = False,
) -> tuple[Placement, ...]:
    """Map each placement based on the output shape after broadcast."""
    new_placements: list[Placement] = []
    for placement in placements:
        if isinstance(placement, Partial):
            if partial_to_replicate:
                # map the partial placement to replicate
                new_placements.append(Replicate())
            else:
                new_placements.append(placement)
        elif isinstance(placement, Replicate):
            new_placements.append(placement)
        else:
            assert isinstance(placement, Shard | _StridedShard)
            shard_dim = normalize_dim(placement.dim, len(shape))
            new_shard_dim = broadcast_dims_map[shard_dim]
            if new_shard_dim != -1:
                # there's a map from the common shape shard dim to
                # the input shape shard dim before broadcasting,
                # use that instead
                if isinstance(placement, _StridedShard):
                    new_placements.append(
                        _StridedShard(
                            new_shard_dim, split_factor=placement.split_factor
                        )
                    )
                else:
                    new_placements.append(Shard(new_shard_dim))
            else:
                # there's no map between common shape shard dim and
                # the input shape shard dim before broadcasting,
                # in this case it means implicit broadcasting happen
                # in this dim, so we can just mark it as replicate
                # and implicit broadcast will broadcast automatically
                # to the sharded shape
                new_placements.append(Replicate())

    return tuple(new_placements)


def generate_redistribute_costs(
    src_strategy: OpStrategy, dst_spec: DTensorSpec
) -> list[float]:
    """Generates one row in the 'redistribute_costs' matrix in an OpSpec
    The length of the returned list will match the number of strategies in 'src_strategy'.

    Each value in the row is the cost of redistributing from a particular src_strategy to dst_spec.
    """
    redistribute_costs: list[float] = [
        redistribute_cost(strat.output_spec, dst_spec)
        for strat in src_strategy.strategies
    ]

    return redistribute_costs


def expand_to_full_mesh_op_strategy(
    mesh: DeviceMesh,
    op_schema: OpSchema,
    single_mesh_dim_strategies: list[PlacementList],
    *,
    input_index: int = 1,
    inplace_op: bool = False,
    is_valid_strategy_cb: Callable[
        [list[DTensorSpec], tuple[DTensorSpec | None, ...]], bool
    ]
    | None = None,
) -> OpStrategy:
    """
    Convenience function to allow writing a sharding strategy considering only a single mesh dimension,
    and have it expanded combinatorically to all mesh dimensions.

    Args:
        mesh (DeviceMesh): the device mesh to expand the strategy to
        op_schema (OpSchema): the op schema
        single_mesh_dim_strategies (list[PlacementList]): the sharding strategies to expand. The outer list is over
            different strategies.  The inner PlacementList is over the outputs and inputs of the op. If input_index is 1,
            a PlacementList looks like [output_placement, input_placement1, input_placement2, ...].
        input_index: the number of outputs of the op, defaults to 1
        inplace_op: whether the op is inplace or not, defaults to False
        is_valid_strategy_cb: a callback function to filter out invalid sharding rules, defaults to None.

    Example: Let's say `my_op(tensor_x, tensor_y) - > output_tensor`  can support sharding or replicating tensor_x,
    but always requires tensor_y to be replicated.  We can specify these valid combinations ignoring mesh dims.
    Then, we can rely on `expand_to_full_mesh_op_strategy` to create every possible combination of these shardings
    over multiple mesh dimensions, filtering out any combinations that are invalid based on the actual mesh dim size.

        single_mesh_dim_strategies = [
            # first strategy: return output sharded on first dim, shard tensor_x on its first dim, replicate tensor_y
            [Shard(0), Shard(0), Replicate()]
            # second strategy: replicate output, and both inputs
            [Replicate(), Replicate(), Replicate()]
        ]
    """
    # Expand the single_mesh_dim_strategies to full mesh dim strategies.
    all_mesh_dim_strategies = [single_mesh_dim_strategies] * mesh.ndim

    strategy_combs = itertools.product(*all_mesh_dim_strategies)

    all_strategies = []
    for strategy_comb in strategy_combs:
        spec_list: list[DTensorSpec | None] = []
        for specs in zip(*strategy_comb):
            if specs[0] is not None:
                # TODO: we should fill in tensor_meta here.  If nothing else, it helps the filter strategy callback
                # pyrefly: ignore [bad-argument-type]
                spec_list.append(DTensorSpec(mesh, specs))
            else:
                spec_list.append(None)

        input_specs: list[DTensorSpec] = [
            s for s in spec_list[input_index:] if isinstance(s, DTensorSpec)
        ]

        args_strategy = op_schema.args_strategy
        kwargs_strategy = op_schema.kwargs_strategy
        input_args_strategy = args_strategy + kwargs_strategy

        if len(input_specs) != len(input_args_strategy):
            raise AssertionError(
                f"input_specs({len(input_specs)}) != strategies({len(input_args_strategy)}: "
                f"{len(args_strategy)} args + {len(kwargs_strategy)} kwargs)"
            )
        self_spec = input_args_strategy[0].strategies[0].output_spec

        if inplace_op and self_spec.placements != input_specs[0].placements:
            # if it's inplace op, we would only allow the OpSpec to be added when the
            # input_spec matches the first argument's runtime sharding, otherwise we skip
            continue

        output_specs: tuple[DTensorSpec | None, ...]
        if input_index > 1:
            output_specs = tuple(spec_list[:input_index])
        else:
            if spec_list[0] is not None:
                output_specs = spec_list[0]  # type: ignore[assignment]
            else:
                raise RuntimeError("output spec is None")

        # check all inputs are shardable
        if not all(
            is_tensor_shardable(inp.shape, s)
            for inp, s in zip(input_args_strategy, input_specs)
        ):
            continue

        # perform additional op-specific filtering
        if is_valid_strategy_cb is not None:
            if not is_valid_strategy_cb(input_specs, output_specs):
                continue

        redistribute_cost = [
            generate_redistribute_costs(input_strategy, input_spec)
            for input_strategy, input_spec in zip(input_args_strategy, input_specs)
        ]

        strategy = OpSpec(
            output_specs=output_specs,
            input_specs=input_specs,
            redistribute_cost=redistribute_cost,
        )
        all_strategies.append(strategy)
    return OpStrategy(all_strategies)


def shift_shard_dims_after_insert(
    placements: Sequence[Placement], insert_dim: int = 0
) -> Sequence[Placement]:
    normalized_placements: list[Placement] = []
    for placement in placements:
        if isinstance(placement, Shard) and placement.dim >= insert_dim:
            normalized_placements.append(Shard(placement.dim + 1))
        else:
            normalized_placements.append(placement)
    return normalized_placements


def shift_shard_dims_after_remove(
    placements: Sequence[Placement], remove_dim: int = 0
) -> Sequence[Placement]:
    normalized_placements: list[Placement] = []
    for placement in placements:
        if isinstance(placement, Shard) and placement.dim > remove_dim:
            normalized_placements.append(Shard(placement.dim - 1))
        else:
            normalized_placements.append(placement)
    return normalized_placements<|MERGE_RESOLUTION|>--- conflicted
+++ resolved
@@ -1,553 +1,30 @@
 # mypy: allow-untyped-defs
 # Copyright (c) Meta Platforms, Inc. and affiliates
 import functools
-import heapq
 import itertools
-import logging
 import operator
-from collections import defaultdict
 from collections.abc import Callable, Iterable, Sequence
-<<<<<<< HEAD
-from typing import Any, cast, Optional, Union
-=======
 from typing import cast
->>>>>>> b15a85eb
 
 import torch
-from torch._ops import OpOverload
 from torch._prims_common import DimsSequenceType, DimsType
 from torch.distributed.tensor._collective_utils import redistribute_cost
 from torch.distributed.tensor._dtensor_spec import DTensorSpec
 from torch.distributed.tensor._op_schema import (
-    ArgsType,
-    KwargsType,
     OpSchema,
     OpSpec,
     OpStrategy,
     PlacementList,
     StrategyType,
-    TupleStrategy,
 )
 from torch.distributed.tensor.device_mesh import DeviceMesh
 from torch.distributed.tensor.placement_types import (
-<<<<<<< HEAD
-    _ShardingPlaceholder,
-=======
->>>>>>> b15a85eb
     _StridedShard,
     Partial,
     Placement,
     Replicate,
     Shard,
 )
-
-
-logger = logging.getLogger(__name__)
-
-
-def _args_schema_with_tensor_meta(
-    args_schema: ArgsType, kwargs_schema: KwargsType
-) -> tuple[ArgsType, KwargsType]:
-    """
-    Replace DTensorSpec with TensorMeta in args_schema, for use with single-dim strategies
-    """
-
-    def spec_to_strategy(spec: object) -> object:
-        if isinstance(spec, DTensorSpec):
-            return spec.tensor_meta
-        elif (
-            isinstance(spec, (list, tuple))
-            and len(spec) > 0
-            and isinstance(spec[0], DTensorSpec)
-        ):
-            raise NotImplementedError("Tuples!")
-            #     # tensor list create tuple strategy
-            #     tuple_strategy = [spec_to_strategy(s) for s in spec]
-            #     tuple_strategy = cast(Sequence[StrategyType], tuple_strategy)
-            #     return TupleStrategy(
-            #         tuple(tuple_strategy) if isinstance(spec, tuple) else tuple_strategy
-            #     )
-        else:
-            return spec
-
-    args_op_strategy = tuple([spec_to_strategy(a) for a in args_schema])
-
-    kwargs_op_strategy = {k: spec_to_strategy(v) for k, v in kwargs_schema.items()}
-
-    return args_op_strategy, kwargs_op_strategy
-
-
-def _cost_helper(src_placements, dst_placements, mesh, tensor_meta):
-    current_spec = DTensorSpec(
-        mesh,
-        src_placements,
-        tensor_meta=tensor_meta,
-    )
-    new_spec = DTensorSpec(
-        mesh,
-        dst_placements,
-        tensor_meta=tensor_meta,
-    )
-    return redistribute_cost(current_spec, new_spec)
-
-
-def _find_lowest_cost_sharding(
-    mesh: DeviceMesh,
-    op_schema: OpSchema,
-    single_dim_strategy: Callable[
-        [OpOverload, ArgsType, KwargsType], list[list[Placement | _ShardingPlaceholder]]
-    ],
-) -> StrategyType:
-    """
-    Find the lowest cost sharding for the given op_schema.
-
-    This solves the runtime complexity problem of using _expand_single_dim_strategy_to_mesh by avoiding enumerating
-    the product of the single dim strategy over all the mesh dims and then searching the enumerated list for the min
-    cost.  Instead, it starts from the input placements and expands a search from there, starting by checking if
-    the input placements already describe a legal placement on all mesh dims, and then if not, iterating by taking
-    the lowest-cost redistributions in priority-queue order.
-
-    Initial state:
-        input placements are in the pq with redistribute cost 0
-
-    Loop over pq:
-        pop the lowest cost state from the pq
-        if it's a match for any of our single-dim strategies, return it
-            - a match is computed by checking each mesh-dim exactly matches one of the single-dim strategies
-        else, add all possible next states to the pq
-            - next states are computed by taking the current state and redistributing exactly one input tensor
-            - each possible next state is added to the pq with the cost of the redistribution
-            - next states seen before are not added to the pq
-
-    """
-    # Get the arguments schema and prepare for strategy computation
-    args_schema, kwargs_schema = _args_schema_with_tensor_meta(
-        op_schema.args_schema, op_schema.kwargs_schema
-    )
-
-    # Generate single-dim strategies with placeholders
-    single_dim_strategies_with_placeholders = single_dim_strategy(
-        op_schema.op, args_schema, kwargs_schema
-    )
-
-    # Expand placeholders to get concrete strategies for one mesh dimension
-    unique_input_placements = _get_unique_placements(op_schema)
-    expanded_strategies_over_one_mesh_dim = _fill_single_dim_strategy_placeholders(
-        unique_input_placements, single_dim_strategies_with_placeholders
-    )
-
-    # we only consider redistributing to the types of shardings allowed by the expanded rules for each input
-    def is_sharding(p: Placement):
-        return isinstance(p, (Shard, _StridedShard))
-
-    allowed_sharding_per_input = defaultdict(set)
-    for strategy in expanded_strategies_over_one_mesh_dim:
-        for input_idx in range(len(strategy) - 1):
-            p = strategy[1 + input_idx]
-            if is_sharding(p):
-                allowed_sharding_per_input[input_idx].add(p)
-
-    logger.debug("Allowed sharding per input idx: %s", allowed_sharding_per_input)
-
-    # Extract input DTensorSpecs from op_schema.args_schema
-    input_specs = [
-        spec for spec in op_schema.args_schema if isinstance(spec, DTensorSpec)
-    ]
-    assert len(input_specs) > 0, "broken input"
-    # Build src_strategies wrapping input specs for redistribute cost computation
-    src_strategies = [OpStrategy([OpSpec(spec)]) for spec in input_specs]
-
-    # Priority queue: (cost, counter, input_placements_tuple)
-    # input_placements_tuple is a tuple of placements tuples, one per input tensor
-    # Each input's placements tuple has one placement per mesh dimension
-    counter: int = 0
-    pq: list[tuple[float, int, tuple[tuple[Placement, ...], ...]]] = []
-    visited: set[tuple[tuple[Placement, ...], ...]] = set()
-
-    # Start from the current input placements (cost 0 since no redistribution needed)
-    initial_input_placements = tuple(spec.placements for spec in input_specs)
-    heapq.heappush(pq, (0.0, counter, initial_input_placements))
-    counter += 1
-
-    # Explore priority queue to find the first valid strategy
-    while pq:
-        cost, counter_, input_placements_tuple = heapq.heappop(pq)
-        logger.debug(
-            "Checking counter=%d cost=%f input_placements_tuple=%s",
-            counter_,
-            cost,
-            input_placements_tuple,
-        )
-
-        # Check if current input placements match one of the single-dim strategies for each mesh dim
-        # For each mesh dim, we check if the input placements at that dim match any strategy
-        selected_output_placements = []
-        is_match = True
-
-        for mesh_dim in range(mesh.ndim):
-            # Get input placements for this mesh dimension
-            input_placements_for_dim = tuple(
-                placements[mesh_dim] for placements in input_placements_tuple
-            )
-
-            # Check if this matches any single-dim strategy
-            match_found = False
-            for strategy in expanded_strategies_over_one_mesh_dim:
-                # strategy is [output_placement, input1_placement, input2_placement, ...]
-                strategy_input_placements = tuple(strategy[1:])
-                if strategy_input_placements == input_placements_for_dim:
-                    # Found a match for this mesh dim
-                    selected_output_placements.append(strategy[0])
-                    match_found = True
-                    break
-
-            if not match_found:
-                is_match = False
-                break
-
-        if is_match:
-            # All mesh dims matched! Create the result DTensorSpec
-            output_placements_tuple = tuple(selected_output_placements)
-
-            # Build input specs from current placements
-            arg_specs = [
-                DTensorSpec(mesh, placements, tensor_meta=input_spec.tensor_meta)
-                for placements, input_spec in zip(input_placements_tuple, input_specs)
-            ]
-
-            # Compute redistribute costs from original input specs to required arg_specs
-            redistribute_costs = [
-                generate_redistribute_costs(src_strategy, arg_spec)
-                for src_strategy, arg_spec in zip(src_strategies, arg_specs)
-            ]
-
-            # Create and return the first valid OpSpec found
-            op_spec = OpSpec(
-                output_specs=DTensorSpec(
-                    mesh, output_placements_tuple, tensor_meta=None
-                ),
-                input_specs=arg_specs,
-                redistribute_cost=redistribute_costs,
-            )
-
-            exhaustive = len(expanded_strategies_over_one_mesh_dim) ** mesh.ndim
-            logger.debug(
-                "returning cost=%f %s, counter=%d, exhaustive=%d",
-                cost,
-                op_spec,
-                counter,
-                exhaustive,
-            )
-            return OpStrategy([op_spec])
-
-        def can_chunk(placements: tuple[Placement, ...]) -> bool:
-            return any(isinstance(p, Replicate) for p in placements)
-
-        def can_allgather(placements: tuple[Placement, ...]) -> bool:
-            return any(is_sharding(p) for p in placements)
-
-        # if we can chunk any more, we chunk
-        if any(can_chunk(placements) for placements in input_placements_tuple):
-            for input_idx in range(len(input_placements_tuple)):
-                for mesh_dim in range(mesh.ndim):
-                    # if we can chunk, we chunk
-                    if isinstance(
-                        input_placements_tuple[input_idx][mesh_dim], Replicate
-                    ):
-                        # copy and convert to list to mutate just this mesh-dim's placements
-                        new_input_placements = [
-                            list(input_placement)
-                            for input_placement in input_placements_tuple
-                        ]
-                        for sharding in allowed_sharding_per_input[input_idx]:
-                            new_input_placements[input_idx][mesh_dim] = sharding
-                            new_input_placements_tuple = tuple(
-                                tuple(p) for p in new_input_placements
-                            )
-                            if new_input_placements_tuple in visited:
-                                continue
-                            new_total_cost = cost + _cost_helper(
-                                input_placements_tuple[input_idx],
-                                new_input_placements_tuple[input_idx],
-                                mesh,
-                                input_specs[input_idx].tensor_meta,
-                            )
-                            visited.add(new_input_placements_tuple)
-                            logger.debug(
-                                "Pushing chunk (%s) for input %d, mesh_dim %d: "
-                                "new_total_cost=%6.2f new_input_placements_tuple=%s, counter=%d",
-                                str(sharding),
-                                input_idx,
-                                mesh_dim,
-                                new_total_cost,
-                                new_input_placements_tuple,
-                                counter,
-                            )
-                            heapq.heappush(
-                                pq,
-                                (
-                                    new_total_cost,
-                                    counter,
-                                    new_input_placements_tuple,
-                                ),
-                            )
-                            counter += 1
-
-        # if not, we try all2all
-        # TODO
-
-        # if not all2all we try allgather or reducescatter
-        # TODO reducescatter
-        elif any(can_allgather(placements) for placements in input_placements_tuple):
-            for input_idx in range(len(input_placements_tuple)):
-                for mesh_dim in range(mesh.ndim):
-                    if is_sharding(input_placements_tuple[input_idx][mesh_dim]):
-                        new_input_placements = [
-                            list(input_placement)
-                            for input_placement in input_placements_tuple
-                        ]
-                        new_input_placements[input_idx][mesh_dim] = Replicate()
-                        new_input_placements_tuple = tuple(
-                            tuple(p) for p in new_input_placements
-                        )
-                        if new_input_placements_tuple in visited:
-                            continue
-                        new_total_cost = cost + _cost_helper(
-                            input_placements_tuple[input_idx],
-                            new_input_placements_tuple[input_idx],
-                            mesh,
-                            input_specs[input_idx].tensor_meta,
-                        )
-                        visited.add(new_input_placements_tuple)
-                        logger.debug(
-                            "Pushing allgather for input %d, mesh_dim %d: "
-                            "new_total_cost=%6.2f new_input_placements_tuple=%s, counter=%d",
-                            input_idx,
-                            mesh_dim,
-                            new_total_cost,
-                            new_input_placements_tuple,
-                            counter,
-                        )
-                        heapq.heappush(
-                            pq,
-                            (
-                                new_total_cost,
-                                counter,
-                                new_input_placements_tuple,
-                            ),
-                        )
-                        counter += 1
-
-        # finally, we try allreduce
-        # TODO
-
-    # If we get here, no valid strategy was found - this should not happen
-    raise AssertionError(
-        f"No valid strategy found for op_schema {op_schema}. "
-        f"Explored {len(visited)} strategy combinations."
-    )
-
-
-# TODO delete mesh arg?
-def _fill_single_dim_strategy_placeholders(
-    unique_input_placements: set[Placement],
-    single_dim_strategies_with_placeholders: list[
-        list[Placement | _ShardingPlaceholder]
-    ],
-) -> list[list[Placement]]:
-    """
-    Replace any _ShardingPlaceholder with the specific Sharding types used by the inputs in op_schema.
-    Supports implicit replication.
-
-    Example:
-    single_dim_strategies_with_placeholders = [[Partial(), _ShardingPlaceholder(1), _ShardingPlaceholder(0)]]
-    input0: Shard(0)
-    input1: StridedShard(1, split_factor=2)
-    returns: [
-       [Partial(), Shard(1), Shard(0)],
-       [Partial(), StridedShard(1, split_factor=2), StridedShard(0, split_factor=2)],
-       [Replicate(), Replicate(), Replicate()]
-    ]
-    """
-    # TODO avoid taking num_inputs this way; make it an explicit arg? or a separate util for adding the replicate
-    # placement
-    num_inputs = len(single_dim_strategies_with_placeholders[0]) - 1
-    shard_builders: dict[str, Callable[[int], Placement]] = {}
-    for placement in unique_input_placements:
-        if isinstance(placement, _StridedShard):
-            key = f"StridedShard(sf={placement.split_factor})"
-            if key not in shard_builders:
-                sf = placement.split_factor
-                shard_builders[key] = lambda tensor_dim: _StridedShard(
-                    tensor_dim, split_factor=sf
-                )
-        elif isinstance(placement, Shard):
-            key = "Shard()"
-            if key not in shard_builders:
-                shard_builders[key] = lambda tensor_dim: Shard(tensor_dim)
-
-    # if any of the placements is a placeholder, we need to expand the strategy
-    # to all possible combinations of placements
-    expanded_strategies_over_one_mesh_dim: list[list[Placement]] = []
-    for s in single_dim_strategies_with_placeholders:
-        if any(isinstance(p, _ShardingPlaceholder) for p in s):
-            for shard_builder in shard_builders.values():
-                expanded_strategy: list[Placement] = []
-                for maybe_placeholder in s:
-                    if isinstance(maybe_placeholder, _ShardingPlaceholder):
-                        # we combine the tensor dim to shard from the placeholder
-                        # with other metadata (e.g. split_factor) from the sharding class
-                        expanded_strategy.append(shard_builder(maybe_placeholder.dim))
-                    else:
-                        assert isinstance(maybe_placeholder, Placement)
-                        expanded_strategy.append(maybe_placeholder)
-                expanded_strategies_over_one_mesh_dim.append(expanded_strategy)
-        else:
-            assert all(isinstance(p, Placement) for p in s)
-            expanded_strategies_over_one_mesh_dim.append(cast(list[Placement], (s)))
-
-    # implicitly allow replicating output, all inputs
-    # TODO: op_schema.args_spec is empty in this case, but op_schema.args_schema isn't.  What's the difference?
-    expanded_strategies_over_one_mesh_dim.append([Replicate()] * (1 + num_inputs))
-
-    return expanded_strategies_over_one_mesh_dim
-
-
-def _get_unique_placements(op_schema: OpSchema) -> set[Placement]:
-    unique_placements = set()
-
-    def _update_placements(obj: Any):
-        if isinstance(obj, DTensorSpec):
-            unique_placements.update(obj.placements)
-        elif isinstance(obj, OpStrategy):
-            assert len(obj.strategies) == 1
-            unique_placements.update(obj.strategies[0].output_spec.placements)
-        elif isinstance(obj, TupleStrategy):
-            for child in obj.children:
-                _update_placements(child)
-
-    for obj in op_schema.args_schema:
-        _update_placements(obj)
-
-    return unique_placements
-
-
-def _expand_single_dim_strategy_to_mesh(
-    mesh: DeviceMesh,
-    op_schema: OpSchema,
-    single_dim_strategy: Callable[
-        [OpOverload, ArgsType, KwargsType], list[list[Placement | _ShardingPlaceholder]]
-    ],
-) -> Callable[[OpOverload, ArgsType, KwargsType], StrategyType]:
-    """
-    Expands the single_mesh_dim impl across all mesh dims, and expands ShardingPlacholder into all
-    sharding types used by inputs.
-
-    This supports functional correctness but will generate all possible combinations, which is prohibitively expensive
-    for larger numbers of mesh dimensions.
-
-    The expanded_strategy function accesses both the args_schema/kwargs_schema, which contains TensorMeta in place of
-    tensor arguments, but also the op_schema which contains OpStrategy in place of Tensor args.
-    """
-    unique_input_placements = _get_unique_placements(op_schema)
-
-    def expanded_strategy(
-        op: OpOverload, args_schema: ArgsType, kwargs_schema: KwargsType
-    ) -> StrategyType:
-        # Note: op_schema vs [args_schema, kwargs_schema]
-        # -----------------------------------------------
-        # Inside `expanded_strategy function we purposefully have access to 2 similar structures.
-        # 1) (op, args_schema, kwargs_schema): This is all the single_dim_strategy is allowed to see.
-        # importantly, it does not contain information about input placements or meshes - just TensorMeta.
-        # 2) op_schema - captured from the parent scope, this contains the input placement and mesh info, needed
-        # to actually perform expansion.
-
-        # Note: Trees vs Flat Lists
-        # -------------------------
-        # op_schema.args_schema may contain a TupleStrategy with child strategies for List[Tensor] inputs.
-        # args_schema has corresponding TupleStrategy, but with TensorSpec in place of child strategies.
-        # CURRENTLY: single_dim_strategy will return a flat list of Placements for each strategy, where any
-        # input tuple strategies have been inlined.  I'm not sure if we want to keep doing this, or preserve a pytree
-        # structure here.  I'm following the convention in the current DTensor sharding strategies for now.
-        # Inside expanded_strategy, we need to carefully align the OpStrategies / Specs from op_schema which are _not_
-        # flattened, with the flat Placement list returned from single_dim strategy.
-        strategies_over_one_mesh_dim = single_dim_strategy(
-            op, args_schema, kwargs_schema
-        )
-        expanded_strategies_over_one_mesh_dim = _fill_single_dim_strategy_placeholders(
-            unique_input_placements, strategies_over_one_mesh_dim
-        )
-
-        # TODO: identify differences between this and 'expand_' util
-        all_mesh_dim_strategies = [expanded_strategies_over_one_mesh_dim] * mesh.ndim
-
-        # TODO: needs_pytree=True in cat op is not enough to make op_schema.args_strategy unflatten, why?
-        # src_strategies = list(op_schema.args_strategy)
-        src_strategies = []
-        for obj in op_schema.args_schema:
-            if isinstance(obj, OpStrategy):
-                src_strategies.append(obj)
-            elif isinstance(obj, TupleStrategy):
-                src_strategies.extend(obj.children)
-
-        all_combinations = itertools.product(*all_mesh_dim_strategies)
-        all_strategies = []
-        for nd_placements in all_combinations:
-            # nd_placements is ([placements mesh_dim 0], [placements mesh_dim 1], ...)
-            # where placements is [out, in0, in1, ...]
-            # spec_list is inverted, [DTensorSpec0, 1, ...] where each spec has placements for all mesh dims
-            spec_list = [
-                DTensorSpec(mesh, tuple(placements))
-                for placements in zip(*nd_placements)
-            ]
-            arg_specs = spec_list[1:]
-            assert len(src_strategies) == len(arg_specs), (
-                f"{len(src_strategies)=}, {len(arg_specs)=}, "
-                "if src_strategies is empty, check needs_pytree in op registration"
-            )
-
-            # TODO replace isinstance with inheritance or util
-            # Note: since we don't look at mesh dims inside single_dim_strategies, we can't tell if tensors are
-            # 'shardable' instead, we filter out unshardable strategies after mesh expansion.
-            # TODO: make this more robust after adding _ShardingPlaceholder, allowing us to say inside a single_dim_strategy
-            # whether we care about even-sharding or other specific properties
-            valid = True
-            for i, (src_strategy, arg_spec) in enumerate(
-                zip(src_strategies, arg_specs)
-            ):
-                if any(
-                    isinstance(p, (Shard, _StridedShard)) for p in arg_spec.placements
-                ):
-                    # TODO(whc) it doesn't seem safe to me to allow_unbacked_sharding=True,
-                    # but it's what we did in matrix_ops so i added it for now to pass
-                    # TestDTensorCompile.test_dtensor_matmul_zero_size_shards
-                    if not is_tensor_shardable(
-                        src_strategy.shape, arg_spec, allow_unbacked_sharding=True
-                    ):
-                        logger.debug(
-                            "expand skipping unshardable %s: arg %d spec %s",
-                            nd_placements,
-                            i,
-                            arg_spec,
-                        )
-                        valid = False
-                        break
-            if valid:
-                all_strategies.append(
-                    OpSpec(
-                        output_specs=spec_list[0],
-                        input_specs=spec_list[1:],
-                        redistribute_cost=[
-                            generate_redistribute_costs(src_strategy, arg_spec)
-                            for (src_strategy, arg_spec) in zip(
-                                src_strategies, arg_specs
-                            )
-                        ],
-                    )
-                )
-        return OpStrategy(all_strategies)
-
-    return expanded_strategy
 
 
 def replicate_op_strategy(op_schema: OpSchema) -> StrategyType:
