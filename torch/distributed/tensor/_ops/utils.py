# mypy: allow-untyped-defs
# Copyright (c) Meta Platforms, Inc. and affiliates
import functools
import itertools
import operator
from collections.abc import Callable, Iterable, Sequence
from typing import cast, Optional, Union

import torch
from torch._prims_common import DimsSequenceType, DimsType
from torch.distributed.tensor._collective_utils import redistribute_cost
from torch.distributed.tensor._dtensor_spec import DTensorSpec
from torch.distributed.tensor._op_schema import (
    OpSchema,
    OpSpec,
    OpStrategy,
    PlacementList,
    StrategyType,
)
from torch.distributed.tensor.device_mesh import DeviceMesh
from torch.distributed.tensor.placement_types import (
    Partial,
    Placement,
    Replicate,
    Shard,
)


def replicate_op_strategy(op_schema: OpSchema) -> StrategyType:
    """
    Fallback strategy all use Replication()
    """
    args_strategy = op_schema.args_strategy
    kwargs_strategy = op_schema.kwargs_strategy
    inputs_strategy = args_strategy + kwargs_strategy

    output_type = [str(ret.type) for ret in op_schema.op._schema.returns]
    output_len = output_type.count("Tensor")
    # TODO(zpcore): Confirm if view op can be handle properly or not. Prevent
    # handling view ops until confirmed.
    if op_schema.op.is_view:
        raise RuntimeError(
            "fallback strategy is unable to handle view ops until confirmed"
        )
    if "List[Tensor]" in output_type:
        raise RuntimeError(
            "fallback strategy is unable to handle ops with List[Tensor] output "
            "because size of the list may depend on the op's input value"
        )

    mesh = inputs_strategy[0].mesh

    dim_sharding: PlacementList = [Replicate()] * (output_len + len(inputs_strategy))
    single_dim_placement = [dim_sharding]
    return expand_to_full_mesh_op_strategy(
        mesh, op_schema, single_dim_placement, input_index=output_len
    )


def as_list(
    x: Union[list[object], object],
    # pyre-fixme[11]: Annotation `immutable_list` is not defined as a type.
) -> Union[list[object], torch.fx.immutable_collections.immutable_list]:  # type: ignore[valid-type]
    # During tracing, `aten.sum.dim_IntList` uses `immutable_list` for its args,
    # which is an object but treated as a list by the tracer. Therefore, keep
    # `immutable_list` intact here as well.
    if type(x) is list or isinstance(x, torch.fx.immutable_collections.immutable_list):
        return x
    else:
        return [x]


def normalize_dim(dim: int, ndim: int) -> int:
    return dim if dim >= 0 else dim + ndim


def normalize_dims(dims: DimsType, ndim: int) -> DimsSequenceType:
    """Normalize a dim or a sequence of dims, so that they are all positive."""
    if isinstance(dims, int):
        dims = (normalize_dim(dims, ndim),)
    elif isinstance(dims, list):
        dims = [normalize_dim(dim, ndim) for dim in dims]
    elif isinstance(dims, tuple):
        dims = tuple(normalize_dim(dim, ndim) for dim in dims)
    return dims


def prod(xs: Iterable[int]) -> int:
    return functools.reduce(operator.mul, xs, 1)


<<<<<<< HEAD
def is_tensor_shardable(
    shape: Sequence[int],
    spec: DTensorSpec,
    allow_unbacked_sharding: Optional[bool] = None,
) -> bool:
    """Check if the shape is shardable according to the spec."""
    from torch.fx.experimental.symbolic_shapes import guard_or_false, guard_or_true

    assert allow_unbacked_sharding in [None, True, False]
    guard_fn = {
        None: bool,
        True: guard_or_false,
        False: guard_or_true,
    }[allow_unbacked_sharding]

=======
def is_tensor_shardable(shape: Sequence[int], spec: DTensorSpec) -> bool:
    """Check if the spec matches these criteria:
    * any Shard placements in spec refer to valid tensor dims
    * no empty local tensors (uneven sharding OK, as long as last rank has >0 size)
    """
>>>>>>> 5f0030ba
    # number of shards in each tensor dimension
    shards_map = [1] * len(shape)
    for i, placement in enumerate(spec.placements):
        if placement.is_shard():
            shard_dim = cast(Shard, placement).dim
            if shard_dim >= len(shape):
                return False
            shards_map[shard_dim] *= spec.mesh.size(i)

    for i, dim_size in enumerate(shape):
        # TODO: maybe we should determine is_shardable based on
        #       whether it's evenly sharded or not
        if shards_map[i] > 1 and guard_fn(dim_size < shards_map[i]):
            return False

    return True


def is_tensor_evenly_shardable(shape: Sequence[int], spec: DTensorSpec) -> bool:
    """Check if the shape is evenly shardable according to the spec."""
    # number of shards in each tensor dimension
    shards_map = [1] * len(shape)
    for i, placement in enumerate(spec.placements):
        if placement.is_shard():
            shard_dim = cast(Shard, placement).dim
            shards_map[shard_dim] *= spec.mesh.size(i)

    for i, dim_size in enumerate(shape):
        if shards_map[i] > 1 and (dim_size % shards_map[i] != 0):
            return False

    return True


def is_tensor_evenly_shardable_on_dim(
    shape: Sequence[int], spec: DTensorSpec, dim: int
) -> bool:
    """Check if the shape is evenly shardable according to the spec on dim."""
    dim = normalize_dim(dim, len(shape))

    num_shards = 1
    for i, placement in enumerate(spec.placements):
        if placement.is_shard():
            shard_dim = cast(Shard, placement).dim
            if shard_dim == dim:
                num_shards *= spec.mesh.size(i)

    return shape[dim] % num_shards == 0


def is_tensor_dim_sharded(spec: DTensorSpec, dim: int) -> bool:
    """Return True if tensor dim is sharded."""
    return any(p.is_shard(dim) for p in spec.placements)


def is_tensor_partial(spec: DTensorSpec) -> bool:
    """Return True if tensor is partial on the mesh."""
    return any(p.is_partial() for p in spec.placements)


def infer_broadcast_dims_map(
    common_shape: torch.Size, input_shape: torch.Size
) -> list[int]:
    # infer the broadcast dims map, where it maps from the common shape dim to the input shape dim
    # this is aligned with the broadcast semantics
    # e.g. if common_shape = [1, 2, 3, 4] and input_shape = [2, 3, 4],
    # broadcast_dims_map will be [-1, 0, 1, 2]
    # meaning that dim 0 in the output has no mapping to the input, and dim 1 in the output maps to dim 0 in the input
    common_ndim = len(common_shape)
    input_ndim = len(input_shape)
    broadcast_dims_map = [-1] * common_ndim
    for idx in range(-1, -1 - input_ndim, -1):
        if input_shape[idx] == common_shape[idx]:
            broadcast_dims_map[common_ndim + idx] = input_ndim + idx
    return broadcast_dims_map


def map_placements_after_broadcast(
    placements: tuple[Placement, ...],
    shape: torch.Size,
    broadcast_dims_map: list[int],
    partial_to_replicate: bool = False,
) -> tuple[Placement, ...]:
    """Map each placement based on the output shape after broadcast."""
    new_placements: list[Placement] = []
    for placement in placements:
        if isinstance(placement, Partial):
            if partial_to_replicate:
                # map the partial placement to replicate
                new_placements.append(Replicate())
            else:
                new_placements.append(placement)
        elif isinstance(placement, Replicate):
            new_placements.append(placement)
        else:
            assert isinstance(placement, Shard)
            shard_dim = normalize_dim(placement.dim, len(shape))
            new_shard_dim = broadcast_dims_map[shard_dim]
            if new_shard_dim != -1:
                # there's a map from the common shape shard dim to
                # the input shape shard dim before broadcasting,
                # use that instead
                new_placements.append(Shard(new_shard_dim))
            else:
                # there's no map between common shape shard dim and
                # the input shape shard dim before broadcasting,
                # in this case it means implicit broadcasting happen
                # in this dim, so we can just mark it as replicate
                # and implicit broadcast will broadcast automatically
                # to the sharded shape
                new_placements.append(Replicate())

    return tuple(new_placements)


def generate_redistribute_costs(
    src_strategy: OpStrategy, dst_spec: DTensorSpec
) -> list[float]:
    """Generates one row in the 'redistribute_costs' matrix in an OpSpec
    The length of the returned list will match the number of strategies in 'src_strategy'.

    Each value in the row is the cost of redistributing from a particular src_strategy to dst_spec.
    """
    redistribute_costs: list[float] = [
        redistribute_cost(strat.output_spec, dst_spec)
        for strat in src_strategy.strategies
    ]

    return redistribute_costs


def expand_to_full_mesh_op_strategy(
    mesh: DeviceMesh,
    op_schema: OpSchema,
    single_mesh_dim_strategies: list[PlacementList],
    *,
    input_index: int = 1,
    inplace_op: bool = False,
    is_valid_strategy_cb: Optional[
        Callable[[list[DTensorSpec], tuple[Optional[DTensorSpec], ...]], bool]
    ] = None,
) -> OpStrategy:
    """
    Convenience function to allow writing a sharding strategy considering only a single mesh dimension,
    and have it expanded combinatorically to all mesh dimensions.

    Args:
        mesh (DeviceMesh): the device mesh to expand the strategy to
        op_schema (OpSchema): the op schema
        single_mesh_dim_strategies (list[PlacementList]): the sharding strategies to expand. The outer list is over
            different strategies.  The inner PlacementList is over the outputs and inputs of the op. If input_index is 1,
            a PlacementList looks like [output_placement, input_placement1, input_placement2, ...].
        input_index: the number of outputs of the op, defaults to 1
        inplace_op: whether the op is inplace or not, defaults to False
        is_valid_strategy_cb: a callback function to filter out invalid sharding rules, defaults to None.

    Example: Let's say `my_op(tensor_x, tensor_y) - > output_tensor`  can support sharding or replicating tensor_x,
    but always requires tensor_y to be replicated.  We can specify these valid combinations ignoring mesh dims.
    Then, we can rely on `expand_to_full_mesh_op_strategy` to create every possible combination of these shardings
    over multiple mesh dimensions, filtering out any combinations that are invalid based on the actual mesh dim size.

        single_mesh_dim_strategies = [
            # first strategy: return output sharded on first dim, shard tensor_x on its first dim, replicate tensor_y
            [Shard(0), Shard(0), Replicate()]
            # second strategy: replicate output, and both inputs
            [Replicate(), Replicate(), Replicate()]
        ]
    """
    # Expand the single_mesh_dim_strategies to full mesh dim strategies.
    all_mesh_dim_strategies = [single_mesh_dim_strategies] * mesh.ndim

    strategy_combs = itertools.product(*all_mesh_dim_strategies)

    all_strategies = []
    for strategy_comb in strategy_combs:
        spec_list: list[Optional[DTensorSpec]] = []
        for specs in zip(*strategy_comb):
            if specs[0] is not None:
                # TODO: we should fill in tensor_meta here.  If nothing else, it helps the filter strategy callback
                # pyrefly: ignore [bad-argument-type]
                spec_list.append(DTensorSpec(mesh, specs))
            else:
                spec_list.append(None)

        input_specs: list[DTensorSpec] = [
            s for s in spec_list[input_index:] if isinstance(s, DTensorSpec)
        ]

        args_strategy = op_schema.args_strategy
        kwargs_strategy = op_schema.kwargs_strategy
        input_args_strategy = args_strategy + kwargs_strategy

        if len(input_specs) != len(input_args_strategy):
            raise AssertionError(
                f"input_specs({len(input_specs)}) != strategies({len(input_args_strategy)}: "
                f"{len(args_strategy)} args + {len(kwargs_strategy)} kwargs)"
            )
        self_spec = input_args_strategy[0].strategies[0].output_spec

        if inplace_op and self_spec.placements != input_specs[0].placements:
            # if it's inplace op, we would only allow the OpSpec to be added when the
            # input_spec matches the first argument's runtime sharding, otherwise we skip
            continue

        output_specs: tuple[Optional[DTensorSpec], ...]
        if input_index > 1:
            output_specs = tuple(spec_list[:input_index])
        else:
            if spec_list[0] is not None:
                output_specs = spec_list[0]  # type: ignore[assignment]
            else:
                raise RuntimeError("output spec is None")

        # check all inputs are shardable
        if not all(
            is_tensor_shardable(inp.shape, s)
            for inp, s in zip(input_args_strategy, input_specs)
        ):
            continue

        # perform additional op-specific filtering
        if is_valid_strategy_cb is not None:
            if not is_valid_strategy_cb(input_specs, output_specs):
                continue

        redistribute_cost = [
            generate_redistribute_costs(input_strategy, input_spec)
            for input_strategy, input_spec in zip(input_args_strategy, input_specs)
        ]

        strategy = OpSpec(
            output_specs=output_specs,
            input_specs=input_specs,
            redistribute_cost=redistribute_cost,
        )
        all_strategies.append(strategy)
    return OpStrategy(all_strategies)


def shift_shard_dims_after_insert(
    placements: Sequence[Placement], insert_dim: int = 0
) -> Sequence[Placement]:
    normalized_placements: list[Placement] = []
    for placement in placements:
        if isinstance(placement, Shard) and placement.dim >= insert_dim:
            normalized_placements.append(Shard(placement.dim + 1))
        else:
            normalized_placements.append(placement)
    return normalized_placements


def shift_shard_dims_after_remove(
    placements: Sequence[Placement], remove_dim: int = 0
) -> Sequence[Placement]:
    normalized_placements: list[Placement] = []
    for placement in placements:
        if isinstance(placement, Shard) and placement.dim > remove_dim:
            normalized_placements.append(Shard(placement.dim - 1))
        else:
            normalized_placements.append(placement)
    return normalized_placements<|MERGE_RESOLUTION|>--- conflicted
+++ resolved
@@ -89,13 +89,24 @@
     return functools.reduce(operator.mul, xs, 1)
 
 
-<<<<<<< HEAD
 def is_tensor_shardable(
     shape: Sequence[int],
     spec: DTensorSpec,
     allow_unbacked_sharding: Optional[bool] = None,
 ) -> bool:
-    """Check if the shape is shardable according to the spec."""
+    """
+    Check if the shape is shardable according to the spec.
+
+    allow_unbacked_sharding: determines the fallback value if unbacked shapes are involved,
+    and the queried shape properties are not statically known.
+
+    e.g. when asking if u0 is shardable on num_shards, and u0 has generic bounds [0, inf],
+    the behavior of allow_unbacked_sharding is:
+
+        None: will data-dependent error
+        True: assumes shardability; we return True, allowing zero-size shards at runtime when u0 < num_shards.
+        False: returns False, and lower-bounding u0, e.g. torch._check(u0 >= num_shards), is needed to enable sharding.
+    """
     from torch.fx.experimental.symbolic_shapes import guard_or_false, guard_or_true
 
     assert allow_unbacked_sharding in [None, True, False]
@@ -105,13 +116,6 @@
         False: guard_or_true,
     }[allow_unbacked_sharding]
 
-=======
-def is_tensor_shardable(shape: Sequence[int], spec: DTensorSpec) -> bool:
-    """Check if the spec matches these criteria:
-    * any Shard placements in spec refer to valid tensor dims
-    * no empty local tensors (uneven sharding OK, as long as last rank has >0 size)
-    """
->>>>>>> 5f0030ba
     # number of shards in each tensor dimension
     shards_map = [1] * len(shape)
     for i, placement in enumerate(spec.placements):
