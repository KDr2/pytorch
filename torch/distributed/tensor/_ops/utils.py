--- conflicted
+++ resolved
@@ -9,8 +9,10 @@
 import torch
 from torch._prims_common import DimsSequenceType, DimsType
 from torch.distributed.tensor._collective_utils import redistribute_cost
-from torch.distributed.tensor._dtensor_spec import DTensorSpec
+from torch.distributed.tensor._dtensor_spec import DTensorSpec, TensorMeta
 from torch.distributed.tensor._op_schema import (
+    ArgsType,
+    KwargsType,
     OpSchema,
     OpSpec,
     OpStrategy,
@@ -19,36 +21,116 @@
 )
 from torch.distributed.tensor.device_mesh import DeviceMesh
 from torch.distributed.tensor.placement_types import (
+    _StridedShard,
     Partial,
     Placement,
     Replicate,
     Shard,
+    ShardingPlaceholder,
 )
 
 
-<<<<<<< HEAD
+def _args_schema_with_tensor_meta(
+    args_schema: ArgsType, kwargs_schema: KwargsType
+) -> tuple[ArgsType, KwargsType]:
+    """
+    Replace DTensorSpec with TensorMeta in args_schema, for use with single-dim strategies
+    """
+
+    def spec_to_strategy(spec: object) -> object:
+        if isinstance(spec, DTensorSpec):
+            return spec.tensor_meta
+        elif (
+            isinstance(spec, (list, tuple))
+            and len(spec) > 0
+            and isinstance(spec[0], DTensorSpec)
+        ):
+            raise NotImplementedError("Tuples!")
+            #     # tensor list create tuple strategy
+            #     tuple_strategy = [spec_to_strategy(s) for s in spec]
+            #     tuple_strategy = cast(Sequence[StrategyType], tuple_strategy)
+            #     return TupleStrategy(
+            #         tuple(tuple_strategy) if isinstance(spec, tuple) else tuple_strategy
+            #     )
+        else:
+            return spec
+
+    args_op_strategy = tuple([spec_to_strategy(a) for a in args_schema])
+
+    kwargs_op_strategy = {k: spec_to_strategy(v) for k, v in kwargs_schema.items()}
+
+    return args_op_strategy, kwargs_op_strategy
+
+
 def _expand_single_dim_strategy_to_mesh(
-    single_dim_strategy: Callable[[OpSchema], list[list[Placement]]],
-) -> Callable[[OpSchema], StrategyType]:
+    op_schema: OpSchema,
+    single_dim_strategy: Callable[
+        [ArgsType, KwargsType], list[list[Placement | ShardingPlaceholder]]
+    ],
+) -> Callable[[ArgsType, KwargsType], StrategyType]:
     """
     Expands the single_mesh_dim impl across all mesh dims, and expands ShardingPlacholder into all
     sharding types used by inputs.
     """
-
-    def expanded_strategy(op_schema: OpSchema) -> StrategyType:
-        strategies_over_one_mesh_dim = single_dim_strategy(op_schema)
-        args_strategy = [
-            s for s in op_schema.args_strategy if isinstance(s, OpStrategy)
-        ]
+    # TODO: pass mesh in
+    mesh = op_schema.args_schema[0].mesh
+
+    def expanded_strategy(
+        args_schema: ArgsType, kwargs_schema: KwargsType
+    ) -> StrategyType:
+        strategies_over_one_mesh_dim = single_dim_strategy(args_schema, kwargs_schema)
+        # TODO rename args_Strategy..
+        args_strategy = [s for s in args_schema if isinstance(s, TensorMeta)]
         assert len(args_strategy) > 0, "expected at least one Tensor arg"
-        mesh = args_strategy[0].mesh
+
+        # Expand 'ShardingPlaceholder' to concrete placements used in inputs
+
+        # TODO: can we just pass the input placements in a mode convenient form?
+        shard_builders: dict[str, Callable[[int], Placement]] = {}
+        for spec in op_schema.args_spec:
+            # assert len(arg_strategy.strategies) == 1, (
+            #     "we should only get one strategy for each input at this point"
+            # )
+            # assert len(arg_strategy.strategies[0].output_spec.placements) > 0, (
+            #     "we expect valid output placements"
+            # )
+            for p in spec.placements:
+                if isinstance(p, _StridedShard):
+                    key = f"StridedShard(sf={p.split_factor})"
+                    if key not in shard_builders:
+                        shard_builders[key] = lambda tensor_dim: _StridedShard(
+                            tensor_dim, split_factor=p.split_factor
+                        )
+                elif isinstance(p, Shard):
+                    key = "Shard()"
+                    if key not in shard_builders:
+                        shard_builders[key] = lambda tensor_dim: Shard(tensor_dim)
+
+        # if any of the placements is a placeholder, we need to expand the strategy
+        # to all possible combinations of placements
+        expanded_strategies_over_one_mesh_dim: list[list[Placement]] = []
+        for s in strategies_over_one_mesh_dim:
+            if not any(isinstance(p, ShardingPlaceholder) for p in s):
+                continue
+            for shard_builder in shard_builders.values():
+                expanded_strategy: list[Placement] = []
+                for maybe_placeholder in s:
+                    if isinstance(maybe_placeholder, ShardingPlaceholder):
+                        # we combine the tensor dim to shard from the placeholder
+                        # with other metadata (e.g. split_factor) from the sharding class
+                        expanded_strategy.append(shard_builder(maybe_placeholder.dim))
+                    else:
+                        assert isinstance(maybe_placeholder, Placement)
+                        expanded_strategy.append(maybe_placeholder)
+                expanded_strategies_over_one_mesh_dim.append(expanded_strategy)
 
         # implicitly allow replicating output, all inputs
-        strategies_over_one_mesh_dim.append([Replicate()] * (1 + len(args_strategy)))
-
-        # TODO: handle 'ShardingPlaceholder' expansion (doesn't exist yet)
+        expanded_strategies_over_one_mesh_dim.append(
+            [Replicate()] * (1 + len(args_strategy))
+        )
+
         # TODO: identify differences between this and 'expand_' util
-        all_mesh_dim_strategies = [strategies_over_one_mesh_dim] * mesh.ndim
+        all_mesh_dim_strategies = [expanded_strategies_over_one_mesh_dim] * mesh.ndim
         strategy_combs = itertools.product(*all_mesh_dim_strategies)
         all_strategies = []
         for strategy_comb in strategy_combs:
@@ -56,8 +138,12 @@
                 DTensorSpec(mesh, tuple(specs)) for specs in zip(*strategy_comb)
             ]
             arg_specs = spec_list[1:]
+            # Sad.. i am wrapping the DTensorSpec back into an OpStrategy to make it compatible with gen_redistribute_costs
+            # but I want to avoid having OpStrategy at all in here
             src_strategies = [
-                s for s in op_schema.args_schema if isinstance(s, OpStrategy)
+                OpStrategy([OpSpec(s)])
+                for s in op_schema.args_schema
+                if isinstance(s, DTensorSpec)
             ]
             if any(
                 not is_tensor_shardable(src_strat.shape, arg_spec)
@@ -87,8 +173,6 @@
     return expanded_strategy
 
 
-=======
->>>>>>> fd14c100
 def replicate_op_strategy(op_schema: OpSchema) -> StrategyType:
     """
     Fallback strategy all use Replication()
