--- conflicted
+++ resolved
@@ -725,10 +725,7 @@
         )
         # squeeze back to 1D indices tensor
         sharded_indices = [shard.view(-1) for shard in sharded_indices]
-<<<<<<< HEAD
-=======
-
->>>>>>> fe9af607
+
         # First chunk should be one of those biggest chunks.
         max_chunk_size = len(sharded_indices[0])
         local_pad_size = max_chunk_size - local_tensor.size(self.dim)
