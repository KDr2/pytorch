import copy
from typing import Any, cast, List, Optional, Tuple

import torch
import torch.distributed as dist

import torch.distributed._shard.sharding_spec as shard_spec
import torch.distributed.distributed_c10d as c10d
from torch.distributed._shard.sharded_tensor import (
    Shard,
    ShardedTensor,
    ShardedTensorMetadata,
    TensorProperties,
)

from torch.distributed._shard.sharding_spec import ShardMetadata
from torch.distributed._shard.sharding_spec.chunk_sharding_spec import ChunkShardingSpec
from torch.distributed._tensor import DeviceMesh, DTensor, Replicate, Shard as DShard
from torch.distributed._tensor.device_mesh import _mesh_resources

from torch.distributed.fsdp._common_utils import _set_fsdp_flattened
from torch.distributed.fsdp._fsdp_extensions import FSDPExtensions
from torch.distributed.fsdp._shard_utils import _create_chunk_sharded_tensor
from torch.distributed.remote_device import _remote_device
from torch.distributed.tensor.parallel._data_parallel_utils import (
    _flatten_tensor,
    _unflatten_tensor,
)

__all__ = ["DTensorExtensions"]


def _get_box(tensor: DTensor) -> Tuple[torch.Size, torch.Size]:
    device_mesh = tensor.device_mesh
    assert device_mesh.ndim == 1, "Only 1D DeviceMeshes currently handled"

    placement = tensor.placements[0]
    offsets = [0] * len(tensor.size())
    num_chunks = device_mesh.size(dim=0)

    if tensor.placements[0].is_shard():
        shard_dim = cast(DShard, placement).dim
        chunk_size = tensor.size(shard_dim) // num_chunks
        offsets[shard_dim] = chunk_size

    return (torch.Size(offsets), tensor._local_tensor.size())


def _get_box_for(tensor: DTensor, idx: int) -> Tuple[torch.Size, torch.Size]:
    offsets, size = _get_box(tensor)
    return (torch.Size([val * idx for val in offsets]), size)


def _get_local_box(tensor: DTensor) -> Tuple[torch.Size, torch.Size]:
    device_mesh = tensor.device_mesh
    coord = device_mesh.get_coordinate()
    assert coord is not None
    return _get_box_for(tensor, coord[0])


def _create_shard_md_from_dt(dt: DTensor, current_rank: int) -> ShardMetadata:
    mesh = dt.device_mesh
    assert mesh.ndim == 1, "Only 1D DeviceMeshes currently handled"

    offsets, sizes = _get_local_box(dt)
    return ShardMetadata(
        shard_offsets=list(offsets),
        shard_sizes=list(sizes),
        placement=f"rank:{current_rank}/{dt._local_tensor.device}",
    )


def _create_sharded_tensor_md_from_dt(
    dt: DTensor, dt_pg: c10d.ProcessGroup
) -> ShardedTensorMetadata:
    # This is where it gets tricky, we have to produce a ShardedTensor that has full coverage
    # and yet has only one valid shard for the current rank.

    shards_md = []
    my_rank = dist.get_rank(dt_pg)
    scapegoat_rank = 0 if my_rank > 0 else 1

    if dt.placements[0].is_shard():
        shard_count = dt_pg.size()
    else:
        shard_count = 1

    for i in range(shard_count):
        offsets, sizes = _get_box_for(dt, i)
        shards_md.append(
            ShardMetadata(
                shard_offsets=list(offsets),
                shard_sizes=list(sizes),
                placement=(
                    f"rank:{scapegoat_rank if i > 0 else my_rank}/{dt._local_tensor.device}"
                ),
            )
        )

    return ShardedTensorMetadata(
        shards_metadata=shards_md,
        size=dt.size(),
        tensor_properties=TensorProperties(
            dtype=dt.dtype,
            layout=dt.layout,
            requires_grad=dt.requires_grad,
            # ignore memory_format and pin_memory as those are not supported by DT
        ),
    )


def _get_dt_pg(dt: DTensor) -> c10d.ProcessGroup:
    mesh = dt.device_mesh
    assert mesh.ndim == 1, "Only 1D DeviceMeshes currently handled"
    dim_groups = mesh.get_dim_groups()
    assert isinstance(dim_groups, list)
    return dim_groups[0]


def _rewrite_spec_if_needed(
    spec: shard_spec.ShardingSpec, tensor: torch.Tensor, rank: int
) -> shard_spec.ShardingSpec:
    """
    Rewrite ``spec`` to match the device of ``tensor``.

    FSDP.sharded_optim_state_dict sneakly ships optimizer state to CPU so if the original ShardingSpec
    produces CUDA metadata, ST construction bombs.
    """
    if not isinstance(spec, ChunkShardingSpec):
        return spec

    # let's see if we need
    rewrite = False
    for p in spec.placements:
        p = cast(_remote_device, p)
        if p.rank() == rank and p.device() != tensor.device:
            rewrite = True
            break
    if rewrite:
        spec = copy.deepcopy(spec)
        for i, placement in enumerate(spec.placements):
            placement = cast(_remote_device, placement)
            if placement.rank() == rank and placement.device() != tensor.device:
                spec.placements[i] = _remote_device(f"rank:{rank}/{tensor.device}")

    return spec


def _chunk_tensor(
    tensor: torch.Tensor,
    rank: int,
    world_size: int,
    num_devices_per_node: int,
    pg: dist.ProcessGroup,
) -> torch.Tensor:
    if type(tensor) is ShardedTensor:
        assert len(tensor.local_shards()) == 1

        inner_param = tensor.local_tensor()
        inner_st = _create_chunk_sharded_tensor(
            inner_param,
            rank,
            world_size,
            num_devices_per_node,
            pg,
        )

        outer_local_shard = tensor.local_shards()[0]
        shards: List[Shard] = [
            Shard(inner_st, copy.deepcopy(outer_local_shard.metadata))
        ]
        st_meta = copy.deepcopy(tensor.metadata())
        st_meta.tensor_properties.requires_grad = False

        st_outer = ShardedTensor._init_from_local_shards_and_global_metadata(
            shards,
            sharded_tensor_metadata=st_meta,
            process_group=tensor._process_group,
            init_rrefs=False,
        )
        return st_outer
    elif type(tensor) is DTensor:
        device_mesh = tensor.device_mesh
        assert device_mesh.ndim == 1, "Only 1D DeviceMeshes currently handled"

        inner_param = tensor._local_tensor

        inner_st = _create_chunk_sharded_tensor(
            inner_param,
            rank,
            world_size,
            torch.cuda.device_count(),
            pg,
        )

        dt_pg = _get_dt_pg(tensor)
        # We do this differently here, we create a ST with no local shards then patch it
        shards = [
            Shard(inner_st, _create_shard_md_from_dt(tensor, dist.get_rank(dt_pg)))
        ]

        st_meta = _create_sharded_tensor_md_from_dt(tensor, dt_pg)
        st_meta.tensor_properties.requires_grad = False

        st_outer = ShardedTensor._init_from_local_shards_and_global_metadata(
            shards,
            sharded_tensor_metadata=st_meta,
            process_group=dt_pg,
            init_rrefs=False,
        )

        return st_outer
    else:
        return _create_chunk_sharded_tensor(
            tensor,
            rank,
            world_size,
            num_devices_per_node,
            pg,
        )


def _chunk_dtensor(
    tensor: torch.Tensor,
    rank: int,
    device_mesh: DeviceMesh,
) -> DTensor:
    """
    Shard a tensor to chunks along the first dimension. The local rank will gets its
    corresponding chunk as the local tensor to create a DTensor.
    """
    parent_mesh = _mesh_resources.get_parent_mesh(device_mesh)
    if parent_mesh is None:
        raise RuntimeError("No parent device_mesh is found for FSDP device_mesh.")
    if parent_mesh.ndim != 2:
        raise RuntimeError(
            f"Found parent device_mesh of ndim={parent_mesh.ndim},",
            "but only 2D meshes are currently supported.",
        )

    # We need to explicitly call .detach() to return a new tensor detached from the current graph.
    tensor = tensor.clone().detach()

    # When a layer is not involved in TP, then the tensor will not be a DTensor.
    # e.g. When a layer is not sppecified in the parallelize_plan, TP will have no effect on the layer.
    # e.g. When you do PairwiseParallel on a 3 layer model, TP will have no effect on the third layer.
    if isinstance(tensor, torch.Tensor) and not isinstance(tensor, DTensor):

        # For tensors, it is replicated across tp dimension and sharded across FSDP dimension.
        # TP is the inner dimension and FSDP is the outer dimension.
        # Therefore, shard placements for tensor is (Shard(0), Replicate()).
        replicate_placements = [Replicate() for _ in range(parent_mesh.ndim)]
        shard_placements = [Replicate() for _ in range(parent_mesh.ndim)]
        shard_placements[0] = DShard(0)  # type: ignore[call-overload]

        return DTensor.from_local(
            tensor, parent_mesh, replicate_placements
        ).redistribute(
            device_mesh=parent_mesh,
            placements=shard_placements,
        )

    else:
        tp_placements = tensor.placements
        tp_placement = tp_placements[0]

        tensor = tensor.to_local()

        # For DTensors, it is sharded across tp dimension first and then sharded across FSDP dimension.
        # TP is the inner dimension and FSDP is the outer dimension.
        # Therefore, shard placements for tensor is (Shard(0), tp_placement).
        replicate_placements = [Replicate() for _ in range(parent_mesh.ndim)]
        replicate_placements[-1] = tp_placement  # type: ignore[call-overload]
        shard_placements = [DShard(0) for _ in range(parent_mesh.ndim)]  # type: ignore[misc]
        shard_placements[-1] = tp_placement  # type: ignore[call-overload]

        return DTensor.from_local(
            tensor, parent_mesh, replicate_placements
        ).redistribute(
            device_mesh=parent_mesh,
            placements=shard_placements,
        )


def _pre_load_state_dict(
    tensor: torch.Tensor,
) -> Tuple[torch.Tensor, List[Shard]]:
    shards = cast(ShardedTensor, tensor).local_shards()
    if len(shards) == 1 and type(shards[0].tensor) is ShardedTensor:
        inner_tensor = shards[0].tensor
        shards = inner_tensor.local_shards()  # pyre-ignore[16]
        tensor = inner_tensor

    return (tensor, shards if len(shards) > 0 else [])


def _all_gather_dtensor(
    tensor: DTensor,
    parent_mesh: Optional[DeviceMesh],
) -> torch.Tensor:
    """
    All gather a DTensor in its FSDP dimension and return the local tensor.
    """
    assert parent_mesh == tensor.device_mesh

    placements = list(copy.deepcopy(tensor.placements))
    # FSDP + TP: [Shard(0), tp_placement] -> [Replicate(), tp_placement]
    placements[0] = Replicate()
    tensor = tensor.redistribute(
        device_mesh=tensor.device_mesh,
        placements=placements,
    )

    return tensor.to_local()


class DTensorExtensions(FSDPExtensions):
    """
    DTensorExtension is the TensorFlattener extension needed for 2D FSDP + TP.
    This is the implementation for FSDPExtensions defined in
    https://github.com/pytorch/pytorch/blob/main/torch/distributed/fsdp/_fsdp_extensions.py
    """

    def pre_flatten_transform(
        self,
        tensor: torch.Tensor,
    ) -> Tuple[torch.Tensor, Optional[Any]]:
        return _flatten_tensor(tensor)

    def post_unflatten_transform(
        self, tensor: torch.Tensor, param_extension: Any
    ) -> torch.Tensor:
        result = _unflatten_tensor(tensor, param_extension)
        _set_fsdp_flattened(result)
        return result

    def chunk_tensor(
        self,
        tensor: torch.Tensor,
        rank: int,
        world_size: int,
        num_devices_per_node: int,
        pg: dist.ProcessGroup,
        device: Optional[torch.device] = None,
    ) -> torch.Tensor:
        return _chunk_tensor(tensor, rank, world_size, num_devices_per_node, pg)

    def chunk_dtensor(
        self,
        tensor: torch.Tensor,
        rank: int,
        device_mesh: DeviceMesh,
    ) -> torch.Tensor:
        return _chunk_dtensor(tensor, rank, device_mesh)

    def pre_load_state_dict_transform(
        self,
        tensor: torch.Tensor,
    ) -> Tuple[torch.Tensor, List[Shard]]:
        return _pre_load_state_dict(tensor)

    def all_gather_dtensor(
        self,
        tensor: DTensor,
        parent_mesh: Optional[DeviceMesh],
    ) -> torch.Tensor:
<<<<<<< HEAD
        return _all_gather_dtensor(tensor, parent_mesh)


# TODO: remove enable_2d_with_fsdp() once we roll out the new 2D flow.
def enable_2d_with_fsdp() -> bool:
    """
    The API registers the extension which is needed for Tensor Parallelism (TP)
    to work with FullyShardedDataParallel (FSDP). We first parallelize parameters
    within one module or sub_modules based on a parallelize_plan and will let FSDP
    reshard the local tensor of distributed parameter which is essentially a DTensor.

    Return:
        A `bool` indicated whether extension registration succeeds or not.
    """

    torch._C._log_api_usage_once(
        "torch.distributed.tensor.parallel.enable_2d_with_fsdp"
    )

    try:
        _set_fsdp_extensions(DTensorExtensions())
        return True

    except BaseException as e:
        warnings.warn(
            "PyTorch doesn't have TensorFlattener extension point available"
            "2D parallelism won't work with FSDP"
            f"exception: {e}"
        )
        return False
=======
        return _all_gather_dtensor(tensor, parent_mesh)
>>>>>>> b3308c48
<|MERGE_RESOLUTION|>--- conflicted
+++ resolved
@@ -226,8 +226,9 @@
     device_mesh: DeviceMesh,
 ) -> DTensor:
     """
-    Shard a tensor to chunks along the first dimension. The local rank will gets its
-    corresponding chunk as the local tensor to create a DTensor.
+    Shard a tensor to chunks along the first dimension.
+
+    The local rank will gets its corresponding chunk as the local tensor to create a DTensor.
     """
     parent_mesh = _mesh_resources.get_parent_mesh(device_mesh)
     if parent_mesh is None:
@@ -298,9 +299,7 @@
     tensor: DTensor,
     parent_mesh: Optional[DeviceMesh],
 ) -> torch.Tensor:
-    """
-    All gather a DTensor in its FSDP dimension and return the local tensor.
-    """
+    """All gather a DTensor in its FSDP dimension and return the local tensor."""
     assert parent_mesh == tensor.device_mesh
 
     placements = list(copy.deepcopy(tensor.placements))
@@ -317,6 +316,7 @@
 class DTensorExtensions(FSDPExtensions):
     """
     DTensorExtension is the TensorFlattener extension needed for 2D FSDP + TP.
+
     This is the implementation for FSDPExtensions defined in
     https://github.com/pytorch/pytorch/blob/main/torch/distributed/fsdp/_fsdp_extensions.py
     """
@@ -364,37 +364,4 @@
         tensor: DTensor,
         parent_mesh: Optional[DeviceMesh],
     ) -> torch.Tensor:
-<<<<<<< HEAD
-        return _all_gather_dtensor(tensor, parent_mesh)
-
-
-# TODO: remove enable_2d_with_fsdp() once we roll out the new 2D flow.
-def enable_2d_with_fsdp() -> bool:
-    """
-    The API registers the extension which is needed for Tensor Parallelism (TP)
-    to work with FullyShardedDataParallel (FSDP). We first parallelize parameters
-    within one module or sub_modules based on a parallelize_plan and will let FSDP
-    reshard the local tensor of distributed parameter which is essentially a DTensor.
-
-    Return:
-        A `bool` indicated whether extension registration succeeds or not.
-    """
-
-    torch._C._log_api_usage_once(
-        "torch.distributed.tensor.parallel.enable_2d_with_fsdp"
-    )
-
-    try:
-        _set_fsdp_extensions(DTensorExtensions())
-        return True
-
-    except BaseException as e:
-        warnings.warn(
-            "PyTorch doesn't have TensorFlattener extension point available"
-            "2D parallelism won't work with FSDP"
-            f"exception: {e}"
-        )
-        return False
-=======
-        return _all_gather_dtensor(tensor, parent_mesh)
->>>>>>> b3308c48
+        return _all_gather_dtensor(tensor, parent_mesh)