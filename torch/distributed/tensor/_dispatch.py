--- conflicted
+++ resolved
@@ -190,24 +190,7 @@
                 f"{e}\n\nSharding propagation failed for {op_info.schema}"
             ) from e
 
-<<<<<<< HEAD
-    def dispatch(
-        self,
-        op_call: torch._ops.OpOverload,
-        args: tuple[object, ...],
-        kwargs: dict[str, object],
-    ) -> object:
-        # Leave a working implementation (this will hit the DTensor dispatch key) here
-        # so that any code that thinks it can use this will still work.
-        #
-        # TODO: add RecordFunction to make it clearer in profiles when this slow path is
-        # being hit?
-        return op_call.redispatch(DispatchKeySet(DispatchKey.DTensor), *args, **kwargs)
-
     def _dispatch_get_local_results_slow_path(
-=======
-    def _dispatch_fast_path_python_tail(
->>>>>>> b3dd7921
         self,
         op_call: torch._ops.OpOverload,
         args: tuple[object, ...],
