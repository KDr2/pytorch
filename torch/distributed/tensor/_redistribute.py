--- conflicted
+++ resolved
@@ -31,7 +31,8 @@
 
 
 @dataclasses.dataclass
-class TransformInfo: ...
+class TransformInfo:
+    pass
 
 
 @dataclasses.dataclass
@@ -276,10 +277,11 @@
         mesh_dim_permutation = list(
             itertools.permutations(range(self.device_mesh.ndim))
         )
-        tensor_dim_to_device_dims = {}
-        for tensor_dim, mesh_dims in enumerate(tensor_dim_mesh_dim):
-            if len(mesh_dims) > 0:
-                tensor_dim_to_device_dims[tensor_dim] = mesh_dims
+        tensor_dim_to_device_dims = {
+            tensor_dim: mesh_dims
+            for tensor_dim, mesh_dims in enumerate(tensor_dim_mesh_dim)
+            if len(mesh_dims) > 0
+        }
         for ordered_devices in mesh_dim_permutation:
             # try different split way based on the number of tensor dim sharding
             # Generate all possible combinations of mesh dimensions to assign to tensor dimensions
@@ -302,7 +304,9 @@
 
                 prev_index = 0
                 # For each group, check if the tensor dim can be evenly sharded.
-                new_tensor_dim_mesh_dim = [[] for _ in range(self.tensor_dimension)]
+                new_tensor_dim_mesh_dim: list[list[int]] = [
+                    [] for _ in range(self.tensor_dimension)
+                ]
                 for tensor_dim, try_shard_on_mesh_dims_index in zip(
                     tensor_dims_get_sharded, try_shard_on_mesh_dims_indexes
                 ):
@@ -867,12 +871,6 @@
         transform_infos = _gen_transform_infos_non_cached(current_spec, target_spec)
     else:
         transform_infos = _gen_transform_infos(current_spec, target_spec)
-<<<<<<< HEAD
-    if torch.distributed.get_rank() == 0:
-        print(transform_infos)
-    for transform_info in transform_infos:
-        if isinstance(transform_info, PerDimTransformInfo):
-=======
 
     debug_mode = get_active_debug_mode()
     redistribute_context = (
@@ -885,112 +883,104 @@
 
     with redistribute_context:
         for transform_info in transform_infos:
->>>>>>> c6e953a1
-            i = transform_info.mesh_dim
-            current, target = transform_info.src_dst_placements
-            device_mesh.size(mesh_dim=i)
-
-            if current == target:
-                # short cut, just use the original local tensor
-                new_local_tensor = local_tensor
-                continue
-
-            logger.debug(
-                "redistribute from %s to %s on mesh dim %s", current, target, i
-            )
-
-            if target.is_replicate():
-                # Case 1: target is Replicate
-                if current.is_partial():
-                    partial_spec = cast(Partial, current)
-                    new_local_tensor = partial_spec._reduce_value(
-                        local_tensor, device_mesh, i
-                    )
-                elif current.is_shard():
-                    current_placement = cast(Shard, current)
-                    new_local_tensor = current_placement._to_replicate_tensor(
-                        local_tensor, device_mesh, i, transform_info.logical_shape
-                    )
-                else:
-                    raise RuntimeError(
-                        f"redistribute from {current} to {target} not supported yet"
-                    )
-            elif target.is_shard():
-                # Case 2: target is Shard
-                target_placement = cast(Shard, target)
-                if current.is_partial():
-                    partial_spec = cast(Partial, current)
-                    new_local_tensor = partial_spec._reduce_shard_value(
-                        local_tensor, device_mesh, i, target_placement
-                    )
-                elif current.is_replicate():
-                    # split the tensor and return the corresponding cloned local shard
-                    new_local_tensor = target_placement._replicate_to_shard(
-                        local_tensor, device_mesh, i, my_coordinate[i]
-                    )
-                else:
-                    assert current.is_shard(), (
-                        f"Current placement should be shard but found {current}"
-                    )
-                    shard_spec = cast(Shard, current)
-                    if shard_spec.dim != target_placement.dim:
-                        new_local_tensor = shard_spec._to_new_shard_dim(
-                            local_tensor,
-                            device_mesh,
-                            i,
-                            transform_info.logical_shape,
-                            target_placement.dim,
+            if isinstance(transform_info, PerDimTransformInfo):
+                i = transform_info.mesh_dim
+                current, target = transform_info.src_dst_placements
+                device_mesh.size(mesh_dim=i)
+
+                if current == target:
+                    # short cut, just use the original local tensor
+                    new_local_tensor = local_tensor
+                    continue
+
+                logger.debug(
+                    "redistribute from %s to %s on mesh dim %s", current, target, i
+                )
+
+                if target.is_replicate():
+                    # Case 1: target is Replicate
+                    if current.is_partial():
+                        partial_spec = cast(Partial, current)
+                        new_local_tensor = partial_spec._reduce_value(
+                            local_tensor, device_mesh, i
                         )
-            elif target.is_partial():
-                if current.is_replicate():
-                    partial_spec = cast(Partial, target)
-                    # skip the replicate to partial transformation when we are in backward pass
-                    # In this case we keep the grad as replicate, this is because we don't
-                    # want to convert the replicated gradients back to partial, although
-                    # that's logically conform with the same layout, converting the gradients
-                    # back to partial is actually useless as you would have to do reduce later
-                    # which would be more expensive than keeping it replicate! For this reason,
-                    # we keep the replicate grad here.
-                    new_local_tensor = (
-                        partial_spec._partition_value(local_tensor, device_mesh, i)
-                        if not is_backward
-                        else local_tensor
-                    )
-                elif current.is_shard():
-                    if not is_backward:
+                    elif current.is_shard():
+                        current_placement = cast(Shard, current)
+                        new_local_tensor = current_placement._to_replicate_tensor(
+                            local_tensor, device_mesh, i, transform_info.logical_shape
+                        )
+                    else:
                         raise RuntimeError(
                             f"redistribute from {current} to {target} not supported yet"
                         )
-                    # for backward shard -> partial, we just need to convert the shard to replicate
-                    current_placement = cast(Shard, current)
-                    new_local_tensor = current_placement._to_replicate_tensor(
-                        local_tensor, device_mesh, i, transform_info.logical_shape
-                    )
-                else:
-                    # partial -> partial no op, should never hit
-                    new_local_tensor = local_tensor
-
-<<<<<<< HEAD
-        elif isinstance(transform_info, AllPermuteTransformInfo):
-            new_local_tensor = all_permute_mesh_dim(
-                local_tensor,
-                current_spec.shape,
-                transform_info.src_distribution,
-                transform_info.dst_distribution,
-                device_mesh,
-            )
-        else:
-            raise NotImplementedError
+                elif target.is_shard():
+                    # Case 2: target is Shard
+                    target_placement = cast(Shard, target)
+                    if current.is_partial():
+                        partial_spec = cast(Partial, current)
+                        new_local_tensor = partial_spec._reduce_shard_value(
+                            local_tensor, device_mesh, i, target_placement
+                        )
+                    elif current.is_replicate():
+                        # split the tensor and return the corresponding cloned local shard
+                        new_local_tensor = target_placement._replicate_to_shard(
+                            local_tensor, device_mesh, i, my_coordinate[i]
+                        )
+                    else:
+                        assert current.is_shard(), (
+                            f"Current placement should be shard but found {current}"
+                        )
+                        shard_spec = cast(Shard, current)
+                        if shard_spec.dim != target_placement.dim:
+                            new_local_tensor = shard_spec._to_new_shard_dim(
+                                local_tensor,
+                                device_mesh,
+                                i,
+                                transform_info.logical_shape,
+                                target_placement.dim,
+                            )
+                elif target.is_partial():
+                    if current.is_replicate():
+                        partial_spec = cast(Partial, target)
+                        # skip the replicate to partial transformation when we are in backward pass
+                        # In this case we keep the grad as replicate, this is because we don't
+                        # want to convert the replicated gradients back to partial, although
+                        # that's logically conform with the same layout, converting the gradients
+                        # back to partial is actually useless as you would have to do reduce later
+                        # which would be more expensive than keeping it replicate! For this reason,
+                        # we keep the replicate grad here.
+                        new_local_tensor = (
+                            partial_spec._partition_value(local_tensor, device_mesh, i)
+                            if not is_backward
+                            else local_tensor
+                        )
+                    elif current.is_shard():
+                        if not is_backward:
+                            raise RuntimeError(
+                                f"redistribute from {current} to {target} not supported yet"
+                            )
+                        # for backward shard -> partial, we just need to convert the shard to replicate
+                        current_placement = cast(Shard, current)
+                        new_local_tensor = current_placement._to_replicate_tensor(
+                            local_tensor, device_mesh, i, transform_info.logical_shape
+                        )
+                    else:
+                        # partial -> partial no op, should never hit
+                        new_local_tensor = local_tensor
+
+            elif isinstance(transform_info, AllPermuteTransformInfo):
+                new_local_tensor = all_permute_mesh_dim(
+                    local_tensor,
+                    current_spec.shape,
+                    transform_info.src_distribution,
+                    transform_info.dst_distribution,
+                    device_mesh,
+                )
+            else:
+                raise NotImplementedError
         if not async_op and isinstance(new_local_tensor, funcol.AsyncCollectiveTensor):
             new_local_tensor = new_local_tensor.wait()
         local_tensor = new_local_tensor
-=======
-            if not async_op and isinstance(
-                new_local_tensor, funcol.AsyncCollectiveTensor
-            ):
-                new_local_tensor = new_local_tensor.wait()
-            local_tensor = new_local_tensor
->>>>>>> c6e953a1
     return new_local_tensor
 
 
