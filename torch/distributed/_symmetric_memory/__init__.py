import socket
import uuid

from contextlib import contextmanager
from datetime import timedelta
from functools import partial
from typing import Callable, Dict, Generator, List, Optional, Tuple

import torch
import torch.distributed._functional_collectives as funcol
import torch.distributed.distributed_c10d as c10d
from torch._C._distributed_c10d import _SymmetricMemory, Work as _Work

_group_name_to_store: Dict[str, c10d.Store] = {}


def enable_symm_mem_for_group(group_name: str) -> None:
    """
    Enables symmetric memory for a process group.

    Args:
        group_name (str): the name of the process group.
    """
    if group_name in _group_name_to_store:
        return

    group = c10d._resolve_process_group(group_name)
    global_ranks = sorted(c10d._world.pg_group_ranks[group].keys())
    # Different subgroups with the same name should use different stores
    global_ranks_str = "_".join(map(str, global_ranks))
    store = c10d.PrefixStore(
        f"symmetric_memory-{global_ranks_str}",
        c10d._get_process_group_store(group),
    )
    # Use one store-based broadcast to bootstrap a file store from the process
    # and simultaneously verify that all ranks are on the same host.
    hostname = socket.gethostname()
    if group.rank() == 0:
        uid = str(uuid.uuid4())
        msg = f"{hostname}/{uid}"
        store.set("init", msg)
    else:
        msg = store.get("init").decode("utf-8")
        tokens = msg.split("/")
        assert len(tokens) == 2, tokens
        rank_0_hostname, uid = tokens
        if hostname != rank_0_hostname:
            raise RuntimeError(
                "init_symmetric_memory_for_process_group() failed for "
                f'group "{group_name}". Rank 0 and rank {group.rank()} '
                f"are on different hosts ({rank_0_hostname} and {hostname})"
            )
    store = torch._C._distributed_c10d.FileStore(f"/tmp/{uid}", group.size())
    # TODO: check device connectiivity
    _group_name_to_store[group_name] = store
    _SymmetricMemory.set_group_info(
        group_name,
        group.rank(),
        group.size(),
        store,
    )


_is_test_mode: bool = False


@contextmanager
def _test_mode() -> Generator[None, None, None]:
    """
    Forces ``is_symm_mem_enabled_for_group()`` to return ``True`` and the ops
    defined in the ``symm_mem`` namespace to use fallback implementations.

    The context manager is not thread safe.
    """
    global _is_test_mode
    prev = _is_test_mode
    try:
        _is_test_mode = True
        yield
    finally:
        _is_test_mode = prev


def is_symm_mem_enabled_for_group(group_name: str) -> bool:
    """
    Check if symmetric memory is enabled for a process group.

    Args:
        group_name (str): the name of the process group.
    """
    return _is_test_mode or group_name in _group_name_to_store


_group_name_to_workspace_tensor: Dict[str, Optional[torch.Tensor]] = {}


def get_symm_mem_workspace(group_name: str, min_size: int) -> _SymmetricMemory:
    """
    Get the symmetric memory workspace associated with the process group. If
    ``min_size`` is greater than the workspace associated with ``group_name``,
    the workspace will be re-allocated and re-rendezvous'd.

    Args:
        group_name (str): the name of the process group.
        min_size (int): the size requirement for the workspace in bytes.

    Returns:
        _SymmetricMemory: the symmetric memory workspace associated with the
        group.
    """
    tensor = _group_name_to_workspace_tensor.get(group_name)
    size = tensor.numel() * tensor.element_size() if tensor is not None else 0
    if tensor is None or size < min_size:
        tensor = _SymmetricMemory.empty_strided_p2p(
            (max(size, min_size),),
            [1],
            torch.uint8,
            torch.device(f"cuda:{torch.cuda.current_device()}"),
            group_name,
        )
        _group_name_to_workspace_tensor[group_name] = tensor
    return _SymmetricMemory.rendezvous(tensor)


_backend_stream: Optional[torch.cuda.Stream] = None


def _get_backend_stream() -> torch.cuda.Stream:
    global _backend_stream
    if _backend_stream is None:
        _backend_stream = torch.cuda.Stream()
    return _backend_stream


def _pipelined_all_gather_and_consume(
    shard: torch.Tensor,
    shard_consumer: Callable[[torch.Tensor, int], None],
    ag_out: torch.Tensor,
    group_name: str,
) -> None:
    """
    Perform the following logic with micro-pipelined computation and
    communication:

        tensor = all_gather_tensor(shard, gather_dim=1, group=group)
        chunks = tensor.chunk(group.size())
        for src_rank, chunk in enumerate(chunks):
            shard_consumer(chunk, src_rank)

    NOTE:
    - The shard passed to shard consumer will always be contiguous.
    """
    p2p_workspace_size_req = shard.numel() * shard.element_size()
    symm_mem = get_symm_mem_workspace(group_name, min_size=p2p_workspace_size_req)
    group_size = symm_mem.world_size
    rank = symm_mem.rank

    backend_stream = _get_backend_stream()
    backend_stream.wait_stream(torch.cuda.current_stream())
    local_p2p_buf = symm_mem.get_buffer(rank, shard.shape, shard.dtype)

    chunks = ag_out.chunk(group_size)

    # While consuming local shard, copy it to the local p2p buffer
    # in another stream.
    shard_consumer(shard, rank)
    chunks[rank].copy_(shard)

    with torch.cuda.stream(backend_stream):
        local_p2p_buf.copy_(shard)
        symm_mem.barrier(channel=0)
    torch.cuda.current_stream().wait_stream(backend_stream)

    # At this point, all ranks have copied their local shard to
    # their local p2p buffer. Each rank can now copy and consume
    # remote shards.
    for step in range(1, group_size):
        if step % 2 == 0:
            stream = torch.cuda.current_stream()
        else:
            stream = backend_stream
        remote_rank = (step + rank) % group_size
        remote_p2p_buf = symm_mem.get_buffer(remote_rank, shard.shape, shard.dtype)
        with torch.cuda.stream(stream):
            chunks[remote_rank].copy_(remote_p2p_buf)
            shard_consumer(chunks[remote_rank], remote_rank)

    with torch.cuda.stream(backend_stream):
        symm_mem.barrier(channel=group_size % 2)
    torch.cuda.current_stream().wait_stream(backend_stream)


def _pipelined_produce_and_all2all(
    chunk_producer: Callable[[int, torch.Tensor], None],
    output: torch.Tensor,
    group_name: str,
) -> None:
    """
    Perform the following logic with micro-pipelined computation and
    communication:

        chunks = [
            chunk_producer(dst_rank, chunks[dst_rank])
            for dst_rank in range(group_size):
        ]
        dist.all_to_all_single(output=output, input=torch.cat(chunks))
    """
    out_chunks = output.chunk(c10d._get_group_size_by_name(group_name))
    p2p_workspace_size_req = out_chunks[0].numel() * out_chunks[0].element_size() * 2
    symm_mem = get_symm_mem_workspace(group_name, min_size=p2p_workspace_size_req)
    group_size = symm_mem.world_size
    rank = symm_mem.rank

    backend_stream = _get_backend_stream()
    backend_stream.wait_stream(torch.cuda.current_stream())

    def get_p2p_buf(rank: int, idx: int) -> torch.Tensor:
        assert idx in (0, 1)
        offset = 0 if idx == 0 else out_chunks[0].numel()
        return symm_mem.get_buffer(
            rank, out_chunks[0].shape, out_chunks[0].dtype, offset
        )

    # Prepare two local p2p buffers, so that a remote rank can pull the result
    # of step [i] in one p2p buffer while the local rank can compute the
    # result of step [i+1] and write it directly the other p2p buffer.
    local_p2p_buf_0 = get_p2p_buf(rank, 0)
    local_p2p_buf_1 = get_p2p_buf(rank, 1)

    for step in range(1, group_size):
        remote_rank = (rank - step) % group_size
        if step % 2 == 0:
            stream = torch.cuda.current_stream()
            other_stream = backend_stream
            p2p_buf = local_p2p_buf_1
            remote_p2p_buf = get_p2p_buf(remote_rank, 1)
        else:
            stream = backend_stream
            other_stream = torch.cuda.current_stream()
            p2p_buf = local_p2p_buf_0
            remote_p2p_buf = get_p2p_buf(remote_rank, 0)
        with torch.cuda.stream(stream):
            chunk_producer((rank + step) % group_size, p2p_buf)
            symm_mem.barrier(channel=step % 2)
            # Make the other stream to wait for the barrier on the current
            # stream to finish before chunk_producer to avoid the compute
            # delaying the barrier.
            other_stream.wait_stream(stream)
            out_chunks[remote_rank].copy_(remote_p2p_buf)

    chunk_producer(rank, out_chunks[rank])
    torch.cuda.current_stream().wait_stream(backend_stream)


lib = torch.library.Library("symm_mem", "DEF")  # noqa: TOR901
lib.define(
    "fused_all_gather_matmul(Tensor A, Tensor[] Bs, int gather_dim, str group_name) -> (Tensor, Tensor[])"
)
lib.define(
    "fused_all_gather_scaled_matmul("
    "Tensor A, Tensor[] Bs, Tensor A_scale, Tensor[] B_scales, int gather_dim, str group_name"
    ") -> (Tensor, Tensor[])"
)
lib.define(
    "fused_matmul_reduce_scatter(Tensor A, Tensor B, str reduce_op, int scatter_dim, str group_name) -> Tensor"
)
lib.define("_low_contention_all_gather(Tensor tensor, str group_name) -> Tensor")
lib.define(
    "_low_contention_reduce_scatter(Tensor tensor, str reduce_op, str group_name) -> Tensor"
)


@torch.library.impl(lib, "fused_all_gather_matmul", "Meta")
def _fused_all_gather_matmul_fallback(
    A_shard: torch.Tensor,
    Bs: List[torch.Tensor],
    gather_dim: int,
    group_name: str,
) -> Tuple[torch.Tensor, List[torch.Tensor]]:
    group_size = c10d._get_group_size_by_name(group_name)
    A = torch.ops._c10d_functional.all_gather_into_tensor(
        A_shard.contiguous(), group_size, group_name
    )
    A = torch.ops._c10d_functional.wait_tensor(A)
    A = A.view(group_size, *A_shard.shape).movedim(gather_dim + 1, 1).flatten(0, 1)
    return A.movedim(0, gather_dim), [
        torch.matmul(A, B).movedim(0, gather_dim) for B in Bs
    ]


@torch.library.impl(lib, "fused_all_gather_matmul", "CUDA")
def _fused_all_gather_matmul(
    A_shard: torch.Tensor,
    Bs: List[torch.Tensor],
    gather_dim: int,
    group_name: str,
) -> Tuple[torch.Tensor, List[torch.Tensor]]:
    """
    Perform the following logic with micro-pipelined computation and
    communication:

        all_gather_tensor(A_shard, gather_dim, group_name) @ B

    Optimal stride order for A_shard - if A_shard.movedim(gather_dim, 0) is
    contiguous, no extra copy is required for input layout transformation.
    Otherwise A_shard needs to be copied once.
    """
    if _is_test_mode:
        return _fused_all_gather_matmul_fallback(A_shard, Bs, gather_dim, group_name)
    if A_shard.dim() < 2:
        raise ValueError("A_shard must be a matrix")
    for B in Bs:
        if B.dim() != 2:
            raise ValueError("B must be a matrix")
    if gather_dim < 0 or gather_dim >= A_shard.dim():
        raise ValueError("Invalid gather_dim")

    group = c10d._resolve_process_group(group_name)

    with torch.profiler.record_function("fused_all_gather_matmul"):
        # Move the gather_dim to the front and flatten the tensor into a 2D matrix.
        # The flattened tensor doesn't need to be contiguous (for computation
        # efficiency), as _pipelined_all_gather_and_consume guarantees that shards
        # passed to shard_consumer are contiguous.
        x = A_shard.movedim(gather_dim, 0)
        leading_dims = [group.size()] + list(x.shape[:-1])
        x = x.flatten(0, -2)

        # Helper function for reverting the above transformation
        def unflatten(t: torch.Tensor) -> torch.Tensor:
            return t.view(*leading_dims, -1).flatten(0, 1).movedim(0, gather_dim)

        ag_out = x.new_empty(
            x.shape[0] * group.size(),
            x.shape[1],
        )
        outputs = [
            x.new_empty(
                x.shape[0] * group.size(),
                B.shape[1],
            )
            for B in Bs
        ]
        output_shards = [output.chunk(group.size()) for output in outputs]

        # Computing block-wise matmul along the first dim of A
        def shard_consumer(shard: torch.Tensor, rank: int) -> None:
            for idx, B in enumerate(Bs):
                torch.mm(shard, B, out=output_shards[idx][rank])

        _pipelined_all_gather_and_consume(
            x,
            shard_consumer,
            ag_out,
            group_name,
        )
        return unflatten(ag_out), [unflatten(output) for output in outputs]


def make_contiguous_for_perm(
    t: torch.Tensor,
    perm: List[int],
) -> torch.Tensor:
    """
    Restride `t` such that `t.permute(perm)` is contiguous.
    """
    inv_perm = [0] * len(perm)
    for i, p in enumerate(perm):
        inv_perm[p] = i
    return t.permute(perm).contiguous().permute(inv_perm)


def restride_A_shard_for_fused_all_gather_matmul(
    t: torch.Tensor,
    gather_dim: int,
) -> torch.Tensor:
    """
    Restride the `A_shard` arg of `fused_all_gather_matmul` for optimal perf.
    See the doc for `fused_all_gather_matmul` for detail.
    """
    perm = list(range(len(t.shape)))
    perm.insert(0, perm.pop(gather_dim))
    return make_contiguous_for_perm(t, perm)


@torch.library.impl(lib, "fused_matmul_reduce_scatter", "Meta")
def _fused_matmul_reduce_scatter_fallback(
    A: torch.Tensor,
    B: torch.Tensor,
    reduce_op: str,
    scatter_dim: int,
    group_name: str,
) -> torch.Tensor:
    res = funcol.reduce_scatter_tensor(A @ B, reduce_op, scatter_dim, group_name)
    res = funcol.wait_tensor(res)
    return res


@torch.library.impl(lib, "fused_matmul_reduce_scatter", "CUDA")
def _fused_matmul_reduce_scatter(
    A: torch.Tensor,
    B: torch.Tensor,
    reduce_op: str,
    scatter_dim: int,
    group_name: str,
) -> torch.Tensor:
    """
    Perform the following logic with micro-pipelined computation and
    communication:

        reduce_scatter_tensor(A @ B, reduce_op, scatter_dim, group_name)

    Optimal stride order for A - if A.movedim(scatter_dim, 0) is contiguous, no
    extra copy is required for input layout transformation. Otherwise A needs
    to be copied once.

    NOTE:
    - The K dim across ranks are currently accumulated with bf16 which results
      in accuracy loss.
    """
    if _is_test_mode:
        return _fused_matmul_reduce_scatter_fallback(
            A, B, reduce_op, scatter_dim, group_name
        )
    if A.dim() < 2:
        raise ValueError("A_shard must be a matrix")
    if scatter_dim < 0 or scatter_dim >= A.dim():
        raise ValueError("Invalid gather_dim")
    if B.dim() != 2:
        raise ValueError("B must be a matrix")
    if reduce_op == "sum":
        reduce_fn = partial(torch.sum, dim=0)
    elif reduce_op == "avg":
        reduce_fn = partial(torch.mean, dim=0)
    else:
        raise ValueError("reduce_op must be sum or avg")

    group = c10d._resolve_process_group(group_name)
    out_shape = [*A.shape[:-1], B.shape[1]]
    out_shape[scatter_dim] //= group.size()

    with torch.profiler.record_function("fused_matmul_reduce_scatter"):
        # Move the gather_dim to the front and flatten the tensor into a 2D matrix
        x = A.movedim(scatter_dim, 0)
        leading_dims = [group.size()] + list(x.shape[:-1])
        leading_dims[1] //= group.size()
        x = x.flatten(0, -2)
        shards = x.chunk(group.size())

        # Computing block-wise matmul along the first dim of A
        def chunk_producer(rank: int, out: torch.Tensor) -> None:
            torch.matmul(shards[rank], B, out=out)

        stacked_partials = x.new_empty(x.shape[0], B.shape[1])

        _pipelined_produce_and_all2all(
            chunk_producer,
            stacked_partials,
            group_name,
        )
        # Ensures that the transpose and reduction produce contiguous result
        # in a single reduction kernel.
        return reduce_fn(
            stacked_partials.view(*leading_dims, -1)
            .movedim(1, scatter_dim + 1)
            .movedim(0, scatter_dim),
            dim=scatter_dim,
        )


def restride_A_for_fused_matmul_reduce_scatter(
    t: torch.Tensor,
    gather_dim: int,
) -> torch.Tensor:
    """
    Restride the `A_shard` arg of `fused_matmul_reduce_scatter` for optimal
    perf. See the doc for `fused_matmul_reduce_scatter` for detail.
    """
    perm = list(range(len(t.shape)))
    perm.insert(0, perm.pop(gather_dim))
    return make_contiguous_for_perm(t, perm)


<<<<<<< HEAD
class Work(_Work):
    def __init__(self) -> None:
        super().__init__()
        self.event = torch.cuda.Event()
        self.event.record()

    def wait(self, timeout: timedelta = timedelta(seconds=0)) -> bool:
        self.event.wait()
        return True


"""
NOTE [low-contention collectives]
When a collective is overlapped with abundant compute, it makes sense to
prioritize reducing the contention between the collective and the overlapped
compute, even at the cost of a slightly slower collective.

Common collective implementations (e.g., NCCL without user buffer
registration) optimize for throughput with no ambient compute. However, such
implementations may not be optimal when they are overlapped with compute:
- These implementations typically fuse the entire collective into a single
kernel and reserve SM resources based on the most demanding portion of the
collective, even when a large portion of the collective does not require this
much resource.
- These implementations often use SM-based P2P copy as opposed to copy
engine-based P2P copy. Copy engine-based P2P copy may not have a significant
advantage when there's no ambient compute. However, it may significantly
improve overall resource utilization in the presence of ambient compute.

When overlapped with intensive compute (e.g., persistent matmul kernels), the
SM-usage of a collective can lead to inefficient overlapping.

Low-contention collectives achieve their goals with the following strategies:
- Use copy engine-based copy whenever possible.
- Break down portions of a collective with different resource requirements
into multiple kernels. This improves the overlapping efficiency at the cost
of additional launching overhead.
"""
@torch.library.impl(lib, "_low_contention_all_gather", "Meta")
def _low_contention_all_gather_meta(
    tensor: torch.Tensor,
    group_name: str,
) -> torch.Tensor:
    group_size = c10d._get_group_size_by_name(group_name)
    return tensor.new_empty(tensor.shape[0] * group_size, *tensor.shape[1:])


@torch.library.impl(lib, "_low_contention_all_gather", "CUDA")
def _low_contention_all_gather(
    tensor: torch.Tensor,
    group_name: str,
) -> torch.Tensor:
    """
    Performs all-gather with symmetric memory in a low-contention fashion.

    When `tensor` is already in symmetric memory:
        - The collective is carried out without using SMs.
        - No symmetric memory workspace is required.

    When `tensor` is not in symmetric memory:
        - An extra SM-based copy is performed to copy the input data into the
          symmetric memory workspace.
        - Symmetric memory workspace size requirement: the size of `tensor`.
    """
    symm_mem = _SymmetricMemory.rendezvous(tensor)
    if symm_mem is not None:
        input_is_symm_mem = True
    else:
        symm_mem = get_symm_mem_workspace(
            group_name, tensor.numel() * tensor.element_size()
        )
        input_is_symm_mem = False

    rank = symm_mem.rank
    world_size = symm_mem.world_size

    output = tensor.new_empty(tensor.shape[0] * world_size, *tensor.shape[1:])
    chunks = output.chunk(world_size)

    _get_backend_stream().wait_stream(torch.cuda.current_stream())
    with torch.cuda.stream(_get_backend_stream()):
        if not input_is_symm_mem:
            local_buf = symm_mem.get_buffer(rank, tensor.shape, tensor.dtype)
            local_buf.copy_(tensor)
        # pull
        symm_mem.barrier()
        for step in range(0, world_size):
            remote_rank = (rank - step) % world_size
            src_buf = symm_mem.get_buffer(remote_rank, tensor.shape, tensor.dtype)
            chunks[remote_rank].copy_(src_buf)
        symm_mem.barrier()
        torch._C._distributed_c10d._register_work(output, Work())
        return output


@torch.library.impl(lib, "_low_contention_reduce_scatter", "Meta")
def _low_contention_reduce_scatter_meta(
    tensor: torch.Tensor,
    reduce_op: str,
    group_name: str,
) -> torch.Tensor:
    group_size = c10d._get_group_size_by_name(group_name)
    return tensor.unflatten(0, (group_size, -1)).mean(dim=0)


def _low_contention_reduce_scatter_with_symm_mem_input(
    tensor: torch.Tensor,
    reduce_op: str,
    symm_mem: _SymmetricMemory,
) -> torch.Tensor:
    rank = symm_mem.rank
    world_size = symm_mem.world_size

    assert tensor.shape[0] % world_size == 0
    a2a_res = torch.empty_like(tensor)
    chunks = a2a_res.chunk(world_size)

    _get_backend_stream().wait_stream(torch.cuda.current_stream())
    with torch.cuda.stream(_get_backend_stream()):
        # pull + offline reduction
        symm_mem.barrier()
        for step in range(0, world_size):
            remote_rank = (rank - step) % world_size
            src_buf = symm_mem.get_buffer(
                remote_rank,
                chunks[0].shape,
                chunks[0].dtype,
                chunks[0].numel() * rank,
            )
            chunks[remote_rank].copy_(src_buf)
        symm_mem.barrier()

        ret = a2a_res.unflatten(0, (world_size, -1))
        if reduce_op == "sum":
            ret = ret.sum(dim=0)
        elif reduce_op == "avg":
            ret = ret.mean(dim=0)
        else:
            raise ValueError(f"reduce_op ({reduce_op}) is not supported")
        torch._C._distributed_c10d._register_work(ret, Work())
        return ret


def _low_contention_reduce_scatter_with_workspace(
    tensor: torch.Tensor,
    reduce_op: str,
    workspace: _SymmetricMemory,
) -> torch.Tensor:
    rank = workspace.rank
    world_size = workspace.world_size

    assert tensor.shape[0] % world_size == 0
    chunks = tensor.chunk(world_size)

    _get_backend_stream().wait_stream(torch.cuda.current_stream())
    with torch.cuda.stream(_get_backend_stream()):
        # push + offline reduction
        workspace.barrier()
        for step in range(0, world_size):
            remote_rank = (rank - step) % world_size
            dst_buf = workspace.get_buffer(
                remote_rank, chunks[0].shape, chunks[0].dtype, chunks[0].numel() * rank
            )
            dst_buf.copy_(chunks[remote_rank])
        workspace.barrier()

        buf = workspace.get_buffer(rank, tensor.shape, tensor.dtype)
        ret = buf.unflatten(0, (world_size, -1))
        if reduce_op == "sum":
            ret = ret.sum(dim=0)
        elif reduce_op == "avg":
            ret = ret.mean(dim=0)
        else:
            raise ValueError(f"reduce_op ({reduce_op}) is not supported")
        torch._C._distributed_c10d._register_work(ret, Work())
        return ret


@torch.library.impl(lib, "_low_contention_reduce_scatter", "CUDA")
def _low_contention_reduce_scatter(
    tensor: torch.Tensor,
    reduce_op: str,
    group_name: str,
) -> torch.Tensor:
    """
    Performs reduce-scatter with symmetric memory in a low-contention fashion.

    This implementation performs a P2P-based all-to-all followed by an offline
    reduction.

    When `tensor` is already in symmetric memory:
        - Pull-based all-to-all is used.
        - No symmetric memory workspace is required.

    When `tensor` is not in symmetric memory:
        - Push-based all-to-all is used.
        - Symmetric memory workspace size requirement: the size of `tensor`.

    SM-usage:
        - SM-based copy of the rank's own chunk for the all-to-all.
        - Reduction on the all-to-all result.

    TODO(yifu): the SM-based copy can be avoided with a list-based reduction
    kernel.
    """
    symm_mem = _SymmetricMemory.rendezvous(tensor)
    if symm_mem is not None:
        return _low_contention_reduce_scatter_with_symm_mem_input(
            tensor, reduce_op, symm_mem
        )
    else:
        workspace = get_symm_mem_workspace(
            group_name, tensor.numel() * tensor.element_size()
        )
        return _low_contention_reduce_scatter_with_workspace(
            tensor, reduce_op, workspace
        )
=======
@torch.library.impl(lib, "fused_all_gather_scaled_matmul", "Meta")
def _fused_all_gather_scaled_matmul_fallback(
    A_shard: torch.Tensor,
    Bs: List[torch.Tensor],
    A_scale: torch.Tensor,
    B_scales: List[torch.Tensor],
    gather_dim: int,
    group_name: str,
) -> Tuple[torch.Tensor, List[torch.Tensor]]:
    group_size = c10d._get_group_size_by_name(group_name)
    A = torch.ops._c10d_functional.all_gather_into_tensor(
        A_shard.contiguous(), group_size, group_name
    )
    A = torch.ops._c10d_functional.wait_tensor(A)
    A = A.view(group_size, *A_shard.shape).movedim(gather_dim + 1, 1).flatten(0, 1)

    def scaled_matmul(
        A: torch.Tensor, B: torch.Tensor, A_scale: torch.Tensor, B_scale: torch.Tensor
    ) -> torch.Tensor:
        leading_dims = A.shape[:-1]
        res = torch.ops.aten._scaled_mm(A.flatten(0, -2), B, A_scale, B_scale)
        return res.unflatten(0, leading_dims)

    return A.movedim(0, gather_dim), [
        scaled_matmul(A, B, A_scale, B_scale).movedim(0, gather_dim)
        for B, B_scale in zip(Bs, B_scales)
    ]


@torch.library.impl(lib, "fused_all_gather_scaled_matmul", "CUDA")
def _fused_all_gather_scaled_matmul(
    A_shard: torch.Tensor,
    Bs: List[torch.Tensor],
    A_scale: torch.Tensor,
    B_scales: torch.Tensor,
    gather_dim: int,
    group_name: str,
) -> Tuple[torch.Tensor, List[torch.Tensor]]:
    """
    Perform the following logic with micro-pipelined computation and
    communication:

        A = all_gather_tensor(A_shard, gather_dim, group_name)
        leading_dims = A.shape[:-1]
        res = torch.ops.aten._scaled_mm(A.flatten(0, -2), B, A_scale, B_scale)
        res = res.unflatten(0, leading_dims)

    Optimal stride order for A_shard - if A_shard.movedim(gather_dim, 0) is
    contiguous, no extra copy is required for input layout transformation.
    Otherwise A_shard needs to be copied once.
    """
    if _is_test_mode:
        return _fused_all_gather_matmul_fallback(A_shard, Bs, gather_dim, group_name)
    if A_shard.dim() < 2:
        raise ValueError("A_shard must be a matrix")
    for B in Bs:
        if B.dim() != 2:
            raise ValueError("B must be a matrix")
    if gather_dim < 0 or gather_dim >= A_shard.dim():
        raise ValueError("Invalid gather_dim")

    group = c10d._resolve_process_group(group_name)

    with torch.profiler.record_function("fused_all_gather_scaled_matmul"):
        # Move the gather_dim to the front and flatten the tensor into a 2D matrix.
        # The flattened tensor doesn't need to be contiguous (for computation
        # efficiency), as _pipelined_all_gather_and_consume guarantees that shards
        # passed to shard_consumer are contiguous.
        x = A_shard.movedim(gather_dim, 0)
        leading_dims = [group.size()] + list(x.shape[:-1])
        x = x.flatten(0, -2)

        # Helper function for reverting the above transformation
        def unflatten(t: torch.Tensor) -> torch.Tensor:
            return t.view(*leading_dims, -1).flatten(0, 1).movedim(0, gather_dim)

        ag_out = x.new_empty(
            x.shape[0] * group.size(),
            x.shape[1],
        )
        outputs = [
            x.new_empty(
                x.shape[0] * group.size(),
                B.shape[1],
            )
            for B in Bs
        ]
        output_shards = [output.chunk(group.size()) for output in outputs]

        # Computing block-wise matmul along the first dim of A
        def shard_consumer(shard: torch.Tensor, rank: int) -> None:
            for idx, (B, B_scale) in enumerate(zip(Bs, B_scales)):
                torch.ops.aten._scaled_mm(
                    shard, B, A_scale, B_scale, out=output_shards[idx][rank]
                )

        _pipelined_all_gather_and_consume(
            x,
            shard_consumer,
            ag_out,
            group_name,
        )
        return unflatten(ag_out), [unflatten(output) for output in outputs]
>>>>>>> 172adf66
<|MERGE_RESOLUTION|>--- conflicted
+++ resolved
@@ -481,7 +481,111 @@
     return make_contiguous_for_perm(t, perm)
 
 
-<<<<<<< HEAD
+@torch.library.impl(lib, "fused_all_gather_scaled_matmul", "Meta")
+def _fused_all_gather_scaled_matmul_fallback(
+    A_shard: torch.Tensor,
+    Bs: List[torch.Tensor],
+    A_scale: torch.Tensor,
+    B_scales: List[torch.Tensor],
+    gather_dim: int,
+    group_name: str,
+) -> Tuple[torch.Tensor, List[torch.Tensor]]:
+    group_size = c10d._get_group_size_by_name(group_name)
+    A = torch.ops._c10d_functional.all_gather_into_tensor(
+        A_shard.contiguous(), group_size, group_name
+    )
+    A = torch.ops._c10d_functional.wait_tensor(A)
+    A = A.view(group_size, *A_shard.shape).movedim(gather_dim + 1, 1).flatten(0, 1)
+
+    def scaled_matmul(
+        A: torch.Tensor, B: torch.Tensor, A_scale: torch.Tensor, B_scale: torch.Tensor
+    ) -> torch.Tensor:
+        leading_dims = A.shape[:-1]
+        res = torch.ops.aten._scaled_mm(A.flatten(0, -2), B, A_scale, B_scale)
+        return res.unflatten(0, leading_dims)
+
+    return A.movedim(0, gather_dim), [
+        scaled_matmul(A, B, A_scale, B_scale).movedim(0, gather_dim)
+        for B, B_scale in zip(Bs, B_scales)
+    ]
+
+
+@torch.library.impl(lib, "fused_all_gather_scaled_matmul", "CUDA")
+def _fused_all_gather_scaled_matmul(
+    A_shard: torch.Tensor,
+    Bs: List[torch.Tensor],
+    A_scale: torch.Tensor,
+    B_scales: torch.Tensor,
+    gather_dim: int,
+    group_name: str,
+) -> Tuple[torch.Tensor, List[torch.Tensor]]:
+    """
+    Perform the following logic with micro-pipelined computation and
+    communication:
+
+        A = all_gather_tensor(A_shard, gather_dim, group_name)
+        leading_dims = A.shape[:-1]
+        res = torch.ops.aten._scaled_mm(A.flatten(0, -2), B, A_scale, B_scale)
+        res = res.unflatten(0, leading_dims)
+
+    Optimal stride order for A_shard - if A_shard.movedim(gather_dim, 0) is
+    contiguous, no extra copy is required for input layout transformation.
+    Otherwise A_shard needs to be copied once.
+    """
+    if _is_test_mode:
+        return _fused_all_gather_matmul_fallback(A_shard, Bs, gather_dim, group_name)
+    if A_shard.dim() < 2:
+        raise ValueError("A_shard must be a matrix")
+    for B in Bs:
+        if B.dim() != 2:
+            raise ValueError("B must be a matrix")
+    if gather_dim < 0 or gather_dim >= A_shard.dim():
+        raise ValueError("Invalid gather_dim")
+
+    group = c10d._resolve_process_group(group_name)
+
+    with torch.profiler.record_function("fused_all_gather_scaled_matmul"):
+        # Move the gather_dim to the front and flatten the tensor into a 2D matrix.
+        # The flattened tensor doesn't need to be contiguous (for computation
+        # efficiency), as _pipelined_all_gather_and_consume guarantees that shards
+        # passed to shard_consumer are contiguous.
+        x = A_shard.movedim(gather_dim, 0)
+        leading_dims = [group.size()] + list(x.shape[:-1])
+        x = x.flatten(0, -2)
+
+        # Helper function for reverting the above transformation
+        def unflatten(t: torch.Tensor) -> torch.Tensor:
+            return t.view(*leading_dims, -1).flatten(0, 1).movedim(0, gather_dim)
+
+        ag_out = x.new_empty(
+            x.shape[0] * group.size(),
+            x.shape[1],
+        )
+        outputs = [
+            x.new_empty(
+                x.shape[0] * group.size(),
+                B.shape[1],
+            )
+            for B in Bs
+        ]
+        output_shards = [output.chunk(group.size()) for output in outputs]
+
+        # Computing block-wise matmul along the first dim of A
+        def shard_consumer(shard: torch.Tensor, rank: int) -> None:
+            for idx, (B, B_scale) in enumerate(zip(Bs, B_scales)):
+                torch.ops.aten._scaled_mm(
+                    shard, B, A_scale, B_scale, out=output_shards[idx][rank]
+                )
+
+        _pipelined_all_gather_and_consume(
+            x,
+            shard_consumer,
+            ag_out,
+            group_name,
+        )
+        return unflatten(ag_out), [unflatten(output) for output in outputs]
+
+
 class Work(_Work):
     def __init__(self) -> None:
         super().__init__()
@@ -520,6 +624,8 @@
 into multiple kernels. This improves the overlapping efficiency at the cost
 of additional launching overhead.
 """
+
+
 @torch.library.impl(lib, "_low_contention_all_gather", "Meta")
 def _low_contention_all_gather_meta(
     tensor: torch.Tensor,
@@ -698,109 +804,4 @@
         )
         return _low_contention_reduce_scatter_with_workspace(
             tensor, reduce_op, workspace
-        )
-=======
-@torch.library.impl(lib, "fused_all_gather_scaled_matmul", "Meta")
-def _fused_all_gather_scaled_matmul_fallback(
-    A_shard: torch.Tensor,
-    Bs: List[torch.Tensor],
-    A_scale: torch.Tensor,
-    B_scales: List[torch.Tensor],
-    gather_dim: int,
-    group_name: str,
-) -> Tuple[torch.Tensor, List[torch.Tensor]]:
-    group_size = c10d._get_group_size_by_name(group_name)
-    A = torch.ops._c10d_functional.all_gather_into_tensor(
-        A_shard.contiguous(), group_size, group_name
-    )
-    A = torch.ops._c10d_functional.wait_tensor(A)
-    A = A.view(group_size, *A_shard.shape).movedim(gather_dim + 1, 1).flatten(0, 1)
-
-    def scaled_matmul(
-        A: torch.Tensor, B: torch.Tensor, A_scale: torch.Tensor, B_scale: torch.Tensor
-    ) -> torch.Tensor:
-        leading_dims = A.shape[:-1]
-        res = torch.ops.aten._scaled_mm(A.flatten(0, -2), B, A_scale, B_scale)
-        return res.unflatten(0, leading_dims)
-
-    return A.movedim(0, gather_dim), [
-        scaled_matmul(A, B, A_scale, B_scale).movedim(0, gather_dim)
-        for B, B_scale in zip(Bs, B_scales)
-    ]
-
-
-@torch.library.impl(lib, "fused_all_gather_scaled_matmul", "CUDA")
-def _fused_all_gather_scaled_matmul(
-    A_shard: torch.Tensor,
-    Bs: List[torch.Tensor],
-    A_scale: torch.Tensor,
-    B_scales: torch.Tensor,
-    gather_dim: int,
-    group_name: str,
-) -> Tuple[torch.Tensor, List[torch.Tensor]]:
-    """
-    Perform the following logic with micro-pipelined computation and
-    communication:
-
-        A = all_gather_tensor(A_shard, gather_dim, group_name)
-        leading_dims = A.shape[:-1]
-        res = torch.ops.aten._scaled_mm(A.flatten(0, -2), B, A_scale, B_scale)
-        res = res.unflatten(0, leading_dims)
-
-    Optimal stride order for A_shard - if A_shard.movedim(gather_dim, 0) is
-    contiguous, no extra copy is required for input layout transformation.
-    Otherwise A_shard needs to be copied once.
-    """
-    if _is_test_mode:
-        return _fused_all_gather_matmul_fallback(A_shard, Bs, gather_dim, group_name)
-    if A_shard.dim() < 2:
-        raise ValueError("A_shard must be a matrix")
-    for B in Bs:
-        if B.dim() != 2:
-            raise ValueError("B must be a matrix")
-    if gather_dim < 0 or gather_dim >= A_shard.dim():
-        raise ValueError("Invalid gather_dim")
-
-    group = c10d._resolve_process_group(group_name)
-
-    with torch.profiler.record_function("fused_all_gather_scaled_matmul"):
-        # Move the gather_dim to the front and flatten the tensor into a 2D matrix.
-        # The flattened tensor doesn't need to be contiguous (for computation
-        # efficiency), as _pipelined_all_gather_and_consume guarantees that shards
-        # passed to shard_consumer are contiguous.
-        x = A_shard.movedim(gather_dim, 0)
-        leading_dims = [group.size()] + list(x.shape[:-1])
-        x = x.flatten(0, -2)
-
-        # Helper function for reverting the above transformation
-        def unflatten(t: torch.Tensor) -> torch.Tensor:
-            return t.view(*leading_dims, -1).flatten(0, 1).movedim(0, gather_dim)
-
-        ag_out = x.new_empty(
-            x.shape[0] * group.size(),
-            x.shape[1],
-        )
-        outputs = [
-            x.new_empty(
-                x.shape[0] * group.size(),
-                B.shape[1],
-            )
-            for B in Bs
-        ]
-        output_shards = [output.chunk(group.size()) for output in outputs]
-
-        # Computing block-wise matmul along the first dim of A
-        def shard_consumer(shard: torch.Tensor, rank: int) -> None:
-            for idx, (B, B_scale) in enumerate(zip(Bs, B_scales)):
-                torch.ops.aten._scaled_mm(
-                    shard, B, A_scale, B_scale, out=output_shards[idx][rank]
-                )
-
-        _pipelined_all_gather_and_consume(
-            x,
-            shard_consumer,
-            ag_out,
-            group_name,
-        )
-        return unflatten(ag_out), [unflatten(output) for output in outputs]
->>>>>>> 172adf66
+        )