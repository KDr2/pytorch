# mypy: allow-untyped-defs
# Copyright (c) Meta Platforms, Inc. and affiliates

import copy
import csv
import itertools
import logging
import re
from abc import ABC, abstractmethod
from collections import Counter, defaultdict
from enum import Enum
<<<<<<< HEAD
from typing import Any, Callable, NamedTuple, Optional, Protocol, Union
=======
from functools import lru_cache
from typing import Any, Callable, NamedTuple, Optional, Union
>>>>>>> 6227a1dc

import torch
import torch.distributed as dist
from torch._dynamo import OptimizedModule
from torch.distributed.fsdp import FSDPModule, UnshardHandle
from torch.nn.modules.loss import _Loss
from torch.profiler import record_function

from ._utils import generate_rank_to_stage_mapping, generate_stage_to_rank_mapping
from .microbatch import merge_chunks, split_args_kwargs_into_chunks, TensorChunkSpec
from .stage import _PipelineStageBase


__all__ = [
    "get_schedule_class",
    "PipelineScheduleSingle",
    "PipelineScheduleMulti",
    "Schedule1F1B",
    "ScheduleGPipe",
    "ScheduleInterleaved1F1B",
    "ScheduleLoopedBFS",
    "ScheduleInterleavedZeroBubble",
    "ScheduleZBVZeroBubble",
    "ScheduleDualPipeV",
]

logger = logging.getLogger(__name__)


class _ComputationType(Enum):
    # TODO(whc) rename to _ActType?
    FORWARD = 1
    BACKWARD_INPUT = 2
    BACKWARD_WEIGHT = 3
    UNSHARD = 4
    RESHARD = 5
    SEND_F = 6
    RECV_F = 7
    SEND_B = 8
    RECV_B = 9
    FULL_BACKWARD = 10
    OVERLAP_F_B = 11

    def __str__(self):
        str_map = {
            _ComputationType.FORWARD: "F",
            _ComputationType.BACKWARD_INPUT: "I",
            _ComputationType.BACKWARD_WEIGHT: "W",
            _ComputationType.UNSHARD: "UNSHARD",
            _ComputationType.RESHARD: "RESHARD",
            _ComputationType.SEND_F: "SEND_F",
            _ComputationType.RECV_F: "RECV_F",
            _ComputationType.SEND_B: "SEND_B",
            _ComputationType.RECV_B: "RECV_B",
            _ComputationType.FULL_BACKWARD: "B",
            _ComputationType.OVERLAP_F_B: "OVERLAP_F_B",
        }
        return str_map[self]

    @staticmethod
    def from_str(action):
        if action == "F":
            return _ComputationType.FORWARD
        elif action == "I":
            return _ComputationType.BACKWARD_INPUT
        elif action == "W":
            return _ComputationType.BACKWARD_WEIGHT
        elif action == "UNSHARD":
            return _ComputationType.UNSHARD
        elif action == "RESHARD":
            return _ComputationType.RESHARD
        elif action == "SEND_F":
            return _ComputationType.SEND_F
        elif action == "RECV_F":
            return _ComputationType.RECV_F
        elif action == "SEND_B":
            return _ComputationType.SEND_B
        elif action == "RECV_B":
            return _ComputationType.RECV_B
        elif action == "B":
            return _ComputationType.FULL_BACKWARD
        elif action == "OVERLAP_F_B":
            return _ComputationType.OVERLAP_F_B
        else:
            raise RuntimeError(f"Invalid computation type {action}")


FORWARD = _ComputationType.FORWARD
BACKWARD_INPUT = _ComputationType.BACKWARD_INPUT
BACKWARD_WEIGHT = _ComputationType.BACKWARD_WEIGHT
UNSHARD = _ComputationType.UNSHARD
RESHARD = _ComputationType.RESHARD
SEND_F = _ComputationType.SEND_F
RECV_F = _ComputationType.RECV_F
SEND_B = _ComputationType.SEND_B
RECV_B = _ComputationType.RECV_B
FULL_BACKWARD = _ComputationType.FULL_BACKWARD
OVERLAP_F_B = _ComputationType.OVERLAP_F_B

# Convenience shorthand for compute actions only since they are used in 'simple schedule format'
F = FORWARD
I = BACKWARD_INPUT
W = BACKWARD_WEIGHT
B = FULL_BACKWARD

# Helper to parse an action string like 1F0 into a tuple of (stage_index, computation_type, microbatch_index)
_action_regex = re.compile(
    r"(\d+)(F|I|B|W|UNSHARD|RESHARD|SEND_F|RECV_F|SEND_B|RECV_B)(\d*)"
)


class _Action(NamedTuple):
    stage_index: int
    computation_type: _ComputationType
    microbatch_index: Optional[int] = None
    sub_actions: Optional[tuple["_Action", ...]] = None

    def __str__(self):
        return self.__repr__()

    def __repr__(self):
        if self.sub_actions is not None:
            # Use recursive repr for sub_actions
            sub_action_reprs = [repr(sub_action) for sub_action in self.sub_actions]
            return f"({';'.join(sub_action_reprs)}){self.computation_type}"
        else:
            repr_str = str(self.stage_index)
            repr_str += str(self.computation_type)
            if self.microbatch_index is not None:
                repr_str += str(self.microbatch_index)
            return repr_str

    @property
    def is_compute_op(self) -> bool:
        return self.computation_type in (
            FORWARD,
            FULL_BACKWARD,
            BACKWARD_INPUT,
            BACKWARD_WEIGHT,
            OVERLAP_F_B,
        )

    @staticmethod
    def from_str(action_string: str):
        """
        Reverse of __repr__

        String should be formatted as [stage][action type][(microbatch)]
            e.g. `2F0`, `1UNSHARD`, `3SEND_F1`
        """
        action_string = action_string.strip()
        if action_string == "":
            return None

        # Check for sub_actions format: [sub_action1;sub_action2;...]ComputationType
        if action_string.startswith("(") and ")" in action_string:
            # Find the closing bracket to separate sub_actions from computation type
            bracket_end = action_string.find(")")
            sub_part = action_string[
                1:bracket_end
            ]  # Remove '[' and get content before ']'
            computation_type_part = action_string[
                bracket_end + 1 :
            ]  # Get part after ']'

            # Parse sub_actions
            sub_actions = []
            if sub_part.strip():
                for sub_str in sub_part.split(";"):
                    sub_action = _Action.from_str(sub_str.strip())
                    if sub_action is not None:
                        sub_actions.append(sub_action)

            # For sub_actions format, we create an action with just the computation type
            # The stage_index and microbatch_index are not meaningful for the container action
            return _Action(
                stage_index=-1,  # Placeholder, not meaningful for sub_actions container
                computation_type=_ComputationType.from_str(computation_type_part),
                microbatch_index=None,
                sub_actions=tuple(sub_actions) if sub_actions else None,
            )

        # Handle regular single action format
        if match := _action_regex.match(action_string):
            stage_index, computation_type, microbatch_index = match.groups()
            return _Action(
                int(stage_index),
                _ComputationType.from_str(computation_type),
                int(microbatch_index) if len(microbatch_index) else None,
            )
        elif action_string == "":
            return None
        raise RuntimeError(
            f"Invalid action string: {action_string}, should be formatted as [stage][action type][(microbatch)] e.g. 2F0"
        )


def _format_pipeline_order(
    pipeline_order: dict[int, list[Optional[_Action]]],
    error_step_number: Optional[int] = None,
) -> str:
    """
    Formats the pipeline order in a timestep (row) x rank (column) grid of actions
    and returns the formatted string.

    If `error_step_number` is passed in, an additional label will be added to signify which step
    that it is erroring on.
    """

    # don't mutate the original
    pipeline_order = copy.deepcopy(pipeline_order)

    # Replace None with ""
    for rank in pipeline_order:
        for i in range(len(pipeline_order[rank])):
            if pipeline_order[rank][i] is None:
                # TODO make a real 'None action' that prints as empty string and make mypy happy
                pipeline_order[rank][i] = ""  # type: ignore[call-overload]

    # Calculate the maximum number of steps across all ranks
    num_steps = max(len(actions) for actions in pipeline_order.values())
    step_labels = [
        "Step " + str(i).zfill(len(str(num_steps - 1))) for i in range(num_steps)
    ]
    # Sorting the dictionary by keys and retrieving values in that order
    rank_actions = [
        pipeline_order.get(key, [""] * num_steps) for key in sorted(pipeline_order)
    ]
    # Transpose the list of lists (rows to columns)
    transposed_actions = list(itertools.zip_longest(*rank_actions, fillvalue=""))
    # Generate column labels for ranks
    num_ranks = len(pipeline_order)
    rank_labels = ["Rank " + str(i) for i in range(num_ranks)]
    # Calculate the maximum length of each column, considering labels
    max_lengths = [
        max(len(str(item)) if item is not None else 0 for item in col)
        for col in zip(step_labels, *transposed_actions)
    ]
    # Format the header row with rank labels
    header_row = " " * (len(step_labels[0]) + 2) + " ".join(
        f"{label:<{max_lengths[i]}}" for i, label in enumerate(rank_labels)
    )
    # Format each row with its corresponding label
    formatted_rows = [
        f"{label}: "
        + " ".join(f"{str(item):<{max_lengths[i]}}" for i, item in enumerate(row))
        + (
            " <-- ERROR HERE"
            if error_step_number is not None
            and int(label.split()[1]) == error_step_number
            else ""
        )
        for label, row in zip(step_labels, transposed_actions)
    ]
    # Join the rows into a single string
    formatted_table = header_row + "\n" + "\n".join(formatted_rows) + "\n"
    return formatted_table


class _PipelineSchedule(ABC):
    def __init__(
        self,
        n_microbatches: int,
        loss_fn: Optional[Callable[..., torch.Tensor]] = None,
        args_chunk_spec: Optional[tuple[TensorChunkSpec, ...]] = None,
        kwargs_chunk_spec: Optional[dict[str, TensorChunkSpec]] = None,
        output_merge_spec: Optional[Union[dict[str, Any], tuple[Any]]] = None,
        scale_grads: bool = True,
    ):
        # From arguments
        self._n_microbatches = n_microbatches
        self._loss_fn = loss_fn

        # See documentation in `PipelineScheduleSingle` / `PipelineScheduleMulti`
        self.scale_grads = scale_grads

        # Chunking specification for positional inputs. (default: `None`)
        self._args_chunk_spec = args_chunk_spec
        # Chunking specification for keyword inputs. (default: `None`)
        self._kwargs_chunk_spec = kwargs_chunk_spec
        self._output_merge_spec = output_merge_spec
        """
        # args_chunk_spec and kwargs_chunk_spec specify how to chunk inputs.
        # They are used to convert batch to microbatches in `step(x)`.  See
        # `TensorChunkSpec` for helper methods for creating them.
        """

        # Derived
        self._has_backward = self._loss_fn is not None

        # Holds the losses for each microbatch.
        self._internal_losses: list[torch.Tensor] = []
        logger.info("Using %s", self.__class__.__name__)

    def _maybe_compute_loss(self, stage, output, target_mbs, mb_index):
        if stage.is_last and self._loss_fn is not None:
            loss = self._compute_loss(output, target_mbs[mb_index])  # type: ignore[index]
            self._internal_losses.append(loss)

    def _maybe_get_loss(self, stage, mb_index):
        valid_index = 0 <= mb_index < len(self._internal_losses)
        if stage.is_last and self._loss_fn is not None and valid_index:
            return self._internal_losses[mb_index]
        elif len(self._internal_losses) != 0 and not valid_index:
            raise RuntimeError(
                f"Loss for microbatch {mb_index} is not available. "
                f"Available losses for microbatches: {self._internal_losses}"
            )
        else:
            return None

    def _update_losses(self, stages, losses):
        """
        Update the losses to those in the internal state
        """
        # if stages not a list turn into a list
        if not isinstance(stages, list):
            stages = [stages]
        contains_last_stage = any(stage.is_last for stage in stages)

        # Return losses if there is a container passed in
        if contains_last_stage and losses is not None:
            if len(self._internal_losses) != self._n_microbatches:
                raise RuntimeError(
                    f"Expecting {self._n_microbatches} losses but got {len(self._internal_losses)}"
                )

            # Clean external container first
            losses.clear()
            # Copy internal losses to external container
            losses.extend(self._internal_losses)

        self._internal_losses.clear()

    @abstractmethod
    def _step_microbatches(
        self,
        arg_mbs: Optional[list] = None,
        kwarg_mbs: Optional[list] = None,
        target_mbs: Optional[list] = None,
        losses: Optional[list] = None,
    ):
        """
        Run one iteration of the pipeline schedule with list of microbatches.
        Will go through all the microbatches according to the schedule
        implementation.

        Args:
            microbatches: list of microbatch args.
        """
        raise NotImplementedError

    @abstractmethod
    def step(self, *args, target=None, losses: Optional[list] = None, **kwargs):
        """
        Run one iteration of the pipeline schedule with *whole-batch* input.
        Will chunk the input into microbatches automatically, and go through the
        microbatches according to the schedule implementation.

        args: positional arguments to the model (as in non-pipeline case).
        kwargs: keyword arguments to the model (as in non-pipeline case).
        target: target for the loss function.
        losses: a list to store the losses for each microbatch.
        """
        raise NotImplementedError

    def eval(self, *args, target=None, losses: Optional[list] = None, **kwargs):
        """
        Run one iteration of the pipeline schedule with *whole-batch* input.
        Will chunk the input into microbatches automatically, and go through the
        microbatches, calling forward only.

        args: positional arguments to the model (as in non-pipeline case).
        kwargs: keyword arguments to the model (as in non-pipeline case).
        target: target values for the loss function.
        losses: a list to store the losses for each microbatch.
        """
        # Save the original has_backward state
        original_has_backward = self._has_backward
        try:
            self._has_backward = False
            return self.step(*args, target=target, losses=losses, **kwargs)
        finally:
            # Restore the original state
            self._has_backward = original_has_backward

    def _check_inputs(
        self,
        arg_mbs: Optional[list] = None,
        kwarg_mbs: Optional[list] = None,
        target_mbs: Optional[list] = None,
        losses: Optional[list] = None,
    ) -> tuple[list, list]:
        """
        Pre-process/check inputs
        """

        def check_type_and_len(mbs, name: str):
            if not isinstance(mbs, list):
                raise TypeError(f"{name} must be a list but got a {type(mbs)}")
            if len(mbs) != self._n_microbatches:
                raise ValueError(
                    f"Expecting {self._n_microbatches} {name} but got {len(mbs)}"
                )

        if arg_mbs is not None:
            check_type_and_len(arg_mbs, "arg_mbs")
        else:
            arg_mbs = [()] * self._n_microbatches

        if kwarg_mbs is not None:
            check_type_and_len(kwarg_mbs, "kwarg_mbs")
        else:
            kwarg_mbs = [{}] * self._n_microbatches

        if target_mbs is not None:
            check_type_and_len(target_mbs, "target_mbs")

        if losses is not None:
            if not isinstance(losses, list):
                raise TypeError(f"losses must be a list but got a {type(losses)}")

        return arg_mbs, kwarg_mbs

    def _compute_loss(self, output, target):
        return self._loss_fn(output, target)  # type: ignore[misc]

    def _split_inputs(
        self,
        args: tuple[Any, ...],
        kwargs: Optional[dict[str, Any]] = None,
    ):
        """
        Splits a full-batch input into chunks (i.e. microbatches) and returns
        the chunks
        """
        if args or kwargs:
            args_split, kwargs_split = split_args_kwargs_into_chunks(
                args,
                kwargs,
                self._n_microbatches,
                self._args_chunk_spec,
                self._kwargs_chunk_spec,
            )
            return args_split, kwargs_split
        else:
            # Empty inputs (e.g. when called on middle stages)
            # Return a list of empty tuples/dicts with matching length as chunks
            return [()] * self._n_microbatches, [{}] * self._n_microbatches

    def _merge_outputs(self, output_chunks: list[Any]) -> Any:
        """
        Merge output chunks back to a batch state.
        If output_merge_spec is None, the utility will merge output chunks by dimension 0 (batch dim).
        """
        return merge_chunks(
            output_chunks,
            self._output_merge_spec,
        )


def _batch_p2p(
    p2p_ops: list[dist.P2POp], desc: Optional[str] = None
) -> list[dist.Work]:
    """
    Simple wrapper over batch_isend_irecv from torch.distributed, which just adds a descriptive logger on top.
    """
    if len(p2p_ops) == 0:
        return []
    desc_str = f"{desc}, " if desc else ""
    logger.debug("batch_p2p %s%s", desc_str, p2p_ops)
    return dist.batch_isend_irecv(p2p_ops)


def _sorted_batch_p2p(
    p2p_ops: list[dist.P2POp], desc: Optional[str] = None
) -> dict[int, list[dist.Work]]:
    """
    Sorts the list of P2P ops by the peer rank, and then calls
    batch_isend_irecv. Return a dictionary of works by peer rank. This function
    helps us avoid hangs in case of skip connections.
    """
    # Arrange p2p_ops by peer rank:
    #   int is the peer rank;
    #   List is the list of ops towards the peer
    ops_by_peer: dict[int, list[dist.P2POp]] = defaultdict(list)
    work_by_peer: dict[int, list[dist.Work]] = {}
    if len(p2p_ops) == 0:
        return work_by_peer

    # Classify the ops by peer rank
    for op in p2p_ops:
        ops_by_peer[op.peer].append(op)

    # Call batch_isend_irecv per peer, in sorted order of the peers (to avoid hangs)
    for peer, ops in sorted(ops_by_peer.items()):
        work_by_peer[peer] = _batch_p2p(ops, desc=desc)

    return work_by_peer


def _wait_batch_p2p(work: list[dist.Work]):
    """
    Waits for a list of dist.Work (typically from _batch_p2p / _sorted_batch_p2p).
    """
    for w in work:
        w.wait()


class PipelineScheduleSingle(_PipelineSchedule):
    """
    Base class for single-stage schedules.
    Implements the `step` method.
    Derived classes should implement `_step_microbatches`.

    Gradients are scaled by num_microbatches depending on the `scale_grads` argument, defaulting to True.  This setting
    should match the configuration of your loss_fn, which may either average losses (scale_grads=True)
    or sum losses (scale_grads=False).
    """

    def __init__(
        self,
        stage: _PipelineStageBase,
        n_microbatches: int,
        loss_fn: Optional[Callable] = None,
        args_chunk_spec: Optional[tuple[TensorChunkSpec, ...]] = None,
        kwargs_chunk_spec: Optional[dict[str, TensorChunkSpec]] = None,
        output_merge_spec: Optional[Union[dict[str, Any], tuple[Any]]] = None,
        scale_grads: bool = True,
    ):
        # Init parent
        super().__init__(
            n_microbatches=n_microbatches,
            loss_fn=loss_fn,
            args_chunk_spec=args_chunk_spec,
            kwargs_chunk_spec=kwargs_chunk_spec,
            output_merge_spec=output_merge_spec,
            scale_grads=scale_grads,
        )
        # Self attributes
        self._stage = stage
        self._num_stages = stage.num_stages
        self._stage_initialized = False

        if n_microbatches < self._num_stages:
            raise ValueError(
                f"Number of microbatches ({n_microbatches}) must be greater than \
or equal to the number of stages ({self._num_stages})."
            )

        self.pipeline_order: Optional[dict[int, list[Optional[_Action]]]] = (
            self._get_pipeline_order()
        )

    def _initialize_stage(self, args, kwargs):
        # Prepare the communication needed for the pipeline schedule execution
        # This is needed because during execution we always perform a series of batch P2P ops
        # The first call of the batched P2P needs to involve the global group
        all_ops: list[dist.P2POp] = []
        all_ops.extend(self._stage._get_init_p2p_neighbors_ops())
        _wait_batch_p2p(_batch_p2p(all_ops))

        self._stage._prepare_forward_infra(self._n_microbatches, args, kwargs)
        if self._has_backward:
            self._stage._prepare_backward_infra(self._n_microbatches)
        self._stage_initialized = True

    def step(self, *args, target=None, losses: Optional[list] = None, **kwargs):
        """
        Run one iteration of the pipeline schedule with *whole-batch* input.
        Will chunk the input into microbatches automatically, and go through the
        microbatches according to the schedule implementation.

        args: positional arguments to the model (as in non-pipeline case).
        kwargs: keyword arguments to the model (as in non-pipeline case).
        target: target for the loss function.
        losses: a list to store the losses for each microbatch.
        """
        if self._has_backward and not torch.is_grad_enabled():
            raise RuntimeError(
                "step() requires gradients to be enabled for backward computation; "
                "it should not be used under torch.no_grad() context. "
                "Please call eval() instead."
            )

        # Set the same has_backward flag for stage object
        self._stage.has_backward = self._has_backward

        # Clean per iteration
        self._stage.clear_runtime_states()

        # Split inputs into microbatches
        args_split, kwargs_split = self._split_inputs(args, kwargs)

        # Split target into microbatches
        if target is not None:
            targets_split = list(torch.tensor_split(target, self._n_microbatches))
        else:
            targets_split = None

        # Run microbatches
        self._step_microbatches(args_split, kwargs_split, targets_split, losses)

        # Return merged results per original format
        if self._stage.is_last:
            return self._merge_outputs(self._stage.output_chunks)
        else:
            return None

    def _get_pipeline_order(self) -> Optional[dict[int, list[Optional[_Action]]]]:
        """
        Returns the pipeline execution order as a schedule IR.

        The returned IR is a dictionary mapping rank IDs to lists of actions.
        Each action is either an _Action object representing computation to perform,
        or None representing a deliberate idle step.

        The None values are used to represent pipeline bubbles where a rank
        must wait for dependencies from other ranks before proceeding. However
        during execution, with  the _PipelineScheduleRuntime, these Nones are
        skipped since the relevant communication (send/recv) will be scheduled and waited on.

        Returns:
            A dictionary mapping rank -> list of actions
        """
        return None


class _ScheduleForwardOnly(PipelineScheduleSingle):
    """
    The forward-only schedule.
    Will go through all the microbatches and perform only the forward pass
    """

    def _step_microbatches(
        self,
        arg_mbs: Optional[list] = None,
        kwarg_mbs: Optional[list] = None,
        target_mbs: Optional[list] = None,
        losses: Optional[list] = None,
    ):
        """
        Run one iteration of the pipeline schedule
        """
        if target_mbs is not None or losses is not None:
            raise RuntimeError(
                "Forward-only schedule does not support loss computation"
            )

        arg_mbs, kwarg_mbs = self._check_inputs(arg_mbs, kwarg_mbs, target_mbs, losses)
        if not self._stage_initialized:
            self._initialize_stage(arg_mbs[0], kwarg_mbs[0])

        # Delay send waits
        fwd_sends_to_wait: list[list[dist.Work]] = []

        # Run microbatches
        for i in range(self._n_microbatches):
            with record_function(f"Forward {i}"):
                ops = self._stage.get_fwd_recv_ops(i)
                works = _sorted_batch_p2p(ops, desc="fwd_recv")
                for work in works.values():
                    _wait_batch_p2p(work)

                self._stage.forward_one_chunk(i, arg_mbs[i], kwarg_mbs[i])  # type: ignore[index]

                ops = self._stage.get_fwd_send_ops(i)
                works = _sorted_batch_p2p(ops, desc="fwd_send")
                fwd_sends_to_wait.extend(works.values())

            logger.debug("[%s] Forwarded microbatch %s", self._stage.stage_index, i)

        # Wait for all forward sends to finish
        # This should not have performance impact because by the time the first
        # backward arrives all the forward sends should have been finished.
        for work in fwd_sends_to_wait:
            _wait_batch_p2p(work)


class ScheduleGPipe(PipelineScheduleSingle):
    """
    The GPipe schedule.
    Will go through all the microbatches in a fill-drain manner.
    """

    def _step_microbatches(
        self,
        arg_mbs: Optional[list] = None,
        kwarg_mbs: Optional[list] = None,
        target_mbs: Optional[list] = None,
        losses: Optional[list] = None,
    ):
        """
        Run one iteration of the pipeline schedule with list of microbatches.
        Will go through all the microbatches according to the GPipe schedule.

        Args:
            microbatches: list of microbatch args.
        """
        arg_mbs, kwarg_mbs = self._check_inputs(arg_mbs, kwarg_mbs, target_mbs, losses)

        if not self._stage_initialized:
            self._initialize_stage(arg_mbs[0], kwarg_mbs[0])

        # Delay send waits
        fwd_sends_to_wait: list[list[dist.Work]] = []

        # Run microbatches
        for i in range(self._n_microbatches):
            with record_function(f"Forward {i}"):
                ops = self._stage.get_fwd_recv_ops(i)
                works = _sorted_batch_p2p(ops, desc="fwd_recv")
                for work in works.values():
                    _wait_batch_p2p(work)

                output = self._stage.forward_one_chunk(i, arg_mbs[i], kwarg_mbs[i])  # type: ignore[index]

                ops = self._stage.get_fwd_send_ops(i)
                works = _sorted_batch_p2p(ops, desc="fwd_send")
                fwd_sends_to_wait.extend(works.values())

            logger.debug("[%s] Forwarded microbatch %s", self._stage.stage_index, i)

            self._maybe_compute_loss(self._stage, output, target_mbs, i)

        # Wait for all forward sends to finish
        # This should not have performance impact because by the time the first
        # backward arrives all the forward sends should have been finished.
        for work in fwd_sends_to_wait:
            _wait_batch_p2p(work)

        # Run backward
        # Delay send waits
        bwd_sends_to_wait: list[list[dist.Work]] = []
        for i in range(self._n_microbatches):
            with record_function(f"Backward {i}"):
                ops = self._stage.get_bwd_recv_ops(i)
                works = _sorted_batch_p2p(ops, desc="bwd_recv")
                for work in works.values():
                    _wait_batch_p2p(work)

                loss = self._maybe_get_loss(self._stage, i)
                self._stage.backward_one_chunk(
                    i,
                    loss=loss,
                    last_backward=i == self._n_microbatches - 1,
                )

                ops = self._stage.get_bwd_send_ops(i)
                works = _sorted_batch_p2p(ops, desc="bwd_send")
                bwd_sends_to_wait.extend(works.values())

            logger.debug("[%s] Backwarded microbatch %s", self._stage.stage_index, i)

        self._stage.scale_grads(
            grad_scale_factor=self._n_microbatches if self.scale_grads else 1
        )

        # Wait for all backward sends to finish
        for work in bwd_sends_to_wait:
            _wait_batch_p2p(work)

        # Update losses if there is a container passed in
        self._update_losses(self._stage, losses)

    def _get_pipeline_order(self) -> Optional[dict[int, list[Optional[_Action]]]]:
        """
        Returns the pipeline order for GPipe schedule.

        See base method in PipelineScheduleSingle for details on the schedule IR format.
        """
        pipeline_order = {}
        pp_group_size = self._num_stages

        for rank in range(pp_group_size):
            actions: list[Optional[_Action]] = []

            # 1. Initial delay based on rank position
            warmup_delay = rank
            actions.extend([None] * warmup_delay)

            # 2. Forward passes for all microbatches
            for mb_idx in range(self._n_microbatches):
                actions.append(_Action(rank, _ComputationType.FORWARD, mb_idx))

            # 3. Wait period before backward passes can begin
            backward_delay = 3 * (pp_group_size - 1 - rank)
            actions.extend([None] * backward_delay)

            # 4. Backward passes for all microbatches
            for mb_idx in range(self._n_microbatches):
                actions.append(_Action(rank, _ComputationType.FULL_BACKWARD, mb_idx))

            pipeline_order[rank] = actions

        return pipeline_order


class Schedule1F1B(PipelineScheduleSingle):
    """
    The 1F1B schedule.
    Will perform one forward and one backward on the microbatches in steady state.
    """

    def _step_microbatches(
        self,
        arg_mbs: Optional[list] = None,
        kwarg_mbs: Optional[list] = None,
        target_mbs: Optional[list] = None,
        losses: Optional[list] = None,
    ):
        """
        Run one iteration of the pipeline schedule with list of microbatches.
        Will go through all the microbatches according to the 1F1B schedule.

        Args:
            microbatches: list of microbatch args.
        """
        arg_mbs, kwarg_mbs = self._check_inputs(arg_mbs, kwarg_mbs, target_mbs, losses)

        if not self._stage_initialized:
            self._initialize_stage(arg_mbs[0], kwarg_mbs[0])

        # Last stage has 1 warmup, second-to-last 2 warmups, ...
        # first stage `num_stages` warmups
        warmup_chunks = min(
            self._n_microbatches,
            self._num_stages - self._stage.stage_index,
        )

        # Chunk counters
        fwd_mb_index = 0
        bwd_mb_index = 0

        # Warmup phase
        send_work: list[dist.Work] = []
        fwd_sends = []
        for _ in range(warmup_chunks):
            # Receive activations
            fwd_recvs = self._stage.get_fwd_recv_ops(fwd_mb_index)
            _wait_batch_p2p(_batch_p2p(fwd_recvs, desc="fwd_recv"))

            # Compute
            output = self._stage.forward_one_chunk(
                fwd_mb_index, arg_mbs[fwd_mb_index], kwarg_mbs[fwd_mb_index]
            )  # type: ignore[index]

            # Clear previous chunk's forward sends (hopefully they have well
            # finished, otherwise, we are heavily communication bound, in which
            # case it doesn't create a lot of benefit to compute next chunk
            # eagerly either)
            _wait_batch_p2p(send_work)

            # Send activations
            fwd_sends = self._stage.get_fwd_send_ops(fwd_mb_index)
            if fwd_mb_index != warmup_chunks - 1:
                # Safe to fire
                send_work = _batch_p2p(fwd_sends, desc="fwd_send")
            # otherwise:
            #   The last forward send is left for fuse with first 1B in 1B1F below

            # Compute loss
            self._maybe_compute_loss(self._stage, output, target_mbs, fwd_mb_index)
            fwd_mb_index += 1

        # Now we should have send ops left over, to be fused with first 1B of 1B1F phase below.

        # 1B1F phase
        while True:  # Don't worry, we have a break inside
            # We actually do 1B first as the `1B1F` name indicates, so prepare its recv ops
            bwd_recvs = self._stage.get_bwd_recv_ops(bwd_mb_index)

            # Now, we need to fire the fwd_sends and bwd_recvs together
            _wait_batch_p2p(_batch_p2p(fwd_sends + bwd_recvs, desc="fwd_send_bwd_recv"))

            # Backward one chunk
            loss = self._maybe_get_loss(self._stage, bwd_mb_index)
            self._stage.backward_one_chunk(
                bwd_mb_index,
                loss=loss,
                last_backward=bwd_mb_index == self._n_microbatches - 1,
            )

            # Get the bwd send ops, but don't fire, to be fused with the 1F below
            bwd_sends = self._stage.get_bwd_send_ops(bwd_mb_index)
            bwd_mb_index += 1

            if fwd_mb_index == self._n_microbatches:
                # We are done with 1B1F, so break with some left-over bwd_sends
                break

            # We prepare 1F of the `1B1F`
            fwd_recvs = self._stage.get_fwd_recv_ops(fwd_mb_index)

            # Fuse it with bwd_sends above
            _wait_batch_p2p(_batch_p2p(bwd_sends + fwd_recvs, desc="bwd_send_fwd_recv"))

            # Now do the fwd
            output = self._stage.forward_one_chunk(
                fwd_mb_index, arg_mbs[fwd_mb_index], kwarg_mbs[fwd_mb_index]
            )  # type: ignore[index]

            # Compute loss
            self._maybe_compute_loss(self._stage, output, target_mbs, fwd_mb_index)

            # Get the fwd send ops, but don't fire, leave it for the next iter (wrap-around)
            fwd_sends = self._stage.get_fwd_send_ops(fwd_mb_index)
            fwd_mb_index += 1

        # Remember we still have some bwd_sends left over after the break? Now it is time to fire it
        send_work = _batch_p2p(bwd_sends, desc="bwd_send")

        # Cooldown
        while bwd_mb_index < self._n_microbatches:
            # prepare bwd recv ops
            bwd_recvs = self._stage.get_bwd_recv_ops(bwd_mb_index)
            _wait_batch_p2p(_batch_p2p(bwd_recvs, desc="bwd_recv"))

            # Backward one chunk
            loss = self._maybe_get_loss(self._stage, bwd_mb_index)
            self._stage.backward_one_chunk(
                bwd_mb_index,
                loss=loss,
                last_backward=bwd_mb_index == self._n_microbatches - 1,
            )

            # Clear previous chunk's backward sends (hopefully they have well finished)
            _wait_batch_p2p(send_work)

            # Get the bwd send ops, fire it
            bwd_sends = self._stage.get_bwd_send_ops(bwd_mb_index)
            send_work = _batch_p2p(bwd_sends, desc="bwd_send")
            bwd_mb_index += 1

        self._stage.scale_grads(
            grad_scale_factor=self._n_microbatches if self.scale_grads else 1
        )

        # Wait for the last backward send to finish
        _wait_batch_p2p(send_work)

        # Return losses if there is a container passed in
        self._update_losses(self._stage, losses)

    def _get_pipeline_order(self) -> Optional[dict[int, list[Optional[_Action]]]]:
        """
        Returns the pipeline order for 1F1B schedule.

        See base method in PipelineScheduleSingle for details on the schedule IR format.
        """
        pipeline_order = {}
        pp_group_size = self._num_stages

        for rank in range(pp_group_size):
            actions: list[Optional[_Action]] = []

            # 1. Warmup phase: initial delay based on rank
            actions.extend([None] * rank)

            # 2. Initial forward passes before 1F1B phase
            num_forward = (pp_group_size - 1) - rank
            forward_mb = 0
            for i in range(num_forward):
                actions.append(_Action(rank, _ComputationType.FORWARD, i))
                forward_mb = i

            # 3. Wait for backward to be ready
            wait_for_1f1b = max(0, 2 * (pp_group_size - 1 - rank))
            actions.extend([None] * wait_for_1f1b)

            # 4. 1F1B steady state phase
            backward_mb = 0
            remaining_forward = self._n_microbatches - num_forward

            while remaining_forward > 0:
                # One forward
                forward_mb += 1
                actions.append(_Action(rank, _ComputationType.FORWARD, forward_mb))
                remaining_forward -= 1

                # One backward
                actions.append(
                    _Action(rank, _ComputationType.FULL_BACKWARD, backward_mb)
                )
                backward_mb += 1

            # 5. Cooldown phase: remaining backward passes
            remaining_backward = self._n_microbatches - backward_mb

            while remaining_backward > 0:
                # Add None and backward actions in alternating pattern
                # based on distance from the last stage
                if (pp_group_size - rank) > 0:
                    actions.append(None)
                    # Decrement the wait counter only if we still have backward passes to do
                    if remaining_backward > 0:
                        actions.append(
                            _Action(rank, _ComputationType.FULL_BACKWARD, backward_mb)
                        )
                        backward_mb += 1
                        remaining_backward -= 1
                else:
                    # If we're at the last stage, just add backward actions without None
                    actions.append(
                        _Action(rank, _ComputationType.FULL_BACKWARD, backward_mb)
                    )
                    backward_mb += 1
                    remaining_backward -= 1

            pipeline_order[rank] = actions
        return pipeline_order


def _add_unshard_reshard(
    compute_actions: list[Optional[_Action]],
    max_active_stages: int = 3,
) -> list[_Action]:
    """Given a basic schedule involving only compute actions (F,B,W,OVERLAP_F_B), add UNSHARD/RESHARD actions for FSDP.

    UNSHARD refers to fetching the full contents of an FSDP-sharded layer, requiring an all-gather operation.
    RESHARD does the opposite, releasing memory (but doing no communication)

    We abandon the "timestep lock"  during lowering

    max_active_stages controls how many prefetches we allow. It should be measured in mb and tuneable but in practice
    3 stages is probably the thing we want?
    (to account for having one f and one b active, and something else prefetching?)
    """

    def next_stage_indices(
        count: int, next_actions: list[Optional[_Action]]
    ) -> list[int]:
        """Remove duplicates (same stage, different microbatch), find next 'count' stages that will do compute."""
        seen: set[int] = set()
        ret: list[int] = []

        for a in next_actions:
            if a is not None:
                # Handle OVERLAP_F_B actions by checking their sub_actions
                if a.computation_type == OVERLAP_F_B and a.sub_actions is not None:
                    for sub_action in a.sub_actions:
                        if sub_action.stage_index not in seen:
                            seen.add(sub_action.stage_index)
                            ret.append(sub_action.stage_index)
                            if len(ret) == count:
                                break
                    if len(ret) == count:
                        break
                else:
                    # Regular action
                    if a.stage_index not in seen:
                        seen.add(a.stage_index)
                        ret.append(a.stage_index)
                        if len(ret) == count:
                            break
        return ret

    active_stages: set[int] = set()
    fsdp_aware_actions: list[_Action] = []

    def _unshard(stage_index: int):
        active_stages.add(stage_index)
        fsdp_aware_actions.append(_Action(stage_index, UNSHARD, None))

    def _reshard(stage_index: int):
        active_stages.remove(stage_index)
        fsdp_aware_actions.append(_Action(stage_index, RESHARD, None))

    for i, action in enumerate(compute_actions):
        if action is None:
            continue

        # We prefetch the next N stages we'll see, dropping existing stages to make room
        next_n = next_stage_indices(max_active_stages, compute_actions[i:])
        # Fetch needs to be ordered correctly, so don't use a set
        fetch = list(filter(lambda s: s not in active_stages, next_n))
        # Unclear what the best policy is for eviction, but we can maintain order so we do
        evict = list(filter(lambda s: s not in next_n, active_stages))

        # logger.debug(
        #     "_add_unshard_reshard Step %d active: %s fetch %s, evict %s",
        #     i,
        #     active_stages,
        #     fetch,
        #     evict,
        # )

        for stage in evict:
            _reshard(stage)
        for stage in fetch:
            _unshard(stage)
        fsdp_aware_actions.append(action)

    return fsdp_aware_actions


def _merge_bw(
    compute_actions: list[Optional[_Action]],
) -> list[_Action]:
    """Given a basic schedule involving only compute actions (F,I,W), merge adjacent I and W ops into B ops.
    (note: I = BACKWARD_INPUT, W = BACKWARD_WEIGHT, B = FULL_BACKWARD)

    B refers to running the whole backward (not separating grad_input and grad_weight), which can be more efficient
    in some cases.
    """
    merged_actions = []
    while compute_actions:
        action = compute_actions.pop(0)
        if action is None:
            continue

        # Remove any None actions and find the next non-None action
        while len(compute_actions) and compute_actions[0] is None:
            compute_actions.pop(0)

        # Get the next action if it exists
        next_action = compute_actions[0] if len(compute_actions) > 0 else None

        if (
            action.computation_type == BACKWARD_INPUT
            and next_action is not None
            and next_action.computation_type == BACKWARD_WEIGHT
            and action.stage_index == next_action.stage_index
            and action.microbatch_index == next_action.microbatch_index
        ):
            merged_actions.append(
                _Action(action.stage_index, FULL_BACKWARD, action.microbatch_index)
            )
            compute_actions.pop(0)
        else:
            merged_actions.append(action)
    return merged_actions


def _add_send_recv(
    compute_actions: dict[int, list[_Action]],
    stage_to_rank: Callable[[int], int],
    num_stages: int,
) -> dict[int, list[_Action]]:
    """
    Transforms a compute-only schedule into a complete schedule with communication actions.

    For actions with sub-actions (OVERLAP_F_B) we ensure that all the subactions have been
    computed and the communication is ready
    """
    comm_actions: dict[int, list[_Action]] = {rank: [] for rank in compute_actions}
    prev_actions: dict[int, set[_Action]] = {rank: set() for rank in compute_actions}

    def _has_comms(action: _Action) -> bool:
        if action.computation_type == F:
            return action.stage_index != num_stages - 1 and stage_to_rank(
                action.stage_index + 1
            ) != stage_to_rank(action.stage_index)
        elif action.computation_type in (BACKWARD_INPUT, FULL_BACKWARD):
            return action.stage_index != 0 and stage_to_rank(
                action.stage_index - 1
            ) != stage_to_rank(action.stage_index)
        return False

    def _get_comms(action: _Action) -> tuple[_Action, _Action]:
        assert _has_comms(action), f"{action} is not a valid comm action"
        stage_idx = action.stage_index
        ctype = action.computation_type
        mb_idx = action.microbatch_index
        send = _Action(stage_idx, SEND_F if ctype == F else SEND_B, mb_idx)
        recv_stage_idx = stage_idx + 1 if ctype == F else stage_idx - 1
        recv = _Action(recv_stage_idx, RECV_F if ctype == F else RECV_B, mb_idx)
        return send, recv

    def _ready_to_schedule(
        action: Optional[_Action], prev_actions: set[_Action]
    ) -> bool:
        """We don't put our own recv ops in the schedule, we let a sender on another rank put our recv ops in place.
        This helps ensure a sane (non-hanging) ordering of sends and recvs.
        But it also means we might not be able to schedule our next compute action yet.
        """
        if action is None:
            return True
        elif action.computation_type == F and not action.stage_index == 0:
            if (
                _Action(action.stage_index, RECV_F, action.microbatch_index)
                in prev_actions
            ):
                return True
            elif (
                _Action(action.stage_index - 1, F, action.microbatch_index)
                in prev_actions
            ):
                return True
            return False
        elif (
            action.computation_type in (BACKWARD_INPUT, FULL_BACKWARD)
            and not action.stage_index == num_stages - 1
        ):
            if (
                _Action(action.stage_index, RECV_B, action.microbatch_index)
                in prev_actions
            ):
                return True
            elif (
                _Action(action.stage_index + 1, BACKWARD_INPUT, action.microbatch_index)
                in prev_actions
            ):
                return True
            elif (
                _Action(action.stage_index + 1, FULL_BACKWARD, action.microbatch_index)
                in prev_actions
            ):
                return True
            return False
        else:
            return True

    while compute_actions:
        progress = False
        # go in order of ranks even if dict keys aren't ordered
        for rank in sorted(compute_actions):
            assert len(compute_actions[rank]) > 0, (
                f"{rank=}, {len(compute_actions[rank])=}"
            )
            action = compute_actions[rank][0]
            # handle new case where parent action (OVERLAP_F_B) can be comprised of subactions
            if action is not None and action.sub_actions is not None:
                all_actions = action.sub_actions
            else:
                all_actions = (action,)

            if not all(_ready_to_schedule(a, prev_actions[rank]) for a in all_actions):
                continue

            # The action's dependencies are satisfied, so add to schedule
            if action is not None:
                comm_actions[rank].append(action)
                for a in all_actions:
                    prev_actions[rank].add(a)
                    if _has_comms(a):
                        send, recv = _get_comms(a)
                        # TODO we can avoid send/recv if the 2 stages are on the same rank.
                        # should we avoid that in the runtime or here?
                        comm_actions[rank].append(send)
                        prev_actions[rank].add(send)
                        comm_actions[stage_to_rank(recv.stage_index)].append(recv)
                        prev_actions[stage_to_rank(recv.stage_index)].add(recv)

            compute_actions[rank].pop(0)
            if len(compute_actions[rank]) == 0:
                del compute_actions[rank]
            progress = True
        assert progress, "Malformed compute schedule, can't schedule sends/recvs"
    return comm_actions


def _validate_schedule(
    actions: dict[int, list[Optional[_Action]]],
    pp_group_size: int,
    num_stages: int,
    num_microbatches: int,
) -> dict[int, int]:
    assert len(actions) == pp_group_size, (
        f"Schedule has incorrect number of ranks - expected {pp_group_size}, actual {len(actions)}"
    )
    for rank in range(pp_group_size):
        assert rank in actions, f"Schedule is missing actions for rank {rank}"

    # We will count all the actions per stage and ensure they happen in a valid order
    # (e.g. F before (B, I) before W for a given microbatch)
    stage_actions: dict[int, dict[_ComputationType, set]] = {
        stage_id: {
            F: set(),
            B: set(),
            I: set(),
            W: set(),
        }
        for stage_id in range(num_stages)
    }
    stage_index_to_rank_mapping = {}

    def _process_action(action: _Action, rank: int, step: int):
        """Process a single action and update stage_actions and stage_index_to_rank_mapping"""
        s_id = action.stage_index
        ctype = action.computation_type
        mb_id = action.microbatch_index

        if ctype == F:
            stage_actions[s_id][F].add(mb_id)
        elif ctype == B:
            if mb_id not in stage_actions[s_id][F]:
                error_msg = (
                    f"Rank {rank}, step {step}: Running Full Backward for stage {s_id}, "
                    f"microbatch {mb_id} without first running Forward"
                )
                formatted_schedule = _format_pipeline_order(
                    actions, error_step_number=step
                )
                full_error_msg = (
                    f"{error_msg}\n\nFull pipeline schedule:\n{formatted_schedule}"
                )
                raise AssertionError(full_error_msg)
            stage_actions[s_id][B].add(mb_id)
        elif ctype == I:
            if mb_id not in stage_actions[s_id][F]:
                error_msg = (
                    f"Rank {rank}, step {step}: Running Backward Input for stage {s_id}, "
                    f"microbatch {mb_id} without first running Forward"
                )
                formatted_schedule = _format_pipeline_order(
                    actions, error_step_number=step
                )
                full_error_msg = (
                    f"{error_msg}\n\nFull pipeline schedule:\n{formatted_schedule}"
                )
                raise AssertionError(full_error_msg)
            stage_actions[s_id][I].add(mb_id)
        elif ctype == W:
            if mb_id not in stage_actions[s_id][I]:
                error_msg = (
                    f"Rank {rank}, step {step}: Running Backward Weight for stage {s_id}, "
                    f"microbatch {mb_id} without first running Backward Input"
                )
                formatted_schedule = _format_pipeline_order(
                    actions, error_step_number=step
                )
                full_error_msg = (
                    f"{error_msg}\n\nFull pipeline schedule:\n{formatted_schedule}"
                )
                raise AssertionError(full_error_msg)
            stage_actions[s_id][W].add(mb_id)

        if s_id not in stage_index_to_rank_mapping:
            stage_index_to_rank_mapping[s_id] = rank
        else:
            existing_rank = stage_index_to_rank_mapping[s_id]
            assert rank == existing_rank, (
                f"Rank {rank}, step {step}: Stage {s_id} is assigned to both rank {rank} and rank {existing_rank}"
            )

    for rank in actions:
        for step, action in enumerate(actions[rank]):
            if action is None:
                continue
            assert isinstance(action, _Action), (
                f"Rank {rank}, step {step}: Got an invalid action: {action}, expected instance of _Action"
            )

            # Check if action has sub_actions
            if action.sub_actions is not None:
                # Process each sub_action instead of the main action
                for sub_action in action.sub_actions:
                    _process_action(sub_action, rank, step)
            else:
                # Process the main action normally
                _process_action(action, rank, step)

    for s_id in stage_actions:
        f_mb = len(stage_actions[s_id][F])
        b_mb = len(stage_actions[s_id][B])
        i_mb = len(stage_actions[s_id][I])
        w_mb = len(stage_actions[s_id][W])

        assert f_mb == num_microbatches, (
            f"Got {f_mb} {F} microbatches for stage {s_id}, expected {num_microbatches}"
        )

        assert i_mb == w_mb, (
            f"Invalid backward microbatches for stage {s_id}: I and W must have equal counts, \
            but got I={i_mb}, W={w_mb}"
        )

        assert b_mb + (i_mb + w_mb) // 2 == num_microbatches, (
            f"Invalid backward microbatches for stage {s_id}: expected {num_microbatches} total backwards, \
            but got B={b_mb}, I={i_mb}, W={w_mb}"
        )
    return stage_index_to_rank_mapping


class PipelineScheduleMulti(_PipelineSchedule):
    """
    Base class for multi-stage schedules.
    Implements the `step` method.

    Gradients are scaled by num_microbatches depending on the `scale_grads` argument, defaulting to True.  This setting
    should match the configuration of your loss_fn, which may either average losses (scale_grads=True)
    or sum losses (scale_grads=False).
    """

    def __init__(
        self,
        stages: list[_PipelineStageBase],
        n_microbatches: int,
        loss_fn: Optional[Callable] = None,
        args_chunk_spec: Optional[tuple[TensorChunkSpec, ...]] = None,
        kwargs_chunk_spec: Optional[dict[str, TensorChunkSpec]] = None,
        output_merge_spec: Optional[Union[dict[str, Any], tuple[Any]]] = None,
        use_full_backward: Optional[bool] = None,
        scale_grads: bool = True,
    ):
        # Init parent
        super().__init__(
            n_microbatches=n_microbatches,
            loss_fn=loss_fn,
            args_chunk_spec=args_chunk_spec,
            kwargs_chunk_spec=kwargs_chunk_spec,
            output_merge_spec=output_merge_spec,
            scale_grads=scale_grads,
        )
        # Self attributes
        self._stages = stages
        self._num_stages = stages[0].num_stages
        self.pp_group_size = stages[0].group_size
        self.rank = stages[0].group_rank
        # Set the pipeline stage states
        self.stage_index_to_group_rank = generate_stage_to_rank_mapping(
            self.pp_group_size, self._num_stages
        )
        for stage in self._stages:
            stage.stage_index_to_group_rank = self.stage_index_to_group_rank

        self._stages_initialized = False

        # avoid putting a reference to 'self' inside the lambda, it creates a ref cycle
        has_loss: bool = self._loss_fn is not None
        self._should_compute_loss = lambda stage: stage.is_last and has_loss

        # This will be set during init of derived schedules
        self.pipeline_order: dict[int, list[Optional[_Action]]] = {}

        if use_full_backward is not None:
            logger.warning(
                "Deprecation warning: 'use_full_backward' is no longer supported. "
                "Simply stop passing it, and everything should still work fine."
            )

    def _initialize_stages(self, args: tuple[Any, ...], kwargs):
        # Prepare the communication needed for the pipeline schedule execution
        # This is needed because during execution we always perform a series of batch P2P ops
        # The first call of the batched P2P needs to involve the global group
        all_ops: list[dist.P2POp] = []
        for stage in self._stages:
            all_ops.extend(stage._get_init_p2p_neighbors_ops())
        _wait_batch_p2p(_batch_p2p(all_ops))

        # may be 'none' value (if this stage sends its output shapes to the next stage via P2P)
        # or real value (if this stage and next stage are on the same device)
        next_stage_args: tuple[Any, ...] = tuple()
        for stage in self._stages:
            if stage.is_first:
                next_stage_args = stage._prepare_forward_infra(
                    self._n_microbatches, args, kwargs
                )
            else:
                next_stage_args = stage._prepare_forward_infra(
                    self._n_microbatches, next_stage_args, kwargs
                )

            if self._has_backward:
                stage._prepare_backward_infra(self._n_microbatches)
        self._stages_initialized = True

    def _validate_and_set_stage_mapping(
        self, actions: dict[int, list[Optional[_Action]]]
    ) -> None:
        """
        Allocates the stage index to rank mapping which is needed for communication
        """
        self.stage_index_to_group_rank = _validate_schedule(
            actions,
            self.pp_group_size,
            self._num_stages,
            self._n_microbatches,
        )
        for stage in self._stages:
            stage.stage_index_to_group_rank = self.stage_index_to_group_rank

    def _dump_csv(self, filename):
        """Dump a CSV representation of the schedule into a file with the provided filename."""
        with open(filename, "w", newline="") as csvfile:
            writer = csv.writer(csvfile)
            for rank in self.pipeline_order:
                writer.writerow(self.pipeline_order[rank])

    def _load_csv(self, filename, format="compute_only"):
        """Load a CSV representation of the schedule from a file with the provided filename.
        This API will most likely get renamed/refactored so is marked as internal for now.

        format must be "compute_only" for PipelineScheduleMulti.
        """
        assert format == "compute_only"
        with open(filename, newline="") as csvfile:
            reader = csv.reader(csvfile)
            for rank, row in enumerate(reader):
                self.pipeline_order[rank] = [_Action.from_str(s) for s in row]

        # Validates the order of the pipeline actions and infers the stage_to_rank_mapping.
        # This will overwrite the default stage_to_rank_mapping created in the constructor
        self._validate_and_set_stage_mapping(self.pipeline_order)

    def step(self, *args, target=None, losses: Optional[list] = None, **kwargs):
        """
        Run one iteration of the pipeline schedule with *whole-batch* input.
        Will chunk the input into microbatches automatically, and go through the
        microbatches according to the schedule implementation.

        args: positional arguments to the model (as in non-pipeline case).
        kwargs: keyword arguments to the model (as in non-pipeline case).
        target: target for the loss function.
        losses: a list to store the losses for each microbatch.
        """
        if self._has_backward and not torch.is_grad_enabled():
            raise RuntimeError(
                "step() requires gradients to be enabled for backward computation; "
                "it should not be used under torch.no_grad() context. "
                "Please call eval() instead."
            )

        # Set the same has_backward flag for stage object
        for stage in self._stages:
            stage.has_backward = self._has_backward

        # Clean per iteration
        for stage in self._stages:
            stage.clear_runtime_states()

        # Split inputs into microbatches
        args_split, kwargs_split = self._split_inputs(args, kwargs)

        # Split target into microbatches
        if target is not None:
            targets_split = list(torch.tensor_split(target, self._n_microbatches))
        else:
            targets_split = None

        # Run microbatches
        self._step_microbatches(args_split, kwargs_split, targets_split, losses)

        # Return merged results per original format
        for stage in self._stages:
            if stage.is_last:
                return self._merge_outputs(stage.output_chunks)
        # Does not contain the last stage
        return None

    def _step_microbatches(
        self,
        arg_mbs: Optional[list] = None,
        kwarg_mbs: Optional[list] = None,
        target_mbs: Optional[list] = None,
        losses: Optional[list] = None,
    ):
        """
        Operate on the microbatches for looped schedules (multiple stages on each rank).

        TODO: Does not use sorted_batch_isend_irecv(). As a result, this schedule does
        not support models with skip connections.
        """
        arg_mbs, kwarg_mbs = self._check_inputs(arg_mbs, kwarg_mbs, target_mbs, losses)

        if not self._stages_initialized:
            self._initialize_stages(arg_mbs[0], kwarg_mbs[0])

        # Based on the plan in Step 1 created in __init__:
        # 2. Perform communication based on the pipeline_order
        stage_index_to_stage: dict[int, _PipelineStageBase] = {
            stage.stage_index: stage for stage in self._stages
        }

        # determine prev_rank and next_rank based on which ranks are next to
        # the stages in the pipeline_order
        all_prev_ranks: set[int] = set()
        all_next_ranks: set[int] = set()
        for stage_index in stage_index_to_stage.keys():
            # TODO: assumption that stages only communicate from distances of +1/-1 (no skip connections)
            if stage_index > 0:
                all_prev_ranks.add(self.stage_index_to_group_rank[stage_index - 1])
            if stage_index < self._num_stages - 1:
                all_next_ranks.add(self.stage_index_to_group_rank[stage_index + 1])
        # count either full_backward or backward_weight together, to determine when to sync DP grads
        backward_counter: Counter[int] = Counter()
        for time_step, action in enumerate(self.pipeline_order[self.rank]):
            try:
                ops: list[dist.P2POp] = []
                if action is not None:
                    computation_type = action.computation_type
                    mb_index = action.microbatch_index
                    stage_index = action.stage_index
                    assert mb_index is not None, (
                        "All currently supported action types require valid microbatch_index"
                    )
                    if computation_type == _ComputationType.FORWARD:
                        # perform forward computation
                        stage = stage_index_to_stage[stage_index]
                        output = stage.forward_one_chunk(
                            mb_index, arg_mbs[mb_index], kwarg_mbs[mb_index]
                        )
                        self._maybe_compute_loss(stage, output, target_mbs, mb_index)
                        ops.extend(stage.get_fwd_send_ops(mb_index))
                    elif computation_type == _ComputationType.FULL_BACKWARD:
                        # perform backward computation
                        stage = stage_index_to_stage[stage_index]
                        loss = self._maybe_get_loss(stage, mb_index)
                        backward_counter[stage_index] += 1
                        last_backward = (
                            backward_counter[stage_index] == self._n_microbatches
                        )
                        grad_scale_factor = (
                            self._n_microbatches if self.scale_grads else 1
                        )
                        stage.backward_one_chunk(
                            mb_index,
                            loss=loss,
                            full_backward=True,
                            last_backward=last_backward,
                        )
                        if last_backward:
                            stage.scale_grads(grad_scale_factor)

                        ops.extend(stage.get_bwd_send_ops(mb_index))
                    elif computation_type == _ComputationType.BACKWARD_INPUT:
                        # perform backward computation
                        stage = stage_index_to_stage[stage_index]
                        loss = self._maybe_get_loss(stage, mb_index)
                        stage.backward_one_chunk(
                            mb_index,
                            loss=loss,
                            full_backward=False,
                            last_backward=False,
                        )
                        ops.extend(stage.get_bwd_send_ops(mb_index))
                    elif computation_type == _ComputationType.BACKWARD_WEIGHT:
                        # perform weight update
                        stage = stage_index_to_stage[stage_index]
                        backward_counter[stage_index] += 1
                        last_backward = (
                            backward_counter[stage_index] == self._n_microbatches
                        )
                        grad_scale_factor = (
                            self._n_microbatches if self.scale_grads else 1
                        )
                        stage.backward_weight_one_chunk(
                            mb_index,
                            last_backward=last_backward,
                        )
                        if last_backward:
                            stage.scale_grads(grad_scale_factor)
                    else:
                        raise ValueError(f"Unknown computation type {computation_type}")

                # Look at the neighboring ranks for this current timestep and determine whether
                # this current rank needs to do any recv communication
                for prev_rank in all_prev_ranks:
                    prev_rank_ops = self.pipeline_order[prev_rank]
                    prev_rank_action = None
                    if time_step < len(prev_rank_ops):
                        prev_rank_action = prev_rank_ops[time_step]
                    if prev_rank_action is not None:
                        computation_type = prev_rank_action.computation_type
                        mb_index = prev_rank_action.microbatch_index
                        stage_index = prev_rank_action.stage_index
                        assert mb_index is not None, (
                            "All currently supported action types require valid microbatch_index"
                        )
                        # Only handle sends for the forward from a previous rank
                        if computation_type == _ComputationType.FORWARD:
                            # If not the last stage, then receive fwd activations
                            if stage_index + 1 in stage_index_to_stage:
                                # TODO: We are assuming that stage will always receive from stage-1
                                # however that is not necessarily true of get_fwd_recv_ops
                                stage = stage_index_to_stage[stage_index + 1]
                                ops.extend(stage.get_fwd_recv_ops(mb_index))
                        elif computation_type in (
                            FULL_BACKWARD,
                            BACKWARD_INPUT,
                            BACKWARD_WEIGHT,
                        ):
                            # Previous rank doing backward has no influence for the current rank forward recv
                            pass
                        else:
                            raise ValueError(
                                f"Unknown computation type {computation_type}"
                            )
                for next_rank in all_next_ranks:
                    next_rank_ops = self.pipeline_order[next_rank]
                    next_rank_action = None
                    if time_step < len(next_rank_ops):
                        next_rank_action = next_rank_ops[time_step]
                    if next_rank_action is not None:
                        computation_type = next_rank_action.computation_type
                        mb_index = next_rank_action.microbatch_index
                        stage_index = next_rank_action.stage_index
                        assert mb_index is not None, (
                            "All currently supported action types require valid microbatch_index"
                        )
                        # Only handle receives for the backwards from a next rank
                        if computation_type in (FORWARD, BACKWARD_WEIGHT):
                            # Next rank doing forward or weight update has no influence for the current rank backward recv
                            pass
                        elif computation_type in (BACKWARD_INPUT, FULL_BACKWARD):
                            # If not the first stage, then receive bwd gradients
                            if stage_index - 1 in stage_index_to_stage:
                                # TODO: We are assuming that stage will always receive from stage+1
                                # however that is not necessarily true of get_bwd_recv_ops
                                stage = stage_index_to_stage[stage_index - 1]
                                ops.extend(stage.get_bwd_recv_ops(mb_index))
                        else:
                            raise ValueError(
                                f"Unknown computation type {computation_type}"
                            )

                # do the communication
                _wait_batch_p2p(_batch_p2p(ops))
            except Exception as e:
                logger.error(
                    "[Rank %s] pipeline schedule %s caught the following exception '%s' \
at time_step %s when running action %s",
                    self.rank,
                    self.__class__.__name__,
                    str(e),
                    time_step,
                    action,
                )
                logger.error(
                    "%s",
                    _format_pipeline_order(
                        self.pipeline_order, error_step_number=time_step
                    ),
                )
                raise e
        # Return losses if there is a container passed in
        self._update_losses(self._stages, losses)


class _PipelineContext:
    def __init__(
        self,
        stages: list[_PipelineStageBase],
        mb_indices: list[int],
        arg_mbs: Optional[list[tuple]] = None,
        kwarg_mbs: Optional[list[dict]] = None,
        target_mbs: Optional[list] = None,
        losses: Optional[list] = None,
        **schedule_kwargs,
    ):
        self.stages = stages
        self.mb_indices = mb_indices
        self.arg_mbs = arg_mbs
        self.kwarg_mbs = kwarg_mbs
        self.target_mbs = target_mbs
        self.losses = losses
        # TODO: these kwargs should be attributes of the Schedule
        self.schedule_kwargs = schedule_kwargs


class CustomFunctionProtocol(Protocol):
    def __call__(self, action: _Action, ctx: _PipelineContext) -> None: ...


class _PipelineScheduleRuntime(PipelineScheduleMulti):
    """
    Provides a simple runtime that requires a 'schedule IR' including specified communication operations.

    Can be instantiated directly by creating _PipelineScheduleRuntime and calling load_csv, or can be
    subclassed and the subclass can be responsible for creating a schedule IR.
    """

    def __init__(self, *args, **kwargs):
        super().__init__(*args, **kwargs)
        # Action to custom function mapping
        self._comp_type_to_function_map: dict[_ComputationType, Callable] = {}

    def register_custom_function(
        self,
        computation_type: _ComputationType,
        custom_function: CustomFunctionProtocol,
    ) -> None:
        """
        Register a custom function to be executed for a specific computation type.

        Args:
            computation_type: The computation type for which to register the custom function
            custom_function: The function to execute when this computation type is encountered.
                Must have signature: (stage: _PipelineStageBase, mb_index: int, *args, **kwargs) -> None
        """
        # Ensure that the computation type is valid
        if computation_type not in (
            FORWARD,
            FULL_BACKWARD,
            BACKWARD_INPUT,
            BACKWARD_WEIGHT,
            OVERLAP_F_B,
        ):
            raise ValueError(
                f"Invalid computation type {computation_type}. Only FORWARD, FULL_BACKWARD, \
BACKWARD_INPUT, BACKWARD_WEIGHT, and OVERLAP_F_B are supported."
            )
        self._comp_type_to_function_map[computation_type] = custom_function

    def _prepare_schedule_with_comms(
        self,
        actions: dict[int, list[Optional[_Action]]],
        format: str = "compute_only",
    ):
        """
        Given an in-memory representation for a simple compute-only schedule, lower it to a complex schedule including
        communication actions.  Stores the schedule in self, and must be called before running step_mo()
        """
        # validate the provided actions are valid and overrides the default stage_index_to_group_rank
        super()._validate_and_set_stage_mapping(actions)

        self.pipeline_order_with_comms: dict[int, list[_Action]] = {}
        if format == "compute_comms":
            for rank in actions:
                self.pipeline_order_with_comms[rank] = []
                for action in actions[rank]:
                    assert action is not None
                    self.pipeline_order_with_comms[rank].append(action)
            # TODO what level of validation should we offer for compute+comms schedule?
        elif format == "compute_only":
            # Validate that the schedule does not have comms already added to it
            for rank, action_list in actions.items():
                for i, action in enumerate(action_list):
                    if action is not None and not action.is_compute_op:
                        raise ValueError(
                            f"Expected compute-only schedule but found communication action "
                            f"'{action}' at rank {rank}, position {i}. "
                            f"Communication actions (e.g. SEND_F, RECV_F, etc.) "
                            f"should not be present when format='compute_only'."
                        )

            # Perform schedule lowering
            for rank in actions:
                self.pipeline_order_with_comms[rank] = _add_unshard_reshard(
                    actions[rank]
                )

            self.pipeline_order_with_comms = _add_send_recv(
                self.pipeline_order_with_comms,
                stage_to_rank=lambda s: self.stage_index_to_group_rank[s],
                num_stages=self._num_stages,
            )
        else:
            raise NotImplementedError(f"{format=} is not implemented")

    def _load_csv(self, filename: str, format: str = "compute_only"):
        """Loads a csv in simple format and then lowers it to include communication actions

        format must be either "compute_only" or "compute_comms".  If compute_only, the lowering passes
        will automatically be run to generate a compute_comms schedule.
        """
        if format == "compute_only":
            # this will populate self.pipeline_order
            super()._load_csv(filename)
            # this will populate self.pipeline_order_with_comms
            self._prepare_schedule_with_comms(self.pipeline_order)
        elif format == "compute_comms":
            actions = {}
            with open(filename, newline="") as csvfile:
                reader = csv.reader(csvfile)
                for rank, row in enumerate(reader):
                    actions[rank] = [_Action.from_str(s) for s in row]
                self._prepare_schedule_with_comms(actions, format=format)
        else:
            raise NotImplementedError(f"{format=} is not implemented")

    def _dump_csv(self, filename: str, format: str = "compute_comms"):
        """Dump a CSV representation of the schedule into a file with the provided filename."""
        if format == "compute_only":
            assert self.pipeline_order is not None, (
                "Compute only schedule must be available"
            )
            with open(filename, "w", newline="") as csvfile:
                writer = csv.writer(csvfile)
                for rank in self.pipeline_order:
                    writer.writerow(self.pipeline_order[rank])
        elif format == "compute_comms":
            assert self.pipeline_order_with_comms is not None, (
                "Must initialize compute_comms schedule before dump_csv"
            )
            with open(filename, "w", newline="") as csvfile:
                writer = csv.writer(csvfile)
                for rank in self.pipeline_order_with_comms:
                    writer.writerow(self.pipeline_order_with_comms[rank])

    def _simulate(self):
        return _simulate_comms_compute(
            self.pipeline_order_with_comms,
            lambda s: self.stage_index_to_group_rank[s],
            self._num_stages,
        )

    def _step_microbatches(
        self,
        arg_mbs: Optional[list] = None,
        kwarg_mbs: Optional[list] = None,
        target_mbs: Optional[list] = None,
        losses: Optional[list] = None,
    ):
        """
        Operate on the microbatches for looped schedules (multiple stages on each rank).

        TODO: Does not use sorted_batch_isend_irecv(). As a result, this schedule does
        not support models with skip connections.
        """
        arg_mbs, kwarg_mbs = self._check_inputs(arg_mbs, kwarg_mbs, target_mbs, losses)
        if not self._stages_initialized:
            self._initialize_stages(arg_mbs[0], kwarg_mbs[0])

        # Based on the plan in Step 1 created in __init__:
        # 2. Perform communication based on the pipeline_order
        stage_index_to_stage: dict[int, _PipelineStageBase] = {
            stage.stage_index: stage for stage in self._stages
        }

        assert self.pipeline_order_with_comms is not None, (
            "Must call _prepare_schedule_with_comms() before calling _step_microbatches()"
        )

        # recv ops indexed by (stage_idx, mb_idx) need to be waited on before use
        bwd_recv_ops: dict[tuple[int, int], list[dist.Work]] = {}
        fwd_recv_ops: dict[tuple[int, int], list[dist.Work]] = {}

        # send ops should be waited on before step() exists, mainly for hygiene
        send_ops: list[list[dist.Work]] = []

        # we track which stages are 'active' when used with FSDP, and wait on unshard ops before computing on stages
        unshard_ops: dict[int, UnshardHandle] = {}
        unsharded_stages = set()

        def _assert_unsharded(stage_idx: int):
            """If an unshard is active for `stage_idx`, wait() it and mark `stage_idx` unshared."""
            if stage_idx in unshard_ops:
                unshard_ops[stage_idx].wait()
                del unshard_ops[stage_idx]
                unsharded_stages.add(stage_idx)
            assert stage_idx in unsharded_stages, (
                f"Attempted to compute on sharded {stage_idx=}"
            )

        def _perform_action(action: _Action):
            try:
                comp_type = action.computation_type
                mb_index: int = (
                    action.microbatch_index
                    if action.microbatch_index is not None
                    else -1
                )
                assert mb_index >= 0 or comp_type in (
                    UNSHARD,
                    RESHARD,
                ), f"{action=} missing mb_index"
                stage_idx = action.stage_index
                stage = stage_index_to_stage[stage_idx]
                stage_uses_fsdp = isinstance(stage.submod, FSDPModule)
                # see [Note: V-schedule special case]
                is_next_stage_on_this_rank = stage_idx + 1 in stage_index_to_stage
                is_prev_stage_on_this_rank = stage_idx - 1 in stage_index_to_stage

                logger.debug(
                    "_PipelineScheduleRuntime running time_step %d, action %s",
                    time_step,
                    action,
                )

                @lru_cache
                def _get_profiler_function_name(action: _Action) -> str:
                    return f"PP:{str(action)}"

                with record_function(_get_profiler_function_name(action)):
                    # TODO(whc) it's not actually safe to use _batch_p2p here in the uncommon case the model has skip-connections,
                    # since we do not want to batch up ops between more than a pair of ranks.  _sorted_batch_p2p would be
                    # safe to use instead.
                    # However, I was wondering if I should avoid calling batched operators at all in the case that there is
                    # only one operator per batch.  I could iterate through the 'fwd_send_ops' one by one and run them.
                    if comp_type == SEND_F:
                        send_ops.append(_batch_p2p(stage.get_fwd_send_ops(mb_index)))
                    elif comp_type == SEND_B:
                        send_ops.append(_batch_p2p(stage.get_bwd_send_ops(mb_index)))
                    elif comp_type == RECV_F:
                        assert (
                            stage_idx,
                            mb_index,
                        ) not in fwd_recv_ops, (
                            "Recv twice for {stage_idx=} {mb_index=} without executing forward"
                        )
                        fwd_recv_ops[(stage_idx, mb_index)] = _batch_p2p(
                            stage.get_fwd_recv_ops(mb_index)
                        )
                    elif comp_type == RECV_B:
                        assert (
                            stage_idx,
                            mb_index,
                        ) not in bwd_recv_ops, (
                            "Recv twice for {stage_idx=} {mb_index=} without executing backward"
                        )
                        bwd_recv_ops[(stage_idx, mb_index)] = _batch_p2p(
                            stage.get_bwd_recv_ops(mb_index)
                        )
                    elif comp_type == UNSHARD:
                        if stage_uses_fsdp:
                            assert (
                                stage_idx not in unsharded_stages
                                and stage_idx not in unshard_ops
                            ), f"Unsharding the same {stage_idx=} twice"
                            unshard_ops[stage_idx] = stage.submod.unshard(async_op=True)  # type: ignore[operator]
                    elif comp_type == RESHARD:
                        if stage_uses_fsdp:
                            assert stage_idx in unsharded_stages, (
                                f"Resharding {stage_idx=} without unsharding"
                            )
                            assert stage_idx not in unshard_ops, (
                                f"Resharding {stage_idx=} before finishing unshard"
                            )
                            stage.submod.reshard()  # type: ignore[operator]
                    elif comp_type == FORWARD:
                        if stage_uses_fsdp:
                            _assert_unsharded(stage_idx)

                        if (
                            not stage.is_first
                            # no recv op expected for V-schedule special case (see [Note: V-schedule special case])
                            and not is_prev_stage_on_this_rank
                        ):
                            assert (
                                stage_idx,
                                mb_index,
                            ) in fwd_recv_ops, (
                                f"Computing {action=} before receiving input"
                            )
                            _wait_batch_p2p(fwd_recv_ops.pop((stage_idx, mb_index)))

                        output = stage.forward_one_chunk(
                            mb_index,
                            arg_mbs[mb_index],  # type: ignore[index]
                            kwarg_mbs[mb_index],  # type: ignore[index]
                        )
                        self._maybe_compute_loss(stage, output, target_mbs, mb_index)

                        # SEND/RECV op are avoided for special case with 2 adjacent stages on same rank
                        # see [Note: V-schedule special case]
                        if is_next_stage_on_this_rank:
                            stage_index_to_stage[stage_idx + 1].set_local_fwd_input(
                                output, mb_index
                            )

                    elif comp_type == FULL_BACKWARD:
                        if stage_uses_fsdp:
                            _assert_unsharded(stage_idx)

                        if (
                            not stage.is_last
                            # no recv op expected for V-schedule special case (see [Note: V-schedule special case])
                            and not is_next_stage_on_this_rank
                        ):
                            assert (
                                stage_idx,
                                mb_index,
                            ) in bwd_recv_ops, (
                                f"Attempted to run compute {action=} before receiving input"
                            )
                            _wait_batch_p2p(bwd_recv_ops.pop((stage_idx, mb_index)))
                        loss = self._maybe_get_loss(stage, mb_index)
                        backward_counter[stage_idx] += 1
                        last_backward = (
                            backward_counter[stage_idx] == self._n_microbatches
                        )
                        grad_scale_factor = (
                            self._n_microbatches if self.scale_grads else 1
                        )
                        stage.backward_one_chunk(
                            mb_index,
                            loss=loss,
                            full_backward=True,
                            last_backward=last_backward,
                        )
                        if last_backward:
                            stage.scale_grads(grad_scale_factor)
                        # SEND/RECV op are avoided for special case with 2 adjacent stages on same rank
                        # see [Note: V-schedule special case]
                        if is_prev_stage_on_this_rank:
                            stage_index_to_stage[stage_idx - 1].set_local_bwd_input(
                                stage.get_local_bwd_output(mb_index), mb_index
                            )
                    elif comp_type == BACKWARD_INPUT:
                        if stage_uses_fsdp:
                            _assert_unsharded(stage_idx)

                        if not stage.is_last and not is_next_stage_on_this_rank:
                            assert (
                                stage_idx,
                                mb_index,
                            ) in bwd_recv_ops, (
                                f"Attempted to run compute {action=} before receiving input"
                            )
                            _wait_batch_p2p(bwd_recv_ops.pop((stage_idx, mb_index)))
                        loss = self._maybe_get_loss(stage, mb_index)
                        stage.backward_one_chunk(
                            mb_index,
                            loss=loss,
                            full_backward=False,
                            last_backward=False,
                        )
                        # SEND/RECV op are avoided for special case with 2 adjacent stages on same rank
                        # see [Note: V-schedule special case]
                        if is_prev_stage_on_this_rank:
                            stage_index_to_stage[stage_idx - 1].set_local_bwd_input(
                                stage.get_local_bwd_output(mb_index), mb_index
                            )
                    elif comp_type == BACKWARD_WEIGHT:
                        if stage_uses_fsdp:
                            _assert_unsharded(stage_idx)
                        backward_counter[stage_idx] += 1
                        stage.backward_weight_one_chunk(
                            mb_index,
                            last_backward=backward_counter[stage_idx]
                            == self._n_microbatches,
                        )
                    else:
                        raise ValueError(f"{action=} is unknown or unsupported")
            except Exception as e:
                logger.error(
                    "_PipelineScheduleRuntime caught exception at step %s when running action %s.  Full Schedule:",
                    time_step,
                    action,
                )
                # TODO(whc) what is the best practice for printing a multiline log?
                # logger will split it into multiple log lines, but this makes it hard to read (too wide)
                print(
                    _format_pipeline_order(
                        self.pipeline_order_with_comms,  # type: ignore[arg-type]
                        error_step_number=time_step,
                    )
                )
                raise e

        # count either full_backward or backward_weight together, to determine when to sync DP grads
        backward_counter: Counter[int] = Counter()
        for time_step, action in enumerate(self.pipeline_order_with_comms[self.rank]):
            if action.computation_type in self._comp_type_to_function_map:
                stages = []
                mb_indices = []
                if action.sub_actions is not None:
                    for sub_a in action.sub_actions:
                        stages.append(stage_index_to_stage[sub_a.stage_index])
                        assert sub_a.microbatch_index is not None
                        mb_indices.append(sub_a.microbatch_index)
                else:
                    stages.append(stage_index_to_stage[action.stage_index])
                    assert action.microbatch_index is not None
                    mb_indices.append(action.microbatch_index)
                ctx = _PipelineContext(
                    stages,
                    mb_indices,
                    arg_mbs,
                    kwarg_mbs,
                    target_mbs,
                    losses,
                    fwd_recv_ops=fwd_recv_ops,
                )
                self._comp_type_to_function_map[action.computation_type](action, ctx)
            elif action.computation_type == OVERLAP_F_B:
                assert action.sub_actions is not None, "sub_actions must be set"
                with record_function("PP::OverlapFwdBwd"):
                    for sub_a in action.sub_actions:
                        _perform_action(sub_a)
            else:
                _perform_action(action)

        # Mostly these operations should have finished long ago, but there isn't an obvious time when to wait for them
        while len(send_ops):
            _wait_batch_p2p(send_ops.pop())

        assert len(unshard_ops) == 0, "Unused unshard operations"

        # Return losses if there is a container passed in
        self._update_losses(self._stages, losses)


class ScheduleLoopedBFS(PipelineScheduleMulti):
    """
    Breadth-First Pipeline Parallelism.
    See https://arxiv.org/abs/2211.05953 for details.
    Similar to Interleaved 1F1B, Looped BFS supports multiple stages per rank.
    What is different is that when microbatches are ready for multiple local
    stages, Loops BFS will prioritizes the earlier stage, running all available
    microbatches at once.
    """

    def __init__(
        self,
        stages: list[_PipelineStageBase],
        n_microbatches: int,
        loss_fn: Optional[Union[Callable, _Loss]] = None,
        output_merge_spec: Optional[Union[dict[str, Any], tuple[Any]]] = None,
        scale_grads: bool = True,
    ):
        super().__init__(
            stages=stages,
            n_microbatches=n_microbatches,
            loss_fn=loss_fn,
            output_merge_spec=output_merge_spec,
            scale_grads=scale_grads,
        )

        # 1. Create the pipeline_order (all ranks do this calculation)
        # This will be used to keep track of the current state of the entire pipeline
        # pipeline_order[rank] = [Action(computation_type, microbatch_index, stage_index), ...]
        self.pipeline_order: dict[int, list[Optional[_Action]]] = {}
        # ========================================================================
        for rank in range(self.pp_group_size):
            rank_ops = self._calculate_single_rank_operations(rank)
            self.pipeline_order[rank] = rank_ops

    def _calculate_single_rank_operations(self, rank):
        n_local_stages = len(self._stages)
        stage_indices = range(
            rank, self.pp_group_size * n_local_stages, self.pp_group_size
        )

        # Store the list of operations used for that rank
        # Pre-padding, rank starts with no-ops based on the warmup.
        rank_ops: list[Optional[_Action]] = [None for _ in range(rank)]

        for stage_index in stage_indices:
            rank_ops.extend(
                _Action(stage_index, _ComputationType.FORWARD, mb_index)
                for mb_index in range(self._n_microbatches)
            )

        # wait for the first backward to trickle up
        # which is 2 for every hop away
        post_warmup_ops = 2 * (self.pp_group_size - 1 - rank)
        rank_ops.extend([None] * post_warmup_ops)

        for stage_index in reversed(stage_indices):
            rank_ops.extend(
                _Action(stage_index, _ComputationType.FULL_BACKWARD, mb_index)
                for mb_index in reversed(range(self._n_microbatches))
            )
        return rank_ops


def _get_1f1b_rank_ops(
    n_local_stages,
    pp_group_size,
    warmup_ops,
    fwd_bwd_ops,
    cooldown_ops,
    rank,
    forward_stage_index,
    backward_stage_index,
    num_1f1b_microbatches=0,
    enable_zero_bubble=False,
):
    # All stages start with handling microbatch 0
    fwd_stage_mb_index: dict[int, int] = defaultdict(int)
    bwd_stage_mb_index: dict[int, int] = defaultdict(int)
    weight_stage_mb_index: dict[int, int] = defaultdict(int)

    # Store the list of operations used for that rank
    # Pre-padding, rank starts with no-ops based on the warmup.
    rank_ops: list[Optional[_Action]] = [None for _ in range(rank)]
    # These are used to calculate the number of slots to fill with no-ops, to account for the delay in warmup
    # when we want to wait for the backward to trickle back up and start 1f1b to align all ranks.
    # Formula:
    # pre-padding + warmup_ops + post_warmup_ops = earliest time step of first backward
    # post_warmup_ops = [earliest time step of first backward] - (warmup_ops + pre-padding)
    # earliest time step of first backward = [local_stages * group_size + 2 * (group_size - 1 - rank)]
    # warmup_ops = calculated above
    post_warmup_ops = (
        n_local_stages * pp_group_size + 2 * (pp_group_size - 1 - rank)
    ) - (warmup_ops + rank)

    if enable_zero_bubble:
        post_warmup_ops = pp_group_size - rank - 1

    total_ops = warmup_ops + fwd_bwd_ops + cooldown_ops

    backward_op_ids = []
    weight_op_count = 0

    FULL_BACKWARD_OR_BACKWARD_INPUT = (
        BACKWARD_INPUT if enable_zero_bubble else FULL_BACKWARD
    )

    for op in range(total_ops):
        # Warmup phase
        if op < warmup_ops:
            fwd_stage_index = forward_stage_index(op)
            # This will assign the current microbatch index and update it as well
            fwd_stage_mb_index[fwd_stage_index] = (
                mb_index := fwd_stage_mb_index[fwd_stage_index]
            ) + 1
            rank_ops.append(
                _Action(fwd_stage_index, _ComputationType.FORWARD, mb_index)
            )
            if op == warmup_ops - 1:
                # This is the last step in the warmup phase, so we need to wait for the backward to trickle back up
                rank_ops.extend([None] * post_warmup_ops)
        # 1F1B Phase (forward and backward)
        elif warmup_ops <= op < warmup_ops + fwd_bwd_ops:
            fwd_stage_index = forward_stage_index(op)
            fwd_stage_mb_index[fwd_stage_index] = (
                fwd_mb_index := fwd_stage_mb_index[fwd_stage_index]
            ) + 1
            rank_ops.append(
                _Action(fwd_stage_index, _ComputationType.FORWARD, fwd_mb_index)
            )
            bwd_stage_index = backward_stage_index(op)
            bwd_stage_mb_index[bwd_stage_index] = (
                bwd_mb_index := bwd_stage_mb_index[bwd_stage_index]
            ) + 1
            rank_ops.append(
                _Action(bwd_stage_index, FULL_BACKWARD_OR_BACKWARD_INPUT, bwd_mb_index)
            )
            backward_op_ids.append(op)

            if enable_zero_bubble and op - warmup_ops >= num_1f1b_microbatches:
                weight_stage_index = backward_stage_index(
                    backward_op_ids[weight_op_count]
                )
                weight_stage_mb_index[weight_stage_index] = (
                    weight_mb_index := weight_stage_mb_index[weight_stage_index]
                ) + 1
                rank_ops.append(
                    _Action(
                        weight_stage_index,
                        _ComputationType.BACKWARD_WEIGHT,
                        weight_mb_index,
                    )
                )
                weight_op_count += 1
        # Cooldown phase
        else:
            # During cooldown phase, we need steps to align with 1f1b happening in other ranks
            # TODO: we don't need to always append, after all 1f1b are finished we can stop appending None
            if not enable_zero_bubble:
                rank_ops.append(None)

            bwd_stage_index = backward_stage_index(op)
            bwd_stage_mb_index[bwd_stage_index] = (
                bwd_mb_index := bwd_stage_mb_index[bwd_stage_index]
            ) + 1
            rank_ops.append(
                _Action(bwd_stage_index, FULL_BACKWARD_OR_BACKWARD_INPUT, bwd_mb_index)
            )
            backward_op_ids.append(op)

            if enable_zero_bubble and op - warmup_ops >= num_1f1b_microbatches:
                weight_stage_index = backward_stage_index(
                    backward_op_ids[weight_op_count]
                )
                weight_stage_mb_index[weight_stage_index] = (
                    weight_mb_index := weight_stage_mb_index[weight_stage_index]
                ) + 1
                rank_ops.append(
                    _Action(
                        weight_stage_index,
                        _ComputationType.BACKWARD_WEIGHT,
                        weight_mb_index,
                    )
                )
                weight_op_count += 1

    while enable_zero_bubble and weight_op_count < len(backward_op_ids):
        weight_stage_index = backward_stage_index(backward_op_ids[weight_op_count])
        weight_stage_mb_index[weight_stage_index] = (
            weight_mb_index := weight_stage_mb_index[weight_stage_index]
        ) + 1
        rank_ops.append(
            _Action(
                weight_stage_index, _ComputationType.BACKWARD_WEIGHT, weight_mb_index
            )
        )
        weight_op_count += 1

    return rank_ops


class ScheduleInterleaved1F1B(PipelineScheduleMulti):
    """
    The Interleaved 1F1B schedule.
    See https://arxiv.org/pdf/2104.04473 for details.
    Will perform one forward and one backward on the microbatches in steady
    state and supports multiple stages per rank. When microbatches are ready for
    multiple local stages, Interleaved 1F1B prioritizes the earlier microbatch
    (also called "depth first").

    This schedule is mostly similar to the original paper.
    It differs by being relaxing the requirement of num_microbatch % pp_size == 0.
    Using the flex_pp schedule, we will have num_rounds = max(1, n_microbatches // pp_group_size) and
    it works as long as n_microbatches % num_rounds is 0. As a few examples, support

    1. pp_group_size = 4, n_microbatches = 10. We will have num_rounds = 2 and n_microbatches % 2 is 0.
    2. pp_group_size = 4, n_microbatches = 3. We will have num_rounds = 1 and n_microbatches % 1 is 0.
    """

    def __init__(
        self,
        stages: list[_PipelineStageBase],
        n_microbatches: int,
        loss_fn: Optional[Callable] = None,
        args_chunk_spec: Optional[tuple[TensorChunkSpec, ...]] = None,
        kwargs_chunk_spec: Optional[dict[str, TensorChunkSpec]] = None,
        output_merge_spec: Optional[Union[dict[str, Any], tuple[Any]]] = None,
        scale_grads: bool = True,
    ):
        self.pp_group_size = stages[0].group_size
        super().__init__(
            stages=stages,
            n_microbatches=n_microbatches,
            loss_fn=loss_fn,
            args_chunk_spec=args_chunk_spec,
            kwargs_chunk_spec=kwargs_chunk_spec,
            output_merge_spec=output_merge_spec,
            scale_grads=scale_grads,
        )
        self.n_local_stages = len(stages)
        self.rank = stages[0].group_rank
        self.number_of_rounds = max(1, n_microbatches // self.pp_group_size)
        self.microbatches_per_round = n_microbatches // self.number_of_rounds
        if n_microbatches % self.number_of_rounds != 0:
            raise ValueError(
                "Interleaved 1F1B requires the number of microbatches to be a "
                f"multiple of the number of rounds ({self.number_of_rounds}), "
                f"but got {n_microbatches}."
            )
        # 1. Create the pipeline_order (all ranks do this calculation)
        # This will be used to keep track of the current state of the entire pipeline
        # pipeline_order[rank] = [Action(computation_type, microbatch_index, stage_index), ...]
        self.pipeline_order: dict[int, list[Optional[_Action]]] = {}
        for rank in range(self.pp_group_size):
            rank_ops = self._calculate_single_rank_operations(rank)
            self.pipeline_order[rank] = rank_ops

    def _calculate_single_rank_operations(self, rank) -> list[Optional[_Action]]:
        def get_rank_warmup_ops(rank):
            # Warms up operations for last stage
            warmups_ops_last_stage = (
                self.n_local_stages - 1
            ) * self.microbatches_per_round
            # Increment warmup operations by 2 for each hop away from the last stage
            multiply_factor = 2
            warmup_ops = warmups_ops_last_stage + multiply_factor * (
                (self.pp_group_size - 1) - rank
            )

            # We cannot have more warmup operations than there are number of microbatches, so cap it there
            return min(warmup_ops, self._n_microbatches * self.n_local_stages)

        warmup_ops = get_rank_warmup_ops(rank)
        microbatch_ops = self.n_local_stages * self._n_microbatches
        # fwd_bwd_ops should encompass the remaining forwards
        fwd_bwd_ops = microbatch_ops - warmup_ops
        # cooldown_ops should encompass the remaining backwards
        cooldown_ops = microbatch_ops - fwd_bwd_ops
        # total ops encompass both forward and backward ops
        total_ops = warmup_ops + fwd_bwd_ops + cooldown_ops
        # warmup_ops + fwd_bwd_ops * 2 + cooldown_ops == microbatch_ops * 2
        logger.debug(
            "rank %s, warmup_ops %s, 1f1b %s, cooldown_ops %s total_ops %s",
            rank,
            warmup_ops,
            fwd_bwd_ops,
            cooldown_ops,
            total_ops,
        )

        # Calculates the stage index based on step and pp_group_size
        def forward_stage_index(step):
            # Get the local index from 0 to n_local_stages-1
            local_index = (step // self.microbatches_per_round) % self.n_local_stages
            return (local_index * self.pp_group_size) + rank

        def backward_stage_index(step):
            local_index = (
                self.n_local_stages
                - 1
                - ((step - warmup_ops) // self.microbatches_per_round)
                % self.n_local_stages
            )
            return (local_index * self.pp_group_size) + rank

        return _get_1f1b_rank_ops(
            self.n_local_stages,
            self.pp_group_size,
            warmup_ops,
            fwd_bwd_ops,
            cooldown_ops,
            rank,
            forward_stage_index,
            backward_stage_index,
        )


class ScheduleInterleavedZeroBubble(PipelineScheduleMulti):
    """
    The Interleaved Zero Bubble schedule.
    See https://arxiv.org/pdf/2401.10241 for details.
    Will perform one forward and one backward on inputs for the microbatches in steady
    state and supports multiple stages per rank. Uses the backward for weights to fill in
    the pipeline bubble.

    In particular this is implementing the ZB1P schedule in the paper.
    """

    def __init__(
        self,
        stages: list[_PipelineStageBase],
        n_microbatches: int,
        loss_fn: Optional[Callable] = None,
        args_chunk_spec: Optional[tuple[TensorChunkSpec, ...]] = None,
        kwargs_chunk_spec: Optional[dict[str, TensorChunkSpec]] = None,
        output_merge_spec: Optional[Union[dict[str, Any], tuple[Any]]] = None,
        scale_grads: bool = True,
    ):
        # TODO: we don't support Zero Bubble with torch.compile so we
        # should disable it for now
        for stage in stages:
            if isinstance(stage.submod, OptimizedModule):
                raise RuntimeError(
                    "The Zero Bubble schedule is not supported with \
stage modules that have used torch.compile"
                )

        self.pp_group_size = stages[0].group_size
        super().__init__(
            stages=stages,
            n_microbatches=n_microbatches,
            loss_fn=loss_fn,
            args_chunk_spec=args_chunk_spec,
            kwargs_chunk_spec=kwargs_chunk_spec,
            output_merge_spec=output_merge_spec,
            scale_grads=scale_grads,
        )
        self.n_local_stages = len(stages)
        self.rank = stages[0].group_rank
        self.number_of_rounds = max(1, n_microbatches // self.pp_group_size)
        self.microbatches_per_round = n_microbatches // self.number_of_rounds
        if n_microbatches % self.number_of_rounds != 0:
            raise ValueError(
                "Zero bubble requires the number of microbatches to be a "
                f"multiple of the number of rounds ({self.number_of_rounds}), "
                f"but got {n_microbatches}."
            )
        # 1. Create the pipeline_order (all ranks do this calculation)
        # This will be used to keep track of the current state of the entire pipeline
        # pipeline_order[rank] = [Action(computation_type, microbatch_index, stage_index), ...]
        self.pipeline_order: dict[int, list[Optional[_Action]]] = {}
        for rank in range(self.pp_group_size):
            rank_ops = self._calculate_single_rank_operations(rank)
            self.pipeline_order[rank] = rank_ops

        # This function add bubbles to the generated schedule based on dependencies of actions
        # Note that the ZB1P schedule will not require bubbles to be manually added and it is
        # only useful when n_microbatches <= microbatches_per_round
        self.pipeline_order = self._add_bubbles_to_actions(
            self.n_local_stages * self.pp_group_size,
        )

    def _calculate_single_rank_operations(self, rank) -> list[Optional[_Action]]:
        def get_rank_warmup_ops(rank):
            # Warms up operations for last stage
            warmups_ops_last_stage = (
                self.n_local_stages - 1
            ) * self.microbatches_per_round
            # Increment warmup operations by 2 for each hop away from the last stage
            multiply_factor = 1
            warmup_ops = warmups_ops_last_stage + multiply_factor * (
                (self.pp_group_size - 1) - rank
            )

            # We cannot have more warmup operations than there are number of microbatches, so cap it there
            return min(warmup_ops, self._n_microbatches * self.n_local_stages)

        warmup_ops = get_rank_warmup_ops(rank)
        microbatch_ops = self.n_local_stages * self._n_microbatches
        # fwd_bwd_ops should encompass the remaining forwards
        fwd_bwd_ops = microbatch_ops - warmup_ops
        # cooldown_ops should encompass the remaining backwards
        cooldown_ops = microbatch_ops - fwd_bwd_ops
        # total ops encompass both forward and backward ops
        total_ops = warmup_ops + fwd_bwd_ops + cooldown_ops
        # warmup_ops + fwd_bwd_ops * 2 + cooldown_ops == microbatch_ops * 2
        logger.debug(
            "rank %s, warmup_ops %s, 1f1b %s, cooldown_ops %s total_ops %s",
            rank,
            warmup_ops,
            fwd_bwd_ops,
            cooldown_ops,
            total_ops,
        )

        # Calculates the stage index based on step and pp_group_size

        def forward_stage_index(step):
            # Get the local index from 0 to n_local_stages-1
            local_index = (step // self.microbatches_per_round) % self.n_local_stages
            return (local_index * self.pp_group_size) + rank

        def backward_stage_index(step):
            local_index = (
                self.n_local_stages
                - 1
                - ((step - warmup_ops) // self.microbatches_per_round)
                % self.n_local_stages
            )
            return (local_index * self.pp_group_size) + rank

        num_1f1b_microbatches = rank

        return _get_1f1b_rank_ops(
            self.n_local_stages,
            self.pp_group_size,
            warmup_ops,
            fwd_bwd_ops,
            cooldown_ops,
            rank,
            forward_stage_index,
            backward_stage_index,
            num_1f1b_microbatches,
            enable_zero_bubble=True,
        )

    def _add_bubbles_to_actions(self, num_stages_global):
        actions = self.pipeline_order

        def need_bubble(stage, op, microbatch, num_stages_global, seen_ops):
            if op == _ComputationType.FORWARD:
                if stage != 0 and (stage - 1, op, microbatch) not in seen_ops:
                    return True
            elif op == _ComputationType.FULL_BACKWARD:
                if stage == num_stages_global - 1:
                    return (stage, _ComputationType.FORWARD, microbatch) not in seen_ops
                return (stage + 1, op, microbatch) not in seen_ops
            return False

        seen_ops: set[tuple[int, _ComputationType, int]] = set()
        result: dict[int, list[Optional[_Action]]] = {}
        next_pointer: dict[int, int] = {}
        bubbles_added: dict[int, int] = {}
        total_bubbles_added = 0

        for rank in range(self.pp_group_size):
            result[rank] = []
            next_pointer[rank] = 0
            bubbles_added[rank] = 0

        while True:
            should_stop = True

            temp_seen_ops: set[tuple[int, _ComputationType, int]] = set()

            for rank in range(self.pp_group_size):
                timestamp = next_pointer[rank]
                if timestamp >= len(actions[rank]):
                    continue

                should_stop = False

                if actions[rank][timestamp] is not None:
                    temp_action = actions[rank][timestamp]
                    assert temp_action is not None
                    stage_index, op, microbatch, _ = temp_action
                    if not need_bubble(
                        stage_index, op, microbatch, num_stages_global, seen_ops
                    ):
                        result[rank].append(actions[rank][timestamp])
                        if microbatch is not None:
                            temp_seen_ops.add((stage_index, op, microbatch))
                        next_pointer[rank] += 1
                    else:
                        result[rank].append(None)
                        bubbles_added[rank] += 1
                else:
                    next_pointer[rank] += 1
                    result[rank].append(None)

            seen_ops.update(temp_seen_ops)
            if should_stop:
                break

        if total_bubbles_added > 0:
            logger.warning(
                "Non zero bubbles added: total_bubbles_added=%s bubbles_added=%s",
                total_bubbles_added,
                bubbles_added,
            )
        return result


class ScheduleZBVZeroBubble(PipelineScheduleMulti):
    """
    The Zero Bubble schedule (ZBV variant).
    See https://arxiv.org/pdf/2401.10241 Section 6 for details.

    This schedules requires exactly two stages per rank.

    This schedule will perform one forward and one backward on inputs for the microbatches in steady
    state and supports multiple stages per rank. Uses backward with respect to weights to fill in
    the pipeline bubble.

    This ZB-V schedule would have the "zero bubble" property only if time forward == time backward input == time backward weights.
    In practice, this is not likely true for real models so alternatively
    a greedy scheduler could be implemented for unequal/unbalanced time.
    """

    def __init__(
        self,
        stages: list[_PipelineStageBase],
        n_microbatches: int,
        loss_fn: Optional[Callable] = None,
        args_chunk_spec: Optional[tuple[TensorChunkSpec, ...]] = None,
        kwargs_chunk_spec: Optional[dict[str, TensorChunkSpec]] = None,
        output_merge_spec: Optional[Union[dict[str, Any], tuple[Any]]] = None,
        scale_grads: bool = True,
    ):
        self.pp_group_size = stages[0].group_size
        super().__init__(
            stages=stages,
            n_microbatches=n_microbatches,
            loss_fn=loss_fn,
            args_chunk_spec=args_chunk_spec,
            kwargs_chunk_spec=kwargs_chunk_spec,
            output_merge_spec=output_merge_spec,
            scale_grads=scale_grads,
        )
        self.stage_index_to_group_rank = generate_stage_to_rank_mapping(
            self.pp_group_size, self._num_stages, style="v"
        )
        for stage in self._stages:
            stage.stage_index_to_group_rank = self.stage_index_to_group_rank

        self.n_local_stages = len(stages)
        if self.n_local_stages != 2:
            raise ValueError(
                "ZBV requires exactly 2 stages per rank, but got "
                f"{self.n_local_stages}."
            )

        self.rank = stages[0].group_rank
        self.num_stages = stages[0].num_stages

        # 1. Create the pipeline_order (all ranks do this calculation)
        # This will be used to keep track of the current state of the entire pipeline
        # pipeline_order[rank] = [Action(computation_type, microbatch_index, stage_index), ...]
        self.pipeline_order: dict[int, list[Optional[_Action]]] = {}
        for rank in range(self.pp_group_size):
            rank_ops = self._calculate_single_rank_operations(rank)
            self.pipeline_order[rank] = rank_ops

    def _calculate_single_rank_operations(self, rank) -> list[Optional[_Action]]:
        # max(2 * self.pp_group_size - 1, ...) ensure the number of microbatches is at least
        # as large of the number of microbatches needed to fully utilize the pipeline
        n_micro = max(2 * self.pp_group_size - 1, self._n_microbatches)
        rank_ops: list[Optional[_Action]] = [None for _ in range(rank)]

        # Forward and backward action counts for stage chunk 0 and chunk 1
        f0_cnt, f1_cnt, b0_cnt, b1_cnt = 0, 0, 0, 0
        # warm-up phase
        warmup_n1 = 2 * (self.pp_group_size - rank) - 1
        stage_id_chunk0 = rank
        stage_id_chunk1 = self.num_stages - 1 - rank

        for _ in range(warmup_n1):
            rank_ops.append(
                _Action(stage_id_chunk0, computation_type=F, microbatch_index=f0_cnt)
            )
            f0_cnt += 1
        warmup_n2 = rank
        for _ in range(warmup_n2):
            rank_ops.append(
                _Action(stage_id_chunk1, computation_type=F, microbatch_index=f1_cnt)
            )
            f1_cnt += 1
            rank_ops.append(
                _Action(stage_id_chunk0, computation_type=F, microbatch_index=f0_cnt)
            )
            f0_cnt += 1
        warmup_n3 = self.pp_group_size - rank
        for _ in range(warmup_n3):
            rank_ops.append(
                _Action(stage_id_chunk1, computation_type=F, microbatch_index=f1_cnt)
            )
            f1_cnt += 1
            rank_ops.append(
                _Action(stage_id_chunk1, computation_type=I, microbatch_index=b1_cnt)
            )
            rank_ops.append(
                _Action(stage_id_chunk1, computation_type=W, microbatch_index=b1_cnt)
            )
            b1_cnt += 1
        # stable phase
        while f1_cnt < f0_cnt or f0_cnt < n_micro:
            if f0_cnt < n_micro:
                rank_ops.append(
                    _Action(
                        stage_id_chunk0, computation_type=F, microbatch_index=f0_cnt
                    )
                )
                f0_cnt += 1
            rank_ops.append(
                _Action(stage_id_chunk0, computation_type=I, microbatch_index=b0_cnt)
            )
            rank_ops.append(
                _Action(stage_id_chunk0, computation_type=W, microbatch_index=b0_cnt)
            )
            b0_cnt += 1

            rank_ops.append(
                _Action(stage_id_chunk1, computation_type=F, microbatch_index=f1_cnt)
            )
            f1_cnt += 1
            rank_ops.append(
                _Action(stage_id_chunk1, computation_type=I, microbatch_index=b1_cnt)
            )
            rank_ops.append(
                _Action(stage_id_chunk1, computation_type=W, microbatch_index=b1_cnt)
            )
            b1_cnt += 1
        # cool-down phase
        w0_cnt, w1_cnt = b0_cnt, b1_cnt
        cooldown_n1 = rank
        for _ in range(cooldown_n1):
            rank_ops.append(
                _Action(stage_id_chunk0, computation_type=I, microbatch_index=b0_cnt)
            )
            b0_cnt += 1
            rank_ops.append(
                _Action(stage_id_chunk1, computation_type=I, microbatch_index=b1_cnt)
            )
            b1_cnt += 1
        cooldown_n2 = self.pp_group_size - rank
        for _ in range(cooldown_n2):
            rank_ops.append(
                _Action(stage_id_chunk0, computation_type=I, microbatch_index=b0_cnt)
            )
            b0_cnt += 1
            rank_ops.append(
                _Action(stage_id_chunk0, computation_type=W, microbatch_index=w0_cnt)
            )
            w0_cnt += 1
        while w1_cnt < b1_cnt:
            rank_ops.append(
                _Action(stage_id_chunk1, computation_type=W, microbatch_index=w1_cnt)
            )
            w1_cnt += 1
        while w0_cnt < b0_cnt:
            rank_ops.append(
                _Action(stage_id_chunk0, computation_type=W, microbatch_index=w0_cnt)
            )
            w0_cnt += 1

        assert w0_cnt == b0_cnt and b0_cnt == f0_cnt
        assert w1_cnt == b1_cnt and b1_cnt == f1_cnt
        # We use max() in the n_micro computation above, so we may need to
        # remove redundant microbatches
        rank_ops = [
            (
                action
                if action is not None
                and action.microbatch_index is not None
                and action.microbatch_index < self._n_microbatches
                else None
            )
            for action in rank_ops
        ]
        return rank_ops


class ScheduleDualPipeV(_PipelineScheduleRuntime):
    """
    The DualPipeV schedule. A more efficient schedule variant based on the
    DualPipe schedule introduced by DeepSeek in https://arxiv.org/pdf/2412.19437

    Based on the open sourced code from https://github.com/deepseek-ai/DualPipe
    """

    def __init__(
        self,
        stages: list[_PipelineStageBase],
        n_microbatches: int,
        loss_fn: Optional[Callable] = None,
        args_chunk_spec: Optional[tuple[TensorChunkSpec, ...]] = None,
        kwargs_chunk_spec: Optional[dict[str, TensorChunkSpec]] = None,
        output_merge_spec: Optional[Union[dict[str, Any], tuple[Any]]] = None,
        scale_grads: bool = True,
    ):
        self.pp_group_size = stages[0].group_size
        super().__init__(
            stages=stages,
            n_microbatches=n_microbatches,
            loss_fn=loss_fn,
            args_chunk_spec=args_chunk_spec,
            kwargs_chunk_spec=kwargs_chunk_spec,
            output_merge_spec=output_merge_spec,
            scale_grads=scale_grads,
        )
        self.stage_index_to_group_rank = generate_stage_to_rank_mapping(
            self.pp_group_size, self._num_stages, style="v"
        )
        for stage in self._stages:
            stage.stage_index_to_group_rank = self.stage_index_to_group_rank

        self.n_local_stages = len(stages)
        if self.n_local_stages != 2:
            raise ValueError(
                "ZBV requires exactly 2 stages per rank, but got "
                f"{self.n_local_stages}."
            )
        if n_microbatches < self._num_stages:
            raise ValueError(
                "DualPipeV requires at least as many microbatches as stages, but got "
                f"{n_microbatches} microbatches and {self._num_stages} stages."
            )

        self.rank = stages[0].group_rank
        self.num_stages = stages[0].num_stages

        # 1. Create the pipeline_order (all ranks do this calculation)
        # This will be used to keep track of the current state of the entire pipeline
        # pipeline_order[rank] = [Action(computation_type, microbatch_index, stage_index), ...]
        self.pipeline_order: dict[int, list[Optional[_Action]]] = {}
        for rank in range(self.pp_group_size):
            rank_ops = self._calculate_single_rank_operations(rank)
            self.pipeline_order[rank] = rank_ops

        # Initialize the pipeline order with communication necessary to run with _PipelineScheduleRuntime
        self._prepare_schedule_with_comms(self.pipeline_order)

    def _calculate_single_rank_operations(self, rank) -> list[Optional[_Action]]:
        actions: list[Optional[_Action]] = []
        counters: dict[
            tuple[int, _ComputationType], int
        ] = {}  # (stage_index, computation_type) -> mb_index
        weight_queue = []  # Queue of (stage_index, mb_index) for pending weight actions

        num_ranks = self.pp_group_size
        num_chunks = self._n_microbatches

        rank_to_stages = generate_rank_to_stage_mapping(
            num_ranks, num_ranks * 2, style="v"
        )
        stage0_index, stage1_index = rank_to_stages[rank]

        def increment_backward_counts(stage_index: int):
            """Helper method to increment BACKWARD_INPUT and BACKWARD_WEIGHT counters when FULL_BACKWARD is used."""
            input_key = (stage_index, BACKWARD_INPUT)
            weight_key = (stage_index, BACKWARD_WEIGHT)
            counters[input_key] = counters.get(input_key, 0) + 1
            counters[weight_key] = counters.get(weight_key, 0) + 1

        def add_overlap_f_b(
            actions: list,
            forward_stage: int,
            backward_stage: int,
        ):
            """Helper method to add an overlapped forward+backward action which tracks microbatch index."""
            # Create new overlapped forward+backward action with sub_actions
            forward_key = (forward_stage, FORWARD)
            backward_key = (backward_stage, BACKWARD_INPUT)

            forward_mb = counters.get(forward_key, 0)
            backward_mb = counters.get(backward_key, 0)

            sub_actions = (
                _Action(forward_stage, FORWARD, forward_mb),
                _Action(backward_stage, FULL_BACKWARD, backward_mb),
            )
            actions.append(_Action(-1, OVERLAP_F_B, None, sub_actions))

            # Update counters for sub_actions
            counters[forward_key] = forward_mb + 1
            increment_backward_counts(backward_stage)

        def add_action(
            actions: list,
            stage_index: int,
            computation_type: _ComputationType,
        ):
            # Regular single action, for FULL_BACKWARD we only use the BACKWARD_INPUT counter
            key = (
                (stage_index, computation_type)
                if computation_type != FULL_BACKWARD
                else (stage_index, BACKWARD_INPUT)
            )
            mb_index = counters.get(key, 0)
            actions.append(_Action(stage_index, computation_type, mb_index))

            # If FULL_BACKWARD is used, just increment the separate BACKWARD_INPUT and BACKWARD_WEIGHT counters
            if computation_type == FULL_BACKWARD:
                increment_backward_counts(stage_index)
            else:
                # If BACKWARD_INPUT is updated, add corresponding weight action to queue
                if computation_type == BACKWARD_INPUT:
                    # Add weight action to queue for later processing
                    weight_queue.append((stage_index, mb_index))
                counters[key] = mb_index + 1

        def add_weight_action_if_pending(actions: list):
            """Helper method to add a weight action from the queue."""
            if not weight_queue:
                return  # No pending weight actions, skip
            # Pop the oldest weight action from the queue
            actual_stage_index, weight_mb_index = weight_queue.pop(0)
            actions.append(
                _Action(
                    actual_stage_index,
                    BACKWARD_WEIGHT,
                    weight_mb_index,
                )
            )
            # Update the counter for the actual stage that was processed
            weight_key = (actual_stage_index, BACKWARD_WEIGHT)
            counters[weight_key] = counters.get(weight_key, 0) + 1

        # Step 1: F0
        step_1 = (num_ranks - rank - 1) * 2
        for _ in range(step_1):
            add_action(actions, stage0_index, FORWARD)

        # Step 2: F0F1
        step_2 = rank + 1
        for _ in range(step_2):
            add_action(actions, stage0_index, FORWARD)
            add_action(actions, stage1_index, FORWARD)

        # Step 3: I1W1F1 (Use zero bubble)
        step_3 = num_ranks - rank - 1
        for _ in range(step_3):
            add_action(actions, stage1_index, BACKWARD_INPUT)
            add_weight_action_if_pending(actions)
            add_action(actions, stage1_index, FORWARD)

        # Step 4 (Main step): F0B1-F1B0 (combined, overlapped forward+backward)
        step_4 = num_chunks - num_ranks * 2 + rank + 1
        for i in range(step_4):
            if i == 0 and rank == num_ranks - 1:
                # NOTE: We don't overlap these two chunks to further reduce bubble size.
                add_action(actions, stage0_index, FORWARD)
                add_action(actions, stage1_index, FULL_BACKWARD)
            else:
                add_overlap_f_b(
                    actions,
                    forward_stage=stage0_index,
                    backward_stage=stage1_index,
                )
            add_overlap_f_b(
                actions,
                forward_stage=stage1_index,
                backward_stage=stage0_index,
            )

        # Step 5: B1-F1B0
        step_5 = num_ranks - rank - 1
        for _ in range(step_5):
            add_action(actions, stage1_index, FULL_BACKWARD)
            add_overlap_f_b(
                actions,
                forward_stage=stage1_index,
                backward_stage=stage0_index,
            )

        # Step 6: B1B0 (The second half of the chunks use zero bubble)
        step_6 = rank + 1
        enable_zb = False
        for i in range(step_6):
            if i == step_6 // 2 and rank % 2 == 1:
                enable_zb = True
            comp_type = BACKWARD_INPUT if enable_zb else FULL_BACKWARD
            add_action(actions, stage1_index, comp_type)
            if i == step_6 // 2 and rank % 2 == 0:
                enable_zb = True
            comp_type = BACKWARD_INPUT if enable_zb else FULL_BACKWARD
            add_action(actions, stage0_index, comp_type)

        # Step 7: W0B0
        step_7 = num_ranks - rank - 1
        for _ in range(step_7):
            add_weight_action_if_pending(actions)
            comp_type = BACKWARD_INPUT if enable_zb else FULL_BACKWARD
            add_action(actions, stage0_index, comp_type)

        # Step 8: W0
        step_8 = rank + 1
        for _ in range(step_8):
            add_weight_action_if_pending(actions)

        return actions


def get_schedule_class(schedule_name: str):
    """
    Maps a schedule name (case insensitive) to its corresponding class object.

    Args:
        schedule_name (str): The name of the schedule.
    """
    schedule_map = {
        "1F1B": Schedule1F1B,
        "Interleaved1F1B": ScheduleInterleaved1F1B,
        "GPipe": ScheduleGPipe,
        "LoopedBFS": ScheduleLoopedBFS,
        "InterleavedZeroBubble": ScheduleInterleavedZeroBubble,
        "PipelineScheduleSingle": PipelineScheduleSingle,
        "PipelineScheduleMulti": PipelineScheduleMulti,
        "ZBVZeroBubble": ScheduleZBVZeroBubble,
        "DualPipeV": ScheduleDualPipeV,
    }
    lowercase_keys = {k.lower(): k for k in schedule_map.keys()}
    lowercase_schedule_name = schedule_name.lower()
    if lowercase_schedule_name not in lowercase_keys:
        raise ValueError(
            f"Unknown schedule name '{schedule_name}'. The valid options are {list(schedule_map.keys())}"
        )
    return schedule_map[lowercase_keys[lowercase_schedule_name]]


def _simulate_comms_compute(
    pipeline_order, stage_to_rank: Callable[[int], int], num_stages: int
):
    """This function dry-run simulates the actions in the schedule from the perspective of all ranks, and flags
    any deadlocks caused by missing or misordered communications.  It also simulates any bubbles in time where a rank
    can not execute any action due to waiting for unmet dependencies.  The total number of simulator steps can be used
    as a metric for unit tests involving IR optimization passes as reordering and merging of IR can reduce the number
    of simulated steps.

    The simulation is not high-fidelity and does not model overlapping of compute and communication, or cuda streams.
    Future work may be to enhance this and model the compute time, comms overlap, and even memory.
    """
    pipeline_order = {
        rank: [a for a in pipeline_order[rank] if a is not None]
        for rank in sorted(pipeline_order)
    }
    _schedule: dict[int, list[_Action | None]] = {
        rank: [] for rank in sorted(pipeline_order)
    }

    _prev_ops_rank: dict[int, set[_Action]] = {rank: set() for rank in _schedule}

    def add_to_schedule(rank: int, action: Optional[_Action]):
        _schedule[rank].append(action)
        if action is not None:
            _prev_ops_rank[rank].add(action)

    def _ready_to_schedule(action: Optional[_Action]) -> bool:
        if action is None:
            return True

        stage_idx = action.stage_index
        prev_ops = _prev_ops_rank[stage_to_rank(stage_idx)]
        if action.computation_type == F:
            if action.stage_index == 0:
                return True
            elif (
                _Action(action.stage_index, RECV_F, action.microbatch_index) in prev_ops
            ):
                return True
            elif (
                _Action(action.stage_index - 1, F, action.microbatch_index) in prev_ops
            ):
                return True
            return False
        elif action.computation_type in (BACKWARD_INPUT, FULL_BACKWARD):
            if action.stage_index == num_stages - 1:
                return True
            if _Action(action.stage_index, RECV_B, action.microbatch_index) in prev_ops:
                return True
            if (
                _Action(action.stage_index + 1, BACKWARD_INPUT, action.microbatch_index)
                in prev_ops
            ):
                return True
            if (
                _Action(action.stage_index + 1, FULL_BACKWARD, action.microbatch_index)
                in prev_ops
            ):
                return True
            return False
        elif action.computation_type == BACKWARD_WEIGHT:
            return True
        elif action.computation_type == SEND_F:
            expected_f = _Action(action.stage_index, F, action.microbatch_index)
            return expected_f in prev_ops
        elif action.computation_type == RECV_F:
            peer_stage_idx = stage_idx - 1
            expected_send = _Action(peer_stage_idx, SEND_F, action.microbatch_index)
            return expected_send in _prev_ops_rank[stage_to_rank(peer_stage_idx)]
        elif action.computation_type == SEND_B:
            expected_b = _Action(
                action.stage_index, BACKWARD_INPUT, action.microbatch_index
            )
            expected_bw = _Action(
                action.stage_index, FULL_BACKWARD, action.microbatch_index
            )
            return expected_b in prev_ops or expected_bw in prev_ops
        elif action.computation_type == RECV_B:
            peer_stage_idx = stage_idx + 1
            expected_send = _Action(peer_stage_idx, SEND_B, action.microbatch_index)
            return expected_send in _prev_ops_rank[stage_to_rank(peer_stage_idx)]
        else:
            raise ValueError(f"Unsupported action type {action}")

    while pipeline_order:
        progress = False
        for rank in sorted(pipeline_order):
            if len(pipeline_order[rank]) == 0:
                continue

            action = pipeline_order[rank][0]
            if _ready_to_schedule(action):
                if action is not None:
                    add_to_schedule(rank, action)
                pipeline_order[rank].pop(0)
                progress = True
            else:
                add_to_schedule(rank, None)

        for i in sorted(pipeline_order, reverse=True):
            if len(pipeline_order[i]) == 0:
                del pipeline_order[i]

        # hacky, but do a second pass to replace any 'none' at this timestep with a real action, if it got unblocked
        # by one of the later ranks
        for rank in sorted(pipeline_order):
            if len(pipeline_order[rank]) == 0:
                continue

            if _schedule[rank][-1] is not None:
                continue

            action = pipeline_order[rank][0]
            if _ready_to_schedule(action):
                if action is not None:
                    _schedule[rank][-1] = action
                    _prev_ops_rank[rank].add(action)
                pipeline_order[rank].pop(0)

        for i in sorted(pipeline_order, reverse=True):
            if len(pipeline_order[i]) == 0:
                del pipeline_order[i]

        if not progress:
            print("WIP comms schedule:\n", _format_pipeline_order(_schedule))
            for rank in pipeline_order:
                print(f"{rank=} next action= {pipeline_order[rank][0]}")
            raise ValueError("Schedule is not progressing")

    return _schedule


def _dump_chrometrace(schedule, filename):
    """
    This function dumps a schedule IR into a chrometrace format so it can be visualized.

    It is currently very basic and only serves as a graphical alternative to dumping the schedule IR as text.

    As future work we may extend this to include more accurate heuristics for durations, or let users input durations,
    add 'flow events' to let the UI show the connection between sends and recvs, and model cuda streams for comm/compute
    as separate streams on the chrometrace view.
    """
    events = []
    for rank in sorted(schedule):
        for timestep, action in enumerate(schedule[rank]):
            if action is None:
                continue
            events.append(
                {
                    "name": str(action),
                    "cat": (
                        "computation"
                        if action.computation_type in (F, B, W)
                        else "communication"
                    ),
                    "ph": "X",
                    "pid": rank,
                    "tid": rank,
                    "ts": timestep,
                    "dur": 1,
                }
            )
    import json

    with open(filename, "w") as f:
        json.dump({"traceEvents": events}, f)<|MERGE_RESOLUTION|>--- conflicted
+++ resolved
@@ -9,12 +9,8 @@
 from abc import ABC, abstractmethod
 from collections import Counter, defaultdict
 from enum import Enum
-<<<<<<< HEAD
+from functools import lru_cache
 from typing import Any, Callable, NamedTuple, Optional, Protocol, Union
-=======
-from functools import lru_cache
-from typing import Any, Callable, NamedTuple, Optional, Union
->>>>>>> 6227a1dc
 
 import torch
 import torch.distributed as dist
@@ -1766,7 +1762,7 @@
         self.schedule_kwargs = schedule_kwargs
 
 
-class CustomFunctionProtocol(Protocol):
+class _CustomFunctionProtocol(Protocol):
     def __call__(self, action: _Action, ctx: _PipelineContext) -> None: ...
 
 
@@ -1786,7 +1782,7 @@
     def register_custom_function(
         self,
         computation_type: _ComputationType,
-        custom_function: CustomFunctionProtocol,
+        custom_function: _CustomFunctionProtocol,
     ) -> None:
         """
         Register a custom function to be executed for a specific computation type.
