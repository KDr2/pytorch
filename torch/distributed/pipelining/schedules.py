--- conflicted
+++ resolved
@@ -11,11 +11,7 @@
 from collections.abc import Callable
 from enum import Enum
 from functools import lru_cache
-<<<<<<< HEAD
 from typing import Any, Callable, NamedTuple, Optional, Protocol, Union
-=======
-from typing import Any, NamedTuple, Optional, Union
->>>>>>> d28ace03
 
 import torch
 import torch.distributed as dist
@@ -1991,34 +1987,25 @@
                     assert (
                         stage_idx,
                         mb_index,
-                    ) not in fwd_recv_ops, (
+                    ) not in self.fwd_recv_ops, (
                         f"Recv twice for {stage_idx=} {mb_index=} without executing forward"
                     )
-                    fwd_recv_ops[(stage_idx, mb_index)] = _batch_p2p(
+                    self.fwd_recv_ops[(stage_idx, mb_index)] = _batch_p2p(
                         stage.get_fwd_recv_ops(mb_index)
                     )
                 elif comp_type == RECV_B:
                     assert (
                         stage_idx,
                         mb_index,
-                    ) not in bwd_recv_ops, (
+                    ) not in self.bwd_recv_ops, (
                         f"Recv twice for {stage_idx=} {mb_index=} without executing backward"
                     )
-                    bwd_recv_ops[(stage_idx, mb_index)] = _batch_p2p(
+                    self.bwd_recv_ops[(stage_idx, mb_index)] = _batch_p2p(
                         stage.get_bwd_recv_ops(mb_index)
                     )
                 elif comp_type == UNSHARD:
                     if stage_uses_fsdp:
                         assert (
-<<<<<<< HEAD
-                            stage_idx,
-                            mb_index,
-                        ) not in self.fwd_recv_ops, (
-                            "Recv twice for {stage_idx=} {mb_index=} without executing forward"
-                        )
-                        self.fwd_recv_ops[(stage_idx, mb_index)] = _batch_p2p(
-                            stage.get_fwd_recv_ops(mb_index)
-=======
                             stage_idx not in unsharded_stages
                             and stage_idx not in unshard_ops
                         ), f"Unsharding the same {stage_idx=} twice"
@@ -2030,7 +2017,6 @@
                         )
                         assert stage_idx not in unshard_ops, (
                             f"Resharding {stage_idx=} before finishing unshard"
->>>>>>> d28ace03
                         )
                         stage.submod.reshard()  # type: ignore[operator]
                 elif comp_type == FORWARD:
@@ -2045,53 +2031,8 @@
                         assert (
                             stage_idx,
                             mb_index,
-<<<<<<< HEAD
-                        ) not in self.bwd_recv_ops, (
-                            "Recv twice for {stage_idx=} {mb_index=} without executing backward"
-                        )
-                        if self.rank == 3:
-                            pass
-                        self.bwd_recv_ops[(stage_idx, mb_index)] = _batch_p2p(
-                            stage.get_bwd_recv_ops(mb_index)
-                        )
-                    elif comp_type == UNSHARD:
-                        if stage_uses_fsdp:
-                            assert (
-                                stage_idx not in unsharded_stages
-                                and stage_idx not in unshard_ops
-                            ), f"Unsharding the same {stage_idx=} twice"
-                            unshard_ops[stage_idx] = stage.submod.unshard(async_op=True)  # type: ignore[operator]
-                    elif comp_type == RESHARD:
-                        if stage_uses_fsdp:
-                            assert stage_idx in unsharded_stages, (
-                                f"Resharding {stage_idx=} without unsharding"
-                            )
-                            assert stage_idx not in unshard_ops, (
-                                f"Resharding {stage_idx=} before finishing unshard"
-                            )
-                            stage.submod.reshard()  # type: ignore[operator]
-                    elif comp_type == FORWARD:
-                        if stage_uses_fsdp:
-                            _assert_unsharded(stage_idx)
-
-                        if (
-                            not stage.is_first
-                            # no recv op expected for V-schedule special case (see [Note: V-schedule special case])
-                            and not is_prev_stage_on_this_rank
-                        ):
-                            assert (
-                                stage_idx,
-                                mb_index,
-                            ) in self.fwd_recv_ops, (
-                                f"Computing {action=} before receiving input"
-                            )
-                            _wait_batch_p2p(
-                                self.fwd_recv_ops.pop((stage_idx, mb_index))
-                            )
-=======
-                        ) in fwd_recv_ops, f"Computing {action=} before receiving input"
-                        _wait_batch_p2p(fwd_recv_ops.pop((stage_idx, mb_index)))
->>>>>>> d28ace03
+                        ) in self.fwd_recv_ops, f"Computing {action=} before receiving input"
+                        _wait_batch_p2p(self.fwd_recv_ops.pop((stage_idx, mb_index)))
 
                     output = stage.forward_one_chunk(
                         mb_index,
@@ -2111,31 +2052,6 @@
                     if stage_uses_fsdp:
                         _assert_unsharded(stage_idx)
 
-<<<<<<< HEAD
-                        if (
-                            not stage.is_last
-                            # no recv op expected for V-schedule special case (see [Note: V-schedule special case])
-                            and not is_next_stage_on_this_rank
-                        ):
-                            assert (
-                                stage_idx,
-                                mb_index,
-                            ) in self.bwd_recv_ops, (
-                                f"Attempted to run compute {action=} before receiving input"
-                            )
-                            _wait_batch_p2p(
-                                self.bwd_recv_ops.pop((stage_idx, mb_index))
-                            )
-                        loss = self._maybe_get_loss(stage, mb_index)
-                        self.backward_counter[stage_idx] += 1
-                        last_backward = (
-                            self.backward_counter[stage_idx] == self._n_microbatches
-                        )
-                        grad_scale_factor = (
-                            self._n_microbatches if self.scale_grads else 1
-                        )
-                        stage.backward_one_chunk(
-=======
                     if (
                         not stage.is_last
                         # no recv op expected for V-schedule special case (see [Note: V-schedule special case])
@@ -2143,57 +2059,11 @@
                     ):
                         assert (
                             stage_idx,
->>>>>>> d28ace03
                             mb_index,
-                        ) in bwd_recv_ops, (
+                        ) in self.bwd_recv_ops, (
                             f"Attempted to run compute {action=} before receiving input"
                         )
-<<<<<<< HEAD
-                        if last_backward:
-                            stage.scale_grads(grad_scale_factor)
-                        # SEND/RECV op are avoided for special case with 2 adjacent stages on same rank
-                        # see [Note: V-schedule special case]
-                        if is_prev_stage_on_this_rank:
-                            stage_index_to_stage[stage_idx - 1].set_local_bwd_input(
-                                stage.get_local_bwd_output(mb_index), mb_index
-                            )
-                    elif comp_type == BACKWARD_INPUT:
-                        if stage_uses_fsdp:
-                            _assert_unsharded(stage_idx)
-
-                        if not stage.is_last and not is_next_stage_on_this_rank:
-                            assert (
-                                stage_idx,
-                                mb_index,
-                            ) in self.bwd_recv_ops, (
-                                f"Attempted to run compute {action=} before receiving input"
-                            )
-                            _wait_batch_p2p(
-                                self.bwd_recv_ops.pop((stage_idx, mb_index))
-                            )
-                        loss = self._maybe_get_loss(stage, mb_index)
-                        stage.backward_one_chunk(
-                            mb_index,
-                            loss=loss,
-                            full_backward=False,
-                            last_backward=False,
-                        )
-                        # SEND/RECV op are avoided for special case with 2 adjacent stages on same rank
-                        # see [Note: V-schedule special case]
-                        if is_prev_stage_on_this_rank:
-                            stage_index_to_stage[stage_idx - 1].set_local_bwd_input(
-                                stage.get_local_bwd_output(mb_index), mb_index
-                            )
-                    elif comp_type == BACKWARD_WEIGHT:
-                        if stage_uses_fsdp:
-                            _assert_unsharded(stage_idx)
-                        self.backward_counter[stage_idx] += 1
-                        stage.backward_weight_one_chunk(
-                            mb_index,
-                            last_backward=self.backward_counter[stage_idx]
-                            == self._n_microbatches,
-=======
-                        _wait_batch_p2p(bwd_recv_ops.pop((stage_idx, mb_index)))
+                        _wait_batch_p2p(self.bwd_recv_ops.pop((stage_idx, mb_index)))
                     loss = self._maybe_get_loss(stage, mb_index)
                     backward_counter[stage_idx] += 1
                     last_backward = backward_counter[stage_idx] == self._n_microbatches
@@ -2220,11 +2090,10 @@
                         assert (
                             stage_idx,
                             mb_index,
-                        ) in bwd_recv_ops, (
+                        ) in self.bwd_recv_ops, (
                             f"Attempted to run compute {action=} before receiving input"
->>>>>>> d28ace03
                         )
-                        _wait_batch_p2p(bwd_recv_ops.pop((stage_idx, mb_index)))
+                        _wait_batch_p2p(self.bwd_recv_ops.pop((stage_idx, mb_index)))
                     loss = self._maybe_get_loss(stage, mb_index)
                     stage.backward_one_chunk(
                         mb_index,
@@ -2254,7 +2123,27 @@
         backward_counter: Counter[int] = Counter()
         for time_step, action in enumerate(self.pipeline_order_with_comms[self.rank]):
             try:
-                if action.computation_type == OVERLAP_F_B:
+                if action.computation_type in self._comp_type_to_function_map:
+                    stages = []
+                    mb_indices = []
+                    if action.sub_actions is not None:
+                        for sub_a in action.sub_actions:
+                            stages.append(stage_index_to_stage[sub_a.stage_index])
+                            assert sub_a.microbatch_index is not None
+                            mb_indices.append(sub_a.microbatch_index)
+                    else:
+                        stages.append(stage_index_to_stage[action.stage_index])
+                        assert action.microbatch_index is not None
+                        mb_indices.append(action.microbatch_index)
+                    ctx = _PipelineContext(
+                        self,
+                        arg_mbs,
+                        kwarg_mbs,
+                        target_mbs,
+                        losses,
+                    )
+                    self._comp_type_to_function_map[action.computation_type](action, ctx)
+                elif action.computation_type == OVERLAP_F_B:
                     assert action.sub_actions is not None, "sub_actions must be set"
                     with record_function("PP::OverlapFwdBwd"):
                         for sub_a in action.sub_actions:
@@ -2277,38 +2166,7 @@
                 )
                 raise e
 
-<<<<<<< HEAD
-        for time_step, action in enumerate(self.pipeline_order_with_comms[self.rank]):
-            if action.computation_type in self._comp_type_to_function_map:
-                stages = []
-                mb_indices = []
-                if action.sub_actions is not None:
-                    for sub_a in action.sub_actions:
-                        stages.append(stage_index_to_stage[sub_a.stage_index])
-                        assert sub_a.microbatch_index is not None
-                        mb_indices.append(sub_a.microbatch_index)
-                else:
-                    stages.append(stage_index_to_stage[action.stage_index])
-                    assert action.microbatch_index is not None
-                    mb_indices.append(action.microbatch_index)
-                ctx = _PipelineContext(
-                    self,
-                    arg_mbs,
-                    kwarg_mbs,
-                    target_mbs,
-                    losses,
-                )
-                self._comp_type_to_function_map[action.computation_type](action, ctx)
-            elif action.computation_type == OVERLAP_F_B:
-                assert action.sub_actions is not None, "sub_actions must be set"
-                with record_function("PP::OverlapFwdBwd"):
-                    for sub_a in action.sub_actions:
-                        _perform_action(sub_a)
-            else:
-                _perform_action(action)
-
-=======
->>>>>>> d28ace03
+
         # Mostly these operations should have finished long ago, but there isn't an obvious time when to wait for them
         while len(send_ops):
             _wait_batch_p2p(send_ops.pop())
