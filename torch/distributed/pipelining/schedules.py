# mypy: allow-untyped-defs
# Copyright (c) Meta Platforms, Inc. and affiliates

import copy
import csv
import itertools
import logging
import re
from abc import ABC, abstractmethod
from collections import Counter, defaultdict
from collections.abc import Callable
from enum import Enum
from functools import lru_cache
from typing import Any, cast, NamedTuple, Optional, Union

import torch
import torch.distributed as dist
from torch._dynamo import OptimizedModule
from torch.distributed.fsdp import FSDPModule, UnshardHandle
from torch.nn.modules.loss import _Loss
from torch.profiler import record_function

from ._utils import generate_rank_to_stage_mapping, generate_stage_to_rank_mapping
from .microbatch import merge_chunks, split_args_kwargs_into_chunks, TensorChunkSpec
from .stage import _PipelineStageBase


__all__ = [
    "get_schedule_class",
    "PipelineScheduleSingle",
    "PipelineScheduleMulti",
    "Schedule1F1B",
    "ScheduleGPipe",
    "ScheduleInterleaved1F1B",
    "ScheduleLoopedBFS",
    "ScheduleInterleavedZeroBubble",
    "ScheduleZBVZeroBubble",
    "ScheduleDualPipeV",
]

logger = logging.getLogger(__name__)


class _ComputationType(Enum):
    # TODO(whc) rename to _ActType?
    FORWARD = 1
    BACKWARD_INPUT = 2
    BACKWARD_WEIGHT = 3
    UNSHARD = 4
    RESHARD = 5
    SEND_F = 6
    RECV_F = 7
    SEND_B = 8
    RECV_B = 9
    FULL_BACKWARD = 10
    OVERLAP_F_B = 11

    def __str__(self):
        str_map = {
            _ComputationType.FORWARD: "F",
            _ComputationType.BACKWARD_INPUT: "I",
            _ComputationType.BACKWARD_WEIGHT: "W",
            _ComputationType.UNSHARD: "UNSHARD",
            _ComputationType.RESHARD: "RESHARD",
            _ComputationType.SEND_F: "SEND_F",
            _ComputationType.RECV_F: "RECV_F",
            _ComputationType.SEND_B: "SEND_B",
            _ComputationType.RECV_B: "RECV_B",
            _ComputationType.FULL_BACKWARD: "B",
            _ComputationType.OVERLAP_F_B: "OVERLAP_F_B",
        }
        return str_map[self]

    @staticmethod
    def from_str(action):
        if action == "F":
            return _ComputationType.FORWARD
        elif action == "I":
            return _ComputationType.BACKWARD_INPUT
        elif action == "W":
            return _ComputationType.BACKWARD_WEIGHT
        elif action == "UNSHARD":
            return _ComputationType.UNSHARD
        elif action == "RESHARD":
            return _ComputationType.RESHARD
        elif action == "SEND_F":
            return _ComputationType.SEND_F
        elif action == "RECV_F":
            return _ComputationType.RECV_F
        elif action == "SEND_B":
            return _ComputationType.SEND_B
        elif action == "RECV_B":
            return _ComputationType.RECV_B
        elif action == "B":
            return _ComputationType.FULL_BACKWARD
        elif action == "OVERLAP_F_B":
            return _ComputationType.OVERLAP_F_B
        else:
            raise RuntimeError(f"Invalid computation type {action}")


FORWARD = _ComputationType.FORWARD
BACKWARD_INPUT = _ComputationType.BACKWARD_INPUT
BACKWARD_WEIGHT = _ComputationType.BACKWARD_WEIGHT
UNSHARD = _ComputationType.UNSHARD
RESHARD = _ComputationType.RESHARD
SEND_F = _ComputationType.SEND_F
RECV_F = _ComputationType.RECV_F
SEND_B = _ComputationType.SEND_B
RECV_B = _ComputationType.RECV_B
FULL_BACKWARD = _ComputationType.FULL_BACKWARD
OVERLAP_F_B = _ComputationType.OVERLAP_F_B

# Convenience shorthand for compute actions only since they are used in 'simple schedule format'
F = FORWARD
I = BACKWARD_INPUT
W = BACKWARD_WEIGHT
B = FULL_BACKWARD

# Helper to parse an action string like 1F0 into a tuple of (stage_index, computation_type, microbatch_index)
_action_regex = re.compile(
    r"(\d+)(F|I|B|W|UNSHARD|RESHARD|SEND_F|RECV_F|SEND_B|RECV_B)(\d*)"
)


class _Action(NamedTuple):
    stage_index: int
    computation_type: _ComputationType
    microbatch_index: Optional[int] = None
    sub_actions: Optional[tuple["_Action", ...]] = None

    def __str__(self):
        return self.__repr__()

    def __repr__(self):
        if self.sub_actions is not None:
            # Use recursive repr for sub_actions
            sub_action_reprs = [repr(sub_action) for sub_action in self.sub_actions]
            return f"({';'.join(sub_action_reprs)}){self.computation_type}"
        else:
            repr_str = str(self.stage_index)
            repr_str += str(self.computation_type)
            if self.microbatch_index is not None:
                repr_str += str(self.microbatch_index)
            return repr_str

    @property
    def is_compute_op(self) -> bool:
        return self.computation_type in (
            FORWARD,
            FULL_BACKWARD,
            BACKWARD_INPUT,
            BACKWARD_WEIGHT,
            OVERLAP_F_B,
        )

    @staticmethod
    def from_str(action_string: str):
        """
        Reverse of __repr__

        String should be formatted as [stage][action type][(microbatch)]
            e.g. `2F0`, `1UNSHARD`, `3SEND_F1`
        """
        action_string = action_string.strip()
        if action_string == "":
            return None

        # Check for sub_actions format: [sub_action1;sub_action2;...]ComputationType
        if action_string.startswith("(") and ")" in action_string:
            # Find the closing bracket to separate sub_actions from computation type
            bracket_end = action_string.find(")")
            sub_part = action_string[
                1:bracket_end
            ]  # Remove '[' and get content before ']'
            computation_type_part = action_string[
                bracket_end + 1 :
            ]  # Get part after ']'

            # Parse sub_actions
            sub_actions = []
            if sub_part.strip():
                for sub_str in sub_part.split(";"):
                    sub_action = _Action.from_str(sub_str.strip())
                    if sub_action is not None:
                        sub_actions.append(sub_action)

            # For sub_actions format, we create an action with just the computation type
            # The stage_index and microbatch_index are not meaningful for the container action
            return _Action(
                stage_index=-1,  # Placeholder, not meaningful for sub_actions container
                computation_type=_ComputationType.from_str(computation_type_part),
                microbatch_index=None,
                sub_actions=tuple(sub_actions) if sub_actions else None,
            )

        # Handle regular single action format
        if match := _action_regex.match(action_string):
            stage_index, computation_type, microbatch_index = match.groups()
            return _Action(
                int(stage_index),
                _ComputationType.from_str(computation_type),
                int(microbatch_index) if len(microbatch_index) else None,
            )
        elif action_string == "":
            return None
        raise RuntimeError(
            f"Invalid action string: {action_string}, should be formatted as [stage][action type][(microbatch)] e.g. 2F0"
        )


@lru_cache
def _get_profiler_function_name(action: _Action) -> str:
    return f"PP:{str(action)}"


def _format_pipeline_order(
    pipeline_order: dict[int, list[Optional[_Action]]],
    error_step_number: Optional[int] = None,
) -> str:
    """
    Formats the pipeline order in a timestep (row) x rank (column) grid of actions
    and returns the formatted string.

    If `error_step_number` is passed in, an additional label will be added to signify which step
    that it is erroring on.
    """

    # don't mutate the original
    pipeline_order = copy.deepcopy(pipeline_order)

    # Replace None with ""
    for rank in pipeline_order:
        for i in range(len(pipeline_order[rank])):
            if pipeline_order[rank][i] is None:
                # TODO make a real 'None action' that prints as empty string and make mypy happy
                pipeline_order[rank][i] = ""  # type: ignore[call-overload]

    # Calculate the maximum number of steps across all ranks
    num_steps = max(len(actions) for actions in pipeline_order.values())
    step_labels = [
        "Step " + str(i).zfill(len(str(num_steps - 1))) for i in range(num_steps)
    ]
    # Sorting the dictionary by keys and retrieving values in that order
    rank_actions = [
        pipeline_order.get(key, [""] * num_steps) for key in sorted(pipeline_order)
    ]
    # Transpose the list of lists (rows to columns)
    transposed_actions = list(itertools.zip_longest(*rank_actions, fillvalue=""))
    # Generate column labels for ranks
    num_ranks = len(pipeline_order)
    rank_labels = ["Rank " + str(i) for i in range(num_ranks)]
    # Calculate the maximum length of each column, considering labels
    max_lengths = [
        max(len(str(item)) if item is not None else 0 for item in col)
        for col in zip(step_labels, *transposed_actions)
    ]
    # Format the header row with rank labels
    header_row = " " * (len(step_labels[0]) + 2) + " ".join(
        f"{label:<{max_lengths[i]}}" for i, label in enumerate(rank_labels)
    )
    # Format each row with its corresponding label
    formatted_rows = [
        f"{label}: "
        + " ".join(f"{str(item):<{max_lengths[i]}}" for i, item in enumerate(row))
        + (
            " <-- ERROR HERE"
            if error_step_number is not None
            and int(label.split()[1]) == error_step_number
            else ""
        )
        for label, row in zip(step_labels, transposed_actions)
    ]
    # Join the rows into a single string
    formatted_table = header_row + "\n" + "\n".join(formatted_rows) + "\n"
    return formatted_table


class _PipelineSchedule(ABC):
    def __init__(
        self,
        n_microbatches: int,
        loss_fn: Optional[Callable[..., torch.Tensor]] = None,
        args_chunk_spec: Optional[tuple[TensorChunkSpec, ...]] = None,
        kwargs_chunk_spec: Optional[dict[str, TensorChunkSpec]] = None,
        output_merge_spec: Optional[Union[dict[str, Any], tuple[Any]]] = None,
        scale_grads: bool = True,
    ):
        # From arguments
        self._n_microbatches = n_microbatches
        self._loss_fn = loss_fn

        # See documentation in `PipelineScheduleSingle` / `PipelineScheduleMulti`
        self.scale_grads = scale_grads

        # Chunking specification for positional inputs. (default: `None`)
        self._args_chunk_spec = args_chunk_spec
        # Chunking specification for keyword inputs. (default: `None`)
        self._kwargs_chunk_spec = kwargs_chunk_spec
        self._output_merge_spec = output_merge_spec
        """
        # args_chunk_spec and kwargs_chunk_spec specify how to chunk inputs.
        # They are used to convert batch to microbatches in `step(x)`.  See
        # `TensorChunkSpec` for helper methods for creating them.
        """

        # Derived
        self._has_backward = self._loss_fn is not None

        # Holds the losses for each microbatch.
        self._internal_losses: list[torch.Tensor] = []
        logger.info("Using %s", self.__class__.__name__)

    def _maybe_compute_loss(self, stage, output, target_mbs, mb_index):
        if stage.is_last and self._loss_fn is not None:
            loss = self._compute_loss(output, target_mbs[mb_index])  # type: ignore[index]
            self._internal_losses.append(loss)

    def _maybe_get_loss(self, stage, mb_index):
        valid_index = 0 <= mb_index < len(self._internal_losses)
        if stage.is_last and self._loss_fn is not None and valid_index:
            return self._internal_losses[mb_index]
        elif len(self._internal_losses) != 0 and not valid_index:
            raise RuntimeError(
                f"Loss for microbatch {mb_index} is not available. "
                f"Available losses for microbatches: {self._internal_losses}"
            )
        else:
            return None

    def _update_losses(self, stages, losses):
        """
        Update the losses to those in the internal state
        """
        # if stages not a list turn into a list
        if not isinstance(stages, list):
            stages = [stages]
        contains_last_stage = any(stage.is_last for stage in stages)

        # Return losses if there is a container passed in
        if contains_last_stage and losses is not None:
            if len(self._internal_losses) != self._n_microbatches:
                raise RuntimeError(
                    f"Expecting {self._n_microbatches} losses but got {len(self._internal_losses)}"
                )

            # Clean external container first
            losses.clear()
            # Copy internal losses to external container
            losses.extend(self._internal_losses)

        self._internal_losses.clear()

    @abstractmethod
    def _step_microbatches(
        self,
        arg_mbs: Optional[list] = None,
        kwarg_mbs: Optional[list] = None,
        target_mbs: Optional[list] = None,
        losses: Optional[list] = None,
    ):
        """
        Run one iteration of the pipeline schedule with list of microbatches.
        Will go through all the microbatches according to the schedule
        implementation.

        Args:
            microbatches: list of microbatch args.
        """
        raise NotImplementedError

    @abstractmethod
    def step(self, *args, target=None, losses: Optional[list] = None, **kwargs):
        """
        Run one iteration of the pipeline schedule with *whole-batch* input.
        Will chunk the input into microbatches automatically, and go through the
        microbatches according to the schedule implementation.

        args: positional arguments to the model (as in non-pipeline case).
        kwargs: keyword arguments to the model (as in non-pipeline case).
        target: target for the loss function.
        losses: a list to store the losses for each microbatch.
        """
        raise NotImplementedError

    def eval(self, *args, target=None, losses: Optional[list] = None, **kwargs):
        """
        Run one iteration of the pipeline schedule with *whole-batch* input.
        Will chunk the input into microbatches automatically, and go through the
        microbatches, calling forward only.

        args: positional arguments to the model (as in non-pipeline case).
        kwargs: keyword arguments to the model (as in non-pipeline case).
        target: target values for the loss function.
        losses: a list to store the losses for each microbatch.
        """
        # Save the original has_backward state
        original_has_backward = self._has_backward
        try:
            self._has_backward = False
            return self.step(*args, target=target, losses=losses, **kwargs)
        finally:
            # Restore the original state
            self._has_backward = original_has_backward

    def _check_inputs(
        self,
        arg_mbs: Optional[list] = None,
        kwarg_mbs: Optional[list] = None,
        target_mbs: Optional[list] = None,
        losses: Optional[list] = None,
    ) -> tuple[list, list]:
        """
        Pre-process/check inputs
        """

        def check_type_and_len(mbs, name: str):
            if not isinstance(mbs, list):
                raise TypeError(f"{name} must be a list but got a {type(mbs)}")
            if len(mbs) != self._n_microbatches:
                raise ValueError(
                    f"Expecting {self._n_microbatches} {name} but got {len(mbs)}"
                )

        if arg_mbs is not None:
            check_type_and_len(arg_mbs, "arg_mbs")
        else:
            arg_mbs = [()] * self._n_microbatches

        if kwarg_mbs is not None:
            check_type_and_len(kwarg_mbs, "kwarg_mbs")
        else:
            kwarg_mbs = [{}] * self._n_microbatches

        if target_mbs is not None:
            check_type_and_len(target_mbs, "target_mbs")

        if losses is not None:
            if not isinstance(losses, list):
                raise TypeError(f"losses must be a list but got a {type(losses)}")

        return arg_mbs, kwarg_mbs

    def _compute_loss(self, output, target):
        return self._loss_fn(output, target)  # type: ignore[misc]

    def _split_inputs(
        self,
        args: tuple[Any, ...],
        kwargs: Optional[dict[str, Any]] = None,
    ):
        """
        Splits a full-batch input into chunks (i.e. microbatches) and returns
        the chunks
        """
        if args or kwargs:
            args_split, kwargs_split = split_args_kwargs_into_chunks(
                args,
                kwargs,
                self._n_microbatches,
                self._args_chunk_spec,
                self._kwargs_chunk_spec,
            )
            return args_split, kwargs_split
        else:
            # Empty inputs (e.g. when called on middle stages)
            # Return a list of empty tuples/dicts with matching length as chunks
            return [()] * self._n_microbatches, [{}] * self._n_microbatches

    def _merge_outputs(self, output_chunks: list[Any]) -> Any:
        """
        Merge output chunks back to a batch state.
        If output_merge_spec is None, the utility will merge output chunks by dimension 0 (batch dim).
        """
        return merge_chunks(
            output_chunks,
            self._output_merge_spec,
        )


def _batch_p2p(
    p2p_ops: list[dist.P2POp], desc: Optional[str] = None
) -> list[dist.Work]:
    """
    Simple wrapper over batch_isend_irecv from torch.distributed, which just adds a descriptive logger on top.
    """
    if len(p2p_ops) == 0:
        return []
    desc_str = f"{desc}, " if desc else ""
    logger.debug("batch_p2p %s%s", desc_str, p2p_ops)
    return dist.batch_isend_irecv(p2p_ops)


def _sorted_batch_p2p(
    p2p_ops: list[dist.P2POp], desc: Optional[str] = None
) -> dict[int, list[dist.Work]]:
    """
    Sorts the list of P2P ops by the peer rank, and then calls
    batch_isend_irecv. Return a dictionary of works by peer rank. This function
    helps us avoid hangs in case of skip connections.
    """
    # Arrange p2p_ops by peer rank:
    #   int is the peer rank;
    #   List is the list of ops towards the peer
    ops_by_peer: dict[int, list[dist.P2POp]] = defaultdict(list)
    work_by_peer: dict[int, list[dist.Work]] = {}
    if len(p2p_ops) == 0:
        return work_by_peer

    # Classify the ops by peer rank
    for op in p2p_ops:
        ops_by_peer[op.peer].append(op)

    # Call batch_isend_irecv per peer, in sorted order of the peers (to avoid hangs)
    for peer, ops in sorted(ops_by_peer.items()):
        work_by_peer[peer] = _batch_p2p(ops, desc=desc)

    return work_by_peer


def _wait_batch_p2p(work: list[dist.Work]):
    """
    Waits for a list of dist.Work (typically from _batch_p2p / _sorted_batch_p2p).
    """
    for w in work:
        w.wait()


class PipelineScheduleSingle(_PipelineSchedule):
    """
    Base class for single-stage schedules.
    Implements the `step` method.
    Derived classes should implement `_step_microbatches`.

    Gradients are scaled by num_microbatches depending on the `scale_grads` argument, defaulting to True.  This setting
    should match the configuration of your loss_fn, which may either average losses (scale_grads=True)
    or sum losses (scale_grads=False).
    """

    def __init__(
        self,
        stage: _PipelineStageBase,
        n_microbatches: int,
        loss_fn: Optional[Callable] = None,
        args_chunk_spec: Optional[tuple[TensorChunkSpec, ...]] = None,
        kwargs_chunk_spec: Optional[dict[str, TensorChunkSpec]] = None,
        output_merge_spec: Optional[Union[dict[str, Any], tuple[Any]]] = None,
        scale_grads: bool = True,
    ):
        # Init parent
        super().__init__(
            n_microbatches=n_microbatches,
            loss_fn=loss_fn,
            args_chunk_spec=args_chunk_spec,
            kwargs_chunk_spec=kwargs_chunk_spec,
            output_merge_spec=output_merge_spec,
            scale_grads=scale_grads,
        )
        # Self attributes
        self._stage = stage
        self._num_stages = stage.num_stages
        self._stage_forward_initialized = False
        self._stage_backward_initialized = False

        if n_microbatches < self._num_stages:
            raise ValueError(
                f"Number of microbatches ({n_microbatches}) must be greater than \
or equal to the number of stages ({self._num_stages})."
            )

        self.pipeline_order: Optional[dict[int, list[Optional[_Action]]]] = (
            self._get_pipeline_order()
        )

    def _initialize_stage(self, args, kwargs):
        if not self._stage_forward_initialized:
            # Prepare the communication needed for the pipeline schedule execution
            # This is needed because during execution we always perform a series of batch P2P ops
            # The first call of the batched P2P needs to involve the global group
            all_ops: list[dist.P2POp] = []
            all_ops.extend(self._stage._get_init_p2p_neighbors_ops())
            _wait_batch_p2p(_batch_p2p(all_ops))

            self._stage._prepare_forward_infra(self._n_microbatches, args, kwargs)
            self._stage_forward_initialized = True

        if self._has_backward and not self._stage_backward_initialized:
            self._stage._prepare_backward_infra(self._n_microbatches)
            self._stage_backward_initialized = True

    def step(self, *args, target=None, losses: Optional[list] = None, **kwargs):
        """
        Run one iteration of the pipeline schedule with *whole-batch* input.
        Will chunk the input into microbatches automatically, and go through the
        microbatches according to the schedule implementation.

        args: positional arguments to the model (as in non-pipeline case).
        kwargs: keyword arguments to the model (as in non-pipeline case).
        target: target for the loss function.
        losses: a list to store the losses for each microbatch.
        """
        if self._has_backward and not torch.is_grad_enabled():
            raise RuntimeError(
                "step() requires gradients to be enabled for backward computation; "
                "it should not be used under torch.no_grad() context. "
                "Please call eval() instead."
            )

        # Set the same has_backward flag for stage object
        self._stage.has_backward = self._has_backward

        # Clean per iteration
        self._stage.clear_runtime_states()

        # Split inputs into microbatches
        args_split, kwargs_split = self._split_inputs(args, kwargs)

        # Split target into microbatches
        if target is not None:
            targets_split = list(torch.tensor_split(target, self._n_microbatches))
        else:
            targets_split = None

        # Run microbatches
        self._step_microbatches(args_split, kwargs_split, targets_split, losses)

        # Return merged results per original format
        if self._stage.is_last:
            return self._merge_outputs(self._stage.output_chunks)
        else:
            return None

    def _get_pipeline_order(self) -> Optional[dict[int, list[Optional[_Action]]]]:
        """
        Returns the pipeline execution order as a schedule IR.

        The returned IR is a dictionary mapping rank IDs to lists of actions.
        Each action is either an _Action object representing computation to perform,
        or None representing a deliberate idle step.

        The None values are used to represent pipeline bubbles where a rank
        must wait for dependencies from other ranks before proceeding. However
        during execution, with  the _PipelineScheduleRuntime, these Nones are
        skipped since the relevant communication (send/recv) will be scheduled and waited on.

        Returns:
            A dictionary mapping rank -> list of actions
        """
        return None


class _ScheduleForwardOnly(PipelineScheduleSingle):
    """
    The forward-only schedule.
    Will go through all the microbatches and perform only the forward pass
    """

    def _step_microbatches(
        self,
        arg_mbs: Optional[list] = None,
        kwarg_mbs: Optional[list] = None,
        target_mbs: Optional[list] = None,
        losses: Optional[list] = None,
    ):
        """
        Run one iteration of the pipeline schedule
        """
        if target_mbs is not None or losses is not None:
            raise RuntimeError(
                "Forward-only schedule does not support loss computation"
            )

        arg_mbs, kwarg_mbs = self._check_inputs(arg_mbs, kwarg_mbs, target_mbs, losses)
        self._initialize_stage(arg_mbs[0], kwarg_mbs[0])

        # Delay send waits
        fwd_sends_to_wait: list[list[dist.Work]] = []

        # Run microbatches
        for i in range(self._n_microbatches):
            with record_function(f"Forward {i}"):
                ops = self._stage.get_fwd_recv_ops(i)
                works = _sorted_batch_p2p(ops, desc="fwd_recv")
                for work in works.values():
                    _wait_batch_p2p(work)

                self._stage.forward_one_chunk(i, arg_mbs[i], kwarg_mbs[i])  # type: ignore[index]

                ops = self._stage.get_fwd_send_ops(i)
                works = _sorted_batch_p2p(ops, desc="fwd_send")
                fwd_sends_to_wait.extend(works.values())

            logger.debug("[%s] Forwarded microbatch %s", self._stage.stage_index, i)

        # Wait for all forward sends to finish
        # This should not have performance impact because by the time the first
        # backward arrives all the forward sends should have been finished.
        for work in fwd_sends_to_wait:
            _wait_batch_p2p(work)


class ScheduleGPipe(PipelineScheduleSingle):
    """
    The GPipe schedule.
    Will go through all the microbatches in a fill-drain manner.
    """

    def _step_microbatches(
        self,
        arg_mbs: Optional[list] = None,
        kwarg_mbs: Optional[list] = None,
        target_mbs: Optional[list] = None,
        losses: Optional[list] = None,
    ):
        """
        Run one iteration of the pipeline schedule with list of microbatches.
        Will go through all the microbatches according to the GPipe schedule.

        Args:
            microbatches: list of microbatch args.
        """
        arg_mbs, kwarg_mbs = self._check_inputs(arg_mbs, kwarg_mbs, target_mbs, losses)
        self._initialize_stage(arg_mbs[0], kwarg_mbs[0])

        # Delay send waits
        fwd_sends_to_wait: list[list[dist.Work]] = []

        # Run microbatches
        for i in range(self._n_microbatches):
            with record_function(f"Forward {i}"):
                ops = self._stage.get_fwd_recv_ops(i)
                works = _sorted_batch_p2p(ops, desc="fwd_recv")
                for work in works.values():
                    _wait_batch_p2p(work)

                output = self._stage.forward_one_chunk(i, arg_mbs[i], kwarg_mbs[i])  # type: ignore[index]

                ops = self._stage.get_fwd_send_ops(i)
                works = _sorted_batch_p2p(ops, desc="fwd_send")
                fwd_sends_to_wait.extend(works.values())

            logger.debug("[%s] Forwarded microbatch %s", self._stage.stage_index, i)

            self._maybe_compute_loss(self._stage, output, target_mbs, i)

        # Wait for all forward sends to finish
        # This should not have performance impact because by the time the first
        # backward arrives all the forward sends should have been finished.
        for work in fwd_sends_to_wait:
            _wait_batch_p2p(work)

        # Run backward
        # Delay send waits
        bwd_sends_to_wait: list[list[dist.Work]] = []
        for i in range(self._n_microbatches):
            with record_function(f"Backward {i}"):
                ops = self._stage.get_bwd_recv_ops(i)
                works = _sorted_batch_p2p(ops, desc="bwd_recv")
                for work in works.values():
                    _wait_batch_p2p(work)

                loss = self._maybe_get_loss(self._stage, i)
                self._stage.backward_one_chunk(
                    i,
                    loss=loss,
                    last_backward=i == self._n_microbatches - 1,
                )

                ops = self._stage.get_bwd_send_ops(i)
                works = _sorted_batch_p2p(ops, desc="bwd_send")
                bwd_sends_to_wait.extend(works.values())

            logger.debug("[%s] Backwarded microbatch %s", self._stage.stage_index, i)

        self._stage.scale_grads(
            grad_scale_factor=self._n_microbatches if self.scale_grads else 1
        )

        # Wait for all backward sends to finish
        for work in bwd_sends_to_wait:
            _wait_batch_p2p(work)

        # Update losses if there is a container passed in
        self._update_losses(self._stage, losses)

    def _get_pipeline_order(self) -> Optional[dict[int, list[Optional[_Action]]]]:
        """
        Returns the pipeline order for GPipe schedule.

        See base method in PipelineScheduleSingle for details on the schedule IR format.
        """
        pipeline_order = {}
        pp_group_size = self._num_stages

        for rank in range(pp_group_size):
            actions: list[Optional[_Action]] = []

            # 1. Initial delay based on rank position
            warmup_delay = rank
            actions.extend([None] * warmup_delay)

            # 2. Forward passes for all microbatches
            for mb_idx in range(self._n_microbatches):
                actions.append(_Action(rank, _ComputationType.FORWARD, mb_idx))

            # 3. Wait period before backward passes can begin
            backward_delay = 3 * (pp_group_size - 1 - rank)
            actions.extend([None] * backward_delay)

            # 4. Backward passes for all microbatches
            for mb_idx in range(self._n_microbatches):
                actions.append(_Action(rank, _ComputationType.FULL_BACKWARD, mb_idx))

            pipeline_order[rank] = actions

        return pipeline_order


class Schedule1F1B(PipelineScheduleSingle):
    """
    The 1F1B schedule.
    Will perform one forward and one backward on the microbatches in steady state.
    """

    def _step_microbatches(
        self,
        arg_mbs: Optional[list] = None,
        kwarg_mbs: Optional[list] = None,
        target_mbs: Optional[list] = None,
        losses: Optional[list] = None,
    ):
        """
        Run one iteration of the pipeline schedule with list of microbatches.
        Will go through all the microbatches according to the 1F1B schedule.

        Args:
            microbatches: list of microbatch args.
        """
        arg_mbs, kwarg_mbs = self._check_inputs(arg_mbs, kwarg_mbs, target_mbs, losses)
        self._initialize_stage(arg_mbs[0], kwarg_mbs[0])

        # Last stage has 1 warmup, second-to-last 2 warmups, ...
        # first stage `num_stages` warmups
        warmup_chunks = min(
            self._n_microbatches,
            self._num_stages - self._stage.stage_index,
        )

        # Chunk counters
        fwd_mb_index = 0
        bwd_mb_index = 0

        # Warmup phase
        send_work: list[dist.Work] = []
        fwd_sends = []
        for _ in range(warmup_chunks):
            # Receive activations
            fwd_recvs = self._stage.get_fwd_recv_ops(fwd_mb_index)
            _wait_batch_p2p(_batch_p2p(fwd_recvs, desc="fwd_recv"))

            # Compute
            output = self._stage.forward_one_chunk(
                fwd_mb_index, arg_mbs[fwd_mb_index], kwarg_mbs[fwd_mb_index]
            )  # type: ignore[index]

            # Clear previous chunk's forward sends (hopefully they have well
            # finished, otherwise, we are heavily communication bound, in which
            # case it doesn't create a lot of benefit to compute next chunk
            # eagerly either)
            _wait_batch_p2p(send_work)

            # Send activations
            fwd_sends = self._stage.get_fwd_send_ops(fwd_mb_index)
            if fwd_mb_index != warmup_chunks - 1:
                # Safe to fire
                send_work = _batch_p2p(fwd_sends, desc="fwd_send")
            # otherwise:
            #   The last forward send is left for fuse with first 1B in 1B1F below

            # Compute loss
            self._maybe_compute_loss(self._stage, output, target_mbs, fwd_mb_index)
            fwd_mb_index += 1

        # Now we should have send ops left over, to be fused with first 1B of 1B1F phase below.

        # 1B1F phase
        while True:  # Don't worry, we have a break inside
            # We actually do 1B first as the `1B1F` name indicates, so prepare its recv ops
            bwd_recvs = self._stage.get_bwd_recv_ops(bwd_mb_index)

            # Now, we need to fire the fwd_sends and bwd_recvs together
            _wait_batch_p2p(_batch_p2p(fwd_sends + bwd_recvs, desc="fwd_send_bwd_recv"))

            # Backward one chunk
            loss = self._maybe_get_loss(self._stage, bwd_mb_index)
            self._stage.backward_one_chunk(
                bwd_mb_index,
                loss=loss,
                last_backward=bwd_mb_index == self._n_microbatches - 1,
            )

            # Get the bwd send ops, but don't fire, to be fused with the 1F below
            bwd_sends = self._stage.get_bwd_send_ops(bwd_mb_index)
            bwd_mb_index += 1

            if fwd_mb_index == self._n_microbatches:
                # We are done with 1B1F, so break with some left-over bwd_sends
                break

            # We prepare 1F of the `1B1F`
            fwd_recvs = self._stage.get_fwd_recv_ops(fwd_mb_index)

            # Fuse it with bwd_sends above
            _wait_batch_p2p(_batch_p2p(bwd_sends + fwd_recvs, desc="bwd_send_fwd_recv"))

            # Now do the fwd
            output = self._stage.forward_one_chunk(
                fwd_mb_index, arg_mbs[fwd_mb_index], kwarg_mbs[fwd_mb_index]
            )  # type: ignore[index]

            # Compute loss
            self._maybe_compute_loss(self._stage, output, target_mbs, fwd_mb_index)

            # Get the fwd send ops, but don't fire, leave it for the next iter (wrap-around)
            fwd_sends = self._stage.get_fwd_send_ops(fwd_mb_index)
            fwd_mb_index += 1

        # Remember we still have some bwd_sends left over after the break? Now it is time to fire it
        send_work = _batch_p2p(bwd_sends, desc="bwd_send")

        # Cooldown
        while bwd_mb_index < self._n_microbatches:
            # prepare bwd recv ops
            bwd_recvs = self._stage.get_bwd_recv_ops(bwd_mb_index)
            _wait_batch_p2p(_batch_p2p(bwd_recvs, desc="bwd_recv"))

            # Backward one chunk
            loss = self._maybe_get_loss(self._stage, bwd_mb_index)
            self._stage.backward_one_chunk(
                bwd_mb_index,
                loss=loss,
                last_backward=bwd_mb_index == self._n_microbatches - 1,
            )

            # Clear previous chunk's backward sends (hopefully they have well finished)
            _wait_batch_p2p(send_work)

            # Get the bwd send ops, fire it
            bwd_sends = self._stage.get_bwd_send_ops(bwd_mb_index)
            send_work = _batch_p2p(bwd_sends, desc="bwd_send")
            bwd_mb_index += 1

        self._stage.scale_grads(
            grad_scale_factor=self._n_microbatches if self.scale_grads else 1
        )

        # Wait for the last backward send to finish
        _wait_batch_p2p(send_work)

        # Return losses if there is a container passed in
        self._update_losses(self._stage, losses)

    def _get_pipeline_order(self) -> Optional[dict[int, list[Optional[_Action]]]]:
        """
        Returns the pipeline order for 1F1B schedule.

        See base method in PipelineScheduleSingle for details on the schedule IR format.
        """
        pipeline_order = {}
        pp_group_size = self._num_stages

        for rank in range(pp_group_size):
            actions: list[Optional[_Action]] = []

            # 1. Warmup phase: initial delay based on rank
            actions.extend([None] * rank)

            # 2. Initial forward passes before 1F1B phase
            num_forward = (pp_group_size - 1) - rank
            forward_mb = 0
            for i in range(num_forward):
                actions.append(_Action(rank, _ComputationType.FORWARD, i))
                forward_mb = i

            # 3. Wait for backward to be ready
            wait_for_1f1b = max(0, 2 * (pp_group_size - 1 - rank))
            actions.extend([None] * wait_for_1f1b)

            # 4. 1F1B steady state phase
            backward_mb = 0
            remaining_forward = self._n_microbatches - num_forward

            while remaining_forward > 0:
                # One forward
                forward_mb += 1
                actions.append(_Action(rank, _ComputationType.FORWARD, forward_mb))
                remaining_forward -= 1

                # One backward
                actions.append(
                    _Action(rank, _ComputationType.FULL_BACKWARD, backward_mb)
                )
                backward_mb += 1

            # 5. Cooldown phase: remaining backward passes
            remaining_backward = self._n_microbatches - backward_mb

            while remaining_backward > 0:
                # Add None and backward actions in alternating pattern
                # based on distance from the last stage
                if (pp_group_size - rank) > 0:
                    actions.append(None)
                    # Decrement the wait counter only if we still have backward passes to do
                    if remaining_backward > 0:
                        actions.append(
                            _Action(rank, _ComputationType.FULL_BACKWARD, backward_mb)
                        )
                        backward_mb += 1
                        remaining_backward -= 1
                else:
                    # If we're at the last stage, just add backward actions without None
                    actions.append(
                        _Action(rank, _ComputationType.FULL_BACKWARD, backward_mb)
                    )
                    backward_mb += 1
                    remaining_backward -= 1

            pipeline_order[rank] = actions
        return pipeline_order


def _add_unshard_reshard(
    compute_actions: list[Optional[_Action]],
    max_active_stages: int = 3,
) -> list[_Action]:
    """Given a basic schedule involving only compute actions (F,B,W,OVERLAP_F_B), add UNSHARD/RESHARD actions for FSDP.

    UNSHARD refers to fetching the full contents of an FSDP-sharded layer, requiring an all-gather operation.
    RESHARD does the opposite, releasing memory (but doing no communication)

    We abandon the "timestep lock"  during lowering

    max_active_stages controls how many prefetches we allow. It should be measured in mb and tuneable but in practice
    3 stages is probably the thing we want?
    (to account for having one f and one b active, and something else prefetching?)
    """

    def next_stage_indices(
        count: int, next_actions: list[Optional[_Action]]
    ) -> list[int]:
        """Remove duplicates (same stage, different microbatch), find next 'count' stages that will do compute."""
        seen: set[int] = set()
        ret: list[int] = []

        for a in next_actions:
            if a is not None:
                # Handle OVERLAP_F_B actions by checking their sub_actions
                if a.computation_type == OVERLAP_F_B and a.sub_actions is not None:
                    for sub_action in a.sub_actions:
                        if sub_action.stage_index not in seen:
                            seen.add(sub_action.stage_index)
                            ret.append(sub_action.stage_index)
                            if len(ret) == count:
                                break
                    if len(ret) == count:
                        break
                else:
                    # Regular action
                    if a.stage_index not in seen:
                        seen.add(a.stage_index)
                        ret.append(a.stage_index)
                        if len(ret) == count:
                            break
        return ret

    active_stages: set[int] = set()
    fsdp_aware_actions: list[_Action] = []

    def _unshard(stage_index: int):
        active_stages.add(stage_index)
        fsdp_aware_actions.append(_Action(stage_index, UNSHARD, None))

    def _reshard(stage_index: int):
        active_stages.remove(stage_index)
        fsdp_aware_actions.append(_Action(stage_index, RESHARD, None))

    for i, action in enumerate(compute_actions):
        if action is None:
            continue

        # We prefetch the next N stages we'll see, dropping existing stages to make room
        next_n = next_stage_indices(max_active_stages, compute_actions[i:])
        # Fetch needs to be ordered correctly, so don't use a set
        fetch = list(filter(lambda s: s not in active_stages, next_n))
        # Unclear what the best policy is for eviction, but we can maintain order so we do
        evict = list(filter(lambda s: s not in next_n, active_stages))

        # logger.debug(
        #     "_add_unshard_reshard Step %d active: %s fetch %s, evict %s",
        #     i,
        #     active_stages,
        #     fetch,
        #     evict,
        # )

        for stage in evict:
            _reshard(stage)
        for stage in fetch:
            _unshard(stage)
        fsdp_aware_actions.append(action)

    return fsdp_aware_actions


def _merge_bw(
    compute_actions: list[Optional[_Action]],
) -> list[_Action]:
    """Given a basic schedule involving only compute actions (F,I,W), merge adjacent I and W ops into B ops.
    (note: I = BACKWARD_INPUT, W = BACKWARD_WEIGHT, B = FULL_BACKWARD)

    B refers to running the whole backward (not separating grad_input and grad_weight), which can be more efficient
    in some cases.
    """
    merged_actions = []
    while compute_actions:
        action = compute_actions.pop(0)
        if action is None:
            continue

        # Remove any None actions and find the next non-None action
        while len(compute_actions) and compute_actions[0] is None:
            compute_actions.pop(0)

        # Get the next action if it exists
        next_action = compute_actions[0] if len(compute_actions) > 0 else None

        if (
            action.computation_type == BACKWARD_INPUT
            and next_action is not None
            and next_action.computation_type == BACKWARD_WEIGHT
            and action.stage_index == next_action.stage_index
            and action.microbatch_index == next_action.microbatch_index
        ):
            merged_actions.append(
                _Action(action.stage_index, FULL_BACKWARD, action.microbatch_index)
            )
            compute_actions.pop(0)
        else:
            merged_actions.append(action)
    return merged_actions


def _add_send_recv(
    compute_actions: dict[int, list[_Action]],
    stage_to_rank: Callable[[int], int],
    num_stages: int,
) -> dict[int, list[_Action]]:
    """
    Transforms a compute-only schedule into a complete schedule with communication actions.

    For actions with sub-actions (OVERLAP_F_B) we ensure that all the subactions have been
    computed and the communication is ready
    """
    comm_actions: dict[int, list[_Action]] = {rank: [] for rank in compute_actions}
    prev_actions: dict[int, set[_Action]] = {rank: set() for rank in compute_actions}

    def _has_comms(action: _Action) -> bool:
        if action.computation_type == F:
            return action.stage_index != num_stages - 1 and stage_to_rank(
                action.stage_index + 1
            ) != stage_to_rank(action.stage_index)
        elif action.computation_type in (BACKWARD_INPUT, FULL_BACKWARD):
            return action.stage_index != 0 and stage_to_rank(
                action.stage_index - 1
            ) != stage_to_rank(action.stage_index)
        return False

    def _get_comms(action: _Action) -> tuple[_Action, _Action]:
        assert _has_comms(action), f"{action} is not a valid comm action"
        stage_idx = action.stage_index
        ctype = action.computation_type
        mb_idx = action.microbatch_index
        send = _Action(stage_idx, SEND_F if ctype == F else SEND_B, mb_idx)
        recv_stage_idx = stage_idx + 1 if ctype == F else stage_idx - 1
        recv = _Action(recv_stage_idx, RECV_F if ctype == F else RECV_B, mb_idx)
        return send, recv

    def _ready_to_schedule(
        action: Optional[_Action], prev_actions: set[_Action]
    ) -> bool:
        """We don't put our own recv ops in the schedule, we let a sender on another rank put our recv ops in place.
        This helps ensure a sane (non-hanging) ordering of sends and recvs.
        But it also means we might not be able to schedule our next compute action yet.
        """
        if action is None:
            return True
        elif action.computation_type == F and action.stage_index != 0:
            if (
                _Action(action.stage_index, RECV_F, action.microbatch_index)
                in prev_actions
            ):
                return True
            elif (
                _Action(action.stage_index - 1, F, action.microbatch_index)
                in prev_actions
            ):
                return True
            return False
        elif (
            action.computation_type in (BACKWARD_INPUT, FULL_BACKWARD)
            and action.stage_index != num_stages - 1
        ):
            if (
                _Action(action.stage_index, RECV_B, action.microbatch_index)
                in prev_actions
            ):
                return True
            elif (
                _Action(action.stage_index + 1, BACKWARD_INPUT, action.microbatch_index)
                in prev_actions
            ):
                return True
            elif (
                _Action(action.stage_index + 1, FULL_BACKWARD, action.microbatch_index)
                in prev_actions
            ):
                return True
            return False
        else:
            return True

    while compute_actions:
        progress = False
        # go in order of ranks even if dict keys aren't ordered
        for rank in sorted(compute_actions):
            assert len(compute_actions[rank]) > 0, (
                f"{rank=}, {len(compute_actions[rank])=}"
            )
            action = compute_actions[rank][0]
            # handle case where parent action (e.g. OVERLAP_F_B) can be comprised of subactions
            if action is not None and action.sub_actions is not None:
                all_actions = action.sub_actions
            else:
                all_actions = (action,)

            if not all(_ready_to_schedule(a, prev_actions[rank]) for a in all_actions):
                continue

            # The action's dependencies are satisfied, so add to schedule
            if action is not None:
                comm_actions[rank].append(action)
                for a in all_actions:
                    prev_actions[rank].add(a)
                    if _has_comms(a):
                        send, recv = _get_comms(a)
                        # TODO we can avoid send/recv if the 2 stages are on the same rank.
                        # should we avoid that in the runtime or here?
                        comm_actions[rank].append(send)
                        prev_actions[rank].add(send)
                        comm_actions[stage_to_rank(recv.stage_index)].append(recv)
                        prev_actions[stage_to_rank(recv.stage_index)].add(recv)

            compute_actions[rank].pop(0)
            if len(compute_actions[rank]) == 0:
                del compute_actions[rank]
            progress = True
        assert progress, "Malformed compute schedule, can't schedule sends/recvs"
    return comm_actions


def _validate_schedule(
    actions: dict[int, list[Optional[_Action]]],
    pp_group_size: int,
    num_stages: int,
    num_microbatches: int,
) -> dict[int, int]:
    assert len(actions) == pp_group_size, (
        f"Schedule has incorrect number of ranks - expected {pp_group_size}, actual {len(actions)}"
    )
    for rank in range(pp_group_size):
        assert rank in actions, f"Schedule is missing actions for rank {rank}"

    # We will count all the actions per stage and ensure they happen in a valid order
    # (e.g. F before (B, I) before W for a given microbatch)
    stage_actions: dict[int, dict[_ComputationType, set]] = {
        stage_id: {
            F: set(),
            B: set(),
            I: set(),
            W: set(),
        }
        for stage_id in range(num_stages)
    }
    stage_index_to_rank_mapping = {}

    def _process_action(action: _Action, rank: int, step: int):
        """Process a single action and update stage_actions and stage_index_to_rank_mapping"""
        s_id = action.stage_index
        ctype = action.computation_type
        mb_id = action.microbatch_index

        if ctype == F:
            stage_actions[s_id][F].add(mb_id)
        elif ctype == B:
            if mb_id not in stage_actions[s_id][F]:
                error_msg = (
                    f"Rank {rank}, step {step}: Running Full Backward for stage {s_id}, "
                    f"microbatch {mb_id} without first running Forward"
                )
                formatted_schedule = _format_pipeline_order(
                    actions, error_step_number=step
                )
                full_error_msg = (
                    f"{error_msg}\n\nFull pipeline schedule:\n{formatted_schedule}"
                )
                raise AssertionError(full_error_msg)
            stage_actions[s_id][B].add(mb_id)
        elif ctype == I:
            if mb_id not in stage_actions[s_id][F]:
                error_msg = (
                    f"Rank {rank}, step {step}: Running Backward Input for stage {s_id}, "
                    f"microbatch {mb_id} without first running Forward"
                )
                formatted_schedule = _format_pipeline_order(
                    actions, error_step_number=step
                )
                full_error_msg = (
                    f"{error_msg}\n\nFull pipeline schedule:\n{formatted_schedule}"
                )
                raise AssertionError(full_error_msg)
            stage_actions[s_id][I].add(mb_id)
        elif ctype == W:
            if mb_id not in stage_actions[s_id][I]:
                error_msg = (
                    f"Rank {rank}, step {step}: Running Backward Weight for stage {s_id}, "
                    f"microbatch {mb_id} without first running Backward Input"
                )
                formatted_schedule = _format_pipeline_order(
                    actions, error_step_number=step
                )
                full_error_msg = (
                    f"{error_msg}\n\nFull pipeline schedule:\n{formatted_schedule}"
                )
                raise AssertionError(full_error_msg)
            stage_actions[s_id][W].add(mb_id)

        if s_id not in stage_index_to_rank_mapping:
            stage_index_to_rank_mapping[s_id] = rank
        else:
            existing_rank = stage_index_to_rank_mapping[s_id]
            assert rank == existing_rank, (
                f"Rank {rank}, step {step}: Stage {s_id} is assigned to both rank {rank} and rank {existing_rank}"
            )

    for rank in actions:
        for step, action in enumerate(actions[rank]):
            if action is None:
                continue
            assert isinstance(action, _Action), (
                f"Rank {rank}, step {step}: Got an invalid action: {action}, expected instance of _Action"
            )

            # Check if action has sub_actions
            if action.sub_actions is not None:
                # Process each sub_action instead of the main action
                for sub_action in action.sub_actions:
                    _process_action(sub_action, rank, step)
            else:
                # Process the main action normally
                _process_action(action, rank, step)

    for s_id in stage_actions:
        f_mb = len(stage_actions[s_id][F])
        b_mb = len(stage_actions[s_id][B])
        i_mb = len(stage_actions[s_id][I])
        w_mb = len(stage_actions[s_id][W])

        assert f_mb == num_microbatches, (
            f"Got {f_mb} {F} microbatches for stage {s_id}, expected {num_microbatches}"
        )

        assert i_mb == w_mb, (
            f"Invalid backward microbatches for stage {s_id}: I and W must have equal counts, \
            but got I={i_mb}, W={w_mb}"
        )

        assert b_mb + (i_mb + w_mb) // 2 == num_microbatches, (
            f"Invalid backward microbatches for stage {s_id}: expected {num_microbatches} total backwards, \
            but got B={b_mb}, I={i_mb}, W={w_mb}"
        )
    return stage_index_to_rank_mapping


class PipelineScheduleMulti(_PipelineSchedule):
    """
    Base class for multi-stage schedules.
    Implements the `step` method.

    Gradients are scaled by num_microbatches depending on the `scale_grads` argument, defaulting to True.  This setting
    should match the configuration of your loss_fn, which may either average losses (scale_grads=True)
    or sum losses (scale_grads=False).
    """

    def __init__(
        self,
        stages: list[_PipelineStageBase],
        n_microbatches: int,
        loss_fn: Optional[Callable] = None,
        args_chunk_spec: Optional[tuple[TensorChunkSpec, ...]] = None,
        kwargs_chunk_spec: Optional[dict[str, TensorChunkSpec]] = None,
        output_merge_spec: Optional[Union[dict[str, Any], tuple[Any]]] = None,
        use_full_backward: Optional[bool] = None,
        scale_grads: bool = True,
    ):
        # Init parent
        super().__init__(
            n_microbatches=n_microbatches,
            loss_fn=loss_fn,
            args_chunk_spec=args_chunk_spec,
            kwargs_chunk_spec=kwargs_chunk_spec,
            output_merge_spec=output_merge_spec,
            scale_grads=scale_grads,
        )
        # Self attributes
        self._stages = stages
        self._num_stages = stages[0].num_stages
        self.pp_group_size = stages[0].group_size
        self.rank = stages[0].group_rank
        # Set the pipeline stage states
        self.stage_index_to_group_rank = generate_stage_to_rank_mapping(
            self.pp_group_size, self._num_stages
        )
        for stage in self._stages:
            stage.stage_index_to_group_rank = self.stage_index_to_group_rank

        self._stages_forward_initialized = False
        self._stages_backward_initialized = False

        # avoid putting a reference to 'self' inside the lambda, it creates a ref cycle
        has_loss: bool = self._loss_fn is not None
        self._should_compute_loss = lambda stage: stage.is_last and has_loss

        # This will be set during init of derived schedules
        self.pipeline_order: dict[int, list[Optional[_Action]]] = {}

        if use_full_backward is not None:
            logger.warning(
                "Deprecation warning: 'use_full_backward' is no longer supported. "
                "Simply stop passing it, and everything should still work fine."
            )

    def _initialize_stages(self, args: tuple[Any, ...], kwargs):
        if not self._stages_forward_initialized:
            # Prepare the communication needed for the pipeline schedule execution
            # This is needed because during execution we always perform a series of batch P2P ops
            # The first call of the batched P2P needs to involve the global group
            all_ops: list[dist.P2POp] = []
            for stage in self._stages:
                all_ops.extend(stage._get_init_p2p_neighbors_ops())
            _wait_batch_p2p(_batch_p2p(all_ops))

            # may be 'none' value (if this stage sends its output shapes to the next stage via P2P)
            # or real value (if this stage and next stage are on the same device)
            next_stage_args: tuple[Any, ...] = tuple()
            for stage in self._stages:
                if stage.is_first:
                    next_stage_args = stage._prepare_forward_infra(
                        self._n_microbatches, args, kwargs
                    )
                else:
                    next_stage_args = stage._prepare_forward_infra(
                        self._n_microbatches, next_stage_args, kwargs
                    )
            self._stages_forward_initialized = True

        if self._has_backward and not self._stages_backward_initialized:
            for stage in self._stages:
                stage._prepare_backward_infra(self._n_microbatches)
            self._stages_backward_initialized = True

    def _validate_and_set_stage_mapping(
        self, actions: dict[int, list[Optional[_Action]]]
    ) -> None:
        """
        Allocates the stage index to rank mapping which is needed for communication
        """
        self.stage_index_to_group_rank = _validate_schedule(
            actions,
            self.pp_group_size,
            self._num_stages,
            self._n_microbatches,
        )
        for stage in self._stages:
            stage.stage_index_to_group_rank = self.stage_index_to_group_rank

    def _dump_csv(self, filename):
        """Dump a CSV representation of the schedule into a file with the provided filename."""
        with open(filename, "w", newline="") as csvfile:
            writer = csv.writer(csvfile)
            for rank in self.pipeline_order:
                writer.writerow(self.pipeline_order[rank])

    def _load_csv(self, filename, format="compute_only"):
        """Load a CSV representation of the schedule from a file with the provided filename.
        This API will most likely get renamed/refactored so is marked as internal for now.

        format must be "compute_only" for PipelineScheduleMulti.
        """
        assert format == "compute_only"
        with open(filename, newline="") as csvfile:
            reader = csv.reader(csvfile)
            for rank, row in enumerate(reader):
                self.pipeline_order[rank] = [_Action.from_str(s) for s in row]

        # Validates the order of the pipeline actions and infers the stage_to_rank_mapping.
        # This will overwrite the default stage_to_rank_mapping created in the constructor
        self._validate_and_set_stage_mapping(self.pipeline_order)

    def step(self, *args, target=None, losses: Optional[list] = None, **kwargs):
        """
        Run one iteration of the pipeline schedule with *whole-batch* input.
        Will chunk the input into microbatches automatically, and go through the
        microbatches according to the schedule implementation.

        args: positional arguments to the model (as in non-pipeline case).
        kwargs: keyword arguments to the model (as in non-pipeline case).
        target: target for the loss function.
        losses: a list to store the losses for each microbatch.
        """
        if self._has_backward and not torch.is_grad_enabled():
            raise RuntimeError(
                "step() requires gradients to be enabled for backward computation; "
                "it should not be used under torch.no_grad() context. "
                "Please call eval() instead."
            )

        # Set the same has_backward flag for stage object
        for stage in self._stages:
            stage.has_backward = self._has_backward

        # Clean per iteration
        for stage in self._stages:
            stage.clear_runtime_states()

        # Split inputs into microbatches
        args_split, kwargs_split = self._split_inputs(args, kwargs)

        # Split target into microbatches
        if target is not None:
            targets_split = list(torch.tensor_split(target, self._n_microbatches))
        else:
            targets_split = None

        # Run microbatches
        self._step_microbatches(args_split, kwargs_split, targets_split, losses)

        # Return merged results per original format
        for stage in self._stages:
            if stage.is_last:
                return self._merge_outputs(stage.output_chunks)
        # Does not contain the last stage
        return None

    def _step_microbatches(
        self,
        arg_mbs: Optional[list] = None,
        kwarg_mbs: Optional[list] = None,
        target_mbs: Optional[list] = None,
        losses: Optional[list] = None,
    ):
        """
        Operate on the microbatches for looped schedules (multiple stages on each rank).

        TODO: Does not use sorted_batch_isend_irecv(). As a result, this schedule does
        not support models with skip connections.
        """
        arg_mbs, kwarg_mbs = self._check_inputs(arg_mbs, kwarg_mbs, target_mbs, losses)

        self._initialize_stages(arg_mbs[0], kwarg_mbs[0])

        # Based on the plan in Step 1 created in __init__:
        # 2. Perform communication based on the pipeline_order
        stage_index_to_stage: dict[int, _PipelineStageBase] = {
            stage.stage_index: stage for stage in self._stages
        }

        # determine prev_rank and next_rank based on which ranks are next to
        # the stages in the pipeline_order
        all_prev_ranks: set[int] = set()
        all_next_ranks: set[int] = set()
        for stage_index in stage_index_to_stage.keys():
            # TODO: assumption that stages only communicate from distances of +1/-1 (no skip connections)
            if stage_index > 0:
                all_prev_ranks.add(self.stage_index_to_group_rank[stage_index - 1])
            if stage_index < self._num_stages - 1:
                all_next_ranks.add(self.stage_index_to_group_rank[stage_index + 1])
        # count either full_backward or backward_weight together, to determine when to sync DP grads
        backward_counter: Counter[int] = Counter()
        for time_step, action in enumerate(self.pipeline_order[self.rank]):
            try:
                ops: list[dist.P2POp] = []
                if action is not None:
                    computation_type = action.computation_type
                    mb_index = action.microbatch_index
                    stage_index = action.stage_index
                    assert mb_index is not None, (
                        "All currently supported action types require valid microbatch_index"
                    )
                    if computation_type == _ComputationType.FORWARD:
                        # perform forward computation
                        stage = stage_index_to_stage[stage_index]
                        output = stage.forward_one_chunk(
                            mb_index, arg_mbs[mb_index], kwarg_mbs[mb_index]
                        )
                        self._maybe_compute_loss(stage, output, target_mbs, mb_index)
                        ops.extend(stage.get_fwd_send_ops(mb_index))
                    elif computation_type == _ComputationType.FULL_BACKWARD:
                        # perform backward computation
                        stage = stage_index_to_stage[stage_index]
                        loss = self._maybe_get_loss(stage, mb_index)
                        backward_counter[stage_index] += 1
                        last_backward = (
                            backward_counter[stage_index] == self._n_microbatches
                        )
                        grad_scale_factor = (
                            self._n_microbatches if self.scale_grads else 1
                        )
                        stage.backward_one_chunk(
                            mb_index,
                            loss=loss,
                            full_backward=True,
                            last_backward=last_backward,
                        )
                        if last_backward:
                            stage.scale_grads(grad_scale_factor)

                        ops.extend(stage.get_bwd_send_ops(mb_index))
                    elif computation_type == _ComputationType.BACKWARD_INPUT:
                        # perform backward computation
                        stage = stage_index_to_stage[stage_index]
                        loss = self._maybe_get_loss(stage, mb_index)
                        stage.backward_one_chunk(
                            mb_index,
                            loss=loss,
                            full_backward=False,
                            last_backward=False,
                        )
                        ops.extend(stage.get_bwd_send_ops(mb_index))
                    elif computation_type == _ComputationType.BACKWARD_WEIGHT:
                        # perform weight update
                        stage = stage_index_to_stage[stage_index]
                        backward_counter[stage_index] += 1
                        last_backward = (
                            backward_counter[stage_index] == self._n_microbatches
                        )
                        grad_scale_factor = (
                            self._n_microbatches if self.scale_grads else 1
                        )
                        stage.backward_weight_one_chunk(
                            mb_index,
                            last_backward=last_backward,
                        )
                        if last_backward:
                            stage.scale_grads(grad_scale_factor)
                    else:
                        raise ValueError(f"Unknown computation type {computation_type}")

                # Look at the neighboring ranks for this current timestep and determine whether
                # this current rank needs to do any recv communication
                for prev_rank in all_prev_ranks:
                    prev_rank_ops = self.pipeline_order[prev_rank]
                    prev_rank_action = None
                    if time_step < len(prev_rank_ops):
                        prev_rank_action = prev_rank_ops[time_step]
                    if prev_rank_action is not None:
                        computation_type = prev_rank_action.computation_type
                        mb_index = prev_rank_action.microbatch_index
                        stage_index = prev_rank_action.stage_index
                        assert mb_index is not None, (
                            "All currently supported action types require valid microbatch_index"
                        )
                        # Only handle sends for the forward from a previous rank
                        if computation_type == _ComputationType.FORWARD:
                            # If not the last stage, then receive fwd activations
                            if stage_index + 1 in stage_index_to_stage:
                                # TODO: We are assuming that stage will always receive from stage-1
                                # however that is not necessarily true of get_fwd_recv_ops
                                stage = stage_index_to_stage[stage_index + 1]
                                ops.extend(stage.get_fwd_recv_ops(mb_index))
                        elif computation_type in (
                            FULL_BACKWARD,
                            BACKWARD_INPUT,
                            BACKWARD_WEIGHT,
                        ):
                            # Previous rank doing backward has no influence for the current rank forward recv
                            pass
                        else:
                            raise ValueError(
                                f"Unknown computation type {computation_type}"
                            )
                for next_rank in all_next_ranks:
                    next_rank_ops = self.pipeline_order[next_rank]
                    next_rank_action = None
                    if time_step < len(next_rank_ops):
                        next_rank_action = next_rank_ops[time_step]
                    if next_rank_action is not None:
                        computation_type = next_rank_action.computation_type
                        mb_index = next_rank_action.microbatch_index
                        stage_index = next_rank_action.stage_index
                        assert mb_index is not None, (
                            "All currently supported action types require valid microbatch_index"
                        )
                        # Only handle receives for the backwards from a next rank
                        if computation_type in (FORWARD, BACKWARD_WEIGHT):
                            # Next rank doing forward or weight update has no influence for the current rank backward recv
                            pass
                        elif computation_type in (BACKWARD_INPUT, FULL_BACKWARD):
                            # If not the first stage, then receive bwd gradients
                            if stage_index - 1 in stage_index_to_stage:
                                # TODO: We are assuming that stage will always receive from stage+1
                                # however that is not necessarily true of get_bwd_recv_ops
                                stage = stage_index_to_stage[stage_index - 1]
                                ops.extend(stage.get_bwd_recv_ops(mb_index))
                        else:
                            raise ValueError(
                                f"Unknown computation type {computation_type}"
                            )

                # do the communication
                _wait_batch_p2p(_batch_p2p(ops))
            except Exception as e:
                logger.error(
                    "[Rank %s] pipeline schedule %s caught the following exception '%s' \
at time_step %s when running action %s",
                    self.rank,
                    self.__class__.__name__,
                    str(e),
                    time_step,
                    action,
                )
                logger.error(
                    "%s",
                    _format_pipeline_order(
                        self.pipeline_order, error_step_number=time_step
                    ),
                )
                raise e
        # Return losses if there is a container passed in
        self._update_losses(self._stages, losses)


class _PipelineScheduleRuntime(PipelineScheduleMulti):
    """
    Provides a simple runtime that requires a 'schedule IR' including specified communication operations.

    Can be instantiated directly by creating _PipelineScheduleRuntime and calling load_csv, or can be
    subclassed and the subclass can be responsible for creating a schedule IR.
    """

    def _prepare_schedule_with_comms(
        self,
        actions: dict[int, list[Optional[_Action]]],
        format: str = "compute_only",
    ):
        """
        Given an in-memory representation for a simple compute-only schedule, lower it to a complex schedule including
        communication actions.  Stores the schedule in self, and must be called before running step_mo()
        """
        # validate the provided actions are valid and overrides the default stage_index_to_group_rank
        super()._validate_and_set_stage_mapping(actions)

        self.pipeline_order_with_comms: dict[int, list[_Action]] = {}
        if format == "compute_comms":
            for rank in actions:
                self.pipeline_order_with_comms[rank] = []
                for action in actions[rank]:
                    assert action is not None
                    self.pipeline_order_with_comms[rank].append(action)
            # TODO what level of validation should we offer for compute+comms schedule?
        elif format == "compute_only":
            # Validate that the schedule does not have comms already added to it
            for rank, action_list in actions.items():
                for i, action in enumerate(action_list):
                    if action is not None and not action.is_compute_op:
                        raise ValueError(
                            f"Expected compute-only schedule but found communication action "
                            f"'{action}' at rank {rank}, position {i}. "
                            f"Communication actions (e.g. SEND_F, RECV_F, etc.) "
                            f"should not be present when format='compute_only'."
                        )

            # Perform schedule lowering
            for rank in actions:
                self.pipeline_order_with_comms[rank] = _add_unshard_reshard(
                    actions[rank]
                )

            self.pipeline_order_with_comms = _add_send_recv(
                self.pipeline_order_with_comms,
                stage_to_rank=lambda s: self.stage_index_to_group_rank[s],
                num_stages=self._num_stages,
            )
        else:
            raise NotImplementedError(f"{format=} is not implemented")

    def _load_csv(self, filename: str, format: str = "compute_only"):
        """Loads a csv in simple format and then lowers it to include communication actions

        format must be either "compute_only" or "compute_comms".  If compute_only, the lowering passes
        will automatically be run to generate a compute_comms schedule.
        """
        if format == "compute_only":
            # this will populate self.pipeline_order
            super()._load_csv(filename)
            # this will populate self.pipeline_order_with_comms
            self._prepare_schedule_with_comms(self.pipeline_order)
        elif format == "compute_comms":
            actions = {}
            with open(filename, newline="") as csvfile:
                reader = csv.reader(csvfile)
                for rank, row in enumerate(reader):
                    actions[rank] = [_Action.from_str(s) for s in row]
                self._prepare_schedule_with_comms(actions, format=format)
        else:
            raise NotImplementedError(f"{format=} is not implemented")

    def _dump_csv(self, filename: str, format: str = "compute_comms"):
        """Dump a CSV representation of the schedule into a file with the provided filename."""
        if format == "compute_only":
            assert self.pipeline_order is not None, (
                "Compute only schedule must be available"
            )
            with open(filename, "w", newline="") as csvfile:
                writer = csv.writer(csvfile)
                for rank in self.pipeline_order:
                    writer.writerow(self.pipeline_order[rank])
        elif format == "compute_comms":
            assert self.pipeline_order_with_comms is not None, (
                "Must initialize compute_comms schedule before dump_csv"
            )
            with open(filename, "w", newline="") as csvfile:
                writer = csv.writer(csvfile)
                for rank in self.pipeline_order_with_comms:
                    writer.writerow(self.pipeline_order_with_comms[rank])

    def _simulate(self):
        return _simulate_comms_compute(
            self.pipeline_order_with_comms,
            lambda s: self.stage_index_to_group_rank[s],
            self._num_stages,
        )

    def _step_microbatches(
        self,
        arg_mbs: Optional[list] = None,
        kwarg_mbs: Optional[list] = None,
        target_mbs: Optional[list] = None,
        losses: Optional[list] = None,
    ):
        """
        Operate on the microbatches for looped schedules (multiple stages on each rank).

        TODO: Does not use sorted_batch_isend_irecv(). As a result, this schedule does
        not support models with skip connections.
        """
        arg_mbs, kwarg_mbs = self._check_inputs(arg_mbs, kwarg_mbs, target_mbs, losses)
        self._initialize_stages(arg_mbs[0], kwarg_mbs[0])

        # Based on the plan in Step 1 created in __init__:
        # 2. Perform communication based on the pipeline_order
        stage_index_to_stage: dict[int, _PipelineStageBase] = {
            stage.stage_index: stage for stage in self._stages
        }

        assert self.pipeline_order_with_comms is not None, (
            "Must call _prepare_schedule_with_comms() before calling _step_microbatches()"
        )

        # recv ops indexed by (stage_idx, mb_idx) need to be waited on before use
        bwd_recv_ops: dict[tuple[int, int], list[dist.Work]] = {}
        fwd_recv_ops: dict[tuple[int, int], list[dist.Work]] = {}

        # send ops should be waited on before step() exists, mainly for hygiene
        send_ops: list[list[dist.Work]] = []

        # we track which stages are 'active' when used with FSDP, and wait on unshard ops before computing on stages
        unshard_ops: dict[int, list[UnshardHandle]] = defaultdict(list)
        unsharded_stages = set()

        def _assert_unsharded(stage_idx: int):
            """If an unshard is active for `stage_idx`, wait() it and mark `stage_idx` unshared."""
            if stage_idx in unshard_ops:
                for op in unshard_ops[stage_idx]:
                    op.wait()
                del unshard_ops[stage_idx]
                unsharded_stages.add(stage_idx)
            assert stage_idx in unsharded_stages, (
                f"Attempted to compute on sharded {stage_idx=}"
            )

        def _perform_action(action: _Action) -> None:
            comp_type = action.computation_type
            mb_index: int = (
                action.microbatch_index if action.microbatch_index is not None else -1
            )
            assert mb_index >= 0 or comp_type in (
                UNSHARD,
                RESHARD,
            ), f"{action=} missing mb_index"
            stage_idx = action.stage_index
            stage = stage_index_to_stage[stage_idx]
            stage_uses_fsdp = isinstance(stage.submod, FSDPModule)
            # see [Note: V-schedule special case]
            is_next_stage_on_this_rank = stage_idx + 1 in stage_index_to_stage
            is_prev_stage_on_this_rank = stage_idx - 1 in stage_index_to_stage

            logger.debug(
                "_PipelineScheduleRuntime running time_step %d, action %s",
                time_step,
                action,
            )

            with record_function(_get_profiler_function_name(action)):
                # TODO(whc) it's not actually safe to use _batch_p2p here in the uncommon case the model has skip-connections,
                # since we do not want to batch up ops between more than a pair of ranks.  _sorted_batch_p2p would be
                # safe to use instead.
                # However, I was wondering if I should avoid calling batched operators at all in the case that there is
                # only one operator per batch.  I could iterate through the 'fwd_send_ops' one by one and run them.
                if comp_type == SEND_F:
                    send_ops.append(_batch_p2p(stage.get_fwd_send_ops(mb_index)))
                elif comp_type == SEND_B:
                    send_ops.append(_batch_p2p(stage.get_bwd_send_ops(mb_index)))
                elif comp_type == RECV_F:
                    assert (
                        stage_idx,
                        mb_index,
                    ) not in fwd_recv_ops, (
                        f"Recv twice for {stage_idx=} {mb_index=} without executing forward"
                    )
                    fwd_recv_ops[(stage_idx, mb_index)] = _batch_p2p(
                        stage.get_fwd_recv_ops(mb_index)
                    )
                elif comp_type == RECV_B:
                    assert (
                        stage_idx,
                        mb_index,
                    ) not in bwd_recv_ops, (
                        f"Recv twice for {stage_idx=} {mb_index=} without executing backward"
                    )
                    bwd_recv_ops[(stage_idx, mb_index)] = _batch_p2p(
                        stage.get_bwd_recv_ops(mb_index)
                    )
                elif comp_type == UNSHARD:
                    if stage_uses_fsdp:
                        assert (
                            stage_idx not in unsharded_stages
                            and stage_idx not in unshard_ops
                        ), f"Unsharding the same {stage_idx=} twice"
                        for submodule in stage.submod.modules():
                            if not isinstance(submodule, FSDPModule):
                                continue
                            handle = cast(
                                UnshardHandle, submodule.unshard(async_op=True)
                            )
                            unshard_ops[stage_idx].append(handle)
                elif comp_type == RESHARD:
                    if stage_uses_fsdp:
                        assert stage_idx in unsharded_stages, (
                            f"Resharding {stage_idx=} without unsharding"
                        )
                        assert stage_idx not in unshard_ops, (
                            f"Resharding {stage_idx=} before finishing unshard"
                        )
                        for submodule in stage.submod.modules():
                            if not isinstance(submodule, FSDPModule):
                                continue
                            submodule.reshard()
                elif comp_type == FORWARD:
                    if stage_uses_fsdp:
                        _assert_unsharded(stage_idx)

                    if (
                        not stage.is_first
                        # no recv op expected for V-schedule special case (see [Note: V-schedule special case])
                        and not is_prev_stage_on_this_rank
                    ):
                        assert (
                            stage_idx,
                            mb_index,
                        ) in fwd_recv_ops, f"Computing {action=} before receiving input"
                        _wait_batch_p2p(fwd_recv_ops.pop((stage_idx, mb_index)))

                    output = stage.forward_one_chunk(
                        mb_index,
                        arg_mbs[mb_index],  # type: ignore[index]
                        kwarg_mbs[mb_index],  # type: ignore[index]
                    )
                    self._maybe_compute_loss(stage, output, target_mbs, mb_index)

                    # SEND/RECV op are avoided for special case with 2 adjacent stages on same rank
                    # see [Note: V-schedule special case]
                    if is_next_stage_on_this_rank:
                        stage_index_to_stage[stage_idx + 1].set_local_fwd_input(
                            output, mb_index
                        )

                elif comp_type == FULL_BACKWARD:
                    if stage_uses_fsdp:
                        _assert_unsharded(stage_idx)

                    if (
                        not stage.is_last
                        # no recv op expected for V-schedule special case (see [Note: V-schedule special case])
                        and not is_next_stage_on_this_rank
                    ):
                        assert (
                            stage_idx,
                            mb_index,
                        ) in bwd_recv_ops, (
                            f"Attempted to run compute {action=} before receiving input"
                        )
                        _wait_batch_p2p(bwd_recv_ops.pop((stage_idx, mb_index)))
                    loss = self._maybe_get_loss(stage, mb_index)
                    backward_counter[stage_idx] += 1
                    last_backward = backward_counter[stage_idx] == self._n_microbatches
                    grad_scale_factor = self._n_microbatches if self.scale_grads else 1
                    stage.backward_one_chunk(
                        mb_index,
                        loss=loss,
                        full_backward=True,
                        last_backward=last_backward,
                    )
                    if last_backward:
                        stage.scale_grads(grad_scale_factor)
                    # SEND/RECV op are avoided for special case with 2 adjacent stages on same rank
                    # see [Note: V-schedule special case]
                    if is_prev_stage_on_this_rank:
                        stage_index_to_stage[stage_idx - 1].set_local_bwd_input(
                            stage.get_local_bwd_output(mb_index), mb_index
                        )
<<<<<<< HEAD
                        # SEND/RECV op are avoided for special case with 2 adjacent stages on same rank
                        # see [Note: V-schedule special case]
                        if is_prev_stage_on_this_rank:
                            stage_index_to_stage[stage_idx - 1].set_local_bwd_input(
                                stage.get_local_bwd_output(mb_index), mb_index
                            )
                    elif comp_type == BACKWARD_WEIGHT:
                        if stage_uses_fsdp:
                            _assert_unsharded(stage_idx)
                        backward_counter[stage_idx] += 1
                        last_backward = (
                            backward_counter[stage_idx] == self._n_microbatches
                        )
                        grad_scale_factor = (
                            self._n_microbatches if self.scale_grads else 1
                        )
                        stage.backward_weight_one_chunk(
                            mb_index,
                            last_backward=last_backward,
                        )
                        if last_backward:
                            stage.scale_grads(grad_scale_factor)
                    else:
                        raise ValueError(f"{action=} is unknown or unsupported")
=======
                elif comp_type == BACKWARD_INPUT:
                    if stage_uses_fsdp:
                        _assert_unsharded(stage_idx)

                    if not stage.is_last and not is_next_stage_on_this_rank:
                        assert (
                            stage_idx,
                            mb_index,
                        ) in bwd_recv_ops, (
                            f"Attempted to run compute {action=} before receiving input"
                        )
                        _wait_batch_p2p(bwd_recv_ops.pop((stage_idx, mb_index)))
                    loss = self._maybe_get_loss(stage, mb_index)
                    stage.backward_one_chunk(
                        mb_index,
                        loss=loss,
                        full_backward=False,
                        last_backward=False,
                    )
                    # SEND/RECV op are avoided for special case with 2 adjacent stages on same rank
                    # see [Note: V-schedule special case]
                    if is_prev_stage_on_this_rank:
                        stage_index_to_stage[stage_idx - 1].set_local_bwd_input(
                            stage.get_local_bwd_output(mb_index), mb_index
                        )
                elif comp_type == BACKWARD_WEIGHT:
                    if stage_uses_fsdp:
                        _assert_unsharded(stage_idx)
                    backward_counter[stage_idx] += 1
                    stage.backward_weight_one_chunk(
                        mb_index,
                        last_backward=backward_counter[stage_idx]
                        == self._n_microbatches,
                    )
                else:
                    raise ValueError(f"{action=} is unknown or unsupported")

        # count either full_backward or backward_weight together, to determine when to sync DP grads
        backward_counter: Counter[int] = Counter()
        for time_step, action in enumerate(self.pipeline_order_with_comms[self.rank]):
            try:
                if action.computation_type == OVERLAP_F_B:
                    assert action.sub_actions is not None, "sub_actions must be set"
                    with record_function("PP::OverlapFwdBwd"):
                        for sub_a in action.sub_actions:
                            _perform_action(sub_a)
                else:
                    _perform_action(action)
>>>>>>> 32afd217
            except Exception as e:
                logger.error(
                    "_PipelineScheduleRuntime caught exception at step %s when running action %s.  Full Schedule:",
                    time_step,
                    action,
                )
                # TODO(whc) what is the best practice for printing a multiline log?
                # logger will split it into multiple log lines, but this makes it hard to read (too wide)
                print(
                    _format_pipeline_order(
                        self.pipeline_order_with_comms,  # type: ignore[arg-type]
                        error_step_number=time_step,
                    )
                )
                raise e

        # Mostly these operations should have finished long ago, but there isn't an obvious time when to wait for them
        while len(send_ops):
            _wait_batch_p2p(send_ops.pop())

        assert len(unshard_ops) == 0, "Unused unshard operations"

        # Return losses if there is a container passed in
        self._update_losses(self._stages, losses)


class ScheduleLoopedBFS(_PipelineScheduleRuntime):
    """
    Breadth-First Pipeline Parallelism.
    See https://arxiv.org/abs/2211.05953 for details.
    Similar to Interleaved 1F1B, Looped BFS supports multiple stages per rank.
    What is different is that when microbatches are ready for multiple local
    stages, Loops BFS will prioritizes the earlier stage, running all available
    microbatches at once.
    """

    def __init__(
        self,
        stages: list[_PipelineStageBase],
        n_microbatches: int,
        loss_fn: Optional[Union[Callable, _Loss]] = None,
        output_merge_spec: Optional[Union[dict[str, Any], tuple[Any]]] = None,
        scale_grads: bool = True,
    ):
        super().__init__(
            stages=stages,
            n_microbatches=n_microbatches,
            loss_fn=loss_fn,
            output_merge_spec=output_merge_spec,
            scale_grads=scale_grads,
        )

        # 1. Create the pipeline_order (all ranks do this calculation)
        # This will be used to keep track of the current state of the entire pipeline
        # pipeline_order[rank] = [Action(computation_type, microbatch_index, stage_index), ...]
        self.pipeline_order: dict[int, list[Optional[_Action]]] = {}
        # ========================================================================
        for rank in range(self.pp_group_size):
            rank_ops = self._calculate_single_rank_operations(rank)
            self.pipeline_order[rank] = rank_ops

        # Initialize the pipeline order with communication necessary to run with _PipelineScheduleRuntime
        self._prepare_schedule_with_comms(self.pipeline_order)

    def _calculate_single_rank_operations(self, rank):
        n_local_stages = len(self._stages)
        stage_indices = range(
            rank, self.pp_group_size * n_local_stages, self.pp_group_size
        )

        # Store the list of operations used for that rank
        # Pre-padding, rank starts with no-ops based on the warmup.
        rank_ops: list[Optional[_Action]] = [None for _ in range(rank)]

        for stage_index in stage_indices:
            rank_ops.extend(
                _Action(stage_index, _ComputationType.FORWARD, mb_index)
                for mb_index in range(self._n_microbatches)
            )

        # wait for the first backward to trickle up
        # which is 2 for every hop away
        post_warmup_ops = 2 * (self.pp_group_size - 1 - rank)
        rank_ops.extend([None] * post_warmup_ops)

        for stage_index in reversed(stage_indices):
            rank_ops.extend(
                _Action(stage_index, _ComputationType.FULL_BACKWARD, mb_index)
                for mb_index in reversed(range(self._n_microbatches))
            )
        return rank_ops


def _get_1f1b_rank_ops(
    n_local_stages,
    pp_group_size,
    warmup_ops,
    fwd_bwd_ops,
    cooldown_ops,
    rank,
    forward_stage_index,
    backward_stage_index,
    num_1f1b_microbatches=0,
    enable_zero_bubble=False,
):
    # All stages start with handling microbatch 0
    fwd_stage_mb_index: dict[int, int] = defaultdict(int)
    bwd_stage_mb_index: dict[int, int] = defaultdict(int)
    weight_stage_mb_index: dict[int, int] = defaultdict(int)

    # Store the list of operations used for that rank
    # Pre-padding, rank starts with no-ops based on the warmup.
    rank_ops: list[Optional[_Action]] = [None for _ in range(rank)]
    # These are used to calculate the number of slots to fill with no-ops, to account for the delay in warmup
    # when we want to wait for the backward to trickle back up and start 1f1b to align all ranks.
    # Formula:
    # pre-padding + warmup_ops + post_warmup_ops = earliest time step of first backward
    # post_warmup_ops = [earliest time step of first backward] - (warmup_ops + pre-padding)
    # earliest time step of first backward = [local_stages * group_size + 2 * (group_size - 1 - rank)]
    # warmup_ops = calculated above
    post_warmup_ops = (
        n_local_stages * pp_group_size + 2 * (pp_group_size - 1 - rank)
    ) - (warmup_ops + rank)

    if enable_zero_bubble:
        post_warmup_ops = pp_group_size - rank - 1

    total_ops = warmup_ops + fwd_bwd_ops + cooldown_ops

    backward_op_ids = []
    weight_op_count = 0

    FULL_BACKWARD_OR_BACKWARD_INPUT = (
        BACKWARD_INPUT if enable_zero_bubble else FULL_BACKWARD
    )

    for op in range(total_ops):
        # Warmup phase
        if op < warmup_ops:
            fwd_stage_index = forward_stage_index(op)
            # This will assign the current microbatch index and update it as well
            fwd_stage_mb_index[fwd_stage_index] = (
                mb_index := fwd_stage_mb_index[fwd_stage_index]
            ) + 1
            rank_ops.append(
                _Action(fwd_stage_index, _ComputationType.FORWARD, mb_index)
            )
            if op == warmup_ops - 1:
                # This is the last step in the warmup phase, so we need to wait for the backward to trickle back up
                rank_ops.extend([None] * post_warmup_ops)
        # 1F1B Phase (forward and backward)
        elif warmup_ops <= op < warmup_ops + fwd_bwd_ops:
            fwd_stage_index = forward_stage_index(op)
            fwd_stage_mb_index[fwd_stage_index] = (
                fwd_mb_index := fwd_stage_mb_index[fwd_stage_index]
            ) + 1
            rank_ops.append(
                _Action(fwd_stage_index, _ComputationType.FORWARD, fwd_mb_index)
            )
            bwd_stage_index = backward_stage_index(op)
            bwd_stage_mb_index[bwd_stage_index] = (
                bwd_mb_index := bwd_stage_mb_index[bwd_stage_index]
            ) + 1
            rank_ops.append(
                _Action(bwd_stage_index, FULL_BACKWARD_OR_BACKWARD_INPUT, bwd_mb_index)
            )
            backward_op_ids.append(op)

            if enable_zero_bubble and op - warmup_ops >= num_1f1b_microbatches:
                weight_stage_index = backward_stage_index(
                    backward_op_ids[weight_op_count]
                )
                weight_stage_mb_index[weight_stage_index] = (
                    weight_mb_index := weight_stage_mb_index[weight_stage_index]
                ) + 1
                rank_ops.append(
                    _Action(
                        weight_stage_index,
                        _ComputationType.BACKWARD_WEIGHT,
                        weight_mb_index,
                    )
                )
                weight_op_count += 1
        # Cooldown phase
        else:
            # During cooldown phase, we need steps to align with 1f1b happening in other ranks
            # TODO: we don't need to always append, after all 1f1b are finished we can stop appending None
            if not enable_zero_bubble:
                rank_ops.append(None)

            bwd_stage_index = backward_stage_index(op)
            bwd_stage_mb_index[bwd_stage_index] = (
                bwd_mb_index := bwd_stage_mb_index[bwd_stage_index]
            ) + 1
            rank_ops.append(
                _Action(bwd_stage_index, FULL_BACKWARD_OR_BACKWARD_INPUT, bwd_mb_index)
            )
            backward_op_ids.append(op)

            if enable_zero_bubble and op - warmup_ops >= num_1f1b_microbatches:
                weight_stage_index = backward_stage_index(
                    backward_op_ids[weight_op_count]
                )
                weight_stage_mb_index[weight_stage_index] = (
                    weight_mb_index := weight_stage_mb_index[weight_stage_index]
                ) + 1
                rank_ops.append(
                    _Action(
                        weight_stage_index,
                        _ComputationType.BACKWARD_WEIGHT,
                        weight_mb_index,
                    )
                )
                weight_op_count += 1

    while enable_zero_bubble and weight_op_count < len(backward_op_ids):
        weight_stage_index = backward_stage_index(backward_op_ids[weight_op_count])
        weight_stage_mb_index[weight_stage_index] = (
            weight_mb_index := weight_stage_mb_index[weight_stage_index]
        ) + 1
        rank_ops.append(
            _Action(
                weight_stage_index, _ComputationType.BACKWARD_WEIGHT, weight_mb_index
            )
        )
        weight_op_count += 1

    return rank_ops


class ScheduleInterleaved1F1B(_PipelineScheduleRuntime):
    """
    The Interleaved 1F1B schedule.
    See https://arxiv.org/pdf/2104.04473 for details.
    Will perform one forward and one backward on the microbatches in steady
    state and supports multiple stages per rank. When microbatches are ready for
    multiple local stages, Interleaved 1F1B prioritizes the earlier microbatch
    (also called "depth first").

    This schedule is mostly similar to the original paper.
    It differs by being relaxing the requirement of num_microbatch % pp_size == 0.
    Using the flex_pp schedule, we will have num_rounds = max(1, n_microbatches // pp_group_size) and
    it works as long as n_microbatches % num_rounds is 0. As a few examples, support

    1. pp_group_size = 4, n_microbatches = 10. We will have num_rounds = 2 and n_microbatches % 2 is 0.
    2. pp_group_size = 4, n_microbatches = 3. We will have num_rounds = 1 and n_microbatches % 1 is 0.
    """

    def __init__(
        self,
        stages: list[_PipelineStageBase],
        n_microbatches: int,
        loss_fn: Optional[Callable] = None,
        args_chunk_spec: Optional[tuple[TensorChunkSpec, ...]] = None,
        kwargs_chunk_spec: Optional[dict[str, TensorChunkSpec]] = None,
        output_merge_spec: Optional[Union[dict[str, Any], tuple[Any]]] = None,
        scale_grads: bool = True,
    ):
        self.pp_group_size = stages[0].group_size
        super().__init__(
            stages=stages,
            n_microbatches=n_microbatches,
            loss_fn=loss_fn,
            args_chunk_spec=args_chunk_spec,
            kwargs_chunk_spec=kwargs_chunk_spec,
            output_merge_spec=output_merge_spec,
            scale_grads=scale_grads,
        )
        self.n_local_stages = len(stages)
        self.rank = stages[0].group_rank
        self.number_of_rounds = max(1, n_microbatches // self.pp_group_size)
        self.microbatches_per_round = n_microbatches // self.number_of_rounds
        if n_microbatches % self.number_of_rounds != 0:
            raise ValueError(
                "Interleaved 1F1B requires the number of microbatches to be a "
                f"multiple of the number of rounds ({self.number_of_rounds}), "
                f"but got {n_microbatches}."
            )
        # 1. Create the pipeline_order (all ranks do this calculation)
        # This will be used to keep track of the current state of the entire pipeline
        # pipeline_order[rank] = [Action(computation_type, microbatch_index, stage_index), ...]
        self.pipeline_order: dict[int, list[Optional[_Action]]] = {}
        for rank in range(self.pp_group_size):
            rank_ops = self._calculate_single_rank_operations(rank)
            self.pipeline_order[rank] = rank_ops

        # Initialize the pipeline order with communication necessary to run with _PipelineScheduleRuntime
        self._prepare_schedule_with_comms(self.pipeline_order)

    def _calculate_single_rank_operations(self, rank) -> list[Optional[_Action]]:
        def get_rank_warmup_ops(rank):
            # Warms up operations for last stage
            warmups_ops_last_stage = (
                self.n_local_stages - 1
            ) * self.microbatches_per_round
            # Increment warmup operations by 2 for each hop away from the last stage
            multiply_factor = 2
            warmup_ops = warmups_ops_last_stage + multiply_factor * (
                (self.pp_group_size - 1) - rank
            )

            # We cannot have more warmup operations than there are number of microbatches, so cap it there
            return min(warmup_ops, self._n_microbatches * self.n_local_stages)

        warmup_ops = get_rank_warmup_ops(rank)
        microbatch_ops = self.n_local_stages * self._n_microbatches
        # fwd_bwd_ops should encompass the remaining forwards
        fwd_bwd_ops = microbatch_ops - warmup_ops
        # cooldown_ops should encompass the remaining backwards
        cooldown_ops = microbatch_ops - fwd_bwd_ops
        # total ops encompass both forward and backward ops
        total_ops = warmup_ops + fwd_bwd_ops + cooldown_ops
        # warmup_ops + fwd_bwd_ops * 2 + cooldown_ops == microbatch_ops * 2
        logger.debug(
            "rank %s, warmup_ops %s, 1f1b %s, cooldown_ops %s total_ops %s",
            rank,
            warmup_ops,
            fwd_bwd_ops,
            cooldown_ops,
            total_ops,
        )

        # Calculates the stage index based on step and pp_group_size
        def forward_stage_index(step):
            # Get the local index from 0 to n_local_stages-1
            local_index = (step // self.microbatches_per_round) % self.n_local_stages
            return (local_index * self.pp_group_size) + rank

        def backward_stage_index(step):
            local_index = (
                self.n_local_stages
                - 1
                - ((step - warmup_ops) // self.microbatches_per_round)
                % self.n_local_stages
            )
            return (local_index * self.pp_group_size) + rank

        return _get_1f1b_rank_ops(
            self.n_local_stages,
            self.pp_group_size,
            warmup_ops,
            fwd_bwd_ops,
            cooldown_ops,
            rank,
            forward_stage_index,
            backward_stage_index,
        )


class ScheduleInterleavedZeroBubble(_PipelineScheduleRuntime):
    """
    The Interleaved Zero Bubble schedule.
    See https://arxiv.org/pdf/2401.10241 for details.
    Will perform one forward and one backward on inputs for the microbatches in steady
    state and supports multiple stages per rank. Uses the backward for weights to fill in
    the pipeline bubble.

    In particular this is implementing the ZB1P schedule in the paper.
    """

    def __init__(
        self,
        stages: list[_PipelineStageBase],
        n_microbatches: int,
        loss_fn: Optional[Callable] = None,
        args_chunk_spec: Optional[tuple[TensorChunkSpec, ...]] = None,
        kwargs_chunk_spec: Optional[dict[str, TensorChunkSpec]] = None,
        output_merge_spec: Optional[Union[dict[str, Any], tuple[Any]]] = None,
        scale_grads: bool = True,
    ):
        # TODO: we don't support Zero Bubble with torch.compile so we
        # should disable it for now
        for stage in stages:
            if isinstance(stage.submod, OptimizedModule):
                raise RuntimeError(
                    "The Zero Bubble schedule is not supported with \
stage modules that have used torch.compile"
                )

        self.pp_group_size = stages[0].group_size
        super().__init__(
            stages=stages,
            n_microbatches=n_microbatches,
            loss_fn=loss_fn,
            args_chunk_spec=args_chunk_spec,
            kwargs_chunk_spec=kwargs_chunk_spec,
            output_merge_spec=output_merge_spec,
            scale_grads=scale_grads,
        )
        self.n_local_stages = len(stages)
        self.rank = stages[0].group_rank
        self.number_of_rounds = max(1, n_microbatches // self.pp_group_size)
        self.microbatches_per_round = n_microbatches // self.number_of_rounds
        if n_microbatches % self.number_of_rounds != 0:
            raise ValueError(
                "Zero bubble requires the number of microbatches to be a "
                f"multiple of the number of rounds ({self.number_of_rounds}), "
                f"but got {n_microbatches}."
            )
        # 1. Create the pipeline_order (all ranks do this calculation)
        # This will be used to keep track of the current state of the entire pipeline
        # pipeline_order[rank] = [Action(computation_type, microbatch_index, stage_index), ...]
        self.pipeline_order: dict[int, list[Optional[_Action]]] = {}
        for rank in range(self.pp_group_size):
            rank_ops = self._calculate_single_rank_operations(rank)
            self.pipeline_order[rank] = rank_ops

        # This function add bubbles to the generated schedule based on dependencies of actions
        # Note that the ZB1P schedule will not require bubbles to be manually added and it is
        # only useful when n_microbatches <= microbatches_per_round
        self.pipeline_order = self._add_bubbles_to_actions(
            self.n_local_stages * self.pp_group_size,
        )

        # Initialize the pipeline order with communication necessary to run with _PipelineScheduleRuntime
        self._prepare_schedule_with_comms(self.pipeline_order)

    def _calculate_single_rank_operations(self, rank) -> list[Optional[_Action]]:
        def get_rank_warmup_ops(rank):
            # Warms up operations for last stage
            warmups_ops_last_stage = (
                self.n_local_stages - 1
            ) * self.microbatches_per_round
            # Increment warmup operations by 2 for each hop away from the last stage
            multiply_factor = 1
            warmup_ops = warmups_ops_last_stage + multiply_factor * (
                (self.pp_group_size - 1) - rank
            )

            # We cannot have more warmup operations than there are number of microbatches, so cap it there
            return min(warmup_ops, self._n_microbatches * self.n_local_stages)

        warmup_ops = get_rank_warmup_ops(rank)
        microbatch_ops = self.n_local_stages * self._n_microbatches
        # fwd_bwd_ops should encompass the remaining forwards
        fwd_bwd_ops = microbatch_ops - warmup_ops
        # cooldown_ops should encompass the remaining backwards
        cooldown_ops = microbatch_ops - fwd_bwd_ops
        # total ops encompass both forward and backward ops
        total_ops = warmup_ops + fwd_bwd_ops + cooldown_ops
        # warmup_ops + fwd_bwd_ops * 2 + cooldown_ops == microbatch_ops * 2
        logger.debug(
            "rank %s, warmup_ops %s, 1f1b %s, cooldown_ops %s total_ops %s",
            rank,
            warmup_ops,
            fwd_bwd_ops,
            cooldown_ops,
            total_ops,
        )

        # Calculates the stage index based on step and pp_group_size

        def forward_stage_index(step):
            # Get the local index from 0 to n_local_stages-1
            local_index = (step // self.microbatches_per_round) % self.n_local_stages
            return (local_index * self.pp_group_size) + rank

        def backward_stage_index(step):
            local_index = (
                self.n_local_stages
                - 1
                - ((step - warmup_ops) // self.microbatches_per_round)
                % self.n_local_stages
            )
            return (local_index * self.pp_group_size) + rank

        num_1f1b_microbatches = rank

        return _get_1f1b_rank_ops(
            self.n_local_stages,
            self.pp_group_size,
            warmup_ops,
            fwd_bwd_ops,
            cooldown_ops,
            rank,
            forward_stage_index,
            backward_stage_index,
            num_1f1b_microbatches,
            enable_zero_bubble=True,
        )

    def _add_bubbles_to_actions(self, num_stages_global):
        actions = self.pipeline_order

        def need_bubble(stage, op, microbatch, num_stages_global, seen_ops):
            if op == _ComputationType.FORWARD:
                if stage != 0 and (stage - 1, op, microbatch) not in seen_ops:
                    return True
            elif op == _ComputationType.FULL_BACKWARD:
                if stage == num_stages_global - 1:
                    return (stage, _ComputationType.FORWARD, microbatch) not in seen_ops
                return (stage + 1, op, microbatch) not in seen_ops
            return False

        seen_ops: set[tuple[int, _ComputationType, int]] = set()
        result: dict[int, list[Optional[_Action]]] = {}
        next_pointer: dict[int, int] = {}
        bubbles_added: dict[int, int] = {}
        total_bubbles_added = 0

        for rank in range(self.pp_group_size):
            result[rank] = []
            next_pointer[rank] = 0
            bubbles_added[rank] = 0

        while True:
            should_stop = True

            temp_seen_ops: set[tuple[int, _ComputationType, int]] = set()

            for rank in range(self.pp_group_size):
                timestamp = next_pointer[rank]
                if timestamp >= len(actions[rank]):
                    continue

                should_stop = False

                if actions[rank][timestamp] is not None:
                    temp_action = actions[rank][timestamp]
                    assert temp_action is not None
                    stage_index, op, microbatch, _ = temp_action
                    if not need_bubble(
                        stage_index, op, microbatch, num_stages_global, seen_ops
                    ):
                        result[rank].append(actions[rank][timestamp])
                        if microbatch is not None:
                            temp_seen_ops.add((stage_index, op, microbatch))
                        next_pointer[rank] += 1
                    else:
                        result[rank].append(None)
                        bubbles_added[rank] += 1
                else:
                    next_pointer[rank] += 1
                    result[rank].append(None)

            seen_ops.update(temp_seen_ops)
            if should_stop:
                break

        if total_bubbles_added > 0:
            logger.warning(
                "Non zero bubbles added: total_bubbles_added=%s bubbles_added=%s",
                total_bubbles_added,
                bubbles_added,
            )
        return result


class ScheduleZBVZeroBubble(_PipelineScheduleRuntime):
    """
    The Zero Bubble schedule (ZBV variant).
    See https://arxiv.org/pdf/2401.10241 Section 6 for details.

    This schedules requires exactly two stages per rank.

    This schedule will perform one forward and one backward on inputs for the microbatches in steady
    state and supports multiple stages per rank. Uses backward with respect to weights to fill in
    the pipeline bubble.

    This ZB-V schedule would have the "zero bubble" property only if time forward == time backward input == time backward weights.
    In practice, this is not likely true for real models so alternatively
    a greedy scheduler could be implemented for unequal/unbalanced time.
    """

    def __init__(
        self,
        stages: list[_PipelineStageBase],
        n_microbatches: int,
        loss_fn: Optional[Callable] = None,
        args_chunk_spec: Optional[tuple[TensorChunkSpec, ...]] = None,
        kwargs_chunk_spec: Optional[dict[str, TensorChunkSpec]] = None,
        output_merge_spec: Optional[Union[dict[str, Any], tuple[Any]]] = None,
        scale_grads: bool = True,
    ):
        self.pp_group_size = stages[0].group_size
        super().__init__(
            stages=stages,
            n_microbatches=n_microbatches,
            loss_fn=loss_fn,
            args_chunk_spec=args_chunk_spec,
            kwargs_chunk_spec=kwargs_chunk_spec,
            output_merge_spec=output_merge_spec,
            scale_grads=scale_grads,
        )
        self.stage_index_to_group_rank = generate_stage_to_rank_mapping(
            self.pp_group_size, self._num_stages, style="v"
        )
        for stage in self._stages:
            stage.stage_index_to_group_rank = self.stage_index_to_group_rank

        self.n_local_stages = len(stages)
        if self.n_local_stages != 2:
            raise ValueError(
                "ZBV requires exactly 2 stages per rank, but got "
                f"{self.n_local_stages}."
            )

        self.rank = stages[0].group_rank
        self.num_stages = stages[0].num_stages

        # 1. Create the pipeline_order (all ranks do this calculation)
        # This will be used to keep track of the current state of the entire pipeline
        # pipeline_order[rank] = [Action(computation_type, microbatch_index, stage_index), ...]
        self.pipeline_order: dict[int, list[Optional[_Action]]] = {}
        for rank in range(self.pp_group_size):
            rank_ops = self._calculate_single_rank_operations(rank)
            self.pipeline_order[rank] = rank_ops

        # Initialize the pipeline order with communication necessary to run with _PipelineScheduleRuntime
        self._prepare_schedule_with_comms(self.pipeline_order)

    def _calculate_single_rank_operations(self, rank) -> list[Optional[_Action]]:
        # max(2 * self.pp_group_size - 1, ...) ensure the number of microbatches is at least
        # as large of the number of microbatches needed to fully utilize the pipeline
        n_micro = max(2 * self.pp_group_size - 1, self._n_microbatches)
        rank_ops: list[Optional[_Action]] = [None for _ in range(rank)]

        # Forward and backward action counts for stage chunk 0 and chunk 1
        f0_cnt, f1_cnt, b0_cnt, b1_cnt = 0, 0, 0, 0
        # warm-up phase
        warmup_n1 = 2 * (self.pp_group_size - rank) - 1
        stage_id_chunk0 = rank
        stage_id_chunk1 = self.num_stages - 1 - rank

        for _ in range(warmup_n1):
            rank_ops.append(
                _Action(stage_id_chunk0, computation_type=F, microbatch_index=f0_cnt)
            )
            f0_cnt += 1
        warmup_n2 = rank
        for _ in range(warmup_n2):
            rank_ops.append(
                _Action(stage_id_chunk1, computation_type=F, microbatch_index=f1_cnt)
            )
            f1_cnt += 1
            rank_ops.append(
                _Action(stage_id_chunk0, computation_type=F, microbatch_index=f0_cnt)
            )
            f0_cnt += 1
        warmup_n3 = self.pp_group_size - rank
        for _ in range(warmup_n3):
            rank_ops.append(
                _Action(stage_id_chunk1, computation_type=F, microbatch_index=f1_cnt)
            )
            f1_cnt += 1
            rank_ops.append(
                _Action(stage_id_chunk1, computation_type=I, microbatch_index=b1_cnt)
            )
            rank_ops.append(
                _Action(stage_id_chunk1, computation_type=W, microbatch_index=b1_cnt)
            )
            b1_cnt += 1
        # stable phase
        while f1_cnt < f0_cnt or f0_cnt < n_micro:
            if f0_cnt < n_micro:
                rank_ops.append(
                    _Action(
                        stage_id_chunk0, computation_type=F, microbatch_index=f0_cnt
                    )
                )
                f0_cnt += 1
            rank_ops.append(
                _Action(stage_id_chunk0, computation_type=I, microbatch_index=b0_cnt)
            )
            rank_ops.append(
                _Action(stage_id_chunk0, computation_type=W, microbatch_index=b0_cnt)
            )
            b0_cnt += 1

            rank_ops.append(
                _Action(stage_id_chunk1, computation_type=F, microbatch_index=f1_cnt)
            )
            f1_cnt += 1
            rank_ops.append(
                _Action(stage_id_chunk1, computation_type=I, microbatch_index=b1_cnt)
            )
            rank_ops.append(
                _Action(stage_id_chunk1, computation_type=W, microbatch_index=b1_cnt)
            )
            b1_cnt += 1
        # cool-down phase
        w0_cnt, w1_cnt = b0_cnt, b1_cnt
        cooldown_n1 = rank
        for _ in range(cooldown_n1):
            rank_ops.append(
                _Action(stage_id_chunk0, computation_type=I, microbatch_index=b0_cnt)
            )
            b0_cnt += 1
            rank_ops.append(
                _Action(stage_id_chunk1, computation_type=I, microbatch_index=b1_cnt)
            )
            b1_cnt += 1
        cooldown_n2 = self.pp_group_size - rank
        for _ in range(cooldown_n2):
            rank_ops.append(
                _Action(stage_id_chunk0, computation_type=I, microbatch_index=b0_cnt)
            )
            b0_cnt += 1
            rank_ops.append(
                _Action(stage_id_chunk0, computation_type=W, microbatch_index=w0_cnt)
            )
            w0_cnt += 1
        while w1_cnt < b1_cnt:
            rank_ops.append(
                _Action(stage_id_chunk1, computation_type=W, microbatch_index=w1_cnt)
            )
            w1_cnt += 1
        while w0_cnt < b0_cnt:
            rank_ops.append(
                _Action(stage_id_chunk0, computation_type=W, microbatch_index=w0_cnt)
            )
            w0_cnt += 1

        assert w0_cnt == b0_cnt and b0_cnt == f0_cnt
        assert w1_cnt == b1_cnt and b1_cnt == f1_cnt
        # We use max() in the n_micro computation above, so we may need to
        # remove redundant microbatches
        rank_ops = [
            (
                action
                if action is not None
                and action.microbatch_index is not None
                and action.microbatch_index < self._n_microbatches
                else None
            )
            for action in rank_ops
        ]
        return rank_ops


class ScheduleDualPipeV(_PipelineScheduleRuntime):
    """
    The DualPipeV schedule. A more efficient schedule variant based on the
    DualPipe schedule introduced by DeepSeek in https://arxiv.org/pdf/2412.19437

    Based on the open sourced code from https://github.com/deepseek-ai/DualPipe
    """

    def __init__(
        self,
        stages: list[_PipelineStageBase],
        n_microbatches: int,
        loss_fn: Optional[Callable] = None,
        args_chunk_spec: Optional[tuple[TensorChunkSpec, ...]] = None,
        kwargs_chunk_spec: Optional[dict[str, TensorChunkSpec]] = None,
        output_merge_spec: Optional[Union[dict[str, Any], tuple[Any]]] = None,
        scale_grads: bool = True,
    ):
        self.pp_group_size = stages[0].group_size
        super().__init__(
            stages=stages,
            n_microbatches=n_microbatches,
            loss_fn=loss_fn,
            args_chunk_spec=args_chunk_spec,
            kwargs_chunk_spec=kwargs_chunk_spec,
            output_merge_spec=output_merge_spec,
            scale_grads=scale_grads,
        )
        self.stage_index_to_group_rank = generate_stage_to_rank_mapping(
            self.pp_group_size, self._num_stages, style="v"
        )
        for stage in self._stages:
            stage.stage_index_to_group_rank = self.stage_index_to_group_rank

        self.n_local_stages = len(stages)
        if self.n_local_stages != 2:
            raise ValueError(
                "ZBV requires exactly 2 stages per rank, but got "
                f"{self.n_local_stages}."
            )
        if n_microbatches < self._num_stages:
            raise ValueError(
                "DualPipeV requires at least as many microbatches as stages, but got "
                f"{n_microbatches} microbatches and {self._num_stages} stages."
            )

        self.rank = stages[0].group_rank
        self.num_stages = stages[0].num_stages

        # 1. Create the pipeline_order (all ranks do this calculation)
        # This will be used to keep track of the current state of the entire pipeline
        # pipeline_order[rank] = [Action(computation_type, microbatch_index, stage_index), ...]
        self.pipeline_order: dict[int, list[Optional[_Action]]] = {}
        for rank in range(self.pp_group_size):
            rank_ops = self._calculate_single_rank_operations(rank)
            self.pipeline_order[rank] = rank_ops

        # Initialize the pipeline order with communication necessary to run with _PipelineScheduleRuntime
        self._prepare_schedule_with_comms(self.pipeline_order)

    def _calculate_single_rank_operations(self, rank) -> list[Optional[_Action]]:
        actions: list[Optional[_Action]] = []
        counters: dict[
            tuple[int, _ComputationType], int
        ] = {}  # (stage_index, computation_type) -> mb_index
        weight_queue = []  # Queue of (stage_index, mb_index) for pending weight actions

        num_ranks = self.pp_group_size
        num_chunks = self._n_microbatches

        rank_to_stages = generate_rank_to_stage_mapping(
            num_ranks, num_ranks * 2, style="v"
        )
        stage0_index, stage1_index = rank_to_stages[rank]

        def increment_backward_counts(stage_index: int):
            """Helper method to increment BACKWARD_INPUT and BACKWARD_WEIGHT counters when FULL_BACKWARD is used."""
            input_key = (stage_index, BACKWARD_INPUT)
            weight_key = (stage_index, BACKWARD_WEIGHT)
            counters[input_key] = counters.get(input_key, 0) + 1
            counters[weight_key] = counters.get(weight_key, 0) + 1

        def add_overlap_f_b(
            actions: list,
            forward_stage: int,
            backward_stage: int,
        ):
            """Helper method to add an overlapped forward+backward action which tracks microbatch index."""
            # Create new overlapped forward+backward action with sub_actions
            forward_key = (forward_stage, FORWARD)
            backward_key = (backward_stage, BACKWARD_INPUT)

            forward_mb = counters.get(forward_key, 0)
            backward_mb = counters.get(backward_key, 0)

            sub_actions = (
                _Action(forward_stage, FORWARD, forward_mb),
                _Action(backward_stage, FULL_BACKWARD, backward_mb),
            )
            actions.append(_Action(-1, OVERLAP_F_B, None, sub_actions))

            # Update counters for sub_actions
            counters[forward_key] = forward_mb + 1
            increment_backward_counts(backward_stage)

        def add_action(
            actions: list,
            stage_index: int,
            computation_type: _ComputationType,
        ):
            # Regular single action, for FULL_BACKWARD we only use the BACKWARD_INPUT counter
            key = (
                (stage_index, computation_type)
                if computation_type != FULL_BACKWARD
                else (stage_index, BACKWARD_INPUT)
            )
            mb_index = counters.get(key, 0)
            actions.append(_Action(stage_index, computation_type, mb_index))

            # If FULL_BACKWARD is used, just increment the separate BACKWARD_INPUT and BACKWARD_WEIGHT counters
            if computation_type == FULL_BACKWARD:
                increment_backward_counts(stage_index)
            else:
                # If BACKWARD_INPUT is updated, add corresponding weight action to queue
                if computation_type == BACKWARD_INPUT:
                    # Add weight action to queue for later processing
                    weight_queue.append((stage_index, mb_index))
                counters[key] = mb_index + 1

        def add_weight_action_if_pending(actions: list):
            """Helper method to add a weight action from the queue."""
            if not weight_queue:
                return  # No pending weight actions, skip
            # Pop the oldest weight action from the queue
            actual_stage_index, weight_mb_index = weight_queue.pop(0)
            actions.append(
                _Action(
                    actual_stage_index,
                    BACKWARD_WEIGHT,
                    weight_mb_index,
                )
            )
            # Update the counter for the actual stage that was processed
            weight_key = (actual_stage_index, BACKWARD_WEIGHT)
            counters[weight_key] = counters.get(weight_key, 0) + 1

        # Step 1: F0
        step_1 = (num_ranks - rank - 1) * 2
        for _ in range(step_1):
            add_action(actions, stage0_index, FORWARD)

        # Step 2: F0F1
        step_2 = rank + 1
        for _ in range(step_2):
            add_action(actions, stage0_index, FORWARD)
            add_action(actions, stage1_index, FORWARD)

        # Step 3: I1W1F1 (Use zero bubble)
        step_3 = num_ranks - rank - 1
        for _ in range(step_3):
            add_action(actions, stage1_index, BACKWARD_INPUT)
            add_weight_action_if_pending(actions)
            add_action(actions, stage1_index, FORWARD)

        # Step 4 (Main step): F0B1-F1B0 (combined, overlapped forward+backward)
        step_4 = num_chunks - num_ranks * 2 + rank + 1
        for i in range(step_4):
            if i == 0 and rank == num_ranks - 1:
                # NOTE: We don't overlap these two chunks to further reduce bubble size.
                add_action(actions, stage0_index, FORWARD)
                add_action(actions, stage1_index, FULL_BACKWARD)
            else:
                add_overlap_f_b(
                    actions,
                    forward_stage=stage0_index,
                    backward_stage=stage1_index,
                )
            add_overlap_f_b(
                actions,
                forward_stage=stage1_index,
                backward_stage=stage0_index,
            )

        # Step 5: B1-F1B0
        step_5 = num_ranks - rank - 1
        for _ in range(step_5):
            add_action(actions, stage1_index, FULL_BACKWARD)
            add_overlap_f_b(
                actions,
                forward_stage=stage1_index,
                backward_stage=stage0_index,
            )

        # Step 6: B1B0 (The second half of the chunks use zero bubble)
        step_6 = rank + 1
        enable_zb = False
        for i in range(step_6):
            if i == step_6 // 2 and rank % 2 == 1:
                enable_zb = True
            comp_type = BACKWARD_INPUT if enable_zb else FULL_BACKWARD
            add_action(actions, stage1_index, comp_type)
            if i == step_6 // 2 and rank % 2 == 0:
                enable_zb = True
            comp_type = BACKWARD_INPUT if enable_zb else FULL_BACKWARD
            add_action(actions, stage0_index, comp_type)

        # Step 7: W0B0
        step_7 = num_ranks - rank - 1
        for _ in range(step_7):
            add_weight_action_if_pending(actions)
            comp_type = BACKWARD_INPUT if enable_zb else FULL_BACKWARD
            add_action(actions, stage0_index, comp_type)

        # Step 8: W0
        step_8 = rank + 1
        for _ in range(step_8):
            add_weight_action_if_pending(actions)

        return actions


def get_schedule_class(schedule_name: str):
    """
    Maps a schedule name (case insensitive) to its corresponding class object.

    Args:
        schedule_name (str): The name of the schedule.
    """
    schedule_map = {
        "1F1B": Schedule1F1B,
        "Interleaved1F1B": ScheduleInterleaved1F1B,
        "GPipe": ScheduleGPipe,
        "LoopedBFS": ScheduleLoopedBFS,
        "InterleavedZeroBubble": ScheduleInterleavedZeroBubble,
        "PipelineScheduleSingle": PipelineScheduleSingle,
        "PipelineScheduleMulti": PipelineScheduleMulti,
        "ZBVZeroBubble": ScheduleZBVZeroBubble,
        "DualPipeV": ScheduleDualPipeV,
    }
    lowercase_keys = {k.lower(): k for k in schedule_map.keys()}
    lowercase_schedule_name = schedule_name.lower()
    if lowercase_schedule_name not in lowercase_keys:
        raise ValueError(
            f"Unknown schedule name '{schedule_name}'. The valid options are {list(schedule_map.keys())}"
        )
    return schedule_map[lowercase_keys[lowercase_schedule_name]]


def _simulate_comms_compute(
    pipeline_order, stage_to_rank: Callable[[int], int], num_stages: int
):
    """This function dry-run simulates the actions in the schedule from the perspective of all ranks, and flags
    any deadlocks caused by missing or misordered communications.  It also simulates any bubbles in time where a rank
    can not execute any action due to waiting for unmet dependencies.  The total number of simulator steps can be used
    as a metric for unit tests involving IR optimization passes as reordering and merging of IR can reduce the number
    of simulated steps.

    The simulation is not high-fidelity and does not model overlapping of compute and communication, or cuda streams.
    Future work may be to enhance this and model the compute time, comms overlap, and even memory.
    """
    pipeline_order = {
        rank: [a for a in pipeline_order[rank] if a is not None]
        for rank in sorted(pipeline_order)
    }
    _schedule: dict[int, list[_Action | None]] = {
        rank: [] for rank in sorted(pipeline_order)
    }

    _prev_ops_rank: dict[int, set[_Action]] = {rank: set() for rank in _schedule}

    def add_to_schedule(rank: int, action: Optional[_Action]):
        _schedule[rank].append(action)
        if action is not None:
            _prev_ops_rank[rank].add(action)

    def _ready_to_schedule(action: Optional[_Action]) -> bool:
        if action is None:
            return True

        stage_idx = action.stage_index
        prev_ops = _prev_ops_rank[stage_to_rank(stage_idx)]
        if action.computation_type == F:
            if action.stage_index == 0:
                return True
            elif (
                _Action(action.stage_index, RECV_F, action.microbatch_index) in prev_ops
            ):
                return True
            elif (
                _Action(action.stage_index - 1, F, action.microbatch_index) in prev_ops
            ):
                return True
            return False
        elif action.computation_type in (BACKWARD_INPUT, FULL_BACKWARD):
            if action.stage_index == num_stages - 1:
                return True
            if _Action(action.stage_index, RECV_B, action.microbatch_index) in prev_ops:
                return True
            if (
                _Action(action.stage_index + 1, BACKWARD_INPUT, action.microbatch_index)
                in prev_ops
            ):
                return True
            if (
                _Action(action.stage_index + 1, FULL_BACKWARD, action.microbatch_index)
                in prev_ops
            ):
                return True
            return False
        elif action.computation_type == BACKWARD_WEIGHT:
            return True
        elif action.computation_type == SEND_F:
            expected_f = _Action(action.stage_index, F, action.microbatch_index)
            return expected_f in prev_ops
        elif action.computation_type == RECV_F:
            peer_stage_idx = stage_idx - 1
            expected_send = _Action(peer_stage_idx, SEND_F, action.microbatch_index)
            return expected_send in _prev_ops_rank[stage_to_rank(peer_stage_idx)]
        elif action.computation_type == SEND_B:
            expected_b = _Action(
                action.stage_index, BACKWARD_INPUT, action.microbatch_index
            )
            expected_bw = _Action(
                action.stage_index, FULL_BACKWARD, action.microbatch_index
            )
            return expected_b in prev_ops or expected_bw in prev_ops
        elif action.computation_type == RECV_B:
            peer_stage_idx = stage_idx + 1
            expected_send = _Action(peer_stage_idx, SEND_B, action.microbatch_index)
            return expected_send in _prev_ops_rank[stage_to_rank(peer_stage_idx)]
        else:
            raise ValueError(f"Unsupported action type {action}")

    while pipeline_order:
        progress = False
        for rank in sorted(pipeline_order):
            if len(pipeline_order[rank]) == 0:
                continue

            action = pipeline_order[rank][0]
            if _ready_to_schedule(action):
                if action is not None:
                    add_to_schedule(rank, action)
                pipeline_order[rank].pop(0)
                progress = True
            else:
                add_to_schedule(rank, None)

        for i in sorted(pipeline_order, reverse=True):
            if len(pipeline_order[i]) == 0:
                del pipeline_order[i]

        # hacky, but do a second pass to replace any 'none' at this timestep with a real action, if it got unblocked
        # by one of the later ranks
        for rank in sorted(pipeline_order):
            if len(pipeline_order[rank]) == 0:
                continue

            if _schedule[rank][-1] is not None:
                continue

            action = pipeline_order[rank][0]
            if _ready_to_schedule(action):
                if action is not None:
                    _schedule[rank][-1] = action
                    _prev_ops_rank[rank].add(action)
                pipeline_order[rank].pop(0)

        for i in sorted(pipeline_order, reverse=True):
            if len(pipeline_order[i]) == 0:
                del pipeline_order[i]

        if not progress:
            print("WIP comms schedule:\n", _format_pipeline_order(_schedule))
            for rank in pipeline_order:
                print(f"{rank=} next action= {pipeline_order[rank][0]}")
            raise ValueError("Schedule is not progressing")

    return _schedule


def _dump_chrometrace(schedule, filename):
    """
    This function dumps a schedule IR into a chrometrace format so it can be visualized.

    It is currently very basic and only serves as a graphical alternative to dumping the schedule IR as text.

    As future work we may extend this to include more accurate heuristics for durations, or let users input durations,
    add 'flow events' to let the UI show the connection between sends and recvs, and model cuda streams for comm/compute
    as separate streams on the chrometrace view.
    """
    events = []
    for rank in sorted(schedule):
        for timestep, action in enumerate(schedule[rank]):
            if action is None:
                continue
            events.append(
                {
                    "name": str(action),
                    "cat": (
                        "computation"
                        if action.computation_type in (F, B, W)
                        else "communication"
                    ),
                    "ph": "X",
                    "pid": rank,
                    "tid": rank,
                    "ts": timestep,
                    "dur": 1,
                }
            )
    import json

    with open(filename, "w") as f:
        json.dump({"traceEvents": events}, f)<|MERGE_RESOLUTION|>--- conflicted
+++ resolved
@@ -2038,32 +2038,6 @@
                         stage_index_to_stage[stage_idx - 1].set_local_bwd_input(
                             stage.get_local_bwd_output(mb_index), mb_index
                         )
-<<<<<<< HEAD
-                        # SEND/RECV op are avoided for special case with 2 adjacent stages on same rank
-                        # see [Note: V-schedule special case]
-                        if is_prev_stage_on_this_rank:
-                            stage_index_to_stage[stage_idx - 1].set_local_bwd_input(
-                                stage.get_local_bwd_output(mb_index), mb_index
-                            )
-                    elif comp_type == BACKWARD_WEIGHT:
-                        if stage_uses_fsdp:
-                            _assert_unsharded(stage_idx)
-                        backward_counter[stage_idx] += 1
-                        last_backward = (
-                            backward_counter[stage_idx] == self._n_microbatches
-                        )
-                        grad_scale_factor = (
-                            self._n_microbatches if self.scale_grads else 1
-                        )
-                        stage.backward_weight_one_chunk(
-                            mb_index,
-                            last_backward=last_backward,
-                        )
-                        if last_backward:
-                            stage.scale_grads(grad_scale_factor)
-                    else:
-                        raise ValueError(f"{action=} is unknown or unsupported")
-=======
                 elif comp_type == BACKWARD_INPUT:
                     if stage_uses_fsdp:
                         _assert_unsharded(stage_idx)
@@ -2112,7 +2086,6 @@
                             _perform_action(sub_a)
                 else:
                     _perform_action(action)
->>>>>>> 32afd217
             except Exception as e:
                 logger.error(
                     "_PipelineScheduleRuntime caught exception at step %s when running action %s.  Full Schedule:",
