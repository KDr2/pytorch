# mypy: allow-untyped-defs
# Copyright (c) Meta Platforms, Inc. and affiliates

import copy
import csv
import itertools
import logging
import re
from abc import ABC, abstractmethod
from collections import Counter, defaultdict
from collections.abc import Callable
from enum import Enum
from functools import lru_cache
from typing import Any, cast, NamedTuple, Optional, Union

import torch
import torch.distributed as dist
from torch._dynamo import OptimizedModule
from torch.distributed.fsdp import FSDPModule, UnshardHandle
from torch.nn.modules.loss import _Loss
from torch.profiler import record_function

from ._utils import generate_rank_to_stage_mapping, generate_stage_to_rank_mapping
from .microbatch import merge_chunks, split_args_kwargs_into_chunks, TensorChunkSpec
from .stage import _PipelineStageBase


__all__ = [
    "get_schedule_class",
    "PipelineScheduleSingle",
    "PipelineScheduleMulti",
    "Schedule1F1B",
    "ScheduleGPipe",
    "ScheduleInterleaved1F1B",
    "ScheduleLoopedBFS",
    "ScheduleInterleavedZeroBubble",
    "ScheduleZBVZeroBubble",
    "ScheduleDualPipeV",
]

logger = logging.getLogger(__name__)


class _ComputationType(Enum):
    # TODO(whc) rename to _ActType?
    FORWARD = 1
    BACKWARD_INPUT = 2
    BACKWARD_WEIGHT = 3
    UNSHARD = 4
    RESHARD = 5
    SEND_F = 6
    RECV_F = 7
    SEND_B = 8
    RECV_B = 9
    FULL_BACKWARD = 10
    OVERLAP_F_B = 11

    def __str__(self):
        str_map = {
            _ComputationType.FORWARD: "F",
            _ComputationType.BACKWARD_INPUT: "I",
            _ComputationType.BACKWARD_WEIGHT: "W",
            _ComputationType.UNSHARD: "UNSHARD",
            _ComputationType.RESHARD: "RESHARD",
            _ComputationType.SEND_F: "SEND_F",
            _ComputationType.RECV_F: "RECV_F",
            _ComputationType.SEND_B: "SEND_B",
            _ComputationType.RECV_B: "RECV_B",
            _ComputationType.FULL_BACKWARD: "B",
            _ComputationType.OVERLAP_F_B: "OVERLAP_F_B",
        }
        return str_map[self]

    @staticmethod
    def from_str(action):
        if action == "F":
            return _ComputationType.FORWARD
        elif action == "I":
            return _ComputationType.BACKWARD_INPUT
        elif action == "W":
            return _ComputationType.BACKWARD_WEIGHT
        elif action == "UNSHARD":
            return _ComputationType.UNSHARD
        elif action == "RESHARD":
            return _ComputationType.RESHARD
        elif action == "SEND_F":
            return _ComputationType.SEND_F
        elif action == "RECV_F":
            return _ComputationType.RECV_F
        elif action == "SEND_B":
            return _ComputationType.SEND_B
        elif action == "RECV_B":
            return _ComputationType.RECV_B
        elif action == "B":
            return _ComputationType.FULL_BACKWARD
        elif action == "OVERLAP_F_B":
            return _ComputationType.OVERLAP_F_B
        else:
            raise RuntimeError(f"Invalid computation type {action}")


FORWARD = _ComputationType.FORWARD
BACKWARD_INPUT = _ComputationType.BACKWARD_INPUT
BACKWARD_WEIGHT = _ComputationType.BACKWARD_WEIGHT
UNSHARD = _ComputationType.UNSHARD
RESHARD = _ComputationType.RESHARD
SEND_F = _ComputationType.SEND_F
RECV_F = _ComputationType.RECV_F
SEND_B = _ComputationType.SEND_B
RECV_B = _ComputationType.RECV_B
FULL_BACKWARD = _ComputationType.FULL_BACKWARD
OVERLAP_F_B = _ComputationType.OVERLAP_F_B

# Convenience shorthand for compute actions only since they are used in 'simple schedule format'
F = FORWARD
I = BACKWARD_INPUT
W = BACKWARD_WEIGHT
B = FULL_BACKWARD

# Helper to parse an action string like 1F0 into a tuple of (stage_index, computation_type, microbatch_index)
_action_regex = re.compile(
    r"(\d+)(F|I|B|W|UNSHARD|RESHARD|SEND_F|RECV_F|SEND_B|RECV_B)(\d*)"
)


class _Action(NamedTuple):
    stage_index: int
    computation_type: _ComputationType
    microbatch_index: Optional[int] = None
    sub_actions: Optional[tuple["_Action", ...]] = None

    def __str__(self):
        return self.__repr__()

    def __repr__(self):
        if self.sub_actions is not None:
            # Use recursive repr for sub_actions
            sub_action_reprs = [repr(sub_action) for sub_action in self.sub_actions]
            return f"({';'.join(sub_action_reprs)}){self.computation_type}"
        else:
            repr_str = str(self.stage_index)
            repr_str += str(self.computation_type)
            if self.microbatch_index is not None:
                repr_str += str(self.microbatch_index)
            return repr_str

    @property
    def is_compute_op(self) -> bool:
        return self.computation_type in (
            FORWARD,
            FULL_BACKWARD,
            BACKWARD_INPUT,
            BACKWARD_WEIGHT,
            OVERLAP_F_B,
        )

    @staticmethod
    def from_str(action_string: str):
        """
        Reverse of __repr__

        String should be formatted as [stage][action type][(microbatch)]
            e.g. `2F0`, `1UNSHARD`, `3SEND_F1`
        """
        action_string = action_string.strip()
        if action_string == "":
            return None

        # Check for sub_actions format: [sub_action1;sub_action2;...]ComputationType
        if action_string.startswith("(") and ")" in action_string:
            # Find the closing bracket to separate sub_actions from computation type
            bracket_end = action_string.find(")")
            sub_part = action_string[
                1:bracket_end
            ]  # Remove '[' and get content before ']'
            computation_type_part = action_string[
                bracket_end + 1 :
            ]  # Get part after ']'

            # Parse sub_actions
            sub_actions = []
            if sub_part.strip():
                for sub_str in sub_part.split(";"):
                    sub_action = _Action.from_str(sub_str.strip())
                    if sub_action is not None:
                        sub_actions.append(sub_action)

            # For sub_actions format, we create an action with just the computation type
            # The stage_index and microbatch_index are not meaningful for the container action
            return _Action(
                stage_index=-1,  # Placeholder, not meaningful for sub_actions container
                computation_type=_ComputationType.from_str(computation_type_part),
                microbatch_index=None,
                sub_actions=tuple(sub_actions) if sub_actions else None,
            )

        # Handle regular single action format
        if match := _action_regex.match(action_string):
            stage_index, computation_type, microbatch_index = match.groups()
            return _Action(
                int(stage_index),
                _ComputationType.from_str(computation_type),
                int(microbatch_index) if len(microbatch_index) else None,
            )
        elif action_string == "":
            return None
        raise RuntimeError(
            f"Invalid action string: {action_string}, should be formatted as [stage][action type][(microbatch)] e.g. 2F0"
        )


@lru_cache
def _get_profiler_function_name(action: _Action) -> str:
    return f"PP:{str(action)}"


def _format_pipeline_order(
    pipeline_order: dict[int, list[Optional[_Action]]],
    error_step_number: Optional[int] = None,
) -> str:
    """
    Formats the pipeline order in a timestep (row) x rank (column) grid of actions
    and returns the formatted string.

    If `error_step_number` is passed in, an additional label will be added to signify which step
    that it is erroring on.
    """

    # don't mutate the original
    pipeline_order = copy.deepcopy(pipeline_order)

    # Replace None with ""
    for rank in pipeline_order:
        for i in range(len(pipeline_order[rank])):
            if pipeline_order[rank][i] is None:
                # TODO make a real 'None action' that prints as empty string and make mypy happy
                pipeline_order[rank][i] = ""  # type: ignore[call-overload]

    # Calculate the maximum number of steps across all ranks
    num_steps = max(len(actions) for actions in pipeline_order.values())
    step_labels = [
        "Step " + str(i).zfill(len(str(num_steps - 1))) for i in range(num_steps)
    ]
    # Sorting the dictionary by keys and retrieving values in that order
    rank_actions = [
        pipeline_order.get(key, [""] * num_steps) for key in sorted(pipeline_order)
    ]
    # Transpose the list of lists (rows to columns)
    transposed_actions = list(itertools.zip_longest(*rank_actions, fillvalue=""))
    # Generate column labels for ranks
    num_ranks = len(pipeline_order)
    rank_labels = ["Rank " + str(i) for i in range(num_ranks)]
    # Calculate the maximum length of each column, considering labels
    max_lengths = [
        max(len(str(item)) if item is not None else 0 for item in col)
        for col in zip(step_labels, *transposed_actions)
    ]
    # Format the header row with rank labels
    header_row = " " * (len(step_labels[0]) + 2) + " ".join(
        f"{label:<{max_lengths[i]}}" for i, label in enumerate(rank_labels)
    )
    # Format each row with its corresponding label
    formatted_rows = [
        f"{label}: "
        + " ".join(f"{str(item):<{max_lengths[i]}}" for i, item in enumerate(row))
        + (
            " <-- ERROR HERE"
            if error_step_number is not None
            and int(label.split()[1]) == error_step_number
            else ""
        )
        for label, row in zip(step_labels, transposed_actions)
    ]
    # Join the rows into a single string
    formatted_table = header_row + "\n" + "\n".join(formatted_rows) + "\n"
    return formatted_table


class _PipelineSchedule(ABC):
    def __init__(
        self,
        n_microbatches: int,
        loss_fn: Optional[Callable[..., torch.Tensor]] = None,
        args_chunk_spec: Optional[tuple[TensorChunkSpec, ...]] = None,
        kwargs_chunk_spec: Optional[dict[str, TensorChunkSpec]] = None,
        output_merge_spec: Optional[Union[dict[str, Any], tuple[Any]]] = None,
        scale_grads: bool = True,
    ):
        # From arguments
        self._n_microbatches = n_microbatches
        self._loss_fn = loss_fn

        # See documentation in `PipelineScheduleSingle` / `PipelineScheduleMulti`
        self.scale_grads = scale_grads

        # Chunking specification for positional inputs. (default: `None`)
        self._args_chunk_spec = args_chunk_spec
        # Chunking specification for keyword inputs. (default: `None`)
        self._kwargs_chunk_spec = kwargs_chunk_spec
        self._output_merge_spec = output_merge_spec
        """
        # args_chunk_spec and kwargs_chunk_spec specify how to chunk inputs.
        # They are used to convert batch to microbatches in `step(x)`.  See
        # `TensorChunkSpec` for helper methods for creating them.
        """

        # Derived
        self._has_backward = self._loss_fn is not None

        # Holds the losses for each microbatch.
        self._internal_losses: list[torch.Tensor] = []
        logger.info("Using %s", self.__class__.__name__)

    def _maybe_compute_loss(self, stage, output, target_mbs, mb_index):
        if stage.is_last and self._loss_fn is not None:
            loss = self._compute_loss(output, target_mbs[mb_index])  # type: ignore[index]
            self._internal_losses.append(loss)

    def _maybe_get_loss(self, stage, mb_index):
        valid_index = 0 <= mb_index < len(self._internal_losses)
        if stage.is_last and self._loss_fn is not None and valid_index:
            return self._internal_losses[mb_index]
        elif len(self._internal_losses) != 0 and not valid_index:
            raise RuntimeError(
                f"Loss for microbatch {mb_index} is not available. "
                f"Available losses for microbatches: {self._internal_losses}"
            )
        else:
            return None

    def _update_losses(self, stages, losses):
        """
        Update the losses to those in the internal state
        """
        # if stages not a list turn into a list
        if not isinstance(stages, list):
            stages = [stages]
        contains_last_stage = any(stage.is_last for stage in stages)

        # Return losses if there is a container passed in
        if contains_last_stage and losses is not None:
            if len(self._internal_losses) != self._n_microbatches:
                raise RuntimeError(
                    f"Expecting {self._n_microbatches} losses but got {len(self._internal_losses)}"
                )

            # Clean external container first
            losses.clear()
            # Copy internal losses to external container
            losses.extend(self._internal_losses)

        self._internal_losses.clear()

    @abstractmethod
    def _step_microbatches(
        self,
        arg_mbs: Optional[list] = None,
        kwarg_mbs: Optional[list] = None,
        target_mbs: Optional[list] = None,
        losses: Optional[list] = None,
    ):
        """
        Run one iteration of the pipeline schedule with list of microbatches.
        Will go through all the microbatches according to the schedule
        implementation.

        Args:
            microbatches: list of microbatch args.
        """
        raise NotImplementedError

    @abstractmethod
    def step(self, *args, target=None, losses: Optional[list] = None, **kwargs):
        """
        Run one iteration of the pipeline schedule with *whole-batch* input.
        Will chunk the input into microbatches automatically, and go through the
        microbatches according to the schedule implementation.

        args: positional arguments to the model (as in non-pipeline case).
        kwargs: keyword arguments to the model (as in non-pipeline case).
        target: target for the loss function.
        losses: a list to store the losses for each microbatch.
        """
        raise NotImplementedError

    def eval(self, *args, target=None, losses: Optional[list] = None, **kwargs):
        """
        Run one iteration of the pipeline schedule with *whole-batch* input.
        Will chunk the input into microbatches automatically, and go through the
        microbatches, calling forward only.

        args: positional arguments to the model (as in non-pipeline case).
        kwargs: keyword arguments to the model (as in non-pipeline case).
        target: target values for the loss function.
        losses: a list to store the losses for each microbatch.
        """
        # Save the original has_backward state
        original_has_backward = self._has_backward
        try:
            self._has_backward = False
            return self.step(*args, target=target, losses=losses, **kwargs)
        finally:
            # Restore the original state
            self._has_backward = original_has_backward

    def _check_inputs(
        self,
        arg_mbs: Optional[list] = None,
        kwarg_mbs: Optional[list] = None,
        target_mbs: Optional[list] = None,
        losses: Optional[list] = None,
    ) -> tuple[list, list]:
        """
        Pre-process/check inputs
        """

        def check_type_and_len(mbs, name: str):
            if not isinstance(mbs, list):
                raise TypeError(f"{name} must be a list but got a {type(mbs)}")
            if len(mbs) != self._n_microbatches:
                raise ValueError(
                    f"Expecting {self._n_microbatches} {name} but got {len(mbs)}"
                )

        if arg_mbs is not None:
            check_type_and_len(arg_mbs, "arg_mbs")
        else:
            arg_mbs = [()] * self._n_microbatches

        if kwarg_mbs is not None:
            check_type_and_len(kwarg_mbs, "kwarg_mbs")
        else:
            kwarg_mbs = [{}] * self._n_microbatches

        if target_mbs is not None:
            check_type_and_len(target_mbs, "target_mbs")

        if losses is not None:
            if not isinstance(losses, list):
                raise TypeError(f"losses must be a list but got a {type(losses)}")

        return arg_mbs, kwarg_mbs

    def _compute_loss(self, output, target):
        return self._loss_fn(output, target)  # type: ignore[misc]

    def _split_inputs(
        self,
        args: tuple[Any, ...],
        kwargs: Optional[dict[str, Any]] = None,
    ):
        """
        Splits a full-batch input into chunks (i.e. microbatches) and returns
        the chunks
        """
        if args or kwargs:
            args_split, kwargs_split = split_args_kwargs_into_chunks(
                args,
                kwargs,
                self._n_microbatches,
                self._args_chunk_spec,
                self._kwargs_chunk_spec,
            )
            return args_split, kwargs_split
        else:
            # Empty inputs (e.g. when called on middle stages)
            # Return a list of empty tuples/dicts with matching length as chunks
            return [()] * self._n_microbatches, [{}] * self._n_microbatches

    def _merge_outputs(self, output_chunks: list[Any]) -> Any:
        """
        Merge output chunks back to a batch state.
        If output_merge_spec is None, the utility will merge output chunks by dimension 0 (batch dim).
        """
        return merge_chunks(
            output_chunks,
            self._output_merge_spec,
        )


def _batch_p2p(
    p2p_ops: list[dist.P2POp], desc: Optional[str] = None
) -> list[dist.Work]:
    """
    Simple wrapper over batch_isend_irecv from torch.distributed, which just adds a descriptive logger on top.
    """
    if len(p2p_ops) == 0:
        return []
    desc_str = f"{desc}, " if desc else ""
    logger.debug("batch_p2p %s%s", desc_str, p2p_ops)
    return dist.batch_isend_irecv(p2p_ops)


def _sorted_batch_p2p(
    p2p_ops: list[dist.P2POp], desc: Optional[str] = None
) -> dict[int, list[dist.Work]]:
    """
    Sorts the list of P2P ops by the peer rank, and then calls
    batch_isend_irecv. Return a dictionary of works by peer rank. This function
    helps us avoid hangs in case of skip connections.
    """
    # Arrange p2p_ops by peer rank:
    #   int is the peer rank;
    #   List is the list of ops towards the peer
    ops_by_peer: dict[int, list[dist.P2POp]] = defaultdict(list)
    work_by_peer: dict[int, list[dist.Work]] = {}
    if len(p2p_ops) == 0:
        return work_by_peer

    # Classify the ops by peer rank
    for op in p2p_ops:
        ops_by_peer[op.peer].append(op)

    # Call batch_isend_irecv per peer, in sorted order of the peers (to avoid hangs)
    for peer, ops in sorted(ops_by_peer.items()):
        work_by_peer[peer] = _batch_p2p(ops, desc=desc)

    return work_by_peer


def _wait_batch_p2p(work: list[dist.Work]):
    """
    Waits for a list of dist.Work (typically from _batch_p2p / _sorted_batch_p2p).
    """
    for w in work:
        w.wait()


class PipelineScheduleSingle(_PipelineSchedule):
    """
    Base class for single-stage schedules.
    Implements the `step` method.
    Derived classes should implement `_step_microbatches`.

    Gradients are scaled by num_microbatches depending on the `scale_grads` argument, defaulting to True.  This setting
    should match the configuration of your loss_fn, which may either average losses (scale_grads=True)
    or sum losses (scale_grads=False).
    """

    def __init__(
        self,
        stage: _PipelineStageBase,
        n_microbatches: int,
        loss_fn: Optional[Callable] = None,
        args_chunk_spec: Optional[tuple[TensorChunkSpec, ...]] = None,
        kwargs_chunk_spec: Optional[dict[str, TensorChunkSpec]] = None,
        output_merge_spec: Optional[Union[dict[str, Any], tuple[Any]]] = None,
        scale_grads: bool = True,
    ):
        # Init parent
        super().__init__(
            n_microbatches=n_microbatches,
            loss_fn=loss_fn,
            args_chunk_spec=args_chunk_spec,
            kwargs_chunk_spec=kwargs_chunk_spec,
            output_merge_spec=output_merge_spec,
            scale_grads=scale_grads,
        )
        # Self attributes
        self._stage = stage
        self._num_stages = stage.num_stages
        self._stage_forward_initialized = False
        self._stage_backward_initialized = False

        if n_microbatches < self._num_stages:
            raise ValueError(
                f"Number of microbatches ({n_microbatches}) must be greater than \
or equal to the number of stages ({self._num_stages})."
            )

        self.pipeline_order: Optional[dict[int, list[Optional[_Action]]]] = (
            self._get_pipeline_order()
        )

    def _initialize_stage(self, args, kwargs):
        if not self._stage_forward_initialized:
            # Prepare the communication needed for the pipeline schedule execution
            # This is needed because during execution we always perform a series of batch P2P ops
            # The first call of the batched P2P needs to involve the global group
            all_ops: list[dist.P2POp] = []
            all_ops.extend(self._stage._get_init_p2p_neighbors_ops())
            _wait_batch_p2p(_batch_p2p(all_ops))

            self._stage._prepare_forward_infra(self._n_microbatches, args, kwargs)
            self._stage_forward_initialized = True

        if self._has_backward and not self._stage_backward_initialized:
            self._stage._prepare_backward_infra(self._n_microbatches)
            self._stage_backward_initialized = True

    def step(self, *args, target=None, losses: Optional[list] = None, **kwargs):
        """
        Run one iteration of the pipeline schedule with *whole-batch* input.
        Will chunk the input into microbatches automatically, and go through the
        microbatches according to the schedule implementation.

        args: positional arguments to the model (as in non-pipeline case).
        kwargs: keyword arguments to the model (as in non-pipeline case).
        target: target for the loss function.
        losses: a list to store the losses for each microbatch.
        """
        if self._has_backward and not torch.is_grad_enabled():
            raise RuntimeError(
                "step() requires gradients to be enabled for backward computation; "
                "it should not be used under torch.no_grad() context. "
                "Please call eval() instead."
            )

        # Set the same has_backward flag for stage object
        self._stage.has_backward = self._has_backward

        # Clean per iteration
        self._stage.clear_runtime_states()

        # Split inputs into microbatches
        args_split, kwargs_split = self._split_inputs(args, kwargs)

        # Split target into microbatches
        if target is not None:
            targets_split = list(torch.tensor_split(target, self._n_microbatches))
        else:
            targets_split = None

        # Run microbatches
        self._step_microbatches(args_split, kwargs_split, targets_split, losses)

        # Return merged results per original format
        if self._stage.is_last:
            return self._merge_outputs(self._stage.output_chunks)
        else:
            return None

    def _get_pipeline_order(self) -> Optional[dict[int, list[Optional[_Action]]]]:
        """
        Returns the pipeline execution order as a schedule IR.

        The returned IR is a dictionary mapping rank IDs to lists of actions.
        Each action is either an _Action object representing computation to perform,
        or None representing a deliberate idle step.

        The None values are used to represent pipeline bubbles where a rank
        must wait for dependencies from other ranks before proceeding. However
        during execution, with  the _PipelineScheduleRuntime, these Nones are
        skipped since the relevant communication (send/recv) will be scheduled and waited on.

        Returns:
            A dictionary mapping rank -> list of actions
        """
        return None


class _ScheduleForwardOnly(PipelineScheduleSingle):
    """
    The forward-only schedule.
    Will go through all the microbatches and perform only the forward pass
    """

    def _step_microbatches(
        self,
        arg_mbs: Optional[list] = None,
        kwarg_mbs: Optional[list] = None,
        target_mbs: Optional[list] = None,
        losses: Optional[list] = None,
    ):
        """
        Run one iteration of the pipeline schedule
        """
        if target_mbs is not None or losses is not None:
            raise RuntimeError(
                "Forward-only schedule does not support loss computation"
            )

        arg_mbs, kwarg_mbs = self._check_inputs(arg_mbs, kwarg_mbs, target_mbs, losses)
        self._initialize_stage(arg_mbs[0], kwarg_mbs[0])

        # Delay send waits
        fwd_sends_to_wait: list[list[dist.Work]] = []

        # Run microbatches
        for i in range(self._n_microbatches):
            with record_function(f"Forward {i}"):
                ops = self._stage.get_fwd_recv_ops(i)
                works = _sorted_batch_p2p(ops, desc="fwd_recv")
                for work in works.values():
                    _wait_batch_p2p(work)

                self._stage.forward_one_chunk(i, arg_mbs[i], kwarg_mbs[i])  # type: ignore[index]

                ops = self._stage.get_fwd_send_ops(i)
                works = _sorted_batch_p2p(ops, desc="fwd_send")
                fwd_sends_to_wait.extend(works.values())

            logger.debug("[%s] Forwarded microbatch %s", self._stage.stage_index, i)

        # Wait for all forward sends to finish
        # This should not have performance impact because by the time the first
        # backward arrives all the forward sends should have been finished.
        for work in fwd_sends_to_wait:
            _wait_batch_p2p(work)


class ScheduleGPipe(PipelineScheduleSingle):
    """
    The GPipe schedule.
    Will go through all the microbatches in a fill-drain manner.
    """

    def _step_microbatches(
        self,
        arg_mbs: Optional[list] = None,
        kwarg_mbs: Optional[list] = None,
        target_mbs: Optional[list] = None,
        losses: Optional[list] = None,
    ):
        """
        Run one iteration of the pipeline schedule with list of microbatches.
        Will go through all the microbatches according to the GPipe schedule.

        Args:
            microbatches: list of microbatch args.
        """
        arg_mbs, kwarg_mbs = self._check_inputs(arg_mbs, kwarg_mbs, target_mbs, losses)
        self._initialize_stage(arg_mbs[0], kwarg_mbs[0])

        # Delay send waits
        fwd_sends_to_wait: list[list[dist.Work]] = []

        # Run microbatches
        for i in range(self._n_microbatches):
            with record_function(f"Forward {i}"):
                ops = self._stage.get_fwd_recv_ops(i)
                works = _sorted_batch_p2p(ops, desc="fwd_recv")
                for work in works.values():
                    _wait_batch_p2p(work)

                output = self._stage.forward_one_chunk(i, arg_mbs[i], kwarg_mbs[i])  # type: ignore[index]

                ops = self._stage.get_fwd_send_ops(i)
                works = _sorted_batch_p2p(ops, desc="fwd_send")
                fwd_sends_to_wait.extend(works.values())

            logger.debug("[%s] Forwarded microbatch %s", self._stage.stage_index, i)

            self._maybe_compute_loss(self._stage, output, target_mbs, i)

        # Wait for all forward sends to finish
        # This should not have performance impact because by the time the first
        # backward arrives all the forward sends should have been finished.
        for work in fwd_sends_to_wait:
            _wait_batch_p2p(work)

        # Run backward
        # Delay send waits
        bwd_sends_to_wait: list[list[dist.Work]] = []
        for i in range(self._n_microbatches):
            with record_function(f"Backward {i}"):
                ops = self._stage.get_bwd_recv_ops(i)
                works = _sorted_batch_p2p(ops, desc="bwd_recv")
                for work in works.values():
                    _wait_batch_p2p(work)

                loss = self._maybe_get_loss(self._stage, i)
                self._stage.backward_one_chunk(
                    i,
                    loss=loss,
                    last_backward=i == self._n_microbatches - 1,
                )

                ops = self._stage.get_bwd_send_ops(i)
                works = _sorted_batch_p2p(ops, desc="bwd_send")
                bwd_sends_to_wait.extend(works.values())

            logger.debug("[%s] Backwarded microbatch %s", self._stage.stage_index, i)

        self._stage.scale_grads(
            grad_scale_factor=self._n_microbatches if self.scale_grads else 1
        )

        # Wait for all backward sends to finish
        for work in bwd_sends_to_wait:
            _wait_batch_p2p(work)

        # Update losses if there is a container passed in
        self._update_losses(self._stage, losses)

    def _get_pipeline_order(self) -> Optional[dict[int, list[Optional[_Action]]]]:
        """
        Returns the pipeline order for GPipe schedule.

        See base method in PipelineScheduleSingle for details on the schedule IR format.
        """
        pipeline_order = {}
        pp_group_size = self._num_stages

        for rank in range(pp_group_size):
            actions: list[Optional[_Action]] = []

            # 1. Initial delay based on rank position
            warmup_delay = rank
            actions.extend([None] * warmup_delay)

            # 2. Forward passes for all microbatches
            for mb_idx in range(self._n_microbatches):
                actions.append(_Action(rank, _ComputationType.FORWARD, mb_idx))

            # 3. Wait period before backward passes can begin
            backward_delay = 3 * (pp_group_size - 1 - rank)
            actions.extend([None] * backward_delay)

            # 4. Backward passes for all microbatches
            for mb_idx in range(self._n_microbatches):
                actions.append(_Action(rank, _ComputationType.FULL_BACKWARD, mb_idx))

            pipeline_order[rank] = actions

        return pipeline_order


class Schedule1F1B(PipelineScheduleSingle):
    """
    The 1F1B schedule.
    Will perform one forward and one backward on the microbatches in steady state.
    """

    def _step_microbatches(
        self,
        arg_mbs: Optional[list] = None,
        kwarg_mbs: Optional[list] = None,
        target_mbs: Optional[list] = None,
        losses: Optional[list] = None,
    ):
        """
        Run one iteration of the pipeline schedule with list of microbatches.
        Will go through all the microbatches according to the 1F1B schedule.

        Args:
            microbatches: list of microbatch args.
        """
        arg_mbs, kwarg_mbs = self._check_inputs(arg_mbs, kwarg_mbs, target_mbs, losses)
        self._initialize_stage(arg_mbs[0], kwarg_mbs[0])

        # Last stage has 1 warmup, second-to-last 2 warmups, ...
        # first stage `num_stages` warmups
        warmup_chunks = min(
            self._n_microbatches,
            self._num_stages - self._stage.stage_index,
        )

        # Chunk counters
        fwd_mb_index = 0
        bwd_mb_index = 0

        # Warmup phase
        send_work: list[dist.Work] = []
        fwd_sends = []
        for _ in range(warmup_chunks):
            # Receive activations
            fwd_recvs = self._stage.get_fwd_recv_ops(fwd_mb_index)
            _wait_batch_p2p(_batch_p2p(fwd_recvs, desc="fwd_recv"))

            # Compute
            output = self._stage.forward_one_chunk(
                fwd_mb_index, arg_mbs[fwd_mb_index], kwarg_mbs[fwd_mb_index]
            )  # type: ignore[index]

            # Clear previous chunk's forward sends (hopefully they have well
            # finished, otherwise, we are heavily communication bound, in which
            # case it doesn't create a lot of benefit to compute next chunk
            # eagerly either)
            _wait_batch_p2p(send_work)

            # Send activations
            fwd_sends = self._stage.get_fwd_send_ops(fwd_mb_index)
            if fwd_mb_index != warmup_chunks - 1:
                # Safe to fire
                send_work = _batch_p2p(fwd_sends, desc="fwd_send")
            # otherwise:
            #   The last forward send is left for fuse with first 1B in 1B1F below

            # Compute loss
            self._maybe_compute_loss(self._stage, output, target_mbs, fwd_mb_index)
            fwd_mb_index += 1

        # Now we should have send ops left over, to be fused with first 1B of 1B1F phase below.

        # 1B1F phase
        while True:  # Don't worry, we have a break inside
            # We actually do 1B first as the `1B1F` name indicates, so prepare its recv ops
            bwd_recvs = self._stage.get_bwd_recv_ops(bwd_mb_index)

            # Now, we need to fire the fwd_sends and bwd_recvs together
            _wait_batch_p2p(_batch_p2p(fwd_sends + bwd_recvs, desc="fwd_send_bwd_recv"))

            # Backward one chunk
            loss = self._maybe_get_loss(self._stage, bwd_mb_index)
            self._stage.backward_one_chunk(
                bwd_mb_index,
                loss=loss,
                last_backward=bwd_mb_index == self._n_microbatches - 1,
            )

            # Get the bwd send ops, but don't fire, to be fused with the 1F below
            bwd_sends = self._stage.get_bwd_send_ops(bwd_mb_index)
            bwd_mb_index += 1

            if fwd_mb_index == self._n_microbatches:
                # We are done with 1B1F, so break with some left-over bwd_sends
                break

            # We prepare 1F of the `1B1F`
            fwd_recvs = self._stage.get_fwd_recv_ops(fwd_mb_index)

            # Fuse it with bwd_sends above
            _wait_batch_p2p(_batch_p2p(bwd_sends + fwd_recvs, desc="bwd_send_fwd_recv"))

            # Now do the fwd
            output = self._stage.forward_one_chunk(
                fwd_mb_index, arg_mbs[fwd_mb_index], kwarg_mbs[fwd_mb_index]
            )  # type: ignore[index]

            # Compute loss
            self._maybe_compute_loss(self._stage, output, target_mbs, fwd_mb_index)

            # Get the fwd send ops, but don't fire, leave it for the next iter (wrap-around)
            fwd_sends = self._stage.get_fwd_send_ops(fwd_mb_index)
            fwd_mb_index += 1

        # Remember we still have some bwd_sends left over after the break? Now it is time to fire it
        send_work = _batch_p2p(bwd_sends, desc="bwd_send")

        # Cooldown
        while bwd_mb_index < self._n_microbatches:
            # prepare bwd recv ops
            bwd_recvs = self._stage.get_bwd_recv_ops(bwd_mb_index)
            _wait_batch_p2p(_batch_p2p(bwd_recvs, desc="bwd_recv"))

            # Backward one chunk
            loss = self._maybe_get_loss(self._stage, bwd_mb_index)
            self._stage.backward_one_chunk(
                bwd_mb_index,
                loss=loss,
                last_backward=bwd_mb_index == self._n_microbatches - 1,
            )

            # Clear previous chunk's backward sends (hopefully they have well finished)
            _wait_batch_p2p(send_work)

            # Get the bwd send ops, fire it
            bwd_sends = self._stage.get_bwd_send_ops(bwd_mb_index)
            send_work = _batch_p2p(bwd_sends, desc="bwd_send")
            bwd_mb_index += 1

        self._stage.scale_grads(
            grad_scale_factor=self._n_microbatches if self.scale_grads else 1
        )

        # Wait for the last backward send to finish
        _wait_batch_p2p(send_work)

        # Return losses if there is a container passed in
        self._update_losses(self._stage, losses)

    def _get_pipeline_order(self) -> Optional[dict[int, list[Optional[_Action]]]]:
        """
        Returns the pipeline order for 1F1B schedule.

        See base method in PipelineScheduleSingle for details on the schedule IR format.
        """
        pipeline_order = {}
        pp_group_size = self._num_stages

        for rank in range(pp_group_size):
            actions: list[Optional[_Action]] = []

            # 1. Warmup phase: initial delay based on rank
            actions.extend([None] * rank)

            # 2. Initial forward passes before 1F1B phase
            num_forward = (pp_group_size - 1) - rank
            forward_mb = 0
            for i in range(num_forward):
                actions.append(_Action(rank, _ComputationType.FORWARD, i))
                forward_mb = i

            # 3. Wait for backward to be ready
            wait_for_1f1b = max(0, 2 * (pp_group_size - 1 - rank))
            actions.extend([None] * wait_for_1f1b)

            # 4. 1F1B steady state phase
            backward_mb = 0
            remaining_forward = self._n_microbatches - num_forward

            while remaining_forward > 0:
                # One forward
                forward_mb += 1
                actions.append(_Action(rank, _ComputationType.FORWARD, forward_mb))
                remaining_forward -= 1

                # One backward
                actions.append(
                    _Action(rank, _ComputationType.FULL_BACKWARD, backward_mb)
                )
                backward_mb += 1

            # 5. Cooldown phase: remaining backward passes
            remaining_backward = self._n_microbatches - backward_mb

            while remaining_backward > 0:
                # Add None and backward actions in alternating pattern
                # based on distance from the last stage
                if (pp_group_size - rank) > 0:
                    actions.append(None)
                    # Decrement the wait counter only if we still have backward passes to do
                    if remaining_backward > 0:
                        actions.append(
                            _Action(rank, _ComputationType.FULL_BACKWARD, backward_mb)
                        )
                        backward_mb += 1
                        remaining_backward -= 1
                else:
                    # If we're at the last stage, just add backward actions without None
                    actions.append(
                        _Action(rank, _ComputationType.FULL_BACKWARD, backward_mb)
                    )
                    backward_mb += 1
                    remaining_backward -= 1

            pipeline_order[rank] = actions
        return pipeline_order


def _add_unshard_reshard(
    compute_actions: list[Optional[_Action]],
    max_active_stages: int = 3,
) -> list[_Action]:
    """Given a basic schedule involving only compute actions (F,B,W,OVERLAP_F_B), add UNSHARD/RESHARD actions for FSDP.

    UNSHARD refers to fetching the full contents of an FSDP-sharded layer, requiring an all-gather operation.
    RESHARD does the opposite, releasing memory (but doing no communication)

    We abandon the "timestep lock"  during lowering

    max_active_stages controls how many prefetches we allow. It should be measured in mb and tuneable but in practice
    3 stages is probably the thing we want?
    (to account for having one f and one b active, and something else prefetching?)
    """

    def next_stage_indices(
        count: int, next_actions: list[Optional[_Action]]
    ) -> list[int]:
        """Remove duplicates (same stage, different microbatch), find next 'count' stages that will do compute."""
        seen: set[int] = set()
        ret: list[int] = []

        for a in next_actions:
            if a is not None:
                # Handle OVERLAP_F_B actions by checking their sub_actions
                if a.computation_type == OVERLAP_F_B and a.sub_actions is not None:
                    for sub_action in a.sub_actions:
                        if sub_action.stage_index not in seen:
                            seen.add(sub_action.stage_index)
                            ret.append(sub_action.stage_index)
                            if len(ret) == count:
                                break
                    if len(ret) == count:
                        break
                else:
                    # Regular action
                    if a.stage_index not in seen:
                        seen.add(a.stage_index)
                        ret.append(a.stage_index)
                        if len(ret) == count:
                            break
        return ret

    active_stages: set[int] = set()
    fsdp_aware_actions: list[_Action] = []

    def _unshard(stage_index: int):
        active_stages.add(stage_index)
        fsdp_aware_actions.append(_Action(stage_index, UNSHARD, None))

    def _reshard(stage_index: int):
        active_stages.remove(stage_index)
        fsdp_aware_actions.append(_Action(stage_index, RESHARD, None))

    for i, action in enumerate(compute_actions):
        if action is None:
            continue

        # We prefetch the next N stages we'll see, dropping existing stages to make room
        next_n = next_stage_indices(max_active_stages, compute_actions[i:])
        # Fetch needs to be ordered correctly, so don't use a set
        fetch = list(filter(lambda s: s not in active_stages, next_n))
        # Unclear what the best policy is for eviction, but we can maintain order so we do
        evict = list(filter(lambda s: s not in next_n, active_stages))

        # logger.debug(
        #     "_add_unshard_reshard Step %d active: %s fetch %s, evict %s",
        #     i,
        #     active_stages,
        #     fetch,
        #     evict,
        # )

        for stage in evict:
            _reshard(stage)
        for stage in fetch:
            _unshard(stage)
        fsdp_aware_actions.append(action)

    return fsdp_aware_actions


def _merge_bw(
    compute_actions: list[Optional[_Action]],
) -> list[_Action]:
    """Given a basic schedule involving only compute actions (F,I,W), merge adjacent I and W ops into B ops.
    (note: I = BACKWARD_INPUT, W = BACKWARD_WEIGHT, B = FULL_BACKWARD)

    B refers to running the whole backward (not separating grad_input and grad_weight), which can be more efficient
    in some cases.
    """
    merged_actions = []
    while compute_actions:
        action = compute_actions.pop(0)
        if action is None:
            continue

        # Remove any None actions and find the next non-None action
        while len(compute_actions) and compute_actions[0] is None:
            compute_actions.pop(0)

        # Get the next action if it exists
        next_action = compute_actions[0] if len(compute_actions) > 0 else None

        if (
            action.computation_type == BACKWARD_INPUT
            and next_action is not None
            and next_action.computation_type == BACKWARD_WEIGHT
            and action.stage_index == next_action.stage_index
            and action.microbatch_index == next_action.microbatch_index
        ):
            merged_actions.append(
                _Action(action.stage_index, FULL_BACKWARD, action.microbatch_index)
            )
            compute_actions.pop(0)
        else:
            merged_actions.append(action)
    return merged_actions


def _add_send_recv(
    compute_actions: dict[int, list[_Action]],
    stage_to_rank: Callable[[int], int],
    num_stages: int,
) -> dict[int, list[_Action]]:
    """
    Transforms a compute-only schedule into a complete schedule with communication actions.

    For actions with sub-actions (OVERLAP_F_B) we ensure that all the subactions have been
    computed and the communication is ready
    """
    comm_actions: dict[int, list[_Action]] = {rank: [] for rank in compute_actions}
    prev_actions: dict[int, set[_Action]] = {rank: set() for rank in compute_actions}

    def _has_comms(action: _Action) -> bool:
        if action.computation_type == F:
            return action.stage_index != num_stages - 1 and stage_to_rank(
                action.stage_index + 1
            ) != stage_to_rank(action.stage_index)
        elif action.computation_type in (BACKWARD_INPUT, FULL_BACKWARD):
            return action.stage_index != 0 and stage_to_rank(
                action.stage_index - 1
            ) != stage_to_rank(action.stage_index)
        return False

    def _get_comms(action: _Action) -> tuple[_Action, _Action]:
        assert _has_comms(action), f"{action} is not a valid comm action"
        stage_idx = action.stage_index
        ctype = action.computation_type
        mb_idx = action.microbatch_index
        send = _Action(stage_idx, SEND_F if ctype == F else SEND_B, mb_idx)
        recv_stage_idx = stage_idx + 1 if ctype == F else stage_idx - 1
        recv = _Action(recv_stage_idx, RECV_F if ctype == F else RECV_B, mb_idx)
        return send, recv

    def _ready_to_schedule(
        action: Optional[_Action], prev_actions: set[_Action]
    ) -> bool:
        """We don't put our own recv ops in the schedule, we let a sender on another rank put our recv ops in place.
        This helps ensure a sane (non-hanging) ordering of sends and recvs.
        But it also means we might not be able to schedule our next compute action yet.
        """
        if action is None:
            return True
        elif action.computation_type == F and action.stage_index != 0:
            if (
                _Action(action.stage_index, RECV_F, action.microbatch_index)
                in prev_actions
            ):
                return True
            elif (
                _Action(action.stage_index - 1, F, action.microbatch_index)
                in prev_actions
            ):
                return True
            return False
        elif (
            action.computation_type in (BACKWARD_INPUT, FULL_BACKWARD)
            and action.stage_index != num_stages - 1
        ):
            if (
                _Action(action.stage_index, RECV_B, action.microbatch_index)
                in prev_actions
            ):
                return True
            elif (
                _Action(action.stage_index + 1, BACKWARD_INPUT, action.microbatch_index)
                in prev_actions
            ):
                return True
            elif (
                _Action(action.stage_index + 1, FULL_BACKWARD, action.microbatch_index)
                in prev_actions
            ):
                return True
            return False
        else:
            return True

    while compute_actions:
        progress = False
        # go in order of ranks even if dict keys aren't ordered
        for rank in sorted(compute_actions):
            assert len(compute_actions[rank]) > 0, (
                f"{rank=}, {len(compute_actions[rank])=}"
            )
            action = compute_actions[rank][0]
            # handle case where parent action (e.g. OVERLAP_F_B) can be comprised of subactions
            if action is not None and action.sub_actions is not None:
                all_actions = action.sub_actions
            else:
                all_actions = (action,)

            if not all(_ready_to_schedule(a, prev_actions[rank]) for a in all_actions):
                continue

            # The action's dependencies are satisfied, so add to schedule
            if action is not None:
                comm_actions[rank].append(action)
                for a in all_actions:
                    prev_actions[rank].add(a)
                    if _has_comms(a):
                        send, recv = _get_comms(a)
                        # TODO we can avoid send/recv if the 2 stages are on the same rank.
                        # should we avoid that in the runtime or here?
                        comm_actions[rank].append(send)
                        prev_actions[rank].add(send)
                        comm_actions[stage_to_rank(recv.stage_index)].append(recv)
                        prev_actions[stage_to_rank(recv.stage_index)].add(recv)

            compute_actions[rank].pop(0)
            if len(compute_actions[rank]) == 0:
                del compute_actions[rank]
            progress = True
        assert progress, "Malformed compute schedule, can't schedule sends/recvs"
    return comm_actions


def _validate_schedule(
    actions: dict[int, list[Optional[_Action]]],
    pp_group_size: int,
    num_stages: int,
    num_microbatches: int,
) -> dict[int, int]:
    assert len(actions) == pp_group_size, (
        f"Schedule has incorrect number of ranks - expected {pp_group_size}, actual {len(actions)}"
    )
    for rank in range(pp_group_size):
        assert rank in actions, f"Schedule is missing actions for rank {rank}"

    # We will count all the actions per stage and ensure they happen in a valid order
    # (e.g. F before (B, I) before W for a given microbatch)
    stage_actions: dict[int, dict[_ComputationType, set]] = {
        stage_id: {
            F: set(),
            B: set(),
            I: set(),
            W: set(),
        }
        for stage_id in range(num_stages)
    }
    stage_index_to_rank_mapping = {}

    def _process_action(action: _Action, rank: int, step: int):
        """Process a single action and update stage_actions and stage_index_to_rank_mapping"""
        s_id = action.stage_index
        ctype = action.computation_type
        mb_id = action.microbatch_index

        if ctype == F:
            stage_actions[s_id][F].add(mb_id)
        elif ctype == B:
            if mb_id not in stage_actions[s_id][F]:
                error_msg = (
                    f"Rank {rank}, step {step}: Running Full Backward for stage {s_id}, "
                    f"microbatch {mb_id} without first running Forward"
                )
                formatted_schedule = _format_pipeline_order(
                    actions, error_step_number=step
                )
                full_error_msg = (
                    f"{error_msg}\n\nFull pipeline schedule:\n{formatted_schedule}"
                )
                raise AssertionError(full_error_msg)
            stage_actions[s_id][B].add(mb_id)
        elif ctype == I:
            if mb_id not in stage_actions[s_id][F]:
                error_msg = (
                    f"Rank {rank}, step {step}: Running Backward Input for stage {s_id}, "
                    f"microbatch {mb_id} without first running Forward"
                )
                formatted_schedule = _format_pipeline_order(
                    actions, error_step_number=step
                )
                full_error_msg = (
                    f"{error_msg}\n\nFull pipeline schedule:\n{formatted_schedule}"
                )
                raise AssertionError(full_error_msg)
            stage_actions[s_id][I].add(mb_id)
        elif ctype == W:
            if mb_id not in stage_actions[s_id][I]:
                error_msg = (
                    f"Rank {rank}, step {step}: Running Backward Weight for stage {s_id}, "
                    f"microbatch {mb_id} without first running Backward Input"
                )
                formatted_schedule = _format_pipeline_order(
                    actions, error_step_number=step
                )
                full_error_msg = (
                    f"{error_msg}\n\nFull pipeline schedule:\n{formatted_schedule}"
                )
                raise AssertionError(full_error_msg)
            stage_actions[s_id][W].add(mb_id)

        if s_id not in stage_index_to_rank_mapping:
            stage_index_to_rank_mapping[s_id] = rank
        else:
            existing_rank = stage_index_to_rank_mapping[s_id]
            assert rank == existing_rank, (
                f"Rank {rank}, step {step}: Stage {s_id} is assigned to both rank {rank} and rank {existing_rank}"
            )

    for rank in actions:
        for step, action in enumerate(actions[rank]):
            if action is None:
                continue
            assert isinstance(action, _Action), (
                f"Rank {rank}, step {step}: Got an invalid action: {action}, expected instance of _Action"
            )

            # Check if action has sub_actions
            if action.sub_actions is not None:
                # Process each sub_action instead of the main action
                for sub_action in action.sub_actions:
                    _process_action(sub_action, rank, step)
            else:
                # Process the main action normally
                _process_action(action, rank, step)

    for s_id in stage_actions:
        f_mb = len(stage_actions[s_id][F])
        b_mb = len(stage_actions[s_id][B])
        i_mb = len(stage_actions[s_id][I])
        w_mb = len(stage_actions[s_id][W])

        assert f_mb == num_microbatches, (
            f"Got {f_mb} {F} microbatches for stage {s_id}, expected {num_microbatches}"
        )

        assert i_mb == w_mb, (
            f"Invalid backward microbatches for stage {s_id}: I and W must have equal counts, \
            but got I={i_mb}, W={w_mb}"
        )

        assert b_mb + (i_mb + w_mb) // 2 == num_microbatches, (
            f"Invalid backward microbatches for stage {s_id}: expected {num_microbatches} total backwards, \
            but got B={b_mb}, I={i_mb}, W={w_mb}"
        )
    return stage_index_to_rank_mapping


class PipelineScheduleMulti(_PipelineSchedule):
    """
    Base class for multi-stage schedules.
    Implements the `step` method.

    Gradients are scaled by num_microbatches depending on the `scale_grads` argument, defaulting to True.  This setting
    should match the configuration of your loss_fn, which may either average losses (scale_grads=True)
    or sum losses (scale_grads=False).
    """

    def __init__(
        self,
        stages: list[_PipelineStageBase],
        n_microbatches: int,
        loss_fn: Optional[Callable] = None,
        args_chunk_spec: Optional[tuple[TensorChunkSpec, ...]] = None,
        kwargs_chunk_spec: Optional[dict[str, TensorChunkSpec]] = None,
        output_merge_spec: Optional[Union[dict[str, Any], tuple[Any]]] = None,
        use_full_backward: Optional[bool] = None,
        scale_grads: bool = True,
    ):
        # Init parent
        super().__init__(
            n_microbatches=n_microbatches,
            loss_fn=loss_fn,
            args_chunk_spec=args_chunk_spec,
            kwargs_chunk_spec=kwargs_chunk_spec,
            output_merge_spec=output_merge_spec,
            scale_grads=scale_grads,
        )
        # Self attributes
        self._stages = stages
        self._num_stages = stages[0].num_stages
        self.pp_group_size = stages[0].group_size
        self.rank = stages[0].group_rank
        # Set the pipeline stage states
        self.stage_index_to_group_rank = generate_stage_to_rank_mapping(
            self.pp_group_size, self._num_stages
        )
        for stage in self._stages:
            stage.stage_index_to_group_rank = self.stage_index_to_group_rank

        self._stages_forward_initialized = False
        self._stages_backward_initialized = False

        # avoid putting a reference to 'self' inside the lambda, it creates a ref cycle
        has_loss: bool = self._loss_fn is not None
        self._should_compute_loss = lambda stage: stage.is_last and has_loss

        # This will be set during init of derived schedules
        self.pipeline_order: dict[int, list[Optional[_Action]]] = {}

        if use_full_backward is not None:
            logger.warning(
                "Deprecation warning: 'use_full_backward' is no longer supported. "
                "Simply stop passing it, and everything should still work fine."
            )

    def _initialize_stages(self, args: tuple[Any, ...], kwargs):
        if not self._stages_forward_initialized:
            # Prepare the communication needed for the pipeline schedule execution
            # This is needed because during execution we always perform a series of batch P2P ops
            # The first call of the batched P2P needs to involve the global group
            all_ops: list[dist.P2POp] = []
            for stage in self._stages:
                all_ops.extend(stage._get_init_p2p_neighbors_ops())
            _wait_batch_p2p(_batch_p2p(all_ops))

            # may be 'none' value (if this stage sends its output shapes to the next stage via P2P)
            # or real value (if this stage and next stage are on the same device)
            next_stage_args: tuple[Any, ...] = tuple()
            for stage in self._stages:
                if stage.is_first:
                    next_stage_args = stage._prepare_forward_infra(
                        self._n_microbatches, args, kwargs
                    )
                else:
                    next_stage_args = stage._prepare_forward_infra(
                        self._n_microbatches, next_stage_args, kwargs
                    )
            self._stages_forward_initialized = True

        if self._has_backward and not self._stages_backward_initialized:
            for stage in self._stages:
                stage._prepare_backward_infra(self._n_microbatches)
            self._stages_backward_initialized = True

    def _validate_and_set_stage_mapping(
        self, actions: dict[int, list[Optional[_Action]]]
    ) -> None:
        """
        Allocates the stage index to rank mapping which is needed for communication
        """
        self.stage_index_to_group_rank = _validate_schedule(
            actions,
            self.pp_group_size,
            self._num_stages,
            self._n_microbatches,
        )
        for stage in self._stages:
            stage.stage_index_to_group_rank = self.stage_index_to_group_rank

    def _dump_csv(self, filename):
        """Dump a CSV representation of the schedule into a file with the provided filename."""
        with open(filename, "w", newline="") as csvfile:
            writer = csv.writer(csvfile)
            for rank in self.pipeline_order:
                writer.writerow(self.pipeline_order[rank])

    def _load_csv(self, filename, format="compute_only"):
        """Load a CSV representation of the schedule from a file with the provided filename.
        This API will most likely get renamed/refactored so is marked as internal for now.

        format must be "compute_only" for PipelineScheduleMulti.
        """
        assert format == "compute_only"
        with open(filename, newline="") as csvfile:
            reader = csv.reader(csvfile)
            for rank, row in enumerate(reader):
                self.pipeline_order[rank] = [_Action.from_str(s) for s in row]

        # Validates the order of the pipeline actions and infers the stage_to_rank_mapping.
        # This will overwrite the default stage_to_rank_mapping created in the constructor
        self._validate_and_set_stage_mapping(self.pipeline_order)

    def step(self, *args, target=None, losses: Optional[list] = None, **kwargs):
        """
        Run one iteration of the pipeline schedule with *whole-batch* input.
        Will chunk the input into microbatches automatically, and go through the
        microbatches according to the schedule implementation.

        args: positional arguments to the model (as in non-pipeline case).
        kwargs: keyword arguments to the model (as in non-pipeline case).
        target: target for the loss function.
        losses: a list to store the losses for each microbatch.
        """
        if self._has_backward and not torch.is_grad_enabled():
            raise RuntimeError(
                "step() requires gradients to be enabled for backward computation; "
                "it should not be used under torch.no_grad() context. "
                "Please call eval() instead."
            )

        # Set the same has_backward flag for stage object
        for stage in self._stages:
            stage.has_backward = self._has_backward

        # Clean per iteration
        for stage in self._stages:
            stage.clear_runtime_states()

        # Split inputs into microbatches
        args_split, kwargs_split = self._split_inputs(args, kwargs)

        # Split target into microbatches
        if target is not None:
            targets_split = list(torch.tensor_split(target, self._n_microbatches))
        else:
            targets_split = None

        # Run microbatches
        self._step_microbatches(args_split, kwargs_split, targets_split, losses)

        # Return merged results per original format
        for stage in self._stages:
            if stage.is_last:
                return self._merge_outputs(stage.output_chunks)
        # Does not contain the last stage
        return None

    def _step_microbatches(
        self,
        arg_mbs: Optional[list] = None,
        kwarg_mbs: Optional[list] = None,
        target_mbs: Optional[list] = None,
        losses: Optional[list] = None,
    ):
        """
        Operate on the microbatches for looped schedules (multiple stages on each rank).

        TODO: Does not use sorted_batch_isend_irecv(). As a result, this schedule does
        not support models with skip connections.
        """
        arg_mbs, kwarg_mbs = self._check_inputs(arg_mbs, kwarg_mbs, target_mbs, losses)

        self._initialize_stages(arg_mbs[0], kwarg_mbs[0])

        # Based on the plan in Step 1 created in __init__:
        # 2. Perform communication based on the pipeline_order
        stage_index_to_stage: dict[int, _PipelineStageBase] = {
            stage.stage_index: stage for stage in self._stages
        }

        # determine prev_rank and next_rank based on which ranks are next to
        # the stages in the pipeline_order
        all_prev_ranks: set[int] = set()
        all_next_ranks: set[int] = set()
        for stage_index in stage_index_to_stage.keys():
            # TODO: assumption that stages only communicate from distances of +1/-1 (no skip connections)
            if stage_index > 0:
                all_prev_ranks.add(self.stage_index_to_group_rank[stage_index - 1])
            if stage_index < self._num_stages - 1:
                all_next_ranks.add(self.stage_index_to_group_rank[stage_index + 1])
        # count either full_backward or backward_weight together, to determine when to sync DP grads
        backward_counter: Counter[int] = Counter()
        for time_step, action in enumerate(self.pipeline_order[self.rank]):
            try:
                ops: list[dist.P2POp] = []
                if action is not None:
                    computation_type = action.computation_type
                    mb_index = action.microbatch_index
                    stage_index = action.stage_index
                    assert mb_index is not None, (
                        "All currently supported action types require valid microbatch_index"
                    )
                    if computation_type == _ComputationType.FORWARD:
                        # perform forward computation
                        stage = stage_index_to_stage[stage_index]
                        output = stage.forward_one_chunk(
                            mb_index, arg_mbs[mb_index], kwarg_mbs[mb_index]
                        )
                        self._maybe_compute_loss(stage, output, target_mbs, mb_index)
                        ops.extend(stage.get_fwd_send_ops(mb_index))
                    elif computation_type == _ComputationType.FULL_BACKWARD:
                        # perform backward computation
                        stage = stage_index_to_stage[stage_index]
                        loss = self._maybe_get_loss(stage, mb_index)
                        backward_counter[stage_index] += 1
                        last_backward = (
                            backward_counter[stage_index] == self._n_microbatches
                        )
                        grad_scale_factor = (
                            self._n_microbatches if self.scale_grads else 1
                        )
                        stage.backward_one_chunk(
                            mb_index,
                            loss=loss,
                            full_backward=True,
                            last_backward=last_backward,
                        )
                        if last_backward:
                            stage.scale_grads(grad_scale_factor)

                        ops.extend(stage.get_bwd_send_ops(mb_index))
                    elif computation_type == _ComputationType.BACKWARD_INPUT:
                        # perform backward computation
                        stage = stage_index_to_stage[stage_index]
                        loss = self._maybe_get_loss(stage, mb_index)
                        stage.backward_one_chunk(
                            mb_index,
                            loss=loss,
                            full_backward=False,
                            last_backward=False,
                        )
                        ops.extend(stage.get_bwd_send_ops(mb_index))
                    elif computation_type == _ComputationType.BACKWARD_WEIGHT:
                        # perform weight update
                        stage = stage_index_to_stage[stage_index]
                        backward_counter[stage_index] += 1
                        last_backward = (
                            backward_counter[stage_index] == self._n_microbatches
                        )
                        grad_scale_factor = (
                            self._n_microbatches if self.scale_grads else 1
                        )
                        stage.backward_weight_one_chunk(
                            mb_index,
                            last_backward=last_backward,
                        )
                        if last_backward:
                            stage.scale_grads(grad_scale_factor)
                    else:
                        raise ValueError(f"Unknown computation type {computation_type}")

                # Look at the neighboring ranks for this current timestep and determine whether
                # this current rank needs to do any recv communication
                for prev_rank in all_prev_ranks:
                    prev_rank_ops = self.pipeline_order[prev_rank]
                    prev_rank_action = None
                    if time_step < len(prev_rank_ops):
                        prev_rank_action = prev_rank_ops[time_step]
                    if prev_rank_action is not None:
                        computation_type = prev_rank_action.computation_type
                        mb_index = prev_rank_action.microbatch_index
                        stage_index = prev_rank_action.stage_index
                        assert mb_index is not None, (
                            "All currently supported action types require valid microbatch_index"
                        )
                        # Only handle sends for the forward from a previous rank
                        if computation_type == _ComputationType.FORWARD:
                            # If not the last stage, then receive fwd activations
                            if stage_index + 1 in stage_index_to_stage:
                                # TODO: We are assuming that stage will always receive from stage-1
                                # however that is not necessarily true of get_fwd_recv_ops
                                stage = stage_index_to_stage[stage_index + 1]
                                ops.extend(stage.get_fwd_recv_ops(mb_index))
                        elif computation_type in (
                            FULL_BACKWARD,
                            BACKWARD_INPUT,
                            BACKWARD_WEIGHT,
                        ):
                            # Previous rank doing backward has no influence for the current rank forward recv
                            pass
                        else:
                            raise ValueError(
                                f"Unknown computation type {computation_type}"
                            )
                for next_rank in all_next_ranks:
                    next_rank_ops = self.pipeline_order[next_rank]
                    next_rank_action = None
                    if time_step < len(next_rank_ops):
                        next_rank_action = next_rank_ops[time_step]
                    if next_rank_action is not None:
                        computation_type = next_rank_action.computation_type
                        mb_index = next_rank_action.microbatch_index
                        stage_index = next_rank_action.stage_index
                        assert mb_index is not None, (
                            "All currently supported action types require valid microbatch_index"
                        )
                        # Only handle receives for the backwards from a next rank
                        if computation_type in (FORWARD, BACKWARD_WEIGHT):
                            # Next rank doing forward or weight update has no influence for the current rank backward recv
                            pass
                        elif computation_type in (BACKWARD_INPUT, FULL_BACKWARD):
                            # If not the first stage, then receive bwd gradients
                            if stage_index - 1 in stage_index_to_stage:
                                # TODO: We are assuming that stage will always receive from stage+1
                                # however that is not necessarily true of get_bwd_recv_ops
                                stage = stage_index_to_stage[stage_index - 1]
                                ops.extend(stage.get_bwd_recv_ops(mb_index))
                        else:
                            raise ValueError(
                                f"Unknown computation type {computation_type}"
                            )

                # do the communication
                _wait_batch_p2p(_batch_p2p(ops))
            except Exception as e:
                logger.error(
                    "[Rank %s] pipeline schedule %s caught the following exception '%s' \
at time_step %s when running action %s",
                    self.rank,
                    self.__class__.__name__,
                    str(e),
                    time_step,
                    action,
                )
                logger.error(
                    "%s",
                    _format_pipeline_order(
                        self.pipeline_order, error_step_number=time_step
                    ),
                )
                raise e
        # Return losses if there is a container passed in
        self._update_losses(self._stages, losses)


class _PipelineScheduleRuntime(PipelineScheduleMulti):
    """
    Provides a simple runtime that requires a 'schedule IR' including specified communication operations.

    Can be instantiated directly by creating _PipelineScheduleRuntime and calling load_csv, or can be
    subclassed and the subclass can be responsible for creating a schedule IR.
    """

    def _prepare_schedule_with_comms(
        self,
        actions: dict[int, list[Optional[_Action]]],
        format: str = "compute_only",
    ):
        """
        Given an in-memory representation for a simple compute-only schedule, lower it to a complex schedule including
        communication actions.  Stores the schedule in self, and must be called before running step_mo()
        """
        # validate the provided actions are valid and overrides the default stage_index_to_group_rank
        super()._validate_and_set_stage_mapping(actions)

        self.pipeline_order_with_comms: dict[int, list[_Action]] = {}
        if format == "compute_comms":
            for rank in actions:
                self.pipeline_order_with_comms[rank] = []
                for action in actions[rank]:
                    assert action is not None
                    self.pipeline_order_with_comms[rank].append(action)
            # TODO what level of validation should we offer for compute+comms schedule?
        elif format == "compute_only":
            # Validate that the schedule does not have comms already added to it
            for rank, action_list in actions.items():
                for i, action in enumerate(action_list):
                    if action is not None and not action.is_compute_op:
                        raise ValueError(
                            f"Expected compute-only schedule but found communication action "
                            f"'{action}' at rank {rank}, position {i}. "
                            f"Communication actions (e.g. SEND_F, RECV_F, etc.) "
                            f"should not be present when format='compute_only'."
                        )

            # Perform schedule lowering
            for rank in actions:
                self.pipeline_order_with_comms[rank] = _add_unshard_reshard(
                    actions[rank]
                )

            self.pipeline_order_with_comms = _add_send_recv(
                self.pipeline_order_with_comms,
                stage_to_rank=lambda s: self.stage_index_to_group_rank[s],
                num_stages=self._num_stages,
            )
        else:
            raise NotImplementedError(f"{format=} is not implemented")

    def _load_csv(self, filename: str, format: str = "compute_only"):
        """Loads a csv in simple format and then lowers it to include communication actions

        format must be either "compute_only" or "compute_comms".  If compute_only, the lowering passes
        will automatically be run to generate a compute_comms schedule.
        """
        if format == "compute_only":
            # this will populate self.pipeline_order
            super()._load_csv(filename)
            # this will populate self.pipeline_order_with_comms
            self._prepare_schedule_with_comms(self.pipeline_order)
        elif format == "compute_comms":
            actions = {}
            with open(filename, newline="") as csvfile:
                reader = csv.reader(csvfile)
                for rank, row in enumerate(reader):
                    actions[rank] = [_Action.from_str(s) for s in row]
                self._prepare_schedule_with_comms(actions, format=format)
        else:
            raise NotImplementedError(f"{format=} is not implemented")

    def _dump_csv(self, filename: str, format: str = "compute_comms"):
        """Dump a CSV representation of the schedule into a file with the provided filename."""
        if format == "compute_only":
            assert self.pipeline_order is not None, (
                "Compute only schedule must be available"
            )
            with open(filename, "w", newline="") as csvfile:
                writer = csv.writer(csvfile)
                for rank in self.pipeline_order:
                    writer.writerow(self.pipeline_order[rank])
        elif format == "compute_comms":
            assert self.pipeline_order_with_comms is not None, (
                "Must initialize compute_comms schedule before dump_csv"
            )
            with open(filename, "w", newline="") as csvfile:
                writer = csv.writer(csvfile)
                for rank in self.pipeline_order_with_comms:
                    writer.writerow(self.pipeline_order_with_comms[rank])

    def _simulate(self):
        return _simulate_comms_compute(
            self.pipeline_order_with_comms,
            lambda s: self.stage_index_to_group_rank[s],
            self._num_stages,
        )

    def _step_microbatches(
        self,
        arg_mbs: Optional[list] = None,
        kwarg_mbs: Optional[list] = None,
        target_mbs: Optional[list] = None,
        losses: Optional[list] = None,
    ):
        """
        Operate on the microbatches for looped schedules (multiple stages on each rank).

        TODO: Does not use sorted_batch_isend_irecv(). As a result, this schedule does
        not support models with skip connections.
        """
        arg_mbs, kwarg_mbs = self._check_inputs(arg_mbs, kwarg_mbs, target_mbs, losses)
        self._initialize_stages(arg_mbs[0], kwarg_mbs[0])

        # Based on the plan in Step 1 created in __init__:
        # 2. Perform communication based on the pipeline_order
        stage_index_to_stage: dict[int, _PipelineStageBase] = {
            stage.stage_index: stage for stage in self._stages
        }

        assert self.pipeline_order_with_comms is not None, (
            "Must call _prepare_schedule_with_comms() before calling _step_microbatches()"
        )

        # recv ops indexed by (stage_idx, mb_idx) need to be waited on before use
        bwd_recv_ops: dict[tuple[int, int], list[dist.Work]] = {}
        fwd_recv_ops: dict[tuple[int, int], list[dist.Work]] = {}

        # send ops should be waited on before step() exists, mainly for hygiene
        send_ops: list[list[dist.Work]] = []

        # we track which stages are 'active' when used with FSDP, and wait on unshard ops before computing on stages
        unshard_ops: dict[int, list[UnshardHandle]] = defaultdict(list)
        unsharded_stages = set()

        def _assert_unsharded(stage_idx: int):
            """If an unshard is active for `stage_idx`, wait() it and mark `stage_idx` unshared."""
            if stage_idx in unshard_ops:
                for op in unshard_ops[stage_idx]:
                    op.wait()
                del unshard_ops[stage_idx]
                unsharded_stages.add(stage_idx)
            assert stage_idx in unsharded_stages, (
                f"Attempted to compute on sharded {stage_idx=}"
            )

        def _perform_action(action: _Action) -> None:
            comp_type = action.computation_type
            mb_index: int = (
                action.microbatch_index if action.microbatch_index is not None else -1
            )
            assert mb_index >= 0 or comp_type in (
                UNSHARD,
                RESHARD,
            ), f"{action=} missing mb_index"
            stage_idx = action.stage_index
            stage = stage_index_to_stage[stage_idx]
            stage_uses_fsdp = isinstance(stage.submod, FSDPModule)
            # see [Note: V-schedule special case]
            is_next_stage_on_this_rank = stage_idx + 1 in stage_index_to_stage
            is_prev_stage_on_this_rank = stage_idx - 1 in stage_index_to_stage

            logger.debug(
                "_PipelineScheduleRuntime running time_step %d, action %s",
                time_step,
                action,
            )

            with record_function(_get_profiler_function_name(action)):
                # TODO(whc) it's not actually safe to use _batch_p2p here in the uncommon case the model has skip-connections,
                # since we do not want to batch up ops between more than a pair of ranks.  _sorted_batch_p2p would be
                # safe to use instead.
                # However, I was wondering if I should avoid calling batched operators at all in the case that there is
                # only one operator per batch.  I could iterate through the 'fwd_send_ops' one by one and run them.
                if comp_type == SEND_F:
                    send_ops.append(_batch_p2p(stage.get_fwd_send_ops(mb_index)))
                elif comp_type == SEND_B:
                    send_ops.append(_batch_p2p(stage.get_bwd_send_ops(mb_index)))
                elif comp_type == RECV_F:
                    assert (
                        stage_idx,
                        mb_index,
                    ) not in fwd_recv_ops, (
                        f"Recv twice for {stage_idx=} {mb_index=} without executing forward"
                    )
                    fwd_recv_ops[(stage_idx, mb_index)] = _batch_p2p(
                        stage.get_fwd_recv_ops(mb_index)
                    )
                elif comp_type == RECV_B:
                    assert (
                        stage_idx,
                        mb_index,
                    ) not in bwd_recv_ops, (
                        f"Recv twice for {stage_idx=} {mb_index=} without executing backward"
                    )
                    bwd_recv_ops[(stage_idx, mb_index)] = _batch_p2p(
                        stage.get_bwd_recv_ops(mb_index)
                    )
                elif comp_type == UNSHARD:
                    if stage_uses_fsdp:
                        assert (
                            stage_idx not in unsharded_stages
                            and stage_idx not in unshard_ops
                        ), f"Unsharding the same {stage_idx=} twice"
                        unshard_ops[stage_idx] = stage.submod.unshard(async_op=True)  # type: ignore[operator]
                elif comp_type == RESHARD:
                    if stage_uses_fsdp:
                        assert stage_idx in unsharded_stages, (
                            f"Resharding {stage_idx=} without unsharding"
                        )
                        assert stage_idx not in unshard_ops, (
                            f"Resharding {stage_idx=} before finishing unshard"
                        )
                        stage.submod.reshard()  # type: ignore[operator]
                elif comp_type == FORWARD:
                    if stage_uses_fsdp:
                        _assert_unsharded(stage_idx)

                    if (
                        not stage.is_first
                        # no recv op expected for V-schedule special case (see [Note: V-schedule special case])
                        and not is_prev_stage_on_this_rank
                    ):
                        assert (
                            stage_idx,
                            mb_index,
<<<<<<< HEAD
                        ) not in bwd_recv_ops, (
                            f"Recv twice for {stage_idx=} {mb_index=} without executing backward"
                        )
                        bwd_recv_ops[(stage_idx, mb_index)] = _batch_p2p(
                            stage.get_bwd_recv_ops(mb_index)
                        )
                    elif comp_type == UNSHARD:
                        if stage_uses_fsdp:
                            assert (
                                stage_idx not in unsharded_stages
                                and stage_idx not in unshard_ops
                            ), f"Unsharding the same {stage_idx=} twice"
                            for submodule in stage.submod.modules():
                                if not isinstance(submodule, FSDPModule):
                                    continue
                                handle = cast(
                                    UnshardHandle, submodule.unshard(async_op=True)
                                )
                                unshard_ops[stage_idx].append(handle)
                    elif comp_type == RESHARD:
                        if stage_uses_fsdp:
                            assert stage_idx in unsharded_stages, (
                                f"Resharding {stage_idx=} without unsharding"
                            )
                            assert stage_idx not in unshard_ops, (
                                f"Resharding {stage_idx=} before finishing unshard"
                            )
                            for submodule in stage.submod.modules():
                                if not isinstance(submodule, FSDPModule):
                                    continue
                                submodule.reshard()
                    elif comp_type == FORWARD:
                        if stage_uses_fsdp:
                            _assert_unsharded(stage_idx)

                        if (
                            not stage.is_first
                            # no recv op expected for V-schedule special case (see [Note: V-schedule special case])
                            and not is_prev_stage_on_this_rank
                        ):
                            assert (
                                stage_idx,
                                mb_index,
                            ) in fwd_recv_ops, (
                                f"Computing {action=} before receiving input"
                            )
                            _wait_batch_p2p(fwd_recv_ops.pop((stage_idx, mb_index)))
=======
                        ) in fwd_recv_ops, f"Computing {action=} before receiving input"
                        _wait_batch_p2p(fwd_recv_ops.pop((stage_idx, mb_index)))
>>>>>>> f84bd557

                    output = stage.forward_one_chunk(
                        mb_index,
                        arg_mbs[mb_index],  # type: ignore[index]
                        kwarg_mbs[mb_index],  # type: ignore[index]
                    )
                    self._maybe_compute_loss(stage, output, target_mbs, mb_index)

                    # SEND/RECV op are avoided for special case with 2 adjacent stages on same rank
                    # see [Note: V-schedule special case]
                    if is_next_stage_on_this_rank:
                        stage_index_to_stage[stage_idx + 1].set_local_fwd_input(
                            output, mb_index
                        )

                elif comp_type == FULL_BACKWARD:
                    if stage_uses_fsdp:
                        _assert_unsharded(stage_idx)

                    if (
                        not stage.is_last
                        # no recv op expected for V-schedule special case (see [Note: V-schedule special case])
                        and not is_next_stage_on_this_rank
                    ):
                        assert (
                            stage_idx,
                            mb_index,
                        ) in bwd_recv_ops, (
                            f"Attempted to run compute {action=} before receiving input"
                        )
                        _wait_batch_p2p(bwd_recv_ops.pop((stage_idx, mb_index)))
                    loss = self._maybe_get_loss(stage, mb_index)
                    backward_counter[stage_idx] += 1
                    last_backward = backward_counter[stage_idx] == self._n_microbatches
                    grad_scale_factor = self._n_microbatches if self.scale_grads else 1
                    stage.backward_one_chunk(
                        mb_index,
                        loss=loss,
                        full_backward=True,
                        last_backward=last_backward,
                    )
                    if last_backward:
                        stage.scale_grads(grad_scale_factor)
                    # SEND/RECV op are avoided for special case with 2 adjacent stages on same rank
                    # see [Note: V-schedule special case]
                    if is_prev_stage_on_this_rank:
                        stage_index_to_stage[stage_idx - 1].set_local_bwd_input(
                            stage.get_local_bwd_output(mb_index), mb_index
                        )
                elif comp_type == BACKWARD_INPUT:
                    if stage_uses_fsdp:
                        _assert_unsharded(stage_idx)

                    if not stage.is_last and not is_next_stage_on_this_rank:
                        assert (
                            stage_idx,
                            mb_index,
                        ) in bwd_recv_ops, (
                            f"Attempted to run compute {action=} before receiving input"
                        )
                        _wait_batch_p2p(bwd_recv_ops.pop((stage_idx, mb_index)))
                    loss = self._maybe_get_loss(stage, mb_index)
                    stage.backward_one_chunk(
                        mb_index,
                        loss=loss,
                        full_backward=False,
                        last_backward=False,
                    )
                    # SEND/RECV op are avoided for special case with 2 adjacent stages on same rank
                    # see [Note: V-schedule special case]
                    if is_prev_stage_on_this_rank:
                        stage_index_to_stage[stage_idx - 1].set_local_bwd_input(
                            stage.get_local_bwd_output(mb_index), mb_index
                        )
                elif comp_type == BACKWARD_WEIGHT:
                    if stage_uses_fsdp:
                        _assert_unsharded(stage_idx)
                    backward_counter[stage_idx] += 1
                    stage.backward_weight_one_chunk(
                        mb_index,
                        last_backward=backward_counter[stage_idx]
                        == self._n_microbatches,
                    )
                else:
                    raise ValueError(f"{action=} is unknown or unsupported")

        # count either full_backward or backward_weight together, to determine when to sync DP grads
        backward_counter: Counter[int] = Counter()
        for time_step, action in enumerate(self.pipeline_order_with_comms[self.rank]):
            try:
                if action.computation_type == OVERLAP_F_B:
                    assert action.sub_actions is not None, "sub_actions must be set"
                    with record_function("PP::OverlapFwdBwd"):
                        for sub_a in action.sub_actions:
                            _perform_action(sub_a)
                else:
                    _perform_action(action)
            except Exception as e:
                logger.error(
                    "_PipelineScheduleRuntime caught exception at step %s when running action %s.  Full Schedule:",
                    time_step,
                    action,
                )
                # TODO(whc) what is the best practice for printing a multiline log?
                # logger will split it into multiple log lines, but this makes it hard to read (too wide)
                print(
                    _format_pipeline_order(
                        self.pipeline_order_with_comms,  # type: ignore[arg-type]
                        error_step_number=time_step,
                    )
                )
                raise e

        # Mostly these operations should have finished long ago, but there isn't an obvious time when to wait for them
        while len(send_ops):
            _wait_batch_p2p(send_ops.pop())

        assert len(unshard_ops) == 0, "Unused unshard operations"

        # Return losses if there is a container passed in
        self._update_losses(self._stages, losses)


class ScheduleLoopedBFS(PipelineScheduleMulti):
    """
    Breadth-First Pipeline Parallelism.
    See https://arxiv.org/abs/2211.05953 for details.
    Similar to Interleaved 1F1B, Looped BFS supports multiple stages per rank.
    What is different is that when microbatches are ready for multiple local
    stages, Loops BFS will prioritizes the earlier stage, running all available
    microbatches at once.
    """

    def __init__(
        self,
        stages: list[_PipelineStageBase],
        n_microbatches: int,
        loss_fn: Optional[Union[Callable, _Loss]] = None,
        output_merge_spec: Optional[Union[dict[str, Any], tuple[Any]]] = None,
        scale_grads: bool = True,
    ):
        super().__init__(
            stages=stages,
            n_microbatches=n_microbatches,
            loss_fn=loss_fn,
            output_merge_spec=output_merge_spec,
            scale_grads=scale_grads,
        )

        # 1. Create the pipeline_order (all ranks do this calculation)
        # This will be used to keep track of the current state of the entire pipeline
        # pipeline_order[rank] = [Action(computation_type, microbatch_index, stage_index), ...]
        self.pipeline_order: dict[int, list[Optional[_Action]]] = {}
        # ========================================================================
        for rank in range(self.pp_group_size):
            rank_ops = self._calculate_single_rank_operations(rank)
            self.pipeline_order[rank] = rank_ops

    def _calculate_single_rank_operations(self, rank):
        n_local_stages = len(self._stages)
        stage_indices = range(
            rank, self.pp_group_size * n_local_stages, self.pp_group_size
        )

        # Store the list of operations used for that rank
        # Pre-padding, rank starts with no-ops based on the warmup.
        rank_ops: list[Optional[_Action]] = [None for _ in range(rank)]

        for stage_index in stage_indices:
            rank_ops.extend(
                _Action(stage_index, _ComputationType.FORWARD, mb_index)
                for mb_index in range(self._n_microbatches)
            )

        # wait for the first backward to trickle up
        # which is 2 for every hop away
        post_warmup_ops = 2 * (self.pp_group_size - 1 - rank)
        rank_ops.extend([None] * post_warmup_ops)

        for stage_index in reversed(stage_indices):
            rank_ops.extend(
                _Action(stage_index, _ComputationType.FULL_BACKWARD, mb_index)
                for mb_index in reversed(range(self._n_microbatches))
            )
        return rank_ops


def _get_1f1b_rank_ops(
    n_local_stages,
    pp_group_size,
    warmup_ops,
    fwd_bwd_ops,
    cooldown_ops,
    rank,
    forward_stage_index,
    backward_stage_index,
    num_1f1b_microbatches=0,
    enable_zero_bubble=False,
):
    # All stages start with handling microbatch 0
    fwd_stage_mb_index: dict[int, int] = defaultdict(int)
    bwd_stage_mb_index: dict[int, int] = defaultdict(int)
    weight_stage_mb_index: dict[int, int] = defaultdict(int)

    # Store the list of operations used for that rank
    # Pre-padding, rank starts with no-ops based on the warmup.
    rank_ops: list[Optional[_Action]] = [None for _ in range(rank)]
    # These are used to calculate the number of slots to fill with no-ops, to account for the delay in warmup
    # when we want to wait for the backward to trickle back up and start 1f1b to align all ranks.
    # Formula:
    # pre-padding + warmup_ops + post_warmup_ops = earliest time step of first backward
    # post_warmup_ops = [earliest time step of first backward] - (warmup_ops + pre-padding)
    # earliest time step of first backward = [local_stages * group_size + 2 * (group_size - 1 - rank)]
    # warmup_ops = calculated above
    post_warmup_ops = (
        n_local_stages * pp_group_size + 2 * (pp_group_size - 1 - rank)
    ) - (warmup_ops + rank)

    if enable_zero_bubble:
        post_warmup_ops = pp_group_size - rank - 1

    total_ops = warmup_ops + fwd_bwd_ops + cooldown_ops

    backward_op_ids = []
    weight_op_count = 0

    FULL_BACKWARD_OR_BACKWARD_INPUT = (
        BACKWARD_INPUT if enable_zero_bubble else FULL_BACKWARD
    )

    for op in range(total_ops):
        # Warmup phase
        if op < warmup_ops:
            fwd_stage_index = forward_stage_index(op)
            # This will assign the current microbatch index and update it as well
            fwd_stage_mb_index[fwd_stage_index] = (
                mb_index := fwd_stage_mb_index[fwd_stage_index]
            ) + 1
            rank_ops.append(
                _Action(fwd_stage_index, _ComputationType.FORWARD, mb_index)
            )
            if op == warmup_ops - 1:
                # This is the last step in the warmup phase, so we need to wait for the backward to trickle back up
                rank_ops.extend([None] * post_warmup_ops)
        # 1F1B Phase (forward and backward)
        elif warmup_ops <= op < warmup_ops + fwd_bwd_ops:
            fwd_stage_index = forward_stage_index(op)
            fwd_stage_mb_index[fwd_stage_index] = (
                fwd_mb_index := fwd_stage_mb_index[fwd_stage_index]
            ) + 1
            rank_ops.append(
                _Action(fwd_stage_index, _ComputationType.FORWARD, fwd_mb_index)
            )
            bwd_stage_index = backward_stage_index(op)
            bwd_stage_mb_index[bwd_stage_index] = (
                bwd_mb_index := bwd_stage_mb_index[bwd_stage_index]
            ) + 1
            rank_ops.append(
                _Action(bwd_stage_index, FULL_BACKWARD_OR_BACKWARD_INPUT, bwd_mb_index)
            )
            backward_op_ids.append(op)

            if enable_zero_bubble and op - warmup_ops >= num_1f1b_microbatches:
                weight_stage_index = backward_stage_index(
                    backward_op_ids[weight_op_count]
                )
                weight_stage_mb_index[weight_stage_index] = (
                    weight_mb_index := weight_stage_mb_index[weight_stage_index]
                ) + 1
                rank_ops.append(
                    _Action(
                        weight_stage_index,
                        _ComputationType.BACKWARD_WEIGHT,
                        weight_mb_index,
                    )
                )
                weight_op_count += 1
        # Cooldown phase
        else:
            # During cooldown phase, we need steps to align with 1f1b happening in other ranks
            # TODO: we don't need to always append, after all 1f1b are finished we can stop appending None
            if not enable_zero_bubble:
                rank_ops.append(None)

            bwd_stage_index = backward_stage_index(op)
            bwd_stage_mb_index[bwd_stage_index] = (
                bwd_mb_index := bwd_stage_mb_index[bwd_stage_index]
            ) + 1
            rank_ops.append(
                _Action(bwd_stage_index, FULL_BACKWARD_OR_BACKWARD_INPUT, bwd_mb_index)
            )
            backward_op_ids.append(op)

            if enable_zero_bubble and op - warmup_ops >= num_1f1b_microbatches:
                weight_stage_index = backward_stage_index(
                    backward_op_ids[weight_op_count]
                )
                weight_stage_mb_index[weight_stage_index] = (
                    weight_mb_index := weight_stage_mb_index[weight_stage_index]
                ) + 1
                rank_ops.append(
                    _Action(
                        weight_stage_index,
                        _ComputationType.BACKWARD_WEIGHT,
                        weight_mb_index,
                    )
                )
                weight_op_count += 1

    while enable_zero_bubble and weight_op_count < len(backward_op_ids):
        weight_stage_index = backward_stage_index(backward_op_ids[weight_op_count])
        weight_stage_mb_index[weight_stage_index] = (
            weight_mb_index := weight_stage_mb_index[weight_stage_index]
        ) + 1
        rank_ops.append(
            _Action(
                weight_stage_index, _ComputationType.BACKWARD_WEIGHT, weight_mb_index
            )
        )
        weight_op_count += 1

    return rank_ops


class ScheduleInterleaved1F1B(PipelineScheduleMulti):
    """
    The Interleaved 1F1B schedule.
    See https://arxiv.org/pdf/2104.04473 for details.
    Will perform one forward and one backward on the microbatches in steady
    state and supports multiple stages per rank. When microbatches are ready for
    multiple local stages, Interleaved 1F1B prioritizes the earlier microbatch
    (also called "depth first").

    This schedule is mostly similar to the original paper.
    It differs by being relaxing the requirement of num_microbatch % pp_size == 0.
    Using the flex_pp schedule, we will have num_rounds = max(1, n_microbatches // pp_group_size) and
    it works as long as n_microbatches % num_rounds is 0. As a few examples, support

    1. pp_group_size = 4, n_microbatches = 10. We will have num_rounds = 2 and n_microbatches % 2 is 0.
    2. pp_group_size = 4, n_microbatches = 3. We will have num_rounds = 1 and n_microbatches % 1 is 0.
    """

    def __init__(
        self,
        stages: list[_PipelineStageBase],
        n_microbatches: int,
        loss_fn: Optional[Callable] = None,
        args_chunk_spec: Optional[tuple[TensorChunkSpec, ...]] = None,
        kwargs_chunk_spec: Optional[dict[str, TensorChunkSpec]] = None,
        output_merge_spec: Optional[Union[dict[str, Any], tuple[Any]]] = None,
        scale_grads: bool = True,
    ):
        self.pp_group_size = stages[0].group_size
        super().__init__(
            stages=stages,
            n_microbatches=n_microbatches,
            loss_fn=loss_fn,
            args_chunk_spec=args_chunk_spec,
            kwargs_chunk_spec=kwargs_chunk_spec,
            output_merge_spec=output_merge_spec,
            scale_grads=scale_grads,
        )
        self.n_local_stages = len(stages)
        self.rank = stages[0].group_rank
        self.number_of_rounds = max(1, n_microbatches // self.pp_group_size)
        self.microbatches_per_round = n_microbatches // self.number_of_rounds
        if n_microbatches % self.number_of_rounds != 0:
            raise ValueError(
                "Interleaved 1F1B requires the number of microbatches to be a "
                f"multiple of the number of rounds ({self.number_of_rounds}), "
                f"but got {n_microbatches}."
            )
        # 1. Create the pipeline_order (all ranks do this calculation)
        # This will be used to keep track of the current state of the entire pipeline
        # pipeline_order[rank] = [Action(computation_type, microbatch_index, stage_index), ...]
        self.pipeline_order: dict[int, list[Optional[_Action]]] = {}
        for rank in range(self.pp_group_size):
            rank_ops = self._calculate_single_rank_operations(rank)
            self.pipeline_order[rank] = rank_ops

    def _calculate_single_rank_operations(self, rank) -> list[Optional[_Action]]:
        def get_rank_warmup_ops(rank):
            # Warms up operations for last stage
            warmups_ops_last_stage = (
                self.n_local_stages - 1
            ) * self.microbatches_per_round
            # Increment warmup operations by 2 for each hop away from the last stage
            multiply_factor = 2
            warmup_ops = warmups_ops_last_stage + multiply_factor * (
                (self.pp_group_size - 1) - rank
            )

            # We cannot have more warmup operations than there are number of microbatches, so cap it there
            return min(warmup_ops, self._n_microbatches * self.n_local_stages)

        warmup_ops = get_rank_warmup_ops(rank)
        microbatch_ops = self.n_local_stages * self._n_microbatches
        # fwd_bwd_ops should encompass the remaining forwards
        fwd_bwd_ops = microbatch_ops - warmup_ops
        # cooldown_ops should encompass the remaining backwards
        cooldown_ops = microbatch_ops - fwd_bwd_ops
        # total ops encompass both forward and backward ops
        total_ops = warmup_ops + fwd_bwd_ops + cooldown_ops
        # warmup_ops + fwd_bwd_ops * 2 + cooldown_ops == microbatch_ops * 2
        logger.debug(
            "rank %s, warmup_ops %s, 1f1b %s, cooldown_ops %s total_ops %s",
            rank,
            warmup_ops,
            fwd_bwd_ops,
            cooldown_ops,
            total_ops,
        )

        # Calculates the stage index based on step and pp_group_size
        def forward_stage_index(step):
            # Get the local index from 0 to n_local_stages-1
            local_index = (step // self.microbatches_per_round) % self.n_local_stages
            return (local_index * self.pp_group_size) + rank

        def backward_stage_index(step):
            local_index = (
                self.n_local_stages
                - 1
                - ((step - warmup_ops) // self.microbatches_per_round)
                % self.n_local_stages
            )
            return (local_index * self.pp_group_size) + rank

        return _get_1f1b_rank_ops(
            self.n_local_stages,
            self.pp_group_size,
            warmup_ops,
            fwd_bwd_ops,
            cooldown_ops,
            rank,
            forward_stage_index,
            backward_stage_index,
        )


class ScheduleInterleavedZeroBubble(PipelineScheduleMulti):
    """
    The Interleaved Zero Bubble schedule.
    See https://arxiv.org/pdf/2401.10241 for details.
    Will perform one forward and one backward on inputs for the microbatches in steady
    state and supports multiple stages per rank. Uses the backward for weights to fill in
    the pipeline bubble.

    In particular this is implementing the ZB1P schedule in the paper.
    """

    def __init__(
        self,
        stages: list[_PipelineStageBase],
        n_microbatches: int,
        loss_fn: Optional[Callable] = None,
        args_chunk_spec: Optional[tuple[TensorChunkSpec, ...]] = None,
        kwargs_chunk_spec: Optional[dict[str, TensorChunkSpec]] = None,
        output_merge_spec: Optional[Union[dict[str, Any], tuple[Any]]] = None,
        scale_grads: bool = True,
    ):
        # TODO: we don't support Zero Bubble with torch.compile so we
        # should disable it for now
        for stage in stages:
            if isinstance(stage.submod, OptimizedModule):
                raise RuntimeError(
                    "The Zero Bubble schedule is not supported with \
stage modules that have used torch.compile"
                )

        self.pp_group_size = stages[0].group_size
        super().__init__(
            stages=stages,
            n_microbatches=n_microbatches,
            loss_fn=loss_fn,
            args_chunk_spec=args_chunk_spec,
            kwargs_chunk_spec=kwargs_chunk_spec,
            output_merge_spec=output_merge_spec,
            scale_grads=scale_grads,
        )
        self.n_local_stages = len(stages)
        self.rank = stages[0].group_rank
        self.number_of_rounds = max(1, n_microbatches // self.pp_group_size)
        self.microbatches_per_round = n_microbatches // self.number_of_rounds
        if n_microbatches % self.number_of_rounds != 0:
            raise ValueError(
                "Zero bubble requires the number of microbatches to be a "
                f"multiple of the number of rounds ({self.number_of_rounds}), "
                f"but got {n_microbatches}."
            )
        # 1. Create the pipeline_order (all ranks do this calculation)
        # This will be used to keep track of the current state of the entire pipeline
        # pipeline_order[rank] = [Action(computation_type, microbatch_index, stage_index), ...]
        self.pipeline_order: dict[int, list[Optional[_Action]]] = {}
        for rank in range(self.pp_group_size):
            rank_ops = self._calculate_single_rank_operations(rank)
            self.pipeline_order[rank] = rank_ops

        # This function add bubbles to the generated schedule based on dependencies of actions
        # Note that the ZB1P schedule will not require bubbles to be manually added and it is
        # only useful when n_microbatches <= microbatches_per_round
        self.pipeline_order = self._add_bubbles_to_actions(
            self.n_local_stages * self.pp_group_size,
        )

    def _calculate_single_rank_operations(self, rank) -> list[Optional[_Action]]:
        def get_rank_warmup_ops(rank):
            # Warms up operations for last stage
            warmups_ops_last_stage = (
                self.n_local_stages - 1
            ) * self.microbatches_per_round
            # Increment warmup operations by 2 for each hop away from the last stage
            multiply_factor = 1
            warmup_ops = warmups_ops_last_stage + multiply_factor * (
                (self.pp_group_size - 1) - rank
            )

            # We cannot have more warmup operations than there are number of microbatches, so cap it there
            return min(warmup_ops, self._n_microbatches * self.n_local_stages)

        warmup_ops = get_rank_warmup_ops(rank)
        microbatch_ops = self.n_local_stages * self._n_microbatches
        # fwd_bwd_ops should encompass the remaining forwards
        fwd_bwd_ops = microbatch_ops - warmup_ops
        # cooldown_ops should encompass the remaining backwards
        cooldown_ops = microbatch_ops - fwd_bwd_ops
        # total ops encompass both forward and backward ops
        total_ops = warmup_ops + fwd_bwd_ops + cooldown_ops
        # warmup_ops + fwd_bwd_ops * 2 + cooldown_ops == microbatch_ops * 2
        logger.debug(
            "rank %s, warmup_ops %s, 1f1b %s, cooldown_ops %s total_ops %s",
            rank,
            warmup_ops,
            fwd_bwd_ops,
            cooldown_ops,
            total_ops,
        )

        # Calculates the stage index based on step and pp_group_size

        def forward_stage_index(step):
            # Get the local index from 0 to n_local_stages-1
            local_index = (step // self.microbatches_per_round) % self.n_local_stages
            return (local_index * self.pp_group_size) + rank

        def backward_stage_index(step):
            local_index = (
                self.n_local_stages
                - 1
                - ((step - warmup_ops) // self.microbatches_per_round)
                % self.n_local_stages
            )
            return (local_index * self.pp_group_size) + rank

        num_1f1b_microbatches = rank

        return _get_1f1b_rank_ops(
            self.n_local_stages,
            self.pp_group_size,
            warmup_ops,
            fwd_bwd_ops,
            cooldown_ops,
            rank,
            forward_stage_index,
            backward_stage_index,
            num_1f1b_microbatches,
            enable_zero_bubble=True,
        )

    def _add_bubbles_to_actions(self, num_stages_global):
        actions = self.pipeline_order

        def need_bubble(stage, op, microbatch, num_stages_global, seen_ops):
            if op == _ComputationType.FORWARD:
                if stage != 0 and (stage - 1, op, microbatch) not in seen_ops:
                    return True
            elif op == _ComputationType.FULL_BACKWARD:
                if stage == num_stages_global - 1:
                    return (stage, _ComputationType.FORWARD, microbatch) not in seen_ops
                return (stage + 1, op, microbatch) not in seen_ops
            return False

        seen_ops: set[tuple[int, _ComputationType, int]] = set()
        result: dict[int, list[Optional[_Action]]] = {}
        next_pointer: dict[int, int] = {}
        bubbles_added: dict[int, int] = {}
        total_bubbles_added = 0

        for rank in range(self.pp_group_size):
            result[rank] = []
            next_pointer[rank] = 0
            bubbles_added[rank] = 0

        while True:
            should_stop = True

            temp_seen_ops: set[tuple[int, _ComputationType, int]] = set()

            for rank in range(self.pp_group_size):
                timestamp = next_pointer[rank]
                if timestamp >= len(actions[rank]):
                    continue

                should_stop = False

                if actions[rank][timestamp] is not None:
                    temp_action = actions[rank][timestamp]
                    assert temp_action is not None
                    stage_index, op, microbatch, _ = temp_action
                    if not need_bubble(
                        stage_index, op, microbatch, num_stages_global, seen_ops
                    ):
                        result[rank].append(actions[rank][timestamp])
                        if microbatch is not None:
                            temp_seen_ops.add((stage_index, op, microbatch))
                        next_pointer[rank] += 1
                    else:
                        result[rank].append(None)
                        bubbles_added[rank] += 1
                else:
                    next_pointer[rank] += 1
                    result[rank].append(None)

            seen_ops.update(temp_seen_ops)
            if should_stop:
                break

        if total_bubbles_added > 0:
            logger.warning(
                "Non zero bubbles added: total_bubbles_added=%s bubbles_added=%s",
                total_bubbles_added,
                bubbles_added,
            )
        return result


class ScheduleZBVZeroBubble(PipelineScheduleMulti):
    """
    The Zero Bubble schedule (ZBV variant).
    See https://arxiv.org/pdf/2401.10241 Section 6 for details.

    This schedules requires exactly two stages per rank.

    This schedule will perform one forward and one backward on inputs for the microbatches in steady
    state and supports multiple stages per rank. Uses backward with respect to weights to fill in
    the pipeline bubble.

    This ZB-V schedule would have the "zero bubble" property only if time forward == time backward input == time backward weights.
    In practice, this is not likely true for real models so alternatively
    a greedy scheduler could be implemented for unequal/unbalanced time.
    """

    def __init__(
        self,
        stages: list[_PipelineStageBase],
        n_microbatches: int,
        loss_fn: Optional[Callable] = None,
        args_chunk_spec: Optional[tuple[TensorChunkSpec, ...]] = None,
        kwargs_chunk_spec: Optional[dict[str, TensorChunkSpec]] = None,
        output_merge_spec: Optional[Union[dict[str, Any], tuple[Any]]] = None,
        scale_grads: bool = True,
    ):
        self.pp_group_size = stages[0].group_size
        super().__init__(
            stages=stages,
            n_microbatches=n_microbatches,
            loss_fn=loss_fn,
            args_chunk_spec=args_chunk_spec,
            kwargs_chunk_spec=kwargs_chunk_spec,
            output_merge_spec=output_merge_spec,
            scale_grads=scale_grads,
        )
        self.stage_index_to_group_rank = generate_stage_to_rank_mapping(
            self.pp_group_size, self._num_stages, style="v"
        )
        for stage in self._stages:
            stage.stage_index_to_group_rank = self.stage_index_to_group_rank

        self.n_local_stages = len(stages)
        if self.n_local_stages != 2:
            raise ValueError(
                "ZBV requires exactly 2 stages per rank, but got "
                f"{self.n_local_stages}."
            )

        self.rank = stages[0].group_rank
        self.num_stages = stages[0].num_stages

        # 1. Create the pipeline_order (all ranks do this calculation)
        # This will be used to keep track of the current state of the entire pipeline
        # pipeline_order[rank] = [Action(computation_type, microbatch_index, stage_index), ...]
        self.pipeline_order: dict[int, list[Optional[_Action]]] = {}
        for rank in range(self.pp_group_size):
            rank_ops = self._calculate_single_rank_operations(rank)
            self.pipeline_order[rank] = rank_ops

    def _calculate_single_rank_operations(self, rank) -> list[Optional[_Action]]:
        # max(2 * self.pp_group_size - 1, ...) ensure the number of microbatches is at least
        # as large of the number of microbatches needed to fully utilize the pipeline
        n_micro = max(2 * self.pp_group_size - 1, self._n_microbatches)
        rank_ops: list[Optional[_Action]] = [None for _ in range(rank)]

        # Forward and backward action counts for stage chunk 0 and chunk 1
        f0_cnt, f1_cnt, b0_cnt, b1_cnt = 0, 0, 0, 0
        # warm-up phase
        warmup_n1 = 2 * (self.pp_group_size - rank) - 1
        stage_id_chunk0 = rank
        stage_id_chunk1 = self.num_stages - 1 - rank

        for _ in range(warmup_n1):
            rank_ops.append(
                _Action(stage_id_chunk0, computation_type=F, microbatch_index=f0_cnt)
            )
            f0_cnt += 1
        warmup_n2 = rank
        for _ in range(warmup_n2):
            rank_ops.append(
                _Action(stage_id_chunk1, computation_type=F, microbatch_index=f1_cnt)
            )
            f1_cnt += 1
            rank_ops.append(
                _Action(stage_id_chunk0, computation_type=F, microbatch_index=f0_cnt)
            )
            f0_cnt += 1
        warmup_n3 = self.pp_group_size - rank
        for _ in range(warmup_n3):
            rank_ops.append(
                _Action(stage_id_chunk1, computation_type=F, microbatch_index=f1_cnt)
            )
            f1_cnt += 1
            rank_ops.append(
                _Action(stage_id_chunk1, computation_type=I, microbatch_index=b1_cnt)
            )
            rank_ops.append(
                _Action(stage_id_chunk1, computation_type=W, microbatch_index=b1_cnt)
            )
            b1_cnt += 1
        # stable phase
        while f1_cnt < f0_cnt or f0_cnt < n_micro:
            if f0_cnt < n_micro:
                rank_ops.append(
                    _Action(
                        stage_id_chunk0, computation_type=F, microbatch_index=f0_cnt
                    )
                )
                f0_cnt += 1
            rank_ops.append(
                _Action(stage_id_chunk0, computation_type=I, microbatch_index=b0_cnt)
            )
            rank_ops.append(
                _Action(stage_id_chunk0, computation_type=W, microbatch_index=b0_cnt)
            )
            b0_cnt += 1

            rank_ops.append(
                _Action(stage_id_chunk1, computation_type=F, microbatch_index=f1_cnt)
            )
            f1_cnt += 1
            rank_ops.append(
                _Action(stage_id_chunk1, computation_type=I, microbatch_index=b1_cnt)
            )
            rank_ops.append(
                _Action(stage_id_chunk1, computation_type=W, microbatch_index=b1_cnt)
            )
            b1_cnt += 1
        # cool-down phase
        w0_cnt, w1_cnt = b0_cnt, b1_cnt
        cooldown_n1 = rank
        for _ in range(cooldown_n1):
            rank_ops.append(
                _Action(stage_id_chunk0, computation_type=I, microbatch_index=b0_cnt)
            )
            b0_cnt += 1
            rank_ops.append(
                _Action(stage_id_chunk1, computation_type=I, microbatch_index=b1_cnt)
            )
            b1_cnt += 1
        cooldown_n2 = self.pp_group_size - rank
        for _ in range(cooldown_n2):
            rank_ops.append(
                _Action(stage_id_chunk0, computation_type=I, microbatch_index=b0_cnt)
            )
            b0_cnt += 1
            rank_ops.append(
                _Action(stage_id_chunk0, computation_type=W, microbatch_index=w0_cnt)
            )
            w0_cnt += 1
        while w1_cnt < b1_cnt:
            rank_ops.append(
                _Action(stage_id_chunk1, computation_type=W, microbatch_index=w1_cnt)
            )
            w1_cnt += 1
        while w0_cnt < b0_cnt:
            rank_ops.append(
                _Action(stage_id_chunk0, computation_type=W, microbatch_index=w0_cnt)
            )
            w0_cnt += 1

        assert w0_cnt == b0_cnt and b0_cnt == f0_cnt
        assert w1_cnt == b1_cnt and b1_cnt == f1_cnt
        # We use max() in the n_micro computation above, so we may need to
        # remove redundant microbatches
        rank_ops = [
            (
                action
                if action is not None
                and action.microbatch_index is not None
                and action.microbatch_index < self._n_microbatches
                else None
            )
            for action in rank_ops
        ]
        return rank_ops


class ScheduleDualPipeV(_PipelineScheduleRuntime):
    """
    The DualPipeV schedule. A more efficient schedule variant based on the
    DualPipe schedule introduced by DeepSeek in https://arxiv.org/pdf/2412.19437

    Based on the open sourced code from https://github.com/deepseek-ai/DualPipe
    """

    def __init__(
        self,
        stages: list[_PipelineStageBase],
        n_microbatches: int,
        loss_fn: Optional[Callable] = None,
        args_chunk_spec: Optional[tuple[TensorChunkSpec, ...]] = None,
        kwargs_chunk_spec: Optional[dict[str, TensorChunkSpec]] = None,
        output_merge_spec: Optional[Union[dict[str, Any], tuple[Any]]] = None,
        scale_grads: bool = True,
    ):
        self.pp_group_size = stages[0].group_size
        super().__init__(
            stages=stages,
            n_microbatches=n_microbatches,
            loss_fn=loss_fn,
            args_chunk_spec=args_chunk_spec,
            kwargs_chunk_spec=kwargs_chunk_spec,
            output_merge_spec=output_merge_spec,
            scale_grads=scale_grads,
        )
        self.stage_index_to_group_rank = generate_stage_to_rank_mapping(
            self.pp_group_size, self._num_stages, style="v"
        )
        for stage in self._stages:
            stage.stage_index_to_group_rank = self.stage_index_to_group_rank

        self.n_local_stages = len(stages)
        if self.n_local_stages != 2:
            raise ValueError(
                "ZBV requires exactly 2 stages per rank, but got "
                f"{self.n_local_stages}."
            )
        if n_microbatches < self._num_stages:
            raise ValueError(
                "DualPipeV requires at least as many microbatches as stages, but got "
                f"{n_microbatches} microbatches and {self._num_stages} stages."
            )

        self.rank = stages[0].group_rank
        self.num_stages = stages[0].num_stages

        # 1. Create the pipeline_order (all ranks do this calculation)
        # This will be used to keep track of the current state of the entire pipeline
        # pipeline_order[rank] = [Action(computation_type, microbatch_index, stage_index), ...]
        self.pipeline_order: dict[int, list[Optional[_Action]]] = {}
        for rank in range(self.pp_group_size):
            rank_ops = self._calculate_single_rank_operations(rank)
            self.pipeline_order[rank] = rank_ops

        # Initialize the pipeline order with communication necessary to run with _PipelineScheduleRuntime
        self._prepare_schedule_with_comms(self.pipeline_order)

    def _calculate_single_rank_operations(self, rank) -> list[Optional[_Action]]:
        actions: list[Optional[_Action]] = []
        counters: dict[
            tuple[int, _ComputationType], int
        ] = {}  # (stage_index, computation_type) -> mb_index
        weight_queue = []  # Queue of (stage_index, mb_index) for pending weight actions

        num_ranks = self.pp_group_size
        num_chunks = self._n_microbatches

        rank_to_stages = generate_rank_to_stage_mapping(
            num_ranks, num_ranks * 2, style="v"
        )
        stage0_index, stage1_index = rank_to_stages[rank]

        def increment_backward_counts(stage_index: int):
            """Helper method to increment BACKWARD_INPUT and BACKWARD_WEIGHT counters when FULL_BACKWARD is used."""
            input_key = (stage_index, BACKWARD_INPUT)
            weight_key = (stage_index, BACKWARD_WEIGHT)
            counters[input_key] = counters.get(input_key, 0) + 1
            counters[weight_key] = counters.get(weight_key, 0) + 1

        def add_overlap_f_b(
            actions: list,
            forward_stage: int,
            backward_stage: int,
        ):
            """Helper method to add an overlapped forward+backward action which tracks microbatch index."""
            # Create new overlapped forward+backward action with sub_actions
            forward_key = (forward_stage, FORWARD)
            backward_key = (backward_stage, BACKWARD_INPUT)

            forward_mb = counters.get(forward_key, 0)
            backward_mb = counters.get(backward_key, 0)

            sub_actions = (
                _Action(forward_stage, FORWARD, forward_mb),
                _Action(backward_stage, FULL_BACKWARD, backward_mb),
            )
            actions.append(_Action(-1, OVERLAP_F_B, None, sub_actions))

            # Update counters for sub_actions
            counters[forward_key] = forward_mb + 1
            increment_backward_counts(backward_stage)

        def add_action(
            actions: list,
            stage_index: int,
            computation_type: _ComputationType,
        ):
            # Regular single action, for FULL_BACKWARD we only use the BACKWARD_INPUT counter
            key = (
                (stage_index, computation_type)
                if computation_type != FULL_BACKWARD
                else (stage_index, BACKWARD_INPUT)
            )
            mb_index = counters.get(key, 0)
            actions.append(_Action(stage_index, computation_type, mb_index))

            # If FULL_BACKWARD is used, just increment the separate BACKWARD_INPUT and BACKWARD_WEIGHT counters
            if computation_type == FULL_BACKWARD:
                increment_backward_counts(stage_index)
            else:
                # If BACKWARD_INPUT is updated, add corresponding weight action to queue
                if computation_type == BACKWARD_INPUT:
                    # Add weight action to queue for later processing
                    weight_queue.append((stage_index, mb_index))
                counters[key] = mb_index + 1

        def add_weight_action_if_pending(actions: list):
            """Helper method to add a weight action from the queue."""
            if not weight_queue:
                return  # No pending weight actions, skip
            # Pop the oldest weight action from the queue
            actual_stage_index, weight_mb_index = weight_queue.pop(0)
            actions.append(
                _Action(
                    actual_stage_index,
                    BACKWARD_WEIGHT,
                    weight_mb_index,
                )
            )
            # Update the counter for the actual stage that was processed
            weight_key = (actual_stage_index, BACKWARD_WEIGHT)
            counters[weight_key] = counters.get(weight_key, 0) + 1

        # Step 1: F0
        step_1 = (num_ranks - rank - 1) * 2
        for _ in range(step_1):
            add_action(actions, stage0_index, FORWARD)

        # Step 2: F0F1
        step_2 = rank + 1
        for _ in range(step_2):
            add_action(actions, stage0_index, FORWARD)
            add_action(actions, stage1_index, FORWARD)

        # Step 3: I1W1F1 (Use zero bubble)
        step_3 = num_ranks - rank - 1
        for _ in range(step_3):
            add_action(actions, stage1_index, BACKWARD_INPUT)
            add_weight_action_if_pending(actions)
            add_action(actions, stage1_index, FORWARD)

        # Step 4 (Main step): F0B1-F1B0 (combined, overlapped forward+backward)
        step_4 = num_chunks - num_ranks * 2 + rank + 1
        for i in range(step_4):
            if i == 0 and rank == num_ranks - 1:
                # NOTE: We don't overlap these two chunks to further reduce bubble size.
                add_action(actions, stage0_index, FORWARD)
                add_action(actions, stage1_index, FULL_BACKWARD)
            else:
                add_overlap_f_b(
                    actions,
                    forward_stage=stage0_index,
                    backward_stage=stage1_index,
                )
            add_overlap_f_b(
                actions,
                forward_stage=stage1_index,
                backward_stage=stage0_index,
            )

        # Step 5: B1-F1B0
        step_5 = num_ranks - rank - 1
        for _ in range(step_5):
            add_action(actions, stage1_index, FULL_BACKWARD)
            add_overlap_f_b(
                actions,
                forward_stage=stage1_index,
                backward_stage=stage0_index,
            )

        # Step 6: B1B0 (The second half of the chunks use zero bubble)
        step_6 = rank + 1
        enable_zb = False
        for i in range(step_6):
            if i == step_6 // 2 and rank % 2 == 1:
                enable_zb = True
            comp_type = BACKWARD_INPUT if enable_zb else FULL_BACKWARD
            add_action(actions, stage1_index, comp_type)
            if i == step_6 // 2 and rank % 2 == 0:
                enable_zb = True
            comp_type = BACKWARD_INPUT if enable_zb else FULL_BACKWARD
            add_action(actions, stage0_index, comp_type)

        # Step 7: W0B0
        step_7 = num_ranks - rank - 1
        for _ in range(step_7):
            add_weight_action_if_pending(actions)
            comp_type = BACKWARD_INPUT if enable_zb else FULL_BACKWARD
            add_action(actions, stage0_index, comp_type)

        # Step 8: W0
        step_8 = rank + 1
        for _ in range(step_8):
            add_weight_action_if_pending(actions)

        return actions


def get_schedule_class(schedule_name: str):
    """
    Maps a schedule name (case insensitive) to its corresponding class object.

    Args:
        schedule_name (str): The name of the schedule.
    """
    schedule_map = {
        "1F1B": Schedule1F1B,
        "Interleaved1F1B": ScheduleInterleaved1F1B,
        "GPipe": ScheduleGPipe,
        "LoopedBFS": ScheduleLoopedBFS,
        "InterleavedZeroBubble": ScheduleInterleavedZeroBubble,
        "PipelineScheduleSingle": PipelineScheduleSingle,
        "PipelineScheduleMulti": PipelineScheduleMulti,
        "ZBVZeroBubble": ScheduleZBVZeroBubble,
        "DualPipeV": ScheduleDualPipeV,
    }
    lowercase_keys = {k.lower(): k for k in schedule_map.keys()}
    lowercase_schedule_name = schedule_name.lower()
    if lowercase_schedule_name not in lowercase_keys:
        raise ValueError(
            f"Unknown schedule name '{schedule_name}'. The valid options are {list(schedule_map.keys())}"
        )
    return schedule_map[lowercase_keys[lowercase_schedule_name]]


def _simulate_comms_compute(
    pipeline_order, stage_to_rank: Callable[[int], int], num_stages: int
):
    """This function dry-run simulates the actions in the schedule from the perspective of all ranks, and flags
    any deadlocks caused by missing or misordered communications.  It also simulates any bubbles in time where a rank
    can not execute any action due to waiting for unmet dependencies.  The total number of simulator steps can be used
    as a metric for unit tests involving IR optimization passes as reordering and merging of IR can reduce the number
    of simulated steps.

    The simulation is not high-fidelity and does not model overlapping of compute and communication, or cuda streams.
    Future work may be to enhance this and model the compute time, comms overlap, and even memory.
    """
    pipeline_order = {
        rank: [a for a in pipeline_order[rank] if a is not None]
        for rank in sorted(pipeline_order)
    }
    _schedule: dict[int, list[_Action | None]] = {
        rank: [] for rank in sorted(pipeline_order)
    }

    _prev_ops_rank: dict[int, set[_Action]] = {rank: set() for rank in _schedule}

    def add_to_schedule(rank: int, action: Optional[_Action]):
        _schedule[rank].append(action)
        if action is not None:
            _prev_ops_rank[rank].add(action)

    def _ready_to_schedule(action: Optional[_Action]) -> bool:
        if action is None:
            return True

        stage_idx = action.stage_index
        prev_ops = _prev_ops_rank[stage_to_rank(stage_idx)]
        if action.computation_type == F:
            if action.stage_index == 0:
                return True
            elif (
                _Action(action.stage_index, RECV_F, action.microbatch_index) in prev_ops
            ):
                return True
            elif (
                _Action(action.stage_index - 1, F, action.microbatch_index) in prev_ops
            ):
                return True
            return False
        elif action.computation_type in (BACKWARD_INPUT, FULL_BACKWARD):
            if action.stage_index == num_stages - 1:
                return True
            if _Action(action.stage_index, RECV_B, action.microbatch_index) in prev_ops:
                return True
            if (
                _Action(action.stage_index + 1, BACKWARD_INPUT, action.microbatch_index)
                in prev_ops
            ):
                return True
            if (
                _Action(action.stage_index + 1, FULL_BACKWARD, action.microbatch_index)
                in prev_ops
            ):
                return True
            return False
        elif action.computation_type == BACKWARD_WEIGHT:
            return True
        elif action.computation_type == SEND_F:
            expected_f = _Action(action.stage_index, F, action.microbatch_index)
            return expected_f in prev_ops
        elif action.computation_type == RECV_F:
            peer_stage_idx = stage_idx - 1
            expected_send = _Action(peer_stage_idx, SEND_F, action.microbatch_index)
            return expected_send in _prev_ops_rank[stage_to_rank(peer_stage_idx)]
        elif action.computation_type == SEND_B:
            expected_b = _Action(
                action.stage_index, BACKWARD_INPUT, action.microbatch_index
            )
            expected_bw = _Action(
                action.stage_index, FULL_BACKWARD, action.microbatch_index
            )
            return expected_b in prev_ops or expected_bw in prev_ops
        elif action.computation_type == RECV_B:
            peer_stage_idx = stage_idx + 1
            expected_send = _Action(peer_stage_idx, SEND_B, action.microbatch_index)
            return expected_send in _prev_ops_rank[stage_to_rank(peer_stage_idx)]
        else:
            raise ValueError(f"Unsupported action type {action}")

    while pipeline_order:
        progress = False
        for rank in sorted(pipeline_order):
            if len(pipeline_order[rank]) == 0:
                continue

            action = pipeline_order[rank][0]
            if _ready_to_schedule(action):
                if action is not None:
                    add_to_schedule(rank, action)
                pipeline_order[rank].pop(0)
                progress = True
            else:
                add_to_schedule(rank, None)

        for i in sorted(pipeline_order, reverse=True):
            if len(pipeline_order[i]) == 0:
                del pipeline_order[i]

        # hacky, but do a second pass to replace any 'none' at this timestep with a real action, if it got unblocked
        # by one of the later ranks
        for rank in sorted(pipeline_order):
            if len(pipeline_order[rank]) == 0:
                continue

            if _schedule[rank][-1] is not None:
                continue

            action = pipeline_order[rank][0]
            if _ready_to_schedule(action):
                if action is not None:
                    _schedule[rank][-1] = action
                    _prev_ops_rank[rank].add(action)
                pipeline_order[rank].pop(0)

        for i in sorted(pipeline_order, reverse=True):
            if len(pipeline_order[i]) == 0:
                del pipeline_order[i]

        if not progress:
            print("WIP comms schedule:\n", _format_pipeline_order(_schedule))
            for rank in pipeline_order:
                print(f"{rank=} next action= {pipeline_order[rank][0]}")
            raise ValueError("Schedule is not progressing")

    return _schedule


def _dump_chrometrace(schedule, filename):
    """
    This function dumps a schedule IR into a chrometrace format so it can be visualized.

    It is currently very basic and only serves as a graphical alternative to dumping the schedule IR as text.

    As future work we may extend this to include more accurate heuristics for durations, or let users input durations,
    add 'flow events' to let the UI show the connection between sends and recvs, and model cuda streams for comm/compute
    as separate streams on the chrometrace view.
    """
    events = []
    for rank in sorted(schedule):
        for timestep, action in enumerate(schedule[rank]):
            if action is None:
                continue
            events.append(
                {
                    "name": str(action),
                    "cat": (
                        "computation"
                        if action.computation_type in (F, B, W)
                        else "communication"
                    ),
                    "ph": "X",
                    "pid": rank,
                    "tid": rank,
                    "ts": timestep,
                    "dur": 1,
                }
            )
    import json

    with open(filename, "w") as f:
        json.dump({"traceEvents": events}, f)<|MERGE_RESOLUTION|>--- conflicted
+++ resolved
@@ -1956,7 +1956,13 @@
                             stage_idx not in unsharded_stages
                             and stage_idx not in unshard_ops
                         ), f"Unsharding the same {stage_idx=} twice"
-                        unshard_ops[stage_idx] = stage.submod.unshard(async_op=True)  # type: ignore[operator]
+                        for submodule in stage.submod.modules():
+                            if not isinstance(submodule, FSDPModule):
+                                continue
+                            handle = cast(
+                                UnshardHandle, submodule.unshard(async_op=True)
+                            )
+                            unshard_ops[stage_idx].append(handle)
                 elif comp_type == RESHARD:
                     if stage_uses_fsdp:
                         assert stage_idx in unsharded_stages, (
@@ -1965,7 +1971,10 @@
                         assert stage_idx not in unshard_ops, (
                             f"Resharding {stage_idx=} before finishing unshard"
                         )
-                        stage.submod.reshard()  # type: ignore[operator]
+                        for submodule in stage.submod.modules():
+                            if not isinstance(submodule, FSDPModule):
+                                continue
+                            submodule.reshard()
                 elif comp_type == FORWARD:
                     if stage_uses_fsdp:
                         _assert_unsharded(stage_idx)
@@ -1978,58 +1987,8 @@
                         assert (
                             stage_idx,
                             mb_index,
-<<<<<<< HEAD
-                        ) not in bwd_recv_ops, (
-                            f"Recv twice for {stage_idx=} {mb_index=} without executing backward"
-                        )
-                        bwd_recv_ops[(stage_idx, mb_index)] = _batch_p2p(
-                            stage.get_bwd_recv_ops(mb_index)
-                        )
-                    elif comp_type == UNSHARD:
-                        if stage_uses_fsdp:
-                            assert (
-                                stage_idx not in unsharded_stages
-                                and stage_idx not in unshard_ops
-                            ), f"Unsharding the same {stage_idx=} twice"
-                            for submodule in stage.submod.modules():
-                                if not isinstance(submodule, FSDPModule):
-                                    continue
-                                handle = cast(
-                                    UnshardHandle, submodule.unshard(async_op=True)
-                                )
-                                unshard_ops[stage_idx].append(handle)
-                    elif comp_type == RESHARD:
-                        if stage_uses_fsdp:
-                            assert stage_idx in unsharded_stages, (
-                                f"Resharding {stage_idx=} without unsharding"
-                            )
-                            assert stage_idx not in unshard_ops, (
-                                f"Resharding {stage_idx=} before finishing unshard"
-                            )
-                            for submodule in stage.submod.modules():
-                                if not isinstance(submodule, FSDPModule):
-                                    continue
-                                submodule.reshard()
-                    elif comp_type == FORWARD:
-                        if stage_uses_fsdp:
-                            _assert_unsharded(stage_idx)
-
-                        if (
-                            not stage.is_first
-                            # no recv op expected for V-schedule special case (see [Note: V-schedule special case])
-                            and not is_prev_stage_on_this_rank
-                        ):
-                            assert (
-                                stage_idx,
-                                mb_index,
-                            ) in fwd_recv_ops, (
-                                f"Computing {action=} before receiving input"
-                            )
-                            _wait_batch_p2p(fwd_recv_ops.pop((stage_idx, mb_index)))
-=======
                         ) in fwd_recv_ops, f"Computing {action=} before receiving input"
                         _wait_batch_p2p(fwd_recv_ops.pop((stage_idx, mb_index)))
->>>>>>> f84bd557
 
                     output = stage.forward_one_chunk(
                         mb_index,
