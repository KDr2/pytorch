--- conflicted
+++ resolved
@@ -638,6 +638,9 @@
                 elif computation_type == _ComputationType.BACKWARD:
                     # perform backward computation
                     stage = stage_index_to_stage[stage_index]
+                    stage._configure_data_parallel_mode(
+                        last_backward=(mb_index == self._n_microbatches - 1)
+                    )
                     loss = self._maybe_get_loss(stage, mb_index)
                     stage.backward_one_chunk(loss=loss, bwd_chunk_id=mb_index)
                     ops.extend(stage.get_bwd_send_ops())
@@ -686,7 +689,7 @@
 
             # do the communication
             if ops:
-                dist.batch_isend_irecv(ops).pop().wait()
+                _batch_p2p(ops).wait()
         # Return losses if there is a container passed in
         self._update_losses(self._stages, losses)
 
@@ -912,103 +915,4 @@
         # Post padding
         for _ in range(self.pp_group_size - rank - 1):
             rank_ops.append(None)
-<<<<<<< HEAD
-        return rank_ops
-=======
-        return rank_ops
-
-    def _step_microbatches(
-        self,
-        arg_mbs: Optional[List] = None,
-        kwarg_mbs: Optional[List] = None,
-        target_mbs: Optional[List] = None,
-        losses: Optional[List] = None,
-    ):
-        """
-        Operate on the microbatches using the interleaved 1f1b schedule.
-
-        TODO: Interleaved 1F1B does not use sorted_batch_isend_irecv(). As a result, this schedule does
-        not support models with skip connections.
-        """
-        arg_mbs, kwarg_mbs = self._check_inputs(arg_mbs, kwarg_mbs, target_mbs, losses)
-
-        # Based on the plan in Step 1 created in __init__:
-        # 2. Perform communication based on the pipeline_order
-        stage_index_to_stage: Dict[int, _PipelineStageBase] = {
-            stage.stage_index: stage for stage in self._stages
-        }
-        prev_rank: int = (self.rank - 1) % self.pp_group_size
-        next_rank: int = (self.rank + 1) % self.pp_group_size
-
-        for time_step, action in enumerate(self.pipeline_order[self.rank]):
-            prev_rank_ops = self.pipeline_order[prev_rank]
-            next_rank_ops = self.pipeline_order[next_rank]
-            ops: List[dist.P2POp] = []
-            if action is not None:
-                computation_type, mb_index, stage_index = action
-                if computation_type == _ComputationType.FORWARD:
-                    # perform forward computation
-                    stage = stage_index_to_stage[stage_index]
-                    output = stage.forward_one_chunk(
-                        arg_mbs[mb_index], kwarg_mbs[mb_index]
-                    )
-                    self._maybe_compute_loss(stage, output, target_mbs, mb_index)
-                    ops.extend(stage.get_fwd_send_ops())
-                elif computation_type == _ComputationType.BACKWARD:
-                    # perform backward computation
-                    stage = stage_index_to_stage[stage_index]
-                    stage._configure_data_parallel_mode(
-                        mb_index == self._n_microbatches - 1
-                    )
-                    loss = self._maybe_get_loss(stage, mb_index)
-                    stage.backward_one_chunk(loss=loss)
-                    ops.extend(stage.get_bwd_send_ops())
-                else:
-                    raise ValueError(f"Unknown computation type {computation_type}")
-
-            # Look at the neighboring ranks for this current timestep and determine whether
-            # this current rank needs to do any recv communication
-            prev_rank_action = None
-            if time_step < len(prev_rank_ops):
-                prev_rank_action = prev_rank_ops[time_step]
-            if prev_rank_action is not None:
-                computation_type, mb_index, stage_index = prev_rank_action
-                # Only handle sends for the forward from a previous rank
-                if computation_type == _ComputationType.FORWARD:
-                    # If not the last stage, then receive fwd activations
-                    if stage_index != self._num_stages - 1:
-                        # TODO: We are assuming that stage will always receive from stage-1
-                        # however that is not necessarily true of get_fwd_recv_ops
-                        stage = stage_index_to_stage[stage_index + 1]
-                        ops.extend(stage.get_fwd_recv_ops())
-                elif computation_type == _ComputationType.BACKWARD:
-                    # Previous rank doing backward has no influence for the current rank forward recv
-                    pass
-                else:
-                    raise ValueError(f"Unknown computation type {computation_type}")
-
-            next_rank_action = None
-            if time_step < len(next_rank_ops):
-                next_rank_action = next_rank_ops[time_step]
-            if next_rank_action is not None:
-                computation_type, mb_index, stage_index = next_rank_action
-                # Only handle receives for the backwards from a next rank
-                if computation_type == _ComputationType.FORWARD:
-                    # Next rank doing forward has no influence for the current rank backward recv
-                    pass
-                elif computation_type == _ComputationType.BACKWARD:
-                    # If not the first stage, then receive bwd gradients
-                    if stage_index != 0:
-                        # TODO: We are assuming that stage will always receive from stage+1
-                        # however that is not necessarily true of get_bwd_recv_ops
-                        stage = stage_index_to_stage[stage_index - 1]
-                        ops.extend(stage.get_bwd_recv_ops())
-                else:
-                    raise ValueError(f"Unknown computation type {computation_type}")
-
-            # do the communication
-            if ops:
-                _batch_p2p(ops).wait()
-        # Return losses if there is a container passed in
-        self._update_losses(self._stages, losses)
->>>>>>> 4b0ca619
+        return rank_ops