--- conflicted
+++ resolved
@@ -170,10 +170,7 @@
 
 try:
     from torch._C._distributed_c10d import ProcessGroupCudaP2P, ProcessGroupNCCL
-<<<<<<< HEAD
-=======
-
->>>>>>> 3e8e0d11
+
     ProcessGroupNCCL.__module__ = "torch.distributed.distributed_c10d"
     ProcessGroupCudaP2P.__module__ = "torch.distributed.distributed_c10d"
     __all__ += ["ProcessGroupNCCL", "ProcessGroupCudaP2P"]
@@ -182,10 +179,7 @@
 
 try:
     from torch._C._distributed_c10d import _ProcessGroupWrapper, ProcessGroupGloo
-<<<<<<< HEAD
-=======
-
->>>>>>> 3e8e0d11
+
     ProcessGroupGloo.__module__ = "torch.distributed.distributed_c10d"
     __all__ += ["ProcessGroupGloo"]
 except ImportError:
