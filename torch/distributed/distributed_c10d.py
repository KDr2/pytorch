--- conflicted
+++ resolved
@@ -252,11 +252,7 @@
             warnings.warn(
                 f"Device capability of {name} unspecified, assuming `cpu` and "
                 "`cuda`. Please specify it via the `devices` argument of "
-<<<<<<< HEAD
-                "`register_backend`.", stacklevel=2
-=======
                 "`register_backend`.", stacklevel=TO_BE_DETERMINED
->>>>>>> fff02e67
             )
             Backend.backend_capability[name.lower()] = ["cpu", "cuda"]
         elif isinstance(devices, str):
@@ -313,11 +309,7 @@
             warnings.warn(
                 f"Device capability of {backend} unknown, assuming `cpu` and "
                 "`cuda`. You can specify it in `device:backend` format in "
-<<<<<<< HEAD
-                "`init_process_group` call.", stacklevel=2
-=======
                 "`init_process_group` call.", stacklevel=TO_BE_DETERMINED
->>>>>>> fff02e67
             )
             backend_val = Backend(backend)
             self.device_backend_map = {
@@ -354,11 +346,7 @@
     def __getattribute__(self, key):
         warnings.warn(
             "torch.distributed.reduce_op is deprecated, please use "
-<<<<<<< HEAD
-            "torch.distributed.ReduceOp instead", stacklevel=2
-=======
             "torch.distributed.ReduceOp instead", stacklevel=TO_BE_DETERMINED
->>>>>>> fff02e67
         )
         return object.__getattribute__(self, key)
 
@@ -614,11 +602,7 @@
         warnings.warn(
             f"You are using a Backend {type(group)} as a ProcessGroup. "
             "This usage is deprecated since PyTorch 2.0. Please use a public API "
-<<<<<<< HEAD
-            "of PyTorch Distributed instead.", stacklevel=2
-=======
             "of PyTorch Distributed instead.", stacklevel=TO_BE_DETERMINED
->>>>>>> fff02e67
         )
         # Most users create Gloo with private API for object collectives
         _world.pg_default_device[group] = torch.device("cpu")
@@ -716,11 +700,7 @@
     global_rank = -1 if GroupMember.WORLD is None else GroupMember.WORLD.rank()
     warnings.warn(
         f"Running {op_name} on global rank {global_rank} which does not "
-<<<<<<< HEAD
-        "belong to the given group.", stacklevel=2
-=======
         "belong to the given group.", stacklevel=TO_BE_DETERMINED
->>>>>>> fff02e67
     )
 
 
@@ -780,11 +760,7 @@
     """
     warnings.warn(
         "torch.distributed.distributed_c10d._get_global_rank is deprecated "
-<<<<<<< HEAD
-        "please use torch.distributed.distributed_c10d.get_global_rank instead", stacklevel=2
-=======
         "please use torch.distributed.distributed_c10d.get_global_rank instead", stacklevel=TO_BE_DETERMINED
->>>>>>> fff02e67
     )
     return get_global_rank(group, rank)
 
@@ -1149,11 +1125,7 @@
             warnings.warn(
                 f"For MPI backend, world_size ({world_size}) and rank ({rank}) "
                 "are ignored since they are assigned by the "
-<<<<<<< HEAD
-                "MPI runtime.", stacklevel=2
-=======
                 "MPI runtime.", stacklevel=TO_BE_DETERMINED
->>>>>>> fff02e67
             )
 
         default_pg, _ = _new_process_group_helper(
@@ -1458,11 +1430,7 @@
         if pg in _world.pg_coalesce_state.keys():
             warnings.warn(
                 "Some coalesced collectives haven't been launched when "
-<<<<<<< HEAD
-                "ProcessGroup is destroyed. They will be cleaned.", stacklevel=2
-=======
                 "ProcessGroup is destroyed. They will be cleaned.", stacklevel=TO_BE_DETERMINED
->>>>>>> fff02e67
             )
             del _world.pg_coalesce_state[pg]
 
@@ -1879,11 +1847,7 @@
     warnings.warn(
         "torch.distributed.broadcast_multigpu will be deprecated. If you must "
         "use it, please revisit our documentation later at "
-<<<<<<< HEAD
-        "https://pytorch.org/docs/master/distributed.html#multi-gpu-collective-functions", stacklevel=2
-=======
         "https://pytorch.org/docs/master/distributed.html#multi-gpu-collective-functions", stacklevel=TO_BE_DETERMINED
->>>>>>> fff02e67
     )
 
     if _rank_not_in_group(group):
@@ -1987,11 +1951,7 @@
     warnings.warn(
         "torch.distributed.all_reduce_multigpu will be deprecated. If you must "
         "use it, please revisit our documentation later at "
-<<<<<<< HEAD
-        "https://pytorch.org/docs/master/distributed.html#multi-gpu-collective-functions", stacklevel=2
-=======
         "https://pytorch.org/docs/master/distributed.html#multi-gpu-collective-functions", stacklevel=TO_BE_DETERMINED
->>>>>>> fff02e67
     )
 
     if _rank_not_in_group(group):
@@ -2131,11 +2091,7 @@
     warnings.warn(
         "torch.distributed.all_reduce_coalesced will be deprecated. If you must "
         "use it, please revisit our documentation later at "
-<<<<<<< HEAD
-        "https://pytorch.org/docs/master/distributed.html#collective-functions", stacklevel=2
-=======
         "https://pytorch.org/docs/master/distributed.html#collective-functions", stacklevel=TO_BE_DETERMINED
->>>>>>> fff02e67
     )
     _check_tensor_list(tensors, "tensor")
     _ensure_all_tensors_same_dtype(tensors)
@@ -2198,11 +2154,7 @@
     warnings.warn(
         "torch.distributed.reduce_multigpu will be deprecated. If you must "
         "use it, please revisit our documentation later at "
-<<<<<<< HEAD
-        "https://pytorch.org/docs/master/distributed.html#multi-gpu-collective-functions", stacklevel=2
-=======
         "https://pytorch.org/docs/master/distributed.html#multi-gpu-collective-functions", stacklevel=TO_BE_DETERMINED
->>>>>>> fff02e67
     )
 
     if _rank_not_in_group(group):
@@ -2321,11 +2273,7 @@
     warnings.warn(
         "torch.distributed.all_gather_multigpu will be deprecated. If you must "
         "use it, please revisit our documentation later at "
-<<<<<<< HEAD
-        "https://pytorch.org/docs/master/distributed.html#multi-gpu-collective-functions", stacklevel=2
-=======
         "https://pytorch.org/docs/master/distributed.html#multi-gpu-collective-functions", stacklevel=TO_BE_DETERMINED
->>>>>>> fff02e67
     )
 
     if _rank_not_in_group(group):
@@ -2974,11 +2922,7 @@
     warnings.warn(
         "torch.distributed._all_gather_base is a private function and will be "
         "deprecated. Please use torch.distributed.all_gather_into_tensor "
-<<<<<<< HEAD
-        "instead.", stacklevel=2
-=======
         "instead.", stacklevel=TO_BE_DETERMINED
->>>>>>> fff02e67
     )
     return all_gather_into_tensor(output_tensor, input_tensor, group, async_op)
 
@@ -3033,11 +2977,7 @@
     warnings.warn(
         "torch.distributed.all_gather_coalesced will be deprecated. If you must "
         "use it, please revisit our documentation later at "
-<<<<<<< HEAD
-        "https://pytorch.org/docs/master/distributed.html#collective-functions", stacklevel=2
-=======
         "https://pytorch.org/docs/master/distributed.html#collective-functions", stacklevel=TO_BE_DETERMINED
->>>>>>> fff02e67
     )
     # We only check basic compatibility with C++ params here, C++ code will
     # do shape and type checking.
@@ -3286,11 +3226,7 @@
     warnings.warn(
         "torch.distributed.reduce_scatter_multigpu will be deprecated. If you must "
         "use it, please revisit our documentation later at "
-<<<<<<< HEAD
-        "https://pytorch.org/docs/master/distributed.html#multi-gpu-collective-functions", stacklevel=2
-=======
         "https://pytorch.org/docs/master/distributed.html#multi-gpu-collective-functions", stacklevel=TO_BE_DETERMINED
->>>>>>> fff02e67
     )
 
     if _rank_not_in_group(group):
@@ -3462,11 +3398,7 @@
     warnings.warn(
         "torch.distributed._reduce_scatter_base is a private function and will "
         "be deprecated. Please use torch.distributed.reduce_scatter_tensor "
-<<<<<<< HEAD
-        "instead.", stacklevel=2
-=======
         "instead.", stacklevel=TO_BE_DETERMINED
->>>>>>> fff02e67
     )
     return reduce_scatter_tensor(output, input, op, group, async_op)
 
