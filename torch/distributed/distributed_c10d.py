"""Distributed Collective Communication (c10d)."""

import itertools
import collections.abc
import contextlib
import hashlib
import io
import logging
import os
import pickle
import sys
import time
import warnings
from collections import namedtuple
from datetime import timedelta
from typing import Any, Callable, Dict, Optional, Tuple, Union, List

import torch
from torch._C._distributed_c10d import (
    AllgatherOptions,
    AllreduceCoalescedOptions,
    AllreduceOptions,
    AllToAllOptions,
    _DistributedBackendOptions,
    BarrierOptions,
    BroadcastOptions,
    GatherOptions,
    PrefixStore,
    ProcessGroup,
    ReduceOp,
    ReduceOptions,
    ReduceScatterOptions,
    ScatterOptions,
    Store,
    DebugLevel,
    get_debug_level,
    Work,
    _register_process_group,
    _resolve_process_group,
    _unregister_all_process_groups,
    _unregister_process_group,
)
from torch._utils_internal import set_pytorch_distributed_envs_from_justknobs
from .constants import default_pg_timeout, default_pg_nccl_timeout
from .c10d_logger import _exception_logger, _time_logger
from .rendezvous import register_rendezvous_handler, rendezvous  # noqa: F401
from ..utils._typing_utils import not_none
DistStoreError = torch._C._DistStoreError

__all__ = [
    'Backend', 'BackendConfig', 'GroupMember', 'P2POp', 'all_gather', 'all_gather_coalesced',
    'all_gather_object', 'all_reduce',
    'all_reduce_coalesced', 'all_to_all',
    'all_to_all_single', 'barrier', 'batch_isend_irecv', 'broadcast',
    'broadcast_object_list', 'destroy_process_group',
    'gather', 'gather_object', 'get_backend_config', 'get_backend', 'get_rank',
    'get_world_size', 'get_pg_count', 'group', 'init_process_group', 'irecv',
    'is_gloo_available', 'is_initialized', 'is_mpi_available', 'is_backend_available',
    'is_nccl_available', 'is_torchelastic_launched', 'is_ucc_available',
    'isend', 'monitored_barrier', 'new_group', 'new_subgroups',
    'new_subgroups_by_enumeration', 'recv', 'reduce',
    'reduce_scatter', 'scatter',
    'scatter_object_list', 'send', 'supports_complex',
    'AllreduceCoalescedOptions', 'AllreduceOptions', 'AllToAllOptions',
    'BarrierOptions', 'BroadcastOptions', 'GatherOptions', 'PrefixStore',
    'ProcessGroup', 'ReduceOp', 'ReduceOptions', 'ReduceScatterOptions',
    'ScatterOptions', 'Store', 'DebugLevel', 'get_debug_level', 'Work',
    'default_pg_timeout', 'get_group_rank', 'get_global_rank', 'get_process_group_ranks',
    'reduce_op', 'all_gather_into_tensor', 'reduce_scatter_tensor',
]

_MPI_AVAILABLE = True
_NCCL_AVAILABLE = True
_GLOO_AVAILABLE = True
_UCC_AVAILABLE = True

_pickler = pickle.Pickler
_unpickler = pickle.Unpickler

# Change __module__ of all imported types from torch._C._distributed_c10d that are public
def _export_c_types() -> None:
    _public_types_to_change_module = [
        AllreduceCoalescedOptions,
        AllreduceOptions,
        AllToAllOptions,
        BarrierOptions,
        BroadcastOptions,
        GatherOptions,
        PrefixStore,
        ProcessGroup,
        ReduceOp,
        ReduceOptions,
        ReduceScatterOptions,
        ScatterOptions,
        Store,
        DebugLevel,
        get_debug_level,
        Work
    ]
    for type in _public_types_to_change_module:
        type.__module__ = "torch.distributed.distributed_c10d"
_export_c_types()

try:
    from torch._C._distributed_c10d import ProcessGroupMPI
    ProcessGroupMPI.__module__ = "torch.distributed.distributed_c10d"
    __all__ += ["ProcessGroupMPI"]
except ImportError:
    _MPI_AVAILABLE = False

try:
    from torch._C._distributed_c10d import ProcessGroupNCCL
    ProcessGroupNCCL.__module__ = "torch.distributed.distributed_c10d"
    __all__ += ["ProcessGroupNCCL"]
except ImportError:
    _NCCL_AVAILABLE = False

try:
    from torch._C._distributed_c10d import ProcessGroupGloo
    from torch._C._distributed_c10d import _ProcessGroupWrapper
    ProcessGroupGloo.__module__ = "torch.distributed.distributed_c10d"
    __all__ += ["ProcessGroupGloo"]
except ImportError:
    _GLOO_AVAILABLE = False

try:
    from torch._C._distributed_c10d import ProcessGroupUCC
    ProcessGroupUCC.__module__ = "torch.distributed.distributed_c10d"
    __all__ += ["ProcessGroupUCC"]
except ImportError:
    _UCC_AVAILABLE = False

logger = logging.getLogger(__name__)

PG_WRAPPER_STORE_PREFIX = "pg_wrapper"


# Some reduce ops are not supported by complex numbers and will result in an error.
# We currently provide complex support to the distributed API by viewing
# complex tensors as real (torch.view_as_real), meaning that calling
# these unsupported ops will return garbage values rather than error out.
# (e.g. max(2+3i, 3+2i) = 3+3i)
# We'd like calls to unsupported ops to error out accordingly,
# rather than returning garbage values.
def supports_complex(reduceOp: ReduceOp) -> bool:
    """Return true if reduce ops is supported. False otherwise."""
    denyList = [
        ReduceOp.MAX,
        ReduceOp.MIN,
        ReduceOp.PRODUCT,
        ReduceOp.BAND,
        ReduceOp.BOR,
        ReduceOp.BXOR,
    ]
    return reduceOp not in denyList


class Backend(str):
    """
    An enum-like class for backends.

    Available backends: GLOO, NCCL, UCC, MPI, and other registered backends.

    The values of this class are lowercase strings, e.g., ``"gloo"``. They can
    be accessed as attributes, e.g., ``Backend.NCCL``.

    This class can be directly called to parse the string, e.g.,
    ``Backend(backend_str)`` will check if ``backend_str`` is valid, and
    return the parsed lowercase string if so. It also accepts uppercase strings,
    e.g., ``Backend("GLOO")`` returns ``"gloo"``.

    .. note:: The entry ``Backend.UNDEFINED`` is present but only used as
              initial value of some fields. Users should neither use it directly
              nor assume its existence.
    """

    UNDEFINED = "undefined"
    GLOO = "gloo"
    NCCL = "nccl"
    UCC = "ucc"
    MPI = "mpi"

    _BackendPlugin = namedtuple("_BackendPlugin", ["creator_fn", "extended_api"])

    _plugins: Dict[str, _BackendPlugin] = {}

    backend_list = [UNDEFINED, GLOO, NCCL, UCC, MPI]

    default_device_backend_map: Dict[str, str] = {
        'cpu' : GLOO,
        'cuda' : NCCL,
    }

    backend_capability: Dict[str, List[str]] = {
        GLOO : ["cpu", "cuda"],
        NCCL : ["cuda"],
        UCC : ["cpu", "cuda"],
        MPI : ["cpu", "cuda"],
    }

    backend_type_map: Dict[str, ProcessGroup.BackendType] = {
        UNDEFINED: ProcessGroup.BackendType.UNDEFINED,
        GLOO : ProcessGroup.BackendType.GLOO,
        NCCL: ProcessGroup.BackendType.NCCL,
        UCC: ProcessGroup.BackendType.UCC,
    }

    def __new__(cls, name: str):
        """Create and return a new instance of the class."""
        if not isinstance(name, str):
            raise ValueError("Backend constructor parameter must be string-ish")
        value = getattr(Backend, name.upper(), Backend.UNDEFINED)

        if value == Backend.UNDEFINED:
            value = name.lower()
        return value

    @classmethod
    def register_backend(cls, name, func, extended_api=False, devices: Optional[Union[str, List[str]]] = None) -> None:
        """
        Register a new backend with the given name and instantiating function.

        This class method is used by 3rd party ``ProcessGroup`` extension to
        register new backends.

        Args:
            name (str): Backend name of the ``ProcessGroup`` extension. It
                        should match the one in ``init_process_group()``.
            func (function): Function handler that instantiates the backend.
                             The function should be implemented in the backend
                             extension and takes four arguments, including
                             ``store``, ``rank``, ``world_size``, and ``timeout``.
            extended_api (bool, optional): Whether the backend supports extended argument structure.
                                           Default: ``False``. If set to ``True``, the backend
                                           will get an instance of ``c10d::DistributedBackendOptions``, and
                                           a process group options object as defined by the backend implementation.
            device (str or list of str, optional): device type this backend
                            supports, e.g. "cpu", "cuda", etc. If `None`,
                            assuming both "cpu" and "cuda"

        .. note:: This support of 3rd party backend is experimental and subject to change.

        """
        # Allow UCC plugin if Pytorch is not built with native support.
        # TODO: remove this exception once UCC plugin is fully deprecated.
        if (name != Backend.UCC or (name == Backend.UCC and is_ucc_available())):
            assert not hasattr(Backend, name.upper()), (
                f"{name.upper()} c10d backend already exist"
            )
        assert name.upper() not in Backend._plugins, (
            f"{name.upper()} c10d backend creator function already exist"
        )

        setattr(Backend, name.upper(), name.lower())
        Backend.backend_list.append(name.lower())
        if devices is not None:
            for device in devices:
                if device != 'cpu' and device != 'cuda':
                    Backend.default_device_backend_map[device] = name.lower()
        Backend.backend_type_map[name.lower()] = ProcessGroup.BackendType.CUSTOM

        # Update device capability matrix in Backend class
        if devices is None:
            # This is more of a backward support for groups like `threaded`:
            # assume default devices "cpu" and "cuda", but warn
            warnings.warn(
                f"Device capability of {name} unspecified, assuming `cpu` and "
                "`cuda`. Please specify it via the `devices` argument of "
                "`register_backend`."
            )
            Backend.backend_capability[name.lower()] = ["cpu", "cuda"]
        elif isinstance(devices, str):
            # Single device string specified. Simply convert to list.
            Backend.backend_capability[name.lower()] = [devices]
        else:
            Backend.backend_capability[name.lower()] = devices

        Backend._plugins[name.upper()] = Backend._BackendPlugin(func, extended_api)

class BackendConfig:
    """Backend configuration class."""

    def __init__(self, backend: Backend):
        """Init."""
        self.device_backend_map: Dict[str, Backend] = {}
        backend = str(backend)

        if backend == Backend.UNDEFINED:
            # default config when backend is not specified
            # supported since PyTorch 2.0
            for device, default_backend in Backend.default_device_backend_map.items():
                if is_backend_available(default_backend):
                    if default_backend == Backend.NCCL and not torch.cuda.is_available():
                        continue
                    self.device_backend_map[device] = Backend(default_backend)
        elif backend.lower() in Backend.backend_list:
            # Cases for when backend is a single string (without device types)
            # e.g. "nccl", "gloo", "ucc", "mpi"
            supported_devices = Backend.backend_capability[backend.lower()]
            backend_val = Backend(backend)
            self.device_backend_map = dict.fromkeys(supported_devices, backend_val)
        elif ":" in backend.lower():
            # Backend specified in "device:backend" format
            # make sure the backend string is in the correct format
            # "{device_type1}:{backend1},{device_type2}:{backend2}"
            # e.g. "cpu:gloo,cuda:nccl"
            backend_str_error_message = f"""The custom backend string argument is invalid: {backend}.
                Custom backend string is an experimental feature where the backend string must be in the format:
                "<device_type1>:<backend1>,<device_type2>:<backend2>...". e.g. 'cpu:gloo,cuda:nccl'"""

            # parse the backend string and populate the device_backend_map
            for device_backend_pair_str in backend.lower().split(","):
                device_backend_pair = device_backend_pair_str.split(":")
                if len(device_backend_pair) != 2:
                    raise ValueError(f"Invalid device:backend pairing: \
                                     {device_backend_pair_str}. {backend_str_error_message}")
                device, backend = device_backend_pair
                if device in self.device_backend_map:
                    raise ValueError(f"Duplicate device type {device} \
                                     in backend string: {backend}. {backend_str_error_message}")
                self.device_backend_map[device] = Backend(backend)
        else:
            # User specified a single backend name whose device capability is
            # unknown, assuming it can support the default devices of PyTorch
            # (cpu and cuda)
            warnings.warn(
                f"Device capability of {backend} unknown, assuming `cpu` and "
                "`cuda`. You can specify it in `device:backend` format in "
                "`init_process_group` call."
            )
            backend_val = Backend(backend)
            self.device_backend_map = {
                "cpu" : backend_val,
                "cuda" : backend_val,
                "xpu" : backend_val,
            }

        logger.info(
            f"Using backend config: {self.device_backend_map}"  # noqa: G004
        )

    def __repr__(self):
        """Return all the device:backend pairs separated by commas."""
        return ",".join(f"{device}:{backend}" for device, backend in self.device_backend_map.items())

    def get_device_backend_map(self) -> Dict[str, Backend]:
        """Return backend map of the device."""
        return self.device_backend_map

class _reduce_op:
    r"""
    Deprecated enum-like class.

    For reduction operations: ``SUM``, ``PRODUCT``, ``MIN``, and ``MAX``.

    :class:`~torch.distributed.ReduceOp` is recommended to use instead.
    """

    def __init__(self):
        # __members__ is a dict storing key-value pairs for enum classes
        for k, v in ReduceOp.RedOpType.__members__.items():
            setattr(self, k, v)
        self.__members__ = ReduceOp.RedOpType.__members__

    def __getattribute__(self, key):
        warnings.warn(
            "torch.distributed.reduce_op is deprecated, please use "
            "torch.distributed.ReduceOp instead"
        )
        return object.__getattribute__(self, key)


reduce_op = _reduce_op()


class P2POp:
    """
    A class to build point-to-point operations for ``batch_isend_irecv``.

    This class builds the type of P2P operation, communication buffer, peer rank,
    Process Group, and tag. Instances of this class will be passed to
    ``batch_isend_irecv`` for point-to-point communications.

    Args:
        op (Callable): A function to send data to or receive data from a peer process.
            The type of ``op`` is either ``torch.distributed.isend`` or
            ``torch.distributed.irecv``.
        tensor (Tensor): Tensor to send or receive.
        peer (int): Destination or source rank.
        group (ProcessGroup, optional): The process group to work on. If None,
            the default process group will be used.
        tag (int, optional): Tag to match send with recv.
    """

    def __init__(self, op: Callable, tensor: torch.Tensor, peer: int,
                 group: Optional[ProcessGroup] = None, tag: int = 0):
        """Init."""
        self.op = op
        self.tensor = tensor
        self.peer = peer
        self.group = group
        self.tag = tag

    def __new__(cls, op: Callable, tensor: torch.Tensor, peer: int,
                group: Optional[ProcessGroup] = None, tag: int = 0):
        """Create and return a new instance of the class."""
        _check_op(op)
        _check_single_tensor(tensor, "tensor")
        return object.__new__(cls)


class _CollOp:
    """
    A class to capture collective operations.

    Args:
        op (Callable): A collective function, e.g. ``torch.distributed.all_reduce``.
        tensor (Tensor): Tensor to operate on.
        dst_tensor (Tensor, optional): Provided when source and destinaton tensors are not the same.
        redop (ReduceOp, optional): reduce operation.
        root (int, optional): root of broadcast or reduce.
    """

    def __init__(self, op: Callable, tensor: torch.Tensor, dst_tensor: Optional[torch.Tensor] = None,
                 redop: Optional[ReduceOp] = None, root: Optional[int] = None):
        self.op = op
        self.tensor = tensor
        self.dst_tensor = dst_tensor
        self.redop = redop
        self.root = root


# DO NOT USE THESE FIELDS DIRECTLY.
# Use them through the _world object to make sure the _world override mechanism
_pg_map: Dict[ProcessGroup, Tuple[str, Store]] = {}
_pg_names: Dict[ProcessGroup, str] = {}
_pg_group_ranks: Dict[ProcessGroup, Dict[int, int]] = {}
# For a pg, it is a map from ProcessGroup to BackendConfig
_pg_backend_config: Dict[ProcessGroup, str] = {}
_group_count = 0
_tags_to_pg: Dict[str, List[ProcessGroup]] = {}
_pg_to_tag: Dict[ProcessGroup, str] = {}
_backend: Optional[str] = None

class _World:
    """
    Container class for c10d process group state.

    This is used during registration and lookup of PG state.

    .. warning:: This is an experimental API intended to expose the inner workings
       of c10d and is subject to change..
    """

    def __init__(self):
        self._default_pg = None
        self._pg_coalesce_state: Dict[ProcessGroup, List[_CollOp]] = {}
        self._pg_default_device: Dict[ProcessGroup, torch.device] = {}

    @property
    def default_pg(self) -> Optional[ProcessGroup]:
        """
        Process group that includes all ranks of the cluster.

        This default ProcessGroup is used by c10d APIs when a ProcessGroup is needed
        but None is provided.
        """
        return self._default_pg

    @default_pg.setter
    def default_pg(self, value) -> None:
        self._default_pg = value

    @property
    def pg_map(self) -> Dict[ProcessGroup, Tuple[str, Store]]:
        """
        Provide Mapping from ProcessGroup to backend name and store.

        For NCCL and GLOO pg, it is a map from ProcessGroup to (Backend, Store)
        For MPI pg, it is a map from ProcessGroup to (Backend, None)

        TODO don't expose the map, expose fine grained ops
        """
        global _pg_map
        return _pg_map

    @property
    def pg_names(self) -> Dict[ProcessGroup, str]:
        """
        Process group's names, map from ProcessGroup to str.

        TODO don't expose the map, expose fine grained ops
        """
        global _pg_names
        return _pg_names

    @property
    def pg_group_ranks(self) -> Dict[ProcessGroup, Dict[int, int]]:
        """
        Process group's global rank to local rank mapping.

        TODO don't expose the map, expose fine grained ops
        """
        global _pg_group_ranks
        return _pg_group_ranks

    @property
    def pg_backend_config(self) -> Dict[ProcessGroup, str]:
        """
        Process group's backend config.

        TODO don't expose the map, expose fine grained ops
        """
        global _pg_backend_config
        return _pg_backend_config

    @property
    def group_count(self) -> int:
        """
        Process group count for default naming.

        TODO don't expose group_count, use something else instead
        """
        global _group_count
        return _group_count

    @group_count.setter
    def group_count(self, value: int) -> None:
        """Use to compute the name of ProcessGroups when using global synchronization."""
        global _group_count
        _group_count = value

    @property
    def tags_to_pg(self) -> Dict[str, List[ProcessGroup]]:
        global _tags_to_pg
        return _tags_to_pg

    @property
    def pg_to_tag(self) -> Dict[ProcessGroup, str]:
        global _pg_to_tag
        return _pg_to_tag

    @property
    def pg_coalesce_state(self) -> Dict[ProcessGroup, List[_CollOp]]:
        return self._pg_coalesce_state

    @property
    def pg_default_device(self) -> Dict[ProcessGroup, torch.device]:
        return self._pg_default_device

    @property
    def pg_config_info(self) -> List[Dict[str, Any]]:
        """
        Return a list of dict with process groups and backends.

        Along with their unique IDs and configurations (types and ranks).
        """
        config_info: List[Dict[str, Any]] = []
        default_pg_size = _get_group_size(None)
        for pg in self.pg_map.keys():
            ranks = self.pg_group_ranks[pg]
            config_info.append(
                {
                    "pg_name": self.pg_names[pg],
<<<<<<< HEAD
=======
                    "uid": _get_process_group_uid(pg),
>>>>>>> 5b900745
                    "backend_config": self.pg_backend_config[pg],
                    "ranks": list(ranks.keys())
                    if len(ranks) != default_pg_size
                    else [],  # 'ranks' is an empty list when all ranks are involved in a pg
                    "group_size": len(ranks),
                    "group_count": self.group_count,
                }
            )
        return config_info


_world = _World()
"""Holds the singleton instance of ``_World`` used by c10. Experimental extension point to override it"""

class _WorldMeta(type):
    """
    Meta class of ``group`` and ``GroupMember``.

    Allows them to have the class property ``WORLD``.
    """

    # Points to the default PG once initialized.
    @property
    def WORLD(cls) -> Optional[ProcessGroup]:
        return _world.default_pg

    @WORLD.setter
    def WORLD(cls, pg: Optional[ProcessGroup]):
        _world.default_pg = pg

class group(metaclass=_WorldMeta):
    """Group class. Placeholder."""

    pass

class GroupMember(metaclass=_WorldMeta):
    """Group member class."""

    NON_GROUP_MEMBER = -100


def _get_default_timeout(backend: Backend) -> timedelta:
    # see note on nccl vs other backend timeout (constants.py)
    if backend == Backend.NCCL:
        if not isinstance(default_pg_nccl_timeout, timedelta):
            # TODO moco benchmark on CPU initializes pgnccl backend today, triggered this assert in CI before it was
            # changed to be a warning.  We should fix the moco model.
            warnings.warn("Attempted to get default timeout for nccl backend, but NCCL support is not compiled")
            return default_pg_timeout
        return default_pg_nccl_timeout
    else:
        return default_pg_timeout

def _check_valid_timeout(timeout: Any) -> None:
    if not isinstance(timeout, timedelta):
        raise TypeError(
            f"Expected timeout argument to be of type datetime.timedelta, got {timeout}"
        )

# Default process group state
_default_pg_init_method: Optional[str] = None

STORE_BASED_BARRIER_PREFIX = "store_based_barrier_key"

def _get_pg_default_device(group: Optional[ProcessGroup] = None) -> torch.device:
    """
    Return the device to use with ``group`` for control flow usage (object collectives, barrier).

    There are selection rules:
        1. If user specifies exactly one backend in ``init_process_group`` call:
            use that backend
        2. Else if user specifies multiple "device:backend" pairs in init_process_group:
            If "cpu" is among those pairs, use "cpu" (because the object is in cpu memory);
            Otherwise, use the first backend (sort of a random pick).

    Args:
        group (ProcessGroup, optional): The process group to work on. If None,
            the default process group will be used.

    Returns:
        torch.device: The device to use with ``group``.

    """
    group = group or _get_default_group()
    if group in _world.pg_default_device:
        # Previously searched and cached; just return
        return _world.pg_default_device[group]

    if not isinstance(group, ProcessGroup):
        # Provide backward compatibility to cases where `group` passed in is
        # actually a Backend (like `ProcessGroupGloo`) rather than a
        # `ProcessGroup` in PT 2.0 sense
        warnings.warn(
            f"You are using a Backend {type(group)} as a ProcessGroup. "
            "This usage is deprecated since PyTorch 2.0. Please use a public API "
            "of PyTorch Distributed instead."
        )
        # Most users create Gloo with private API for object collectives
        _world.pg_default_device[group] = torch.device("cpu")
        return _world.pg_default_device[group]

    """
    ``group._device_types`` is a property pybind that returns the devices
    ("cpu", "cuda", etc) supported by ``group``. Can be multiple if the
    ``group`` supports multiple devices.
    """
    devices = group._device_types

    if len(devices) == 1:
        # User fixed exactly one backend in `init_process_group`
        _world.pg_default_device[group] = devices[0]
    elif len(devices) == 0:
        # No backend has been registered with this PG (maybe because no
        # collective has been run?) We pick cpu as the default and hopefully
        # this would lazily init Gloo or other available cpu backend.
        _world.pg_default_device[group] = torch.device("cpu")
    elif torch.device("cpu") in devices:
        # There are multiple backends in this PG and cpu is among them.
        # cpu is preferred as the object is in cpu memory. No need for device
        # copy.
        _world.pg_default_device[group] = torch.device("cpu")
    else:
        # No cpu in the backend list. Randomly pick the first backend
        _world.pg_default_device[group] = devices[0]

    logger.info(
        f"Using device {_world.pg_default_device[group]} for object "  # noqa: G004
        "collectives."
    )
    return _world.pg_default_device[group]


@_time_logger
def _store_based_barrier(rank, store, group_name, rendezvous_count, timeout, logging_interval=timedelta(seconds=10)) -> None:
    """
    Store based barrier for synchronizing processes.

    Barrier based on store which is used for synchronizing processes after
    ``init_process_group`` or ``new_group``. Intended to be used only with
    those two methods and is not a generic alternative to ``barrier()``.
    """
    store_key = f"{STORE_BASED_BARRIER_PREFIX}:{group_name}"
    store.add(store_key, 1)
    logger.info("Added key: %s to store for rank: %s", store_key, rank)

    # Now wait for all workers to check in with the store.
    world_size = rendezvous_count
    worker_count = store.add(store_key, 0)

    last_worker_key = f"{store_key}:last_worker"
    if worker_count == world_size:
        store.set(last_worker_key, "1")

    # adjust the timeout to be at least 10secs + 1sec per thousand ranks to reduce the odds of timeout
    # this value was empirically found while scale testing.
    logging_interval = max(logging_interval, timedelta(seconds=10 + world_size / 1000))

    start = time.time()
    while True:
        try:
            # This will throw an exception after the logging_interval in which we print out
            # the status of the group or time out officially, throwing runtime error
            store.wait([last_worker_key], logging_interval)
            break
        except RuntimeError as e:
            worker_count = store.add(store_key, 0)
            # Print status periodically to keep track.
            logger.info(
                "Waiting in store based barrier to initialize process group for "
                "rank: %s, key: %s (world_size=%s, num_workers_joined=%s, timeout=%s)",
                rank, store_key, world_size, worker_count, timeout
            )

            if timedelta(seconds=(time.time() - start)) > timeout:
                raise DistStoreError(  # noqa: TRY200
                    "Timed out initializing process group in store based barrier on "
                    "rank {}, for key: {} (world_size={}, num_workers_joined={}, timeout={})".format(
                        rank, store_key, world_size, worker_count, timeout
                    )
                )

    logger.info(
        "Rank %s: Completed store-based barrier for key:%s with %s nodes.", rank, store_key, world_size
    )


def _rank_not_in_group(group: Optional[ProcessGroup]) -> bool:
    """Check if the current process's rank is not in a given group."""
    if group is None:
        return False
    return group == GroupMember.NON_GROUP_MEMBER


def _warn_not_in_group(op_name) -> None:
    global_rank = -1 if GroupMember.WORLD is None else GroupMember.WORLD.rank()
    warnings.warn(
        f"Running {op_name} on global rank {global_rank} which does not "
        "belong to the given group."
    )


def get_group_rank(group: ProcessGroup, global_rank: int) -> int:
    """
    Translate a global rank into a group rank.

    ``global_rank`` must be part of ``group`` otherwise this raises RuntimeError.

    Args:
        group (ProcessGroup): ProcessGroup to find the relative rank.
        global_rank (int): Global rank to query.

    Returns:
        Group rank of ``global_rank`` relative to ``group``

    N.B. calling this function on the default process group returns identity
    """
    if group is GroupMember.WORLD:
        return global_rank
    if group not in _world.pg_group_ranks:
        raise ValueError(f"Group {group} is not registered, please create group with torch.distributed.new_group API")
    group_ranks = _world.pg_group_ranks[group]
    if global_rank not in group_ranks:
        raise ValueError(f"Global rank {global_rank} is not part of group {group}")

    return group_ranks[global_rank]

def get_global_rank(group: ProcessGroup, group_rank: int) -> int:
    """
    Translate a group rank into a global rank.

    ``group_rank`` must be part of `group` otherwise this raises RuntimeError.

    Args:
        group (ProcessGroup): ProcessGroup to find the global rank from.
        group_rank (int): Group rank to query.

    Returns:
        Global rank of ``group_rank`` relative to ``group``

    N.B. calling this function on the default process group returns identity
    """
    if group is GroupMember.WORLD:
        return group_rank
    if group not in _world.pg_group_ranks:
        raise ValueError(f"Group {group} is not registered, please create group with torch.distributed.new_group API")
    for rank, grp_rank in _world.pg_group_ranks[group].items():
        if grp_rank == group_rank:
            return rank
    raise ValueError(f"Group rank {group_rank} is not part of group {group}")

# TODO: remove this once the ecosystem moves away from it.
def _get_global_rank(group, rank) -> int:
    """Use get_global_rank as this method is deprecated."""
    warnings.warn(
        "torch.distributed.distributed_c10d._get_global_rank is deprecated "
        "please use torch.distributed.distributed_c10d.get_global_rank instead"
    )
    return get_global_rank(group, rank)


def get_process_group_ranks(group: ProcessGroup) -> List[int]:
    """
    Get all ranks associated with ``group``.

    Args:
        group (ProcessGroup): ProcessGroup to get all ranks from.

    Returns:
        List of global ranks ordered by group rank.
    """
    return list(_world.pg_group_ranks[group].keys())

def _get_group_size(group) -> int:
    """Get a given group's world size."""
    if group is GroupMember.WORLD or group is None:
        default_pg = _get_default_group()
        return default_pg.size()
    return group.size()


def _get_group_size_by_name(group_name: str) -> int:
    group = _resolve_process_group(group_name)
    return group.size()


def _resolve_group_name_by_ranks_and_tag(ranks: List[int], tag: str) -> str:
    # TODO(yifu): remove this function once ranks + tag is not a supported
    # identifier for process group for functional collectives.
    group = _find_pg_by_ranks_and_tag(tag, ranks)
    if group is None:
        raise ValueError("")
    return group.group_name


def _check_single_tensor(param, param_name) -> None:
    """Check that the parameter ``param_name`` is a single tensor."""
    if not isinstance(param, torch.Tensor):
        raise TypeError(
            f"""Invalid function argument. Expected parameter `{param_name}` of type torch.Tensor
             but got {type(param)} instead."""
        )


def _check_tensor_list(param, param_name) -> None:
    """Check that the parameter ``param_name`` is a list of tensors."""
    if not isinstance(param, list):
        raise TypeError(
            f"""Invalid function argument. Expected parameter `{param_name}` of type List[torch.Tensor]
             but got {type(param)} instead."""
        )
    elif not all(isinstance(p, torch.Tensor) for p in param):
        raise TypeError(
            f"""Invalid function argument. Expected parameter `{param_name}` of type List[torch.Tensor]
             but got {type(param)} with elements of type {[type(p) for p in param]}."""
        )


def _as_iterable(obj) -> collections.abc.Iterable:
    return obj if isinstance(obj, list) else (obj,)

def _ensure_all_tensors_same_dtype(*tensors) -> None:
    last_dtype = None
    for tensor in itertools.chain.from_iterable(map(_as_iterable, tensors)):
        tensor_dtype = tensor.dtype
        # Mixing complex and its element type is allowed
        if tensor_dtype.is_complex:
            tensor_dtype = torch.float32 if tensor_dtype == torch.complex64 else torch.complex128

        if last_dtype is None:
            last_dtype = tensor_dtype
        else:
            if last_dtype != tensor_dtype:
                raise ValueError(
                    "Invalid usage of tensors with different dtypes"
                    f"Found {last_dtype} and  {tensor.dtype}"
                )


def _check_op(op) -> None:
    """Check that the ``op`` is either isend or irecv."""
    if op not in [isend, irecv]:
        raise ValueError(
            "Invalid ``op``. Expected ``op`` "
            "to be of type ``torch.distributed.isend`` or "
            "``torch.distributed.irecv``."
        )


def _check_p2p_op_list(p2p_op_list) -> None:
    """
    Check that the ``p2p_op_list`` is a list of P2POp instances.

    Also, check that all ops use the same group.
    """
    if not isinstance(p2p_op_list, list) or not all(
        isinstance(p2p_op, P2POp) for p2p_op in p2p_op_list
    ):
        raise ValueError(
            "Invalid ``p2p_op_list``. Each op is expected to "
            "to be of type ``torch.distributed.P2POp``."
        )

    group = p2p_op_list[0].group
    if not all(group == p2p_op.group for p2p_op in p2p_op_list):
        raise ValueError("All ops need to use the same group.")


def is_mpi_available() -> bool:
    """Check if the MPI backend is available."""
    return _MPI_AVAILABLE


def is_nccl_available() -> bool:
    """Check if the NCCL backend is available."""
    return _NCCL_AVAILABLE


def is_gloo_available() -> bool:
    """Check if the Gloo backend is available."""
    return _GLOO_AVAILABLE


def is_ucc_available() -> bool:
    """Check if the UCC backend is available."""
    return _UCC_AVAILABLE


def is_backend_available(backend: str) -> bool:
    """
    Check backend availability.

    Checks if the given backend is available and supports the built-in backends or
    third-party backends through function ``Backend.register_backend``.

    Args:
        backend (str): Backend name.
    Returns:
        bool: Returns true if the backend is available otherwise false.
    """
    # If the backend has an ``is_backend_available`` function, return the result of that function directly
    available_func = getattr(torch.distributed, f"is_{backend.lower()}_available", None)
    if available_func:
        return available_func()

    return backend.lower() in Backend.backend_list


def is_initialized() -> bool:
    """Check if the default process group has been initialized."""
    return GroupMember.WORLD is not None


def is_torchelastic_launched() -> bool:
    """
    Check whether this process was launched with ``torch.distributed.elastic`` (aka torchelastic).

    The existence of ``TORCHELASTIC_RUN_ID`` environment
    variable is used as a proxy to determine whether the current process
    was launched with torchelastic. This is a reasonable proxy since
    ``TORCHELASTIC_RUN_ID`` maps to the rendezvous id which is always a
    non-null value indicating the job id for peer discovery purposes..
    """
    return os.getenv("TORCHELASTIC_RUN_ID") is not None


def _is_barrier_after_init() -> int:
    # Environment variable to control whether process group should perform a
    # barrier after its init. Default value is 0, i.e. no barrier. If you
    # experience issue with this setting, you may set
    # `TORCH_DIST_INIT_BARRIER=1` to add the barrier.
    return int(os.getenv("TORCH_DIST_INIT_BARRIER", "0"))


def _abort_in_destroy_pg() -> bool:
    # Environment variable to control whether to abort the communicators when users call destroy_process_group()
    env = os.getenv("TORCH_NCCL_ABORT_IN_DESTROY_PG", "0")
    return env == "1" or env.lower() == "true"


def _get_default_group() -> ProcessGroup:
    """Get the default process group created by init_process_group."""
    if not is_initialized():
        raise ValueError(
            "Default process group has not been initialized, "
            "please make sure to call init_process_group."
        )
    return not_none(GroupMember.WORLD)


def _get_default_store() -> Store:
    """Get the default store created by init_process_group."""
    if not is_initialized():
        raise ValueError(
            "Default process group has not been initialized, "
            "please make sure to call init_process_group."
        )
    default_pg = _get_default_group()
    _, default_store = _world.pg_map[default_pg]
    return default_store


def _update_default_pg(pg) -> None:
    _world.default_pg = pg
    rank = pg.rank() if pg is not None and pg != GroupMember.NON_GROUP_MEMBER else -1
    torch._C._distributed_c10d._set_global_rank(rank)

def get_backend_config(group: Optional[ProcessGroup] = None) -> str:
    """
    Return the backend configuration of the given process group.

    Args:
        group (ProcessGroup, optional): The process group to work on. The
            default is the general main process group. If another specific group
            is specified, the calling process must be part of :attr:`group`.

    Returns:
        The backend configuration of the given process group as a lower case string.

    """
    if group is None:
        pg = _get_default_group()
    else:
        pg = group
    if _rank_not_in_group(pg):
        raise ValueError("Invalid process group specified")
    backend_config = _world.pg_backend_config.get(pg)
    return str(not_none(backend_config))

def get_backend(group: Optional[ProcessGroup] = None) -> Backend:
    """
    Return the backend of the given process group.

    Args:
        group (ProcessGroup, optional): The process group to work on. The
            default is the general main process group. If another specific group
            is specified, the calling process must be part of :attr:`group`.

    Returns:
        The backend of the given process group as a lower case string.

    """
    if group is None:
        pg = _get_default_group()
    else:
        pg = group
    if _rank_not_in_group(pg):
        raise ValueError("Invalid process group specified")
    pg_store = _world.pg_map[pg] if pg in _world.pg_map else None
    return Backend(not_none(pg_store)[0])

<<<<<<< HEAD
=======
def _get_process_group_uid(pg: ProcessGroup) -> int:
    backend = None
    try:
        backend = pg._get_backend(torch.device("cuda"))
    except RuntimeError:
        pass
    if is_nccl_available() and isinstance(backend, ProcessGroupNCCL):
        return backend.uid
    return -1

>>>>>>> 5b900745
def _get_pg_config(group: Optional[ProcessGroup] = None) -> Dict[str, Any]:
    """
    Return the pg configuration of the given process group.

    """
    if group is None:
        pg = _get_default_group()
    else:
        pg = group
    return {
        "pg_name": _get_process_group_name(pg),
<<<<<<< HEAD
=======
        "uid": _get_process_group_uid(pg),
>>>>>>> 5b900745
        "backend_config": get_backend_config(pg),
        "pg_size": _get_group_size(pg),
        "ranks": get_process_group_ranks(pg),
    }

def _get_all_pg_configs() -> List[Dict[str, Any]]:
    """
    Return the pg configuration of all the process groups.

    """
    config_info: List[Dict[str, Any]] = []
    for pg in _world.pg_map.keys():
        config_info.append(_get_pg_config(pg))
    return config_info

def get_pg_count() -> int:
    """
    Return the number of process groups.

    """
    return _world.group_count

def _set_pg_timeout(timeout: timedelta, group: Optional[ProcessGroup] = None) -> None:
    """
    Set the timeout for the given process group when users want to use a different timeout instead of
    default values.

    Args:
        timeout (timedelta): Timeout for operations executed against the process group which
            users want to set. Default value is 10 minutes for NCCL and 30 minutes for other backends.
            This is the duration after which collectives will be aborted asynchronously and the process will crash.
            This is done since CUDA execution is async and it is no longer safe to continue executing user code since
            failed async NCCL operations might result in subsequent CUDA operations running on corrupted data.
            When TORCH_NCCL_BLOCKING_WAIT is set, the process will block and wait for this timeout.

        group (ProcessGroup, optional): The process group to work on. The
            default is the general main process group. If another specific group
            is specified, the calling process must be part of :attr:`group`.

    Returns:
        None
    """
    if group is None:
        group = _get_default_group()
    if _rank_not_in_group(group):
        raise ValueError("Invalid process group specified")
    assert isinstance(group, ProcessGroup)
    devices = group._device_types
    backends = set()
    if torch.device("cpu") in devices and is_gloo_available():
        backend = group._get_backend(torch.device("cpu"))
        if isinstance(backend, ProcessGroupGloo):
            backends.add(backend)
    if torch.device("cuda") in devices:
        backend = group._get_backend(torch.device("cuda"))
        if is_nccl_available() and isinstance(backend, ProcessGroupNCCL):
            backends.add(backend)  # type: ignore[arg-type]
        elif is_gloo_available() and isinstance(backend, ProcessGroupGloo):
            backends.add(backend)  # type: ignore[arg-type]
    if len(backends) == 0:
        warnings.warn("Set timeout is now only supported for either nccl or gloo.")
    for backend in backends:
        backend._set_default_timeout(timeout)


@_exception_logger
@_time_logger
def init_process_group(
    backend: Optional[str] = None,
    init_method: Optional[str] = None,
    timeout: Optional[timedelta] = None,
    world_size: int = -1,
    rank: int = -1,
    store: Optional[Store] = None,
    group_name: str = "",
    pg_options: Optional[Any] = None,
    device_id: Optional[torch.device] = None,
) -> None:
    """
    Initialize the default distributed process group.

    This will also initialize the distributed package.

    There are 2 main ways to initialize a process group:
        1. Specify ``store``, ``rank``, and ``world_size`` explicitly.
        2. Specify ``init_method`` (a URL string) which indicates where/how
           to discover peers. Optionally specify ``rank`` and ``world_size``,
           or encode all required parameters in the URL and omit them.

    If neither is specified, ``init_method`` is assumed to be "env://".


    Args:
        backend (str or Backend, optional): The backend to use. Depending on
            build-time configurations, valid values include ``mpi``, ``gloo``,
            ``nccl``, and ``ucc``. If the backend is not provided, then both a ``gloo``
            and ``nccl`` backend will be created, see notes below for how multiple
            backends are managed. This field can be given as a lowercase string
            (e.g., ``"gloo"``), which can also be accessed via
            :class:`Backend` attributes (e.g., ``Backend.GLOO``). If using
            multiple processes per machine with ``nccl`` backend, each process
            must have exclusive access to every GPU it uses, as sharing GPUs
            between processes can result in deadlocks. ``ucc`` backend is
            experimental.
        init_method (str, optional): URL specifying how to initialize the
                                     process group. Default is "env://" if no
                                     ``init_method`` or ``store`` is specified.
                                     Mutually exclusive with ``store``.
        world_size (int, optional): Number of processes participating in
                                    the job. Required if ``store`` is specified.
        rank (int, optional): Rank of the current process (it should be a
                              number between 0 and ``world_size``-1).
                              Required if ``store`` is specified.
        store(Store, optional): Key/value store accessible to all workers, used
                                to exchange connection/address information.
                                Mutually exclusive with ``init_method``.
        timeout (timedelta, optional): Timeout for operations executed against
            the process group. Default value is 10 minutes for NCCL and 30 minutes for other backends.
            This is the duration after which collectives will be aborted asynchronously and the process will crash.
            This is done since CUDA execution is async and it is no longer safe to continue executing user code since
            failed async NCCL operations might result in subsequent CUDA operations running on corrupted data.
            When TORCH_NCCL_BLOCKING_WAIT is set, the process will block and wait for this timeout.

        group_name (str, optional, deprecated): Group name. This argument is ignored
        pg_options (ProcessGroupOptions, optional): process group options
            specifying what additional options need to be passed in during
            the construction of specific process groups. As of now, the only
            options we support is ``ProcessGroupNCCL.Options`` for the ``nccl``
            backend, ``is_high_priority_stream`` can be specified so that
            the nccl backend can pick up high priority cuda streams when
            there're compute kernels waiting.
        device_id (torch.device, optional): a single, specific device
            to "bind" this process to, allowing for backend-specific
            optimizations.  Currently this has two effects, only under
            NCCL: the communicator is immediately formed (calling
            ``ncclCommInit*`` immediately rather than the normal lazy
            call) and sub-groups will use ``ncclCommSplit`` when
            possible to avoid unnecessary overhead of group creation. If you
            want to know NCCL initialization error early, you can also use this
            field.

    .. note:: To enable ``backend == Backend.MPI``, PyTorch needs to be built from source
        on a system that supports MPI.

    .. note:: Support for multiple backends is experimental. Currently when no backend is
        specified, both ``gloo`` and ``nccl`` backends will be created. The ``gloo`` backend
        will be used for collectives with CPU tensors and the ``nccl`` backend will be used
        for collectives with CUDA tensors. A custom backend can be specified by passing in
        a string with format "<device_type>:<backend_name>,<device_type>:<backend_name>", e.g.
        "cpu:gloo,cuda:custom_backend".

    """

    global _world

    global _backend
    global _default_pg_init_method

    if GroupMember.WORLD is not None:
        raise ValueError("trying to initialize the default process group twice!")

    set_pytorch_distributed_envs_from_justknobs()

    assert (store is None) or (
        init_method is None
    ), "Cannot specify both init_method and store."

    if store is not None:
        assert world_size > 0, "world_size must be positive if using store"
        assert rank >= 0, "rank must be non-negative if using store"
    elif init_method is None:
        init_method = "env://"

    if backend:
        backend = Backend(backend)
    else:
        backend = Backend("undefined")

    if timeout is None:
        timeout = _get_default_timeout(backend)

    _check_valid_timeout(timeout)

    """
    Group name is not visible to users unless they access
    internals of c10d. This means we can ignore the value
    they provide as it not exposed in a public way.
    """
    group_name = _process_group_name([], use_hashed_name=False)
    if backend == Backend.MPI:
        if world_size != -1 or rank != -1:
            warnings.warn(
                f"For MPI backend, world_size ({world_size}) and rank ({rank}) "
                "are ignored since they are assigned by the "
                "MPI runtime."
            )

        default_pg, _ = _new_process_group_helper(
            -1, -1, [], backend, None, group_name, timeout=timeout
        )
        _update_default_pg(default_pg)
    else:
        # backward compatible API
        if store is None:
            rendezvous_iterator = rendezvous(
                not_none(init_method), rank, world_size, timeout=timeout
            )
            store, rank, world_size = next(rendezvous_iterator)
            store.set_timeout(timeout)

            # Use a PrefixStore to avoid accidental overrides of keys used by
            # different systems (e.g. RPC) in case the store is multi-tenant.
            store = PrefixStore("default_pg", store)

        default_pg, _ = _new_process_group_helper(
            world_size,
            rank,
            [],
            backend,
            store,
            group_name,
            pg_options=pg_options,
            timeout=timeout,
            device_id=device_id,
        )
        _update_default_pg(default_pg)

    _world.pg_group_ranks[GroupMember.WORLD] = {i: i for i in range(GroupMember.WORLD.size())}  # type: ignore[attr-defined, index]
    _backend = _world.pg_map[not_none(GroupMember.WORLD)][0]
    _default_pg_init_method = init_method

    old_hook = sys.excepthook

    def _distributed_excepthook(*args):
        old_stderr = sys.stderr
        sys.stderr = buf = io.StringIO()
        try:
            old_hook(*args)
        finally:
            sys.stderr = old_stderr
        msg = buf.getvalue()
        prefix = f"[rank{get_rank()}]"
        msg = "\n".join(f"{prefix}: {s}" if s != "" else "" for s in msg.split("\n"))
        sys.stderr.write(msg)
        sys.stderr.flush()

    sys.excepthook = _distributed_excepthook

    if _is_barrier_after_init() == 1:
        # barrier at the end to ensure that once we return from this method, all
        # process groups including global variables (if any) are updated
        # correctly on all ranks.
        # Update 04/2023: for large-scale runs, this barrier (esp. store-based
        # barrier) may be costly and/or unscalable. Also, in a lot of cases,
        # these barriers may be unnecessary, as proven by a green CI after
        # removal. An environment variable `TORCH_DIST_INIT_BARRIER` has been
        # added which enables this barrier only when set to 1.
        logger.info(
            "Performing barrier after ProcessGroup initialization since "
            "TORCH_DIST_INIT_BARRIER = 1"
        )
        if backend == Backend.MPI:
            # MPI backend doesn't use store.
            barrier()
        else:
            # Use store based barrier here since barrier() used a bunch of
            # default devices and messes up NCCL internal state.
            _store_based_barrier(rank, store, group_name, world_size, timeout)

def _get_split_source(pg):
    split_from = None
    if pg.bound_device_id:
        split_from = pg._get_backend(pg.bound_device_id)
    elif pg is _world.default_pg:
        try:
            split_from = pg._get_backend(torch.device("cuda"))
        except RuntimeError:
            # no cuda device associated with this backend
            pass

    if not split_from or not split_from.supports_splitting:
        return None

    # If necessary, find a backend to split from by peeling process
    # group wrappers from our potentially wrapped process group.
    while isinstance(split_from, _ProcessGroupWrapper):
        split_from = split_from.wrapped_pg

    return split_from

def _shutdown_backend(pg):
    """
    Try to shut down the backend of a process group.
    Currently, only ProcessGroupNCCL backend is supported.
    No op for other backends.
    """
    backend = None
    try:
        backend = pg._get_backend(torch.device("cuda"))
    except RuntimeError:
        pass
    if isinstance(backend, ProcessGroupNCCL):
        # explictly call shutdown to ensure that NCCL resources are released
        backend._shutdown()

def _new_process_group_helper(
    group_size,
    group_rank,
    global_ranks_in_group,
    backend,
    store,
    group_name,
    pg_options=None,
    timeout=None,
    pg_tag=None,
    device_id=None,
):
    """
    Create a new distributed process group.

    This function must be called by ALL processes in the global group, even if
    the calling process is not part of the newly created group. In that case,
    this function returns GroupMember.NON_GROUP_MEMBER.

    This function is called with ``global_ranks_in_group == []`` for the default group.
    """
    global _world

    if group_name in _world.pg_names.values():
        raise ValueError(
            "The specified group name has already been "
            "created, please use a different group name"
        )

    if device_id is not None and (device_id.index is None or device_id.type != 'cuda'):
        raise ValueError("init_process_group device_id parameter must be a cuda device with an "
                         "id, e.g. cuda:0, not just cuda or cpu")

    # Note: _new_process_group_helper is only called from init_process_group, which always provides a timeout value
    _check_valid_timeout(timeout)

    if pg_tag not in [None, ""]:
        # creating with the same tag and rank set results in the same underlying PG
        existing_group = _find_pg_by_ranks_and_tag(pg_tag, global_ranks_in_group)
        if existing_group:
            _, prefix_store = _world.pg_map[existing_group]
            return existing_group, prefix_store

    # The list of group ranks is empty if we're creating the default group.
    is_default_group = len(global_ranks_in_group) == 0

    # nccl and potentially other backends allow creation of
    # communicators based on pre-existing ones, which can save
    # initialization time.  Due to lazy initialization of
    # communicators in some backends, we have to be careful and only
    # split when we *know* the backends already are connected _on all
    # ranks_.  We can only know this if the group we are making is the
    # entire world or if we have bound a device id to the world (which
    # causes early connection initialization).
    if (is_initialized() and
            (len(global_ranks_in_group) == _get_default_group().size() or _get_default_group().bound_device_id)):
        split_from = _get_split_source(_get_default_group())
    else:
        split_from = None

    # If this is a subgroup (which means group_ranks is specified),
    # we check if the current process is a member of the new group.
    if not is_default_group:
        global_rank = _get_default_group().rank()
        if global_rank not in global_ranks_in_group:
            # If we are using `ncclCommSplit` (or similar split from
            # other APIs) to create the communicator, we will need to
            # call `ncclCommSplit` on *all* ranks in this new group's
            # parent group, even those not in the new group.  This is
            # a requirement of the NCCL API as otherwise we would get
            # out of sync.
            if split_from:
                split_from.perform_nocolor_split(_get_default_group().bound_device_id)
            return GroupMember.NON_GROUP_MEMBER, None

    prefix_store = PrefixStore(f"{group_name}/", store)
    base_pg_options = ProcessGroup.Options(backend=str(backend))
    base_pg_options._timeout = timeout
    pg: ProcessGroup = ProcessGroup(prefix_store, group_rank, group_size, base_pg_options)
    if device_id:
        pg.bound_device_id = device_id
    backend_config = BackendConfig(backend)
    backend_class: torch._C._distributed_c10d.Backend
    for device, backend_str in backend_config.get_device_backend_map().items():
        # Use the group name as prefix in the default store, such that
        # a single store can be reused by multiple groups.
        backend_prefix_store = PrefixStore(f"{device}/", prefix_store)

        if backend_str == Backend.MPI:
            if not is_mpi_available():
                raise RuntimeError(
                    "Distributed package doesn't have MPI built in."
                    " MPI is only included if you build PyTorch from"
                    " source on a host that has MPI installed."
                )
            backend_class = ProcessGroupMPI.create(global_ranks_in_group)
            backend_type = ProcessGroup.BackendType.MPI
            if not backend_class:
                return GroupMember.NON_GROUP_MEMBER, None
            # create new process group with accurate rank and size
            if pg.rank() == -1 and pg.size() == -1:
                pg = ProcessGroup(backend_prefix_store, backend_class.rank(), backend_class.size(), base_pg_options)
        elif backend_str == Backend.GLOO:
            # TODO: remove this check after lazy initialization is supported
            # if pg_options is not None:
            #     raise RuntimeError("GLOO options not supported")
            backend_class = ProcessGroupGloo(backend_prefix_store, group_rank, group_size, timeout=timeout)
            backend_type = ProcessGroup.BackendType.GLOO
        elif backend_str == Backend.NCCL:
            if not is_nccl_available():
                raise RuntimeError("Distributed package doesn't have NCCL built in")
            if pg_options is not None:
                assert isinstance(
                    pg_options, ProcessGroupNCCL.Options
                ), "Expected pg_options argument to be of type ProcessGroupNCCL.Options"
                if pg_options._timeout != timeout:
                    warnings.warn(
                        "pg_options._timeout was specified, "
                        "but timeout kwarg has a default value that will always override it. "
                    )
            else:
                # default pg_options for NCCL
                pg_options = ProcessGroupNCCL.Options()
                pg_options.is_high_priority_stream = False
            pg_options._timeout = timeout

            if split_from:
                pg_options.split_from = split_from
                pg_options.split_color = _process_group_color(global_ranks_in_group)
            pg_options.global_ranks_in_group = global_ranks_in_group
            backend_class = ProcessGroupNCCL(
                backend_prefix_store, group_rank, group_size, pg_options)
            backend_type = ProcessGroup.BackendType.NCCL
        elif backend_str == Backend.UCC and is_ucc_available():
            # TODO: once UCC plugin is fully deprecated, remove
            # is_ucc_available() from above elif-condition and raise
            # RuntimeError if is_ucc_available() returns false.

            backend_class = ProcessGroupUCC(backend_prefix_store, group_rank, group_size, timeout=timeout)
            backend_type = ProcessGroup.BackendType.UCC
        else:
            assert backend_str.upper() in Backend._plugins, (
                f"Unknown c10d backend type {backend_str.upper()}"
            )

            backend_plugin = Backend._plugins[backend_str.upper()]
            creator_fn = backend_plugin.creator_fn
            extended_api = backend_plugin.extended_api
            backend_type = ProcessGroup.BackendType.CUSTOM

            if not extended_api:
                backend_class = creator_fn(backend_prefix_store, group_rank, group_size, timeout)
            else:
                dist_backend_opts = _DistributedBackendOptions()
                dist_backend_opts.store = backend_prefix_store
                dist_backend_opts.group_rank = group_rank
                dist_backend_opts.group_size = group_size
                dist_backend_opts.timeout = timeout
                dist_backend_opts.group_id = group_name
                dist_backend_opts.global_ranks_in_group = global_ranks_in_group

                backend_class = creator_fn(dist_backend_opts, pg_options)

        # Set sequence numbers for gloo and nccl backends.
        if backend_str == Backend.GLOO:
            assert isinstance(backend_class, ProcessGroupGloo)
            backend_class._set_sequence_number_for_group()
        elif backend_str == Backend.NCCL:
            assert isinstance(backend_class, ProcessGroupNCCL)
            backend_class._set_sequence_number_for_group()

        # If the type is a subclass of ProcessGroup then return this process group immediately
        # TODO: This defaults to the old behavior for PythonProcessGroups which overwrites the
        # ProcessGroup instance
        if issubclass(type(backend_class), ProcessGroup):
            pg = backend_class  # type: ignore[assignment]
            break

        # Process group wrapper initialization for supported PGs when TORCH_DISTRIBUTED_DEBUG is set
        if backend_str in [Backend.GLOO, Backend.NCCL, Backend.UCC]:
            # In debug mode and if GLOO is available, wrap in a wrapper PG that
            # enables enhanced collective checking for debuggability.
            if get_debug_level() == DebugLevel.DETAIL:
                if not _GLOO_AVAILABLE:
                    logger.info(
                        """TORCH_DISTRIBUTED_DEBUG was set to DETAIL, but
                                GLOO is not available. Build with Gloo to
                                create a wrapper process group in debug mode
                                to aid collective desynchronization debugging."""
                    )
                else:
                    backend_class = _create_process_group_wrapper(
                        wrapped_pg=backend_class,
                        store_prefix=group_name,
                        store=backend_prefix_store,
                        rank=group_rank,
                        world_size=group_size,
                        timeout=timeout,
                    )

        # register only a single backend when all get_device_backend_map values are the same
        if len(set(backend_config.get_device_backend_map().values())) == 1:
            for device in backend_config.get_device_backend_map().keys():
                pg._register_backend(torch.device(device), backend_type, backend_class)

            # break out of outer loop to not create any more backends
            break

        pg._register_backend(torch.device(device), backend_type, backend_class)

    if device_id and pg._get_backend(device_id).supports_splitting:
        eager_backend = pg._get_backend(device_id)
        eager_backend.eager_connect_single_device(device_id)

    # update global state
    assert group_name is not None
    _world.pg_map[pg] = (backend, prefix_store)
    _world.pg_names[pg] = group_name
    pg._set_group_name(group_name)
    _register_process_group(group_name, pg)

    _world.pg_backend_config[pg] = str(backend_config)
    # "" is the default tag for user PGs
    if pg_tag in [None, ""]:
        pg_tag = f"ptd:{group_name}"
        _world.tags_to_pg.setdefault("", []).append(pg)
    else:
        pg_tag = f"user:{pg_tag}"

    _world.tags_to_pg.setdefault(pg_tag, []).append(pg)
    _world.pg_to_tag[pg] = pg_tag
    return pg, prefix_store

def destroy_process_group(group: Optional[ProcessGroup] = None):
    """
    Destroy a given process group, and deinitialize the distributed package.

    Args:
        group (ProcessGroup, optional): The process group to be destroyed, if
                                        group.WORLD is given, all process
                                        groups including the default one will
                                        be destroyed.
    """
    global _world

    if group == GroupMember.NON_GROUP_MEMBER:
        return

    if group is None:
        pg = GroupMember.WORLD
    else:
        pg = group

    assert pg is not None
    if _world.pg_map.get(pg, None) is None:
        raise ValueError("Invalid process group specified")

    # When users register Python onCompletion hooks, those hooks will run on a
    # different thread than the main thread. Today, the ProcessGroup dtor does
    # wait for that thread. However, the dtor might finish after the Python
    # Interpreter exits. After that grabbing the GIL for the Python hook will crash.
    # We can either revive the interpreter when running hooks or keep the main one
    # alive until all works and hooks are done. The current implementation does the
    # latter. Therefore, we explicitly call _wait_for_pending_works() here to wait
    # for the pending hooks to finish.
    if pg.name().lower() == "nccl" and pg._has_hooks():
        pg._wait_for_pending_works()

    if group is None or group == GroupMember.WORLD:
        if _abort_in_destroy_pg():
            # shutdown all backends in the order of pg names. shutting down in order because
            # ncclCommAbort() was a 'collective' call in some versions of NCCL.
            for pg_to_shutdown in sorted(_world.pg_names, key=lambda x: _world.pg_names[x], reverse=True):
                _shutdown_backend(pg_to_shutdown)

        _update_default_pg(None)
        _world.pg_map.clear()
        _world.pg_names.clear()
        _world.pg_group_ranks.clear()
        _world.pg_backend_config.clear()
        _world.pg_to_tag.clear()
        _world.tags_to_pg.clear()
        _world.pg_coalesce_state.clear()
        _world.pg_default_device.clear()
        _unregister_all_process_groups()

        # when process group doesn't have an explicit name (only WORLD (default)
        # process group can have an explicit name), we use global _world.group_count
        # to generate the name. We need to reset the counter on destruction to
        # allow consistent value to be generated when we re-create process
        # groups after some trainers recover from failure
        #
        # We only reset this when WORLD is being destroyed because if this
        # process group is in good state, we aren't dealing with failures.
        _world.group_count = 0
    else:
        if _abort_in_destroy_pg():
            _shutdown_backend(pg)
        del _world.pg_map[pg]
        del _world.pg_names[pg]
        del _world.pg_group_ranks[pg]
        del _world.pg_backend_config[pg]
        if pg in _world.pg_default_device:
            del _world.pg_default_device[pg]
        if pg in _world.pg_coalesce_state.keys():
            warnings.warn(
                "Some coalesced collectives haven't been launched when "
                "ProcessGroup is destroyed. They will be cleaned."
            )
            del _world.pg_coalesce_state[pg]

        tag = _world.pg_to_tag.get(pg)
        del _world.pg_to_tag[pg]
        if tag is not None:
            try:
                _world.tags_to_pg[tag].remove(pg)
                if tag.startswith("ptd:"):
                    _world.tags_to_pg[""].remove(pg)
            except Exception:
                pass
        _unregister_process_group(pg.group_name)


def get_rank(group: Optional[ProcessGroup] = None) -> int:
    """
    Return the rank of the current process in the provided ``group``, default otherwise.

    Rank is a unique identifier assigned to each process within a distributed
    process group. They are always consecutive integers ranging from 0 to
    ``world_size``.

    Args:
        group (ProcessGroup, optional): The process group to work on. If None,
            the default process group will be used.

    Returns:
        The rank of the process group
        -1, if not part of the group

    """
    if _rank_not_in_group(group):
        return -1

    default_pg = _get_default_group()
    if group is None or group is GroupMember.WORLD:
        return default_pg.rank()

    return get_group_rank(group, default_pg.rank())


def get_world_size(group: Optional[ProcessGroup] = None) -> int:
    """
    Return the number of processes in the current process group.

    Args:
        group (ProcessGroup, optional): The process group to work on. If None,
            the default process group will be used.

    Returns:
        The world size of the process group
        -1, if not part of the group

    """
    if _rank_not_in_group(group):
        return -1

    return _get_group_size(group)


def isend(tensor: torch.Tensor, dst: int, group: Optional[ProcessGroup] = None, tag: int = 0) -> Optional[Work]:
    """
    Send a tensor asynchronously.

    .. warning::
        Modifying ``tensor`` before the request completes causes undefined
        behavior.

    .. warning::
        ``tag`` is not supported with the NCCL backend.

    Args:
        tensor (Tensor): Tensor to send.
        dst (int): Destination rank on global process group (regardless of ``group`` argument)
        group (ProcessGroup, optional): The process group to work on. If None,
            the default process group will be used.
        tag (int, optional): Tag to match send with remote recv

    Returns:
        A distributed request object.
        None, if not part of the group

    """
    _check_single_tensor(tensor, "tensor")
    if _rank_not_in_group(group):
        _warn_not_in_group("isend")
        return None

    if tensor.is_complex():
        tensor = torch.view_as_real(tensor)

    if group is None or group is GroupMember.WORLD:
        pg = _get_default_group()
    else:
        pg = group
        dst = get_group_rank(pg, dst)

    return pg.send([tensor], dst, tag)

def irecv(tensor: torch.Tensor, src: Optional[int] = None, group: Optional[ProcessGroup] = None, tag: int = 0) -> Optional[Work]:
    """
    Receives a tensor asynchronously.

    .. warning::
        ``tag`` is not supported with the NCCL backend.

    Args:
        tensor (Tensor): Tensor to fill with received data.
        src (int, optional): Source rank on global process group (regardless of ``group`` argument).
            Will receive from any process if unspecified.
        group (ProcessGroup, optional): The process group to work on. If None,
            the default process group will be used.
        tag (int, optional): Tag to match recv with remote send

    Returns:
        A distributed request object.
        None, if not part of the group

    """
    _check_single_tensor(tensor, "tensor")
    if _rank_not_in_group(group):
        _warn_not_in_group("irecv")
        return None

    if tensor.is_complex():
        tensor = torch.view_as_real(tensor)

    if group is None or group is GroupMember.WORLD:
        pg = _get_default_group()
    else:
        pg = group

    if src is None:
        return pg.recv_anysource([tensor], tag)
    else:
        if pg is GroupMember.WORLD:
            return pg.recv([tensor], src, tag)
        else:
            group_src_rank = get_group_rank(pg, src)
            return pg.recv([tensor], group_src_rank, tag)

@_exception_logger
def send(tensor: torch.Tensor, dst: int, group: Optional[ProcessGroup] = None, tag: int = 0) -> None:
    """
    Send a tensor synchronously.

    Args:
        tensor (Tensor): Tensor to send.
        dst (int): Destination rank on global process group (regardless of ``group`` argument).
            Destination rank should not be the same as the rank of the current process.
        group (ProcessGroup, optional): The process group to work on. If None,
            the default process group will be used.
        tag (int, optional): Tag to match send with remote recv

    """
    if get_rank() == dst:
        raise ValueError(
            "Invalid destination rank: destination rank should not be the same as "
            "the rank of the current process."
        )

    _check_single_tensor(tensor, "tensor")
    if _rank_not_in_group(group):
        _warn_not_in_group("send")
        return None

    if tensor.is_complex():
        tensor = torch.view_as_real(tensor)

    if group is None or group is GroupMember.WORLD:
        default_pg = _get_default_group()
        default_pg.send([tensor], dst, tag).wait()
    else:
        group_dst_rank = get_group_rank(group, dst)
        group.send([tensor], group_dst_rank, tag).wait()

@_exception_logger
def recv(tensor: torch.Tensor, src: Optional[int] = None, group: Optional[ProcessGroup] = None, tag: int = 0) -> int:
    """
    Receives a tensor synchronously.

    Args:
        tensor (Tensor): Tensor to fill with received data.
        src (int, optional): Source rank on global process group (regardless of ``group`` argument).
            Will receive from any process if unspecified.
        group (ProcessGroup, optional): The process group to work on. If None,
            the default process group will be used.
        tag (int, optional): Tag to match recv with remote send

    Returns:
        Sender rank
        -1, if not part of the group

    """
    _check_single_tensor(tensor, "tensor")
    if _rank_not_in_group(group):
        _warn_not_in_group("recv")
        return -1

    if tensor.is_complex():
        tensor = torch.view_as_real(tensor)

    if group is None:
        pg = _get_default_group()
    else:
        pg = group

    if src is None:
        work = pg.recv_anysource([tensor], tag)
        work.wait()
        src_rank = work._source_rank()
        if group is None or group is GroupMember.WORLD:
            return src_rank
        else:
            return get_global_rank(pg, src_rank)
    else:
        if group is None or group is GroupMember.WORLD:
            pg.recv([tensor], src, tag).wait()
        else:
            group_src_rank = get_group_rank(pg, src)
            pg.recv([tensor], group_src_rank, tag).wait()
        return src


class _IllegalWork(Work):
    def __getattribute__(self, name):
        if name in ["is_success", "exception", "wait", "source_rank", "_source_rank", "result", "synchronize"]:
            raise ValueError(f"Illegal to call {name} on IllegalWork object")


class _CoalescingManager:
    def __init__(self):
        self.works: List[Work] = []

    def append(self, work: Work):
        if work:
            self.works.append(work)

    def wait(self):
        for work in self.works:
            work.wait()


@contextlib.contextmanager
def _coalescing_manager(
    group: Optional[ProcessGroup] = None,
    device: Optional[torch.device] = None,
    async_ops: Optional[bool] = False,
):
    """
    Context manager used to coalesce collectives or P2P operations when possible.

    Args:
        group (`ProcessGroup`, optional): The process group to work on. If None,
            the default process group will be used.
        device (`torch.device`, optional): Default is None, set to a device if
            there isn't a `**_coalesced` implementation by the backend.
        async_ops (`bool`, optional): whether the coalesced ops are async ops.

    Examples:
        >>> # xdoctest: +SKIP("no rank")
        >>> # Synchronous ops
        >>> with _coalescing_manager():
        >>>     for i in range(num_colls):
        >>>         dist.all_reduce(tensors[i])
        >>> # Asynchronous ops
        >>> with _coalescing_manager(async_ops=True) as cm:
        >>>     for i in range(num_colls):
        >>>         dist.all_reduce(tensors[i])
        >>> cm.wait()

    .. warning::
       :func:`_coalescing_manager` currently do not support coalescing
       all-reduces with different reduce operators, e.g.  `ReduceOp.SUM` mixed
       with `ReduceOp.PRODUCT`.
    """
    group = group or _get_default_group()
    op_list = _world.pg_coalesce_state.setdefault(group, [])
    if op_list:
        raise ValueError("ProcessGroup has non-empty op list at the start of coalescing")
    if device:
        group._start_coalescing(device)
    cm = _CoalescingManager()
    yield cm
    op_list = _world.pg_coalesce_state.pop(group)
    if op_list:
        # Collectives supporting "Fast Path" coalescing are captured.
        # See implementation in corresponding collective APIs.
        # Currently supported:
        # - coalesced `all_reduce`
        # - coalesced `all_gather_into_tensor`
        # - coalesced `reduce_scatter_tensor`
        op0 = op_list[0].op
        if op0 == all_reduce:
            tensors = []
            for op in op_list:
                tensors.append(op.tensor)
            all_reduce_opts = AllreduceCoalescedOptions()
            all_reduce_opts.reduceOp = not_none(op_list[0].redop)
            work = group.allreduce_coalesced(tensors, all_reduce_opts)
        elif op0 == all_gather_into_tensor:
            inputs = []
            outputs = []
            for op in op_list:
                inputs.append(op.tensor)
                outputs.append(not_none(op.dst_tensor))
            work = group.allgather_into_tensor_coalesced(outputs, inputs)
        elif op0 == reduce_scatter_tensor:
            inputs = []
            outputs = []
            for op in op_list:
                inputs.append(op.tensor)
                outputs.append(not_none(op.dst_tensor))
            reduce_opts = ReduceScatterOptions()
            reduce_opts.reduceOp = not_none(op_list[0].redop)
            work = group.reduce_scatter_tensor_coalesced(outputs, inputs, reduce_opts)
        else:
            raise AssertionError(
                f"Coalescing manager does not support fast-path coalescing of {op0}, "
                f"yet {op0} is still recorded in op list. This is an internal error of c10d."
            )

    if device:
        # Old style of letting each coll inside the context manager to call into C++ counterpart via python binding
        work = group._end_coalescing(device)

    if async_ops:
        cm.append(work)  # type: ignore[possibly-undefined]
    else:
        work.wait()  # type: ignore[possibly-undefined]


def batch_isend_irecv(p2p_op_list):
    """
    Send or Receive a batch of tensors asynchronously and return a list of requests.

    Process each of the operations in ``p2p_op_list`` and return the corresponding
    requests. NCCL, Gloo, and UCC backend are currently supported.

    Args:
        p2p_op_list: A list of point-to-point operations(type of each operator is
            ``torch.distributed.P2POp``). The order of the isend/irecv in the list
            matters and it needs to match with corresponding isend/irecv on the
            remote end.

    Returns:
        A list of distributed request objects returned by calling the corresponding
        op in the op_list.

    Examples:
        >>> # xdoctest: +SKIP("no rank")
        >>> send_tensor = torch.arange(2, dtype=torch.float32) + 2 * rank
        >>> recv_tensor = torch.randn(2, dtype=torch.float32)
        >>> send_op = dist.P2POp(dist.isend, send_tensor, (rank + 1)%world_size)
        >>> recv_op = dist.P2POp(dist.irecv, recv_tensor, (rank - 1 + world_size)%world_size)
        >>> reqs = batch_isend_irecv([send_op, recv_op])
        >>> for req in reqs:
        >>>     req.wait()
        >>> recv_tensor
        tensor([2, 3])     # Rank 0
        tensor([0, 1])     # Rank 1

    .. note:: Note that when this API is used with the NCCL PG backend, users must set
        the current GPU device with `torch.cuda.set_device`, otherwise it will
        lead to unexpected hang issues.

        In addition, if this API is the first collective call in the ``group``
        passed to ``dist.P2POp``, all ranks of the ``group`` must participate in
        this API call; otherwise, the behavior is undefined. If this API call is
        not the first collective call in the ``group``, batched P2P operations
        involving only a subset of ranks of the ``group`` are allowed.
    """
    _check_p2p_op_list(p2p_op_list)
    group = p2p_op_list[0].group
    device = p2p_op_list[0].tensor.device
    if device.type == "cuda":
        # NCCL style coalescing
        with _coalescing_manager(group, device, async_ops=True) as cm:
            for p2p_op in p2p_op_list:
                p2p_op.op(p2p_op.tensor, p2p_op.peer, p2p_op.group, p2p_op.tag)
        return cm.works
    else:
        # Backward support for Gloo
        reqs = []
        for p2p_op in p2p_op_list:
            work = p2p_op.op(p2p_op.tensor, p2p_op.peer, p2p_op.group, p2p_op.tag)
            if work:
                reqs.append(work)
        return reqs


@_exception_logger
def broadcast(tensor, src, group=None, async_op=False):
    """
    Broadcasts the tensor to the whole group.

    ``tensor`` must have the same number of elements in all processes
    participating in the collective.

    Args:
        tensor (Tensor): Data to be sent if ``src`` is the rank of current
            process, and tensor to be used to save received data otherwise.
        src (int): Source rank on global process group (regardless of ``group`` argument).
        group (ProcessGroup, optional): The process group to work on. If None,
            the default process group will be used.
        async_op (bool, optional): Whether this op should be an async op

    Returns:
        Async work handle, if async_op is set to True.
        None, if not async_op or if not part of the group

    """
    _check_single_tensor(tensor, "tensor")
    if _rank_not_in_group(group):
        _warn_not_in_group("broadcast")
        return

    opts = BroadcastOptions()
    opts.rootRank = src
    opts.rootTensor = 0
    opts.asyncOp = async_op

    if group is None or group is GroupMember.WORLD:
        default_pg = _get_default_group()
        work = default_pg.broadcast([tensor], opts)
    else:
        group_src_rank = get_group_rank(group, src)
        opts.rootRank = group_src_rank
        work = group.broadcast([tensor], opts)
    if async_op:
        return work
    else:
        work.wait()

@_exception_logger
def all_reduce(tensor, op=ReduceOp.SUM, group=None, async_op=False):
    """
    Reduces the tensor data across all machines in a way that all get the final result.

    After the call ``tensor`` is going to be bitwise identical in all processes.

    Complex tensors are supported.

    Args:
        tensor (Tensor): Input and output of the collective. The function
            operates in-place.
        op (optional): One of the values from
            ``torch.distributed.ReduceOp``
            enum.  Specifies an operation used for element-wise reductions.
        group (ProcessGroup, optional): The process group to work on. If None,
            the default process group will be used.
        async_op (bool, optional): Whether this op should be an async op

    Returns:
        Async work handle, if async_op is set to True.
        None, if not async_op or if not part of the group

    Examples:
        >>> # xdoctest: +SKIP("no rank")
        >>> # All tensors below are of torch.int64 type.
        >>> # We have 2 process groups, 2 ranks.
        >>> device = torch.device(f'cuda:{rank}')
        >>> tensor = torch.arange(2, dtype=torch.int64, device=device) + 1 + 2 * rank
        >>> tensor
        tensor([1, 2], device='cuda:0') # Rank 0
        tensor([3, 4], device='cuda:1') # Rank 1
        >>> dist.all_reduce(tensor, op=ReduceOp.SUM)
        >>> tensor
        tensor([4, 6], device='cuda:0') # Rank 0
        tensor([4, 6], device='cuda:1') # Rank 1

        >>> # All tensors below are of torch.cfloat type.
        >>> # We have 2 process groups, 2 ranks.
        >>> tensor = torch.tensor([1+1j, 2+2j], dtype=torch.cfloat, device=device) + 2 * rank * (1+1j)
        >>> tensor
        tensor([1.+1.j, 2.+2.j], device='cuda:0') # Rank 0
        tensor([3.+3.j, 4.+4.j], device='cuda:1') # Rank 1
        >>> dist.all_reduce(tensor, op=ReduceOp.SUM)
        >>> tensor
        tensor([4.+4.j, 6.+6.j], device='cuda:0') # Rank 0
        tensor([4.+4.j, 6.+6.j], device='cuda:1') # Rank 1

    """
    _check_single_tensor(tensor, "tensor")
    if _rank_not_in_group(group):
        _warn_not_in_group("all_reduce")
        return

    if tensor.is_complex():
        if not supports_complex(op):
            raise ValueError(f"all_reduce does not support {op} on complex tensors")
        tensor = torch.view_as_real(tensor)

    opts = AllreduceOptions()
    opts.reduceOp = op
    if group is None:
        group = _get_default_group()

    if group in _world.pg_coalesce_state.keys():
        # We are in coalescing context, do not issue single operation, just append a collective representation
        coll = _CollOp(all_reduce, tensor, None, op, None)
        _world.pg_coalesce_state[group].append(coll)
        if async_op:
            return _IllegalWork()
        else:
            return None

    work = group.allreduce([tensor], opts)

    if async_op:
        return work
    else:
        work.wait()

@_exception_logger
def all_reduce_coalesced(tensors, op=ReduceOp.SUM, group=None, async_op=False):
    """
    WARNING: at this time individual shape checking is not implemented across nodes.

    For example, if the rank 0 node passes [torch.rand(4), torch.rand(2)] and the
    rank 1 node passes [torch.rand(2), torch.rand(2), torch.rand(2)], the allreduce
    operation will proceed without complaint and return erroneous outputs. This lack
    of shape checking results in significant performance improvements but users of this
    function should take extra care to ensure that each node passes in tensors whose
    shapes match across nodes.

    Reduces each tensor in tensors (residing on the same device) across all machines
    in such a way that all get the final result.

    After the call each tensor in tensors is going to bitwise identical
    in all processes.

    Complex tensors are supported.

    Args:
        tensors (Union[List[Tensor], Tensor]): Input and output of the collective.
            The function operates in-place.
        op (Optional[ReduceOp]): One of the values from
            ``torch.distributed.ReduceOp`` enum. Specifies an operation used for
            element-wise reductions.
        group (ProcessGroup, optional): The process group to work on. If None,
            the default process group will be used.
        async_op (Optional[bool]): Whether this op should be an async op.

    Returns:
        Async work handle, if async_op is set to True.
        None, if not async_op or if not part of the group.

    """
    warnings.warn(
        "torch.distributed.all_reduce_coalesced will be deprecated. If you must "
        "use it, please revisit our documentation later at "
        "https://pytorch.org/docs/master/distributed.html#collective-functions"
    )
    if isinstance(tensors, torch.Tensor):
        tensors = [tensors]
    _check_tensor_list(tensors, "tensor")
    _ensure_all_tensors_same_dtype(tensors)
    if _rank_not_in_group(group):
        _warn_not_in_group("all_reduce_coalesced")
        return

    if any(t.is_complex() for t in tensors) and not supports_complex(op):
        raise ValueError(f"all_reduce does not support {op} on complex tensors")

    tensors = [t if not t.is_complex() else torch.view_as_real(t) for t in tensors]

    opts = AllreduceCoalescedOptions()
    opts.reduceOp = op
    if group is None:
        default_pg = _get_default_group()
        work = default_pg.allreduce_coalesced(tensors, opts)
    else:
        work = group.allreduce_coalesced(tensors, opts)

    if async_op:
        return work.get_future()
    else:
        work.wait()

@_exception_logger
def reduce(tensor, dst, op=ReduceOp.SUM, group=None, async_op=False):
    """
    Reduces the tensor data across all machines.

    Only the process with rank ``dst`` is going to receive the final result.

    Args:
        tensor (Tensor): Input and output of the collective. The function
            operates in-place.
        dst (int): Destination rank on global process group (regardless of ``group`` argument)
        op (optional): One of the values from
            ``torch.distributed.ReduceOp``
            enum.  Specifies an operation used for element-wise reductions.
        group (ProcessGroup, optional): The process group to work on. If None,
            the default process group will be used.
        async_op (bool, optional): Whether this op should be an async op

    Returns:
        Async work handle, if async_op is set to True.
        None, if not async_op or if not part of the group

    """
    _check_single_tensor(tensor, "tensor")
    if _rank_not_in_group(group):
        _warn_not_in_group("reduce")
        return

    opts = ReduceOptions()
    opts.reduceOp = op
    opts.rootRank = dst

    if group is None or group is GroupMember.WORLD:
        default_pg = _get_default_group()
        work = default_pg.reduce([tensor], opts)
    else:
        group_dst_rank = get_group_rank(group, dst)
        opts.rootRank = group_dst_rank
        work = group.reduce([tensor], opts)

    if async_op:
        return work
    else:
        work.wait()

def _object_to_tensor(obj, device, group):
    f = io.BytesIO()
    _pickler(f).dump(obj)
    byte_storage = torch.ByteStorage._from_buffer(f.getvalue())  # type: ignore[attr-defined]
    # Do not replace `torch.ByteTensor` or `torch.LongTensor` with torch.tensor and specifying dtype.
    # Otherwise, it will casue 100X slowdown.
    # See: https://github.com/pytorch/pytorch/issues/65696
    byte_tensor = torch.ByteTensor(byte_storage).to(device)
    if get_debug_level() == DebugLevel.DETAIL and is_nccl_available():
        backend = get_backend(group)
        if backend == Backend.NCCL:
            hash = torch._C._distributed_c10d._hash_tensors([byte_tensor])
            logger.warning(f"_object_to_tensor size: {byte_tensor.numel()} hash value: {hash}")  # noqa: G004
    local_size = torch.LongTensor([byte_tensor.numel()]).to(device)
    return byte_tensor, local_size


def _tensor_to_object(tensor, tensor_size, group):
    if get_debug_level() == DebugLevel.DETAIL and is_nccl_available():
        backend = get_backend(group)
        if backend == Backend.NCCL:
            hash = torch._C._distributed_c10d._hash_tensors([tensor])
            logger.warning(f"_tensor_to_object size: {tensor.numel()} hash value: {hash}")  # noqa: G004
    tensor = tensor.cpu()
    buf = tensor.numpy().tobytes()[:tensor_size]
    return _unpickler(io.BytesIO(buf)).load()


@_exception_logger
def all_gather_object(object_list, obj, group=None):
    """
    Gathers picklable objects from the whole group into a list.

    Similar to :func:`all_gather`, but Python objects can be passed in.
    Note that the object must be picklable in order to be gathered.

    Args:
        object_list (list[Any]): Output list. It should be correctly sized as the
            size of the group for this collective and will contain the output.
        obj (Any): Pickable Python object to be broadcast from current process.
        group (ProcessGroup, optional): The process group to work on. If None,
            the default process group will be used. Default is ``None``.

    Returns:
        None. If the calling rank is part of this group, the output of the
        collective will be populated into the input ``object_list``. If the
        calling rank is not part of the group, the passed in ``object_list`` will
        be unmodified.

    .. note:: Note that this API differs slightly from the :func:`all_gather`
        collective since it does not provide an ``async_op`` handle and thus
        will be a blocking call.

    .. note:: For NCCL-based processed groups, internal tensor representations
        of objects must be moved to the GPU device before communication takes
        place. In this case, the device used is given by
        ``torch.cuda.current_device()`` and it is the user's responsiblity to
        ensure that this is set so that each rank has an individual GPU, via
        ``torch.cuda.set_device()``.

    .. warning::
        :func:`all_gather_object` uses ``pickle`` module implicitly, which is
        known to be insecure. It is possible to construct malicious pickle data
        which will execute arbitrary code during unpickling. Only call this
        function with data you trust.

    .. warning::
        Calling :func:`all_gather_object` with GPU tensors is not well supported
        and inefficient as it incurs GPU -> CPU transfer since tensors would be
        pickled. Please consider using :func:`all_gather` instead.

    Example::
        >>> # xdoctest: +SKIP("need process group init")
        >>> # Note: Process group initialization omitted on each rank.
        >>> import torch.distributed as dist
        >>> # Assumes world_size of 3.
        >>> gather_objects = ["foo", 12, {1: 2}] # any picklable object
        >>> output = [None for _ in gather_objects]
        >>> dist.all_gather_object(output, gather_objects[dist.get_rank()])
        >>> output
        ['foo', 12, {1: 2}]
    """
    if _rank_not_in_group(group):
        _warn_not_in_group("all_gather_object")
        return

    current_device = _get_pg_default_device(group)
    input_tensor, local_size = _object_to_tensor(obj, current_device, group)

    # Gather all local sizes. This is so that we can find the max size, and index
    # until the correct size when deserializing the tensors.
    group_size = get_world_size(group=group)
    object_sizes_tensor = torch.zeros(
        group_size, dtype=torch.long, device=current_device
    )
    object_size_list = [
        object_sizes_tensor[i].unsqueeze(dim=0) for i in range(group_size)
    ]
    # Allgather tensor sizes
    all_gather(object_size_list, local_size, group=group)
    max_object_size = int(max(object_size_list).item())  # type: ignore[type-var]
    # Resize tensor to max size across all ranks.
    input_tensor.resize_(max_object_size)
    coalesced_output_tensor = torch.empty(
        max_object_size * group_size, dtype=torch.uint8, device=current_device
    )
    # Output tensors are nonoverlapping views of coalesced_output_tensor
    output_tensors = [
        coalesced_output_tensor[max_object_size * i : max_object_size * (i + 1)]
        for i in range(group_size)
    ]
    all_gather(output_tensors, input_tensor, group=group)
    # Deserialize outputs back to object.
    for i, tensor in enumerate(output_tensors):
        tensor = tensor.type(torch.uint8)
        tensor_size = object_size_list[i]
        object_list[i] = _tensor_to_object(tensor, tensor_size, group)


@_exception_logger
def gather_object(obj, object_gather_list=None, dst=0, group=None):
    """
    Gathers picklable objects from the whole group in a single process.

    Similar to :func:`gather`, but Python objects can be passed in. Note that the
    object must be picklable in order to be gathered.

    Args:
        obj (Any): Input object. Must be picklable.
        object_gather_list (list[Any]): Output list. On the ``dst`` rank, it
            should be correctly sized as the size of the group for this
            collective and will contain the output. Must be ``None`` on non-dst
            ranks. (default is ``None``)
        dst (int, optional): Destination rank on global process group (regardless of ``group`` argument). (default is 0)
        group: (ProcessGroup, optional): The process group to work on. If None,
            the default process group will be used. Default is ``None``.

    Returns:
        None. On the ``dst`` rank, ``object_gather_list`` will contain the
        output of the collective.

    .. note:: Note that this API differs slightly from the gather collective
        since it does not provide an async_op handle and thus will be a blocking
        call.

    .. note:: For NCCL-based processed groups, internal tensor representations
        of objects must be moved to the GPU device before communication takes
        place. In this case, the device used is given by
        ``torch.cuda.current_device()`` and it is the user's responsiblity to
        ensure that this is set so that each rank has an individual GPU, via
        ``torch.cuda.set_device()``.

    .. warning::
        :func:`gather_object` uses ``pickle`` module implicitly, which is
        known to be insecure. It is possible to construct malicious pickle data
        which will execute arbitrary code during unpickling. Only call this
        function with data you trust.

    .. warning::
        Calling :func:`gather_object` with GPU tensors is not well supported
        and inefficient as it incurs GPU -> CPU transfer since tensors would be
        pickled. Please consider using :func:`gather` instead.

    Example::
        >>> # xdoctest: +SKIP("need process group init")
        >>> # Note: Process group initialization omitted on each rank.
        >>> import torch.distributed as dist
        >>> # Assumes world_size of 3.
        >>> gather_objects = ["foo", 12, {1: 2}] # any picklable object
        >>> output = [None for _ in gather_objects]
        >>> dist.gather_object(
        ...     gather_objects[dist.get_rank()],
        ...     output if dist.get_rank() == 0 else None,
        ...     dst=0
        ... )
        >>> # On rank 0
        >>> output
        ['foo', 12, {1: 2}]
    """
    if _rank_not_in_group(group):
        _warn_not_in_group("gather_object")
        return

    # Ensure object_gather_list is specified appropriately.
    my_rank = get_rank()
    _validate_output_list_for_rank(my_rank, dst, object_gather_list)
    current_device = _get_pg_default_device(group)
    input_tensor, local_size = _object_to_tensor(obj, current_device, group)

    # Gather all local sizes. This is so that we can find the max size, and index
    # until the correct size when deserializing the tensors.
    group_size = get_world_size(group=group)
    object_sizes_tensor = torch.zeros(
        group_size, dtype=torch.long, device=current_device
    )
    object_size_list = [
        object_sizes_tensor[i].unsqueeze(dim=0) for i in range(group_size)
    ]
    # Allgather tensor sizes. An all-gather is needed here despite this being a
    # gather, since each rank needs to broadcast a tensor of the same (maximal)
    # size.
    all_gather(object_size_list, local_size, group=group)
    max_object_size = int(max(object_size_list).item())  # type: ignore[type-var]
    # Resize tensor to max size across all ranks.
    input_tensor.resize_(max_object_size)
    # Avoid populating output tensors if the result won't be gathered on this rank.
    if my_rank == dst:
        coalesced_output_tensor = torch.empty(
            max_object_size * group_size, dtype=torch.uint8, device=current_device
        )
        # Output tensors are nonoverlapping views of coalesced_output_tensor
        output_tensors = [
            coalesced_output_tensor[max_object_size * i : max_object_size * (i + 1)]
            for i in range(group_size)
        ]
    # All ranks call gather with equal-sized tensors.
    gather(
        input_tensor,
        gather_list=output_tensors if my_rank == dst else None,  # type: ignore[possibly-undefined]
        dst=dst,
        group=group,
    )
    if my_rank != dst:
        return
    for i, tensor in enumerate(output_tensors):
        tensor = tensor.type(torch.uint8)
        tensor_size = object_size_list[i]
        object_gather_list[i] = _tensor_to_object(tensor, tensor_size, group)


@_exception_logger
def broadcast_object_list(object_list, src=0, group=None, device=None):
    """
    Broadcasts picklable objects in ``object_list`` to the whole group.

    Similar to :func:`broadcast`, but Python objects can be passed in.
    Note that all objects in ``object_list`` must be picklable in order to be
    broadcasted.

    Args:
        object_list (List[Any]): List of input objects to broadcast.
            Each object must be picklable. Only objects on the ``src`` rank will
            be broadcast, but each rank must provide lists of equal sizes.
        src (int): Source rank from which to broadcast ``object_list``.
            Source rank is based on global process group (regardless of ``group`` argument)
        group: (ProcessGroup, optional): The process group to work on. If None,
            the default process group will be used. Default is ``None``.
        device (``torch.device``, optional): If not None, the objects are
            serialized and converted to tensors which are moved to the
            ``device`` before broadcasting. Default is ``None``.

    Returns:
        ``None``. If rank is part of the group, ``object_list`` will contain the
        broadcasted objects from ``src`` rank.

    .. note:: For NCCL-based process groups, internal tensor representations
        of objects must be moved to the GPU device before communication takes
        place. In this case, the device used is given by
        ``torch.cuda.current_device()`` and it is the user's responsibility to
        ensure that this is set so that each rank has an individual GPU, via
        ``torch.cuda.set_device()``.

    .. note:: Note that this API differs slightly from the :func:`all_gather`
        collective since it does not provide an ``async_op`` handle and thus
        will be a blocking call.

    .. warning::
        :func:`broadcast_object_list` uses ``pickle`` module implicitly, which
        is known to be insecure. It is possible to construct malicious pickle
        data which will execute arbitrary code during unpickling. Only call this
        function with data you trust.

    .. warning::
        Calling :func:`broadcast_object_list` with GPU tensors is not well supported
        and inefficient as it incurs GPU -> CPU transfer since tensors would be
        pickled. Please consider using :func:`broadcast` instead.

    Example::
        >>> # xdoctest: +SKIP("need process group init")
        >>> # Note: Process group initialization omitted on each rank.
        >>> import torch.distributed as dist
        >>> if dist.get_rank() == 0:
        >>>     # Assumes world_size of 3.
        >>>     objects = ["foo", 12, {1: 2}] # any picklable object
        >>> else:
        >>>     objects = [None, None, None]
        >>> # Assumes backend is not NCCL
        >>> device = torch.device("cpu")
        >>> dist.broadcast_object_list(objects, src=0, device=device)
        >>> objects
        ['foo', 12, {1: 2}]
    """
    if _rank_not_in_group(group):
        _warn_not_in_group("broadcast_object_list")
        return

    # Current device selection.
    # To preserve backwards compatibility, ``device`` is default to ``None``
    # in which case we run current logic of device selection, i.e.
    # ``current_device`` is CUDA if backend is NCCL otherwise CPU device. In the
    # case it is not ``None`` we move the size and object tensors to be
    # broadcasted to this device.
    current_device = device or _get_pg_default_device(group)
    my_rank = get_rank()
    # Serialize object_list elements to tensors on src rank.
    if my_rank == src:
        tensor_list, size_list = zip(*[_object_to_tensor(obj, current_device, group) for obj in object_list])
        object_sizes_tensor = torch.cat(size_list)
    else:
        object_sizes_tensor = torch.empty(len(object_list), dtype=torch.long, device=current_device)

    # Broadcast object sizes
    broadcast(object_sizes_tensor, src=src, group=group)

    # Concatenate and broadcast serialized object tensors
    # Note: torch.cat will do an extra memory copy to the current device, if the tensor_list
    # has only one element, we can skip the copy.
    if my_rank == src:
        if len(tensor_list) == 1:  # type: ignore[possibly-undefined]
            object_tensor = tensor_list[0]
        else:
            object_tensor = torch.cat(tensor_list)
    else:
        object_tensor = torch.empty(  # type: ignore[call-overload]
            torch.sum(object_sizes_tensor).item(),  # type: ignore[arg-type]
            dtype=torch.uint8,
            device=current_device
        )

    broadcast(object_tensor, src=src, group=group)
    # Deserialize objects using their stored sizes.
    offset = 0
    if my_rank != src:
        for i, obj_size in enumerate(object_sizes_tensor):
            obj_view = object_tensor[offset : offset + obj_size]
            obj_view = obj_view.type(torch.uint8)
            offset += obj_size
            object_list[i] = _tensor_to_object(obj_view, obj_size, group)


@_exception_logger
def scatter_object_list(
    scatter_object_output_list, scatter_object_input_list, src=0, group=None
):
    """
    Scatters picklable objects in ``scatter_object_input_list`` to the whole group.

    Similar to :func:`scatter`, but Python objects can be passed in. On
    each rank, the scattered object will be stored as the first element of
    ``scatter_object_output_list``. Note that all objects in
    ``scatter_object_input_list`` must be picklable in order to be scattered.

    Args:
        scatter_object_output_list (List[Any]): Non-empty list whose first
            element will store the object scattered to this rank.
        scatter_object_input_list (List[Any]): List of input objects to scatter.
            Each object must be picklable. Only objects on the ``src`` rank will
            be scattered, and the argument can be ``None`` for non-src ranks.
        src (int): Source rank from which to scatter ``scatter_object_input_list``.
            Source rank is based on global process group (regardless of ``group`` argument).
        group: (ProcessGroup, optional): The process group to work on. If None,
            the default process group will be used. Default is ``None``.

    Returns:
        ``None``. If rank is part of the group, ``scatter_object_output_list``
        will have its first element set to the scattered object for this rank.

    .. note:: Note that this API differs slightly from the scatter collective
        since it does not provide an ``async_op`` handle and thus will be a
        blocking call.

    .. warning::
        :func:`scatter_object_list` uses ``pickle`` module implicitly, which
        is known to be insecure. It is possible to construct malicious pickle
        data which will execute arbitrary code during unpickling. Only call this
        function with data you trust.

    .. warning::
        Calling :func:`scatter_object_list` with GPU tensors is not well supported
        and inefficient as it incurs GPU -> CPU transfer since tensors would be
        pickled. Please consider using :func:`scatter` instead.

    Example::
        >>> # xdoctest: +SKIP("need process group init")
        >>> # Note: Process group initialization omitted on each rank.
        >>> import torch.distributed as dist
        >>> if dist.get_rank() == 0:
        >>>     # Assumes world_size of 3.
        >>>     objects = ["foo", 12, {1: 2}] # any picklable object
        >>> else:
        >>>     # Can be any list on non-src ranks, elements are not used.
        >>>     objects = [None, None, None]
        >>> output_list = [None]
        >>> dist.scatter_object_list(output_list, objects, src=0)
        >>> # Rank i gets objects[i]. For example, on rank 2:
        >>> output_list
        [{1: 2}]
    """
    if _rank_not_in_group(group):
        _warn_not_in_group("scatter_object_list")
        return

    if (
        not isinstance(scatter_object_output_list, list)
        or len(scatter_object_output_list) < 1
    ):
        raise ValueError(
            "Expected argument scatter_object_output_list to be a list of size at least 1."
        )

    my_rank = get_rank()
    pg_device = _get_pg_default_device(group)
    if my_rank == src:
        tensor_list, tensor_sizes = zip(
            *[_object_to_tensor(obj, pg_device, group) for obj in scatter_object_input_list]
        )
        tensor_list, tensor_sizes = list(tensor_list), list(tensor_sizes)

    # Src rank broadcasts the maximum tensor size. This is because all ranks are
    # expected to call into scatter() with equal-sized tensors.
    if my_rank == src:
        max_tensor_size = max(tensor_sizes)  # type: ignore[possibly-undefined]
        for tensor in tensor_list:  # type: ignore[possibly-undefined]
            tensor.resize_(max_tensor_size)
    else:
        max_tensor_size = torch.tensor([0], dtype=torch.long, device=pg_device)
    broadcast(max_tensor_size, src=src, group=group)

    # Scatter actual serialized objects
    output_tensor = torch.empty(max_tensor_size.item(), dtype=torch.uint8, device=pg_device)
    scatter(
        output_tensor,
        scatter_list=None if my_rank != src else tensor_list,  # type: ignore[possibly-undefined]
        src=src,
        group=group,
    )

    # Scatter per-object sizes to trim tensors when deserializing back to object
    obj_tensor_size = torch.tensor([0], dtype=torch.long, device=pg_device)
    scatter(
        obj_tensor_size,
        scatter_list=None if my_rank != src else tensor_sizes,  # type: ignore[possibly-undefined]
        src=src,
        group=group,
    )

    # Deserialize back to object
    scatter_object_output_list[0] = _tensor_to_object(output_tensor, obj_tensor_size, group)


@_exception_logger
def all_gather(tensor_list, tensor, group=None, async_op=False):
    """
    Gathers tensors from the whole group in a list.

    Complex tensors are supported.

    Args:
        tensor_list (list[Tensor]): Output list. It should contain
            correctly-sized tensors to be used for output of the collective.
        tensor (Tensor): Tensor to be broadcast from current process.
        group (ProcessGroup, optional): The process group to work on. If None,
            the default process group will be used.
        async_op (bool, optional): Whether this op should be an async op

    Returns:
        Async work handle, if async_op is set to True.
        None, if not async_op or if not part of the group

    Examples:
        >>> # xdoctest: +SKIP("need process group init")
        >>> # All tensors below are of torch.int64 dtype.
        >>> # We have 2 process groups, 2 ranks.
        >>> device = torch.device(f'cuda:{rank}')
        >>> tensor_list = [torch.zeros(2, dtype=torch.int64, device=device) for _ in range(2)]
        >>> tensor_list
        [tensor([0, 0], device='cuda:0'), tensor([0, 0], device='cuda:0')] # Rank 0
        [tensor([0, 0], device='cuda:0'), tensor([0, 0], device='cuda:1')] # Rank 1
        >>> tensor = torch.arange(2, dtype=torch.int64, device=device) + 1 + 2 * rank
        >>> tensor
        tensor([1, 2], device='cuda:0') # Rank 0
        tensor([3, 4], device='cuda:1') # Rank 1
        >>> dist.all_gather(tensor_list, tensor)
        >>> tensor_list
        [tensor([1, 2], device='cuda:0'), tensor([3, 4], device='cuda:0')] # Rank 0
        [tensor([1, 2], device='cuda:1'), tensor([3, 4], device='cuda:1')] # Rank 1

        >>> # All tensors below are of torch.cfloat dtype.
        >>> # We have 2 process groups, 2 ranks.
        >>> tensor_list = [torch.zeros(2, dtype=torch.cfloat, device=device) for _ in range(2)]
        >>> tensor_list
        [tensor([0.+0.j, 0.+0.j], device='cuda:0'), tensor([0.+0.j, 0.+0.j], device='cuda:0')] # Rank 0
        [tensor([0.+0.j, 0.+0.j], device='cuda:1'), tensor([0.+0.j, 0.+0.j], device='cuda:1')] # Rank 1
        >>> tensor = torch.tensor([1+1j, 2+2j], dtype=torch.cfloat, device=device) + 2 * rank * (1+1j)
        >>> tensor
        tensor([1.+1.j, 2.+2.j], device='cuda:0') # Rank 0
        tensor([3.+3.j, 4.+4.j], device='cuda:1') # Rank 1
        >>> dist.all_gather(tensor_list, tensor)
        >>> tensor_list
        [tensor([1.+1.j, 2.+2.j], device='cuda:0'), tensor([3.+3.j, 4.+4.j], device='cuda:0')] # Rank 0
        [tensor([1.+1.j, 2.+2.j], device='cuda:1'), tensor([3.+3.j, 4.+4.j], device='cuda:1')] # Rank 1

    """
    _check_tensor_list(tensor_list, "tensor_list")
    _check_single_tensor(tensor, "tensor")
    _ensure_all_tensors_same_dtype(tensor_list, tensor)
    if _rank_not_in_group(group):
        _warn_not_in_group("all_gather")
        return

    tensor_list = [
        t if not t.is_complex() else torch.view_as_real(t) for t in tensor_list
    ]
    tensor = tensor if not tensor.is_complex() else torch.view_as_real(tensor)

    if group is None:
        default_pg = _get_default_group()
        work = default_pg.allgather([tensor_list], [tensor])
    else:
        work = group.allgather([tensor_list], [tensor])

    if async_op:
        return work
    else:
        work.wait()


@_exception_logger
def all_gather_into_tensor(output_tensor, input_tensor, group=None, async_op=False):
    """
    Gather tensors from all ranks and put them in a single output tensor.

    Args:
        output_tensor (Tensor): Output tensor to accommodate tensor elements
            from all ranks. It must be correctly sized to have one of the
            following forms:
            (i) a concatenation of all the input tensors along the primary
            dimension; for definition of "concatenation", see ``torch.cat()``;
            (ii) a stack of all the input tensors along the primary dimension;
            for definition of "stack", see ``torch.stack()``.
            Examples below may better explain the supported output forms.
        input_tensor (Tensor): Tensor to be gathered from current rank.
            Different from the ``all_gather`` API, the input tensors in this
            API must have the same size across all ranks.
        group (ProcessGroup, optional): The process group to work on. If None,
            the default process group will be used.
        async_op (bool, optional): Whether this op should be an async op

    Returns:
        Async work handle, if async_op is set to True.
        None, if not async_op or if not part of the group

    Examples:
        >>> # xdoctest: +SKIP("need process group init")
        >>> # All tensors below are of torch.int64 dtype and on CUDA devices.
        >>> # We have two ranks.
        >>> device = torch.device(f'cuda:{rank}')
        >>> tensor_in = torch.arange(2, dtype=torch.int64, device=device) + 1 + 2 * rank
        >>> tensor_in
        tensor([1, 2], device='cuda:0') # Rank 0
        tensor([3, 4], device='cuda:1') # Rank 1
        >>> # Output in concatenation form
        >>> tensor_out = torch.zeros(world_size * 2, dtype=torch.int64, device=device)
        >>> dist.all_gather_into_tensor(tensor_out, tensor_in)
        >>> tensor_out
        tensor([1, 2, 3, 4], device='cuda:0') # Rank 0
        tensor([1, 2, 3, 4], device='cuda:1') # Rank 1
        >>> # Output in stack form
        >>> tensor_out2 = torch.zeros(world_size, 2, dtype=torch.int64, device=device)
        >>> dist.all_gather_into_tensor(tensor_out2, tensor_in)
        >>> tensor_out2
        tensor([[1, 2],
                [3, 4]], device='cuda:0') # Rank 0
        tensor([[1, 2],
                [3, 4]], device='cuda:1') # Rank 1

    .. warning::
        The Gloo backend does not support this API.

    """
    _check_single_tensor(input_tensor, "input_tensor")
    _check_single_tensor(output_tensor, "output_tensor")
    if _rank_not_in_group(group):
        _warn_not_in_group("all_gather_into_tensor")
        return

    output_tensor = (
        output_tensor
        if not output_tensor.is_complex()
        else torch.view_as_real(output_tensor)
    )
    input_tensor = (
        input_tensor
        if not input_tensor.is_complex()
        else torch.view_as_real(input_tensor)
    )

    opts = AllgatherOptions()
    opts.asyncOp = async_op

    group = group or _get_default_group()

    if group in _world.pg_coalesce_state.keys():
        # We are in coalescing context, do not issue single operation, just append a collective representation
        coll = _CollOp(all_gather_into_tensor, input_tensor, output_tensor)
        _world.pg_coalesce_state[group].append(coll)
        if async_op:
            return _IllegalWork()
        else:
            return None

    work = group._allgather_base(output_tensor, input_tensor, opts)

    if async_op:
        return work
    else:
        work.wait()


@_exception_logger
def _all_gather_base(output_tensor, input_tensor, group=None, async_op=False):
    """
    Single tensor all gather. Gathers a single tensor from all ranks, and puts them in a single output tensor.

    Args:
        output_tensor (Tensor): Output tensor. It should contain
            correctly-sized tensors to be used for output of the collective.
        input_tensor (Tensor): Tensor to be broadcast from current process.
        group (ProcessGroup, optional): The process group to work on. If None,
            the default process group will be used.
        async_op (bool, optional): Whether this op should be an async op

    Returns:
        Async work handle, if async_op is set to True.
        None, if not async_op or if not part of the group

    .. warning::
        `_all_gather_base` is a private function. Users should use
        `all_gather_into_tensor` instead.

    """
    warnings.warn(
        "torch.distributed._all_gather_base is a private function and will be "
        "deprecated. Please use torch.distributed.all_gather_into_tensor "
        "instead."
    )
    return all_gather_into_tensor(output_tensor, input_tensor, group, async_op)


@_exception_logger
def all_gather_coalesced(
    output_tensor_lists, input_tensor_list, group=None, async_op=False
):
    """
    Gathers input tensors from the whole group in a list in a coalesced manner.

    Complex tensors are supported.

    Args:
        output_tensor_lists (list[list[Tensor]]): Output list. It should contain
            correctly-sized tensors to be used for output of the collective.
        input_tensor_list (list[Tensor]): Tensors to be broadcast from
            current process. At least one tensor has to be non empty.
        group (ProcessGroup, optional): The process group to work on. If None,
            the default process group will be used.
        async_op (bool, optional): Whether this op should be an async op.

    Returns:
        Async work handle, if async_op is set to True.
        None, if not async_op or if not part of the group

    Example:
        we have 2 process groups, 2 ranks.
        rank 0 passes:
            input_tensor_list = [[[1, 1], [1, 1]], [2], [3, 3]]
            output_tensor_lists =
               [[[[-1, -1], [-1, -1]], [-1], [-1, -1]],
                [[[-1, -1], [-1, -1]], [-1], [-1, -1]]]
        rank 1 passes:
            input_tensor_list = [[[3, 3], [3, 3]], [5], [1, 1]]
            output_tensor_lists =
               [[[[-1, -1], [-1, -1]], [-1], [-1, -1]],
                [[[-1, -1], [-1, -1]], [-1], [-1, -1]]]
        both rank 0 and 1 get:
            output_tensor_lists =
               [[[1, 1], [1, 1]], [2], [3, 3]],
                [[3, 3], [3, 3]], [5], [1, 1]]].

    WARNING: at this time individual shape checking is not implemented across nodes.
    For example, if the rank 0 node passes [torch.rand(4), torch.rand(2)] and the
    rank 1 node passes [torch.rand(2), torch.rand(2), torch.rand(2)], the
    all_gather_coalesced operation will proceed without complaint and return
    erroneous outputs. This lack of shape checking results in significant
    performance improvements but users of this function should take extra care
    to ensure that each node passes in tensors whose shapes match across nodes.
    """
    warnings.warn(
        "torch.distributed.all_gather_coalesced will be deprecated. If you must "
        "use it, please revisit our documentation later at "
        "https://pytorch.org/docs/master/distributed.html#collective-functions"
    )
    # We only check basic compatibility with C++ params here, C++ code will
    # do shape and type checking.
    if _rank_not_in_group(group):
        _warn_not_in_group("all_gather_coalesced")
        return
    _check_tensor_list(input_tensor_list, "input_tensor_list")
    _ensure_all_tensors_same_dtype(input_tensor_list)
    if not isinstance(output_tensor_lists, list):
        raise TypeError(
            "Invalid function argument: output_tensor_lists should be a list"
        )
    for output_tensor_list in output_tensor_lists:
        _check_tensor_list(output_tensor_list, "output_tensor_lists")
        _ensure_all_tensors_same_dtype(output_tensor_list)

    output_tensor_lists = [
        [t if not t.is_complex() else torch.view_as_real(t) for t in l]
        for l in output_tensor_lists
    ]
    input_tensor_list = [
        t if not t.is_complex() else torch.view_as_real(t) for t in input_tensor_list
    ]

    if group is None:
        default_pg = _get_default_group()
        work = default_pg.allgather_coalesced(output_tensor_lists, input_tensor_list)
    else:
        work = group.allgather_coalesced(output_tensor_lists, input_tensor_list)

    if async_op:
        return work.get_future()
    else:
        work.wait()


def _validate_output_list_for_rank(my_rank, dst, gather_list):
    if dst == my_rank:
        if not gather_list:
            raise ValueError(
                "Argument ``gather_list`` must be specified on destination rank."
            )
    elif gather_list:
        raise ValueError(
            "Argument ``gather_list`` must NOT be specified "
            "on non-destination ranks."
        )


@_exception_logger
def gather(tensor, gather_list=None, dst=0, group=None, async_op=False):
    """
    Gathers a list of tensors in a single process.

    Args:
        tensor (Tensor): Input tensor.
        gather_list (list[Tensor], optional): List of appropriately-sized
            tensors to use for gathered data (default is None, must be specified
            on the destination rank)
        dst (int, optional): Destination rank on global process group (regardless of ``group`` argument). (default is 0)
        group (ProcessGroup, optional): The process group to work on. If None,
            the default process group will be used.
        async_op (bool, optional): Whether this op should be an async op

    Returns:
        Async work handle, if async_op is set to True.
        None, if not async_op or if not part of the group

    """
    _check_single_tensor(tensor, "tensor")

    # Parameter ``gather_list`` may be left unspecified on non-dst ranks.
    if gather_list:
        _check_tensor_list(gather_list, "gather_list")
    else:
        gather_list = []
    _ensure_all_tensors_same_dtype(tensor, gather_list)

    if _rank_not_in_group(group):
        _warn_not_in_group("gather")
        return

    my_rank = get_rank()
    _validate_output_list_for_rank(my_rank, dst, gather_list)
    output_tensors = [gather_list] if dst == my_rank else []
    input_tensors = [tensor]

    opts = GatherOptions()
    opts.rootRank = dst

    if group is None or group is GroupMember.WORLD:
        default_pg = _get_default_group()
        work = default_pg.gather(output_tensors, input_tensors, opts)
    else:
        group_dst_rank = get_group_rank(group, dst)
        opts.rootRank = group_dst_rank
        work = group.gather(output_tensors, input_tensors, opts)

    if async_op:
        return work
    else:
        work.wait()


@_exception_logger
def scatter(tensor, scatter_list=None, src=0, group=None, async_op=False):
    """
    Scatters a list of tensors to all processes in a group.

    Each process will receive exactly one tensor and store its data in the
    ``tensor`` argument.

    Complex tensors are supported.

    Args:
        tensor (Tensor): Output tensor.
        scatter_list (list[Tensor]): List of tensors to scatter (default is
            None, must be specified on the source rank)
        src (int): Source rank on global process group (regardless of ``group`` argument).
            Default is 0
        group (ProcessGroup, optional): The process group to work on. If None,
            the default process group will be used.
        async_op (bool, optional): Whether this op should be an async op

    Returns:
        Async work handle, if async_op is set to True.
        None, if not async_op or if not part of the group

    .. note:: Note that all Tensors in scatter_list must have the same size.

    Example::
        >>> # xdoctest: +SKIP("need process group init")
        >>> # Note: Process group initialization omitted on each rank.
        >>> import torch.distributed as dist
        >>> tensor_size = 2
        >>> t_ones = torch.ones(tensor_size)
        >>> t_fives = torch.ones(tensor_size) * 5
        >>> output_tensor = torch.zeros(tensor_size)
        >>> if dist.get_rank() == 0:
        >>>     # Assumes world_size of 2.
        >>>     # Only tensors, all of which must be the same size.
        >>>     scatter_list = [t_ones, t_fives]
        >>> else:
        >>>     scatter_list = None
        >>> dist.scatter(output_tensor, scatter_list, src=0)
        >>> # Rank i gets scatter_list[i]. For example, on rank 1:
        >>> output_tensor
        tensor([5., 5.])

    """
    _check_single_tensor(tensor, "tensor")

    # Parameter ``scatter_list`` may be left unspecified on non-src ranks.
    if scatter_list:
        _check_tensor_list(scatter_list, "scatter_list")
    else:
        scatter_list = []
    _ensure_all_tensors_same_dtype(tensor, scatter_list)

    if _rank_not_in_group(group):
        _warn_not_in_group("scatter")
        return
    scatter_list = [
        t if not t.is_complex() else torch.view_as_real(t) for t in scatter_list
    ]
    tensor = tensor if not tensor.is_complex() else torch.view_as_real(tensor)

    my_rank = get_rank()
    if src == my_rank:
        if not scatter_list:
            raise ValueError(
                "Argument ``scatter_list`` must be specified on source rank."
            )
        input_tensors = [scatter_list]
        output_tensors = [tensor]
    else:
        if scatter_list:
            raise ValueError(
                "Argument ``scatter_list`` must NOT be specified "
                "on non-source ranks."
            )
        input_tensors = []
        output_tensors = [tensor]

    opts = ScatterOptions()
    opts.rootRank = src
    opts.asyncOp = async_op

    if group is None or group is GroupMember.WORLD:
        default_pg = _get_default_group()
        work = default_pg.scatter(output_tensors, input_tensors, opts)
    else:
        group_src_rank = get_group_rank(group, src)
        opts.rootRank = group_src_rank
        work = group.scatter(output_tensors, input_tensors, opts)

    if async_op:
        return work
    else:
        work.wait()


@_exception_logger
def reduce_scatter(output, input_list, op=ReduceOp.SUM, group=None, async_op=False):
    """
    Reduces, then scatters a list of tensors to all processes in a group.

    Args:
        output (Tensor): Output tensor.
        input_list (list[Tensor]): List of tensors to reduce and scatter.
        op (optional): One of the values from
            ``torch.distributed.ReduceOp``
            enum.  Specifies an operation used for element-wise reductions.
        group (ProcessGroup, optional): The process group to work on. If None,
            the default process group will be used.
        async_op (bool, optional): Whether this op should be an async op.

    Returns:
        Async work handle, if async_op is set to True.
        None, if not async_op or if not part of the group.

    """
    _check_single_tensor(output, "output")
    _check_tensor_list(input_list, "input_list")
    _ensure_all_tensors_same_dtype(output, input_list)
    if _rank_not_in_group(group):
        _warn_not_in_group("reduce_scatter")
        return

    opts = ReduceScatterOptions()
    opts.reduceOp = op

    if group is None:
        default_pg = _get_default_group()
        work = default_pg.reduce_scatter([output], [input_list], opts)
    else:
        work = group.reduce_scatter([output], [input_list], opts)

    if async_op:
        return work
    else:
        work.wait()


@_exception_logger
def reduce_scatter_tensor(output, input, op=ReduceOp.SUM, group=None, async_op=False):
    """
    Reduces, then scatters a tensor to all ranks in a group.

    Args:
        output (Tensor): Output tensor. It should have the same size across all
            ranks.
        input (Tensor): Input tensor to be reduced and scattered. Its size
            should be output tensor size times the world size. The input tensor
            can have one of the following shapes:
            (i) a concatenation of the output tensors along the primary
            dimension, or
            (ii) a stack of the output tensors along the primary dimension.
            For definition of "concatenation", see ``torch.cat()``.
            For definition of "stack", see ``torch.stack()``.
        group (ProcessGroup, optional): The process group to work on. If None,
            the default process group will be used.
        async_op (bool, optional): Whether this op should be an async op.

    Returns:
        Async work handle, if async_op is set to True.
        None, if not async_op or if not part of the group.

    Examples:
        >>> # xdoctest: +SKIP("need process group init")
        >>> # All tensors below are of torch.int64 dtype and on CUDA devices.
        >>> # We have two ranks.
        >>> device = torch.device(f'cuda:{rank}')
        >>> tensor_out = torch.zeros(2, dtype=torch.int64, device=device)
        >>> # Input in concatenation form
        >>> tensor_in = torch.arange(world_size * 2, dtype=torch.int64, device=device)
        >>> tensor_in
        tensor([0, 1, 2, 3], device='cuda:0') # Rank 0
        tensor([0, 1, 2, 3], device='cuda:1') # Rank 1
        >>> dist.reduce_scatter_tensor(tensor_out, tensor_in)
        >>> tensor_out
        tensor([0, 2], device='cuda:0') # Rank 0
        tensor([4, 6], device='cuda:1') # Rank 1
        >>> # Input in stack form
        >>> tensor_in = torch.reshape(tensor_in, (world_size, 2))
        >>> tensor_in
        tensor([[0, 1],
                [2, 3]], device='cuda:0') # Rank 0
        tensor([[0, 1],
                [2, 3]], device='cuda:1') # Rank 1
        >>> dist.reduce_scatter_tensor(tensor_out, tensor_in)
        >>> tensor_out
        tensor([0, 2], device='cuda:0') # Rank 0
        tensor([4, 6], device='cuda:1') # Rank 1

    .. warning::
        The Gloo backend does not support this API.

    """
    _check_single_tensor(output, "output")
    _check_single_tensor(input, "input")

    if _rank_not_in_group(group):
        _warn_not_in_group("reduce_scatter_tensor")
        return

    opts = ReduceScatterOptions()
    opts.reduceOp = op
    opts.asyncOp = async_op

    group = group or _get_default_group()

    # Check if we are in coalescing context
    # If we are, do not issue single operation, just append a collective representation
    if group in _world.pg_coalesce_state.keys():
        coll = _CollOp(reduce_scatter_tensor, input, output, op, None)
        _world.pg_coalesce_state[group].append(coll)
        if async_op:
            return _IllegalWork()
        else:
            return None

    work = group._reduce_scatter_base(output, input, opts)

    if async_op:
        return work
    else:
        work.wait()


def _reduce_scatter_base(output, input, op=ReduceOp.SUM, group=None, async_op=False):
    """
    Reduces, then scatters a flattened tensor to all processes in a group.

    Args:
        output (Tensor): Output tensor.
        input (Tensor): Input tensor that is of size output tensor size times world size
        group (ProcessGroup, optional): The process group to work on. If None,
            the default process group will be used.
        async_op (bool, optional): Whether this op should be an async op.

    Returns:
        Async work handle, if async_op is set to True.
        None, if not async_op or if not part of the group.

    .. warning::
        `_reduce_scatter_base` is a private function. Users should use
        `reduce_scatter_tensor` instead.

    """
    warnings.warn(
        "torch.distributed._reduce_scatter_base is a private function and will "
        "be deprecated. Please use torch.distributed.reduce_scatter_tensor "
        "instead."
    )
    return reduce_scatter_tensor(output, input, op, group, async_op)


@_exception_logger
def all_to_all_single(
    output,
    input,
    output_split_sizes=None,
    input_split_sizes=None,
    group=None,
    async_op=False,
):
    """
    Split input tensor and then scatter the split list to all processes in a group.

    Later the received tensors are concatenated from all the processes in the group
    and returned as a single output tensor.

    Complex tensors are supported.

    Args:
        output (Tensor): Gathered concatenated output tensor.
        input (Tensor): Input tensor to scatter.
        output_split_sizes: (list[Int], optional): Output split sizes for dim 0
            if specified None or empty, dim 0 of ``output`` tensor must divide
            equally by ``world_size``.
        input_split_sizes: (list[Int], optional): Input split sizes for dim 0
            if specified None or empty, dim 0 of ``input`` tensor must divide
            equally by ``world_size``.
        group (ProcessGroup, optional): The process group to work on. If None,
            the default process group will be used.
        async_op (bool, optional): Whether this op should be an async op.

    Returns:
        Async work handle, if async_op is set to True.
        None, if not async_op or if not part of the group.

    .. warning::
        `all_to_all_single` is experimental and subject to change.

    Examples:
        >>> # xdoctest: +SKIP("Undefined rank")
        >>> input = torch.arange(4) + rank * 4
        >>> input
        tensor([0, 1, 2, 3])     # Rank 0
        tensor([4, 5, 6, 7])     # Rank 1
        tensor([8, 9, 10, 11])   # Rank 2
        tensor([12, 13, 14, 15]) # Rank 3
        >>> output = torch.empty([4], dtype=torch.int64)
        >>> dist.all_to_all_single(output, input)
        >>> output
        tensor([0, 4, 8, 12])    # Rank 0
        tensor([1, 5, 9, 13])    # Rank 1
        tensor([2, 6, 10, 14])   # Rank 2
        tensor([3, 7, 11, 15])   # Rank 3

        >>> # Essentially, it is similar to following operation:
        >>> scatter_list = list(input.chunk(world_size))
        >>> gather_list  = list(output.chunk(world_size))
        >>> for i in range(world_size):
        >>>     dist.scatter(gather_list[i], scatter_list if i == rank else [], src = i)

        >>> # Another example with uneven split
        >>> input
        tensor([0, 1, 2, 3, 4, 5])                                       # Rank 0
        tensor([10, 11, 12, 13, 14, 15, 16, 17, 18])                     # Rank 1
        tensor([20, 21, 22, 23, 24])                                     # Rank 2
        tensor([30, 31, 32, 33, 34, 35, 36])                             # Rank 3
        >>> input_splits
        [2, 2, 1, 1]                                                     # Rank 0
        [3, 2, 2, 2]                                                     # Rank 1
        [2, 1, 1, 1]                                                     # Rank 2
        [2, 2, 2, 1]                                                     # Rank 3
        >>> output_splits
        [2, 3, 2, 2]                                                     # Rank 0
        [2, 2, 1, 2]                                                     # Rank 1
        [1, 2, 1, 2]                                                     # Rank 2
        [1, 2, 1, 1]                                                     # Rank 3
        >>> output = ...
        >>> dist.all_to_all_single(output, input, output_splits, input_splits)
        >>> output
        tensor([ 0,  1, 10, 11, 12, 20, 21, 30, 31])                     # Rank 0
        tensor([ 2,  3, 13, 14, 22, 32, 33])                             # Rank 1
        tensor([ 4, 15, 16, 23, 34, 35])                                 # Rank 2
        tensor([ 5, 17, 18, 24, 36])                                     # Rank 3


        >>> # Another example with tensors of torch.cfloat type.
        >>> input = torch.tensor([1+1j, 2+2j, 3+3j, 4+4j], dtype=torch.cfloat) + 4 * rank * (1+1j)
        >>> input
        tensor([1+1j, 2+2j, 3+3j, 4+4j])                                # Rank 0
        tensor([5+5j, 6+6j, 7+7j, 8+8j])                                # Rank 1
        tensor([9+9j, 10+10j, 11+11j, 12+12j])                          # Rank 2
        tensor([13+13j, 14+14j, 15+15j, 16+16j])                        # Rank 3
        >>> output = torch.empty([4], dtype=torch.int64)
        >>> dist.all_to_all_single(output, input)
        >>> output
        tensor([1+1j, 5+5j, 9+9j, 13+13j])                              # Rank 0
        tensor([2+2j, 6+6j, 10+10j, 14+14j])                            # Rank 1
        tensor([3+3j, 7+7j, 11+11j, 15+15j])                            # Rank 2
        tensor([4+4j, 8+8j, 12+12j, 16+16j])                            # Rank 3
    """
    if _rank_not_in_group(group):
        _warn_not_in_group("all_to_all_single")
        return

    opts = AllToAllOptions()
    _check_single_tensor(output, "output")
    _check_single_tensor(input, "input")
    _ensure_all_tensors_same_dtype(output, input)

    if input.is_complex():
        input = torch.view_as_real(input)
    if output.is_complex():
        output = torch.view_as_real(output)

    output_split_sizes = [] if output_split_sizes is None else output_split_sizes
    input_split_sizes = [] if input_split_sizes is None else input_split_sizes

    if group is None:
        default_pg = _get_default_group()
        work = default_pg.alltoall_base(
            output, input, output_split_sizes, input_split_sizes, opts
        )
    else:
        work = group.alltoall_base(
            output, input, output_split_sizes, input_split_sizes, opts
        )

    if async_op:
        return work
    else:
        work.wait()


@_exception_logger
def all_to_all(output_tensor_list, input_tensor_list, group=None, async_op=False):
    """
    Scatters list of input tensors to all processes in a group and return gathered list of tensors in output list.

    Complex tensors are supported.

    Args:
        output_tensor_list (list[Tensor]): List of tensors to be gathered one
            per rank.
        input_tensor_list (list[Tensor]): List of tensors to scatter one per rank.
        group (ProcessGroup, optional): The process group to work on. If None,
            the default process group will be used.
        async_op (bool, optional): Whether this op should be an async op.

    Returns:
        Async work handle, if async_op is set to True.
        None, if not async_op or if not part of the group.

    .. warning::
        `all_to_all` is experimental and subject to change.

    Examples:
        >>> # xdoctest: +SKIP("Undefined rank")
        >>> input = torch.arange(4) + rank * 4
        >>> input = list(input.chunk(4))
        >>> input
        [tensor([0]), tensor([1]), tensor([2]), tensor([3])]     # Rank 0
        [tensor([4]), tensor([5]), tensor([6]), tensor([7])]     # Rank 1
        [tensor([8]), tensor([9]), tensor([10]), tensor([11])]   # Rank 2
        [tensor([12]), tensor([13]), tensor([14]), tensor([15])] # Rank 3
        >>> output = list(torch.empty([4], dtype=torch.int64).chunk(4))
        >>> dist.all_to_all(output, input)
        >>> output
        [tensor([0]), tensor([4]), tensor([8]), tensor([12])]    # Rank 0
        [tensor([1]), tensor([5]), tensor([9]), tensor([13])]    # Rank 1
        [tensor([2]), tensor([6]), tensor([10]), tensor([14])]   # Rank 2
        [tensor([3]), tensor([7]), tensor([11]), tensor([15])]   # Rank 3

        >>> # Essentially, it is similar to following operation:
        >>> scatter_list = input
        >>> gather_list  = output
        >>> for i in range(world_size):
        >>>     dist.scatter(gather_list[i], scatter_list if i == rank else [], src=i)

        >>> input
        tensor([0, 1, 2, 3, 4, 5])                                       # Rank 0
        tensor([10, 11, 12, 13, 14, 15, 16, 17, 18])                     # Rank 1
        tensor([20, 21, 22, 23, 24])                                     # Rank 2
        tensor([30, 31, 32, 33, 34, 35, 36])                             # Rank 3
        >>> input_splits
        [2, 2, 1, 1]                                                     # Rank 0
        [3, 2, 2, 2]                                                     # Rank 1
        [2, 1, 1, 1]                                                     # Rank 2
        [2, 2, 2, 1]                                                     # Rank 3
        >>> output_splits
        [2, 3, 2, 2]                                                     # Rank 0
        [2, 2, 1, 2]                                                     # Rank 1
        [1, 2, 1, 2]                                                     # Rank 2
        [1, 2, 1, 1]                                                     # Rank 3
        >>> input = list(input.split(input_splits))
        >>> input
        [tensor([0, 1]), tensor([2, 3]), tensor([4]), tensor([5])]                   # Rank 0
        [tensor([10, 11, 12]), tensor([13, 14]), tensor([15, 16]), tensor([17, 18])] # Rank 1
        [tensor([20, 21]), tensor([22]), tensor([23]), tensor([24])]                 # Rank 2
        [tensor([30, 31]), tensor([32, 33]), tensor([34, 35]), tensor([36])]         # Rank 3
        >>> output = ...
        >>> dist.all_to_all(output, input)
        >>> output
        [tensor([0, 1]), tensor([10, 11, 12]), tensor([20, 21]), tensor([30, 31])]   # Rank 0
        [tensor([2, 3]), tensor([13, 14]), tensor([22]), tensor([32, 33])]           # Rank 1
        [tensor([4]), tensor([15, 16]), tensor([23]), tensor([34, 35])]              # Rank 2
        [tensor([5]), tensor([17, 18]), tensor([24]), tensor([36])]                  # Rank 3

        >>> # Another example with tensors of torch.cfloat type.
        >>> input = torch.tensor([1+1j, 2+2j, 3+3j, 4+4j], dtype=torch.cfloat) + 4 * rank * (1+1j)
        >>> input = list(input.chunk(4))
        >>> input
        [tensor([1+1j]), tensor([2+2j]), tensor([3+3j]), tensor([4+4j])]            # Rank 0
        [tensor([5+5j]), tensor([6+6j]), tensor([7+7j]), tensor([8+8j])]            # Rank 1
        [tensor([9+9j]), tensor([10+10j]), tensor([11+11j]), tensor([12+12j])]      # Rank 2
        [tensor([13+13j]), tensor([14+14j]), tensor([15+15j]), tensor([16+16j])]    # Rank 3
        >>> output = list(torch.empty([4], dtype=torch.int64).chunk(4))
        >>> dist.all_to_all(output, input)
        >>> output
        [tensor([1+1j]), tensor([5+5j]), tensor([9+9j]), tensor([13+13j])]          # Rank 0
        [tensor([2+2j]), tensor([6+6j]), tensor([10+10j]), tensor([14+14j])]        # Rank 1
        [tensor([3+3j]), tensor([7+7j]), tensor([11+11j]), tensor([15+15j])]        # Rank 2
        [tensor([4+4j]), tensor([8+8j]), tensor([12+12j]), tensor([16+16j])]        # Rank 3

    """
    if _rank_not_in_group(group):
        _warn_not_in_group("all_to_all")
        return

    opts = AllToAllOptions()
    _check_tensor_list(output_tensor_list, "output_tensor_list")
    _check_tensor_list(input_tensor_list, "input_tensor_list")
    _ensure_all_tensors_same_dtype(output_tensor_list, input_tensor_list)

    input_tensor_list = [
        t if not t.is_complex() else torch.view_as_real(t) for t in input_tensor_list
    ]
    output_tensor_list = [
        t if not t.is_complex() else torch.view_as_real(t) for t in output_tensor_list
    ]

    if group is None:
        default_pg = _get_default_group()
        work = default_pg.alltoall(output_tensor_list, input_tensor_list, opts)
    else:
        work = group.alltoall(output_tensor_list, input_tensor_list, opts)

    if async_op:
        return work
    else:
        work.wait()

@_exception_logger
def barrier(group=GroupMember.WORLD, async_op=False, device_ids=None):
    """
    Synchronize all processes.

    This collective blocks processes until the whole group enters this function,
    if async_op is False, or if async work handle is called on wait().

    Args:
        group (ProcessGroup, optional): The process group to work on. If None,
            the default process group will be used.
        async_op (bool, optional): Whether this op should be an async op
        device_ids ([int], optional): List of device/GPU ids.

    Returns:
        Async work handle, if async_op is set to True.
        None, if not async_op or if not part of the group

    .. note:: `ProcessGroupNCCL` now relies on stream synchronization instead of
              device synchronization to block the CPU. Thus, please do not assume that
              `barrier()` would perform a device synchronization.
    """
    if _rank_not_in_group(group):
        _warn_not_in_group("barrier")
        return

    opts = BarrierOptions()
    opts.device = _get_pg_default_device(group)
    if device_ids is not None:
        if isinstance(device_ids, list):
            opts.device_ids = device_ids
        else:
            raise TypeError(
                "Invalid function argument: device_ids type should be List[int]"
            )

    if group is None:
        default_pg = _get_default_group()
        work = default_pg.barrier(opts=opts)
    else:
        work = group.barrier(opts=opts)

    if async_op:
        return work
    else:
        work.wait()


def monitored_barrier(group=GroupMember.WORLD, timeout=None, wait_all_ranks=False):
    """
    Synchronize processes similar to ``torch.distributed.barrier``, but consider a configurable timeout.

    It is able to report ranks that did not pass this barrier within the provided timeout.
    Specifically, for non-zero ranks, will block until a send/recv is processed from rank 0.
    Rank 0 will block until all send /recv from other ranks are processed, and will report
    failures for ranks that failed to respond in time. Note that if one rank does not reach the
    monitored_barrier (for example due to a hang), all other ranks would fail in monitored_barrier.

    This collective will block all processes/ranks in the group, until the
    whole group exits the function successfully, making it useful for debugging
    and synchronizing. However, it can have a performance impact and should only
    be used for debugging or scenarios that require full synchronization points
    on the host-side. For debugging purposes, this barrier can be inserted
    before the application's collective calls to check if any ranks are
    desynchronized.

    .. note:: Note that this collective is only supported with the GLOO backend.

    Args:
        group (ProcessGroup, optional): The process group to work on. If
            ``None``, the default process group will be used.
        timeout (datetime.timedelta, optional): Timeout for monitored_barrier.
            If ``None``, the default process group timeout will be used.
        wait_all_ranks (bool, optional): Whether to collect all failed ranks or
            not. By default, this is ``False`` and ``monitored_barrier`` on rank 0
            will throw on the first failed rank it encounters in order to fail
            fast. By setting ``wait_all_ranks=True`` ``monitored_barrier`` will
            collect all failed ranks and throw an error containing information
            about all failed ranks.

    Returns:
        ``None``.

    Example::
        >>> # xdoctest: +SKIP("need process group init")
        >>> # Note: Process group initialization omitted on each rank.
        >>> import torch.distributed as dist
        >>> if dist.get_rank() != 1:
        >>>     dist.monitored_barrier() # Raises exception indicating that
        >>> # rank 1 did not call into monitored_barrier.
        >>> # Example with wait_all_ranks=True
        >>> if dist.get_rank() == 0:
        >>>     dist.monitored_barrier(wait_all_ranks=True) # Raises exception
        >>> # indicating that ranks 1, 2, ... world_size - 1 did not call into
        >>> # monitored_barrier.
    """
    # Need to call rank not in group before using the group, otherwise
    # "Invalid process group" error is raised.
    if _rank_not_in_group(group):
        _warn_not_in_group("monitored_barrier")
        return

    if get_backend(group) != Backend.GLOO:
        raise ValueError("monitored_barrier is only implemented for GLOO backend.")

    if timeout is None:
        timeout = _get_default_timeout(get_backend(group))
    elif isinstance(timeout, float):
        # TODO(whc) aparently some existing test case for monitored_barrier passes in a timeout in float format?
        warnings.warn(
            "Please specify timeout arg as a timedelta. "
            f"Converting current value of {timeout} assuming it represents seconds",
        )
        timeout = timedelta(seconds=timeout)

    _check_valid_timeout(timeout)

    group_to_use = _get_default_group() if group is None else group
    return group_to_use.monitored_barrier(timeout, wait_all_ranks=wait_all_ranks)


def _create_process_group_wrapper(
    wrapped_pg: torch._C._distributed_c10d.Backend,
    store_prefix: str,
    store: Store,
    rank: int,
    world_size: int,
    timeout: timedelta = default_pg_timeout,
):
    # (whc) this appears to be just for the gloo backend? if so, `default_pg_timeout` is appropriate...

    # Create a separate prefix store for the helper process group.
    prefix = f"{PG_WRAPPER_STORE_PREFIX}:{store_prefix}"
    store = PrefixStore(prefix, store)
    helper_pg = ProcessGroupGloo(store, rank, world_size, timeout=timeout)
    # Wrap the underlying pg with ProcessGroupWrapper.
    wrapped_pg = _ProcessGroupWrapper(wrapped_pg, helper_pg)
    return wrapped_pg

# helper function for deterministically hashing a list of ranks
def _hash_ranks(ranks: List[int]):
    return hashlib.sha1(bytes("_".join(map(str, ranks)), "utf-8")).hexdigest()

# Takes a list of ranks and computes an integer color
def _process_group_color(ranks: List[int]) -> int:
    # Convert our hash to an int, but avoid negative numbers by shifting a bit.
    return int(_hash_ranks(ranks), 16) % (sys.maxsize >> 1)

def _process_group_name(ranks, use_hashed_name):
    global _world
    if use_hashed_name:
        pg_name = _hash_ranks(ranks)
        while pg_name in _world.pg_names.values():
            pg_name = hashlib.sha1(bytes(pg_name + "_", "utf-8")).hexdigest()
    else:
        pg_name = str(_world.group_count)
        _world.group_count += 1
    return pg_name

def _get_backend_from_str(backend: Optional[str] = None) -> Backend:
    # Default to the same backend as the global process group
    #  if backend is not specified.
    if not backend:
        backend = get_backend(_get_default_group())
    return Backend(backend)


@_time_logger
def new_group(ranks=None, timeout=None, backend=None, pg_options=None, use_local_synchronization=False):
    """
    Create a new distributed group.

    This function requires that all processes in the main group (i.e. all
    processes that are part of the distributed job) enter this function, even
    if they are not going to be members of the group. Additionally, groups
    should be created in the same order in all processes.

    .. warning::
        Using multiple process groups with the ``NCCL`` backend concurrently
        is not safe and the user should perform explicit synchronization in
        their application to ensure only one process group is used at a time.
        This means collectives from one process group should have completed
        execution on the device (not just enqueued since CUDA execution is
        async) before collectives from another process group are enqueued.
        See `Using multiple NCCL communicators concurrently <https://docs.nvid
        ia.com/deeplearning/nccl/user-guide/docs/usage/communicators.html#using
        -multiple-nccl-communicators-concurrently>`_ for more details.

    Args:
        ranks (list[int]): List of ranks of group members. If ``None``, will be
            set to all ranks. Default is ``None``.
        timeout (timedelta, optional): see `init_process_group` for details and default value.
        backend (str or Backend, optional): The backend to use. Depending on
            build-time configurations, valid values are ``gloo`` and ``nccl``.
            By default uses the same backend as the global group. This field
            should be given as a lowercase string (e.g., ``"gloo"``), which can
            also be accessed via :class:`Backend` attributes (e.g.,
            ``Backend.GLOO``). If ``None`` is passed in, the backend
            corresponding to the default process group will be used. Default is
            ``None``.
        pg_options (ProcessGroupOptions, optional): process group options
            specifying what additional options need to be passed in during
            the construction of specific process groups. i.e. for the ``nccl``
            backend, ``is_high_priority_stream`` can be specified so that
            process group can pick up high priority cuda streams.
        use_local_synchronization (bool, optional): perform a group-local
            barrier at the end of the process group creation. This is different
            in that non-member ranks don't need to call into API and don't
            join the barrier.

    Returns:
        A handle of distributed group that can be given to collective calls or None if the rank is not part of ``ranks``.

    N.B. use_local_synchronization doesn't work with MPI.

    N.B. While use_local_synchronization=True can be significantly faster with larger
    clusters and small process groups, care must be taken since it changes cluster behavior
    as non-member ranks don't join the group barrier().

    N.B. use_local_synchronization=True can lead to deadlocks when each rank creates
    multiple overlaping process groups. To avoid that, make sure all ranks follow the
    same global creation order.
    """
    return _new_group_with_tag(ranks, timeout, backend, pg_options, None, use_local_synchronization=use_local_synchronization)

def _new_group_with_tag(
    ranks=None,
    timeout=None,
    backend=None,
    pg_options=None,
    pg_tag=None,
    use_local_synchronization=False
):
    """
    Variant of ``new_group`` that exposes tag creation.

    :: N.B. The mechanism is experimental and tied to the functional collectives effort, see
    ``torch.distributed._functional_collectives`` for reference on how to use it.
    """
    global _world

    default_pg = _get_default_group()
    default_backend, default_store = _world.pg_map[default_pg]
    global_rank = default_pg.rank()
    global_world_size = default_pg.size()


    # Default to the same backend as the global process group
    # if the backend is not specified.
    if not backend:
        backend = default_backend
    backend = Backend(backend)

    # this timeout defaulting/validation is used for all the new_groups/new_subgroups variants,
    # which may just pass their timeout value (or None)
    if timeout is None:
        timeout = _get_default_timeout(backend)
    _check_valid_timeout(timeout)

    if use_local_synchronization:
        # MPI backend doesn't have have a way for us to perform a partial sync
        if backend == Backend.MPI:
            raise ValueError("MPI backend doesn't support use_local_synchronization=True")
        if ranks is not None and get_rank() not in ranks:
            return None

    # checks the input ranks
    if ranks is not None:
        ranks = sorted(ranks)
        group_world_size = len(ranks)
        if group_world_size > global_world_size:
            raise ValueError(
                "the new group's world size should be less or "
                "equal to the world size set by "
                "init_process_group"
            )
        # check ranks' sanity
        for rank in ranks:
            if rank < 0 or rank >= global_world_size:
                raise ValueError(
                    "The new group's rank should be within "
                    "the world_size set by init_process_group"
                )
        if global_rank in ranks:
            group_rank = ranks.index(global_rank)
        else:
            group_rank = None
    else:
        ranks = list(range(global_world_size))
        group_world_size = global_world_size
        group_rank = global_rank

    group_name = _process_group_name(ranks, use_hashed_name=use_local_synchronization)

    pg, pg_store = _new_process_group_helper(
        group_world_size,
        group_rank,
        ranks,
        backend,
        default_store,
        group_name,
        pg_options=pg_options,
        timeout=timeout,
        pg_tag=pg_tag
    )

    # Create the global rank to group rank mapping
    _world.pg_group_ranks[pg] = {
        global_rank: group_rank for group_rank, global_rank in enumerate(ranks)
    }

    if _is_barrier_after_init() == 1:
        # barrier at the end to ensure that once we return from this method, all
        # process groups including global variables (if any) are updated
        # correctly on all ranks.
        # Update 04/2023: for large-scale runs, this barrier (esp. store-based
        # barrier) may be costly and/or unscalable. Also, in a lot of cases,
        # these barriers may be unnecessary, as proven by a green CI after
        # removal. An environment variable `TORCH_DIST_INIT_BARRIER` has been
        # added which enables this barrier only when set to 1.
        logger.info(
            "Performing barrier after ProcessGroup initialization since "
            "TORCH_DIST_INIT_BARRIER = 1"
        )
        if backend == Backend.MPI:
            # MPI doesn't have store.
            barrier()
        else:
            barrier_store = pg_store if use_local_synchronization else default_store
            world_size = len(ranks) if use_local_synchronization else get_world_size()
            # Use store based barrier here since barrier() used a bunch of
            # default devices and messes up NCCL internal state.
            _store_based_barrier(global_rank, barrier_store, group_name, world_size, timeout)

    return pg


def new_subgroups(
    group_size=None,
    group=None,
    timeout=None,
    backend=None,
    pg_options=None,
):
    """
    Create subgroups of equal size.

    By default, it creates intra-machine subgroups,
    where each of which contains all the ranks of a machine, based on the assumption
    that each machine has the same number of devices.

    This is a convenience API that calls ``new_group`` to generate multiple subgroups.
    It requires that all processes in the main group (i.e. all
    processes that are part of the distributed job) enter this function, even
    if they are not going to be members of the group.

    .. warning::
        If ``group_size`` is passed in, the world size must be divisible by ``group_size``.
        If no ``group_size`` is passed in, it believe that you are creating a group based
        on CUDA and determining the group size by number of CUDA devices, and if not all
        the machines have the same number of devices, the subgroup division will be
        different across nodes and can cause unexpected behaviors. Therefore, if you are
        creating a subgroup that does not depend on CUDA (such as Gloo on CPU), please
        pass in ``group_size`` correctly.

    .. warning::
        Using multiple process groups with the ``NCCL`` backend concurrently
        is not safe and the user should perform explicit synchronization in
        their application to ensure only one process group is used at a time.
        This means collectives from one process group should have completed
        execution on the device (not just enqueued since CUDA execution is
        async) before collectives from another process group are enqueued.
        See `Using multiple NCCL communicators concurrently <https://docs.nvid
        ia.com/deeplearning/nccl/user-guide/docs/usage/communicators.html#using
        -multiple-nccl-communicators-concurrently>`_ for more details.

    Args:
        group_size (int, optional): The size of each subgroup. If ``None``,
            the default subgroup size is equal to the number of devices on each machine,
            based on the assumption that each machine has exactly the same
            number of devices. Default is ``None``.
        timeout (timedelta, optional): see `init_process_group` for details and default value.
        backend (str or Backend, optional): The backend to use. Depending on
            build-time configurations, valid values are ``gloo`` and ``nccl``.
            By default uses the same backend as the global group. This field
            should be given as a lowercase string (e.g., ``"gloo"``), which can
            also be accessed via :class:`Backend` attributes (e.g.,
            ``Backend.GLOO``). If ``None`` is passed in, the backend
            corresponding to the default process group will be used. Default is
            ``None``.
        pg_options (ProcessGroupOptions, optional): process group options
            specifying what additional options need to be passed in during
            the construction of specific process groups. i.e. for the ``nccl``
            backend, ``is_high_priority_stream`` can be specified so that
            process group can pick up high priority cuda streams.

    Returns:
        The subgroup containing the current rank, and all the subgroups used for cleanup.

    Examples:
        >>> # Create intra-machine subgroups.
        >>> # xdoctest: +SKIP("need process group init")
        >>> cur_subgroup, subgroups = dist.new_subgroups()
        >>> # Allreduce within the machine.
        >>> rank = dist.get_rank()
        >>> tensor = torch.ones(1, device=rank) * rank
        >>> dist.all_reduce(tensor, group=cur_subgroup)
        >>> tensor
        tensor([8])     # Assume 8 is the number of CUDA devices per machine.
        >>> # Cleanup.
        >>> for subgroup in subgroups:
        >>>     dist.destroy_process_group(subgroup)
    """
    if group_size is None:
        if not torch.cuda.is_available():
            raise ValueError("Default group size only takes effect when CUDA is available."
                             "If your subgroup using a backend that does not depend on CUDA,"
                             "please pass in 'group_size' correctly.")
        group_size = torch.cuda.device_count()
    if group_size <= 0:
        raise ValueError(f"The arg 'group_size' ({group_size}) must be positive")

    world_size = get_world_size()
    if world_size < group_size:
        raise ValueError(f"The arg 'group_size' ({group_size}) must not exceed the world size ({world_size})")
    if world_size % group_size != 0:
        raise ValueError("The world size must be divisible by 'group_size'")

    subgroups = []
    cur_subgroup = None

    for subgroup_id in range(world_size // group_size):
        start_rank = subgroup_id * group_size
        end_rank = start_rank + group_size
        ranks_in_subgroup = list(range(start_rank, end_rank))
        subgroup = new_group(
            ranks=ranks_in_subgroup,
            timeout=timeout,
            backend=backend,
            pg_options=pg_options,
        )
        subgroups.append(subgroup)

        rank = get_rank()
        if rank in ranks_in_subgroup:
            cur_subgroup = subgroup
            logger.info(
                "Rank %s is assigned to subgroup %s",
                rank, ranks_in_subgroup
            )

    return cur_subgroup, subgroups


def new_subgroups_by_enumeration(
    ranks_per_subgroup_list,
    timeout=None,
    backend=None,
    pg_options=None,
):
    """
    Create subgroups by dividing the global world.

    The division is specified by a nested list of ranks. The subgroups cannot have
    overlap, and some ranks may not have to be in any subgroup.

    This is a convenience API that calls ``new_group`` to generate multiple subgroups.
    It requires that all processes in the main group (i.e. all
    processes that are part of the distributed job) enter this function, even
    if they are not going to be members of the group.

    .. warning::
        Using multiple process groups with the ``NCCL`` backend concurrently
        is not safe and the user should perform explicit synchronization in
        their application to ensure only one process group is used at a time.
        This means collectives from one process group should have completed
        execution on the device (not just enqueued since CUDA execution is
        async) before collectives from another process group are enqueued.
        See `Using multiple NCCL communicators concurrently <https://docs.nvid
        ia.com/deeplearning/nccl/user-guide/docs/usage/communicators.html#using
        -multiple-nccl-communicators-concurrently>`_ for more details.

    Args:
        ranks_per_subgroup_list (list[list[int]]): A nested list of ranks of
            group members.
        timeout (timedelta, optional): see `init_process_group` for details and default value.
        backend (str or Backend, optional): The backend to use. Depending on
             build-time configurations, valid values are ``gloo`` and ``nccl``.
             By default uses the same backend as the global group. This field
             should be given as a lowercase string (e.g., ``"gloo"``), which can
             also be accessed via :class:`Backend` attributes (e.g.,
             ``Backend.GLOO``). If ``None`` is passed in, the backend
             corresponding to the default process group will be used. Default is
             ``None``.
        pg_options (ProcessGroupOptions, optional): process group options
            specifying what additional options need to be passed in during
            the construction of specific process groups. i.e. for the ``nccl``
            backend, ``is_high_priority_stream`` can be specified so that
            process group can pick up high priority cuda streams.

    Returns:
        The subgroup containing the current rank, and all the subgroups used for cleanup.

    Examples:
        >>> # Create two subgroups, where each has 2 processes.
        >>> # xdoctest: +SKIP("need process group init")
        >>> cur_subgroup, subgroups = dist.new_subgroups(ranks=[[0, 2], [1, 3]])
        >>> rank = dist.get_rank()
        >>> tensor = torch.ones(1, device=rank) * rank
        >>> dist.all_reduce(tensor, group=cur_subgroup)
        >>> tensor
        tensor([2])     # Subgroup 0: ranks 0 and 2
        tensor([4])     # Subgroup 1: ranks 1 and 3
    """
    if ranks_per_subgroup_list is None or len(ranks_per_subgroup_list) == 0:
        raise ValueError("The arg 'ranks_per_subgroup_list' cannot be empty")

    subgroups = []
    cur_subgroup = None
    # Create a mapping from rank to subgroup to check if there is any subgroup overlap.
    rank_to_ranks_dict = {}  # type: ignore[var-annotated]
    for ranks in ranks_per_subgroup_list:
        subgroup = new_group(
            ranks=ranks,
            timeout=timeout,
            backend=backend,
            pg_options=pg_options,
        )
        subgroups.append(subgroup)
        my_rank = get_rank()
        for rank in ranks:
            if rank in rank_to_ranks_dict:
                raise ValueError(
                    f"Rank {rank} has appeared in both subgroup {rank_to_ranks_dict[rank]} and {ranks}"
                )
            rank_to_ranks_dict[rank] = ranks
            if my_rank == rank:
                cur_subgroup = subgroup
                logger.info("Rank %s is assigned to subgroup %s", rank, ranks)

    return cur_subgroup, subgroups


def _find_pg_by_ranks_and_tag(tag: str, ranks: List[int]) -> Optional[ProcessGroup]:
    if len(tag) > 0 and not tag.startswith("ptd:") and not tag.startswith("user:"):
        tag = f"user:{tag}"

    for group in _world.tags_to_pg.get(tag, []):
        if group.size() != len(ranks):
            continue

        group_ranks = get_process_group_ranks(group)
        good = all(r in group_ranks for r in ranks)
        if good:
            return group
    return None

def _find_or_create_pg_by_ranks_and_tag(tag: str, ranks: List[int], stride: int) -> ProcessGroup:
    assert len(ranks) % stride == 0, f"Ranks length ({len(ranks)}) must be divisible by stride ({stride})"

    my_rank = get_rank()
    my_ranks = None

    if stride == len(ranks):
        my_ranks = ranks.copy()
        assert my_rank in my_ranks, "rankset doesn't include the current node"
    else:
        for i in range(0, len(ranks), stride):
            rank_set = ranks[i : i + stride]
            if my_rank in rank_set:
                my_ranks = rank_set
        assert my_ranks is not None, "rankset doesn't include the current node"

    my_ranks.sort()

    pg = _find_pg_by_ranks_and_tag(tag, my_ranks)
    if pg is not None:
        return pg
    if tag == "":
        raise ValueError("Cannot automatically create PG with empty tag")
    # TODO copy settings and timeout from default PG
    return _new_group_with_tag(my_ranks, pg_tag=tag)

def _get_group_tag(pg: ProcessGroup) -> str:
    """Return the tag associated with ``pg``."""
    tag = _world.pg_to_tag[pg]
    if tag.startswith("user:"):
        tag = tag[5:]
    return tag

def _get_process_group_name(pg: ProcessGroup) -> str:
    return _world.pg_names.get(pg, "None")

def _get_process_group_store(pg: ProcessGroup) -> Store:
    return _world.pg_map[pg][1]

# This ops are not friendly to TorchDynamo. So, we decide to disallow these ops
# in FX graph, allowing them to run them on eager, with torch.compile.
dynamo_unsupported_distributed_c10d_ops = [
    recv,
    all_gather_object,
    all_gather_coalesced,
    all_to_all_single,
    all_reduce,
    gather_object,
    all_to_all,
    all_reduce_coalesced,
    gather,
    broadcast_object_list,
    barrier,
    scatter,
    scatter_object_list,
    reduce,
    all_gather,
    reduce_scatter,
    all_gather_into_tensor,
    broadcast,
    reduce_scatter_tensor,
    send,
]<|MERGE_RESOLUTION|>--- conflicted
+++ resolved
@@ -562,10 +562,7 @@
             config_info.append(
                 {
                     "pg_name": self.pg_names[pg],
-<<<<<<< HEAD
-=======
                     "uid": _get_process_group_uid(pg),
->>>>>>> 5b900745
                     "backend_config": self.pg_backend_config[pg],
                     "ranks": list(ranks.keys())
                     if len(ranks) != default_pg_size
@@ -1076,8 +1073,6 @@
     pg_store = _world.pg_map[pg] if pg in _world.pg_map else None
     return Backend(not_none(pg_store)[0])
 
-<<<<<<< HEAD
-=======
 def _get_process_group_uid(pg: ProcessGroup) -> int:
     backend = None
     try:
@@ -1088,7 +1083,6 @@
         return backend.uid
     return -1
 
->>>>>>> 5b900745
 def _get_pg_config(group: Optional[ProcessGroup] = None) -> Dict[str, Any]:
     """
     Return the pg configuration of the given process group.
@@ -1100,10 +1094,7 @@
         pg = group
     return {
         "pg_name": _get_process_group_name(pg),
-<<<<<<< HEAD
-=======
         "uid": _get_process_group_uid(pg),
->>>>>>> 5b900745
         "backend_config": get_backend_config(pg),
         "pg_size": _get_group_size(pg),
         "ranks": get_process_group_ranks(pg),
