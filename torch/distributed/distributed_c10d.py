# mypy: allow-untyped-defs
"""Distributed Collective Communication (c10d)."""

import collections.abc
import contextlib
import copy
import ctypes
import hashlib
import io
import itertools
import logging
import os
import pickle
import sys
import time
import warnings
from collections import namedtuple
from collections.abc import Callable
from datetime import timedelta
<<<<<<< HEAD
from typing import Any, NewType, Optional, TYPE_CHECKING, Union
=======
from typing import Any, TYPE_CHECKING
>>>>>>> 2353a0f6
from typing_extensions import deprecated

import torch
from torch._C import _DistStoreError as DistStoreError
from torch._C._distributed_c10d import (
    _DistributedBackendOptions,
    _register_process_group,
    _resolve_process_group,
    _unregister_all_process_groups,
    _unregister_process_group,
    AllgatherOptions,
    AllreduceCoalescedOptions,
    AllreduceOptions,
    AllToAllOptions,
    BarrierOptions,
    BroadcastOptions,
    DebugLevel,
    GatherOptions,
    get_debug_level,
    PrefixStore,
    ProcessGroup,
    ReduceOp,
    ReduceOptions,
    ReduceScatterOptions,
    ScatterOptions,
    Store,
    Work,
)
from torch._utils_internal import set_pytorch_distributed_envs_from_justknobs
from torch.monitor import _WaitCounter
from torch.overrides import handle_torch_function, has_torch_function
from torch.utils._typing_utils import not_none

from .c10d_logger import _exception_logger, _time_logger
from .constants import default_pg_nccl_timeout, default_pg_timeout
from .rendezvous import register_rendezvous_handler, rendezvous  # noqa: F401


__all__ = [
    "Backend",
    "BackendConfig",
    "GroupMember",
    "P2POp",
    "all_gather",
    "all_gather_coalesced",
    "all_gather_object",
    "all_reduce",
    "all_reduce_coalesced",
    "all_to_all",
    "all_to_all_single",
    "barrier",
    "batch_isend_irecv",
    "broadcast",
    "send_object_list",
    "recv_object_list",
    "broadcast_object_list",
    "destroy_process_group",
    "gather",
    "gather_object",
    "get_backend_config",
    "get_backend",
    "get_default_backend_for_device",
    "get_rank",
    "get_world_size",
    "get_pg_count",
    "group",
    "init_process_group",
    "irecv",
    "is_gloo_available",
    "is_initialized",
    "is_mpi_available",
    "is_backend_available",
    "is_nccl_available",
    "is_torchelastic_launched",
    "is_ucc_available",
    "is_xccl_available",
    "isend",
    "monitored_barrier",
    "new_group",
    "new_subgroups",
    "new_subgroups_by_enumeration",
    "recv",
    "reduce",
    "reduce_scatter",
    "scatter",
    "scatter_object_list",
    "send",
    "supports_complex",
    "AllreduceCoalescedOptions",
    "AllreduceOptions",
    "AllToAllOptions",
    "BarrierOptions",
    "BroadcastOptions",
    "GatherOptions",
    "PrefixStore",
    "ProcessGroup",
    "ReduceOp",
    "ReduceOptions",
    "ReduceScatterOptions",
    "ScatterOptions",
    "Store",
    "DebugLevel",
    "get_debug_level",
    "Work",
    "default_pg_timeout",
    "get_group_rank",
    "get_global_rank",
    "get_process_group_ranks",
    "reduce_op",
    "all_gather_into_tensor",
    "reduce_scatter_tensor",
    "get_node_local_rank",
    "split_group",
    "shrink_group",
]

_MPI_AVAILABLE = True
_NCCL_AVAILABLE = True
_GLOO_AVAILABLE = True
_UCC_AVAILABLE = True
_XCCL_AVAILABLE = True

_pickler = pickle.Pickler
_unpickler = pickle.Unpickler

GroupName = NewType("GroupName", str)


# Change __module__ of all imported types from torch._C._distributed_c10d that are public
def _export_c_types() -> None:
    _public_types_to_change_module = [
        AllreduceCoalescedOptions,
        AllreduceOptions,
        AllToAllOptions,
        BarrierOptions,
        BroadcastOptions,
        GatherOptions,
        PrefixStore,
        ProcessGroup,
        ReduceOp,
        ReduceOptions,
        ReduceScatterOptions,
        ScatterOptions,
        Store,
        DebugLevel,
        get_debug_level,
        Work,
    ]
    for type in _public_types_to_change_module:
        type.__module__ = "torch.distributed.distributed_c10d"


_export_c_types()

try:
    from torch._C._distributed_c10d import ProcessGroupMPI

    ProcessGroupMPI.__module__ = "torch.distributed.distributed_c10d"
    __all__ += ["ProcessGroupMPI"]
except ImportError:
    _MPI_AVAILABLE = False

try:
    from torch._C._distributed_c10d import ProcessGroupNCCL

    ProcessGroupNCCL.__module__ = "torch.distributed.distributed_c10d"
    __all__ += ["ProcessGroupNCCL"]
except ImportError:
    _NCCL_AVAILABLE = False

try:
    from torch._C._distributed_c10d import _ProcessGroupWrapper, ProcessGroupGloo

    ProcessGroupGloo.__module__ = "torch.distributed.distributed_c10d"
    __all__ += ["ProcessGroupGloo"]
except ImportError:
    _GLOO_AVAILABLE = False

try:
    from torch._C._distributed_c10d import ProcessGroupUCC

    ProcessGroupUCC.__module__ = "torch.distributed.distributed_c10d"
    __all__ += ["ProcessGroupUCC"]
except ImportError:
    _UCC_AVAILABLE = False

try:
    from torch._C._distributed_c10d import ProcessGroupXCCL

    ProcessGroupXCCL.__module__ = "torch.distributed.distributed_c10d"
    __all__ += ["ProcessGroupXCCL"]
except ImportError:
    _XCCL_AVAILABLE = False

logger = logging.getLogger(__name__)

PG_WRAPPER_STORE_PREFIX = "pg_wrapper"


# Some reduce ops are not supported by complex numbers and will result in an error.
# We currently provide complex support to the distributed API by viewing
# complex tensors as real (torch.view_as_real), meaning that calling
# these unsupported ops will return garbage values rather than error out.
# (e.g. max(2+3i, 3+2i) = 3+3i)
# We'd like calls to unsupported ops to error out accordingly,
# rather than returning garbage values.
def supports_complex(reduceOp: ReduceOp) -> bool:
    """Return true if reduce ops is supported. False otherwise."""
    denyList = [
        ReduceOp.MAX,
        ReduceOp.MIN,
        ReduceOp.PRODUCT,
        ReduceOp.BAND,
        ReduceOp.BOR,
        ReduceOp.BXOR,
    ]
    return reduceOp not in denyList


# TODO refactor into enum/strenum
class Backend(str):  # noqa: SLOT000
    """
    An enum-like class for backends.

    Available backends: GLOO, NCCL, UCC, MPI, XCCL, and other registered backends.

    The values of this class are lowercase strings, e.g., ``"gloo"``. They can
    be accessed as attributes, e.g., ``Backend.NCCL``.

    This class can be directly called to parse the string, e.g.,
    ``Backend(backend_str)`` will check if ``backend_str`` is valid, and
    return the parsed lowercase string if so. It also accepts uppercase strings,
    e.g., ``Backend("GLOO")`` returns ``"gloo"``.

    .. note:: The entry ``Backend.UNDEFINED`` is present but only used as
              initial value of some fields. Users should neither use it directly
              nor assume its existence.
    """

    UNDEFINED = "undefined"
    GLOO = "gloo"
    NCCL = "nccl"
    UCC = "ucc"
    MPI = "mpi"
    XCCL = "xccl"

    _BackendPlugin = namedtuple("_BackendPlugin", ["creator_fn", "extended_api"])

    _plugins: dict[str, _BackendPlugin] = {}

    backend_list = [UNDEFINED, GLOO, NCCL, XCCL, UCC, MPI]

    # 3rd-party devices can register the default backend support here
    default_device_backend_map: dict[str, str] = {
        "cpu": GLOO,
        "cuda": NCCL,
        "xpu": XCCL,
        "mps": GLOO,
    }

    backend_capability: dict[str, list[str]] = {
        GLOO: ["cpu", "cuda"],
        NCCL: ["cuda"],
        XCCL: ["xpu"],
        UCC: ["cpu", "cuda"],
        MPI: ["cpu", "cuda"],
    }

    backend_type_map: dict[str, ProcessGroup.BackendType] = {
        UNDEFINED: ProcessGroup.BackendType.UNDEFINED,
        GLOO: ProcessGroup.BackendType.GLOO,
        NCCL: ProcessGroup.BackendType.NCCL,
        XCCL: ProcessGroup.BackendType.XCCL,
        UCC: ProcessGroup.BackendType.UCC,
        MPI: ProcessGroup.BackendType.MPI,
    }

    def __new__(cls, name: str):
        """Create and return a new instance of the class."""
        if not isinstance(name, str):
            raise ValueError("Backend constructor parameter must be string-ish")
        value = getattr(Backend, name.upper(), Backend.UNDEFINED)

        if value == Backend.UNDEFINED:
            value = name.lower()
        return value

    @classmethod
    def register_backend(
        cls,
        name,
        func,
<<<<<<< HEAD
        extended_api: bool = False,
        devices: Optional[Union[str, list[str]]] = None,
=======
        extended_api=False,
        devices: str | list[str] | None = None,
>>>>>>> 2353a0f6
    ) -> None:
        """
        Register a new backend with the given name and instantiating function.

        This class method is used by 3rd party ``ProcessGroup`` extension to
        register new backends.

        Args:
            name (str): Backend name of the ``ProcessGroup`` extension. It
                        should match the one in ``init_process_group()``.
            func (function): Function handler that instantiates the backend.
                             The function should be implemented in the backend
                             extension and takes four arguments, including
                             ``store``, ``rank``, ``world_size``, and ``timeout``.
            extended_api (bool, optional): Whether the backend supports extended argument structure.
                                           Default: ``False``. If set to ``True``, the backend
                                           will get an instance of ``c10d::DistributedBackendOptions``, and
                                           a process group options object as defined by the backend implementation.
            device (str or list of str, optional): device type this backend
                            supports, e.g. "cpu", "cuda", etc. If `None`,
                            assuming both "cpu" and "cuda"

        .. note:: This support of 3rd party backend is experimental and subject to change.

        """
        # This takes care of CUSTOM Out-of-tree backend types, update in backend_list indicates availability
        if not hasattr(Backend, name.upper()):
            setattr(Backend, name.upper(), name.lower())
        if name.lower() not in Backend.backend_list:
            Backend.backend_list.append(name.lower())

        if devices is not None:
            for device in devices:
                if device not in Backend.default_device_backend_map:
                    Backend.default_device_backend_map[device] = name.lower()
        Backend.backend_type_map[name.lower()] = ProcessGroup.BackendType.CUSTOM

        # Update device capability matrix in Backend class
        if devices is None:
            # This is more of a backward support for groups like `threaded`:
            # assume default devices "cpu" and "cuda", but warn
            warnings.warn(
                f"Device capability of {name} unspecified, assuming `cpu` and "
                "`cuda` or `xpu`. Please specify it via the `devices` argument of "
                "`register_backend`.",
                stacklevel=2,
            )
            Backend.backend_capability[name.lower()] = (
                ["cpu", "cuda", "xpu"] if torch.xpu.is_available() else ["cpu", "cuda"]
            )
        elif isinstance(devices, str):
            # Single device string specified. Simply convert to list.
            Backend.backend_capability[name.lower()] = [devices]
        else:
            Backend.backend_capability[name.lower()] = devices

        Backend._plugins[name.upper()] = Backend._BackendPlugin(func, extended_api)


class BackendConfig:
    """Backend configuration class."""

    def __init__(self, backend: Backend):
        """Init."""
        self.device_backend_map: dict[str, Backend] = {}
        # pyrefly: ignore [bad-assignment]
        backend = str(backend)

        if backend == Backend.UNDEFINED:
            # Detect the accelerator on the machine. If no accelerator is
            # available, it returns CPU.
            device_type = torch._C._get_accelerator().type
            try:
                backend_str = Backend.default_device_backend_map[device_type]
                self.device_backend_map[device_type] = Backend(backend_str)
            except KeyError:
                raise ValueError(
                    f"We detected accelerator {device_type} on your machine. "
                    f"But we don't know which communication backend to use for this accelerator. "
                    f"Please specify the `backend` argument in the `init_process_group` call."
                ) from None
        elif backend.lower() in Backend.backend_list:
            # Cases for when backend is a single string (without device types)
            # e.g. "nccl", "gloo", "ucc", "mpi"
            supported_devices = Backend.backend_capability[backend.lower()]
            backend_val = Backend(backend)

            self.device_backend_map = dict.fromkeys(supported_devices, backend_val)
        elif ":" in backend.lower():
            # Backend specified in "device:backend" format
            # make sure the backend string is in the correct format
            # "{device_type1}:{backend1},{device_type2}:{backend2}"
            # e.g. "cpu:gloo,cuda:nccl"
            backend_str_error_message = f"""The custom backend string argument is invalid: {backend}.
                Custom backend string is an experimental feature where the backend string must be in the format:
                "<device_type1>:<backend1>,<device_type2>:<backend2>...". e.g. 'cpu:gloo,cuda:nccl'"""

            # parse the backend string and populate the device_backend_map
            for device_backend_pair_str in backend.lower().split(","):
                device_backend_pair = device_backend_pair_str.split(":")
                if len(device_backend_pair) != 2:
                    raise ValueError(
                        f"Invalid device:backend pairing: \
                                     {device_backend_pair_str}. {backend_str_error_message}"
                    )
                # pyrefly: ignore [bad-assignment]
                device, backend = device_backend_pair
                if device in self.device_backend_map:
                    raise ValueError(
                        f"Duplicate device type {device} \
                                     in backend string: {backend}. {backend_str_error_message}"
                    )
                self.device_backend_map[device] = Backend(backend)
        else:
            # User specified a single backend name whose device capability is
            # unknown, assuming it can support the default devices of PyTorch
            # (cpu and cuda)
            warnings.warn(
                f"Device capability of {backend} unknown, assuming `cpu` and "
                "`cuda`. You can specify it in `device:backend` format in "
                "`init_process_group` call.",
                stacklevel=2,
            )
            backend_val = Backend(backend)
            self.device_backend_map = {
                "cpu": backend_val,
                "cuda": backend_val,
                "xpu": backend_val,
            }

        logger.info("Using backend config: %s", self.device_backend_map)

    def __repr__(self):
        """Return all the device:backend pairs separated by commas."""
        return ",".join(
            f"{device}:{backend}" for device, backend in self.device_backend_map.items()
        )

    def get_device_backend_map(self) -> dict[str, Backend]:
        """Return backend map of the device."""
        return self.device_backend_map


class _reduce_op:
    r"""
    Deprecated enum-like class.

    For reduction operations: ``SUM``, ``PRODUCT``, ``MIN``, and ``MAX``.

    :class:`~torch.distributed.ReduceOp` is recommended to use instead.
    """

    def __init__(self) -> None:
        # __members__ is a dict storing key-value pairs for enum classes
        for k, v in ReduceOp.RedOpType.__members__.items():
            setattr(self, k, v)
        self.__members__ = ReduceOp.RedOpType.__members__

    @deprecated(
        "`torch.distributed.reduce_op` is deprecated, "
        "please use `torch.distributed.ReduceOp` instead",
        category=FutureWarning,
    )
    def __getattribute__(self, key):
        return object.__getattribute__(self, key)


reduce_op = _reduce_op()


class P2POp:
    """
    A class to build point-to-point operations for ``batch_isend_irecv``.

    This class builds the type of P2P operation, communication buffer, peer rank,
    Process Group, and tag. Instances of this class will be passed to
    ``batch_isend_irecv`` for point-to-point communications.

    Args:
        op (Callable): A function to send data to or receive data from a peer process.
            The type of ``op`` is either ``torch.distributed.isend`` or
            ``torch.distributed.irecv``.
        tensor (Tensor): Tensor to send or receive.
        peer (int, optional): Destination or source rank.
        group (ProcessGroup, optional): The process group to work on. If None,
            the default process group will be used.
        tag (int, optional): Tag to match send with recv.
        group_peer (int, optional): Destination or source rank.
    """

    def __init__(
        self,
        op: Callable,
        tensor: torch.Tensor,
        peer: int | None = None,
        group: ProcessGroup | None = None,
        tag: int = 0,
        group_peer: int | None = None,
    ):
        """Init."""
        self.op = op
        self.tensor = tensor
        self.group = _group_or_default_group(group)
        self.peer = _canonicalize_group_rank(
            self.group, peer, group_peer, return_global=True
        )
        self.tag = tag
        self.group_peer = _canonicalize_group_rank(self.group, peer, group_peer)

    def __new__(
        cls,
        op: Callable,
        tensor: torch.Tensor,
        peer: int | None = None,
        group: ProcessGroup | None = None,
        tag: int = 0,
        group_peer: int | None = None,
    ):
        """Create and return a new instance of the class."""
        _check_op(op)
        _check_single_tensor(tensor, "tensor")

        return object.__new__(cls)

    def __repr__(self):
        my_group_rank = get_rank(self.group)
        op_name = self.op.__name__
        group_name = self.group.group_name if self.group else "default_pg"
        if "send" in op_name:
            s = my_group_rank
            d = self.group_peer
        elif "recv" in op_name:
            s = self.group_peer
            d = my_group_rank
        else:
            return super().__repr__()

        return f"P2POp({op_name} pg={group_name}, group_src={s}, group_dst={d},  {self.tensor.shape}, {self.tensor.dtype})"


class _CollOp:
    """
    A class to capture collective operations.

    Args:
        op (Callable): A collective function, e.g. ``torch.distributed.all_reduce``.
        tensor (Tensor): Tensor to operate on.
        dst_tensor (Tensor, optional): Provided when source and destination tensors are not the same.
        redop (ReduceOp, optional): reduce operation.
        root (int, optional): root of broadcast or reduce.
    """

    def __init__(
        self,
        op: Callable,
        tensor: torch.Tensor,
        dst_tensor: torch.Tensor | None = None,
        redop: ReduceOp | None = None,
        root: int | None = None,
    ):
        self.op = op
        self.tensor = tensor
        self.dst_tensor = dst_tensor
        self.redop = redop
        self.root = root


# DO NOT USE THESE FIELDS DIRECTLY.
# Use them through the _world object to make sure the _world override mechanism
_pg_map: dict[ProcessGroup, tuple[str, Store]] = {}
_pg_names: dict[ProcessGroup, GroupName] = {}
_pg_group_ranks: dict[ProcessGroup, dict[int, int]] = {}
# For a pg, it is a map from ProcessGroup to BackendConfig
_pg_backend_config: dict[ProcessGroup, str] = {}
_group_count = 0
_tags_to_pg: dict[str, list[ProcessGroup]] = {}
_pg_to_tag: dict[ProcessGroup, str] = {}
_backend: str | None = None


class _World:
    """
    Container class for c10d process group state.

    This is used during registration and lookup of PG state.

    .. warning:: This is an experimental API intended to expose the inner workings
       of c10d and is subject to change..
    """

    def __init__(self) -> None:
        self._default_pg = None
        self._pg_coalesce_state: dict[ProcessGroup, list[_CollOp]] = {}

    @property
    def default_pg(self) -> ProcessGroup | None:
        """
        Process group that includes all ranks of the cluster.

        This default ProcessGroup is used by c10d APIs when a ProcessGroup is needed
        but None is provided.
        """
        return self._default_pg

    @default_pg.setter
    def default_pg(self, value) -> None:
        self._default_pg = value

    @property
    def pg_map(self) -> dict[ProcessGroup, tuple[str, Store]]:
        """
        Provide Mapping from ProcessGroup to backend name and store.

        For NCCL and GLOO pg, it is a map from ProcessGroup to (Backend, Store)
        For MPI pg, it is a map from ProcessGroup to (Backend, None)

        TODO don't expose the map, expose fine grained ops
        """
        global _pg_map
        return _pg_map

    @property
    def pg_names(self) -> dict[ProcessGroup, GroupName]:
        """
        Process group's names, map from ProcessGroup to str.

        TODO don't expose the map, expose fine grained ops
        """
        global _pg_names
        return _pg_names

    @property
    def pg_group_ranks(self) -> dict[ProcessGroup, dict[int, int]]:
        """
        Process group's global rank to local rank mapping.

        TODO don't expose the map, expose fine grained ops
        """
        global _pg_group_ranks
        return _pg_group_ranks

    @property
    def pg_backend_config(self) -> dict[ProcessGroup, str]:
        """
        Process group's backend config.

        TODO don't expose the map, expose fine grained ops
        """
        global _pg_backend_config
        return _pg_backend_config

    @property
    def group_count(self) -> int:
        """
        Process group count for default naming.

        TODO don't expose group_count, use something else instead
        """
        global _group_count
        return _group_count

    @group_count.setter
    def group_count(self, value: int) -> None:
        """Use to compute the name of ProcessGroups when using global synchronization."""
        global _group_count
        _group_count = value

    @property
    def tags_to_pg(self) -> dict[str, list[ProcessGroup]]:
        global _tags_to_pg
        return _tags_to_pg

    @property
    def pg_to_tag(self) -> dict[ProcessGroup, str]:
        global _pg_to_tag
        return _pg_to_tag

    @property
    def pg_coalesce_state(self) -> dict[ProcessGroup, list[_CollOp]]:
        return self._pg_coalesce_state

    @property
    def pg_config_info(self) -> list[dict[str, Any]]:
        """
        Return a list of dict with process groups and backends.

        Along with their unique IDs and configurations (types and ranks).
        """
        config_info: list[dict[str, Any]] = []
        default_pg_size = _get_group_size(None)
        for pg in self.pg_map:
            ranks = self.pg_group_ranks[pg]
            config_info.append(
                {
                    "pg_name": self.pg_names[pg],
                    "pg_desc": pg.group_desc,
                    "backend_config": self.pg_backend_config[pg],
                    "ranks": (
                        list(ranks.keys()) if len(ranks) != default_pg_size else []
                    ),  # 'ranks' is an empty list when all ranks are involved in a pg
                    "group_size": len(ranks),
                    "group_count": self.group_count,
                }
            )
        return config_info


_world = _World()
"""Holds the singleton instance of ``_World`` used by c10. Experimental extension point to override it"""


class _WorldMeta(type):
    """
    Meta class of ``group`` and ``GroupMember``.

    Allows them to have the class property ``WORLD``.
    """

    # Points to the default PG once initialized.
    @property
    def WORLD(cls) -> ProcessGroup | None:
        return _world.default_pg

    @WORLD.setter
    def WORLD(cls, pg: ProcessGroup | None):
        _world.default_pg = pg


class group(metaclass=_WorldMeta):
    """Group class. Placeholder."""


class GroupMember(metaclass=_WorldMeta):
    """Group member class."""

    NON_GROUP_MEMBER = -100


def _get_default_timeout(backend: Backend) -> timedelta:
    # see note on nccl vs other backend timeout (constants.py)
    if backend == Backend.NCCL:
        if not isinstance(default_pg_nccl_timeout, timedelta):
            # TODO moco benchmark on CPU initializes pgnccl backend today, triggered this assert in CI before it was
            # changed to be a warning.  We should fix the moco model.
            warnings.warn(
                "Attempted to get default timeout for nccl backend, but NCCL support is not compiled",
                stacklevel=2,
            )
            return default_pg_timeout
        return default_pg_nccl_timeout
    else:
        return default_pg_timeout


def _check_valid_timeout(timeout: Any) -> None:
    if not isinstance(timeout, timedelta):
        raise TypeError(
            f"Expected timeout argument to be of type datetime.timedelta, got {timeout}"
        )


# Default process group state
_default_pg_init_method: str | None = None

STORE_BASED_BARRIER_PREFIX = "store_based_barrier_key"


def _get_object_coll_device(group: ProcessGroup | None = None) -> str:
    """
    .. note:: This is an internal helper and does not have backward
        compatibility, please use with caution.

    Return the device type to use with ``group`` for object collectives or
    barrier.

    There are selection rules:
        1. If user specifies exactly one backend in ``init_process_group`` call:
            use that backend
        2. Else if user specifies multiple "device:backend" pairs in init_process_group:
            If "cpu" is among those pairs, use "cpu" (because the object is in cpu memory);
            Otherwise, use the first backend (sort of a random pick).

    Args:
        group (ProcessGroup, optional): The process group to work on. If None,
            the default process group will be used.

    Returns:
        str: The device type to use for object collective with ``group``.

    """
    group = group or _get_default_group()

    if not isinstance(group, ProcessGroup):
        warnings.warn(
            f"You are using a Backend {type(group)} as a ProcessGroup. "
            "This usage is deprecated since PyTorch 2.0. Please use a public API "
            "of PyTorch Distributed instead.",
            stacklevel=2,
        )
        # Provide backward compatibility to cases where `group` passed in is
        # actually a Backend (like `ProcessGroupGloo`) rather than a
        # `ProcessGroup` in PT 2.0 sense
        if isinstance(group, ProcessGroupGloo):
            # RPC uses Gloo for object collectives
            return "cpu"
        else:
            raise ValueError(f"Expecting a ProcessGroup, but got a {type(group)}.")

    """
    ``group._device_types`` is a property pybind that returns the devices
    ("cpu", "cuda", etc) supported by ``group``. Can be multiple if the
    ``group`` supports multiple devices.
    """
    devices = group._device_types

    if len(devices) == 1:
        # User fixed exactly one backend in `init_process_group`
        return devices[0].type
    elif len(devices) == 0:
        # No backend has been registered with this PG (maybe because no
        # collective has been run?) We pick cpu as the default and hopefully
        # this would lazily init Gloo or other available cpu backend.
        return "cpu"
    elif torch.device("cpu") in devices:
        # There are multiple backends in this PG and cpu is among them.
        # cpu is preferred as the object is in cpu memory. No need for device
        # copy.
        return "cpu"
    else:
        # No cpu in the backend list. Randomly pick the first backend
        return devices[0].type


def _get_pg_default_device(group: ProcessGroup | None = None) -> torch.device:
    """
    .. note:: This method will be deprecated, it only stays for
        backward-compatiblity reason. Alternatives:

        - If you need to find a device for object collectives, please use
        `_get_object_coll_device(group)`.

        - If you need to query the device types supported by group, please use
        `_device_capability(group)`.

    Return the device type registered with ``group``.

    For example, if `init_process_group("nccl", ...)` was called, the returned
    value would be `torch.device("cuda")`.

    Errors out if no device has been registered.

    Args:
        group (ProcessGroup, optional): The process group to work on. If None,
            the default process group will be used.

    Returns:
        torch.device: The device type registered with ``group``.
    """

    warnings.warn(
        "`_get_pg_default_device` will be deprecated, it only stays for "
        "backward-compatiblity reason. If you need to find a device for object "
        "collectives, please use `_get_object_coll_device`. If you need to query "
        "the device types supported by group, please use "
        "`_device_capability(group)`. ",
        stacklevel=2,
    )
    group = group or _get_default_group()

    if not isinstance(group, ProcessGroup):
        # Provide backward compatibility to cases where `group` passed in is
        # actually a Backend (like `ProcessGroupGloo`) rather than a
        # `ProcessGroup` in PT 2.0 sense
        warnings.warn(
            f"You are using a Backend {type(group)} as a ProcessGroup. "
            "This usage is deprecated since PyTorch 2.0. Please use a public API "
            "of PyTorch Distributed instead.",
            FutureWarning,
            stacklevel=3,
        )
        # Most users create Gloo with private API for object collectives
        return torch.device("cpu")

    """
    ``group._device_types`` is a property pybind that returns the devices
    ("cpu", "cuda", etc) supported by ``group``. Can be multiple if the
    ``group`` supports multiple devices.
    """
    devices = group._device_types

    if len(devices) == 1:
        # User fixed exactly one backend in `init_process_group`
        return devices[0]
    elif len(devices) == 0:
        raise RuntimeError(
            "Default device not found, because no backend has been registered "
            "with this ProcessGroup."
        )
    else:
        # There are multiple backends in this PG.
        if torch.device("cpu") in devices:
            rv = torch.device("cpu")
        else:
            rv = devices[0]
        warnings.warn(
            "Multiple backends are registered with this ProcessGroup. We cannot "
            f"determine which one is the default. Returning {rv}. "
            "Please consider using other APIs.",
            stacklevel=2,
        )
        return rv


def _device_capability(group: ProcessGroup | None = None) -> list[str]:
    """
    Return the device type(s) supported by ``group``.

    Args:
        group (ProcessGroup, optional): The process group to query. If None,
            the default process group will be used.

    Returns:
        List[str]: A list of device types supported by ``group``.
    """
    group = group or _get_default_group()
    return [device.type for device in group._device_types]


@_time_logger
def _store_based_barrier(
    rank,
    store,
    group_name: GroupName,
    rendezvous_count,
    timeout,
    logging_interval=timedelta(seconds=10),
) -> None:
    """
    Store based barrier for synchronizing processes.

    Barrier based on store which is used for synchronizing processes after
    ``init_process_group`` or ``new_group``. Intended to be used only with
    those two methods and is not a generic alternative to ``barrier()``.
    """
    store_key = f"{STORE_BASED_BARRIER_PREFIX}:{group_name}"
    store.add(store_key, 1)
    logger.debug("Added key: %s to store for rank: %s", store_key, rank)

    # Now wait for all workers to check in with the store.
    world_size = rendezvous_count
    worker_count = store.add(store_key, 0)

    last_worker_key = f"{store_key}:last_worker"
    if worker_count == world_size:
        store.set(last_worker_key, "1")

    # adjust the timeout to be at least 10secs + 1sec per thousand ranks to reduce the odds of timeout
    # this value was empirically found while scale testing.
    logging_interval = max(logging_interval, timedelta(seconds=10 + world_size / 1000))

    start = time.time()
    while True:
        try:
            # This will throw an exception after the logging_interval in which we print out
            # the status of the group or time out officially, throwing runtime error
            store.wait([last_worker_key], logging_interval)
            break
        except RuntimeError as e:
            worker_count = store.add(store_key, 0)
            # Print status periodically to keep track.
            logger.debug(  # noqa: G200
                "Waiting in store based barrier to initialize process group for %s seconds"
                "rank: %s, key: %s (world_size=%s, num_workers_joined=%s, timeout=%s error=%s)",
                time.time() - start,
                rank,
                store_key,
                world_size,
                worker_count,
                timeout,
                e,
            )

            if timedelta(seconds=(time.time() - start)) > timeout:
                raise DistStoreError(  # noqa: B904
                    "Timed out initializing process group in store based barrier on "
                    f"rank {rank}, for key: {store_key} (world_size={world_size}, "
                    f"num_workers_joined={worker_count}, timeout={timeout} error={e})"
                )

    logger.info(
        "Rank %s: Completed store-based barrier for key:%s with %s nodes.",
        rank,
        store_key,
        world_size,
    )


def _rank_not_in_group(group: ProcessGroup | None) -> bool:
    """Check if the current process's rank is not in a given group."""
    if group is None:
        return False
    return group == GroupMember.NON_GROUP_MEMBER


def _warn_not_in_group(op_name) -> None:
    global_rank = -1 if GroupMember.WORLD is None else GroupMember.WORLD.rank()
    warnings.warn(
        f"Running {op_name} on global rank {global_rank} which does not "
        "belong to the given group.",
        stacklevel=2,
    )


def get_group_rank(group: ProcessGroup, global_rank: int) -> int:
    """
    Translate a global rank into a group rank.

    ``global_rank`` must be part of ``group`` otherwise this raises RuntimeError.

    Args:
        group (ProcessGroup): ProcessGroup to find the relative rank.
        global_rank (int): Global rank to query.

    Returns:
        Group rank of ``global_rank`` relative to ``group``

    N.B. calling this function on the default process group returns identity
    """
    if group is GroupMember.WORLD:
        return global_rank
    if group not in _world.pg_group_ranks:
        raise ValueError(
            f"Group {group} is not registered, please create group with torch.distributed.new_group API"
        )
    group_ranks = _world.pg_group_ranks[group]
    if global_rank not in group_ranks:
        raise ValueError(f"Global rank {global_rank} is not part of group {group}")

    return group_ranks[global_rank]


def get_global_rank(group: ProcessGroup, group_rank: int) -> int:
    """
    Translate a group rank into a global rank.

    ``group_rank`` must be part of `group` otherwise this raises RuntimeError.

    Args:
        group (ProcessGroup): ProcessGroup to find the global rank from.
        group_rank (int): Group rank to query.

    Returns:
        Global rank of ``group_rank`` relative to ``group``

    N.B. calling this function on the default process group returns identity
    """
    if group is GroupMember.WORLD:
        return group_rank
    if group not in _world.pg_group_ranks:
        raise ValueError(
            f"Group {group} is not registered, please create group with torch.distributed.new_group API"
        )
    for rank, grp_rank in _world.pg_group_ranks[group].items():
        if grp_rank == group_rank:
            return rank
    raise ValueError(f"Group rank {group_rank} is not part of group {group}")


# TODO: remove this once the ecosystem moves away from it.
@deprecated(
    "`torch.distributed.distributed_c10d._get_global_rank` is deprecated, "
    "please use `torch.distributed.distributed_c10d.get_global_rank` instead",
    category=FutureWarning,
)
def _get_global_rank(group, rank) -> int:
    """Use get_global_rank as this method is deprecated."""
    return get_global_rank(group, rank)


def get_process_group_ranks(group: ProcessGroup | None) -> list[int]:
    """
    Get all ranks associated with ``group``.

    Args:
        group (Optional[ProcessGroup]): ProcessGroup to get all ranks from.
            If None, the default process group will be used.

    Returns:
        List of global ranks ordered by group rank.
    """
    return list(_world.pg_group_ranks[group or _get_default_group()].keys())


def _get_group_size(group: ProcessGroup | None) -> int:
    """Get a given group's world size."""
    if group is GroupMember.WORLD or group is None:
        default_pg = _get_default_group()
        return default_pg.size()
    return group.size()


def _get_group_size_by_name(group_name: GroupName) -> int:
    group = _resolve_process_group(group_name)
    return group.size()


def _resolve_group_name_by_ranks_and_tag(ranks: list[int], tag: str) -> GroupName:
    # TODO(yifu): remove this function once ranks + tag is not a supported
    # identifier for process group for functional collectives.
    group = _find_pg_by_ranks_and_tag(tag, ranks)
    if group is None:
        raise ValueError("")
    return group.group_name


def _check_single_tensor(param, param_name: str) -> None:
    """Check that the parameter ``param_name`` is a single tensor."""
    if not isinstance(param, torch.Tensor):
        raise TypeError(
            f"""Invalid function argument. Expected parameter `{param_name}` of type torch.Tensor
             but got {type(param)} instead."""
        )


def _check_tensor_list(param, param_name: str) -> None:
    """Check that the parameter ``param_name`` is a list of tensors."""
    if not isinstance(param, list):
        raise TypeError(
            f"""Invalid function argument. Expected parameter `{param_name}` of type List[torch.Tensor]
             but got {type(param)} instead."""
        )
    elif not all(isinstance(p, torch.Tensor) for p in param):
        raise TypeError(
            f"""Invalid function argument. Expected parameter `{param_name}` of type List[torch.Tensor]
             but got {type(param)} with elements of type {[type(p) for p in param]}."""
        )


def _group_or_default_group(group: ProcessGroup | None = None) -> ProcessGroup:
    if group is None or group is GroupMember.WORLD:
        group = _get_default_group()
    return group


def _canonicalize_group_rank(
    group: ProcessGroup,
    global_rank: int | None = None,
    group_rank: int | None = None,
    return_global: bool = False,
) -> int:
    """
    Helper method to take _either_ a global rank or a group rank and produce a group rank.

    If 'return_global' is true, produce a global rank instead of a group rank.
    """

    if group_rank is not None:
        if global_rank is not None:
            raise ValueError("Can't specify both group_rank and global_rank")
        if return_global:
            return get_global_rank(group, group_rank)
    else:
        if global_rank is None:
            raise ValueError("Must specify global_rank or group_rank")
        if return_global:
            return global_rank
        group_rank = get_group_rank(group, global_rank)
    return group_rank


def _check_not_self_rank(group: ProcessGroup, rank: int, rank_type: str):
    if group.rank() == rank:
        raise ValueError(
            f"Invalid {rank_type} rank: {rank_type} rank should not be the same as "
            "the rank of the current process."
        )


def _as_iterable(obj) -> collections.abc.Iterable:
    return obj if isinstance(obj, list) else (obj,)


def _ensure_all_tensors_same_dtype(*tensors) -> None:
    last_dtype = None
    # pyrefly: ignore [bad-assignment]
    for tensor in itertools.chain.from_iterable(map(_as_iterable, tensors)):
        tensor_dtype = tensor.dtype
        # Mixing complex and its element type is allowed
        if tensor_dtype.is_complex:
            tensor_dtype = (
                torch.float32 if tensor_dtype == torch.complex64 else torch.complex128
            )

        if last_dtype is None:
            last_dtype = tensor_dtype
        else:
            if last_dtype != tensor_dtype:
                raise ValueError(
                    "Invalid usage of tensors with different dtypes"
                    f"Found {last_dtype} and  {tensor.dtype}"
                )


def _check_op(op) -> None:
    """Check that the ``op`` is either isend or irecv."""
    if op not in [isend, irecv]:
        raise ValueError(
            "Invalid ``op``. Expected ``op`` "
            "to be of type ``torch.distributed.isend`` or "
            "``torch.distributed.irecv``."
        )


def _check_p2p_op_list(p2p_op_list) -> None:
    """
    Check that the ``p2p_op_list`` is a list of P2POp instances.

    Also, check that all ops use the same group.
    """
    if not isinstance(p2p_op_list, list) or not all(
        isinstance(p2p_op, P2POp) for p2p_op in p2p_op_list
    ):
        raise ValueError(
            "Invalid ``p2p_op_list``. Each op is expected to "
            "to be of type ``torch.distributed.P2POp``."
        )

    group = p2p_op_list[0].group
    if not all(group == p2p_op.group for p2p_op in p2p_op_list):
        raise ValueError("All ops need to use the same group.")


def is_mpi_available() -> bool:
    """Check if the MPI backend is available."""
    return _MPI_AVAILABLE


def is_nccl_available() -> bool:
    """Check if the NCCL backend is available."""
    return _NCCL_AVAILABLE


def is_gloo_available() -> bool:
    """Check if the Gloo backend is available."""
    return _GLOO_AVAILABLE


def is_ucc_available() -> bool:
    """Check if the UCC backend is available."""
    return _UCC_AVAILABLE


def is_xccl_available() -> bool:
    """Check if the XCCL backend is available."""
    return _XCCL_AVAILABLE


def _check_single_backend_availability(backend_name: str) -> bool:
    """
    Helper function to check if a single backend is available.
    """
    available_func = getattr(
        torch.distributed, f"is_{str(backend_name).lower()}_available", None
    )
    if available_func:
        return available_func()
    return str(backend_name).lower() in Backend.backend_list


def is_backend_available(backend: str) -> bool:
    """
    Check backend availability.

    Checks if the given backend is available and supports the built-in backends or
    third-party backends through function ``Backend.register_backend``.

    Args:
        backend (str): Backend name.
    Returns:
        bool: Returns true if the backend is available otherwise false.
    """
    # If the backend has an ``is_backend_available`` function, return the result of that function directly
    if ":" in backend.lower():  # composite backend like "cpu:gloo"
        backend_config = BackendConfig(Backend(backend))
        device_backend_map = backend_config.get_device_backend_map()
        return all(
            _check_single_backend_availability(str(backend_name))
            for backend_name in device_backend_map.values()
        )
    else:
        # Handle simple backend strings like "nccl", "gloo"
        return _check_single_backend_availability(backend)


def is_initialized() -> bool:
    """Check if the default process group has been initialized."""
    return GroupMember.WORLD is not None


def is_torchelastic_launched() -> bool:
    """
    Check whether this process was launched with ``torch.distributed.elastic`` (aka torchelastic).

    The existence of ``TORCHELASTIC_RUN_ID`` environment
    variable is used as a proxy to determine whether the current process
    was launched with torchelastic. This is a reasonable proxy since
    ``TORCHELASTIC_RUN_ID`` maps to the rendezvous id which is always a
    non-null value indicating the job id for peer discovery purposes..
    """
    return os.getenv("TORCHELASTIC_RUN_ID") is not None


def _is_barrier_after_init() -> int:
    # Environment variable to control whether process group should perform a
    # barrier after its init. Default value is 0, i.e. no barrier. If you
    # experience issue with this setting, you may set
    # `TORCH_DIST_INIT_BARRIER=1` to add the barrier.
    return int(os.getenv("TORCH_DIST_INIT_BARRIER", "0"))


def _get_default_group() -> ProcessGroup:
    """Get the default process group created by init_process_group."""
    if not is_initialized():
        raise ValueError(
            "Default process group has not been initialized, "
            "please make sure to call init_process_group."
        )
    if TYPE_CHECKING:
        return not_none(GroupMember.WORLD)
    else:
        return GroupMember.WORLD


def _get_default_store() -> Store:
    """Get the default store created by init_process_group."""
    if not is_initialized():
        raise ValueError(
            "Default process group has not been initialized, "
            "please make sure to call init_process_group."
        )
    default_pg = _get_default_group()
    _, default_store = _world.pg_map[default_pg]
    return default_store


def _update_default_pg(pg: ProcessGroup | None) -> None:
    _world.default_pg = pg
    rank = pg.rank() if pg is not None and pg != GroupMember.NON_GROUP_MEMBER else -1
    torch._C._distributed_c10d._set_global_rank(rank)


def get_backend_config(group: ProcessGroup | None = None) -> str:
    """
    Return the backend configuration of the given process group.

    Args:
        group (ProcessGroup, optional): The process group to work on. The
            default is the general main process group. If another specific group
            is specified, the calling process must be part of :attr:`group`.

    Returns:
        The backend configuration of the given process group as a lower case string.

    """
    pg = group or _get_default_group()
    if _rank_not_in_group(pg):
        raise ValueError("Invalid process group specified")
    backend_config = _world.pg_backend_config.get(pg)
    return str(not_none(backend_config))


def get_backend(group: ProcessGroup | None = None) -> Backend:
    """
    Return the backend of the given process group.

    Args:
        group (ProcessGroup, optional): The process group to work on. The
            default is the general main process group. If another specific group
            is specified, the calling process must be part of :attr:`group`.

    Returns:
        The backend of the given process group as a lower case string.

    """
    pg = group or _get_default_group()
    if _rank_not_in_group(pg):
        raise ValueError("Invalid process group specified")

    pg_store = _world.pg_map.get(pg, None)
    if pg_store is None:
        raise ValueError(
            f"Process group {pg} is not initialized in the world group map. Please initialize the group first."
        )

    return Backend(not_none(pg_store)[0])


def get_default_backend_for_device(device: str | torch.device) -> str:
    """
    Return the default backend for the given device.

    Args:
        device (Union[str, torch.device]): The device to get the default backend for.

    Returns:
        The default backend for the given device as a lower case string.

    """
    if isinstance(device, torch.device):
        device_str = device.type
    else:
        device_str = torch.device(device).type

    backend = Backend.default_device_backend_map.get(device_str)
    if backend is None:
        raise ValueError(f"Default backend not registered for device : {device}")

    return backend


def _get_process_group_uid(pg: ProcessGroup) -> int:
    backend = None
    try:
        backend = pg._get_backend(torch.device("cuda"))
    except RuntimeError:
        pass
    if is_nccl_available() and isinstance(backend, ProcessGroupNCCL):
        return backend.uid
    return -1


def _get_pg_config(group: ProcessGroup | None = None) -> dict[str, Any]:
    """
    Return the pg configuration of the given process group.

    """
    pg = group or _get_default_group()
    return {
        "pg_name": _get_process_group_name(pg),
        "pg_desc": pg.group_desc,
        "backend_config": get_backend_config(pg),
        "pg_size": _get_group_size(pg),
        "ranks": get_process_group_ranks(pg),
    }


def _get_all_pg_configs() -> list[dict[str, Any]]:
    """
    Return the pg configuration of all the process groups.

    """
    config_info: list[dict[str, Any]] = [_get_pg_config(pg) for pg in _world.pg_map]
    return config_info


def get_pg_count() -> int:
    """
    Return the number of process groups.

    """
    return _world.group_count


def get_node_local_rank(fallback_rank: int | None = None) -> int:
    """
    Return the local rank of the current process relative to the node.

    Semantically, this is a useful concept for mapping processes to devices.
    For example, on a node with 8 accelerator you could use the node local rank to decide
    which accelerator device to bind the process to.

    In practice, the actual assignment of node local ranks is handled by the process launcher outside of pytorch,
    and communicated via the `LOCAL_RANK` environment variable.

    Torchrun will automatically populate `LOCAL_RANK`, but other launchers may not.  If `LOCAL_RANK` is unspecified,
    this API will fall back to the provided kwarg 'fallback_rank' if specified, otherwise it will raise an error. The
    intent is to allow writing an application that runs either in single or multi device contexts without error.

    """
    if "LOCAL_RANK" in os.environ:
        return int(os.environ["LOCAL_RANK"])
    elif fallback_rank is not None:
        return int(fallback_rank)
    raise RuntimeError(
        "LOCAL_RANK is not in the environment. Consider passing fallback_rank to allow `get_node_local_rank` to work, "
        "assuming you are not running in a multi-device context and want the code to run locally instead."
    )


def _add_ephemeral_timeout_for_all_pgs(timeout: timedelta) -> None:
    """
    This API adds an ephemeral timeout extension for all PGs locally
    on one rank. The timeout gets reset when the first collective issued
    after API called finished.
    NOTE: We only support to set timeout for cuda backends for now.
    NOTE: While this feature
    provides flexibility in specific scenarios, it introduces statefulness
    to timeout setting. Therefore, it is advisable to use this API sparingly
    and consider alternative approaches, such as directly setting the timeout
    or utilizing a barrier collective (one can set any timeout to the barrier),
    whenever feasible.

    Args:
        timeout (timedelta): The delta of timeout to extend.

    Returns:
        None.
    """
    for pg in _world.pg_map:
        devices = pg._device_types
        if torch.device("cuda") in devices:
            backend = pg._get_backend(torch.device("cuda"))
            if is_nccl_available() and isinstance(backend, ProcessGroupNCCL):
                backend._add_ephemeral_timeout(timeout)


def _set_pg_timeout(timeout: timedelta, group: ProcessGroup | None = None) -> None:
    """
    Set the timeout for the given process group when users want to use a different timeout instead of
    default values.

    Args:
        timeout (timedelta): Timeout for operations executed against the process group which
            users want to set. Default value is 10 minutes for NCCL and 30 minutes for other backends.
            This is the duration after which collectives will be aborted asynchronously and the process will crash.
            This is done since CUDA execution is async and it is no longer safe to continue executing user code since
            failed async NCCL operations might result in subsequent CUDA operations running on corrupted data.
            When TORCH_NCCL_BLOCKING_WAIT is set, the process will block and wait for this timeout.

        group (ProcessGroup, optional): The process group to work on. The
            default is the general main process group. If another specific group
            is specified, the calling process must be part of :attr:`group`.

    Returns:
        None
    """
    if group is None:
        group = _get_default_group()
    if _rank_not_in_group(group):
        raise ValueError("Invalid process group specified")
    if not isinstance(group, ProcessGroup):
        raise AssertionError(f"Expected ProcessGroup, got {type(group)}")
    devices = group._device_types
    backends = set()
    if torch.device("cpu") in devices and is_gloo_available():
        backend = group._get_backend(torch.device("cpu"))
        if isinstance(backend, ProcessGroupGloo):
            backends.add(backend)
    if torch.device("cuda") in devices:
        backend = group._get_backend(torch.device("cuda"))
        if is_nccl_available() and isinstance(backend, ProcessGroupNCCL):
            backends.add(backend)  # type: ignore[arg-type]
        elif is_gloo_available() and isinstance(backend, ProcessGroupGloo):
            backends.add(backend)  # type: ignore[arg-type]
    if len(backends) == 0:
        warnings.warn(
            "Set timeout is now only supported for either nccl or gloo.", stacklevel=2
        )
    for backend in backends:
        backend._set_default_timeout(timeout)


@_exception_logger
@_time_logger
def init_process_group(
    backend: str | None = None,
    init_method: str | None = None,
    timeout: timedelta | None = None,
    world_size: int = -1,
    rank: int = -1,
    store: Store | None = None,
    group_name: str = "",
    pg_options: Any | None = None,
    device_id: torch.device | int | None = None,
    _ranks: list[int] | None = None,
) -> None:
    """
    Initialize the default distributed process group.

    This will also initialize the distributed package.

    There are 2 main ways to initialize a process group:
        1. Specify ``store``, ``rank``, and ``world_size`` explicitly.
        2. Specify ``init_method`` (a URL string) which indicates where/how
           to discover peers. Optionally specify ``rank`` and ``world_size``,
           or encode all required parameters in the URL and omit them.

    If neither is specified, ``init_method`` is assumed to be "env://".


    Args:
        backend (str or Backend, optional): The backend to use. Depending on
            build-time configurations, valid values include ``mpi``, ``gloo``,
            ``nccl``, ``ucc``, ``xccl`` or one that is registered by a third-party
            plugin.
            Since 2.6, if ``backend`` is not provided, c10d will use a backend
            registered for the device type indicated by the `device_id` kwarg
            (if provided). The known default registrations today are: ``nccl``
            for ``cuda``, ``gloo`` for ``cpu``, ``xccl`` for ``xpu``.
            If neither ``backend`` nor ``device_id`` is provided, c10d will
            detect the accelerator on the run-time machine and use a backend
            registered for that detected accelerator (or ``cpu``).
            This field can be given as a lowercase string (e.g., ``"gloo"``),
            which can also be accessed via :class:`Backend` attributes (e.g.,
            ``Backend.GLOO``).
            If using multiple processes per machine with ``nccl`` backend, each
            process must have exclusive access to every GPU it uses, as sharing
            GPUs between processes can result in deadlock or NCCL invalid usage.
            ``ucc`` backend is experimental.
            Default backend for the device can be queried with
            :func:`get_default_backend_for_device`.
        init_method (str, optional): URL specifying how to initialize the
                                     process group. Default is "env://" if no
                                     ``init_method`` or ``store`` is specified.
                                     Mutually exclusive with ``store``.
        world_size (int, optional): Number of processes participating in
                                    the job. Required if ``store`` is specified.
        rank (int, optional): Rank of the current process (it should be a
                              number between 0 and ``world_size``-1).
                              Required if ``store`` is specified.
        store(Store, optional): Key/value store accessible to all workers, used
                                to exchange connection/address information.
                                Mutually exclusive with ``init_method``.
        timeout (timedelta, optional): Timeout for operations executed against
            the process group. Default value is 10 minutes for NCCL and 30 minutes for other backends.
            This is the duration after which collectives will be aborted asynchronously and the process will crash.
            This is done since CUDA execution is async and it is no longer safe to continue executing user code since
            failed async NCCL operations might result in subsequent CUDA operations running on corrupted data.
            When TORCH_NCCL_BLOCKING_WAIT is set, the process will block and wait for this timeout.

        group_name (str, optional, deprecated): Group name. This argument is ignored
        pg_options (ProcessGroupOptions, optional): process group options
            specifying what additional options need to be passed in during
            the construction of specific process groups. As of now, the only
            options we support is ``ProcessGroupNCCL.Options`` for the ``nccl``
            backend, ``is_high_priority_stream`` can be specified so that
            the nccl backend can pick up high priority cuda streams when
            there're compute kernels waiting. For other available options to config nccl,
            See https://docs.nvidia.com/deeplearning/nccl/user-guide/docs/api/types.html#ncclconfig-t
        device_id (torch.device | int, optional): a single, specific device
            this process will work on, allowing for backend-specific
            optimizations.  Currently this has two effects, only under
            NCCL: the communicator is immediately formed (calling
            ``ncclCommInit*`` immediately rather than the normal lazy
            call) and sub-groups will use ``ncclCommSplit`` when
            possible to avoid unnecessary overhead of group creation. If you
            want to know NCCL initialization error early, you can also use this
            field. If an `int` is provided, the API assumes that the accelerator
            type at compile time will be used.
        _ranks: The ranks in the process group. If provided, the process
               group name will be the hash of all the ranks in the group.

    .. note:: To enable ``backend == Backend.MPI``, PyTorch needs to be built from source
        on a system that supports MPI.

    .. note:: Support for multiple backends is experimental. Currently when no backend is
        specified, both ``gloo`` and ``nccl`` backends will be created. The ``gloo`` backend
        will be used for collectives with CPU tensors and the ``nccl`` backend will be used
        for collectives with CUDA tensors. A custom backend can be specified by passing in
        a string with format "<device_type>:<backend_name>,<device_type>:<backend_name>", e.g.
        "cpu:gloo,cuda:custom_backend".

    """

    global _world

    global _backend
    global _default_pg_init_method

    if GroupMember.WORLD is not None:
        raise ValueError("trying to initialize the default process group twice!")

    set_pytorch_distributed_envs_from_justknobs()

    # Depending on the import order, some trace_rules functions may be evaluated
    # during the import phase. In such a case, these functions may not correctly
    # add the distributed related rules due to import circular dependency.
    # We need to clear the lru_cache during the runtime to ensure the correctness
    # of these trace_rules.
    #
    # Since this API must be called before all distributed code being compiled,
    # clearing the cache here should be safe.
    if "torch._dynamo" in sys.modules:
        torch._dynamo.trace_rules.clear_lru_cache()

    if not ((store is None) or (init_method is None)):
        raise AssertionError("Cannot specify both init_method and store.")

    if store is not None:
        if not world_size > 0:
            raise AssertionError("world_size must be positive if using store")
        if not rank >= 0:
            raise AssertionError("rank must be non-negative if using store")
    elif init_method is None:
        init_method = "env://"

    # Get the compile-time accelerator type.
    # None indicates no accelerator support.
    acc = torch.accelerator.current_accelerator()

    # Auto complete device id
    if isinstance(device_id, int):
        if acc is None:
            raise ValueError(
                "device_id is an int, but no accelerator support is found from the current compilation. "
                "Please use a different compiled version that supports your accelerator."
            )
        device_id = torch.device(acc.type, device_id)

    # Sanity check device_id
    if device_id is not None and device_id.type != "cpu":
        # Type
        if acc is None or device_id.type != acc.type:
            raise ValueError(
                f"device_id {device_id} does not match the current compilation's accelerator support: {acc}. "
                "Please use a different compiled version that supports your accelerator."
            )
        # Index
        if device_id.index is None:
            raise ValueError("Please use a device_id with index.")
        # Range
        if device_id.index >= torch.accelerator.device_count():
            raise ValueError(
                f"device_id {device_id} is out of range. Please use a device index less than "
                f"the number of accelerators available: {torch.accelerator.device_count()}."
            )

    logger.info("Using device: %s", device_id)

    # If user did not provide a backend string but provided a device id, e.g.
    # >>> init_process_group(device_id=device)
    # we try to figure out the backend name based on the device type.
    if backend is None and device_id is not None:
        # Note: 3rd-party devices can register default backend through the
        # default map below.
        backend = Backend.default_device_backend_map.get(device_id.type)

    # If we still cannot figure it out, e.g.
    # >>> init_process_group()
    # we set it to `undefined` and rely on lazy init.
    if backend is None:
        backend = "undefined"

    # Convert string into `Backend` type
    backend = Backend(backend)

    if timeout is None:
        timeout = _get_default_timeout(backend)

    _check_valid_timeout(timeout)

    """
    Group name is not visible to users unless they access
    internals of c10d. This means we can ignore the value
    they provide as it not exposed in a public way.
    """
    if _ranks is None or len(_ranks) == 0:
        group_name = _process_group_name([], use_hashed_name=False)
    else:
        group_name = _process_group_name(_ranks, use_hashed_name=True)
    if backend == Backend.MPI:
        if world_size != -1 or rank != -1:
            warnings.warn(
                f"For MPI backend, world_size ({world_size}) and rank ({rank}) "
                "are ignored since they are assigned by the "
                "MPI runtime.",
                stacklevel=2,
            )

        default_pg, _ = _new_process_group_helper(
            -1,
            -1,
            [],
            backend,
            Store(),  # Placeholder value since store cannot be None
            group_name,
            timeout=timeout,
            group_desc="default_pg",
        )
    else:
        # backward compatible API
        if store is None:
            if backend == "fake":
                from torch.testing._internal.distributed.fake_pg import FakeStore

                store = FakeStore()
            else:
                rendezvous_iterator = rendezvous(
                    not_none(init_method), rank, world_size, timeout=timeout
                )
                store, rank, world_size = next(rendezvous_iterator)
                store.set_timeout(timeout)

            # Use a PrefixStore to avoid accidental overrides of keys used by
            # different systems (e.g. RPC) in case the store is multi-tenant.
            store = PrefixStore("default_pg", store)

        default_pg, _ = _new_process_group_helper(
            world_size,
            rank,
            [],
            backend,
            store,
            group_name,
            backend_options=pg_options,
            timeout=timeout,
            device_id=device_id,
            group_desc="default_pg",
        )

    _update_default_pg(default_pg)

    _world.pg_group_ranks[GroupMember.WORLD] = {  # type: ignore[index]
        i: i
        for i in range(GroupMember.WORLD.size())  # type: ignore[attr-defined]
    }
    _backend = _world.pg_map[not_none(GroupMember.WORLD)][0]
    _default_pg_init_method = init_method

    old_hook = sys.excepthook
    excepthook_prefix = f"[rank{get_rank()}]"

    def _distributed_excepthook(*args):
        old_stderr = sys.stderr
        sys.stderr = buf = io.StringIO()
        try:
            old_hook(*args)
        finally:
            sys.stderr = old_stderr
        msg = buf.getvalue()
        msg = "\n".join(
            f"{excepthook_prefix}: {s}" if s != "" else "" for s in msg.split("\n")
        )
        sys.stderr.write(msg)
        sys.stderr.flush()

    sys.excepthook = _distributed_excepthook

    if _is_barrier_after_init() == 1:
        # barrier at the end to ensure that once we return from this method, all
        # process groups including global variables (if any) are updated
        # correctly on all ranks.
        # Update 04/2023: for large-scale runs, this barrier (esp. store-based
        # barrier) may be costly and/or unscalable. Also, in a lot of cases,
        # these barriers may be unnecessary, as proven by a green CI after
        # removal. An environment variable `TORCH_DIST_INIT_BARRIER` has been
        # added which enables this barrier only when set to 1.
        logger.debug(
            "Performing barrier after ProcessGroup initialization since "
            "TORCH_DIST_INIT_BARRIER = 1"
        )
        if backend == Backend.MPI:
            # MPI backend doesn't use store.
            barrier()
        else:
            # Use store based barrier here since barrier() used a bunch of
            # default devices and messes up NCCL internal state.
            _store_based_barrier(rank, store, group_name, world_size, timeout)


def _get_split_source(pg: ProcessGroup):
    split_from = None
    if pg.bound_device_id:
        split_from = pg._get_backend(pg.bound_device_id)
    elif pg is _world.default_pg:
        try:
            # pyrefly: ignore [missing-attribute]
            split_from = pg._get_backend(torch.device("cuda"))
        except RuntimeError:
            # no cuda device associated with this backend
            pass

    if not split_from or not split_from.supports_splitting:
        return None

    # If necessary, find a backend to split from by peeling process
    # group wrappers from our potentially wrapped process group.
    while _GLOO_AVAILABLE and isinstance(split_from, _ProcessGroupWrapper):
        split_from = split_from.wrapped_pg

    return split_from


def _new_process_group_helper(
    group_size,
    group_rank,
    global_ranks_in_group,
    backend,
    store,
    group_name: GroupName,
    backend_options=None,
    timeout=None,
    pg_tag=None,
    device_id=None,
    group_desc=None,
):
    """
    Create a new distributed process group.

    This function must be called by ALL processes in the global group, even if
    the calling process is not part of the newly created group. In that case,
    this function returns GroupMember.NON_GROUP_MEMBER.

    This function is called with ``global_ranks_in_group == []`` for the default group.
    """
    global _world

    if group_name in _world.pg_names.values():
        raise ValueError(
            "The specified group name has already been "
            "created, please use a different group name"
        )

    if device_id is not None and (device_id.index is None or device_id.type == "cpu"):
        raise ValueError(
            "init_process_group device_id parameter must be an accelerator with an index"
        )

    # Note: _new_process_group_helper is only called from init_process_group, which always provides a timeout value
    _check_valid_timeout(timeout)

    if pg_tag not in [None, ""]:
        # creating with the same tag and rank set results in the same underlying PG
        existing_group = _find_pg_by_ranks_and_tag(pg_tag, global_ranks_in_group)
        if existing_group:
            _, prefix_store = _world.pg_map[existing_group]
            return existing_group, prefix_store

    group_desc = "undefined" if group_desc is None else group_desc

    # The list of group ranks is empty if we're creating the default group.
    is_default_group = len(global_ranks_in_group) == 0

    # nccl and potentially other backends allow creation of
    # communicators based on pre-existing ones, which can save
    # initialization time.  Due to lazy initialization of
    # communicators in some backends, we have to be careful and only
    # split when we *know* the default PG has already started communicator initialization.
    # We know this if we have bound a device id to the default pg (eager initialized).
    if is_initialized() and _get_default_group().bound_device_id:
        split_from = _get_split_source(_get_default_group())
    else:
        split_from = None

    # If this is a subgroup (which means group_ranks is specified),
    # we check if the current process is a member of the new group.
    if not is_default_group:
        global_rank = _get_default_group().rank()
        if global_rank not in global_ranks_in_group:
            # If we are using `ncclCommSplit` (or similar split from
            # other APIs) to create the communicator, we will need to
            # call `ncclCommSplit` on *all* ranks in this new group's
            # parent group, even those not in the new group.  This is
            # a requirement of the NCCL API as otherwise we would get
            # out of sync.
            if split_from:
                split_from.perform_nocolor_split(_get_default_group().bound_device_id)
            return GroupMember.NON_GROUP_MEMBER, None

    prefix_store = PrefixStore(f"{group_name}/", store)
    # The backend for PG will be set later based on what's inside BackendConfig
    # and timeout are set in each backend's option.
    pg: ProcessGroup = ProcessGroup(
        prefix_store,
        group_rank,
        group_size,
    )
    backend_config = BackendConfig(backend)
    # Set the default backend when single backend is passed in.
    if "," not in str(backend) and ":" not in str(backend):
        if backend not in Backend.backend_type_map:
            raise AssertionError(f"Unknown backend type {backend}")
        if backend == Backend.UNDEFINED:
            # Currently when backend is UNDEFINED, only one backend will be initialized
            # we use nccl (if cuda is available) or gloo as default backend
            # so we can correctly call getDefaultBackend which in ProcessGroup.
            if Backend.NCCL in backend_config.get_device_backend_map().values():
                pg._set_default_backend(ProcessGroup.BackendType.NCCL)
            else:
                pg._set_default_backend(ProcessGroup.BackendType.GLOO)
        else:
            pg._set_default_backend(Backend.backend_type_map[backend])
    # In order to correctly call pg._has_hooks(), we should set the default backend
    # when multi backend is passed in
    else:
        if Backend.NCCL in backend_config.device_backend_map.values():
            pg._set_default_backend(ProcessGroup.BackendType.NCCL)
        elif Backend._plugins.keys():
            custom_backend = next(iter(Backend._plugins.keys()))
            if custom_backend in backend_config.device_backend_map.values():
                pg._set_default_backend(ProcessGroup.BackendType.CUSTOM)
        else:
            pg._set_default_backend(ProcessGroup.BackendType.GLOO)

    if device_id:
        pg.bound_device_id = device_id
    backend_class: torch._C._distributed_c10d.Backend
    for device, backend_str in backend_config.get_device_backend_map().items():
        # Use the group name as prefix in the default store, such that
        # a single store can be reused by multiple groups.
        backend_prefix_store = PrefixStore(f"{device}/", prefix_store)

        if backend_str == Backend.MPI:
            if not is_mpi_available():
                raise RuntimeError(
                    "Distributed package doesn't have MPI built in."
                    " MPI is only included if you build PyTorch from"
                    " source on a host that has MPI installed."
                )
            backend_class = ProcessGroupMPI.create(global_ranks_in_group)
            backend_type = ProcessGroup.BackendType.MPI
            if not backend_class:
                return GroupMember.NON_GROUP_MEMBER, None
            # create new process group with accurate rank and size
            if pg.rank() == -1 and pg.size() == -1:
                pg = ProcessGroup(
                    backend_prefix_store,
                    backend_class.rank(),
                    backend_class.size(),
                )
                pg._set_default_backend(backend_type)
        elif backend_str == Backend.GLOO:
            # TODO: remove this check after lazy initialization is supported
            # if pg_options is not None:
            #     raise RuntimeError("GLOO options not supported")
            if not is_gloo_available():
                raise RuntimeError("Distributed package doesn't have Gloo built in")
            backend_class = ProcessGroupGloo(
                backend_prefix_store,
                group_rank,
                group_size,
                # pyrefly: ignore [bad-argument-type]
                timeout=timeout,
            )
            backend_class.options.global_ranks_in_group = global_ranks_in_group
            backend_class.options.group_name = group_name
            backend_type = ProcessGroup.BackendType.GLOO
        elif backend_str == Backend.NCCL:
            if not is_nccl_available():
                raise RuntimeError("Distributed package doesn't have NCCL built in")
            if backend_options is not None:
                if not isinstance(backend_options, ProcessGroupNCCL.Options):
                    raise AssertionError(
                        "Expected backend_options argument to be of type ProcessGroupNCCL.Options"
                    )
                if backend_options._timeout != timeout:
                    warnings.warn(
                        "backend_options._timeout was specified, "
                        "but timeout kwarg has a default value that will always override it. ",
                        stacklevel=2,
                    )
            else:
                # default backend_options for NCCL
                backend_options = ProcessGroupNCCL.Options()
                backend_options.is_high_priority_stream = False
            # pyrefly: ignore [bad-argument-type]
            backend_options._timeout = timeout

            if split_from:
                backend_options.split_from = split_from
                backend_options.split_color = _process_group_color(
                    global_ranks_in_group
                )
            backend_options.global_ranks_in_group = global_ranks_in_group
            backend_options.group_name = group_name
            backend_class = ProcessGroupNCCL(
                backend_prefix_store, group_rank, group_size, backend_options
            )
            backend_type = ProcessGroup.BackendType.NCCL
        elif backend_str == Backend.UCC and is_ucc_available():
            # TODO: once UCC plugin is fully deprecated, remove
            # is_ucc_available() from above elif-condition and raise
            # RuntimeError if is_ucc_available() returns false.

            backend_class = ProcessGroupUCC(
                backend_prefix_store,
                group_rank,
                group_size,
                # pyrefly: ignore [bad-argument-type]
                timeout=timeout,
            )
            backend_type = ProcessGroup.BackendType.UCC
        elif backend_str == Backend.XCCL:
            if not is_xccl_available():
                raise RuntimeError("Distributed package doesn't have XCCL built in")
            backend_options = ProcessGroupXCCL.Options()
            backend_options.global_ranks_in_group = global_ranks_in_group
            backend_options.group_name = group_name
            # pyrefly: ignore [bad-argument-type]
            backend_options._timeout = timeout
            backend_class = ProcessGroupXCCL(
                backend_prefix_store, group_rank, group_size, backend_options
            )
            backend_type = ProcessGroup.BackendType.XCCL
        else:
            if backend_str.upper() not in Backend._plugins:
                raise AssertionError(f"Unknown c10d backend type {backend_str.upper()}")

            backend_plugin = Backend._plugins[backend_str.upper()]
            creator_fn = backend_plugin.creator_fn
            extended_api = backend_plugin.extended_api
            backend_type = ProcessGroup.BackendType.CUSTOM

            if not extended_api:
                backend_class = creator_fn(
                    backend_prefix_store, group_rank, group_size, timeout
                )
            else:
                dist_backend_opts = _DistributedBackendOptions()
                dist_backend_opts.store = backend_prefix_store
                dist_backend_opts.group_rank = group_rank
                dist_backend_opts.group_size = group_size
                # pyrefly: ignore [bad-argument-type]
                dist_backend_opts.timeout = timeout
                dist_backend_opts.group_id = group_name
                dist_backend_opts.global_ranks_in_group = global_ranks_in_group

                backend_class = creator_fn(dist_backend_opts, backend_options)

        # Set sequence numbers for gloo and nccl backends.
        if backend_str == Backend.GLOO:
            if not isinstance(backend_class, ProcessGroupGloo):
                raise AssertionError(
                    f"Expected ProcessGroupGloo, got {type(backend_class)}"
                )
            backend_class._set_sequence_number_for_group()
        elif backend_str == Backend.NCCL:
            if not isinstance(backend_class, ProcessGroupNCCL):
                raise AssertionError(
                    f"Expected ProcessGroupNCCL, got {type(backend_class)}"
                )
            backend_class._set_sequence_number_for_group()

        # If the type is a subclass of ProcessGroup then return this process group immediately
        # TODO: This defaults to the old behavior for PythonProcessGroups which overwrites the
        # ProcessGroup instance
        if issubclass(type(backend_class), ProcessGroup):
            pg = backend_class  # type: ignore[assignment]
            break

        # Process group wrapper initialization for supported PGs when TORCH_DISTRIBUTED_DEBUG is set
        if (
            backend_str in [Backend.GLOO, Backend.NCCL, Backend.UCC]
            or backend_str.upper() in Backend._plugins
        ):
            # In debug mode and if GLOO is available, wrap in a wrapper PG that
            # enables enhanced collective checking for debuggability.
            if get_debug_level() == DebugLevel.DETAIL:
                if not _GLOO_AVAILABLE:
                    logger.info(
                        """TORCH_DISTRIBUTED_DEBUG was set to DETAIL, but
                                GLOO is not available. Build with Gloo to
                                create a wrapper process group in debug mode
                                to aid collective desynchronization debugging."""
                    )
                else:
                    backend_class = _create_process_group_wrapper(
                        wrapped_pg=backend_class,
                        store_prefix=group_name,
                        store=backend_prefix_store,
                        rank=group_rank,
                        world_size=group_size,
                        # pyrefly: ignore [bad-argument-type]
                        timeout=timeout,
                    )

        # register only a single backend when all get_device_backend_map values are the same
        if len(set(backend_config.get_device_backend_map().values())) == 1:
            for device in backend_config.get_device_backend_map():
                pg._register_backend(torch.device(device), backend_type, backend_class)

            # break out of outer loop to not create any more backends
            break

        pg._register_backend(torch.device(device), backend_type, backend_class)

    # set group_name and group_dsec to backend
    if group_name is None:
        raise AssertionError("group_name must not be None")
    if group_desc is None:
        raise AssertionError("group_desc must not be None")
    pg._set_group_name(group_name)
    pg._set_group_desc(group_desc)

    if device_id and pg._get_backend(device_id).supports_splitting:
        eager_backend = pg._get_backend(device_id)
        eager_backend.eager_connect_single_device(device_id)

    # update global state
    _world.pg_map[pg] = (backend, prefix_store)
    _world.pg_names[pg] = group_name
    _register_process_group(group_name, pg)

    _world.pg_backend_config[pg] = str(backend_config)
    # "" is the default tag for user PGs
    if pg_tag in [None, ""]:
        pg_tag = f"ptd:{group_name}"
        _world.tags_to_pg.setdefault("", []).append(pg)
    else:
        pg_tag = f"user:{pg_tag}"

    _world.tags_to_pg.setdefault(pg_tag, []).append(pg)
    _world.pg_to_tag[pg] = pg_tag
    return pg, prefix_store


def destroy_process_group(group: ProcessGroup | None = None):
    """
    Destroy a given process group, and deinitialize the distributed package.

    Args:
        group (ProcessGroup, optional): The process group to be destroyed, if
                                        group.WORLD is given, all process
                                        groups including the default one will
                                        be destroyed.
    """
    global _world

    if group == GroupMember.NON_GROUP_MEMBER:
        return

    if group is None:
        pg = GroupMember.WORLD
    else:
        pg = group

    if pg is None:
        raise AssertionError("Process group cannot be None")
    if _world.pg_map.get(pg, None) is None:
        raise ValueError("Invalid process group specified")

    # When users register Python onCompletion hooks, those hooks will run on a
    # different thread than the main thread. Today, the ProcessGroup dtor does
    # wait for that thread. However, the dtor might finish after the Python
    # Interpreter exits. After that grabbing the GIL for the Python hook will crash.
    # We can either revive the interpreter when running hooks or keep the main one
    # alive until all works and hooks are done. The current implementation does the
    # latter. Therefore, we explicitly call _wait_for_pending_works() here to wait
    # for the pending hooks to finish.
    if type(pg) is ProcessGroup and pg._has_hooks():
        pg._wait_for_pending_works()

    if group is None or group == GroupMember.WORLD:
        # shutdown all backends in the order of pg names. shutting down in order because
        # ncclCommAbort() was a 'collective' call in some versions of NCCL.
        for pg_to_shutdown in sorted(
            _world.pg_names, key=lambda x: _world.pg_names[x], reverse=True
        ):
            pg_to_shutdown.shutdown()

        _update_default_pg(None)
        _world.pg_map.clear()
        _world.pg_names.clear()
        _world.pg_group_ranks.clear()
        _world.pg_backend_config.clear()
        _world.pg_to_tag.clear()
        _world.tags_to_pg.clear()
        _world.pg_coalesce_state.clear()
        _unregister_all_process_groups()

        # when process group doesn't have an explicit name (only WORLD (default)
        # process group can have an explicit name), we use global _world.group_count
        # to generate the name. We need to reset the counter on destruction to
        # allow consistent value to be generated when we re-create process
        # groups after some trainers recover from failure
        #
        # We only reset this when WORLD is being destroyed because if this
        # process group is in good state, we aren't dealing with failures.
        _world.group_count = 0
    else:
        pg.shutdown()
        del _world.pg_map[pg]
        del _world.pg_names[pg]
        del _world.pg_group_ranks[pg]
        del _world.pg_backend_config[pg]
        if pg in _world.pg_coalesce_state:
            warnings.warn(
                "Some coalesced collectives haven't been launched when "
                "ProcessGroup is destroyed. They will be cleaned.",
                stacklevel=2,
            )
            del _world.pg_coalesce_state[pg]

        tag = _world.pg_to_tag.get(pg)
        del _world.pg_to_tag[pg]
        if tag is not None:
            try:
                _world.tags_to_pg[tag].remove(pg)
                if tag.startswith("ptd:"):
                    _world.tags_to_pg[""].remove(pg)
            except Exception:
                pass
        _unregister_process_group(pg.group_name)


def _abort_process_group(group: ProcessGroup | None = None):
    """
    Abort a given process group. If group.WORLD (i.e. `None`) is given, all
    process groups including the default one will be aborted.

    Args:
        group (ProcessGroup, optional): The process group to be aborted.

    .. note:: this API is experimental and currently only works with the NCCL
        backend.

    .. note:: this API should be used with `TORCH_NCCL_ASYNC_ERROR_HANDLING`
        turned off (i.e. set to 0). Otherwise, ProcessGroupNCCL's watchdog may
        automatically handle errors or timeouts for you including aborting the
        ProcessGroup.
    """
    global _world

    if group == GroupMember.NON_GROUP_MEMBER:
        return

    pg = group or GroupMember.WORLD

    if pg is None:
        raise AssertionError("Process group cannot be None")
    if _world.pg_map.get(pg, None) is None:
        raise ValueError("Invalid process group specified or has been destroyed.")

    try:
        backend = pg._get_backend(torch.device("cuda"))
    except RuntimeError:
        backend = None

    if group is None or group == GroupMember.WORLD:
        # Abort all backends within a ncclGroupStart|End semantic.
        # This ensures that different NCCL communicators' abort calls won't
        # deadlock each other.
        # For details, please see: https://github.com/pytorch/pytorch/issues/119797
        if is_nccl_available() and isinstance(backend, ProcessGroupNCCL):
            backend._group_start()
        for pg_to_abort in sorted(
            _world.pg_names, key=lambda x: _world.pg_names[x], reverse=True
        ):
            pg_to_abort.abort()
        if is_nccl_available() and isinstance(backend, ProcessGroupNCCL):
            backend._group_end()

        _update_default_pg(None)
        _world.pg_map.clear()
        _world.pg_names.clear()
        _world.pg_group_ranks.clear()
        _world.pg_backend_config.clear()
        _world.pg_to_tag.clear()
        _world.tags_to_pg.clear()
        _world.pg_coalesce_state.clear()
        _unregister_all_process_groups()

        # when process group doesn't have an explicit name (only WORLD (default)
        # process group can have an explicit name), we use global _world.group_count
        # to generate the name. We need to reset the counter on destruction to
        # allow consistent value to be generated when we re-create process
        # groups after some trainers recover from failure
        #
        # We only reset this when WORLD is being destroyed because if this
        # process group is in good state, we aren't dealing with failures.
        _world.group_count = 0
    else:
        pg.abort()
        del _world.pg_map[pg]
        del _world.pg_names[pg]
        del _world.pg_group_ranks[pg]
        del _world.pg_backend_config[pg]
        if pg in _world.pg_coalesce_state:
            warnings.warn(
                "Some coalesced collectives haven't been launched when "
                "ProcessGroup is aborted. They will be cleaned.",
                stacklevel=2,
            )
            del _world.pg_coalesce_state[pg]

        tag = _world.pg_to_tag.get(pg)
        del _world.pg_to_tag[pg]
        if tag is not None:
            try:
                _world.tags_to_pg[tag].remove(pg)
                if tag.startswith("ptd:"):
                    _world.tags_to_pg[""].remove(pg)
            except Exception:
                pass
        _unregister_process_group(pg.group_name)


def get_rank(group: ProcessGroup | None = None) -> int:
    """
    Return the rank of the current process in the provided ``group``, default otherwise.

    Rank is a unique identifier assigned to each process within a distributed
    process group. They are always consecutive integers ranging from 0 to
    ``world_size``.

    Args:
        group (ProcessGroup, optional): The process group to work on. If None,
            the default process group will be used.

    Returns:
        The rank of the process group
        -1, if not part of the group

    """
    if _rank_not_in_group(group):
        return -1

    default_pg = _get_default_group()
    if group is None or group is GroupMember.WORLD:
        return default_pg.rank()

    return get_group_rank(group, default_pg.rank())


def get_world_size(group: ProcessGroup | None = None) -> int:
    """
    Return the number of processes in the current process group.

    Args:
        group (ProcessGroup, optional): The process group to work on. If None,
            the default process group will be used.

    Returns:
        The world size of the process group
        -1, if not part of the group

    """
    if _rank_not_in_group(group):
        return -1

    return _get_group_size(group)


def isend(
    tensor: torch.Tensor,
    dst: int | None = None,
    group: ProcessGroup | None = None,
    tag: int = 0,
    group_dst: int | None = None,
) -> Work | None:
    """
    Send a tensor asynchronously.

    .. warning::
        Modifying ``tensor`` before the request completes causes undefined
        behavior.

    .. warning::
        ``tag`` is not supported with the NCCL backend.

    Unlike send, which is blocking, isend allows src == dst rank, i.e. send to self.

    Args:
        tensor (Tensor): Tensor to send.
        dst (int): Destination rank on global process group (regardless of ``group`` argument)
        group (ProcessGroup, optional): The process group to work on. If None,
            the default process group will be used.
        tag (int, optional): Tag to match send with remote recv
        group_dst (int, optional): Destination rank on ``group``.  Invalid to specify both ``dst`` and ``group_dst``

    Returns:
        A distributed request object.
        None, if not part of the group

    """
    group = _group_or_default_group(group)
    group_dst = _canonicalize_group_rank(group, dst, group_dst)
    _check_single_tensor(tensor, "tensor")
    if _rank_not_in_group(group):
        _warn_not_in_group("isend")
        return None

    if tensor.is_complex():
        tensor = torch.view_as_real(tensor)

    return group.send([tensor], group_dst, tag)


def irecv(
    tensor: torch.Tensor,
    src: int | None = None,
    group: ProcessGroup | None = None,
    tag: int = 0,
    group_src: int | None = None,
) -> Work | None:
    """
    Receives a tensor asynchronously.

    .. warning::
        ``tag`` is not supported with the NCCL backend.

    Unlike recv, which is blocking, irecv allows src == dst rank, i.e. recv from self.

    Args:
        tensor (Tensor): Tensor to fill with received data.
        src (int, optional): Source rank on global process group (regardless of ``group`` argument).
            Will receive from any process if unspecified.
        group (ProcessGroup, optional): The process group to work on. If None,
            the default process group will be used.
        tag (int, optional): Tag to match recv with remote send
        group_src (int, optional): Destination rank on ``group``.  Invalid to specify both ``src`` and ``group_src``.

    Returns:
        A distributed request object.
        None, if not part of the group

    """
    _check_single_tensor(tensor, "tensor")
    if _rank_not_in_group(group):
        _warn_not_in_group("irecv")
        return None

    if tensor.is_complex():
        tensor = torch.view_as_real(tensor)

    group = _group_or_default_group(group)
    if src is None and group_src is None:
        return group.recv_anysource([tensor], tag)
    else:
        group_src = _canonicalize_group_rank(group, src, group_src)
        return group.recv([tensor], group_src, tag)


@_exception_logger
def send(
    tensor: torch.Tensor,
    dst: int | None = None,
    group: ProcessGroup | None = None,
    tag: int = 0,
    group_dst: int | None = None,
) -> None:
    """
    Send a tensor synchronously.

    .. warning::
        ``tag`` is not supported with the NCCL backend.

    Args:
        tensor (Tensor): Tensor to send.
        dst (int): Destination rank on global process group (regardless of ``group`` argument).
            Destination rank should not be the same as the rank of the current process.
        group (ProcessGroup, optional): The process group to work on. If None,
            the default process group will be used.
        tag (int, optional): Tag to match send with remote recv
        group_dst (int, optional): Destination rank on ``group``.  Invalid to specify both ``dst`` and ``group_dst``.

    """
    group = _group_or_default_group(group)
    group_dst = _canonicalize_group_rank(group, dst, group_dst)
    _check_not_self_rank(group, group_dst, "destination")
    work = isend(tensor, group=group, tag=tag, group_dst=group_dst)
    if work is not None:
        work.wait()


@_exception_logger
def recv(
    tensor: torch.Tensor,
    src: int | None = None,
    group: ProcessGroup | None = None,
    tag: int = 0,
    group_src: int | None = None,
) -> int:
    """
    Receives a tensor synchronously.

    .. warning::
        ``tag`` is not supported with the NCCL backend.

    Args:
        tensor (Tensor): Tensor to fill with received data.
        src (int, optional): Source rank on global process group (regardless of ``group`` argument).
            Will receive from any process if unspecified.
        group (ProcessGroup, optional): The process group to work on. If None,
            the default process group will be used.
        tag (int, optional): Tag to match recv with remote send
        group_src (int, optional): Destination rank on ``group``.  Invalid to specify both ``src`` and ``group_src``.
    Returns:
        Sender rank
        -1, if not part of the group

    """
    work = irecv(tensor, src=src, group=group, tag=tag, group_src=group_src)
    if work is None:
        return -1
    work.wait()
    if src is None:
        if group_src is None:
            group_src = work._source_rank()
        group = _group_or_default_group(group)
        _check_not_self_rank(group, group_src, "source")
        src = get_global_rank(group, group_src)
    return src


class _IllegalWork(Work):
    def __getattribute__(self, name):
        if name in [
            "is_success",
            "exception",
            "wait",
            "source_rank",
            "_source_rank",
            "result",
            "synchronize",
        ]:
            raise ValueError(f"Illegal to call {name} on IllegalWork object")


class _CoalescingManager:
    def __init__(self) -> None:
        self.works: list[Work] = []

    def append(self, work: Work | None = None):
        if work:
            self.works.append(work)

    def wait(self):
        for work in self.works:
            work.wait()


@contextlib.contextmanager
def _coalescing_manager(
    group: ProcessGroup | None = None,
    device: torch.device | None = None,
    async_ops: bool = False,
):
    """
    Context manager used to coalesce collectives or P2P operations when possible.

    Args:
        group (`ProcessGroup`, optional): The process group to work on. If None,
            the default process group will be used.
        device (`torch.device`, optional): Default is None, set to a device if
            there isn't a `**_coalesced` implementation by the backend.
        async_ops (`bool`, optional): whether the coalesced ops are async ops.

    Examples:
        >>> # xdoctest: +SKIP("no rank")
        >>> # Synchronous ops
        >>> with _coalescing_manager():
        >>>     for i in range(num_colls):
        >>>         dist.all_reduce(tensors[i])
        >>> # Asynchronous ops
        >>> with _coalescing_manager(async_ops=True) as cm:
        >>>     for i in range(num_colls):
        >>>         dist.all_reduce(tensors[i])
        >>> cm.wait()

    .. warning::
       :func:`_coalescing_manager` currently do not support coalescing
       all-reduces with different reduce operators, e.g.  `ReduceOp.SUM` mixed
       with `ReduceOp.PRODUCT`.
    """
    group = group or _get_default_group()
    op_list = _world.pg_coalesce_state.setdefault(group, [])
    if op_list:
        raise ValueError(
            "ProcessGroup has non-empty op list at the start of coalescing"
        )
    if device:
        group._start_coalescing(device)
    cm = _CoalescingManager()
    yield cm
    work = None
    op_list = _world.pg_coalesce_state.pop(group)
    if op_list:
        # Collectives supporting "Fast Path" coalescing are captured.
        # See implementation in corresponding collective APIs.
        # Currently supported:
        # - coalesced `all_reduce`
        # - coalesced `all_gather_into_tensor`
        # - coalesced `reduce_scatter_tensor`
        op0 = op_list[0].op
        if op0 is all_reduce:
            tensors = [op.tensor for op in op_list]
            all_reduce_opts = AllreduceCoalescedOptions()
            all_reduce_opts.reduceOp = not_none(op_list[0].redop)
            all_reduce_opts.asyncOp = async_ops
            work = group.allreduce_coalesced(tensors, all_reduce_opts)
        elif op0 is all_gather_into_tensor:
            inputs = []
            outputs = []
            for op in op_list:
                inputs.append(op.tensor)
                outputs.append(not_none(op.dst_tensor))
            all_gather_opts = AllgatherOptions()
            all_gather_opts.asyncOp = async_ops
            work = group.allgather_into_tensor_coalesced(outputs, inputs)
        elif op0 is reduce_scatter_tensor:
            inputs = []
            outputs = []
            for op in op_list:
                inputs.append(op.tensor)
                outputs.append(not_none(op.dst_tensor))
            reduce_opts = ReduceScatterOptions()
            reduce_opts.reduceOp = not_none(op_list[0].redop)
            reduce_opts.asyncOp = async_ops
            work = group.reduce_scatter_tensor_coalesced(outputs, inputs, reduce_opts)
        else:
            raise AssertionError(
                f"Coalescing manager does not support fast-path coalescing of {op0}, "
                f"yet {op0} is still recorded in op list. This is an internal error of c10d."
            )

    if device:
        # Old style of letting each coll inside the context manager to call into C++ counterpart via python binding
        work = group._end_coalescing(device)

    if async_ops:
        cm.append(work)
    elif (
        work is not None
    ):  # Backward compatible with backends that don't sync at CPP level
        work.wait()
    # Otherwise, the backend has sync'ed at CPP level


class _TimeEstimator:
    def __init__(self) -> None:
        self.estimated_time: float | None = None


@contextlib.contextmanager
def _time_estimator(
    group: ProcessGroup | None = None,
    device: torch.device | None = None,
):
    """
    Context manager used to estimate time of collectives.
    Within the context manager, nothing is actually run and the backend just simulates
    the collective time only.

    Args:
        group (`ProcessGroup`, optional): The process group to work on. If None,
            the default process group will be used.
        device (`torch.device`, optional): Default is None, set to a device if
            there isn't a `**_coalesced` implementation by the backend.

    Examples:
        >>> # xdoctest: +SKIP("no rank")
        >>> # Synchronous ops
        >>> with _time_estimator() as cm:
        >>>     for i in range(num_colls):
        >>>         dist.all_reduce(tensors[i])
        >>> # estimate time is stored in cm.estimated_time

    .. warning::
       :func:`_time_estimator` currently only support NCCL backend but it can
       easily be extended to other backends.

       Also a NCCL communicator needs to be created because only with a real communicator can we do accurate estimation.
       The communicator internally has knowledge about the links it runs on
       (e.g. intra-node or inter-node, whether the links are NVLink or PCI-e or IB).
    """
    # TODO: We need to also support torch inductor for the time estimator.
    group = group or _get_default_group()
    device = device or _get_pg_default_device(group)
    backend = group._get_backend(device)
    if not backend.supports_time_estimate:
        raise NotImplementedError(
            f"collective time estimator is not supported in the current version of backend {backend}"
        )
    backend._start_time_estimate()  # type: ignore[attr-defined]
    cm = _TimeEstimator()
    yield cm
    cm.estimated_time = backend._end_time_estimate()  # type: ignore[attr-defined]


def batch_isend_irecv(p2p_op_list: list[P2POp]) -> list[Work]:
    """
    Send or Receive a batch of tensors asynchronously and return a list of requests.

    Process each of the operations in ``p2p_op_list`` and return the corresponding
    requests. NCCL, Gloo, and UCC backend are currently supported.

    Args:
        p2p_op_list: A list of point-to-point operations(type of each operator is
            ``torch.distributed.P2POp``). The order of the isend/irecv in the list
            matters and it needs to match with corresponding isend/irecv on the
            remote end.

    Returns:
        A list of distributed request objects returned by calling the corresponding
        op in the op_list.

    Examples:
        >>> # xdoctest: +SKIP("no rank")
        >>> send_tensor = torch.arange(2, dtype=torch.float32) + 2 * rank
        >>> recv_tensor = torch.randn(2, dtype=torch.float32)
        >>> send_op = dist.P2POp(dist.isend, send_tensor, (rank + 1) % world_size)
        >>> recv_op = dist.P2POp(
        ...     dist.irecv, recv_tensor, (rank - 1 + world_size) % world_size
        ... )
        >>> reqs = batch_isend_irecv([send_op, recv_op])
        >>> for req in reqs:
        >>>     req.wait()
        >>> recv_tensor
        tensor([2, 3])     # Rank 0
        tensor([0, 1])     # Rank 1

    .. note:: Note that when this API is used with the NCCL PG backend, users must set
        the current GPU device with `torch.cuda.set_device`, otherwise it will
        lead to unexpected hang issues.

        In addition, if this API is the first collective call in the ``group``
        passed to ``dist.P2POp``, all ranks of the ``group`` must participate in
        this API call; otherwise, the behavior is undefined. If this API call is
        not the first collective call in the ``group``, batched P2P operations
        involving only a subset of ranks of the ``group`` are allowed.
    """
    _check_p2p_op_list(p2p_op_list)
    group = p2p_op_list[0].group
    if group is None:
        group = _get_default_group()
    device = p2p_op_list[0].tensor.device

    def peer_kwarg(op: P2POp) -> dict[str, int]:
        key = "group_dst" if op.op is isend else "group_src"
        return {key: op.group_peer}

    if type(group) is ProcessGroup and group._get_backend(device).supports_coalescing:
        # NCCL style coalescing
        with _coalescing_manager(group, device, async_ops=True) as cm:
            for p2p_op in p2p_op_list:
                p2p_op.op(
                    p2p_op.tensor,
                    group=p2p_op.group,
                    tag=p2p_op.tag,
                    **peer_kwarg(p2p_op),
                )

        return cm.works
    else:
        # backend not support coalescing
        reqs = []
        for p2p_op in p2p_op_list:
            work = p2p_op.op(
                p2p_op.tensor,
                group=p2p_op.group,
                tag=p2p_op.tag,
                **peer_kwarg(p2p_op),
            )
            if work:
                reqs.append(work)
        return reqs


@_exception_logger
def broadcast(
    tensor: torch.Tensor,
    src: int | None = None,
    group: ProcessGroup | None = None,
    async_op: bool = False,
    group_src: int | None = None,
):
    """
    Broadcasts the tensor to the whole group.

    ``tensor`` must have the same number of elements in all processes
    participating in the collective.

    Args:
        tensor (Tensor): Data to be sent if ``src`` is the rank of current
            process, and tensor to be used to save received data otherwise.
        src (int): Source rank on global process group (regardless of ``group`` argument).
        group (ProcessGroup, optional): The process group to work on. If None,
            the default process group will be used.
        async_op (bool, optional): Whether this op should be an async op
        group_src (int): Source rank on ``group``.  Must specify one of ``group_src``
            and ``src`` but not both.

    Returns:
        Async work handle, if async_op is set to True.
        None, if not async_op or if not part of the group

    """
    group = _group_or_default_group(group)
    group_src = _canonicalize_group_rank(group, src, group_src, return_global=False)
    _check_single_tensor(tensor, "tensor")
    if _rank_not_in_group(group):
        _warn_not_in_group("broadcast")
        return

    opts = BroadcastOptions()
    opts.rootRank = group_src
    opts.rootTensor = 0
    opts.asyncOp = async_op
    if tensor.is_complex():
        tensor = torch.view_as_real(tensor)
    work = group.broadcast([tensor], opts)
    if async_op:
        return work
    elif (
        work is not None
    ):  # Backward compatible with backends that don't sync at CPP level
        work.wait()
    # Otherwise, the backend has sync'ed at CPP level


@_exception_logger
def all_reduce(tensor, op=ReduceOp.SUM, group=None, async_op: bool = False):
    """
    Reduces the tensor data across all machines in a way that all get the final result.

    After the call ``tensor`` is going to be bitwise identical in all processes.

    Complex tensors are supported.

    Args:
        tensor (Tensor): Input and output of the collective. The function
            operates in-place.
        op (optional): One of the values from
            ``torch.distributed.ReduceOp``
            enum.  Specifies an operation used for element-wise reductions.
        group (ProcessGroup, optional): The process group to work on. If None,
            the default process group will be used.
        async_op (bool, optional): Whether this op should be an async op

    Returns:
        Async work handle, if async_op is set to True.
        None, if not async_op or if not part of the group

    Examples:
        >>> # xdoctest: +SKIP("no rank")
        >>> # All tensors below are of torch.int64 type.
        >>> # We have 2 process groups, 2 ranks.
        >>> device = torch.device(f"cuda:{rank}")
        >>> tensor = torch.arange(2, dtype=torch.int64, device=device) + 1 + 2 * rank
        >>> tensor
        tensor([1, 2], device='cuda:0') # Rank 0
        tensor([3, 4], device='cuda:1') # Rank 1
        >>> dist.all_reduce(tensor, op=ReduceOp.SUM)
        >>> tensor
        tensor([4, 6], device='cuda:0') # Rank 0
        tensor([4, 6], device='cuda:1') # Rank 1

        >>> # All tensors below are of torch.cfloat type.
        >>> # We have 2 process groups, 2 ranks.
        >>> tensor = torch.tensor(
        ...     [1 + 1j, 2 + 2j], dtype=torch.cfloat, device=device
        ... ) + 2 * rank * (1 + 1j)
        >>> tensor
        tensor([1.+1.j, 2.+2.j], device='cuda:0') # Rank 0
        tensor([3.+3.j, 4.+4.j], device='cuda:1') # Rank 1
        >>> dist.all_reduce(tensor, op=ReduceOp.SUM)
        >>> tensor
        tensor([4.+4.j, 6.+6.j], device='cuda:0') # Rank 0
        tensor([4.+4.j, 6.+6.j], device='cuda:1') # Rank 1

    """
    # Dynamo has built-in logic to map legacy distributed ops to functional collectives.
    # Let's redirect to a torch function mode that can mimic this logic outside Dynamo
    # (e.g., non-strict export implements such a torch function mode).
    relevant_args = (tensor,)
    if has_torch_function(relevant_args):
        return handle_torch_function(
            all_reduce,
            relevant_args,
            tensor,
            op=op,
            group=group,
            async_op=async_op,
        )

    _check_single_tensor(tensor, "tensor")
    if _rank_not_in_group(group):
        _warn_not_in_group("all_reduce")
        return

    if tensor.is_complex():
        if not supports_complex(op):
            raise ValueError(f"all_reduce does not support {op} on complex tensors")
        tensor = torch.view_as_real(tensor)

    opts = AllreduceOptions()
    opts.reduceOp = op
    opts.asyncOp = async_op
    if group is None:
        group = _get_default_group()

    if group in _world.pg_coalesce_state:
        # We are in coalescing context, do not issue single operation, just append a collective representation
        coll = _CollOp(all_reduce, tensor, None, op, None)
        _world.pg_coalesce_state[group].append(coll)
        if async_op:
            return _IllegalWork()
        else:
            return None

    work = group.allreduce([tensor], opts)

    if async_op:
        return work
    elif (
        work is not None
    ):  # Backward compatible with backends that don't sync at CPP level
        work.wait()
    # Otherwise, the backend has sync'ed at CPP level


@_exception_logger
@deprecated(
    "`torch.distributed.all_reduce_coalesced` will be deprecated. If you must "
    "use it, please revisit our documentation later at "
    "https://pytorch.org/docs/main/distributed.html#collective-functions",
    category=FutureWarning,
)
def all_reduce_coalesced(tensors, op=ReduceOp.SUM, group=None, async_op: bool = False):
    """
    WARNING: at this time individual shape checking is not implemented across nodes.

    For example, if the rank 0 node passes [torch.rand(4), torch.rand(2)] and the
    rank 1 node passes [torch.rand(2), torch.rand(2), torch.rand(2)], the allreduce
    operation will proceed without complaint and return erroneous outputs. This lack
    of shape checking results in significant performance improvements but users of this
    function should take extra care to ensure that each node passes in tensors whose
    shapes match across nodes.

    Reduces each tensor in tensors (residing on the same device) across all machines
    in such a way that all get the final result.

    After the call each tensor in tensors is going to bitwise identical
    in all processes.

    Complex tensors are supported.

    Args:
        tensors (Union[List[Tensor], Tensor]): Input and output of the collective.
            The function operates in-place.
        op (Optional[ReduceOp]): One of the values from
            ``torch.distributed.ReduceOp`` enum. Specifies an operation used for
            element-wise reductions.
        group (ProcessGroup, optional): The process group to work on. If None,
            the default process group will be used.
        async_op (Optional[bool]): Whether this op should be an async op.

    Returns:
        Async work handle, if async_op is set to True.
        None, if not async_op or if not part of the group.

    """
    if isinstance(tensors, torch.Tensor):
        tensors = [tensors]
    _check_tensor_list(tensors, "tensor")
    _ensure_all_tensors_same_dtype(tensors)
    if _rank_not_in_group(group):
        _warn_not_in_group("all_reduce_coalesced")
        return

    if any(t.is_complex() for t in tensors) and not supports_complex(op):
        raise ValueError(f"all_reduce does not support {op} on complex tensors")

    tensors = [t if not t.is_complex() else torch.view_as_real(t) for t in tensors]

    opts = AllreduceCoalescedOptions()
    opts.reduceOp = op
    opts.asyncOp = async_op
    group = group or _get_default_group()
    work = group.allreduce_coalesced(tensors, opts)

    if async_op:
        return work.get_future()
    elif (
        work is not None
    ):  # Backward compatible with backends that don't sync at CPP level
        work.wait()
    # Otherwise, the backend has sync'ed at CPP level


@_exception_logger
def reduce(
    tensor: torch.Tensor,
    dst: int | None = None,
    op=ReduceOp.SUM,
    group: ProcessGroup | None = None,
    async_op: bool = False,
    group_dst: int | None = None,
):
    """
    Reduces the tensor data across all machines.

    Only the process with rank ``dst`` is going to receive the final result.

    Args:
        tensor (Tensor): Input and output of the collective. The function
            operates in-place.
        dst (int): Destination rank on global process group (regardless of ``group`` argument)
        op (optional): One of the values from
            ``torch.distributed.ReduceOp``
            enum.  Specifies an operation used for element-wise reductions.
        group (ProcessGroup, optional): The process group to work on. If None,
            the default process group will be used.
        async_op (bool, optional): Whether this op should be an async op
        group_dst (int): Destination rank on ``group``.  Must specify one of ``group_dst``
            and ``dst`` but not both.

    Returns:
        Async work handle, if async_op is set to True.
        None, if not async_op or if not part of the group

    """
    group = _group_or_default_group(group)
    group_dst = _canonicalize_group_rank(group, dst, group_dst, return_global=False)
    _check_single_tensor(tensor, "tensor")
    if _rank_not_in_group(group):
        _warn_not_in_group("reduce")
        return

    opts = ReduceOptions()
    opts.reduceOp = op
    opts.rootRank = group_dst
    opts.asyncOp = async_op
    work = group.reduce([tensor], opts)
    if async_op:
        return work
    elif (
        work is not None
    ):  # Backward compatible with backends that don't sync at CPP level
        work.wait()
    # Otherwise, the backend has sync'ed at CPP level


def _object_to_tensor(obj, device, group):
    with _WaitCounter("pytorch.wait_counter.c10d._object_to_tensor").guard():
        f = io.BytesIO()
        _pickler(f).dump(obj)
        byte_storage = torch.ByteStorage._from_buffer(f.getvalue())  # type: ignore[attr-defined]
        # Do not replace `torch.ByteTensor` or `torch.LongTensor` with torch.tensor and specifying dtype.
        # Otherwise, it will cause 100X slowdown.
        # See: https://github.com/pytorch/pytorch/issues/65696
        byte_tensor = torch.ByteTensor(byte_storage).to(device)
        if get_debug_level() == DebugLevel.DETAIL and is_nccl_available():
            backend = get_backend(group)
            if backend == Backend.NCCL:
                hash = torch._C._distributed_c10d._hash_tensors([byte_tensor])
                logger.warning(
                    "_object_to_tensor size: %s hash value: %s",
                    byte_tensor.numel(),
                    hash,
                )
        local_size = torch.LongTensor([byte_tensor.numel()]).to(device)
        return byte_tensor, local_size


def _tensor_to_object(tensor, tensor_size, group):
    with _WaitCounter("pytorch.wait_counter.c10d._tensor_to_object").guard():
        if get_debug_level() == DebugLevel.DETAIL and is_nccl_available():
            backend = get_backend(group)
            if backend == Backend.NCCL:
                hash = torch._C._distributed_c10d._hash_tensors([tensor])
                logger.warning(
                    "_tensor_to_object size: %s hash value: %s", tensor.numel(), hash
                )
        tensor = tensor.cpu()
        buf = tensor.numpy().tobytes()[:tensor_size]
        return _unpickler(io.BytesIO(buf)).load()


@_exception_logger
def all_gather_object(object_list, obj, group=None):
    """
    Gathers picklable objects from the whole group into a list.

    Similar to :func:`all_gather`, but Python objects can be passed in.
    Note that the object must be picklable in order to be gathered.

    Args:
        object_list (list[Any]): Output list. It should be correctly sized as the
            size of the group for this collective and will contain the output.
        obj (Any): Pickable Python object to be broadcast from current process.
        group (ProcessGroup, optional): The process group to work on. If None,
            the default process group will be used. Default is ``None``.

    Returns:
        None. If the calling rank is part of this group, the output of the
        collective will be populated into the input ``object_list``. If the
        calling rank is not part of the group, the passed in ``object_list`` will
        be unmodified.

    .. note:: Note that this API differs slightly from the :func:`all_gather`
        collective since it does not provide an ``async_op`` handle and thus
        will be a blocking call.

    .. note:: For NCCL-based processed groups, internal tensor representations
        of objects must be moved to the GPU device before communication takes
        place. In this case, the device used is given by
        ``torch.cuda.current_device()`` and it is the user's responsibility to
        ensure that this is set so that each rank has an individual GPU, via
        ``torch.cuda.set_device()``.

    .. warning::
        Object collectives have a number of serious performance and scalability
        limitations.  See :ref:`object_collectives` for details.

    .. warning::
        :func:`all_gather_object` uses ``pickle`` module implicitly, which is
        known to be insecure. It is possible to construct malicious pickle data
        which will execute arbitrary code during unpickling. Only call this
        function with data you trust.

    .. warning::
        Calling :func:`all_gather_object` with GPU tensors is not well supported
        and inefficient as it incurs GPU -> CPU transfer since tensors would be
        pickled. Please consider using :func:`all_gather` instead.

    Example::
        >>> # xdoctest: +SKIP("need process group init")
        >>> # Note: Process group initialization omitted on each rank.
        >>> import torch.distributed as dist
        >>> # Assumes world_size of 3.
        >>> gather_objects = ["foo", 12, {1: 2}] # any picklable object
        >>> output = [None for _ in gather_objects]
        >>> dist.all_gather_object(output, gather_objects[dist.get_rank()])
        >>> output
        ['foo', 12, {1: 2}]
    """
    if _rank_not_in_group(group):
        _warn_not_in_group("all_gather_object")
        return

    current_device = _get_object_coll_device(group)
    input_tensor, local_size = _object_to_tensor(obj, current_device, group)

    # Gather all local sizes. This is so that we can find the max size, and index
    # until the correct size when deserializing the tensors.
    group_size = get_world_size(group=group)
    object_sizes_tensor = torch.zeros(
        group_size, dtype=torch.long, device=current_device
    )
    object_size_list = [
        object_sizes_tensor[i].unsqueeze(dim=0) for i in range(group_size)
    ]
    # Allgather tensor sizes
    all_gather(object_size_list, local_size, group=group)
    max_object_size = int(max(object_size_list).item())  # type: ignore[type-var]
    # Resize tensor to max size across all ranks.
    input_tensor.resize_(max_object_size)
    coalesced_output_tensor = torch.empty(
        max_object_size * group_size, dtype=torch.uint8, device=current_device
    )
    # Output tensors are nonoverlapping views of coalesced_output_tensor
    output_tensors = [
        coalesced_output_tensor[max_object_size * i : max_object_size * (i + 1)]
        for i in range(group_size)
    ]
    all_gather(output_tensors, input_tensor, group=group)
    # Deserialize outputs back to object.
    for i, tensor in enumerate(output_tensors):
        tensor = tensor.type(torch.uint8)
        tensor_size = object_size_list[i]
        object_list[i] = _tensor_to_object(tensor, tensor_size, group)


@_exception_logger
def gather_object(
    obj: Any,
    object_gather_list: list[Any] | None = None,
    dst: int | None = None,
    group: ProcessGroup | None = None,
    group_dst: int | None = None,
):
    """
    Gathers picklable objects from the whole group in a single process.

    Similar to :func:`gather`, but Python objects can be passed in. Note that the
    object must be picklable in order to be gathered.

    Args:
        obj (Any): Input object. Must be picklable.
        object_gather_list (list[Any]): Output list. On the ``dst`` rank, it
            should be correctly sized as the size of the group for this
            collective and will contain the output. Must be ``None`` on non-dst
            ranks. (default is ``None``)
        dst (int, optional): Destination rank on global process group (regardless of ``group`` argument).
            (If both ``dst`` and ``group_dst`` are None, default is global rank 0)
        group: (ProcessGroup, optional): The process group to work on. If None,
            the default process group will be used. Default is ``None``.
        group_dst (int, optional): Destination rank on ``group``.  Invalid to specify both ``dst`` and ``group_dst``

    Returns:
        None. On the ``dst`` rank, ``object_gather_list`` will contain the
        output of the collective.

    .. note:: Note that this API differs slightly from the gather collective
        since it does not provide an async_op handle and thus will be a blocking
        call.

    .. note:: For NCCL-based processed groups, internal tensor representations
        of objects must be moved to the GPU device before communication takes
        place. In this case, the device used is given by
        ``torch.cuda.current_device()`` and it is the user's responsibility to
        ensure that this is set so that each rank has an individual GPU, via
        ``torch.cuda.set_device()``.

    .. warning::
        Object collectives have a number of serious performance and scalability
        limitations.  See :ref:`object_collectives` for details.

    .. warning::
        :func:`gather_object` uses ``pickle`` module implicitly, which is
        known to be insecure. It is possible to construct malicious pickle data
        which will execute arbitrary code during unpickling. Only call this
        function with data you trust.

    .. warning::
        Calling :func:`gather_object` with GPU tensors is not well supported
        and inefficient as it incurs GPU -> CPU transfer since tensors would be
        pickled. Please consider using :func:`gather` instead.

    Example::
        >>> # xdoctest: +SKIP("need process group init")
        >>> # Note: Process group initialization omitted on each rank.
        >>> import torch.distributed as dist
        >>> # Assumes world_size of 3.
        >>> gather_objects = ["foo", 12, {1: 2}] # any picklable object
        >>> output = [None for _ in gather_objects]
        >>> dist.gather_object(
        ...     gather_objects[dist.get_rank()],
        ...     output if dist.get_rank() == 0 else None,
        ...     dst=0
        ... )
        >>> # On rank 0
        >>> output
        ['foo', 12, {1: 2}]
    """
    group = _group_or_default_group(group)
    if dst is None and group_dst is None:
        dst = 0
    group_dst = _canonicalize_group_rank(group, dst, group_dst, return_global=False)
    if _rank_not_in_group(group):
        _warn_not_in_group("gather_object")
        return

    # Ensure object_gather_list is specified appropriately.
    my_group_rank = group.rank()
    _validate_output_list_for_rank(my_group_rank, group_dst, object_gather_list)
    current_device = _get_object_coll_device(group)
    input_tensor, local_size = _object_to_tensor(obj, current_device, group)

    # Gather all local sizes. This is so that we can find the max size, and index
    # until the correct size when deserializing the tensors.
    group_size = get_world_size(group=group)
    object_sizes_tensor = torch.zeros(
        group_size, dtype=torch.long, device=current_device
    )
    object_size_list = [
        object_sizes_tensor[i].unsqueeze(dim=0) for i in range(group_size)
    ]
    # Allgather tensor sizes. An all-gather is needed here despite this being a
    # gather, since each rank needs to broadcast a tensor of the same (maximal)
    # size.
    all_gather(object_size_list, local_size, group=group)
    max_object_size = int(max(object_size_list).item())  # type: ignore[type-var]
    # Resize tensor to max size across all ranks.
    input_tensor.resize_(max_object_size)
    # Avoid populating output tensors if the result won't be gathered on this rank.
    if my_group_rank == group_dst:
        coalesced_output_tensor = torch.empty(
            max_object_size * group_size, dtype=torch.uint8, device=current_device
        )
        # Output tensors are nonoverlapping views of coalesced_output_tensor
        output_tensors = [
            coalesced_output_tensor[max_object_size * i : max_object_size * (i + 1)]
            for i in range(group_size)
        ]
    # All ranks call gather with equal-sized tensors.
    gather(
        input_tensor,
        gather_list=output_tensors if my_group_rank == group_dst else None,  # type: ignore[possibly-undefined]
        group_dst=group_dst,
        group=group,
    )
    if my_group_rank != group_dst:
        return

    if object_gather_list is None:
        raise AssertionError("Must provide object_gather_list on dst rank")
    # pyrefly: ignore  # unbound-name
    for i, tensor in enumerate(output_tensors):
        tensor = tensor.type(torch.uint8)
        tensor_size = object_size_list[i]
        object_gather_list[i] = _tensor_to_object(tensor, tensor_size, group)


@_exception_logger
def send_object_list(
    object_list: list[Any],
    dst: int | None = None,
    group: ProcessGroup | None = None,
    device: torch.device | None = None,
    group_dst: int | None = None,
    use_batch: bool = False,
):
    """
    Sends picklable objects in ``object_list`` synchronously.

    Similar to :func:`send`, but Python objects can be passed in.
    Note that all objects in ``object_list`` must be picklable in order to be
    sent.

    Args:
        object_list (List[Any]): List of input objects to sent.
            Each object must be picklable. Receiver must provide lists of equal sizes.
        dst (int): Destination rank to send ``object_list`` to.
            Destination rank is based on global process group (regardless of ``group`` argument)
        group: (ProcessGroup, optional): The process group to work on. If None,
            the default process group will be used. Default is ``None``.
        device (``torch.device``, optional): If not None, the objects are
            serialized and converted to tensors which are moved to the
            ``device`` before sending. Default is ``None``.
        group_dst (int, optional): Destination rank on ``group``.
            Must specify one of ``dst`` and ``group_dst`` but not both
        use_batch (bool, optional): If True, use batch p2p operations instead of
            regular send operations. This avoids initializing 2-rank communicators and
            uses existing entire group communicators. See batch_isend_irecv for usage and
            assumptions. Default is ``False``.
    Returns:
        ``None``.

    .. note:: For NCCL-based process groups, internal tensor representations
        of objects must be moved to the GPU device before communication takes
        place. In this case, the device used is given by
        ``torch.cuda.current_device()`` and it is the user's responsibility to
        ensure that this is set so that each rank has an individual GPU, via
        ``torch.cuda.set_device()``.

    .. warning::
        Object collectives have a number of serious performance and scalability
        limitations.  See :ref:`object_collectives` for details.

    .. warning::
        :func:`send_object_list` uses ``pickle`` module implicitly, which
        is known to be insecure. It is possible to construct malicious pickle
        data which will execute arbitrary code during unpickling. Only call this
        function with data you trust.

    .. warning::
        Calling :func:`send_object_list` with GPU tensors is not well supported
        and inefficient as it incurs GPU -> CPU transfer since tensors would be
        pickled. Please consider using :func:`send` instead.

    Example::
        >>> # xdoctest: +SKIP("need process group init")
        >>> # Note: Process group initialization omitted on each rank.
        >>> import torch.distributed as dist
        >>> # Assumes backend is not NCCL
        >>> device = torch.device("cpu")
        >>> if dist.get_rank() == 0:
        >>>     # Assumes world_size of 2.
        >>>     objects = ["foo", 12, {1: 2}] # any picklable object
        >>>     dist.send_object_list(objects, dst=1, device=device)
        >>> else:
        >>>     objects = [None, None, None]
        >>>     dist.recv_object_list(objects, src=0, device=device)
        >>> objects
        ['foo', 12, {1: 2}]
    """
    group = _group_or_default_group(group)
    group_dst = _canonicalize_group_rank(group, dst, group_dst)
    _check_not_self_rank(group, group_dst, "destination")

    if _rank_not_in_group(group):
        _warn_not_in_group("send_object_list")
        return

    # Current device selection.
    # To preserve backwards compatibility, ``device`` is default to ``None``
    # in which case we run current logic of device selection, i.e.
    # ``current_device`` is CUDA if backend is NCCL otherwise CPU device. In the
    # case it is not ``None`` we move the size and object tensors to be
    # sent to this device.
    current_device = device or _get_object_coll_device(group)
    # Serialize object_list elements to tensors on src rank.
    tensor_list, size_list = zip(
        *[_object_to_tensor(obj, current_device, group) for obj in object_list]
    )
    object_sizes_tensor = torch.cat(size_list)

    # Send object sizes
    if use_batch:
        batch_isend_irecv(
            [P2POp(isend, object_sizes_tensor, group_peer=group_dst, group=group)]
        ).pop().wait()
    else:
        send(object_sizes_tensor, group_dst=group_dst, group=group)

    # Concatenate and send serialized object tensors
    # Note: torch.cat will do an extra memory copy to the current device, if the tensor_list
    # has only one element, we can skip the copy.
    if len(tensor_list) == 1:  # type: ignore[possibly-undefined]
        object_tensor = tensor_list[0]
    else:
        object_tensor = torch.cat(tensor_list)

    if use_batch:
        batch_isend_irecv(
            [P2POp(isend, object_tensor, group_peer=group_dst, group=group)]
        ).pop().wait()
    else:
        send(object_tensor, group_dst=group_dst, group=group)


@_exception_logger
def recv_object_list(
    object_list: list[Any],
    src: int | None = None,
    group: ProcessGroup | None = None,
    device: torch.device | None = None,
    group_src: int | None = None,
    use_batch: bool = False,
):
    """
    Receives picklable objects in ``object_list`` synchronously.

    Similar to :func:`recv`, but can receive Python objects.

    Args:
        object_list (List[Any]): List of objects to receive into.
            Must provide a list of sizes equal to the size of the list being sent.
        src (int, optional): Source rank from which to recv ``object_list``.
            Source rank is based on global process group (regardless of ``group`` argument)
            Will receive from any rank if set to None. Default is ``None``.
        group: (ProcessGroup, optional): The process group to work on. If None,
            the default process group will be used. Default is ``None``.
        device (``torch.device``, optional): If not None, receives on this device.
            Default is ``None``.
        group_src (int, optional): Destination rank on ``group``.  Invalid to specify both ``src`` and ``group_src``.
        use_batch (bool, optional): If True, use batch p2p operations instead of
            regular send operations. This avoids initializing 2-rank communicators and
            uses existing entire group communicators. See batch_isend_irecv for usage and
            assumptions. Default is ``False``.

    Returns:
        Sender rank. -1 if rank is not part of the group. If rank is part of the group,
        ``object_list`` will contain the sent objects from ``src`` rank.

    .. note:: For NCCL-based process groups, internal tensor representations
        of objects must be moved to the GPU device before communication takes
        place. In this case, the device used is given by
        ``torch.cuda.current_device()`` and it is the user's responsibility to
        ensure that this is set so that each rank has an individual GPU, via
        ``torch.cuda.set_device()``.

    .. warning::
        Object collectives have a number of serious performance and scalability
        limitations.  See :ref:`object_collectives` for details.

    .. warning::
        :func:`recv_object_list` uses ``pickle`` module implicitly, which
        is known to be insecure. It is possible to construct malicious pickle
        data which will execute arbitrary code during unpickling. Only call this
        function with data you trust.

    .. warning::
        Calling :func:`recv_object_list` with GPU tensors is not well supported
        and inefficient as it incurs GPU -> CPU transfer since tensors would be
        pickled. Please consider using :func:`recv` instead.

    Example::
        >>> # xdoctest: +SKIP("need process group init")
        >>> # Note: Process group initialization omitted on each rank.
        >>> import torch.distributed as dist
        >>> # Assumes backend is not NCCL
        >>> device = torch.device("cpu")
        >>> if dist.get_rank() == 0:
        >>>     # Assumes world_size of 2.
        >>>     objects = ["foo", 12, {1: 2}] # any picklable object
        >>>     dist.send_object_list(objects, dst=1, device=device)
        >>> else:
        >>>     objects = [None, None, None]
        >>>     dist.recv_object_list(objects, src=0, device=device)
        >>> objects
        ['foo', 12, {1: 2}]
    """
    group = _group_or_default_group(group)
    group_src = _canonicalize_group_rank(group, src, group_src)
    _check_not_self_rank(group, group_src, "source")

    if _rank_not_in_group(group):
        _warn_not_in_group("recv_object_list")
        return -1

    # Current device selection.
    # To preserve backwards compatibility, ``device`` is default to ``None``
    # in which case we run current logic of device selection, i.e.
    # ``current_device`` is CUDA if backend is NCCL otherwise CPU device. In the
    # case it is not ``None`` we move the size and object tensors to be
    # received to this device.
    current_device = device or _get_object_coll_device(group)
    object_sizes_tensor = torch.empty(
        len(object_list), dtype=torch.long, device=current_device
    )

    # Receive object sizes
    if use_batch:
        work = batch_isend_irecv(
            [
                P2POp(
                    irecv,
                    object_sizes_tensor,
                    group_peer=group_src,
                    group=group,
                )
            ]
        ).pop()
        work.wait()
        rank_sizes = get_global_rank(group, group_src)
    else:
        rank_sizes = recv(object_sizes_tensor, group=group, group_src=group_src)

    # Tensor to receive serialized objects into.
    object_tensor = torch.empty(  # type: ignore[call-overload]
        torch.sum(object_sizes_tensor).item(),  # type: ignore[arg-type]
        dtype=torch.uint8,
        device=current_device,
    )

    if use_batch:
        work = batch_isend_irecv(
            [
                P2POp(
                    irecv,
                    object_tensor,
                    group_peer=group_src,
                    group=group,
                )
            ]
        ).pop()
        work.wait()
        rank_objects = get_global_rank(group, group_src)
    else:
        rank_objects = recv(object_tensor, group=group, group_src=group_src)
    if rank_sizes != rank_objects:
        raise AssertionError("Mismatch in return ranks for object sizes and objects.")
    # Deserialize objects using their stored sizes.
    offset = 0
    for i, obj_size in enumerate(object_sizes_tensor):
        obj_view = object_tensor[offset : offset + obj_size]
        obj_view = obj_view.type(torch.uint8)
        offset += obj_size
        object_list[i] = _tensor_to_object(obj_view, obj_size, group)
    return rank_objects


@_exception_logger
def broadcast_object_list(
    object_list: list[Any],
    src: int | None = None,
    group: ProcessGroup | None = None,
    device: torch.device | None = None,
    group_src: int | None = None,
):
    """
    Broadcasts picklable objects in ``object_list`` to the whole group.

    Similar to :func:`broadcast`, but Python objects can be passed in.
    Note that all objects in ``object_list`` must be picklable in order to be
    broadcasted.

    Args:
        object_list (List[Any]): List of input objects to broadcast.
            Each object must be picklable. Only objects on the ``src`` rank will
            be broadcast, but each rank must provide lists of equal sizes.
        src (int): Source rank from which to broadcast ``object_list``.
            Source rank is based on global process group (regardless of ``group`` argument)
        group: (ProcessGroup, optional): The process group to work on. If None,
            the default process group will be used. Default is ``None``.
        device (``torch.device``, optional): If not None, the objects are
            serialized and converted to tensors which are moved to the
            ``device`` before broadcasting. Default is ``None``.
        group_src (int): Source rank on ``group``.  Must not specify one of ``group_src``
            and ``src`` but not both.

    Returns:
        ``None``. If rank is part of the group, ``object_list`` will contain the
        broadcasted objects from ``src`` rank.

    .. note:: For NCCL-based process groups, internal tensor representations
        of objects must be moved to the GPU device before communication takes
        place. In this case, the device used is given by
        ``torch.cuda.current_device()`` and it is the user's responsibility to
        ensure that this is set so that each rank has an individual GPU, via
        ``torch.cuda.set_device()``.

    .. note:: Note that this API differs slightly from the :func:`broadcast`
        collective since it does not provide an ``async_op`` handle and thus
        will be a blocking call.

    .. warning::
        Object collectives have a number of serious performance and scalability
        limitations.  See :ref:`object_collectives` for details.

    .. warning::
        :func:`broadcast_object_list` uses ``pickle`` module implicitly, which
        is known to be insecure. It is possible to construct malicious pickle
        data which will execute arbitrary code during unpickling. Only call this
        function with data you trust.

    .. warning::
        Calling :func:`broadcast_object_list` with GPU tensors is not well supported
        and inefficient as it incurs GPU -> CPU transfer since tensors would be
        pickled. Please consider using :func:`broadcast` instead.

    Example::
        >>> # xdoctest: +SKIP("need process group init")
        >>> # Note: Process group initialization omitted on each rank.
        >>> import torch.distributed as dist
        >>> if dist.get_rank() == 0:
        >>>     # Assumes world_size of 3.
        >>>     objects = ["foo", 12, {1: 2}] # any picklable object
        >>> else:
        >>>     objects = [None, None, None]
        >>> # Assumes backend is not NCCL
        >>> device = torch.device("cpu")
        >>> dist.broadcast_object_list(objects, src=0, device=device)
        >>> objects
        ['foo', 12, {1: 2}]
    """
    group = _group_or_default_group(group)
    if src is None and group_src is None:
        src = 0
    group_src = _canonicalize_group_rank(group, src, group_src, return_global=False)
    if _rank_not_in_group(group):
        _warn_not_in_group("broadcast_object_list")
        return

    # Current device selection.
    # To preserve backwards compatibility, ``device`` is default to ``None``
    # in which case we run current logic of device selection, i.e.
    # ``current_device`` is CUDA if backend is NCCL otherwise CPU device. In the
    # case it is not ``None`` we move the size and object tensors to be
    # broadcasted to this device.
    current_device = device or _get_object_coll_device(group)
    my_group_rank = group.rank()
    # Serialize object_list elements to tensors on src rank.
    if my_group_rank == group_src:
        tensor_list, size_list = zip(
            *[_object_to_tensor(obj, current_device, group) for obj in object_list]
        )
        object_sizes_tensor = torch.cat(size_list)
    else:
        object_sizes_tensor = torch.empty(
            len(object_list), dtype=torch.long, device=current_device
        )

    # Broadcast object sizes
    broadcast(object_sizes_tensor, group_src=group_src, group=group)

    # Concatenate and broadcast serialized object tensors
    # Note: torch.cat will do an extra memory copy to the current device, if the tensor_list
    # has only one element, we can skip the copy.
    if my_group_rank == group_src:
        if len(tensor_list) == 1:  # type: ignore[possibly-undefined]
            # pyrefly: ignore [unbound-name]
            object_tensor = tensor_list[0]
        else:
            # pyrefly: ignore [unbound-name]
            object_tensor = torch.cat(tensor_list)
    else:
        object_tensor = torch.empty(  # type: ignore[call-overload]
            torch.sum(object_sizes_tensor).item(),  # type: ignore[arg-type]
            dtype=torch.uint8,
            device=current_device,
        )

    broadcast(object_tensor, group_src=group_src, group=group)
    # Deserialize objects using their stored sizes.
    offset = 0
    if my_group_rank != group_src:
        for i, obj_size in enumerate(object_sizes_tensor):
            obj_view = object_tensor[offset : offset + obj_size]
            obj_view = obj_view.type(torch.uint8)
            offset += obj_size
            object_list[i] = _tensor_to_object(obj_view, obj_size, group)


@_exception_logger
def scatter_object_list(
    scatter_object_output_list: list[Any],
    scatter_object_input_list: list[Any] | None = None,
    src: int | None = None,
    group: ProcessGroup | None = None,
    group_src: int | None = None,
):
    """
    Scatters picklable objects in ``scatter_object_input_list`` to the whole group.

    Similar to :func:`scatter`, but Python objects can be passed in. On
    each rank, the scattered object will be stored as the first element of
    ``scatter_object_output_list``. Note that all objects in
    ``scatter_object_input_list`` must be picklable in order to be scattered.

    Args:
        scatter_object_output_list (List[Any]): Non-empty list whose first
            element will store the object scattered to this rank.
        scatter_object_input_list (List[Any], optional): List of input objects to scatter.
            Each object must be picklable. Only objects on the ``src`` rank will
            be scattered, and the argument can be ``None`` for non-src ranks.
        src (int): Source rank from which to scatter ``scatter_object_input_list``.
            Source rank is based on global process group (regardless of ``group`` argument).
            (If both ``src`` and ``group_src`` are None, default is global rank 0)
        group: (ProcessGroup, optional): The process group to work on. If None,
            the default process group will be used. Default is ``None``.
        group_src (int, optional): Source rank on ``group``.  Invalid to specify both ``src`` and ``group_src``

    Returns:
        ``None``. If rank is part of the group, ``scatter_object_output_list``
        will have its first element set to the scattered object for this rank.

    .. note:: Note that this API differs slightly from the scatter collective
        since it does not provide an ``async_op`` handle and thus will be a
        blocking call.

    .. warning::
        Object collectives have a number of serious performance and scalability
        limitations.  See :ref:`object_collectives` for details.

    .. warning::
        :func:`scatter_object_list` uses ``pickle`` module implicitly, which
        is known to be insecure. It is possible to construct malicious pickle
        data which will execute arbitrary code during unpickling. Only call this
        function with data you trust.

    .. warning::
        Calling :func:`scatter_object_list` with GPU tensors is not well supported
        and inefficient as it incurs GPU -> CPU transfer since tensors would be
        pickled. Please consider using :func:`scatter` instead.

    Example::
        >>> # xdoctest: +SKIP("need process group init")
        >>> # Note: Process group initialization omitted on each rank.
        >>> import torch.distributed as dist
        >>> if dist.get_rank() == 0:
        >>>     # Assumes world_size of 3.
        >>>     objects = ["foo", 12, {1: 2}] # any picklable object
        >>> else:
        >>>     # Can be any list on non-src ranks, elements are not used.
        >>>     objects = [None, None, None]
        >>> output_list = [None]
        >>> dist.scatter_object_list(output_list, objects, src=0)
        >>> # Rank i gets objects[i]. For example, on rank 2:
        >>> output_list
        [{1: 2}]
    """
    group = _group_or_default_group(group)
    if src is None and group_src is None:
        src = 0
    group_src = _canonicalize_group_rank(group, src, group_src, return_global=False)
    if _rank_not_in_group(group):
        _warn_not_in_group("scatter_object_list")
        return

    if (
        not isinstance(scatter_object_output_list, list)
        or len(scatter_object_output_list) < 1
    ):
        raise ValueError(
            "Expected argument scatter_object_output_list to be a list of size at least 1."
        )

    my_group_rank = group.rank()
    pg_device = _get_object_coll_device(group)
    if my_group_rank == group_src:
        if scatter_object_input_list is None:
            raise ValueError(
                "source rank must provide non-None scatter_object_input_list"
            )
        tensor_list, tensor_sizes = zip(
            *[
                _object_to_tensor(obj, pg_device, group)
                for obj in scatter_object_input_list
            ]
        )
        tensor_list, tensor_sizes = list(tensor_list), list(tensor_sizes)

        # Src rank broadcasts the maximum tensor size. This is because all ranks are
        # expected to call into scatter() with equal-sized tensors.
        max_tensor_size = max(tensor_sizes)  # type: ignore[possibly-undefined]
        for tensor in tensor_list:  # type: ignore[possibly-undefined]
            tensor.resize_(max_tensor_size)
    else:
        max_tensor_size = torch.tensor([0], dtype=torch.long, device=pg_device)
    broadcast(max_tensor_size, group_src=group_src, group=group)

    # Scatter actual serialized objects
    # pyrefly: ignore [no-matching-overload]
    output_tensor = torch.empty(
        max_tensor_size.item(), dtype=torch.uint8, device=pg_device
    )
    scatter(
        output_tensor,
        scatter_list=None if my_group_rank != group_src else tensor_list,  # type: ignore[possibly-undefined]
        group_src=group_src,
        group=group,
    )

    # Scatter per-object sizes to trim tensors when deserializing back to object
    obj_tensor_size = torch.tensor([0], dtype=torch.long, device=pg_device)
    scatter(
        obj_tensor_size,
        scatter_list=None if my_group_rank != group_src else tensor_sizes,  # type: ignore[possibly-undefined]
        group_src=group_src,
        group=group,
    )

    # Deserialize back to object
    scatter_object_output_list[0] = _tensor_to_object(
        output_tensor, obj_tensor_size, group
    )


@_exception_logger
def all_gather(tensor_list, tensor, group=None, async_op=False):
    """
    Gathers tensors from the whole group in a list.

    Complex and uneven sized tensors are supported.

    Args:
        tensor_list (list[Tensor]): Output list. It should contain
            correctly-sized tensors to be used for output of the collective.
            Uneven sized tensors are supported.
        tensor (Tensor): Tensor to be broadcast from current process.
        group (ProcessGroup, optional): The process group to work on. If None,
            the default process group will be used.
        async_op (bool, optional): Whether this op should be an async op

    Returns:
        Async work handle, if async_op is set to True.
        None, if not async_op or if not part of the group

    Examples:
        >>> # xdoctest: +SKIP("need process group init")
        >>> # All tensors below are of torch.int64 dtype.
        >>> # We have 2 process groups, 2 ranks.
        >>> device = torch.device(f"cuda:{rank}")
        >>> tensor_list = [
        ...     torch.zeros(2, dtype=torch.int64, device=device) for _ in range(2)
        ... ]
        >>> tensor_list
        [tensor([0, 0], device='cuda:0'), tensor([0, 0], device='cuda:0')] # Rank 0
        [tensor([0, 0], device='cuda:1'), tensor([0, 0], device='cuda:1')] # Rank 1
        >>> tensor = torch.arange(2, dtype=torch.int64, device=device) + 1 + 2 * rank
        >>> tensor
        tensor([1, 2], device='cuda:0') # Rank 0
        tensor([3, 4], device='cuda:1') # Rank 1
        >>> dist.all_gather(tensor_list, tensor)
        >>> tensor_list
        [tensor([1, 2], device='cuda:0'), tensor([3, 4], device='cuda:0')] # Rank 0
        [tensor([1, 2], device='cuda:1'), tensor([3, 4], device='cuda:1')] # Rank 1

        >>> # All tensors below are of torch.cfloat dtype.
        >>> # We have 2 process groups, 2 ranks.
        >>> tensor_list = [
        ...     torch.zeros(2, dtype=torch.cfloat, device=device) for _ in range(2)
        ... ]
        >>> tensor_list
        [tensor([0.+0.j, 0.+0.j], device='cuda:0'), tensor([0.+0.j, 0.+0.j], device='cuda:0')] # Rank 0
        [tensor([0.+0.j, 0.+0.j], device='cuda:1'), tensor([0.+0.j, 0.+0.j], device='cuda:1')] # Rank 1
        >>> tensor = torch.tensor(
        ...     [1 + 1j, 2 + 2j], dtype=torch.cfloat, device=device
        ... ) + 2 * rank * (1 + 1j)
        >>> tensor
        tensor([1.+1.j, 2.+2.j], device='cuda:0') # Rank 0
        tensor([3.+3.j, 4.+4.j], device='cuda:1') # Rank 1
        >>> dist.all_gather(tensor_list, tensor)
        >>> tensor_list
        [tensor([1.+1.j, 2.+2.j], device='cuda:0'), tensor([3.+3.j, 4.+4.j], device='cuda:0')] # Rank 0
        [tensor([1.+1.j, 2.+2.j], device='cuda:1'), tensor([3.+3.j, 4.+4.j], device='cuda:1')] # Rank 1

    """
    # Dynamo has built-in logic to map legacy distributed ops to functional collectives.
    # Let's redirect to a torch function mode that can mimic this logic outside Dynamo
    # (e.g., non-strict export implements such a torch function mode).
    relevant_args = (tensor,)
    if has_torch_function(relevant_args):
        return handle_torch_function(
            all_gather,
            relevant_args,
            tensor_list,
            tensor,
            group=group,
            async_op=async_op,
        )

    _check_tensor_list(tensor_list, "tensor_list")
    _check_single_tensor(tensor, "tensor")
    _ensure_all_tensors_same_dtype(tensor_list, tensor)
    if _rank_not_in_group(group):
        _warn_not_in_group("all_gather")
        return

    tensor_list = [
        t if not t.is_complex() else torch.view_as_real(t) for t in tensor_list
    ]
    tensor = tensor if not tensor.is_complex() else torch.view_as_real(tensor)

    group = group or _get_default_group()
    opts = AllgatherOptions()
    opts.asyncOp = async_op
    work = group.allgather([tensor_list], [tensor], opts)

    if async_op:
        return work
    elif (
        work is not None
    ):  # Backward compatible with backends that don't sync at CPP level
        work.wait()
    # Otherwise, the backend has sync'ed at CPP level


@_exception_logger
def all_gather_into_tensor(output_tensor, input_tensor, group=None, async_op=False):
    """
    Gather tensors from all ranks and put them in a single output tensor.

    This function requires all tensors to be the same size on each process.

    Args:
        output_tensor (Tensor): Output tensor to accommodate tensor elements
            from all ranks. It must be correctly sized to have one of the
            following forms:
            (i) a concatenation of all the input tensors along the primary
            dimension; for definition of "concatenation", see ``torch.cat()``;
            (ii) a stack of all the input tensors along the primary dimension;
            for definition of "stack", see ``torch.stack()``.
            Examples below may better explain the supported output forms.
        input_tensor (Tensor): Tensor to be gathered from current rank.
            Different from the ``all_gather`` API, the input tensors in this
            API must have the same size across all ranks.
        group (ProcessGroup, optional): The process group to work on. If None,
            the default process group will be used.
        async_op (bool, optional): Whether this op should be an async op

    Returns:
        Async work handle, if async_op is set to True.
        None, if not async_op or if not part of the group

    Examples:
        >>> # xdoctest: +SKIP("need process group init")
        >>> # All tensors below are of torch.int64 dtype and on CUDA devices.
        >>> # We have two ranks.
        >>> device = torch.device(f"cuda:{rank}")
        >>> tensor_in = torch.arange(2, dtype=torch.int64, device=device) + 1 + 2 * rank
        >>> tensor_in
        tensor([1, 2], device='cuda:0') # Rank 0
        tensor([3, 4], device='cuda:1') # Rank 1
        >>> # Output in concatenation form
        >>> tensor_out = torch.zeros(world_size * 2, dtype=torch.int64, device=device)
        >>> dist.all_gather_into_tensor(tensor_out, tensor_in)
        >>> tensor_out
        tensor([1, 2, 3, 4], device='cuda:0') # Rank 0
        tensor([1, 2, 3, 4], device='cuda:1') # Rank 1
        >>> # Output in stack form
        >>> tensor_out2 = torch.zeros(world_size, 2, dtype=torch.int64, device=device)
        >>> dist.all_gather_into_tensor(tensor_out2, tensor_in)
        >>> tensor_out2
        tensor([[1, 2],
                [3, 4]], device='cuda:0') # Rank 0
        tensor([[1, 2],
                [3, 4]], device='cuda:1') # Rank 1
    """
    # Dynamo has built-in logic to map legacy distributed ops to functional collectives.
    # Let's redirect to a torch function mode that can mimic this logic outside Dynamo
    # (e.g., non-strict export implements such a torch function mode).
    relevant_args = (input_tensor,)
    if has_torch_function(relevant_args):
        return handle_torch_function(
            all_gather_into_tensor,
            relevant_args,
            output_tensor,
            input_tensor,
            group=group,
            async_op=async_op,
        )

    _check_single_tensor(input_tensor, "input_tensor")
    _check_single_tensor(output_tensor, "output_tensor")
    if _rank_not_in_group(group):
        _warn_not_in_group("all_gather_into_tensor")
        return

    output_tensor = (
        output_tensor
        if not output_tensor.is_complex()
        else torch.view_as_real(output_tensor)
    )
    input_tensor = (
        input_tensor
        if not input_tensor.is_complex()
        else torch.view_as_real(input_tensor)
    )

    opts = AllgatherOptions()
    opts.asyncOp = async_op

    group = group or _get_default_group()

    if group in _world.pg_coalesce_state:
        # We are in coalescing context, do not issue single operation, just append a collective representation
        coll = _CollOp(all_gather_into_tensor, input_tensor, output_tensor)
        _world.pg_coalesce_state[group].append(coll)
        if async_op:
            return _IllegalWork()
        else:
            return None

    work = group._allgather_base(output_tensor, input_tensor, opts)

    if async_op:
        return work
    elif (
        work is not None
    ):  # Backward compatible with backends that don't sync at CPP level
        work.wait()
    # Otherwise, the backend has sync'ed at CPP level


@_exception_logger
@deprecated(
    "`torch.distributed._all_gather_base` is a private function and will be deprecated. "
    "Please use `torch.distributed.all_gather_into_tensor` instead.",
    category=FutureWarning,
)
def _all_gather_base(output_tensor, input_tensor, group=None, async_op: bool = False):
    """
    Single tensor all gather. Gathers a single tensor from all ranks, and puts them in a single output tensor.

    Args:
        output_tensor (Tensor): Output tensor. It should contain
            correctly-sized tensors to be used for output of the collective.
        input_tensor (Tensor): Tensor to be broadcast from current process.
        group (ProcessGroup, optional): The process group to work on. If None,
            the default process group will be used.
        async_op (bool, optional): Whether this op should be an async op

    Returns:
        Async work handle, if async_op is set to True.
        None, if not async_op or if not part of the group

    .. warning::
        `_all_gather_base` is a private function. Users should use
        `all_gather_into_tensor` instead.

    """
    return all_gather_into_tensor(output_tensor, input_tensor, group, async_op)


@_exception_logger
@deprecated(
    "`torch.distributed.all_gather_coalesced` will be deprecated. If you must use it, "
    "please revisit our documentation later at "
    "https://pytorch.org/docs/main/distributed.html#collective-functions",
    category=FutureWarning,
)
def all_gather_coalesced(
    output_tensor_lists, input_tensor_list, group=None, async_op: bool = False
):
    """
    Gathers input tensors from the whole group in a list in a coalesced manner.

    Complex tensors are supported.

    Args:
        output_tensor_lists (list[list[Tensor]]): Output list. It should contain
            correctly-sized tensors to be used for output of the collective.
        input_tensor_list (list[Tensor]): Tensors to be broadcast from
            current process. At least one tensor has to be non empty.
        group (ProcessGroup, optional): The process group to work on. If None,
            the default process group will be used.
        async_op (bool, optional): Whether this op should be an async op.

    Returns:
        Async work handle, if async_op is set to True.
        None, if not async_op or if not part of the group

    Example:
        we have 2 process groups, 2 ranks.
        rank 0 passes:
            input_tensor_list = [[[1, 1], [1, 1]], [2], [3, 3]]
            output_tensor_lists =
               [[[[-1, -1], [-1, -1]], [-1], [-1, -1]],
                [[[-1, -1], [-1, -1]], [-1], [-1, -1]]]
        rank 1 passes:
            input_tensor_list = [[[3, 3], [3, 3]], [5], [1, 1]]
            output_tensor_lists =
               [[[[-1, -1], [-1, -1]], [-1], [-1, -1]],
                [[[-1, -1], [-1, -1]], [-1], [-1, -1]]]
        both rank 0 and 1 get:
            output_tensor_lists =
               [[[1, 1], [1, 1]], [2], [3, 3]],
                [[3, 3], [3, 3]], [5], [1, 1]]].

    WARNING: at this time individual shape checking is not implemented across nodes.
    For example, if the rank 0 node passes [torch.rand(4), torch.rand(2)] and the
    rank 1 node passes [torch.rand(2), torch.rand(2), torch.rand(2)], the
    all_gather_coalesced operation will proceed without complaint and return
    erroneous outputs. This lack of shape checking results in significant
    performance improvements but users of this function should take extra care
    to ensure that each node passes in tensors whose shapes match across nodes.
    """
    # We only check basic compatibility with C++ params here, C++ code will
    # do shape and type checking.
    if _rank_not_in_group(group):
        _warn_not_in_group("all_gather_coalesced")
        return
    _check_tensor_list(input_tensor_list, "input_tensor_list")
    _ensure_all_tensors_same_dtype(input_tensor_list)
    if not isinstance(output_tensor_lists, list):
        raise TypeError(
            "Invalid function argument: output_tensor_lists should be a list"
        )
    for output_tensor_list in output_tensor_lists:
        _check_tensor_list(output_tensor_list, "output_tensor_lists")
        _ensure_all_tensors_same_dtype(output_tensor_list)

    output_tensor_lists = [
        [t if not t.is_complex() else torch.view_as_real(t) for t in l]
        for l in output_tensor_lists
    ]
    input_tensor_list = [
        t if not t.is_complex() else torch.view_as_real(t) for t in input_tensor_list
    ]

    group = group or _get_default_group()
    opts = AllgatherOptions()
    opts.asyncOp = async_op
    work = group.allgather_coalesced(output_tensor_lists, input_tensor_list, opts)

    if async_op:
        return work.get_future()
    elif (
        work is not None
    ):  # Backward compatible with backends that don't sync at CPP level
        work.wait()
    # Otherwise, the backend has sync'ed at CPP level


def _validate_output_list_for_rank(my_rank: int, dst: int, gather_list):
    if dst == my_rank:
        if not gather_list:
            raise ValueError(
                "Argument ``gather_list`` must be specified on destination rank."
            )
    elif gather_list:
        raise ValueError(
            "Argument ``gather_list`` must NOT be specified on non-destination ranks."
        )


@_exception_logger
def gather(
    tensor: torch.Tensor,
    gather_list: list[torch.Tensor] | None = None,
    dst: int | None = None,
    group: ProcessGroup | None = None,
    async_op: bool = False,
    group_dst: int | None = None,
):
    """
    Gathers a list of tensors in a single process.

    This function requires all tensors to be the same size on each process.

    Args:
        tensor (Tensor): Input tensor.
        gather_list (list[Tensor], optional): List of appropriately,
            same-sized tensors to use for gathered data
            (default is None, must be specified on the destination rank)
        dst (int, optional): Destination rank on global process group (regardless of ``group`` argument).
            (If both ``dst`` and ``group_dst`` are None, default is global rank 0)
        group (ProcessGroup, optional): The process group to work on. If None,
            the default process group will be used.
        async_op (bool, optional): Whether this op should be an async op
        group_dst (int, optional): Destination rank on ``group``.  Invalid to specify both ``dst`` and ``group_dst``

    Returns:
        Async work handle, if async_op is set to True.
        None, if not async_op or if not part of the group

    .. note:: Note that all Tensors in gather_list must have the same size.

    Example::
        >>> # xdoctest: +SKIP("no rank")
        >>> # We have 2 process groups, 2 ranks.
        >>> tensor_size = 2
        >>> device = torch.device(f'cuda:{rank}')
        >>> tensor = torch.ones(tensor_size, device=device) + rank
        >>> if dist.get_rank() == 0:
        >>>     gather_list = [torch.zeros_like(tensor, device=device) for i in range(2)]
        >>> else:
        >>>     gather_list = None
        >>> dist.gather(tensor, gather_list, dst=0)
        >>> # Rank 0 gets gathered data.
        >>> gather_list
        [tensor([1., 1.], device='cuda:0'), tensor([2., 2.], device='cuda:0')] # Rank 0
        None                                                                   # Rank 1

    """
    _check_single_tensor(tensor, "tensor")

    # Parameter ``gather_list`` may be left unspecified on non-dst ranks.
    if gather_list:
        _check_tensor_list(gather_list, "gather_list")
    else:
        gather_list = []
    _ensure_all_tensors_same_dtype(tensor, gather_list)
    group = _group_or_default_group(group)
    if _rank_not_in_group(group):
        _warn_not_in_group("gather")
        return
    if dst is None and group_dst is None:
        dst = 0
    group_dst = _canonicalize_group_rank(group, dst, group_dst, return_global=False)
    my_group_rank = group.rank()
    _validate_output_list_for_rank(my_group_rank, group_dst, gather_list)
    output_tensors = [gather_list] if group_dst == my_group_rank else []
    input_tensors = [tensor]

    opts = GatherOptions()
    opts.rootRank = group_dst
    opts.asyncOp = async_op
    work = group.gather(output_tensors, input_tensors, opts)

    if async_op:
        return work
    elif (
        work is not None
    ):  # Backward compatible with backends that don't sync at CPP level
        work.wait()
    # Otherwise, the backend has sync'ed at CPP level


@_exception_logger
def scatter(
    tensor: torch.Tensor,
    scatter_list: list[torch.Tensor] | None = None,
    src: int | None = None,
    group: ProcessGroup | None = None,
    async_op: bool = False,
    group_src: int | None = None,
):
    """
    Scatters a list of tensors to all processes in a group.

    Each process will receive exactly one tensor and store its data in the
    ``tensor`` argument.

    Complex tensors are supported.

    Args:
        tensor (Tensor): Output tensor.
        scatter_list (list[Tensor]): List of tensors to scatter (default is
            None, must be specified on the source rank)
        src (int): Source rank on global process group (regardless of ``group`` argument).
            (If both ``src`` and ``group_src`` are None, default is global rank 0)
        group (ProcessGroup, optional): The process group to work on. If None,
            the default process group will be used.
        async_op (bool, optional): Whether this op should be an async op
        group_src (int, optional): Source rank on ``group``.  Invalid to specify both ``src`` and ``group_src``

    Returns:
        Async work handle, if async_op is set to True.
        None, if not async_op or if not part of the group

    .. note:: Note that all Tensors in scatter_list must have the same size.

    Example::
        >>> # xdoctest: +SKIP("need process group init")
        >>> # Note: Process group initialization omitted on each rank.
        >>> import torch.distributed as dist
        >>> tensor_size = 2
        >>> device = torch.device(f'cuda:{rank}')
        >>> output_tensor = torch.zeros(tensor_size, device=device)
        >>> if dist.get_rank() == 0:
        >>>     # Assumes world_size of 2.
        >>>     # Only tensors, all of which must be the same size.
        >>>     t_ones = torch.ones(tensor_size, device=device)
        >>>     t_fives = torch.ones(tensor_size, device=device) * 5
        >>>     scatter_list = [t_ones, t_fives]
        >>> else:
        >>>     scatter_list = None
        >>> dist.scatter(output_tensor, scatter_list, src=0)
        >>> # Rank i gets scatter_list[i].
        >>> output_tensor
        tensor([1., 1.], device='cuda:0') # Rank 0
        tensor([5., 5.], device='cuda:1') # Rank 1

    """
    _check_single_tensor(tensor, "tensor")
    # Parameter ``scatter_list`` may be left unspecified on non-src ranks.
    if scatter_list:
        _check_tensor_list(scatter_list, "scatter_list")
    else:
        scatter_list = []
    _ensure_all_tensors_same_dtype(tensor, scatter_list)
    group = _group_or_default_group(group)
    if src is None and group_src is None:
        src = 0
    group_src = _canonicalize_group_rank(group, src, group_src, return_global=False)
    if _rank_not_in_group(group):
        _warn_not_in_group("scatter")
        return
    scatter_list = [
        t if not t.is_complex() else torch.view_as_real(t) for t in scatter_list
    ]
    tensor = tensor if not tensor.is_complex() else torch.view_as_real(tensor)

    my_group_rank = group.rank()
    if group_src == my_group_rank:
        if not scatter_list:
            raise ValueError(
                "Argument ``scatter_list`` must be specified on source rank."
            )
        input_tensors = [scatter_list]
        output_tensors = [tensor]
    else:
        if scatter_list:
            raise ValueError(
                "Argument ``scatter_list`` must NOT be specified on non-source ranks."
            )
        input_tensors = []
        output_tensors = [tensor]

    opts = ScatterOptions()
    opts.rootRank = group_src
    opts.asyncOp = async_op
    work = group.scatter(output_tensors, input_tensors, opts)

    if async_op:
        return work
    elif (
        work is not None
    ):  # Backward compatible with backends that don't sync at CPP level
        work.wait()
    # Otherwise, the backend has sync'ed at CPP level


@_exception_logger
def reduce_scatter(
    output, input_list, op=ReduceOp.SUM, group=None, async_op: bool = False
):
    """
    Reduces, then scatters a list of tensors to all processes in a group.

    Args:
        output (Tensor): Output tensor.
        input_list (list[Tensor]): List of tensors to reduce and scatter.
        op (optional): One of the values from
            ``torch.distributed.ReduceOp``
            enum.  Specifies an operation used for element-wise reductions.
        group (ProcessGroup, optional): The process group to work on. If None,
            the default process group will be used.
        async_op (bool, optional): Whether this op should be an async op.

    Returns:
        Async work handle, if async_op is set to True.
        None, if not async_op or if not part of the group.

    """
    _check_single_tensor(output, "output")
    _check_tensor_list(input_list, "input_list")
    _ensure_all_tensors_same_dtype(output, input_list)
    if _rank_not_in_group(group):
        _warn_not_in_group("reduce_scatter")
        return

    opts = ReduceScatterOptions()
    opts.reduceOp = op
    opts.asyncOp = async_op

    group = group or _get_default_group()
    work = group.reduce_scatter([output], [input_list], opts)

    if async_op:
        return work
    elif (
        work is not None
    ):  # Backward compatible with backends that don't sync at CPP level
        work.wait()
    # Otherwise, the backend has sync'ed at CPP level


@_exception_logger
def reduce_scatter_tensor(output, input, op=ReduceOp.SUM, group=None, async_op=False):
    """
    Reduces, then scatters a tensor to all ranks in a group.

    Args:
        output (Tensor): Output tensor. It should have the same size across all
            ranks.
        input (Tensor): Input tensor to be reduced and scattered. Its size
            should be output tensor size times the world size. The input tensor
            can have one of the following shapes:
            (i) a concatenation of the output tensors along the primary
            dimension, or
            (ii) a stack of the output tensors along the primary dimension.
            For definition of "concatenation", see ``torch.cat()``.
            For definition of "stack", see ``torch.stack()``.
        group (ProcessGroup, optional): The process group to work on. If None,
            the default process group will be used.
        async_op (bool, optional): Whether this op should be an async op.

    Returns:
        Async work handle, if async_op is set to True.
        None, if not async_op or if not part of the group.

    Examples:
        >>> # xdoctest: +SKIP("need process group init")
        >>> # All tensors below are of torch.int64 dtype and on CUDA devices.
        >>> # We have two ranks.
        >>> device = torch.device(f"cuda:{rank}")
        >>> tensor_out = torch.zeros(2, dtype=torch.int64, device=device)
        >>> # Input in concatenation form
        >>> tensor_in = torch.arange(world_size * 2, dtype=torch.int64, device=device)
        >>> tensor_in
        tensor([0, 1, 2, 3], device='cuda:0') # Rank 0
        tensor([0, 1, 2, 3], device='cuda:1') # Rank 1
        >>> dist.reduce_scatter_tensor(tensor_out, tensor_in)
        >>> tensor_out
        tensor([0, 2], device='cuda:0') # Rank 0
        tensor([4, 6], device='cuda:1') # Rank 1
        >>> # Input in stack form
        >>> tensor_in = torch.reshape(tensor_in, (world_size, 2))
        >>> tensor_in
        tensor([[0, 1],
                [2, 3]], device='cuda:0') # Rank 0
        tensor([[0, 1],
                [2, 3]], device='cuda:1') # Rank 1
        >>> dist.reduce_scatter_tensor(tensor_out, tensor_in)
        >>> tensor_out
        tensor([0, 2], device='cuda:0') # Rank 0
        tensor([4, 6], device='cuda:1') # Rank 1

    """
    # Dynamo has built-in logic to map legacy distributed ops to functional collectives.
    # Let's redirect to a torch function mode that can mimic this logic outside Dynamo
    # (e.g., non-strict export implements such a torch function mode).
    relevant_args = (input,)
    if has_torch_function(relevant_args):
        return handle_torch_function(
            reduce_scatter_tensor,
            relevant_args,
            output,
            input,
            op=op,
            group=group,
            async_op=async_op,
        )

    _check_single_tensor(output, "output")
    _check_single_tensor(input, "input")

    if _rank_not_in_group(group):
        _warn_not_in_group("reduce_scatter_tensor")
        return

    opts = ReduceScatterOptions()
    opts.reduceOp = op
    opts.asyncOp = async_op

    group = group or _get_default_group()

    # Check if we are in coalescing context
    # If we are, do not issue single operation, just append a collective representation
    if group in _world.pg_coalesce_state:
        coll = _CollOp(reduce_scatter_tensor, input, output, op, None)
        _world.pg_coalesce_state[group].append(coll)
        if async_op:
            return _IllegalWork()
        else:
            return None

    work = group._reduce_scatter_base(output, input, opts)

    if async_op:
        return work
    elif (
        work is not None
    ):  # Backward compatible with backends that don't sync at CPP level
        work.wait()
    # Otherwise, the backend has sync'ed at CPP level


@deprecated(
    "`torch.distributed._reduce_scatter_base` is a private function and will be deprecated. "
    "Please use `torch.distributed.reduce_scatter_tensor` instead.",
    category=FutureWarning,
)
def _reduce_scatter_base(
    output, input, op=ReduceOp.SUM, group=None, async_op: bool = False
):
    """
    Reduces, then scatters a flattened tensor to all processes in a group.

    Args:
        output (Tensor): Output tensor.
        input (Tensor): Input tensor that is of size output tensor size times world size
        group (ProcessGroup, optional): The process group to work on. If None,
            the default process group will be used.
        async_op (bool, optional): Whether this op should be an async op.

    Returns:
        Async work handle, if async_op is set to True.
        None, if not async_op or if not part of the group.

    .. warning::
        `_reduce_scatter_base` is a private function. Users should use
        `reduce_scatter_tensor` instead.

    """
    return reduce_scatter_tensor(output, input, op, group, async_op)


@_exception_logger
def all_to_all_single(
    output,
    input,
    output_split_sizes=None,
    input_split_sizes=None,
    group=None,
    async_op: bool = False,
):
    """
    Split input tensor and then scatter the split list to all processes in a group.

    Later the received tensors are concatenated from all the processes in the group
    and returned as a single output tensor.

    Complex tensors are supported.

    Args:
        output (Tensor): Gathered concatenated output tensor.
        input (Tensor): Input tensor to scatter.
        output_split_sizes: (list[Int], optional): Output split sizes for dim 0
            if specified None or empty, dim 0 of ``output`` tensor must divide
            equally by ``world_size``.
        input_split_sizes: (list[Int], optional): Input split sizes for dim 0
            if specified None or empty, dim 0 of ``input`` tensor must divide
            equally by ``world_size``.
        group (ProcessGroup, optional): The process group to work on. If None,
            the default process group will be used.
        async_op (bool, optional): Whether this op should be an async op.

    Returns:
        Async work handle, if async_op is set to True.
        None, if not async_op or if not part of the group.

    .. warning::
        `all_to_all_single` is experimental and subject to change.

    Examples:
        >>> # xdoctest: +SKIP("Undefined rank")
        >>> input = torch.arange(4) + rank * 4
        >>> input
        tensor([0, 1, 2, 3])     # Rank 0
        tensor([4, 5, 6, 7])     # Rank 1
        tensor([8, 9, 10, 11])   # Rank 2
        tensor([12, 13, 14, 15]) # Rank 3
        >>> output = torch.empty([4], dtype=torch.int64)
        >>> dist.all_to_all_single(output, input)
        >>> output
        tensor([0, 4, 8, 12])    # Rank 0
        tensor([1, 5, 9, 13])    # Rank 1
        tensor([2, 6, 10, 14])   # Rank 2
        tensor([3, 7, 11, 15])   # Rank 3

        >>> # Essentially, it is similar to following operation:
        >>> scatter_list = list(input.chunk(world_size))
        >>> gather_list = list(output.chunk(world_size))
        >>> for i in range(world_size):
        >>>     dist.scatter(gather_list[i], scatter_list if i == rank else [], src = i)

        >>> # Another example with uneven split
        >>> input
        tensor([0, 1, 2, 3, 4, 5])                                       # Rank 0
        tensor([10, 11, 12, 13, 14, 15, 16, 17, 18])                     # Rank 1
        tensor([20, 21, 22, 23, 24])                                     # Rank 2
        tensor([30, 31, 32, 33, 34, 35, 36])                             # Rank 3
        >>> input_splits
        [2, 2, 1, 1]                                                     # Rank 0
        [3, 2, 2, 2]                                                     # Rank 1
        [2, 1, 1, 1]                                                     # Rank 2
        [2, 2, 2, 1]                                                     # Rank 3
        >>> output_splits
        [2, 3, 2, 2]                                                     # Rank 0
        [2, 2, 1, 2]                                                     # Rank 1
        [1, 2, 1, 2]                                                     # Rank 2
        [1, 2, 1, 1]                                                     # Rank 3
        >>> output = ...
        >>> dist.all_to_all_single(output, input, output_splits, input_splits)
        >>> output
        tensor([ 0,  1, 10, 11, 12, 20, 21, 30, 31])                     # Rank 0
        tensor([ 2,  3, 13, 14, 22, 32, 33])                             # Rank 1
        tensor([ 4, 15, 16, 23, 34, 35])                                 # Rank 2
        tensor([ 5, 17, 18, 24, 36])                                     # Rank 3


        >>> # Another example with tensors of torch.cfloat type.
        >>> input = torch.tensor(
        ...     [1 + 1j, 2 + 2j, 3 + 3j, 4 + 4j], dtype=torch.cfloat
        ... ) + 4 * rank * (1 + 1j)
        >>> input
        tensor([1+1j, 2+2j, 3+3j, 4+4j])                                # Rank 0
        tensor([5+5j, 6+6j, 7+7j, 8+8j])                                # Rank 1
        tensor([9+9j, 10+10j, 11+11j, 12+12j])                          # Rank 2
        tensor([13+13j, 14+14j, 15+15j, 16+16j])                        # Rank 3
        >>> output = torch.empty([4], dtype=torch.int64)
        >>> dist.all_to_all_single(output, input)
        >>> output
        tensor([1+1j, 5+5j, 9+9j, 13+13j])                              # Rank 0
        tensor([2+2j, 6+6j, 10+10j, 14+14j])                            # Rank 1
        tensor([3+3j, 7+7j, 11+11j, 15+15j])                            # Rank 2
        tensor([4+4j, 8+8j, 12+12j, 16+16j])                            # Rank 3
    """
    # Dynamo has built-in logic to map legacy distributed ops to functional collectives.
    # Let's redirect to a torch function mode that can mimic this logic outside Dynamo
    # (e.g., non-strict export implements such a torch function mode).
    relevant_args = (input,)
    if has_torch_function(relevant_args):
        return handle_torch_function(
            all_to_all_single,
            relevant_args,
            output,
            input,
            output_split_sizes=output_split_sizes,
            input_split_sizes=input_split_sizes,
            group=group,
            async_op=async_op,
        )

    if _rank_not_in_group(group):
        _warn_not_in_group("all_to_all_single")
        return

    opts = AllToAllOptions()
    opts.asyncOp = async_op
    _check_single_tensor(output, "output")
    _check_single_tensor(input, "input")
    _ensure_all_tensors_same_dtype(output, input)

    if input.is_complex():
        input = torch.view_as_real(input)
    if output.is_complex():
        output = torch.view_as_real(output)

    output_split_sizes = [] if output_split_sizes is None else output_split_sizes
    input_split_sizes = [] if input_split_sizes is None else input_split_sizes

    group = group or _get_default_group()
    work = group.alltoall_base(
        output, input, output_split_sizes, input_split_sizes, opts
    )

    if async_op:
        return work
    elif (
        work is not None
    ):  # Backward compatible with backends that don't sync at CPP level
        work.wait()
    # Otherwise, the backend has sync'ed at CPP level


@_exception_logger
def all_to_all(
    output_tensor_list, input_tensor_list, group=None, async_op: bool = False
):
    """
    Scatters list of input tensors to all processes in a group and return gathered list of tensors in output list.

    Complex tensors are supported.

    Args:
        output_tensor_list (list[Tensor]): List of tensors to be gathered one
            per rank.
        input_tensor_list (list[Tensor]): List of tensors to scatter one per rank.
        group (ProcessGroup, optional): The process group to work on. If None,
            the default process group will be used.
        async_op (bool, optional): Whether this op should be an async op.

    Returns:
        Async work handle, if async_op is set to True.
        None, if not async_op or if not part of the group.

    .. warning::
        `all_to_all` is experimental and subject to change.

    Examples:
        >>> # xdoctest: +SKIP("Undefined rank")
        >>> input = torch.arange(4) + rank * 4
        >>> input = list(input.chunk(4))
        >>> input
        [tensor([0]), tensor([1]), tensor([2]), tensor([3])]     # Rank 0
        [tensor([4]), tensor([5]), tensor([6]), tensor([7])]     # Rank 1
        [tensor([8]), tensor([9]), tensor([10]), tensor([11])]   # Rank 2
        [tensor([12]), tensor([13]), tensor([14]), tensor([15])] # Rank 3
        >>> output = list(torch.empty([4], dtype=torch.int64).chunk(4))
        >>> dist.all_to_all(output, input)
        >>> output
        [tensor([0]), tensor([4]), tensor([8]), tensor([12])]    # Rank 0
        [tensor([1]), tensor([5]), tensor([9]), tensor([13])]    # Rank 1
        [tensor([2]), tensor([6]), tensor([10]), tensor([14])]   # Rank 2
        [tensor([3]), tensor([7]), tensor([11]), tensor([15])]   # Rank 3

        >>> # Essentially, it is similar to following operation:
        >>> scatter_list = input
        >>> gather_list = output
        >>> for i in range(world_size):
        >>>     dist.scatter(gather_list[i], scatter_list if i == rank else [], src=i)

        >>> input
        tensor([0, 1, 2, 3, 4, 5])                                       # Rank 0
        tensor([10, 11, 12, 13, 14, 15, 16, 17, 18])                     # Rank 1
        tensor([20, 21, 22, 23, 24])                                     # Rank 2
        tensor([30, 31, 32, 33, 34, 35, 36])                             # Rank 3
        >>> input_splits
        [2, 2, 1, 1]                                                     # Rank 0
        [3, 2, 2, 2]                                                     # Rank 1
        [2, 1, 1, 1]                                                     # Rank 2
        [2, 2, 2, 1]                                                     # Rank 3
        >>> output_splits
        [2, 3, 2, 2]                                                     # Rank 0
        [2, 2, 1, 2]                                                     # Rank 1
        [1, 2, 1, 2]                                                     # Rank 2
        [1, 2, 1, 1]                                                     # Rank 3
        >>> input = list(input.split(input_splits))
        >>> input
        [tensor([0, 1]), tensor([2, 3]), tensor([4]), tensor([5])]                   # Rank 0
        [tensor([10, 11, 12]), tensor([13, 14]), tensor([15, 16]), tensor([17, 18])] # Rank 1
        [tensor([20, 21]), tensor([22]), tensor([23]), tensor([24])]                 # Rank 2
        [tensor([30, 31]), tensor([32, 33]), tensor([34, 35]), tensor([36])]         # Rank 3
        >>> output = ...
        >>> dist.all_to_all(output, input)
        >>> output
        [tensor([0, 1]), tensor([10, 11, 12]), tensor([20, 21]), tensor([30, 31])]   # Rank 0
        [tensor([2, 3]), tensor([13, 14]), tensor([22]), tensor([32, 33])]           # Rank 1
        [tensor([4]), tensor([15, 16]), tensor([23]), tensor([34, 35])]              # Rank 2
        [tensor([5]), tensor([17, 18]), tensor([24]), tensor([36])]                  # Rank 3

        >>> # Another example with tensors of torch.cfloat type.
        >>> input = torch.tensor(
        ...     [1 + 1j, 2 + 2j, 3 + 3j, 4 + 4j], dtype=torch.cfloat
        ... ) + 4 * rank * (1 + 1j)
        >>> input = list(input.chunk(4))
        >>> input
        [tensor([1+1j]), tensor([2+2j]), tensor([3+3j]), tensor([4+4j])]            # Rank 0
        [tensor([5+5j]), tensor([6+6j]), tensor([7+7j]), tensor([8+8j])]            # Rank 1
        [tensor([9+9j]), tensor([10+10j]), tensor([11+11j]), tensor([12+12j])]      # Rank 2
        [tensor([13+13j]), tensor([14+14j]), tensor([15+15j]), tensor([16+16j])]    # Rank 3
        >>> output = list(torch.empty([4], dtype=torch.int64).chunk(4))
        >>> dist.all_to_all(output, input)
        >>> output
        [tensor([1+1j]), tensor([5+5j]), tensor([9+9j]), tensor([13+13j])]          # Rank 0
        [tensor([2+2j]), tensor([6+6j]), tensor([10+10j]), tensor([14+14j])]        # Rank 1
        [tensor([3+3j]), tensor([7+7j]), tensor([11+11j]), tensor([15+15j])]        # Rank 2
        [tensor([4+4j]), tensor([8+8j]), tensor([12+12j]), tensor([16+16j])]        # Rank 3

    """
    if _rank_not_in_group(group):
        _warn_not_in_group("all_to_all")
        return

    opts = AllToAllOptions()
    opts.asyncOp = async_op
    _check_tensor_list(output_tensor_list, "output_tensor_list")
    _check_tensor_list(input_tensor_list, "input_tensor_list")
    _ensure_all_tensors_same_dtype(output_tensor_list, input_tensor_list)

    input_tensor_list = [
        t if not t.is_complex() else torch.view_as_real(t) for t in input_tensor_list
    ]
    output_tensor_list = [
        t if not t.is_complex() else torch.view_as_real(t) for t in output_tensor_list
    ]

    group = group or _get_default_group()
    work = group.alltoall(output_tensor_list, input_tensor_list, opts)

    if async_op:
        return work
    elif (
        work is not None
    ):  # Backward compatible with backends that don't sync at CPP level
        work.wait()
    # Otherwise, the backend has sync'ed at CPP level


@_exception_logger
def barrier(
<<<<<<< HEAD
    group: Optional[ProcessGroup] = GroupMember.WORLD,
    async_op: bool = False,
    device_ids=None,
=======
    group: ProcessGroup | None = GroupMember.WORLD, async_op=False, device_ids=None
>>>>>>> 2353a0f6
):
    """
    Synchronize all processes.

    This collective blocks processes until the whole group enters this function,
    if async_op is False, or if async work handle is called on wait().

    Args:
        group (ProcessGroup, optional): The process group to work on. If None,
            the default process group will be used.
        async_op (bool, optional): Whether this op should be an async op
        device_ids ([int], optional): List of device/GPU ids. Only one id is expected.

    Returns:
        Async work handle, if async_op is set to True.
        None, if not async_op or if not part of the group

    .. note:: `ProcessGroupNCCL` now blocks the cpu thread till the completion of the barrier collective.
    .. note:: `ProcessGroupNCCL` implements barrier as an all_reduce of a 1-element tensor. A device must be chosen
       for allocating this tensor.  The device choice is made by checking in this order (1) the first device passed to
       `device_ids` arg of barrier if not None, (2) the device passed to init_process_group if not None, (3) the device
       that was first used with this process group, if another collective with tensor inputs has been performed, (4)
       the device index indicated by the global rank mod local device count.
    """
    group = group or _get_default_group()

    if _rank_not_in_group(group):
        _warn_not_in_group("barrier")
        return

    opts = BarrierOptions()
    opts.asyncOp = async_op
    # Detect the accelerator on the machine. If no accelerator is available, it
    # returns CPU.
    device = torch._C._get_accelerator()
    if isinstance(device_ids, list):
        opts.device_ids = device_ids
        # use only the first device id
        # pyrefly: ignore [read-only]
        opts.device = torch.device(device.type, device_ids[0])
    elif getattr(group, "bound_device_id", None) is not None:
        # Use device id from `init_process_group(device_id=...)`
        opts.device = group.bound_device_id  # type: ignore[assignment]
    elif device.type == "cpu" or _get_object_coll_device(group) == "cpu":
        # pyrefly: ignore [read-only]
        opts.device = torch.device("cpu")
    else:
        # Use the current device set by the user. If user did not set any, this
        # may use default device 0, causing issues like hang or all processes
        # creating context on device 0.
        # pyrefly: ignore [read-only]
        opts.device = device
        if group.rank() == 0:
            warnings.warn(  # warn only once
                "barrier(): using the device under current context. "
                "You can specify `device_id` in `init_process_group` to mute this warning.",
                stacklevel=2,
            )

    work = group.barrier(opts=opts)

    if async_op:
        return work
    elif (
        work is not None
    ):  # Backward compatible with backends that don't sync at CPP level
        work.wait()
    # Otherwise, the backend has sync'ed at CPP level


def monitored_barrier(
    group: ProcessGroup | None = GroupMember.WORLD,
    timeout=None,
    wait_all_ranks: bool = False,
):
    """
    Synchronize processes similar to ``torch.distributed.barrier``, but consider a configurable timeout.

    It is able to report ranks that did not pass this barrier within the provided timeout.
    Specifically, for non-zero ranks, will block until a send/recv is processed from rank 0.
    Rank 0 will block until all send /recv from other ranks are processed, and will report
    failures for ranks that failed to respond in time. Note that if one rank does not reach the
    monitored_barrier (for example due to a hang), all other ranks would fail in monitored_barrier.

    This collective will block all processes/ranks in the group, until the
    whole group exits the function successfully, making it useful for debugging
    and synchronizing. However, it can have a performance impact and should only
    be used for debugging or scenarios that require full synchronization points
    on the host-side. For debugging purposes, this barrier can be inserted
    before the application's collective calls to check if any ranks are
    desynchronized.

    .. note:: Note that this collective is only supported with the GLOO backend.

    Args:
        group (ProcessGroup, optional): The process group to work on. If
            ``None``, the default process group will be used.
        timeout (datetime.timedelta, optional): Timeout for monitored_barrier.
            If ``None``, the default process group timeout will be used.
        wait_all_ranks (bool, optional): Whether to collect all failed ranks or
            not. By default, this is ``False`` and ``monitored_barrier`` on rank 0
            will throw on the first failed rank it encounters in order to fail
            fast. By setting ``wait_all_ranks=True`` ``monitored_barrier`` will
            collect all failed ranks and throw an error containing information
            about all failed ranks.

    Returns:
        ``None``.

    Example::
        >>> # xdoctest: +SKIP("need process group init")
        >>> # Note: Process group initialization omitted on each rank.
        >>> import torch.distributed as dist
        >>> if dist.get_rank() != 1:
        >>>     dist.monitored_barrier() # Raises exception indicating that
        >>> # rank 1 did not call into monitored_barrier.
        >>> # Example with wait_all_ranks=True
        >>> if dist.get_rank() == 0:
        >>>     dist.monitored_barrier(wait_all_ranks=True) # Raises exception
        >>> # indicating that ranks 1, 2, ... world_size - 1 did not call into
        >>> # monitored_barrier.
    """
    # Need to call rank not in group before using the group, otherwise
    # "Invalid process group" error is raised.
    if _rank_not_in_group(group):
        _warn_not_in_group("monitored_barrier")
        return

    if get_backend(group) != Backend.GLOO:
        raise ValueError("monitored_barrier is only implemented for GLOO backend.")

    if timeout is None:
        timeout = _get_default_timeout(get_backend(group))
    elif isinstance(timeout, float):
        # TODO(whc) apparently some existing test case for monitored_barrier passes in a timeout in float format?
        warnings.warn(
            "Please specify timeout arg as a timedelta. "
            f"Converting current value of {timeout} assuming it represents seconds",
            stacklevel=2,
        )
        timeout = timedelta(seconds=timeout)

    _check_valid_timeout(timeout)

    group_to_use = _get_default_group() if group is None else group
    return group_to_use.monitored_barrier(  # type:ignore[attr-defined]
        timeout, wait_all_ranks=wait_all_ranks
    )


def _create_process_group_wrapper(
    wrapped_pg: torch._C._distributed_c10d.Backend,
    store_prefix: str,
    store: Store,
    rank: int,
    world_size: int,
    timeout: timedelta = default_pg_timeout,
):
    if not _GLOO_AVAILABLE:
        raise AssertionError("ProcessGroupWrapper unsupported without GLOO backend.")

    # (whc) this appears to be just for the gloo backend? if so, `default_pg_timeout` is appropriate...

    # Create a separate prefix store for the helper process group.
    prefix = f"{PG_WRAPPER_STORE_PREFIX}:{store_prefix}"
    store = PrefixStore(prefix, store)
    helper_pg = ProcessGroupGloo(store, rank, world_size, timeout=timeout)
    # Wrap the underlying pg with ProcessGroupWrapper.
    wrapped_pg = _ProcessGroupWrapper(wrapped_pg, helper_pg)
    return wrapped_pg


# helper function for deterministically hashing a list of ranks to a unique
# string
def _hash_ranks_to_str(ranks: list[int]) -> str:
    rank_join: str = "_".join(map(str, ranks))
    # In case there is already a PG with the same rank composition
    unique_str = "_".join([rank_join, str(len(_world.pg_names))])
    return hashlib.sha1(bytes(unique_str, "utf-8"), usedforsecurity=False).hexdigest()


# Takes a list of ranks and computes an integer color
def _process_group_color(ranks: list[int]) -> int:
    # Convert list to tuple to make it hashable
    # pyrefly: ignore [bad-assignment]
    ranks = tuple(ranks)
    hash_value = hash(ranks)
    # Split color must be:
    # - a non-negative integer;
    # - a type compatible with C's int because we are pybinding to the latter.
    # Thus, we limit the hash value within c_int's max value.
    max_c_int = 2 ** (ctypes.sizeof(ctypes.c_int) * 8 - 1)
    color = abs(hash_value) % max_c_int
    return color


def _process_group_name(ranks, use_hashed_name) -> GroupName:
    # Create name for a process group.
    global _world
    if use_hashed_name:
        pg_name = GroupName(_hash_ranks_to_str(ranks))
    else:
        pg_name = GroupName(str(_world.group_count))
        _world.group_count += 1
    # TODO: why is group count incremented only in the else path?
    return pg_name


def _get_backend_from_str(backend: str | None = None) -> Backend:
    # Default to the same backend as the global process group
    #  if backend is not specified.
    if not backend:
        backend = get_backend(_get_default_group())
    return Backend(backend)


def _is_safe_to_split() -> bool:
    """
    Checks if it is safe to split the any process group in the world.
    This is only safe if the default pg has a bound device id, otherwise
    users must be aware that a pg is only splittable after the first collective is
    issued.
    """
    return _get_default_group().bound_device_id is not None


@_time_logger
def split_group(
    parent_pg: ProcessGroup | None = None,
    split_ranks: list | None = None,
    timeout: timedelta | None = None,
    pg_options: Any | None = None,
    group_desc: str | None = None,
) -> ProcessGroup | None:
    """
    Create a new process group split from the given parent process group.

    warning:: This is an experimental API. Only the ``NCCL`` and custom plugin backends
    are supported. Other backends will raise an error.
    Users of this API must guarantee that all ranks in the parent group enter this API call,
    and the split of the sub groups is the same across all ranks in the parent group.

    Args:
        parent_pg (ProcessGroup, optional): The parent process group. If None,
            the default process group will be used. Users need to guarantee that
            the parent group is fully initialized (e.g, communicators are initialized)
        split_ranks (list[list[int]]): the split ranks, which is a list of list of ranks.
            Users need to make sure the validity of the split ranks such that one
            split (represented by one inner list of ints) does not overlap with any other split.
            Note that the ranks in each split is the group rank (instead of global rank)
            in the parent pg. For example, if the parent group has 4 ranks, and split_ranks can be
            [[0, 1], [2, 3]]. Note [[0,1]] is also a valid split, in which case ranks 2, 3 would
            return a non-group member.
        timeout (timedelta, optional): see `init_process_group` for details and default value.
        pg_options (ProcessGroupOptions, optional): Additional options need to be passed in during
            the construction of specific process groups. i.e.``is_high_priority_stream``
            can be specified so that process group can pick up high priority cuda streams.
        group_desc (str, optional): a string to describe the process group.

    Returns:
        ProcessGroup if the current rank is within one split/subgroup given by split_ranks,
        or None if the current rank is not part of any split_ranks`.

    """
    # check inputs
    if split_ranks is None or len(split_ranks) == 0:
        raise ValueError("split_ranks cannot be None or empty")

    global _world
    default_pg = _get_default_group()
    device_id = default_pg.bound_device_id
    if not device_id:
        raise RuntimeError(
            "No device associated with the default pg, not safe to split any process groups"
        )
    global_rank = default_pg.rank()
    global_world_size = default_pg.size()

    if not parent_pg:
        parent_pg = default_pg
    if parent_pg not in _world.pg_group_ranks:
        raise ValueError(f"Group {parent_pg} is not registered")

    parent_global_to_group_ranks = _world.pg_group_ranks[parent_pg]
    parent_group_to_global_ranks = {
        group_rank: global_rank
        for global_rank, group_rank in parent_global_to_group_ranks.items()
    }

    if global_rank not in parent_global_to_group_ranks:
        raise ValueError(
            f"Global rank {global_rank} is not part of the parent group {parent_pg}"
        )

    parent_group_rank = parent_global_to_group_ranks[global_rank]
    parent_backend = parent_pg._get_backend(torch.device("cuda"))

    # if the parent backend does not support splitting, raise error
    # currently this API only support NCCL backend
    if not parent_backend or not parent_backend.supports_splitting:
        raise RuntimeError(
            "No backend for the parent process group or its backend does not support splitting"
        )

    # set the group_desc before the color or no_cloor split
    if hasattr(parent_backend, "comm_split_count") and group_desc is None:
        group_desc = f"{parent_pg.group_desc}:split:{parent_backend.comm_split_count()}"  # type: ignore[attr-defined]

    parent_backend_str, _ = _world.pg_map[parent_pg]
    # same type of backend as the parent process group
    backend = Backend(parent_backend_str)
    backend_config = BackendConfig(backend)

    if pg_options is None:
        # default pg_options same as the parent process group
        # A deep copy is needed because if the option will be modified inside split
        # and if we split parent pg multiple times, we will run into device out of bound error.
        pg_options = copy.deepcopy(parent_backend.options)

    # this timeout defaulting/validation is used for all the new_groups/new_subgroups variants,
    # which may just pass their timeout value (or None)
    if timeout is None:
        timeout = _get_default_timeout(backend)
    _check_valid_timeout(timeout)

    # find my group of ranks and my group local rank in split_ranks
    # for ranks which are not in any split PGs, we just pass in this the first split group
    # and None will be returned.
    my_group = split_ranks[0]

    for split_group in split_ranks:
        if len(split_group) == 0:
            raise ValueError("the split group cannot be empty")
        if len(split_group) > global_world_size:
            raise ValueError(
                "the split group's size should be less or equal to the world_size set by init_process_group"
            )
        if len(split_group) != len(set(split_group)):
            raise ValueError("the split group cannot have duplicate ranks")
        split_group = sorted(split_group)
        if parent_group_rank in split_group:
            my_group = split_group
            break

    # use_hashed_name is True to ensure that subgroups have unique names.
    # This is needed as some backends (e.g. Gloo) use the group name as a
    # PrefixStore prefix for initialization of splits. Thus, names have to be
    # unique to avoid key collisions.
    group_name = _process_group_name(my_group, use_hashed_name=True)
    split_pg = parent_pg.split_group(
        my_group,
        timeout=timeout,
        opts=pg_options,
        group_name=group_name,
        group_desc=group_desc,
    )
    if split_pg is None:
        return None

    global_ranks_in_my_group = [parent_group_to_global_ranks[rank] for rank in my_group]
    split_pg.bound_device_id = device_id  # type: ignore[union-attr]
    split_backend_class = split_pg._get_backend(torch.device("cuda"))
    split_backend_class._set_sequence_number_for_group()
    if split_pg.group_name != group_name:
        raise AssertionError(
            f"group name should be set to {group_name} but got {split_pg.group_name}"
        )

    # update global state
    _world.pg_map[split_pg] = (backend, split_pg.get_group_store())
    _world.pg_names[split_pg] = group_name
    _register_process_group(group_name, split_pg)
    _world.pg_backend_config[split_pg] = str(backend_config)
    pg_tag = f"ptd:{group_name}"
    _world.tags_to_pg.setdefault(pg_tag, []).append(split_pg)
    _world.pg_to_tag[split_pg] = pg_tag

    # Create the global rank to group rank mapping
    _world.pg_group_ranks[split_pg] = {
        global_rank: group_rank
        for group_rank, global_rank in enumerate(global_ranks_in_my_group)
    }

    return split_pg


@_time_logger
def new_group(
    ranks=None,
    timeout=None,
    backend=None,
    pg_options=None,
    use_local_synchronization: bool = False,
    group_desc=None,
    device_id: torch.device | None = None,
):
    """
    Create a new distributed group.

    This function requires that all processes in the main group (i.e. all
    processes that are part of the distributed job) enter this function, even
    if they are not going to be members of the group. Additionally, groups
    should be created in the same order in all processes.

    .. warning::
        Safe concurrent usage:
        When using multiple process groups with the ``NCCL`` backend, the user
        must ensure a globally consistent execution order of collectives across
        ranks.

        If multiple threads within a process issue collectives, explicit
        synchronization is necessary to ensure consistent ordering.

        When using async variants of torch.distributed communication APIs,
        a work object is returned and the communication kernel is
        enqueued on a separate CUDA stream, allowing overlap of communication
        and computation. Once one or more async ops have been issued on one process
        group, they must be synchronized with other cuda streams by calling `work.wait()`
        before using another process group.

        See `Using multiple NCCL communicators concurrently
        <https://docs.nvidia.com/deeplearning/nccl/user-guide/docs/usage/communicators.html#using-multiple-nccl-communicators-concurrently>`
        for more details.

    Args:
        ranks (list[int]): List of ranks of group members. If ``None``, will be
            set to all ranks. Default is ``None``.
        timeout (timedelta, optional): see `init_process_group` for details and default value.
        backend (str or Backend, optional): The backend to use. Depending on
            build-time configurations, valid values are ``gloo`` and ``nccl``.
            By default uses the same backend as the global group. This field
            should be given as a lowercase string (e.g., ``"gloo"``), which can
            also be accessed via :class:`Backend` attributes (e.g.,
            ``Backend.GLOO``). If ``None`` is passed in, the backend
            corresponding to the default process group will be used. Default is
            ``None``.
        pg_options (ProcessGroupOptions, optional): process group options
            specifying what additional options need to be passed in during
            the construction of specific process groups. i.e. for the ``nccl``
            backend, ``is_high_priority_stream`` can be specified so that
            process group can pick up high priority cuda streams. For other available options to config nccl,
            See https://docs.nvidia.com/deeplearning/nccl/user-guide/docs/api/types.html#ncclconfig-tuse_local_synchronization
            (bool, optional): perform a group-local barrier at the end of the process group creation.
            This is different in that non-member ranks don't need to call into API and don't
            join the barrier.
        group_desc (str, optional): a string to describe the process group.
        device_id (torch.device, optional): a single, specific device
            to "bind" this process to,  The `new_group` call will try to initialize
            a communication backend immediately for the device if this field is given.

    Returns:
        A handle of distributed group that can be given to collective calls or
        GroupMember.NON_GROUP_MEMBER if the rank is not part of ``ranks``.

    N.B. use_local_synchronization doesn't work with MPI.

    N.B. While use_local_synchronization=True can be significantly faster with larger
    clusters and small process groups, care must be taken since it changes cluster behavior
    as non-member ranks don't join the group barrier().

    N.B. use_local_synchronization=True can lead to deadlocks when each rank creates
    multiple overlapping process groups. To avoid that, make sure all ranks follow the
    same global creation order.
    """
    return _new_group_with_tag(
        ranks,
        timeout,
        backend,
        pg_options,
        None,
        use_local_synchronization=use_local_synchronization,
        group_desc=group_desc,
        device_id=device_id,
    )


def _new_group_with_tag(
    ranks=None,
    timeout=None,
    backend=None,
    backend_options=None,
    pg_tag=None,
    use_local_synchronization=False,
    group_desc=None,
    device_id: torch.device | None = None,
):
    """
    Variant of ``new_group`` that exposes tag creation.

    :: N.B. The mechanism is experimental and tied to the functional collectives effort, see
    ``torch.distributed._functional_collectives`` for reference on how to use it.
    """
    global _world

    default_pg = _get_default_group()
    if device_id is None:
        device_id = default_pg.bound_device_id
    elif default_pg.bound_device_id is not None:
        if device_id != default_pg.bound_device_id:
            raise AssertionError(
                "Mismatched bound device between new pg and the default pg."
            )
    default_backend, default_store = _world.pg_map[default_pg]
    global_rank = default_pg.rank()
    global_world_size = default_pg.size()

    # Default to the same backend as the global process group
    # if the backend is not specified.
    if not backend:
        backend = default_backend
    backend = Backend(backend)

    # this timeout defaulting/validation is used for all the new_groups/new_subgroups variants,
    # which may just pass their timeout value (or None)
    if timeout is None:
        timeout = _get_default_timeout(backend)
    _check_valid_timeout(timeout)

    if use_local_synchronization:
        # MPI backend doesn't have have a way for us to perform a partial sync
        if backend == Backend.MPI:
            raise ValueError(
                "MPI backend doesn't support use_local_synchronization=True"
            )
        if ranks is not None and get_rank() not in ranks:
            return None

    # checks the input ranks
    if ranks is not None:
        ranks = sorted(ranks)
        group_world_size = len(ranks)
        if group_world_size > global_world_size:
            raise ValueError(
                "the new group's world size should be less or "
                "equal to the world size set by "
                "init_process_group"
            )
        # check ranks' sanity
        for rank in ranks:
            if rank < 0 or rank >= global_world_size:
                raise ValueError(
                    "The new group's rank should be within "
                    "the world_size set by init_process_group"
                )
        if global_rank in ranks:
            group_rank = ranks.index(global_rank)
        else:
            group_rank = None
    else:
        ranks = list(range(global_world_size))
        group_world_size = global_world_size
        group_rank = global_rank

    group_name = _process_group_name(ranks, use_hashed_name=use_local_synchronization)

    pg, pg_store = _new_process_group_helper(
        group_world_size,
        group_rank,
        ranks,
        backend,
        default_store,
        group_name,
        backend_options=backend_options,
        timeout=timeout,
        pg_tag=pg_tag,
        device_id=device_id,
        group_desc=group_desc,
    )

    # Create the global rank to group rank mapping
    _world.pg_group_ranks[pg] = {
        global_rank: group_rank for group_rank, global_rank in enumerate(ranks)
    }

    if _is_barrier_after_init() == 1:
        # barrier at the end to ensure that once we return from this method, all
        # process groups including global variables (if any) are updated
        # correctly on all ranks.
        # Update 04/2023: for large-scale runs, this barrier (esp. store-based
        # barrier) may be costly and/or unscalable. Also, in a lot of cases,
        # these barriers may be unnecessary, as proven by a green CI after
        # removal. An environment variable `TORCH_DIST_INIT_BARRIER` has been
        # added which enables this barrier only when set to 1.
        logger.info(
            "Performing barrier after ProcessGroup initialization since "
            "TORCH_DIST_INIT_BARRIER = 1"
        )
        if backend == Backend.MPI:
            # MPI doesn't have store.
            barrier()
        else:
            barrier_store = pg_store if use_local_synchronization else default_store
            world_size = len(ranks) if use_local_synchronization else get_world_size()
            # Use store based barrier here since barrier() used a bunch of
            # default devices and messes up NCCL internal state.
            _store_based_barrier(
                global_rank, barrier_store, group_name, world_size, timeout
            )

    return pg


def new_subgroups(
    group_size=None,
    group=None,
    timeout=None,
    backend=None,
    pg_options=None,
    group_desc=None,
):
    """
    Create subgroups of equal size.

    By default, it creates intra-machine subgroups,
    where each of which contains all the ranks of a machine, based on the assumption
    that each machine has the same number of devices.

    This is a convenience API that calls ``new_group`` to generate multiple subgroups.
    It requires that all processes in the main group (i.e. all
    processes that are part of the distributed job) enter this function, even
    if they are not going to be members of the group.

    .. warning::
        If ``group_size`` is passed in, the world size must be divisible by ``group_size``.
        If no ``group_size`` is passed in, it believe that you are creating a group based
        on CUDA and determining the group size by number of CUDA devices, and if not all
        the machines have the same number of devices, the subgroup division will be
        different across nodes and can cause unexpected behaviors. Therefore, if you are
        creating a subgroup that does not depend on CUDA (such as Gloo on CPU), please
        pass in ``group_size`` correctly.

    .. warning::
        See warning `Safe concurrent usage` for `new_group` API for important details about
        using multiple process groups concurrently in a safe manner.

    Args:
        group_size (int, optional): The size of each subgroup. If ``None``,
            the default subgroup size is equal to the number of devices on each machine,
            based on the assumption that each machine has exactly the same
            number of devices. Default is ``None``.
        group (ProcessGroup, optional): The process group to work on. If
            ``None``, the default process group will be used. Default is ``None``.
        timeout (timedelta, optional): see `init_process_group` for details and default value.
        backend (str or Backend, optional): The backend to use. Depending on
            build-time configurations, valid values are ``gloo`` and ``nccl``.
            By default uses the same backend as the global group. This field
            should be given as a lowercase string (e.g., ``"gloo"``), which can
            also be accessed via :class:`Backend` attributes (e.g.,
            ``Backend.GLOO``). If ``None`` is passed in, the backend
            corresponding to the default process group will be used. Default is
            ``None``.
        pg_options (ProcessGroupOptions, optional): process group options
            specifying what additional options need to be passed in during
            the construction of specific process groups. i.e. for the ``nccl``
            backend, ``is_high_priority_stream`` can be specified so that
            process group can pick up high priority cuda streams.
        group_desc (str, optional): A string describing the group. Each subgroup will
            inherit its group_desc

    Returns:
        The subgroup containing the current rank, and all the subgroups used for cleanup.

    Examples:
        >>> # Create intra-machine subgroups.
        >>> # xdoctest: +SKIP("need process group init")
        >>> cur_subgroup, subgroups = dist.new_subgroups()
        >>> # Allreduce within the machine.
        >>> rank = dist.get_rank()
        >>> tensor = torch.ones(1, device=rank) * rank
        >>> dist.all_reduce(tensor, group=cur_subgroup)
        >>> tensor
        tensor([28])  # Assume 8 CUDA devices per machine.  28 is sum(range(8)).
        >>> # Cleanup.
        >>> for subgroup in subgroups:
        >>>     dist.destroy_process_group(subgroup)
    """
    if group_size is None:
        if not torch.cuda.is_available():
            raise ValueError(
                "Default group size only takes effect when CUDA is available."
                "If your subgroup using a backend that does not depend on CUDA,"
                "please pass in 'group_size' correctly."
            )
        group_size = torch.cuda.device_count()
    if group_size <= 0:
        raise ValueError(f"The arg 'group_size' ({group_size}) must be positive")

    world_size = get_world_size(group=group)
    if world_size < group_size:
        raise ValueError(
            f"The arg 'group_size' ({group_size}) must not exceed the world size ({world_size})"
        )
    if world_size % group_size != 0:
        raise ValueError(
            f"The world size ({world_size}) must be divisible by '{group_size=}'"
        )

    # TODO: Use itertools.batched(get_process_group_ranks(group=group), group_size) instead when Python 3.12 is supported.
    ranks = get_process_group_ranks(group=group)
    ranks_per_subgroup_list = [
        ranks[i : i + group_size] for i in range(0, len(ranks), group_size)
    ]
    return new_subgroups_by_enumeration(
        ranks_per_subgroup_list,
        timeout=timeout,
        backend=backend,
        pg_options=pg_options,
        group_desc=group_desc,
    )


def new_subgroups_by_enumeration(
    ranks_per_subgroup_list,
    timeout=None,
    backend=None,
    pg_options=None,
    group_desc=None,
):
    """
    Create subgroups by dividing the global world.

    The division is specified by a nested list of ranks. The subgroups cannot have
    overlap, and some ranks may not have to be in any subgroup.

    This is a convenience API that calls ``new_group`` to generate multiple subgroups.
    It requires that all processes in the main group (i.e. all
    processes that are part of the distributed job) enter this function, even
    if they are not going to be members of the group.

    .. warning::
        See warning `Safe concurrent usage` for `new_group` API for important details about
        using multiple process groups concurrently in a safe manner.

    Args:
        ranks_per_subgroup_list (list[list[int]]): A nested list of ranks of
            group members.
        timeout (timedelta, optional): see `init_process_group` for details and default value.
        backend (str or Backend, optional): The backend to use. Depending on
             build-time configurations, valid values are ``gloo`` and ``nccl``.
             By default uses the same backend as the global group. This field
             should be given as a lowercase string (e.g., ``"gloo"``), which can
             also be accessed via :class:`Backend` attributes (e.g.,
             ``Backend.GLOO``). If ``None`` is passed in, the backend
             corresponding to the default process group will be used. Default is
             ``None``.
        pg_options (ProcessGroupOptions, optional): process group options
            specifying what additional options need to be passed in during
            the construction of specific process groups. i.e. for the ``nccl``
            backend, ``is_high_priority_stream`` can be specified so that
            process group can pick up high priority cuda streams.
        group_desc (str, optional): A string describing the group. Each subgroup will
            inherit its group_desc.

    Returns:
        The subgroup containing the current rank, and all the subgroups used for cleanup.

    Examples:
        >>> # Create two subgroups, where each has 2 processes.
        >>> # xdoctest: +SKIP("need process group init")
        >>> cur_subgroup, subgroups = dist.new_subgroups(ranks=[[0, 2], [1, 3]])
        >>> rank = dist.get_rank()
        >>> tensor = torch.ones(1, device=rank) * rank
        >>> dist.all_reduce(tensor, group=cur_subgroup)
        >>> tensor
        tensor([2])     # Subgroup 0: ranks 0 and 2
        tensor([4])     # Subgroup 1: ranks 1 and 3
    """
    if ranks_per_subgroup_list is None or len(ranks_per_subgroup_list) == 0:
        raise ValueError("The arg 'ranks_per_subgroup_list' cannot be empty")

    subgroups = []
    cur_subgroup = None
    # Create a mapping from rank to subgroup to check if there is any subgroup overlap.
    rank_to_ranks_dict = {}  # type: ignore[var-annotated]
    for ranks in ranks_per_subgroup_list:
        subgroup = new_group(
            ranks=ranks,
            timeout=timeout,
            backend=backend,
            pg_options=pg_options,
            group_desc=group_desc,
        )
        subgroups.append(subgroup)
        my_rank = get_rank()
        for rank in ranks:
            if rank in rank_to_ranks_dict:
                raise ValueError(
                    f"Rank {rank} has appeared in both subgroup {rank_to_ranks_dict[rank]} and {ranks}"
                )
            rank_to_ranks_dict[rank] = ranks
            if my_rank == rank:
                cur_subgroup = subgroup
                logger.info("Rank %s is assigned to subgroup %s", rank, ranks)

    return cur_subgroup, subgroups


def _find_pg_by_ranks_and_tag(tag: str, ranks: list[int]) -> ProcessGroup | None:
    if len(tag) > 0 and not tag.startswith("ptd:") and not tag.startswith("user:"):
        tag = f"user:{tag}"

    for group in _world.tags_to_pg.get(tag, []):
        if group.size() != len(ranks):
            continue

        group_ranks = get_process_group_ranks(group)
        good = all(r in group_ranks for r in ranks)
        if good:
            return group
    return None


def _find_or_create_pg_by_ranks_and_tag(
    tag: str, ranks: list[int], stride: int
) -> ProcessGroup:
    if len(ranks) % stride != 0:
        raise ValueError(
            f"Ranks length ({len(ranks)}) must be divisible by stride ({stride})"
        )

    my_rank = get_rank()
    my_ranks = None

    if stride == len(ranks):
        my_ranks = ranks.copy()
        if my_rank not in my_ranks:
            raise AssertionError("rankset doesn't include the current node")
    else:
        for i in range(0, len(ranks), stride):
            rank_set = ranks[i : i + stride]
            if my_rank in rank_set:
                my_ranks = rank_set
        if my_ranks is None:
            raise AssertionError("rankset doesn't include the current node")

    my_ranks = sorted(my_ranks)

    pg = _find_pg_by_ranks_and_tag(tag, my_ranks)
    if pg is not None:
        return pg
    if tag == "":
        raise ValueError("Cannot automatically create PG with empty tag")
    # TODO copy settings and timeout from default PG
    return _new_group_with_tag(my_ranks, pg_tag=tag)


def _get_group_tag(pg: ProcessGroup) -> str:
    """Return the tag associated with ``pg``."""
    tag = _world.pg_to_tag[pg]
    tag = tag.removeprefix("user:")
    return tag


def _get_process_group_name(pg: ProcessGroup) -> str:
    return _world.pg_names.get(pg, "None")


def _get_process_group_store(pg: ProcessGroup) -> Store:
    return _world.pg_map[pg][1]


# Shrink flags for process group backends
SHRINK_DEFAULT = 0x00
SHRINK_ABORT = 0x01


@_time_logger
def shrink_group(
    ranks_to_exclude: list[int],
    group: ProcessGroup | None = None,
    shrink_flags: int = SHRINK_DEFAULT,
    pg_options: Any | None = None,
) -> ProcessGroup:
    """
    Shrinks a process group by excluding specified ranks.

    Creates and returns a new, smaller process group comprising only the ranks
    from the original group that were not in the ``ranks_to_exclude`` list.

    Args:
        ranks_to_exclude (List[int]): A list of ranks from the original
            ``group`` to exclude from the new group.
        group (ProcessGroup, optional): The process group to shrink. If ``None``,
            the default process group is used. Defaults to ``None``.
        shrink_flags (int, optional): Flags to control the shrinking behavior.
            Can be ``SHRINK_DEFAULT`` (default) or ``SHRINK_ABORT``.
            ``SHRINK_ABORT`` will attempt to terminate ongoing operations
            in the parent communicator before shrinking.
            Defaults to ``SHRINK_DEFAULT``.
        pg_options (ProcessGroupOptions, optional): Backend-specific options to apply
            to the shrunken process group. If provided, the backend will use
            these options when creating the new group. If omitted, the new group
            inherits defaults from the parent.

    Returns:
        ProcessGroup: a new group comprised of the remaining ranks. If the
        default group was shrunk, the returned group becomes the new default group.

    Raises:
        TypeError: if the group’s backend does not support shrinking.
        ValueError: if ``ranks_to_exclude`` is invalid (empty, out of bounds,
        duplicates, or excludes all ranks).
        RuntimeError: if an excluded rank calls this function or the backend
        fails the operation.

    Notes:
        - Only non-excluded ranks should call this function; excluded ranks
          must not participate in the shrink operation.
        - Shrinking the default group destroys all other process groups since
          rank reassignment makes them inconsistent.
    """
    # Step 1: Validate input parameters with comprehensive error checking
    _validate_shrink_inputs(ranks_to_exclude, shrink_flags)

    # Step 2: Get target group and essential properties
    target_group_info = _prepare_shrink_target_group(group)

    # Step 3: Validate backend requirements and availability
    backend_impl = _validate_shrink_backend_requirements(target_group_info)

    # Step 4: Validate ranks against group and check for duplicates
    excluded_ranks_set = _validate_and_process_excluded_ranks(
        ranks_to_exclude, target_group_info
    )

    # Step 5: Execute the actual shrink operation (backend-specific)
    new_backend = backend_impl.shrink(
        sorted(excluded_ranks_set),
        shrink_flags,
        pg_options if pg_options is not None else None,
    )

    # Step 6: Handle cleanup and creation of new process group
    target_group_info["pg_options_override"] = pg_options
    return _finalize_shrunk_group(target_group_info, excluded_ranks_set, new_backend)


def _validate_shrink_inputs(ranks_to_exclude: list[int], shrink_flags: int) -> None:
    """Validate input parameters for shrink_group."""
    if not isinstance(ranks_to_exclude, list):
        raise TypeError(
            f"ranks_to_exclude must be a list, but got {type(ranks_to_exclude).__name__}. "
            f"Example: [1, 3, 5] to exclude ranks 1, 3, and 5."
        )

    if not ranks_to_exclude:
        raise ValueError(
            "ranks_to_exclude cannot be empty. To shrink a group, you must specify at least "
            "one rank to exclude. Example: [failed_rank_id]"
        )

    # Validate shrink_flags with clear explanation of valid values
    valid_flags = [SHRINK_DEFAULT, SHRINK_ABORT]
    if not isinstance(shrink_flags, int) or shrink_flags not in valid_flags:
        raise ValueError(
            f"Invalid shrink_flags value: {shrink_flags}. Must be one of: "
            f"SHRINK_DEFAULT ({SHRINK_DEFAULT}) or SHRINK_ABORT ({SHRINK_ABORT}). "
            f"Use SHRINK_ABORT to abort ongoing operations before shrinking."
        )


def _prepare_shrink_target_group(group: ProcessGroup | None) -> dict:
    """Prepare and validate the target group for shrinking."""
    target_pg = group if group is not None else _get_default_group()

    # Cache frequently accessed properties to avoid repeated calls
    group_size = int(target_pg.size())
    group_info = {
        "process_group": target_pg,
        "is_default_group": (target_pg == _get_default_group()),
        "group_size": group_size,
        "current_rank": target_pg.rank(),
        "group_name": _get_process_group_name(target_pg),
    }

    # Validate that we have a valid process group
    if group_size <= 1:
        raise ValueError(
            f"Cannot shrink a process group with size {group_size}. "
            f"Group must have at least 2 ranks to support shrinking."
        )

    return group_info


def _validate_shrink_backend_requirements(group_info: dict) -> Any:
    """Return the backend implementation for the target group or raise if unsupported."""
    target_pg = group_info["process_group"]
    group_name = group_info["group_name"]

    # Get the group's backend directly via ProcessGroup API. Prefer a bound device if present,
    # otherwise try CUDA then fall back to CPU.
    try:
        preferred_device = getattr(target_pg, "bound_device_id", None)
        if preferred_device is not None:
            backend_impl = target_pg._get_backend(preferred_device)
        else:
            # Try CUDA first if available, else CPU
            try:
                backend_impl = target_pg._get_backend(torch.device("cuda"))
            except Exception:
                backend_impl = target_pg._get_backend(torch.device("cpu"))
    except RuntimeError as e:
        raise RuntimeError(
            f"Cannot access device backend for process group '{group_name}'. "
            f"Ensure the process group was initialized with a compatible device backend and devices are available."
        ) from e

    try:
        supports = bool(backend_impl.supports_shrinking)
    except Exception:
        supports = False
    if not supports:
        raise TypeError(
            f"Process group backend for '{group_name}' does not support shrinking operations."
        )

    return backend_impl


def _validate_and_process_excluded_ranks(
    ranks_to_exclude: list[int], group_info: dict
) -> set:
    """Validate excluded ranks and convert to set for efficient operations."""
    group_size = group_info["group_size"]
    current_rank = group_info["current_rank"]

    # Use set for O(1) duplicate detection and membership testing
    excluded_ranks_set = set()

    # Validate each rank with detailed error messages
    for i, rank in enumerate(ranks_to_exclude):
        if not isinstance(rank, int):
            raise TypeError(
                f"All elements in ranks_to_exclude must be integers. "
                f"Element at index {i} is {type(rank).__name__}: {rank}"
            )

        if not (0 <= rank < group_size):
            raise ValueError(
                f"Rank {rank} at index {i} is out of bounds for group size {group_size}. "
                f"Valid ranks are in range [0, {group_size - 1}]."
            )

        if rank in excluded_ranks_set:
            raise ValueError(
                f"Duplicate rank {rank} found in ranks_to_exclude at index {i}. "
                f"Each rank can only be excluded once."
            )

        excluded_ranks_set.add(rank)

    # Ensure we don't exclude all ranks
    if len(excluded_ranks_set) >= group_size:
        raise ValueError(
            f"Cannot exclude all {group_size} ranks from process group. "
            f"At least one rank must remain. Excluding {len(excluded_ranks_set)} ranks."
        )

    # Critical check: current rank should not be in excluded list
    if current_rank in excluded_ranks_set:
        raise RuntimeError(
            f"Current rank {current_rank} is in the exclusion list and should not call shrink_group(). "
            f"Only non-excluded ranks should participate in the shrinking operation. "
            f"Excluded ranks should terminate their processes instead."
        )

    return excluded_ranks_set


def _finalize_shrunk_group(
    group_info: dict, excluded_ranks_set: set, new_backend
) -> ProcessGroup:
    """Clean up old group and create new shrunk process group."""
    target_pg = group_info["process_group"]
    is_default_group = group_info["is_default_group"]

    # Handle default group dependencies - destroy other groups first
    if is_default_group:
        _destroy_all_other_groups(exclude_group=target_pg)

    # Gather original group metadata before cleanup
    original_group_metadata = _extract_group_metadata(target_pg)

    # Calculate remaining ranks efficiently
    original_ranks = get_process_group_ranks(target_pg)
    remaining_ranks = [
        rank for rank in original_ranks if rank not in excluded_ranks_set
    ]

    # Clean up the original group
    _cleanup_original_group(target_pg, is_default_group)

    # Create and configure the new process group
    new_pg = _create_shrunk_process_group(
        new_backend, remaining_ranks, original_group_metadata, is_default_group
    )

    # Register the new group in global state
    if is_default_group:
        _update_default_pg(new_pg)

    # Update global state with new group information
    rank_mapping = {
        global_rank: group_rank
        for group_rank, global_rank in enumerate(remaining_ranks)
    }
    _update_process_group_global_state(
        pg=new_pg,
        backend_name=original_group_metadata["backend_name"],
        store=original_group_metadata["store"],
        group_name=original_group_metadata["new_group_name"],
        backend_config=original_group_metadata["backend_config"],
        rank_mapping=rank_mapping,
    )

    return new_pg


def _extract_group_metadata(target_pg: ProcessGroup) -> dict:
    """Extract metadata from the original group before cleanup."""
    original_backend_name, original_store = _world.pg_map[target_pg]
    original_backend_config = _world.pg_backend_config.get(target_pg, "")
    original_group_name = _get_process_group_name(target_pg)

    # Extract device binding information before cleanup to avoid accessing destroyed group
    bound_device_id = None
    if hasattr(target_pg, "bound_device_id"):
        bound_device_id = target_pg.bound_device_id

    # Generate new group name for the shrunk group; hash for uniqueness across backends
    remaining_ranks = list(get_process_group_ranks(target_pg))
    new_group_name = _process_group_name(remaining_ranks, use_hashed_name=True)

    return {
        "backend_name": original_backend_name,
        "store": original_store,
        "backend_config": original_backend_config,
        "original_group_name": original_group_name,
        "new_group_name": new_group_name,
        "bound_device_id": bound_device_id,  # Safe to access after cleanup
    }


def _cleanup_original_group(target_pg: ProcessGroup, is_default_group: bool) -> None:
    """Clean up the original process group safely."""
    try:
        destroy_process_group(target_pg)
    except Exception:
        group_type = "default" if is_default_group else "non-default"
        logger.warning(
            "Failed to destroy %s group during shrinking", group_type, exc_info=True
        )

    # Ensure global state cleanup even if destroy_process_group fails
    _cleanup_process_group_global_state(target_pg)


def _create_shrunk_process_group(
    new_backend, remaining_ranks: list[int], metadata: dict, is_default_group: bool
) -> ProcessGroup:
    """Create and configure the new shrunk process group."""
    # Create new group properties
    new_group_rank = new_backend.rank()
    new_group_size = new_backend.size()
    group_name = metadata["new_group_name"]

    # Generate descriptive group description
    if is_default_group:
        group_desc = "default:shrunken"
    else:
        group_desc = f"{metadata['original_group_name']}:shrunk"

    # Create process group with new communicator (clone the parent store like split does)
    prefix_store = PrefixStore(f"{group_name}/", metadata["store"].clone())
    new_pg = ProcessGroup(prefix_store, new_group_rank, new_group_size)

    # Configure backend using the device type of the new backend's bound device if available,
    # otherwise derive from the original group's bound device or fall back to CPU.
    backend_device = metadata.get("bound_device_id")
    if backend_device is None:
        # Default to CPU if no bound device is present
        backend_device = torch.device("cpu")

    # Choose backend enum based on device type
    if backend_device.type == "cuda":
        backend_type = ProcessGroup.BackendType.NCCL
    else:
        backend_type = ProcessGroup.BackendType.GLOO

    new_pg._register_backend(backend_device, backend_type, new_backend)
    new_pg._set_default_backend(backend_type)

    # Inherit device binding from original group if it was bound
    bound_device_id = metadata.get("bound_device_id")
    if bound_device_id is not None:
        new_pg.bound_device_id = bound_device_id

    # Set group metadata
    new_pg._set_group_name(group_name)
    new_pg._set_group_desc(group_desc)

    # Persist backend configuration overrides (if provided via shrink_group)
    backend_config_override = metadata.get("backend_config")
    if backend_config_override is not None:
        # Store for introspection/debugging and potential backend hooks
        _world.pg_backend_config[new_pg] = backend_config_override

    return new_pg


def _destroy_all_other_groups(exclude_group: ProcessGroup | None = None) -> None:
    """
    Destroy all process groups except the excluded group and clean up all global state.

    This is necessary when shrinking the default group because global ranks
    are reassigned by NCCL, making all existing process groups inconsistent.

    Note: Uses abort for non-collective cleanup since excluded ranks may not
    participate in collective operations. Backend cleanup is handled independently per group.

    Args:
        exclude_group (ProcessGroup, optional): Process group to exclude from destruction.
            If None, destroys all process groups.
    """
    # Get list of groups to destroy (avoid modifying dict while iterating)
    groups_to_destroy = []
    for pg in list(_world.pg_group_ranks.keys()):
        if exclude_group is not None and pg == exclude_group:
            continue
        groups_to_destroy.append(pg)

    # Warn user about automatic destruction
    if groups_to_destroy:
        group_names = [_get_process_group_name(pg) for pg in groups_to_destroy]
        logger.warning(
            "Shrinking default group will destroy %d other process groups: %s. "
            "This is necessary because shrinking the default group reassigns global ranks, "
            "making existing groups inconsistent.",
            len(groups_to_destroy),
            ", ".join(group_names),
        )

    # Destroy each group and clean up global state
    for pg in groups_to_destroy:
        try:
            # First call abort_process_group which handles the C++ cleanup non-collectively
            _abort_process_group(pg)
        except Exception:
            # Log but don't fail - some groups might already be destroyed
            logger.warning(
                "Failed to abort process group %s",
                _get_process_group_name(pg),
                exc_info=True,
            )

        # Ensure all global state is cleaned up even if _abort_process_group fails
        # or doesn't clean up everything
        _cleanup_process_group_global_state(pg)


def _cleanup_process_group_global_state(pg: ProcessGroup) -> None:
    """
    Clean up all global state associated with a process group.

    This function ensures complete cleanup of process group state from all
    global dictionaries and registries, even if destroy_process_group fails
    or doesn't clean up everything. This is critical when destroying multiple
    groups to prevent inconsistent state.

    The cleanup removes the process group from:
    - _world.pg_map (backend and store mapping)
    - _world.pg_names (group name mapping)
    - _world.pg_group_ranks (rank mappings)
    - _world.pg_backend_config (backend configuration)
    - _world.tags_to_pg and _world.pg_to_tag (tag mappings)
    - _world.pg_coalesce_state (coalescing state)
    - C++ internal registries via _unregister_process_group

    Args:
        pg (ProcessGroup): The process group to clean up.
    """
    try:
        # Clean up main process group mappings
        _world.pg_map.pop(pg, None)
        _world.pg_group_ranks.pop(pg, None)
        _world.pg_backend_config.pop(pg, None)

        # Clean up process group name mapping
        group_name = _world.pg_names.pop(pg, None)

        # Clean up tag mappings
        pg_tag = _world.pg_to_tag.pop(pg, None)
        if pg_tag is not None and pg_tag in _world.tags_to_pg:
            try:
                _world.tags_to_pg[pg_tag].remove(pg)
                # Remove the tag entry if list is empty
                if not _world.tags_to_pg[pg_tag]:
                    _world.tags_to_pg.pop(pg_tag, None)
            except (ValueError, KeyError):
                # Process group was already removed from the list
                pass

        # Clean up any registered process group names using C++ unregister function
        if group_name is not None:
            try:
                _unregister_process_group(group_name)
            except Exception:
                # Process group name might not be registered or already unregistered
                pass

        # Clean up coalesce state if present
        _world.pg_coalesce_state.pop(pg, None)

    except Exception:
        # Log cleanup failures but don't propagate - we want to continue with other cleanups
        logger.warning(
            "Failed to fully clean up global state for process group", exc_info=True
        )


def _update_process_group_global_state(
    pg: ProcessGroup,
    backend_name: str,
    store: Store,
    group_name: GroupName,
    backend_config: str,
    rank_mapping: dict[int, int] | None = None,
    pg_tag: str | None = None,
    user_tag: str | None = None,
) -> None:
    """
    Update all global state dictionaries for a process group.

    This helper function consolidates the common pattern of updating multiple
    global state dictionaries when creating or modifying process groups.

    Args:
        pg (ProcessGroup): The process group to update state for.
        backend_name (str): Backend name for pg_map.
        store (Store): Store instance for pg_map.
        group_name (str): Group name for pg_names and registration.
        backend_config (str): Backend configuration string.
        rank_mapping (Dict[int, int], optional): Global rank to group rank mapping.
            If None, skips updating pg_group_ranks.
        pg_tag (str, optional): Process group tag. If None, defaults to f"ptd:{group_name}".
        user_tag (str, optional): User-provided tag for special tag handling.
            If provided, creates "user:{user_tag}" tag and also adds to default "".
    """
    # Update main process group mappings
    _world.pg_map[pg] = (backend_name, store)
    _world.pg_names[pg] = group_name
    _world.pg_backend_config[pg] = backend_config

    # Register the process group name
    _register_process_group(group_name, pg)

    # Update rank mapping if provided
    if rank_mapping is not None:
        _world.pg_group_ranks[pg] = rank_mapping

    # Handle tag management
    if pg_tag is None:
        pg_tag = f"ptd:{group_name}"

    if user_tag is not None:
        # Special handling for user-provided tags
        # Add to default "" tag first
        _world.tags_to_pg.setdefault("", []).append(pg)
        # Then create user-specific tag
        user_pg_tag = f"user:{user_tag}"
        _world.tags_to_pg.setdefault(user_pg_tag, []).append(pg)
        _world.pg_to_tag[pg] = user_pg_tag
    else:
        # Standard process group tag
        _world.tags_to_pg.setdefault(pg_tag, []).append(pg)
        _world.pg_to_tag[pg] = pg_tag<|MERGE_RESOLUTION|>--- conflicted
+++ resolved
@@ -17,11 +17,7 @@
 from collections import namedtuple
 from collections.abc import Callable
 from datetime import timedelta
-<<<<<<< HEAD
-from typing import Any, NewType, Optional, TYPE_CHECKING, Union
-=======
-from typing import Any, TYPE_CHECKING
->>>>>>> 2353a0f6
+from typing import Any, NewType, TYPE_CHECKING
 from typing_extensions import deprecated
 
 import torch
@@ -116,6 +112,7 @@
     "BarrierOptions",
     "BroadcastOptions",
     "GatherOptions",
+    "GroupName",
     "PrefixStore",
     "ProcessGroup",
     "ReduceOp",
@@ -314,13 +311,8 @@
         cls,
         name,
         func,
-<<<<<<< HEAD
         extended_api: bool = False,
-        devices: Optional[Union[str, list[str]]] = None,
-=======
-        extended_api=False,
         devices: str | list[str] | None = None,
->>>>>>> 2353a0f6
     ) -> None:
         """
         Register a new backend with the given name and instantiating function.
@@ -4912,13 +4904,9 @@
 
 @_exception_logger
 def barrier(
-<<<<<<< HEAD
-    group: Optional[ProcessGroup] = GroupMember.WORLD,
+    group: ProcessGroup | None = GroupMember.WORLD,
     async_op: bool = False,
     device_ids=None,
-=======
-    group: ProcessGroup | None = GroupMember.WORLD, async_op=False, device_ids=None
->>>>>>> 2353a0f6
 ):
     """
     Synchronize all processes.
