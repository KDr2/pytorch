from dataclasses import dataclass
from functools import cached_property
from typing import Any, Dict, List, Optional, Sequence, Tuple, Union

import torch
from torch._ops import OpOverload
from torch.distributed._tensor.placement_types import DTensorSpec
from torch.distributed.device_mesh import DeviceMesh

try:
    from torch.utils._cxx_pytree import tree_leaves, tree_map_only, TreeSpec
except ImportError:
    from torch.utils._pytree import (  # type: ignore[no-redef, assignment]
        tree_leaves,
        tree_map_only,
        TreeSpec,
    )


# Common type aliases
ArgsType = Tuple[object, ...]
KwargsType = Dict[str, object]
# ATen op schemas could have Tensor, Tuple[Tensor] and List[Tensor], so output type sould
# be the same set of possibilities.
OutputSpecType = Optional[Union[DTensorSpec, Sequence[Optional[DTensorSpec]]]]


def _rebuild_tensor_from_dtensor_meta(arg) -> object:
    """
    This is used to propagate tensor metadata, must be under fake mode
    """
    assert arg.tensor_meta is not None, "DTensorSpec does not contain tensor_meta."
    return torch.empty_strided(
        arg.tensor_meta.shape,
        arg.tensor_meta.stride,
        dtype=arg.tensor_meta.dtype,
    )


def _is_inplace_op(op: OpOverload):
    # simple analysis of function schema to determine
    # if this is an inplace variant, it might not
    # be entirely correct, but it's good enough for now.
    return op._schema.name[-1] == "_"


def _is_out_variant_op(op: OpOverload):
    # simple analysis of function schema to determine
    # if this is an out variant, it might not
    # be entirely correct, but it's good enough for now.
    return "out" in op._schema.overload_name


def _pretty_print_spec(spec: object) -> str:
    if spec is None:
        return "None"
    elif isinstance(spec, DTensorSpec):
        return "".join([str(p) for p in spec.placements])
    elif isinstance(spec, Sequence):
        return "(" + ", ".join([_pretty_print_spec(s) for s in spec]) + ")"
    else:
        raise RuntimeError(f"Unknown spec type to print: spec={spec}")


@dataclass
class PlacementStrategy:
    """
    A placement strategy describes acceptable sharding placements of the output
    and the tensor arguments of an operation.

    note: when the op return value is a single DTensor object, output_specs is
    DTensorSpec; when the return value is a tuple of Optional[DTensor],
    output_specs is a tuple of Optional[DTensorSpec].
    """

    output_specs: Union[DTensorSpec, Tuple[Optional[DTensorSpec], ...]]
    input_specs: Optional[Sequence[DTensorSpec]] = None

    # redistribute costs for this op placement strategy
    # we need a nested list to record the cost for each
    # operand of this operator, and for each operand of
    # this operator it might have multiple placement strategies
    redistribute_cost: Optional[List[List[float]]] = None

    @cached_property
    def output_spec(self) -> DTensorSpec:
        """
        This function requires that the strategy have exactly one DTensorSpec as the
        output spec. If the output_specs is a tuple, we throw an exception.
        """
        if isinstance(self.output_specs, DTensorSpec):
            return self.output_specs
        else:
            raise ValueError(
                f"function output_spec expects a single DTensorSpec but got: {self.output_specs}"
            )

    def input_spec(self, index: int = 0) -> DTensorSpec:
        assert self.input_specs is not None, "input_specs of PlacementStrategy is None!"
        assert len(self.input_specs) > index, (
            f"Invalid index {index} for input_specs of length "
            f"{len(self.input_specs)}: {self.input_specs}"
        )
        return self.input_specs[index]

    def __str__(self) -> str:
        input_specs_str = _pretty_print_spec(self.input_specs)
        output_spec_str = _pretty_print_spec(self.output_specs)
        return f"{input_specs_str} -> {output_spec_str}"


class StrategyType:
    """
    Base class type for op strategy, We have two StrategyType:
        OpStrategy and TupleStrategy
    """

    pass


class OpStrategy(StrategyType):
    """
    OpStrategy that consists of a list of placement strategies associated with the op
    """

    def __init__(self, strategies: List[PlacementStrategy]) -> None:
        super().__init__()
        self.strategies: List[PlacementStrategy] = strategies

    def __str__(self) -> str:
        strategy_list_str = ", ".join([str(strategy) for strategy in self.strategies])
        mesh_shape = self.output_mesh_shape
        return f"OpStrategy:[{strategy_list_str}] @ mesh: {mesh_shape}"

    def max_num_shards(self) -> int:
        """
        Returns the max number of shards across all placement strategies
        """
<<<<<<< HEAD
        return max([strategy.output_spec.num_shards for strategy in self.strategies])
=======
        return max(strategy.output_spec.num_shards for strategy in self.strategies)
>>>>>>> f34905f6

    @property
    def output_mesh_shape(self):
        output_spec = self.strategies[0].output_specs
        if isinstance(output_spec, DTensorSpec):
            return output_spec.mesh.shape
        else:
            assert isinstance(
                output_spec, tuple
            ), "found no DTensorSpec in the OpStrategy!"
            assert output_spec[0] is not None
            return output_spec[0].mesh.shape

    @property
    def output_ndim(self):
        return self.strategies[0].output_spec.ndim

    @property
    def output_shape(self):
        return self.strategies[0].output_spec.shape


class TupleStrategy(StrategyType):
    """
    TupleStrategy represents the output strategy of this op is a tuple
    of strategy, i.e. If the output of this op is a tuple of tensors or list of tensors
    with possibly different placement strategies, we should return a TupleStrategy that
    contains a tuple of OpStrategy, where each child represents the sharding strategy
    of "each element" of the tuple/list of tensors the op returns.

    NOTE: if the output of the op is a List[Tensor] and they share the same placement
    strategy, then we should return a single OpStrategy instead of a TupleStrategy
    """

    def __init__(self, childs: Sequence[StrategyType]) -> None:
        super().__init__()
        self.childs: Sequence[StrategyType] = childs

    def __str__(self) -> str:
        child_strategies_str = ", ".join(
            [f"{str(strat)}" for idx, strat in enumerate(self.childs)]
        )
        return f"TupleStrategy({child_strategies_str})"


@dataclass
class RuntimeSchemaInfo:
    """
    RuntimeSchemaInfo stores the operator schema related information for runtime (eager)
    execution. This is mainly used for two ways: 1. to generate hash for args to determine
    whether to re-run sharding prop or not 2. to determine if we need pytree
    """

    # This static_argnum records static arg "starting index" for ops that have non-tensor
    # args/kwargs which would affect sharding propagation results. All args starting from
    # this index would be hashed to our sharding cache.
    # Note that only a few ops need this information, e.g. view, transpose, var.dim, etc.
    static_argnum: int = 100
    # This static_kwargkey records static kwarg names which would affect sharding prop
    static_kwargkey: Optional[List[str]] = None
    # each op can decide if it wants to use pytree flatten/unflatten during operator
    # eager execution, by default we don't need to do flatten/unflatten, only if the
    # op indicate it needs to, this is to accelerate eager performance.
    needs_pytree: bool = False


@dataclass
class OpSchema:
    """
    OpSchema is a data class that describes an operator input schemas, it
    includes DTensor DTensorSpecs and non-tensor args/kwargs (positional order
    preserved). It is mainly used by the dispatching logic below to run things like
    sharding propagation.

    NOTE: this should be used as a read only data class
    TODO: make this a frozen dataclass

    Args:
        op: the operator overload we are intercepting
        args_schema: contains args except that the DTensor args have been replaced
            with its DTensorSpec
        kwargs_schema: contains kwargs except that the DTensor kwargs have been replaced
            with its DTensorSpec
    """

    op: OpOverload
    args_schema: ArgsType
    kwargs_schema: KwargsType

    schema_info: Optional[RuntimeSchemaInfo] = None

    @property
    def args_spec(self) -> Tuple[DTensorSpec, ...]:
        """
        args_spec: Tuple[DTensorSpec, ...]: contains a clean list of args spec list
            with NO non-DTensor positional arguments (i.e. int/float/tuple, etc)
            mainly used by sharding propagation to propagate the output spec
        """
        # filter out non-relevant values from args schema to get a clean spec list
        # this would mainly be used by sharding propagation rules
        if self.schema_info is not None and self.schema_info.needs_pytree:
            return tuple(
                item
                for item in tree_leaves(self.args_schema)
                if isinstance(item, DTensorSpec)
            )
        return tuple(item for item in self.args_schema if isinstance(item, DTensorSpec))

    def __repr__(self) -> str:
        return (
            f"OpSchema(op={self.op},"
            f" args_schema={self.args_schema},"
            f" kwargs_schema={self.kwargs_schema})"
        )

    def __str__(self) -> str:
        args_sharding: List[str] = []
        mesh_shape = None
        for arg in self.args_schema:
            if isinstance(arg, DTensorSpec):
                args_sharding.append(str(arg))
                mesh_shape = arg.mesh.shape
            elif isinstance(arg, OpStrategy):
                assert len(arg.strategies) == 1
                args_sharding.append(_pretty_print_spec(arg.strategies[0].output_specs))
                mesh_shape = arg.output_mesh_shape
            elif isinstance(arg, TupleStrategy):
                first_op_strtgy = arg.childs[0]
                assert isinstance(first_op_strtgy, OpStrategy)
                mesh_shape = first_op_strtgy.output_mesh_shape
                args_sharding.append(str(arg))
            else:
                args_sharding.append(str(arg))
        return f"Op(op={self.op}, args_sharding={', '.join(args_sharding)} @ mesh: {mesh_shape})"

    def __post_init__(self) -> None:
        has_symints = False
        for a in self.args_schema:
            if isinstance(a, DTensorSpec) and a.tensor_meta is not None:
                if any(isinstance(s, torch.SymInt) for s in a.tensor_meta.shape):
                    has_symints = True
                    break
        self.has_symints = has_symints

    def arg_type_tensor_or_tensor_list_like(self, arg_idx: int) -> bool:
        arg = self.args_schema[arg_idx]
        is_tensor = isinstance(arg, DTensorSpec)
        if is_tensor:
            return True

        if not isinstance(arg, list):
            return False

        return all(isinstance(e, DTensorSpec) or e is None for e in arg)

    def return_type_tuple_tensor_like(self) -> bool:
        # all dispatch ops could only return Tuple[Tensor] or have None/ints/floats
        # in the tuple, but the first element must be a Tensor, so this check is enough
        return_types = self.op._schema.returns
        return len(return_types) > 1 and isinstance(
            return_types[0].type, torch.TensorType
        )

    def return_type_tensor(self) -> bool:
        return_types = self.op._schema.returns
        # all dispatch ops only return Tensor or Tuple[Tensor] for tensor like
        # return types, so this check is enough for tensor like types
        return isinstance(return_types[0].type, torch.TensorType)

    def __hash__(self) -> int:
        # Only hash args and kwargs that op indicates to hash
        if not self.schema_info:
            static_argnum = len(self.args_schema)
            static_kwargkey = None
        else:
            static_argnum = self.schema_info.static_argnum
            static_kwargkey = self.schema_info.static_kwargkey

        args_to_hash = tuple(
            tuple(e) if isinstance(e, list) else e
            for i, e in enumerate(self.args_schema)
            if self.arg_type_tensor_or_tensor_list_like(i) or i >= static_argnum
        )
        if static_kwargkey is not None:
            kwargs_to_hash = tuple(
                self.kwargs_schema.get(k, None) for k in static_kwargkey
            )
            return hash((self.op, args_to_hash, kwargs_to_hash))
        else:
            return hash((self.op, args_to_hash))

    def __eq__(self, other: object) -> bool:
        # early return checks
        if not isinstance(other, OpSchema):
            return False

        if self.op != other.op:
            return False

        if len(self.args_schema) != len(other.args_schema):
            return False

        # compare each element and early return if any of them is different
        if not self.schema_info:
            static_argnum = len(self.args_schema)
            static_kwargkey = None
        else:
            static_argnum = self.schema_info.static_argnum
            static_kwargkey = self.schema_info.static_kwargkey

        for i, (self_arg, other_arg) in enumerate(
            zip(self.args_schema, other.args_schema)
        ):
            if isinstance(self_arg, DTensorSpec) and self_arg != other_arg:
                return False
            elif i >= static_argnum and self_arg != other_arg:
                return False

        # check kwarg equality when there's a static kwarg key
        if static_kwargkey:
            for key in static_kwargkey:
                if self.kwargs_schema.get(key, None) != other.kwargs_schema.get(
                    key, None
                ):
                    return False

        return True

    def gen_fake_args(self) -> ArgsType:
        """
        gen_fake_args: generate fake args for the operator, this is mainly used
            by sharding propagation rules to generate fake args for the operator
            to run the local tensor operator and get the output spec.
        """
        return tree_map_only(
            DTensorSpec, _rebuild_tensor_from_dtensor_meta, self.args_schema
        )

    def gen_fake_kwargs(self) -> KwargsType:
        """
        gen_fake_kwargs: generate fake kwargs for the operator, this is mainly used
            by sharding propagation rules to generate fake kwargs for the operator
            to run the local tensor operator and get the output spec.
        """
        return tree_map_only(
            DTensorSpec, _rebuild_tensor_from_dtensor_meta, self.kwargs_schema
        )

    def _inplace_rewrap_schema_suggestion(self, origin_schema: "OpSchema") -> None:
        suggestion_args_spec = self.args_spec
        new_arg_schema: List[object] = []
        idx_of_args_spec = 0
        if (
            origin_schema.schema_info is not None
            and origin_schema.schema_info.needs_pytree
        ):
            args_schema: Sequence[Any] = tree_leaves(origin_schema.args_schema)
        else:
            args_schema = origin_schema.args_schema
        for arg in args_schema:
            if isinstance(arg, DTensorSpec):
                new_arg_schema.append(suggestion_args_spec[idx_of_args_spec])
                idx_of_args_spec += 1
            else:
                new_arg_schema.append(arg)
        self.args_schema = tuple(new_arg_schema)
        self.kwargs_schema = origin_schema.kwargs_schema


@dataclass
class OutputSharding:
    """
    OutputSharding is a data class that is used by the sharding propagation
    rules, it could set the output_spec upon successful propagation, and if
    it failed, output_spec would become None and sharding propagation rules
    could give a list of suggestions for inputs to reshard.

    NOTE: the schema_suggestion generated by sharding propagation should be
    exactly the same as the operator OpSchema, except the DTensor DTensorSpecs
    """

    output_spec: OutputSpecType
    redistribute_schema: Optional[OpSchema] = None
    failed_reason: Optional[str] = None
    needs_redistribute: bool = False


@dataclass
class OpInfo:
    """
    All Runtime Op execution info are packed here
    """

    mesh: DeviceMesh
    schema: OpSchema
    flat_args_schema: List[object]
    local_args: Sequence[object]
    local_kwargs: Dict[str, object]
    args_tree_spec: Optional[TreeSpec] = None

    # the output sharding info
    output_sharding: Optional[OutputSharding] = None<|MERGE_RESOLUTION|>--- conflicted
+++ resolved
@@ -136,11 +136,7 @@
         """
         Returns the max number of shards across all placement strategies
         """
-<<<<<<< HEAD
-        return max([strategy.output_spec.num_shards for strategy in self.strategies])
-=======
         return max(strategy.output_spec.num_shards for strategy in self.strategies)
->>>>>>> f34905f6
 
     @property
     def output_mesh_shape(self):
