# Copyright (c) Meta Platforms, Inc. and affiliates
import functools
import operator
from typing import cast, Dict, List, Optional, Sequence, Tuple

import torch

import torch.distributed as dist
import torch.distributed._tensor.api as dtensor
import torch.distributed._tensor.random as random
from torch.distributed._tensor.device_mesh import DeviceMesh
from torch.distributed._tensor.op_schema import (
    _is_inplace_op,
    _is_out_variant_op,
    OpInfo,
    OpSchema,
    OutputSharding,
    OutputSpecType,
)
from torch.distributed._tensor.placement_types import DTensorSpec
from torch.distributed._tensor.random import is_rng_supported_mesh
from torch.distributed._tensor.redistribute import redistribute_local_tensor
from torch.distributed._tensor.sharding_prop import ShardingPropagator
from torch.utils._pytree import tree_flatten, tree_unflatten


def _is_random_op(op):
    aten = torch.ops.aten
    random_ops = [
        aten.native_dropout.default,
        aten.normal_.default,
        aten.uniform_.default,
    ]
    return op in random_ops


def wrap(res: object, spec: OutputSpecType) -> object:
    def to_dt(res, spec):
        assert spec is not None and isinstance(
            spec, DTensorSpec
        ), f"output spec does not match with output! Expected DTensorSpec, got {spec}."
        assert spec.tensor_meta is not None
        return dtensor.DTensor(
            res,
            spec.mesh,
            spec.placements,
            shape=spec.tensor_meta.shape,
            dtype=spec.tensor_meta.dtype,
            requires_grad=res.requires_grad,
            stride=spec.tensor_meta.stride,
        )

    if isinstance(res, torch.Tensor):
        return to_dt(res, spec)
    elif isinstance(res, (list, tuple)):
        assert spec is not None and isinstance(
            spec, (list, tuple)
        ), f"output spec does not match with output! Expected list/tuple, got {spec}."
        res_list = []
        for e, s in zip(res, spec):
            # NOTE: local results might return Optional Tensor from ATen op, so we need
            # to handle that case and make sure we don't wrap None with DTensor.
            # (i.e. native_layer_norm.backward)
            if isinstance(e, (list, tuple)) and isinstance(s, (list, tuple)):
                res_list.append(type(e)([to_dt(ee, ss) for ee, ss in zip(e, s)]))
            elif e is not None and s is not None:
                res_list.append(to_dt(e, s))
            else:
                res_list.append(None)  # type: ignore[arg-type]

        return tuple(res_list) if isinstance(res, tuple) else res_list
    else:
        # if the res contains only non tensor values, we simply return it without rewrapping
        return res


def redistribute_local_args(
    op_info: OpInfo,
    suggested_input_schema: OpSchema,
) -> None:
    # NOTE: it's very rare that we need to reshard kwargs so we intentionally skip it

    # TODO: the op schema should probably just remain flattened so that we can avoid this tree flatten
    # Need to fix all the ops before doing this.
    flatten_args_schema_to_reshard = tree_flatten(suggested_input_schema.args_schema)[0]

    new_flat_local_args: List[object] = []
    for i, arg_spec in enumerate(op_info.flat_args_schema):
        reshard_arg_spec = flatten_args_schema_to_reshard[i]
        if isinstance(arg_spec, DTensorSpec):
            local_tensor = cast(torch.Tensor, op_info.flat_local_args[i])
            if arg_spec != reshard_arg_spec:
                resharded_local_tensor = redistribute_local_tensor(
                    local_tensor, arg_spec, reshard_arg_spec
                )
                new_flat_local_args.append(resharded_local_tensor)
            else:
                new_flat_local_args.append(local_tensor)
        else:
            new_flat_local_args.append(reshard_arg_spec)

    op_info.flat_local_args = new_flat_local_args


def operator_dispatch(
    op_call: torch._ops.OpOverload,
    args: Tuple[object, ...],
    kwargs: Dict[str, object],
    sharding_propagator: ShardingPropagator,
) -> object:
    out, _, _ = _operator_dispatch(op_call, args, kwargs, sharding_propagator)
    return out


def _operator_dispatch(
    op_call: torch._ops.OpOverload,
    args: Tuple[object, ...],
    kwargs: Dict[str, object],
    sharding_propagator: ShardingPropagator,
) -> Tuple[object, OpSchema, OutputSharding]:
    # unwrap the op info from args/kwargs
    flat_args_list, args_spec = tree_flatten(args)
    flat_kwargs_list, kwargs_spec = tree_flatten(kwargs)
    flat_args_schema: List[object] = []
    flat_local_args: List[object] = []
    flat_kwargs_schema: List[object] = []
    flat_local_kwargs: List[object] = []
    mesh: Optional[DeviceMesh] = None

    for arg in flat_args_list:
        if isinstance(arg, dtensor.DTensor):
            flat_args_schema.append(arg._spec)
            flat_local_args.append(arg._local_tensor)
            if mesh is not None:
                if mesh != arg.device_mesh:
                    raise NotImplementedError(
                        f"{op_call}: DTensor does not support cross-mesh operation yet!"
                    )
            else:
                mesh = arg.device_mesh
        elif isinstance(arg, torch.Tensor):
            raise RuntimeError(
                f"{op_call}: got mixed torch.Tensor and DTensor, need to convert all"
                " torch.Tensor to DTensor before calling distributed operators!"
            )
        else:
            flat_args_schema.append(arg)
            flat_local_args.append(arg)

    for kwarg in flat_kwargs_list:
        if isinstance(kwarg, dtensor.DTensor):
            flat_kwargs_schema.append(kwarg._spec)
            flat_local_kwargs.append(kwarg._local_tensor)
            if mesh is not None:
                if mesh != kwarg.device_mesh:
                    raise NotImplementedError(
                        f"{op_call}: DTensor does not support cross-mesh operation yet!"
                    )
            else:
                mesh = kwarg.device_mesh
        elif isinstance(kwarg, torch.Tensor):
            raise RuntimeError(
                f"{op_call}: got mixed torch.Tensor and DTensor, need to convert all"
                " torch.Tensor to DTensor before calling distributed operators!"
            )
        else:
            flat_kwargs_schema.append(kwarg)
            flat_local_kwargs.append(kwarg)

    assert mesh is not None, "found no DeviceMesh from dtensor args!"
<<<<<<< HEAD

=======
>>>>>>> 71b4b320
    op_info = OpInfo(
        mesh,
        OpSchema(
            op_call,
            tree_unflatten(flat_args_schema, args_spec),
            tree_unflatten(flat_kwargs_schema, kwargs_spec),
            schema_info=sharding_propagator.op_to_schema_info.get(op_call, None),
        ),
        flat_args_schema,
        flat_kwargs_schema,
        flat_local_args,
        flat_local_kwargs,
        args_spec,
        kwargs_spec,
    )

    sharding_propagator.propagate(op_info)
    output_sharding = op_info.output_sharding
    assert output_sharding is not None, "output sharding should not be None"

    if mesh.get_coordinate() is None:
        # For a non-participating device, we do:
        #   1. if the return type is scalar, set the local result to None.
        #   The local results from all devices will then be all-gathered
        #   and a reduce op will be performed on the list of results
        #   with appropriate operators:
        #       for bool type, we by default use AND to reduce;
        #       we can extend for more ops if necessary.
        #   2. if the return type is Tensor or List[Tensor], return empty
        #   tensor(s) with correct dtype.
        spec = output_sharding.output_spec
        ret_list = op_info.schema.op._schema.returns

        if spec is None:
            # For a scalar return type, the non-participating device has None
            # as its local result
            local_results: object = None
        else:

            def default_tensor(spec: DTensorSpec) -> torch.Tensor:
                if spec.tensor_meta is not None:
                    shape = spec.tensor_meta.shape
                    dtype = spec.tensor_meta.dtype
                    if len(shape) == 0:
                        # scalar tensor
                        return torch.zeros((), dtype=dtype)
                    else:
                        # non-scalar tensor
                        return torch.tensor([], dtype=dtype)
                else:
                    raise RuntimeError(f"{spec} has no tensor metadata.")

            if isinstance(spec, DTensorSpec):
                # return a Tensor value
                local_results = default_tensor(spec)
            elif isinstance(spec, Sequence):
                # return a List[Tensor] value
                local_results = [
                    default_tensor(s) if s is not None else None for s in spec
                ]
                assert isinstance(local_results, List)
                if None in local_results:
                    ret_type = str(ret_list[0].type)
                    raise NotImplementedError(
                        f"return type {ret_type} in DTensor op is not supported"
                    )
    else:
        if output_sharding.needs_redistribute:
            # compute locally with redistribute first if needed
            assert output_sharding.schema_suggestions is not None
            suggested_input_schema = output_sharding.schema_suggestions[0]
            redistribute_local_args(op_info, suggested_input_schema)

        local_tensor_args = tree_unflatten(
            op_info.flat_local_args, op_info.args_tree_spec
        )
        local_tensor_kwargs = tree_unflatten(
            op_info.flat_local_kwargs, op_info.kwargs_tree_spec
        )

        # run local op computation with potentially modified args/kwargs
        local_tensor_args = cast(Tuple[object, ...], local_tensor_args)
        local_tensor_kwargs = cast(Dict[str, object], local_tensor_kwargs)
        if _is_random_op(op_call) and is_rng_supported_mesh(mesh):
            if not random._rng_tracker:
                raise RuntimeError(
                    "A CudaRNGStateTracker instance must be instantiated "
                    "before executing a random op over a DTensor. "
                    "Try calling random.manual_seed() or distribute_tensor() "
                    "before executing a DTensor random op."
                )
            # For DTensor random operator, run it within a distribute region
            with random._rng_tracker._distribute_region(
                cast(DTensorSpec, flat_args_schema[0])
            ):
                local_results = op_call(*local_tensor_args, **local_tensor_kwargs)
        else:
            local_results = op_call(*local_tensor_args, **local_tensor_kwargs)

    # communicate the result to all ranks for some operators that return scalar value
    if output_sharding.output_spec is None:
        if op_call == torch.ops.aten.equal.default:
            obj_list = [None for _ in range(dist.get_world_size())]
            dist.all_gather_object(obj_list, local_results)
            obj_list = list(filter(lambda x: x is not None, obj_list))
            # perform reduce on the collection with AND op
            local_results = functools.reduce(operator.and_, obj_list, True)

    if _is_inplace_op(op_call):
        # inplace op should return self instead of re-wrapping
        self = cast(dtensor.DTensor, args[0])
        self._spec = cast(DTensorSpec, output_sharding.output_spec)
        return self, op_info.schema, output_sharding
    elif _is_out_variant_op(op_call):
        # out variant could possibly have multiple out args (i.e. lu_unpack.out)
        output_specs = (
            (output_sharding.output_spec,)
            if not isinstance(output_sharding.output_spec, tuple)
            else output_sharding.output_spec
        )
        out_dts = []
        spec_idx = 0
        for arg in op_call._schema.arguments:
            if arg.is_out:
                out_dt = cast(dtensor.DTensor, kwargs[arg.name])
                out_dt._spec = cast(DTensorSpec, output_specs[spec_idx])
                out_dts.append(out_dt)
                spec_idx += 1

        assert len(out_dts) >= 1, "out variant should have at least one out arg"
        return (
            tuple(out_dts) if len(out_dts) > 1 else out_dts[0],
            op_info.schema,
            output_sharding,
        )
    else:
        return (
            wrap(local_results, output_sharding.output_spec),
            op_info.schema,
            output_sharding,
        )<|MERGE_RESOLUTION|>--- conflicted
+++ resolved
@@ -168,10 +168,6 @@
             flat_local_kwargs.append(kwarg)
 
     assert mesh is not None, "found no DeviceMesh from dtensor args!"
-<<<<<<< HEAD
-
-=======
->>>>>>> 71b4b320
     op_info = OpInfo(
         mesh,
         OpSchema(
