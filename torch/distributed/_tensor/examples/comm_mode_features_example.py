--- conflicted
+++ resolved
@@ -1,10 +1,5 @@
 import os
 
-<<<<<<< HEAD
-import torch
-from torch.distributed._tensor import DeviceMesh
-from torch.distributed._tensor.debug import CommDebugMode
-=======
 from typing import Callable, Dict
 
 import torch
@@ -12,7 +7,6 @@
 from torch.distributed._tensor.debug import CommDebugMode
 from torch.distributed._tensor.examples.comm_mode_features_example_argparser import args
 
->>>>>>> 9ae78a57
 from torch.distributed.tensor.parallel import (
     ColwiseParallel,
     parallelize_module,
