--- conflicted
+++ resolved
@@ -44,9 +44,9 @@
         # the tensor metas are distinct between the arguments and outputs
         default_strategy.append(
             PlacementStrategy(
-                output_spec=DTensorSpec(
-                    mesh=strategy.out_spec.mesh,
-                    placements=strategy.out_spec.placements,
+                output_specs=DTensorSpec(
+                    mesh=strategy.output_spec.mesh,
+                    placements=strategy.output_spec.placements,
                 )
             )
         )
@@ -62,25 +62,11 @@
         aten.fill_.Scalar,
         aten.zero_.default,
     ]
-<<<<<<< HEAD
-)
-def default_strategy(mesh: DeviceMesh, op_schema: OpSchema) -> StrategyType:
-    # Default strategy by default just propagate the first input strategy
-    select_strategy = op_schema.args_schema[0]
-    assert isinstance(select_strategy, OpStrategy)
-    return OpStrategy(
-        [
-            PlacementStrategy(arg_strategy.output_specs)
-            for arg_strategy in select_strategy.strategies
-        ]
-    )
-=======
 )(default_strategy)
 
 register_op_strategy(
     aten._to_copy.default, schema_info=RuntimeSchemaInfo(static_kwargkey=["dtype"])
 )(default_strategy)
->>>>>>> 117311b4
 
 
 @register_op_strategy(
