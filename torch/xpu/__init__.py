# mypy: allow-untyped-defs
r"""
This package introduces support for the XPU backend, specifically tailored for
Intel GPU optimization.

This package is lazily initialized, so you can always import it, and use
:func:`is_available()` to determine if your system supports XPU.
"""

import threading
import traceback
from collections.abc import Callable
from functools import lru_cache
from typing import Any, Optional, Union

import torch
import torch._C
from torch._utils import _dummy_type, _LazySeedTracker
from torch.types import Device

from ._utils import _get_device_index
from .streams import Event, Stream


_initialized = False
_tls = threading.local()
_initialization_lock = threading.Lock()
_queued_calls: list[
    tuple[Callable[[], None], list[str]]
] = []  # don't invoke these until initialization occurs
_is_in_bad_fork = getattr(torch._C, "_xpu_isInBadFork", lambda: False)
_lazy_seed_tracker = _LazySeedTracker()
default_generators: tuple[torch._C.Generator] = ()  # type: ignore[assignment]


def _is_compiled() -> bool:
    r"""Return true if compile with XPU support."""
    return torch._C._has_xpu


if _is_compiled():
    _XpuDeviceProperties = torch._C._XpuDeviceProperties
    _exchange_device = torch._C._xpu_exchangeDevice
    _maybe_exchange_device = torch._C._xpu_maybeExchangeDevice
else:
    # Define dummy if PyTorch was compiled without XPU
    _XpuDeviceProperties = _dummy_type("_XpuDeviceProperties")  # type: ignore[assignment, misc]

    def _exchange_device(device: int) -> int:
        raise NotImplementedError("PyTorch was compiled without XPU support")

    def _maybe_exchange_device(device: int) -> int:
        raise NotImplementedError("PyTorch was compiled without XPU support")


@lru_cache(maxsize=1)
def device_count() -> int:
    r"""Return the number of XPU device available."""
    if not _is_compiled():
        return 0
    return torch._C._xpu_getDeviceCount()


def is_available() -> bool:
    r"""Return a bool indicating if XPU is currently available."""
    # This function never throws.
    return device_count() > 0


def is_bf16_supported(including_emulation: bool = True) -> bool:
    r"""Return a bool indicating if the current XPU device supports dtype bfloat16."""
    if not is_available():
        return False
    return (
        including_emulation
        or torch.xpu.get_device_properties().has_bfloat16_conversions
    )


def is_tf32_supported() -> bool:
    r"""Return a bool indicating if the current XPU device supports dtype tf32."""
    if not is_available():
        return False
    # On Intel Xe architecture and newer, TF32 operations can be accelerated
    # through DPAS (Dot Product Accumulate Systolic) instructions. Therefore,
    # TF32 support can be determined by checking whether the device supports
    # subgroup matrix multiply-accumulate operations.
    return torch.xpu.get_device_properties().has_subgroup_matrix_multiply_accumulate


def is_initialized():
    r"""Return whether PyTorch's XPU state has been initialized."""
    return _initialized and not _is_in_bad_fork()


def _lazy_call(callable, **kwargs):
    if is_initialized():
        callable()
    else:
        global _lazy_seed_tracker
        if kwargs.get("seed_all", False):
            _lazy_seed_tracker.queue_seed_all(callable, traceback.format_stack())
        elif kwargs.get("seed", False):
            _lazy_seed_tracker.queue_seed(callable, traceback.format_stack())
        else:
            # Don't store the actual traceback to avoid memory cycle
            _queued_calls.append((callable, traceback.format_stack()))


def init():
    r"""Initialize PyTorch's XPU state.
    This is a Python API about lazy initialization that avoids initializing
    XPU until the first time it is accessed. Does nothing if the XPU state is
    already initialized.
    """
    _lazy_init()


def _lazy_init():
    global _initialized, _queued_calls
    if is_initialized() or hasattr(_tls, "is_initializing"):
        return
    with _initialization_lock:
        # This test was was protected via GIL. Double-check whether XPU has
        # already been initialized.
        if is_initialized():
            return
        # Stop promptly upon encountering a bad fork error.
        if _is_in_bad_fork():
            raise RuntimeError(
                "Cannot re-initialize XPU in forked subprocess. To use XPU with "
                "multiprocessing, you must use the 'spawn' start method"
            )
        if not _is_compiled():
            raise AssertionError("Torch not compiled with XPU enabled")
        # This function inits XPU backend and detects bad fork processing.
        torch._C._xpu_init()
        # Some of the queued calls may reentrantly call _lazy_init(); We need to
        # just return without initializing in that case.
        _tls.is_initializing = True

        _queued_calls.extend(calls for calls in _lazy_seed_tracker.get_calls() if calls)

        try:
            for queued_call, orig_traceback in _queued_calls:
                try:
                    queued_call()
                except Exception as e:
                    msg = (
                        f"XPU call failed lazily at initialization with error: {str(e)}\n\n"
                        f"XPU call was originally invoked at:\n\n{''.join(orig_traceback)}"
                    )
                    raise Exception(msg) from e  # noqa: TRY002
        finally:
            delattr(_tls, "is_initializing")
        _initialized = True


class _DeviceGuard:
    def __init__(self, index: int):
        self.idx = index
        self.prev_idx = -1

    def __enter__(self):
        self.prev_idx = torch.xpu._exchange_device(self.idx)

    def __exit__(self, type: Any, value: Any, traceback: Any):
        self.idx = torch.xpu._maybe_exchange_device(self.prev_idx)
        return False


class device:
    r"""Context-manager that changes the selected device.

    Args:
        device (torch.device or int or str): device index to select. It's a no-op if
            this argument is a negative integer or ``None``.
    """

    def __init__(self, device: Any):
        self.idx = _get_device_index(device, optional=True)
        self.prev_idx = -1

    def __enter__(self):
        self.prev_idx = torch.xpu._exchange_device(self.idx)

    def __exit__(self, type: Any, value: Any, traceback: Any):
        self.idx = torch.xpu._maybe_exchange_device(self.prev_idx)
        return False


class device_of(device):
    r"""Context-manager that changes the current device to that of given object.

    You can use both tensors and storages as arguments. If a given object is
    not allocated on a XPU, this is a no-op.

    Args:
        obj (Tensor or Storage): object allocated on the selected device.
    """

    def __init__(self, obj):
        idx = obj.get_device() if obj.is_xpu else -1
        super().__init__(idx)


def set_device(device: Device) -> None:
    r"""Set the current device.

    Args:
        device (torch.device or int or str): selected device. This function is a
            no-op if this argument is negative.
    """
    _lazy_init()
    device = _get_device_index(device)
    if device >= 0:
        torch._C._xpu_setDevice(device)


def get_device_name(device: Optional[Device] = None) -> str:
    r"""Get the name of a device.

    Args:
        device (torch.device or int or str, optional): device for which to
            return the name. This function is a no-op if this argument is a
            negative integer. It uses the current device, given by :func:`~torch.xpu.current_device`,
            if :attr:`device` is ``None`` (default).

    Returns:
        str: the name of the device
    """
    return get_device_properties(device).name


@lru_cache(None)
def get_device_capability(device: Optional[Device] = None) -> dict[str, Any]:
    r"""Get the xpu capability of a device.

    Args:
        device (torch.device or int or str, optional): device for which to
            return the device capability. This function is a no-op if this
            argument is a negative integer. It uses the current device, given by
            :func:`~torch.xpu.current_device`, if :attr:`device` is ``None``
            (default).

    Returns:
        Dict[str, Any]: the xpu capability dictionary of the device
    """
    props = get_device_properties(device)
    # Only keep attributes that are safe for dictionary serialization.
    serializable_types = (int, float, bool, str, type(None), list, tuple, dict)
    return {
        # pyrefly: ignore  # unbound-name
        key: value
        for key in dir(props)
        if not key.startswith("__")
        and isinstance((value := getattr(props, key)), serializable_types)
    }


<<<<<<< HEAD
def get_device_properties(device: Optional[Device] = None) -> _XpuDeviceProperties:
=======
def get_device_properties(
    device: Optional[_device_t] = None,
) -> _XpuDeviceProperties:  # pyrefly: ignore  # not-a-type
>>>>>>> 496adf9f
    r"""Get the properties of a device.

    Args:
        device (torch.device or int or str): device for which to return the
            properties of the device.

    Returns:
        _XpuDeviceProperties: the properties of the device
    """
    _lazy_init()
    device = _get_device_index(device, optional=True)
    return _get_device_properties(device)  # type: ignore[name-defined]  # noqa: F821


def current_device() -> int:
    r"""Return the index of a currently selected device."""
    _lazy_init()
    return torch._C._xpu_getDevice()


def _get_device(device: Union[int, str, torch.device]) -> torch.device:
    r"""Return the torch.device type object from the passed in device.

    Args:
        device (torch.device or int or str): selected device.
    """
    if isinstance(device, str):
        device = torch.device(device)
    elif isinstance(device, int):
        device = torch.device("xpu", device)
    return device


def can_device_access_peer(device: _device_t, peer: _device_t) -> bool:
    r"""Query whether a device can access a peer device's memory.

    Args:
        device (torch.device or int or str): selected device.
        peer (torch.device or int or str): peer device to query access to.

    Returns:
        bool: ``True`` if ``device`` can access ``peer``, ``False`` otherwise.
    """
    _lazy_init()
    device = _get_device_index(device, optional=True)
    peer = _get_device_index(peer, optional=True)
    return torch._C._xpu_canDeviceAccessPeer(device, peer)


class StreamContext:
    r"""Context-manager that selects a given stream.

    All XPU kernels queued within its context will be enqueued on a selected
    stream.

    Args:
        Stream (Stream): selected stream. This manager is a no-op if it's
            ``None``.
    .. note:: Streams are per-device.
    """

    cur_stream: Optional["torch.xpu.Stream"]

    def __init__(self, stream: Optional["torch.xpu.Stream"]):
        self.stream = stream
        self.idx = _get_device_index(None, True)
        if self.idx is None:
            self.idx = -1  # pyrefly: ignore  # bad-assignment

    def __enter__(self):
        cur_stream = self.stream
        if cur_stream is None or self.idx == -1:
            return
        self.src_prev_stream = torch.xpu.current_stream(None)

        # If the stream is not on the current device, then set the current stream on the device
        if self.src_prev_stream.device != cur_stream.device:
            with device(cur_stream.device):
                self.dst_prev_stream = torch.xpu.current_stream(cur_stream.device)
        torch.xpu.set_stream(cur_stream)

    def __exit__(self, type: Any, value: Any, traceback: Any):
        cur_stream = self.stream
        if cur_stream is None or self.idx == -1:
            return

        # Reset the stream on the original device and destination device
        if self.src_prev_stream.device != cur_stream.device:
            torch.xpu.set_stream(self.dst_prev_stream)
        torch.xpu.set_stream(self.src_prev_stream)


def stream(stream: Optional["torch.xpu.Stream"]) -> StreamContext:
    r"""Wrap around the Context-manager StreamContext that selects a given stream.

    Arguments:
        stream (Stream): selected stream. This manager is a no-op if it's ``None``.
    """
    return StreamContext(stream)


def _set_stream_by_id(stream_id, device_index, device_type):
    r"""set stream specified by the stream id, device index and device type

    Args: stream_id (int): not visible to the user, used to assigned to the specific stream.
          device_index (int): selected device index.
          device_type (int): selected device type.
    """
    torch._C._xpu_setStream(
        stream_id=stream_id,
        device_index=device_index,
        device_type=device_type,
    )


def set_stream(stream: Stream):
    r"""Set the current stream.This is a wrapper API to set the stream.
        Usage of this function is discouraged in favor of the ``stream``
        context manager.

    Args:
        stream (Stream): selected stream. This function is a no-op
            if this argument is ``None``.
    """
    if stream is None:
        return
    _lazy_init()
    _set_stream_by_id(
        stream_id=stream.stream_id,
        device_index=stream.device_index,
        device_type=stream.device_type,
    )


def current_stream(device: Optional[Device] = None) -> Stream:
    r"""Return the currently selected :class:`Stream` for a given device.

    Args:
        device (torch.device or int, optional): selected device. Returns
            the currently selected :class:`Stream` for the current device, given
            by :func:`~torch.xpu.current_device`, if :attr:`device` is ``None``
            (default).
    """
    _lazy_init()
    streamdata = torch._C._xpu_getCurrentStream(
        _get_device_index(device, optional=True)
    )
    return Stream(
        stream_id=streamdata[0], device_index=streamdata[1], device_type=streamdata[2]
    )


def get_stream_from_external(data_ptr: int, device: Optional[Device] = None) -> Stream:
    r"""Return a :class:`Stream` from an external SYCL queue.

    This function is used to wrap SYCL queue created in other libraries in order
    to facilitate data exchange and multi-library interactions.

    .. note:: This function doesn't manage the queue life-cycle, it is the user
       responsibility to keep the referenced queue alive while this returned stream is
       being used. The different SYCL queue pointers will result in distinct
       :class:`Stream` objects, even if the SYCL queues they dereference are equivalent.

    Args:
        data_ptr(int): Integer representation of the `sycl::queue*` value passed externally.
        device(torch.device or int, optional): the device where the queue was originally created.
            It is the user responsibility to ensure the device is specified correctly.
    """
    _lazy_init()
    streamdata = torch._C._xpu_getStreamFromExternal(
        data_ptr, _get_device_index(device, optional=True)
    )
    return Stream(
        stream_id=streamdata[0], device_index=streamdata[1], device_type=streamdata[2]
    )


def synchronize(device: Device = None) -> None:
    r"""Wait for all kernels in all streams on a XPU device to complete.

    Args:
        device (torch.device or int, optional): device for which to synchronize.
            It uses the current device, given by :func:`~torch.xpu.current_device`,
            if :attr:`device` is ``None`` (default).
    """
    _lazy_init()
    device = _get_device_index(device, optional=True)
    return torch._C._xpu_synchronize(device)


def get_arch_list() -> list[str]:
    r"""Return list XPU architectures this library was compiled for."""
    if not _is_compiled():
        return []
    arch_flags = torch._C._xpu_getArchFlags()
    if arch_flags is None:
        return []
    return arch_flags.split()


def get_gencode_flags() -> str:
    r"""Return XPU AOT(ahead-of-time) build flags this library was compiled with."""
    arch_list = get_arch_list()
    if len(arch_list) == 0:
        return ""
    return f"-device {','.join(arch for arch in arch_list)}"


def _get_generator(device: torch.device) -> torch._C.Generator:
    r"""Return the XPU Generator object for the given device.

    Args:
        device (torch.device): selected device.
    """
    idx = device.index
    if idx is None:
        idx = current_device()
    return torch.xpu.default_generators[idx]


def _set_rng_state_offset(
    offset: int, device: Union[int, str, torch.device] = "xpu"
) -> None:
    r"""Set the random number generator state offset of the specified GPU.

    Args:
        offset (int): The desired offset
        device (torch.device or int, optional): The device to set the RNG state.
            Default: ``'xpu'`` (i.e., ``torch.device('xpu')``, the current XPU device).
    """
    final_device = _get_device(device)

    def cb():
        default_generator = _get_generator(final_device)
        default_generator.set_offset(offset)

    _lazy_call(cb)


def _get_rng_state_offset(device: Union[int, str, torch.device] = "xpu") -> int:
    r"""Return the random number generator state offset of the specified GPU.

    Args:
        device (torch.device or int, optional): The device to return the RNG state offset of.
            Default: ``'xpu'`` (i.e., ``torch.device('xpu')``, the current XPU device).

    .. warning::
        This function eagerly initializes XPU.
    """
    _lazy_init()
    final_device = _get_device(device)
    default_generator = _get_generator(final_device)
    return default_generator.get_offset()


# import here to avoid circular import
from .memory import (
    empty_cache,
    max_memory_allocated,
    max_memory_reserved,
    mem_get_info,
    memory_allocated,
    memory_reserved,
    memory_stats,
    memory_stats_as_nested_dict,
    reset_accumulated_memory_stats,
    reset_peak_memory_stats,
)
from .random import (
    get_rng_state,
    get_rng_state_all,
    initial_seed,
    manual_seed,
    manual_seed_all,
    seed,
    seed_all,
    set_rng_state,
    set_rng_state_all,
)


__all__ = [
    "Event",
    "Stream",
    "StreamContext",
    "can_device_access_peer",
    "current_device",
    "current_stream",
    "default_generators",
    "device",
    "device_of",
    "device_count",
    "empty_cache",
    "get_arch_list",
    "get_device_capability",
    "get_device_name",
    "get_device_properties",
    "get_gencode_flags",
    "get_rng_state",
    "get_rng_state_all",
    "get_stream_from_external",
    "init",
    "initial_seed",
    "is_available",
    "is_bf16_supported",
    "is_initialized",
    "is_tf32_supported",
    "manual_seed",
    "manual_seed_all",
    "max_memory_allocated",
    "max_memory_reserved",
    "mem_get_info",
    "memory_allocated",
    "memory_reserved",
    "memory_stats",
    "memory_stats_as_nested_dict",
    "reset_accumulated_memory_stats",
    "reset_peak_memory_stats",
    "seed",
    "seed_all",
    "set_device",
    "set_rng_state",
    "set_rng_state_all",
    "set_stream",
    "stream",
    "streams",
    "synchronize",
]<|MERGE_RESOLUTION|>--- conflicted
+++ resolved
@@ -258,13 +258,9 @@
     }
 
 
-<<<<<<< HEAD
-def get_device_properties(device: Optional[Device] = None) -> _XpuDeviceProperties:
-=======
 def get_device_properties(
     device: Optional[_device_t] = None,
 ) -> _XpuDeviceProperties:  # pyrefly: ignore  # not-a-type
->>>>>>> 496adf9f
     r"""Get the properties of a device.
 
     Args:
