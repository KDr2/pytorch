--- conflicted
+++ resolved
@@ -13,19 +13,14 @@
 
 class FakeScriptObject:
     def __init__(self, wrapped_obj: Any, script_class_name: str, x: torch.ScriptObject):
-        self.wrapped_obj = wrapped_obj
-
-        # The fully qualified name of the class of original script object
-        self.script_class_name = script_class_name
+        # Use object.__setattr__ to bypass our custom __setattr__ during initialization
+        object.__setattr__(self, "wrapped_obj", wrapped_obj)
+        object.__setattr__(self, "script_class_name", script_class_name)
         try:
             with _disable_current_modes():
-                self.real_obj = copy.deepcopy(x)
+                real_obj = copy.deepcopy(x)
         except RuntimeError as e:
-<<<<<<< HEAD
-            log.warning(
-=======
             log.warning(  # noqa: G200
->>>>>>> fea819ed
                 "Unable to deepcopy the custom object %s due to %s. "
                 "Defaulting to the user given object. This might be "
                 "dangerous as side effects may be directly applied "
@@ -33,7 +28,31 @@
                 script_class_name,
                 str(e),
             )
-            self.real_obj = x
+            real_obj = x
+        object.__setattr__(self, "real_obj", real_obj)
+
+    def __getattribute__(self, name):
+        try:
+            return super().__getattribute__(name)
+        except AttributeError as e:
+            raise AttributeError(
+                f"Tried to call __getattr__ with attr '{name}' on a FakeScriptObject, "
+                "implying that you are calling this inside of a fake kernel. "
+                "The fake kernel should not depend on the contents of the "
+                "OpaqueObject at all, so we're erroring out. If you need this"
+                "functionality, consider creating a custom TorchBind Object instead"
+                "(but note that this is more difficult)."
+            ) from e
+
+    def __setattr__(self, name, value):
+        raise AttributeError(
+            f"Tried to call __setattr__ with attr '{name}' on a FakeScriptObject, "
+            "implying that you are calling this inside of a fake kernel. "
+            "The fake kernel should not depend on the contents of the "
+            "OpaqueObject at all, so we're erroring out. If you need this"
+            "functionality, consider creating a custom TorchBind Object instead"
+            "(but note that this is more difficult)."
+        )
 
 
 class FakeScriptMethod:
@@ -129,7 +148,8 @@
 
 
 def maybe_to_fake_obj(
-    fake_mode, x: torch.ScriptObject
+    fake_mode,
+    x: Any,
 ) -> Union[FakeScriptObject, torch.ScriptObject]:
     import torch.utils._pytree as pytree
     from torch.utils._python_dispatch import _disable_current_modes
@@ -139,13 +159,17 @@
     if tracing_with_real(x):
         return x
 
-    from torch._library.opaque_object import FakeOpaqueObject, OpaqueTypeStr
-
-    if str(x._type()) == OpaqueTypeStr:
+    from torch._library.opaque_object import (
+        FakeOpaqueObject,
+        is_opaque_type,
+        OpaqueTypeStr,
+    )
+
+    if x is None or is_opaque_type(type(x)) or str(x._type()) == OpaqueTypeStr:
         # In order to make OpaqueObjects truly opaque, the fake kernel should
         # not depend on the contents of the OpaqueObject at all.
-        fake_x = FakeOpaqueObject()
-
+        fake_x_wrapped = FakeScriptObject(FakeOpaqueObject(), OpaqueTypeStr, None)
+        return fake_x_wrapped
     else:
         # x.__obj_flatten__() could be calling some tensor operations inside but we don't
         # want to call these ops in surrounding dispatch modes when executing it.
@@ -213,7 +237,8 @@
             if isinstance(real_attr, torch.ScriptMethod):
                 method_schema = real_attr.schema  # type: ignore[attr-defined]
 
-            setattr(
+            # Bypasses our custom setattr function
+            object.__setattr__(
                 fake_x_wrapped,
                 name,
                 FakeScriptMethod(fake_x_wrapped, name, method_schema),
