# mypy: allow-untyped-defs
import collections
import inspect
import typing
from types import GenericAlias
from typing import Optional, Union

import torch
from torch import device, dtype, Tensor, types
from torch.distributed.distributed_c10d import GroupName
from torch.utils._exposed_in import exposed_in

from .opaque_object import _OPAQUE_TYPES, is_opaque_type


# This is used as a negative test for
# test_custom_ops.py::TestTypeConversion::test_type_eval.
_TestTensor = torch.Tensor


@exposed_in("torch.library")
def infer_schema(
    prototype_function: typing.Callable,
    /,
    *,
    mutates_args,
    op_name: Optional[str] = None,
) -> str:
    r"""Parses the schema of a given function with type hints. The schema is inferred from the
    function's type hints, and can be used to define a new operator.

    We make the following assumptions:

    * None of the outputs alias any of the inputs or each other.
    * | String type annotations "device, dtype, Tensor, types" without library specification are
      | assumed to be torch.*. Similarly, string type annotations "Optional, List, Sequence, Union"
      | without library specification are assumed to be typing.*.
    * | Only the args listed in ``mutates_args`` are being mutated. If ``mutates_args`` is "unknown",
      | it assumes that all inputs to the operator are being mutates.

    Callers (e.g. the custom ops API) are responsible for checking these assumptions.

    Args:
        prototype_function: The function from which to infer a schema for from its type annotations.
        op_name (Optional[str]): The name of the operator in the schema. If ``name`` is None, then the
            name is not included in the inferred schema. Note that the input schema to
            ``torch.library.Library.define`` requires a operator name.
        mutates_args ("unknown" | Iterable[str]): The arguments that are mutated in the function.

    Returns:
        The inferred schema.

    Example:
        >>> def foo_impl(x: torch.Tensor) -> torch.Tensor:
        >>>     return x.sin()
        >>>
        >>> infer_schema(foo_impl, op_name="foo", mutates_args={})
        foo(Tensor x) -> Tensor
        >>>
        >>> infer_schema(foo_impl, mutates_args={})
        (Tensor x) -> Tensor
    """
    UNKNOWN_MUTATES = "unknown"
    pf_globals = prototype_function.__globals__
    pf_locals = None
    # TODO: Once our minimum version is py3.10+ pass `eval_str=True` to
    # inspect.signature() and we no longer need to deal with stringified
    # annotations below.
    sig = inspect.signature(prototype_function)

    def error_fn(what):
        raise ValueError(f"infer_schema(func): {what} Got func with signature {sig})")

    def convert_type_string(annotation_type: str):
        try:
            return eval(annotation_type, pf_globals, pf_locals)
        except Exception:
            error_fn(
                f"Unsupported type annotation {annotation_type}. It is not a type."
            )

    def unstringify_types(
        tys: tuple[Union[type[object], str], ...],
    ) -> tuple[tuple[typing.Any, ...], bool]:
        res = []
        changed = False
        for ty in tys:
            ty, ty_changed = unstringify_type(ty)
            res.append(ty)
            changed |= ty_changed
        if changed:
            return tuple(res), True
        else:
            return tys, False  # type: ignore[return-value]

    def unstringify_type(ty: Union[type[object], str]) -> tuple[typing.Any, bool]:
        # Dig through a generic type and if it contains a stringified type
        # convert that to a real type. The second return value indicates if the
        # type contained a string or not.
        if isinstance(ty, str):
            return convert_type_string(ty), True
        elif origin := typing.get_origin(ty):
            args, args_changed = unstringify_types(typing.get_args(ty))
            if args_changed:
                return GenericAlias(origin, args), True

        return ty, False

    params = []
    seen_args = set()
    saw_kwarg_only_arg = False
    for idx, (name, param) in enumerate(sig.parameters.items()):
        if not supported_param(param):
            error_fn("We do not support positional-only args, varargs, or varkwargs.")

        if param.kind == inspect.Parameter.KEYWORD_ONLY:
            # The first time we see a kwarg-only arg, add "*" to the schema.
            if not saw_kwarg_only_arg:
                params.append("*")
                saw_kwarg_only_arg = True

        if param.annotation is inspect.Parameter.empty:
            error_fn(f"Parameter {name} must have a type annotation.")

        # The annotation might be converted to a string by annotation,
        # we convert it to the actual type.
        annotation_type, _ = unstringify_type(param.annotation)

        schema_type = None
        if annotation_type not in SUPPORTED_PARAM_TYPES:
            if is_opaque_type(annotation_type):
                schema_type = _OPAQUE_TYPES[annotation_type]
            elif annotation_type == torch._C.ScriptObject:
                error_fn(
                    f"Parameter {name}'s type cannot be inferred from the schema "
                    "as it is a ScriptObject. Please manually specify the schema "
                    "using the `schema=` kwarg with the actual type of the ScriptObject."
                )
            elif (
                hasattr(annotation_type, "__origin__")
                and annotation_type.__origin__ is tuple
            ):
                list_type = tuple_to_list(annotation_type)
                example_type_str = "\n\n"
                # Only suggest the list type if this type is supported.
                if list_type in SUPPORTED_PARAM_TYPES:
                    example_type_str = f"For example, {list_type}.\n\n"
                error_fn(
                    f"Parameter {name} has unsupported type {param.annotation}. "
                    f"We do not support Tuple inputs in schema. As a workaround, please try to use List instead. "
                    f"{example_type_str}"
                    f"The valid types are: {SUPPORTED_PARAM_TYPES.keys()}."
                )
            else:
                error_fn(
                    f"Parameter {name} has unsupported type {param.annotation}. "
                    f"The valid types are: {SUPPORTED_PARAM_TYPES.keys()}."
                )
        else:
            schema_type = SUPPORTED_PARAM_TYPES[annotation_type]

        assert schema_type is not None

        if type(mutates_args) is str:
            if mutates_args != UNKNOWN_MUTATES:
                raise ValueError(
                    "mutates_args must either be a sequence of the names of "
                    "the arguments that are mutated or the string 'unknown'. "
                )
            if schema_type.startswith("Tensor"):
                schema_type = f"Tensor(a{idx}!){schema_type[len('Tensor') :]}"
        elif name in mutates_args:
            if not schema_type.startswith("Tensor"):
                error_fn(
                    f"Parameter {name} is in mutable_args but only Tensors or collections of Tensors can be mutated"
                )
            schema_type = f"Tensor(a{idx}!){schema_type[len('Tensor') :]}"
        seen_args.add(name)
        if param.default is inspect.Parameter.empty:
            # pyrefly: ignore [bad-argument-type]
            params.append(f"{schema_type} {name}")
        else:
            default_repr = None
            if param.default is None or isinstance(param.default, (int, float, bool)):
                default_repr = str(param.default)
            elif isinstance(param.default, (str, torch.device)):
                default_repr = f'"{param.default}"'
            elif isinstance(param.default, torch.dtype):
                dtype_repr = str(param.default)
                torch_dot = "torch."
                assert dtype_repr.startswith(torch_dot)
                default_repr = dtype_repr[len(torch_dot) :]
            else:
                error_fn(
                    f"Parameter {name} has an unsupported default value type {type(param.default)}. "
                    f"Please file an issue on GitHub so we can prioritize this."
                )
            # pyrefly: ignore [bad-argument-type]
            params.append(f"{schema_type} {name}={default_repr}")
    if mutates_args != UNKNOWN_MUTATES:
        mutates_args_not_seen = set(mutates_args) - seen_args
        if len(mutates_args_not_seen) > 0:
            error_fn(
                f"{mutates_args_not_seen} in mutates_args were not found in "
                f"the custom op's signature. "
                f"mutates_args should contain the names of all args that the "
                f"custom op mutates, or just the string 'unknown' if you don't know."
            )
    return_annotation, _ = unstringify_type(sig.return_annotation)
    ret = parse_return(return_annotation, error_fn)
    if op_name is not None:
        return f"{op_name}({', '.join(params)}) -> {ret}"
    return f"({', '.join(params)}) -> {ret}"


def derived_types(
    base_type: Union[type, typing._SpecialForm],
    cpp_type: str,
    list_base: bool,
    optional_base_list: bool,
    optional_list_base: bool,
):
    result: list[tuple[Union[type, typing._SpecialForm, GenericAlias], str]] = [
        (base_type, cpp_type),
        # pyrefly: ignore [not-a-type]
        (typing.Optional[base_type], f"{cpp_type}?"),
    ]

    def derived_seq_types(typ: Union[type, typing._SpecialForm]):
        return (
            typing.Sequence[typ],  # type: ignore[valid-type]  # noqa: UP006
            typing.List[typ],  # type: ignore[valid-type]  # noqa: UP006
            GenericAlias(collections.abc.Sequence, (typ,)),
            GenericAlias(list, (typ,)),
        )

    if list_base:
        result.extend(
            (seq_typ, f"{cpp_type}[]") for seq_typ in derived_seq_types(base_type)
        )
    if optional_base_list:
        result.extend(
            (seq_typ, f"{cpp_type}?[]")
            # pyrefly: ignore [not-a-type]
            for seq_typ in derived_seq_types(typing.Optional[base_type])
        )
    if optional_list_base:
        result.extend(
            (typing.Optional[seq_typ], f"{cpp_type}[]?")
            for seq_typ in derived_seq_types(base_type)
        )
    return result


def get_supported_param_types():
    # pyrefly: ignore [bad-assignment]
    data: list[tuple[Union[type, typing._SpecialForm], str, bool, bool, bool]] = [
        # (python type, schema type, type[] variant, type?[] variant, type[]? variant
        (Tensor, "Tensor", True, True, False),
        (int, "SymInt", True, False, True),
        (float, "float", True, False, True),
        (bool, "bool", True, False, True),
        (str, "str", False, False, False),
        (types.Number, "Scalar", True, False, False),
        (dtype, "ScalarType", False, False, False),
        (device, "Device", False, False, False),
<<<<<<< HEAD
        (OpaqueType, OpaqueTypeStr, False, False, False),
        (GroupName, "str", False, False, False),
=======
>>>>>>> 6d2d0859
    ]
    result = []
    for line in data:
        result.extend(derived_types(*line))
    return dict(result)


SUPPORTED_RETURN_TYPES = {
    Tensor: "Tensor",
    typing.List[Tensor]: "Tensor[]",  # noqa: UP006
    list[Tensor]: "Tensor[]",
    int: "SymInt",
    float: "float",
    bool: "bool",
    types.Number: "Scalar",
}


def parse_return(annotation, error_fn):
    if annotation is None:
        return "()"

    if annotation is inspect.Parameter.empty:
        error_fn("No return type annotation was provided. Please add one.")

    origin = typing.get_origin(annotation)
    if origin is not tuple:
        if annotation not in SUPPORTED_RETURN_TYPES:
            error_fn(
                f"Return has unsupported type {annotation}. "
                f"The valid types are: {SUPPORTED_RETURN_TYPES}."
            )
        # pyrefly: ignore [index-error]
        return SUPPORTED_RETURN_TYPES[annotation]

    args = typing.get_args(annotation)
    for arg in args:
        if arg not in SUPPORTED_RETURN_TYPES:
            error_fn(
                f"Return has unsupported type {annotation}. "
                f"The valid types are: {SUPPORTED_RETURN_TYPES}."
            )
    output_ty = ", ".join([SUPPORTED_RETURN_TYPES[arg] for arg in args])

    # use (()) to represent tuple with single element
    if len(args) == 1:
        output_ty = "(" + output_ty + ")"
    return "(" + output_ty + ")"


SUPPORTED_PARAM_TYPES = get_supported_param_types()


def supported_param(param: inspect.Parameter) -> bool:
    return param.kind in (
        inspect.Parameter.POSITIONAL_OR_KEYWORD,
        inspect.Parameter.KEYWORD_ONLY,
    )


def tuple_to_list(tuple_type: type[tuple]) -> type[list]:
    """
    Convert `tuple_type` into a list type with the same type arguments. Assumes that `tuple_type` is typing.Tuple type.
    """
    type_args = getattr(tuple_type, "__args__", None)
    # Account for different python versions, e.g. python 3.8 would give ()
    # but python 3.12 would give None.
    if (
        tuple_type is typing.Tuple  # noqa: UP006
        or tuple_type is tuple
        or type_args == ()
        or type_args is None
    ):
        # Handle the case of an empty tuple type
        return list
    elif len(type_args) == 1:
        # General case: create a List with the same type arguments
        return list[type_args[0]]  # type: ignore[valid-type]
    elif len(type_args) == 2 and type_args[1] is Ellipsis:
        return list[type_args[0]]  # type: ignore[valid-type]
    else:
        return list[typing.Union[tuple(type_args)]]  # type: ignore[misc, return-value]<|MERGE_RESOLUTION|>--- conflicted
+++ resolved
@@ -264,11 +264,7 @@
         (types.Number, "Scalar", True, False, False),
         (dtype, "ScalarType", False, False, False),
         (device, "Device", False, False, False),
-<<<<<<< HEAD
-        (OpaqueType, OpaqueTypeStr, False, False, False),
         (GroupName, "str", False, False, False),
-=======
->>>>>>> 6d2d0859
     ]
     result = []
     for line in data:
