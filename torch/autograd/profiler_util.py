--- conflicted
+++ resolved
@@ -529,13 +529,8 @@
     def self_device_memory_usage(self):
         if self.is_async or self.device_type != DeviceType.CPU:
             return 0
-<<<<<<< HEAD
         return self.device_memory_usage - sum(
-            [child.device_memory_usage for child in self.cpu_children]
-=======
-        return self.cuda_memory_usage - sum(
-            child.cuda_memory_usage for child in self.cpu_children
->>>>>>> 9bb54c7f
+            child.device_memory_usage for child in self.cpu_children
         )
 
     @property
@@ -544,12 +539,9 @@
             return self.time_range.elapsed_us()
         else:
             return 0
-<<<<<<< HEAD
-=======
-        return self.privateuse1_memory_usage - sum(
-            child.privateuse1_memory_usage for child in self.cpu_children
-        )
->>>>>>> 9bb54c7f
+        return self.device_memory_usage - sum(
+            child.device_memory_usage for child in self.cpu_children
+        )
 
     @property
     def self_cpu_time_total(self):
@@ -573,28 +565,7 @@
                 # each legacy cpu events has a single (fake) kernel
                 return sum(kinfo.duration for kinfo in self.kernels)
         else:
-<<<<<<< HEAD
             assert self.device_type in [DeviceType.CUDA, DeviceType.PrivateUse1]
-=======
-            assert self.device_type == DeviceType.CUDA
-            return self.time_range.elapsed_us()
-
-    @property
-    def self_cuda_time_total(self):
-        if self.is_async or self.use_device:
-            return 0
-        if self.device_type == DeviceType.CPU:
-            return self.cuda_time_total - sum(
-                child.cuda_time_total for child in self.cpu_children
-            )
-        else:
-            assert self.device_type == DeviceType.CUDA
-            return self.cuda_time_total
-
-    @property
-    def cpu_time_total(self):
-        if self.device_type == DeviceType.CPU:
->>>>>>> 9bb54c7f
             return self.time_range.elapsed_us()
 
     @property
@@ -602,38 +573,12 @@
         if self.is_async or not self.use_device:
             return 0
         if self.device_type == DeviceType.CPU:
-<<<<<<< HEAD
             return self.device_time_total - sum(
                 [child.device_time_total for child in self.cpu_children]
             )
         else:
             assert self.device_type in [DeviceType.CUDA, DeviceType.PrivateUse1]
             return self.device_time_total
-=======
-            return self.privateuse1_time_total - sum(
-                child.privateuse1_time_total for child in self.cpu_children
-            )
-        else:
-            assert self.device_type == DeviceType.PrivateUse1
-            return self.privateuse1_time_total
-
-    @property
-    def privateuse1_time_total(self):
-        if self.is_async or not self.use_device:
-            return 0
-        if self.device_type == DeviceType.CPU:
-            if not self.is_legacy:
-                # account for the kernels in the children ops
-                return sum(kinfo.duration for kinfo in self.kernels) + sum(
-                    ch.privateuse1_time_total for ch in self.cpu_children
-                )
-            else:
-                # each legacy cpu events has a single (fake) kernel
-                return sum(kinfo.duration for kinfo in self.kernels)
-        else:
-            assert self.device_type == DeviceType.PrivateUse1
-            return self.time_range.elapsed_us()
->>>>>>> 9bb54c7f
 
     @property
     def key(self):
@@ -854,18 +799,13 @@
     has_device_time = any(event.self_device_time_total > 0 for event in events)
     has_device_mem = any(event.self_device_memory_usage > 0 for event in events)
     use_device = events[0].use_device
-<<<<<<< HEAD
-    if not use_device and (has_device_mem or has_device_time):
-        raise RuntimeError("use_device is None, but there is device performance data.")
-=======
     # Running on PrivateUse1 device with profiler but not enable
     # ProfilerActivity.PrivateUse1 can also catch privateuse1 memory usage.
     # Here only need to check has_privateuse1_time if not use_device.
-    if not use_device and has_privateuse1_time:
+    if not use_device and use_device == "privateuseone" and has_device_time:
         raise RuntimeError(
             "use_device is None, but there is private device performance data."
         )
->>>>>>> 9bb54c7f
 
     has_input_shapes = any(
         (event.input_shapes is not None and len(event.input_shapes) > 0)
@@ -938,20 +878,8 @@
                 "Self CPU Mem",
             ]
         )
-<<<<<<< HEAD
         if has_device_mem:
             device_name = use_device.upper()
-=======
-        if has_cuda_mem:
-            headers.extend(
-                [
-                    "CUDA Mem",
-                    "Self CUDA Mem",
-                ]
-            )
-        if use_device and has_privateuse1_mem:
-            privateuse1 = use_device.upper()
->>>>>>> 9bb54c7f
             headers.extend(
                 [
                     f"{device_name} Mem",
@@ -1029,14 +957,8 @@
         result.append(s)
         result.append("\n")  # Yes, newline after the end as well
 
-<<<<<<< HEAD
     sum_self_cpu_time_total = sum([event.self_cpu_time_total for event in events])
     sum_self_device_time_total = 0
-=======
-    sum_self_cpu_time_total = sum(event.self_cpu_time_total for event in events)
-    sum_self_cuda_time_total = 0
-    sum_self_privateuse1_time_total = 0
->>>>>>> 9bb54c7f
     for evt in events:
         if evt.device_type == DeviceType.CPU:
             # in legacy profiler, kernel info is stored in cpu events
@@ -1110,20 +1032,7 @@
                     _format_memory(evt.self_cpu_memory_usage),
                 ]
             )
-<<<<<<< HEAD
             if has_device_mem:
-=======
-            if has_cuda_mem:
-                row_values.extend(
-                    [
-                        # CUDA Mem Total
-                        _format_memory(evt.cuda_memory_usage),
-                        # Self CUDA Mem Total
-                        _format_memory(evt.self_cuda_memory_usage),
-                    ]
-                )
-            if use_device and has_privateuse1_mem:
->>>>>>> 9bb54c7f
                 row_values.extend(
                     [
                         # Device Mem Total
