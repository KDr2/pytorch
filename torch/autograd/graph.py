--- conflicted
+++ resolved
@@ -459,25 +459,6 @@
     if mode not in supported_modes:
         raise ValueError(f"Expects mode to be one of {supported_modes} but got {mode}")
 
-<<<<<<< HEAD
-    class Handle(RemovableHandle):
-        handles: Tuple[RemovableHandle, ...]
-
-        def __init__(self, handles: Tuple[RemovableHandle, ...]):
-            self.handles = handles
-
-        def remove(self):
-            for handle in self.handles:
-                handle.remove()
-
-        def __getstate__(self):
-            return self.handles
-
-        def __setstate__(self, state):
-            self.handles = state
-
-=======
->>>>>>> f34905f6
     if mode == "all":
         count: Dict[int, int] = dict()
         nb_calls = None
@@ -536,11 +517,7 @@
             if tensor.requires_grad
         )
 
-<<<<<<< HEAD
-    return Handle(handles)  # type: ignore[possibly-undefined]
-=======
     return _MultiHandle(handles)  # type: ignore[possibly-undefined]
->>>>>>> f34905f6
 
 
 # NOTE [Allow mutation on tensors saved for backward]
