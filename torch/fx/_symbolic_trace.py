--- conflicted
+++ resolved
@@ -423,17 +423,9 @@
         # tensor value into a special attribute on the Module s.t. we can
         # retrieve it with a get_attr.
         if isinstance(a, _constant_attribute_types) or is_opaque_type(type(a)):
-<<<<<<< HEAD
-            qualname: Optional[str] = (
-                self.tensor_attrs.get(  # pyrefly: ignore[no-matching-overload]
-                    a
-                )
-            )
-=======
             qualname: Optional[str] = self.tensor_attrs.get(
                 a
             )  # pyrefly: ignore[no-matching-overload]
->>>>>>> 8ead0995
 
             # Tensor was not found in the Module hierarchy, stow it away in a
             # special attribute and set the qualname to refer to that
